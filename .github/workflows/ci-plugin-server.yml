--- conflicted
+++ resolved
@@ -81,12 +81,8 @@
     tests:
         name: Plugin Server Tests (${{matrix.shard}})
         needs: changes
-<<<<<<< HEAD
         # if: needs.changes.outputs.plugin-server == 'true' # <- Can't add this here because it's a required check
-        runs-on: ubuntu-latest
-=======
-        runs-on: ubuntu-24.04
->>>>>>> 58f0a33d
+        runs-on: ubuntu-24.04
 
         strategy:
             fail-fast: false
@@ -199,12 +195,8 @@
     functional-tests:
         name: Functional tests
         needs: changes
-<<<<<<< HEAD
         # if: needs.changes.outputs.plugin-server == 'true' # <- Can't add this here because it's a required check
-        runs-on: ubuntu-latest
-=======
-        runs-on: ubuntu-24.04
->>>>>>> 58f0a33d
+        runs-on: ubuntu-24.04
 
         env:
             REDIS_URL: 'redis://localhost'
