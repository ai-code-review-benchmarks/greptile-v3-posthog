# This workflow runs all of our backend django tests.
#
# If these tests get too slow, look at increasing concurrency and re-timing the tests by manually dispatching
# .github/workflows/ci-backend-update-test-timing.yml action
name: Backend CI
on:
    push:
        branches:
            - master
    workflow_dispatch:
        inputs:
            clickhouseServerVersion:
                description: ClickHouse server version. Leave blank for default
                type: string
    pull_request:

concurrency:
    group: ${{ github.workflow }}-${{ github.head_ref || github.run_id }}
    cancel-in-progress: true
env:
    SECRET_KEY: '6b01eee4f945ca25045b5aab440b953461faf08693a9abbf1166dc7c6b9772da' # unsafe - for testing only
    DATABASE_URL: 'postgres://posthog:posthog@localhost:5432/posthog'
    REDIS_URL: 'redis://localhost'
    CLICKHOUSE_HOST: 'localhost'
    CLICKHOUSE_SECURE: 'False'
    CLICKHOUSE_VERIFY: 'False'
    TEST: 1
    CLICKHOUSE_SERVER_IMAGE_VERSION: ${{ github.event.inputs.clickhouseServerVersion || '' }}
    OBJECT_STORAGE_ENABLED: 'True'
    OBJECT_STORAGE_ENDPOINT: 'http://localhost:19000'
    OBJECT_STORAGE_ACCESS_KEY_ID: 'object_storage_root_user'
    OBJECT_STORAGE_SECRET_ACCESS_KEY: 'object_storage_root_password'
    # tests would intermittently fail in GH actions
    # with exit code 134 _after passing_ all tests
    # this appears to fix it
    # absolute wild tbh https://stackoverflow.com/a/75503402
    DISPLAY: ':99.0'
    OIDC_RSA_PRIVATE_KEY: 'test'
jobs:
    # Job to decide if we should run backend ci
    # See https://github.com/dorny/paths-filter#conditional-execution for more details
    changes:
        runs-on: ubuntu-latest
        timeout-minutes: 5
        name: Determine need to run backend and migration checks
        # Set job outputs to values from filter step
        outputs:
            backend: ${{ steps.filter.outputs.backend }}
            backend_files: ${{ steps.filter.outputs.backend_files }}
            migrations: ${{ steps.filter.outputs.migrations }}
            migrations_files: ${{ steps.filter.outputs.migrations_files }}
        steps:
            # For pull requests it's not necessary to checkout the code, but we
            # also want this to run on master so we need to checkout
            - uses: actions/checkout@f43a0e5ff2bd294095638e18286ca9a3d1956744 # v3

            - uses: dorny/paths-filter@4512585405083f25c027a35db413c2b3b9006d50 # v2
              id: filter
              with:
                  list-files: 'escape'
                  filters: |
                      backend:
                        # Avoid running backend tests for irrelevant changes
                        # NOTE: we are at risk of missing a dependency here. We could make
                        # the dependencies more clear if we separated the backend/frontend
                        # code completely
                        # really we should ignore ee/frontend/** but dorny doesn't support that
                        # - '!ee/frontend/**'
                        # including the negated rule appears to work
                        # but makes it always match because the checked file always isn't `ee/frontend/**` 🙈
                        - 'ee/**/*'
                        - 'common/hogvm/**/*'
                        - 'posthog/**/*'
                        - 'products/**/backend/**/*'
                        - 'bin/*.py'
                        - pyproject.toml
                        - uv.lock
                        - requirements.txt
                        - requirements-dev.txt
                        - mypy.ini
                        - pytest.ini
                        - frontend/src/queries/schema.json # Used for generating schema.py
                        - common/plugin_transpiler/src # Used for transpiling plugins
                        # Make sure we run if someone is explicitly change the workflow
                        - .github/workflows/ci-backend.yml
                        # We use docker compose for tests, make sure we rerun on
                        # changes to docker-compose.dev.yml e.g. dependency
                        # version changes
                        - docker-compose.dev.yml
                        - docker-compose.base.yml
                        - frontend/public/email/*
                        # These scripts are used in the CI
                        - bin/check_temporal_up
                        - bin/check_kafka_clickhouse_up
                      migrations:
                        - 'posthog/migrations/*.py'
                        - 'products/**/migrations/*.py'

    check-migrations:
        needs: changes
        if: needs.changes.outputs.backend == 'true'
        timeout-minutes: 10

        name: Validate Django and CH migrations
        runs-on: ubuntu-latest

        steps:
            - uses: actions/checkout@f43a0e5ff2bd294095638e18286ca9a3d1956744 # v3

            - name: Stop/Start stack with Docker Compose
              run: |
                  docker compose -f docker-compose.dev.yml down
                  docker compose -f docker-compose.dev.yml up -d &

            - name: Set up Python
              uses: actions/setup-python@42375524e23c412d93fb67b49958b491fce71c38 # v5
              with:
                  python-version: 3.11.9
                  token: ${{ secrets.POSTHOG_BOT_GITHUB_TOKEN }}

            - name: Install SAML (python3-saml) dependencies
              run: |
                  sudo apt-get update
                  sudo apt-get install libxml2-dev libxmlsec1-dev libxmlsec1-openssl

            - name: Install uv
              uses: astral-sh/setup-uv@0c5e2b8115b80b4c7c5ddf6ffdd634974642d182 # v5.4.1
              with:
                  enable-cache: true
                  pyproject-file: 'pyproject.toml'

            # First running migrations from master, to simulate the real-world scenario
            - name: Checkout master
              uses: actions/checkout@f43a0e5ff2bd294095638e18286ca9a3d1956744 # v3
              with:
                  ref: master

            - name: Install python dependencies for master
              run: |
                  UV_PROJECT_ENVIRONMENT=$pythonLocation uv sync --frozen --dev

            - name: Wait for services to be available
              run: |
                  bin/check_postgres_up
                  bin/check_kafka_clickhouse_up

            - name: Run migrations up to master
              run: |
                  python manage.py migrate

            # Now we can consider this PR's migrations
            - name: Checkout this PR
              uses: actions/checkout@f43a0e5ff2bd294095638e18286ca9a3d1956744 # v3

            - name: Install python dependencies for this PR
              run: |
                  UV_PROJECT_ENVIRONMENT=$pythonLocation uv sync --frozen --dev

            - name: Check migrations and post comment
              if: github.event_name == 'pull_request' && needs.changes.outputs.migrations == 'true'
              env:
                  GITHUB_TOKEN: ${{ secrets.GITHUB_TOKEN }}
              run: |
                  # Read the changed files from the output
                  CHANGED_FILES="${{ needs.changes.outputs.migrations_files }}"

                  # If no migration files changed, exit
                  if [ -z "$CHANGED_FILES" ]; then
                    echo "No migration files changed"
                    exit 0
                  fi

                  # Initialize comment body
                  COMMENT_BODY="## Migration SQL Changes\n\nHey 👋, we've detected some migrations on this PR. Here's the SQL output for each migration, make sure they make sense:\n\n"

                  # Process each changed migration file
                  for file in $CHANGED_FILES; do
                    if [[ $file =~ migrations/([0-9]+)_ ]]; then
                      migration_number="${BASH_REMATCH[1]}"
                      # Get app name by looking at the directory structure
                      # For nested apps like products/user_interviews, we want user_interviews
                      app_name=$(echo $file | sed -E 's|^([^/]+/)*([^/]+)/migrations/.*|\2|')
                      echo "Checking migration $migration_number for app $app_name"

                      # Get SQL output
                      SQL_OUTPUT=$(python manage.py sqlmigrate $app_name $migration_number)

                      # Add to comment body
                      COMMENT_BODY+="#### [\`$file\`](https:\/\/github.com\/${{ github.repository }}\/blob\/${{ github.sha }}\/$file)\n\`\`\`sql\n$SQL_OUTPUT\n\`\`\`\n\n"
                    fi
                  done

                  # Delete previous comments from this workflow
                  COMMENTS=$(curl -s -H "Authorization: token $GITHUB_TOKEN" \
                    -H "Accept: application/vnd.github.v3+json" \
                    "https://api.github.com/repos/${{ github.repository }}/issues/${{ github.event.pull_request.number }}/comments")

                  echo "Output from listing comments: $COMMENTS"
                  echo "$COMMENTS" | jq -r '.[] | select(.body | startswith("## Migration SQL Changes")) | .id' | while read -r comment_id; do
                    echo "Deleting comment $comment_id"
                    curl -X DELETE \
                      -H "Authorization: token $GITHUB_TOKEN" \
                      -H "Accept: application/vnd.github.v3+json" \
                      "https://api.github.com/repos/${{ github.repository }}/issues/comments/$comment_id"
                  done

                  # Convert \n into actual newlines
                  COMMENT_BODY=$(printf '%b' "$COMMENT_BODY")
                  COMMENT_BODY_JSON=$(jq -n --arg body "$COMMENT_BODY" '{body: $body}')

                  # Post new comment to PR
                  echo "Posting comment to PR"
                  echo "$COMMENT_BODY_JSON"
                  curl -X POST \
                    -H "Authorization: token $GITHUB_TOKEN" \
                    -H "Accept: application/vnd.github.v3+json" \
                    "https://api.github.com/repos/${{ github.repository }}/issues/${{ github.event.pull_request.number }}/comments" \
                    -d "$COMMENT_BODY_JSON"

            - name: Run migrations for this PR
              run: |
                  python manage.py migrate

            - name: Check migrations
              run: |
                  python manage.py makemigrations --check --dry-run
                  git fetch origin master
                  # `git diff --name-only` returns a list of files that were changed - added OR deleted OR modified
                  # With `--name-status` we get the same, but including a column for status, respectively: A, D, M
                  # In this check we exclusively care about files that were
                  # added (A) in posthog/migrations/. We also want to ignore
                  # initial migrations (0001_*) as these are guaranteed to be
                  # run on initial setup where there is no data.
                  echo "${{ needs.changes.outputs.migrations_files }}" | grep -v migrations/0001_ | python manage.py test_migrations_are_safe

            - name: Check CH migrations
              run: |
                  # Same as above, except now for CH looking at files that were added in posthog/clickhouse/migrations/
                  git diff --name-status origin/master..HEAD | grep "A\sposthog/clickhouse/migrations/" | grep -v README | awk '{print $2}' |  python manage.py test_ch_migrations_are_safe

    django:
        needs: changes
        # increase for tmate testing
        timeout-minutes: 30

        name: Django tests – ${{ matrix.segment }} (persons-on-events ${{ matrix.person-on-events && 'on' || 'off' }}), Py ${{ matrix.python-version }}, ${{ matrix.clickhouse-server-image }} (${{matrix.group}}/${{ matrix.concurrency }})
        runs-on: ${{ needs.changes.outputs.backend == 'true' && 'depot-ubuntu-latest' || 'ubuntu-latest' }}

        strategy:
            fail-fast: false
            matrix:
                python-version: ['3.11.9']
                clickhouse-server-image: ['clickhouse/clickhouse-server:25.3.6.56']
                segment: ['Core']
                person-on-events: [false]
                # :NOTE: Keep concurrency and groups in sync
                concurrency: [40]
                group:
                    [
                        1,
                        2,
                        3,
                        4,
                        5,
                        6,
                        7,
                        8,
                        9,
                        10,
                        11,
                        12,
                        13,
                        14,
                        15,
                        16,
                        17,
                        18,
                        19,
                        20,
                        21,
                        22,
                        23,
                        24,
                        25,
                        26,
                        27,
                        28,
                        29,
                        30,
                        31,
                        32,
                        33,
                        34,
                        35,
                        36,
                        37,
                        38,
                        39,
                        40,
                    ]
                include:
                    - segment: 'Core'
                      person-on-events: true
                      clickhouse-server-image: 'clickhouse/clickhouse-server:25.3.6.56'
                      python-version: '3.11.9'
                      concurrency: 10
                      group: 1
                    - segment: 'Core'
                      person-on-events: true
                      clickhouse-server-image: 'clickhouse/clickhouse-server:25.3.6.56'
                      python-version: '3.11.9'
                      concurrency: 10
                      group: 2
                    - segment: 'Core'
                      person-on-events: true
                      clickhouse-server-image: 'clickhouse/clickhouse-server:25.3.6.56'
                      python-version: '3.11.9'
                      concurrency: 10
                      group: 3
                    - segment: 'Core'
                      person-on-events: true
                      clickhouse-server-image: 'clickhouse/clickhouse-server:25.3.6.56'
                      python-version: '3.11.9'
                      concurrency: 10
                      group: 4
                    - segment: 'Core'
                      person-on-events: true
                      clickhouse-server-image: 'clickhouse/clickhouse-server:25.3.6.56'
                      python-version: '3.11.9'
                      concurrency: 10
                      group: 5
                    - segment: 'Core'
                      person-on-events: true
                      clickhouse-server-image: 'clickhouse/clickhouse-server:25.3.6.56'
                      python-version: '3.11.9'
                      concurrency: 10
                      group: 6
                    - segment: 'Core'
                      person-on-events: true
                      clickhouse-server-image: 'clickhouse/clickhouse-server:25.3.6.56'
                      python-version: '3.11.9'
                      concurrency: 10
                      group: 7
                    - segment: 'Core'
                      person-on-events: true
                      clickhouse-server-image: 'clickhouse/clickhouse-server:25.3.6.56'
                      python-version: '3.11.9'
                      concurrency: 10
                      group: 8
                    - segment: 'Core'
                      person-on-events: true
                      clickhouse-server-image: 'clickhouse/clickhouse-server:25.3.6.56'
                      python-version: '3.11.9'
                      concurrency: 10
                      group: 9
                    - segment: 'Core'
                      person-on-events: true
                      clickhouse-server-image: 'clickhouse/clickhouse-server:25.3.6.56'
                      python-version: '3.11.9'
                      concurrency: 10
                      group: 10
                    - segment: 'Temporal'
                      person-on-events: false
                      clickhouse-server-image: 'clickhouse/clickhouse-server:25.3.6.56'
                      python-version: '3.11.9'
                      concurrency: 10
                      group: 1
                    - segment: 'Temporal'
                      person-on-events: false
                      clickhouse-server-image: 'clickhouse/clickhouse-server:25.3.6.56'
                      python-version: '3.11.9'
                      concurrency: 10
                      group: 2
                    - segment: 'Temporal'
                      person-on-events: false
                      clickhouse-server-image: 'clickhouse/clickhouse-server:25.3.6.56'
                      python-version: '3.11.9'
                      concurrency: 10
                      group: 3
                    - segment: 'Temporal'
                      person-on-events: false
                      clickhouse-server-image: 'clickhouse/clickhouse-server:25.3.6.56'
                      python-version: '3.11.9'
                      concurrency: 10
                      group: 4
                    - segment: 'Temporal'
                      person-on-events: false
                      clickhouse-server-image: 'clickhouse/clickhouse-server:25.3.6.56'
                      python-version: '3.11.9'
                      concurrency: 10
                      group: 5
                    - segment: 'Temporal'
                      person-on-events: false
                      clickhouse-server-image: 'clickhouse/clickhouse-server:25.3.6.56'
                      python-version: '3.11.9'
                      concurrency: 10
                      group: 6
                    - segment: 'Temporal'
                      person-on-events: false
                      clickhouse-server-image: 'clickhouse/clickhouse-server:25.3.6.56'
                      python-version: '3.11.9'
                      concurrency: 10
                      group: 7
                    - segment: 'Temporal'
                      person-on-events: false
                      clickhouse-server-image: 'clickhouse/clickhouse-server:25.3.6.56'
                      python-version: '3.11.9'
                      concurrency: 10
                      group: 8
                    - segment: 'Temporal'
                      person-on-events: false
                      clickhouse-server-image: 'clickhouse/clickhouse-server:25.3.6.56'
                      python-version: '3.11.9'
                      concurrency: 10
                      group: 9
                    - segment: 'Temporal'
                      person-on-events: false
                      clickhouse-server-image: 'clickhouse/clickhouse-server:25.3.6.56'
                      python-version: '3.11.9'
                      concurrency: 10
                      group: 10

        steps:
            # The first step is the only one that should run if `needs.changes.outputs.backend == 'false'`.
            # All the other ones should rely on `needs.changes.outputs.backend` directly or indirectly, so that they're
            # effectively skipped if backend code is unchanged. See https://github.com/PostHog/posthog/pull/15174.

            - name: Skip backend tests
              if: ${{ needs.changes.outputs.backend == 'false' }}
              run: |
                  echo "Skipping backend tests - no backend changes detected"
                  exit 0

            - uses: actions/checkout@f43a0e5ff2bd294095638e18286ca9a3d1956744 # v3
              if: ${{ needs.changes.outputs.backend == 'true' }}
              with:
                  fetch-depth: 1
                  repository: ${{ github.event.pull_request.head.repo.full_name }}
                  ref: ${{ github.event.pull_request.head.ref }}
                  # Use PostHog Bot token when not on forks to enable proper snapshot updating
                  token: ${{ github.event.pull_request.head.repo.full_name == github.repository && secrets.POSTHOG_BOT_GITHUB_TOKEN || github.token }}

            # Pre-tests

            # Copies the fully versioned UDF xml file for use in CI testing
            - name: Stop/Start stack with Docker Compose
              if: ${{ needs.changes.outputs.backend == 'true' }}
              shell: bash
              run: |
                  export CLICKHOUSE_SERVER_IMAGE=${{ matrix.clickhouse-server-image }}
                  export DOCKER_REGISTRY_PREFIX="us-east1-docker.pkg.dev/posthog-301601/mirror/"
                  cp posthog/user_scripts/latest_user_defined_function.xml docker/clickhouse/user_defined_function.xml

                  # Start docker compose in background
                  (
                      max_attempts=3
                      attempt=1
                      delay=5

                      while [ $attempt -le $max_attempts ]; do
                          echo "Attempt $attempt of $max_attempts to start stack..."

                          if docker compose -f docker-compose.dev.yml down && \
                            docker compose -f docker-compose.dev.yml up -d; then
                              echo "Stack started successfully"
                              exit 0
                          fi

                          echo "Failed to start stack on attempt $attempt"

                          if [ $attempt -lt $max_attempts ]; then
                              sleep_time=$((delay * 2 ** (attempt - 1)))
                              echo "Waiting ${sleep_time} seconds before retry..."
                              sleep $sleep_time
                          fi

                          attempt=$((attempt + 1))
                      done

                      echo "Failed to start stack after $max_attempts attempts"
                      exit 1
                  ) &

            - name: Add Kafka and ClickHouse to /etc/hosts
              if: ${{ needs.changes.outputs.backend == 'true' }}
              shell: bash
              run: echo "127.0.0.1 kafka clickhouse" | sudo tee -a /etc/hosts

            - name: Set up Python
              if: ${{ needs.changes.outputs.backend == 'true' }}
              uses: actions/setup-python@42375524e23c412d93fb67b49958b491fce71c38 # v5
              with:
                  python-version: ${{ matrix.python-version }}
                  cache: pip
                  cache-dependency-path: '**/requirements*.txt'
                  token: ${{ secrets.POSTHOG_BOT_GITHUB_TOKEN }}

            - name: Install SAML (python3-saml) dependencies
              if: ${{ needs.changes.outputs.backend == 'true' }}
              shell: bash
              run: |
                  sudo apt-get update && sudo apt-get install libxml2-dev libxmlsec1-dev libxmlsec1-openssl

            - name: Install uv
              if: ${{ needs.changes.outputs.backend == 'true' }}
              uses: astral-sh/setup-uv@0c5e2b8115b80b4c7c5ddf6ffdd634974642d182 # v5.4.1
              with:
                  enable-cache: true
                  pyproject-file: 'pyproject.toml'

            - name: Determine if hogql-parser has changed compared to master
              if: ${{ needs.changes.outputs.backend == 'true' }}
              shell: bash
              id: hogql-parser-diff
              run: |
                  git fetch --no-tags --prune --depth=1 origin master
                  changed=$(git diff --quiet HEAD origin/master -- common/hogql_parser/ && echo "false" || echo "true")
                  echo "changed=$changed" >> $GITHUB_OUTPUT

            - name: Install pnpm
              if: ${{ needs.changes.outputs.backend == 'true' }}
              uses: pnpm/action-setup@a7487c7e89a18df4991f7f222e4898a00d66ddda # v4

            - name: Set up Node.js
              if: ${{ needs.changes.outputs.backend == 'true' }}
              uses: actions/setup-node@1a4442cacd436585916779262731d5b162bc6ec7 # v3
              with:
                  node-version: 18.12.1
                  cache: pnpm

            # tests would intermittently fail in GH actions
            # with exit code 134 _after passing_ all tests
            # this appears to fix it
            # absolute wild tbh https://stackoverflow.com/a/75503402
            - uses: tlambert03/setup-qt-libs@19e4ef2d781d81f5f067182e228b54ec90d23b76 # v1
              if: ${{ needs.changes.outputs.backend == 'true' }}

            - name: Install plugin_transpiler
              if: ${{ needs.changes.outputs.backend == 'true' }}
              shell: bash
              run: |
                  pnpm --filter=@posthog/plugin-transpiler... install --frozen-lockfile
                  bin/turbo --filter=@posthog/plugin-transpiler build

            - name: Install Python dependencies
              if: ${{ needs.changes.outputs.backend == 'true' }}
              shell: bash
              run: |
                  UV_PROJECT_ENVIRONMENT=$pythonLocation uv sync --frozen --dev

            - name: Install the working version of hogql-parser
              if: ${{ needs.changes.outputs.backend == 'true' && steps.hogql-parser-diff.outputs.changed == 'true' }}
              shell: bash
              # This is not cached currently, as it's important to build the current HEAD version of hogql-parser if it has
              # changed (requirements.txt has the already-published version)
              run: |
                  sudo apt-get install libboost-all-dev unzip cmake curl uuid pkg-config
                  curl https://www.antlr.org/download/antlr4-cpp-runtime-4.13.1-source.zip --output antlr4-source.zip
                  # Check that the downloaded archive is the expected runtime - a security measure
                  anltr_known_md5sum="c875c148991aacd043f733827644a76f"
                  antlr_found_ms5sum="$(md5sum antlr4-source.zip | cut -d' ' -f1)"
                  if [[ "$anltr_known_md5sum" != "$antlr_found_ms5sum" ]]; then
                      echo "Unexpected MD5 sum of antlr4-source.zip!"
                      echo "Known: $anltr_known_md5sum"
                      echo "Found: $antlr_found_ms5sum"
                      exit 64
                  fi
                  unzip antlr4-source.zip -d antlr4-source && cd antlr4-source
                  cmake .
                  DESTDIR=out make install
                  sudo cp -r out/usr/local/include/antlr4-runtime /usr/include/
                  sudo cp out/usr/local/lib/libantlr4-runtime.so* /usr/lib/
                  sudo ldconfig
                  cd ..
                  pip install ./common/hogql_parser

            - name: Set up needed files
              if: ${{ needs.changes.outputs.backend == 'true' }}
              shell: bash
              run: |
                  mkdir -p frontend/dist
                  touch frontend/dist/index.html
                  touch frontend/dist/layout.html
                  touch frontend/dist/exporter.html
                  ./bin/download-mmdb

            - name: Wait for services to be available
              if: ${{ needs.changes.outputs.backend == 'true' }}
              shell: bash
              run: |
                  bin/check_kafka_clickhouse_up
                  bin/check_postgres_up

            - name: Wait for Temporal
              if: ${{ needs.changes.outputs.backend == 'true' && matrix.segment == 'Temporal' }}
              shell: bash
              run: |
                  bin/check_temporal_up

            - name: Restore test durations from cache
              if: ${{ needs.changes.outputs.backend == 'true' }}
              uses: actions/cache/restore@5a3ec84eff668545956fd18022155c47e93e2684 #v4
              with:
                  path: test-durations.json
                  key: test-durations-${{ github.sha }}
                  restore-keys: |
                      test-durations-
                  fail-on-cache-miss: false

            - name: Copy test-durations.json to .test_durations
              if: ${{ needs.changes.outputs.backend == 'true' }}
              shell: bash
              run: |
                  cp test-durations.json .test_durations || true

            - name: Log test durations
              if: ${{ needs.changes.outputs.backend == 'true' }}
              shell: bash
              run: |
                  cat .test_durations || true

            - name: Determine if --snapshot-update should be on
              # Skip on forks (due to GITHUB_TOKEN being read-only in PRs coming from them) except for persons-on-events
              # runs, as we want to ignore snapshots diverging there
              if: ${{ needs.changes.outputs.backend == 'true' && (github.event.pull_request.head.repo.full_name == github.repository || matrix.person-on-events) }}
              shell: bash
              run: echo "PYTEST_ARGS=--snapshot-update" >> $GITHUB_ENV # We can only update snapshots within the PostHog org

            # Tests
            - name: Run Core tests
              id: run-core-tests
              if: ${{ needs.changes.outputs.backend == 'true' && matrix.segment == 'Core' }}
              env:
                  PERSON_ON_EVENTS_V2_ENABLED: ${{ matrix.person-on-events && 'true' || 'false' }}
              shell: bash
              run: | # async_migrations covered in ci-async-migrations.yml
                  set +e
                  pytest ${{
                      matrix.person-on-events
                      && './posthog/clickhouse/ ./posthog/queries/ ./posthog/api/test/test_insight* ./posthog/api/test/dashboards/test_dashboard.py'
                      || 'posthog products'
                  }} ${{ matrix.person-on-events && 'ee/clickhouse/' || 'ee/' }} -m "not async_migrations" \
                      --ignore=posthog/temporal \
                      --ignore=common/hogvm/python/test \
                      ${{ matrix.person-on-events && '--ignore=posthog/hogql_queries' || '' }} \
                      ${{ matrix.person-on-events && '--ignore=posthog/hogql' || '' }} \
                      --splits ${{ matrix.concurrency }} --group ${{ matrix.group }} \
                      --durations=1000 --durations-min=1.0 --store-durations --clean-durations \
                      --splitting-algorithm=duration_based_chunks \
                      $PYTEST_ARGS
                  exit_code=$?
                  set -e
                  if [ $exit_code -eq 5 ]; then
                      echo "No tests collected for this shard, this is expected when splitting tests"
                      exit 0
                  else
                      exit $exit_code
                  fi

            # Uncomment this code to create an ssh-able console so you can debug issues with github actions
            # (Consider changing the timeout in ci-backend.yml to have more time)
            # - name: Setup tmate session
            #   if: failure()
            #   uses: mxschmitt/action-tmate@v3

            - name: Run /decide read replica tests
              id: run-decide-read-replica-tests
              if: ${{ needs.changes.outputs.backend == 'true' && matrix.segment == 'Core' && matrix.group == 1 && !matrix.person-on-events }}
              env:
                  POSTHOG_DB_NAME: posthog
                  READ_REPLICA_OPT_IN: 'decide,PersonalAPIKey, local_evaluation'
                  POSTHOG_POSTGRES_READ_HOST: localhost
                  POSTHOG_DB_PASSWORD: posthog
                  POSTHOG_DB_USER: posthog
              shell: bash
              run: |
                  pytest posthog/api/test/test_decide.py::TestDecideUsesReadReplica \
                      --durations=1000 --durations-min=1.0 \
                      $PYTEST_ARGS

            - name: Run Temporal tests
              id: run-temporal-tests
              if: ${{ needs.changes.outputs.backend == 'true' && matrix.segment == 'Temporal' }}
              shell: bash
              env:
                  AWS_S3_ALLOW_UNSAFE_RENAME: 'true'
              run: |
                  set +e
                  pytest posthog/temporal -m "not async_migrations" \
                      --splits ${{ matrix.concurrency }} --group ${{ matrix.group }} \
                      --durations=100 --durations-min=1.0 --store-durations \
                      --splitting-algorithm=duration_based_chunks \
                      $PYTEST_ARGS
                  exit_code=$?
                  set -e
                  if [ $exit_code -eq 5 ]; then
                      echo "No tests collected for this shard, this is expected when splitting tests"
                      exit 0
                  else
                      exit $exit_code
                  fi

            # Post tests
            - name: Show docker compose logs on failure
              if: failure() && (needs.changes.outputs.backend == 'true' && steps.run-core-tests.outcome != 'failure' && steps.run-decide-read-replica-tests.outcome != 'failure' && steps.run-temporal-tests.outcome != 'failure')
              shell: bash
              run: docker compose -f docker-compose.dev.yml logs

<<<<<<< HEAD
            - name: Upload test durations
              if: ${{ success() && needs.changes.outputs.backend == 'true' }}
              uses: actions/upload-artifact@4cec3d8aa04e39d1a68397de0c4cd6fb9dce8ec1
=======
            - name: Upload updated timing data as artifacts
              uses: actions/upload-artifact@4cec3d8aa04e39d1a68397de0c4cd6fb9dce8ec1 # v4
              if: ${{ needs.changes.outputs.backend == 'true' && !matrix.person-on-events && matrix.clickhouse-server-image == 'clickhouse/clickhouse-server:25.3.6.56' }}
>>>>>>> 174b8509
              with:
                  name: test-durations-after-partial-${{ matrix.segment }}-${{ matrix.person-on-events }}-${{ matrix.group }}
                  path: .test_durations
                  if-no-files-found: error
                  include-hidden-files: true

            - uses: EndBug/add-and-commit@a94899bca583c204427a224a7af87c02f9b325d5 # v9
              # Also skip for persons-on-events runs, as we want to ignore snapshots diverging there
              if: ${{ github.event.pull_request.head.repo.full_name == 'PostHog/posthog' && needs.changes.outputs.backend == 'true' && !matrix.person-on-events }}
              with:
                  add: '["ee", "./**/*.ambr", "posthog/queries/", "posthog/migrations", "posthog/tasks", "posthog/hogql/"]'
                  message: 'Update query snapshots'
                  pull: --rebase --autostash # Make sure we're up-to-date with other segments' updates
                  default_author: github_actions
                  github_token: ${{ secrets.POSTHOG_BOT_GITHUB_TOKEN }}

            - name: Check if any snapshot changes were left uncomitted
              id: changed-files
              if: ${{ github.event.pull_request.head.repo.full_name == 'PostHog/posthog' && needs.changes.outputs.backend == 'true' && !matrix.person-on-events }}
              run: |
                  if [[ -z $(git status -s | grep -v ".test_durations" | tr -d "\n") ]]
                  then
                    echo 'files_found=false' >> $GITHUB_OUTPUT
                  else
                    echo 'diff=$(git status --porcelain)' >> $GITHUB_OUTPUT
                    echo 'files_found=true' >> $GITHUB_OUTPUT
                  fi

            - name: Fail CI if some snapshots have been updated but not committed
              if: steps.changed-files.outputs.files_found == 'true' && steps.add-and-commit.outcome == 'success'
              run: |
                  echo "${{ steps.changed-files.outputs.diff }}"
                  exit 1

            - name: Archive email renders
              uses: actions/upload-artifact@4cec3d8aa04e39d1a68397de0c4cd6fb9dce8ec1 # v4
              if: needs.changes.outputs.backend == 'true' && matrix.segment == 'Core' && !matrix.person-on-events
              with:
                  name: email_renders-${{ github.sha }}-${{ github.run_attempt }}-${{ matrix.segment }}-${{ matrix.person-on-events }}-${{ matrix.group }}
                  path: posthog/tasks/test/__emails__
                  retention-days: 1

    async-migrations:
        name: Async migrations tests -  ${{ matrix.clickhouse-server-image }}
        needs: changes
        strategy:
            fail-fast: false
            matrix:
                clickhouse-server-image: ['clickhouse/clickhouse-server:25.3.6.56']
        if: needs.changes.outputs.backend == 'true'
        runs-on: ubuntu-latest
        steps:
            - name: 'Checkout repo'
              uses: actions/checkout@f43a0e5ff2bd294095638e18286ca9a3d1956744 # v3
              with:
                  fetch-depth: 1

            - name: Start stack with Docker Compose
              run: |
                  export CLICKHOUSE_SERVER_IMAGE_VERSION=${{ matrix.clickhouse-server-image }}
                  docker compose -f docker-compose.dev.yml down
                  docker compose -f docker-compose.dev.yml up -d &

            - name: Set up Python
              uses: actions/setup-python@42375524e23c412d93fb67b49958b491fce71c38 # v5
              with:
                  python-version-file: 'pyproject.toml'
                  token: ${{ secrets.POSTHOG_BOT_GITHUB_TOKEN }}

            - name: Install SAML (python3-saml) dependencies
              run: |
                  sudo apt-get update
                  sudo apt-get install libxml2-dev libxmlsec1-dev libxmlsec1-openssl

            - name: Install uv
              uses: astral-sh/setup-uv@0c5e2b8115b80b4c7c5ddf6ffdd634974642d182 # v5.4.1
              with:
                  enable-cache: true
                  pyproject-file: 'pyproject.toml'
            - name: Install python dependencies
              shell: bash
              run: |
                  UV_PROJECT_ENVIRONMENT=$pythonLocation uv sync --frozen --dev

            - name: Add Kafka and ClickHouse to /etc/hosts
              run: sudo echo "127.0.0.1 kafka clickhouse" | sudo tee -a /etc/hosts

            - name: Set up needed files
              run: |
                  mkdir -p frontend/dist
                  touch frontend/dist/index.html
                  touch frontend/dist/layout.html
                  touch frontend/dist/exporter.html

            - name: Wait for services to be available
              shell: bash
              run: |
                  bin/check_kafka_clickhouse_up
                  bin/check_postgres_up

            - name: Run async migrations tests
              run: |
                  pytest -m "async_migrations"

    calculate-running-time:
        name: Calculate running time
        needs: [django, async-migrations]
        runs-on: ubuntu-latest
        if: # Run on pull requests to PostHog/posthog + on PostHog/posthog outside of PRs - but never on forks
            needs.changes.outputs.backend == 'true' && (
            (github.event_name == 'pull_request' && github.event.pull_request.head.repo.full_name == 'PostHog/posthog') ||
            (github.event_name != 'pull_request' && github.repository == 'PostHog/posthog'))
        steps:
            - name: Calculate running time
              run: |
                  gh auth login --with-token < <(echo ${{ secrets.GITHUB_TOKEN }})
                  run_id=${GITHUB_RUN_ID}
                  repo=${GITHUB_REPOSITORY}
                  run_info=$(gh api repos/${repo}/actions/runs/${run_id})
                  echo run_info: ${run_info}
                  # name is the name of the workflow file
                  # run_started_at is the start time of the workflow
                  # we want to get the number of seconds between the start time and now
                  name=$(echo ${run_info} | jq -r '.name')
                  run_url=$(echo ${run_info} | jq -r '.url')
                  run_started_at=$(echo ${run_info} | jq -r '.run_started_at')
                  run_attempt=$(echo ${run_info} | jq -r '.run_attempt')
                  start_seconds=$(date -d "${run_started_at}" +%s)
                  now_seconds=$(date +%s)
                  duration=$((now_seconds-start_seconds))
                  echo running_time_duration_seconds=${duration} >> $GITHUB_ENV
                  echo running_time_run_url=${run_url} >> $GITHUB_ENV
                  echo running_time_run_attempt=${run_attempt} >> $GITHUB_ENV
                  echo running_time_run_id=${run_id} >> $GITHUB_ENV
                  echo running_time_run_started_at=${run_started_at} >> $GITHUB_ENV
            - name: Capture running time to PostHog
              uses: PostHog/posthog-github-action@v0.1
              with:
                  posthog-token: ${{secrets.POSTHOG_API_TOKEN}}
                  event: 'posthog-ci-running-time'
                  properties: '{"runner": "depot", "duration_seconds": ${{ env.running_time_duration_seconds }}, "run_url": "${{ env.running_time_run_url }}", "run_attempt": "${{ env.running_time_run_attempt }}", "run_id": "${{ env.running_time_run_id }}", "run_started_at": "${{ env.running_time_run_started_at }}"}'
    cache-test-durations:
        name: Cache test durations
        needs: [changes, django]
        if: success() && needs.changes.outputs.backend == 'true'
        runs-on: ubuntu-latest
        steps:
            - name: Download all partial test durations
              uses: actions/download-artifact@cc203385981b70ca67e1cc392babf9cc229d5806
              with:
                  pattern: test-durations-after-partial-*

            - name: Merge all partial test durations
              run: |
                  jq -s 'add' test-durations-after-partial-*/.test_durations \
                  | jq 'to_entries | sort_by(.key) | from_entries' \
                  > test-durations.json

            - name: Cache final test durations
              uses: actions/cache/save@5a3ec84eff668545956fd18022155c47e93e2684 #v4
              continue-on-error: true
              with:
                  path: test-durations.json
                  key: test-durations-${{ github.sha }}

    posthog-analytics:
        name: PostHog CI analytics
        if: always() && needs.changes.outputs.backend == 'true'
        needs: [calculate-running-time] # last job in this workflow
        runs-on: ubuntu-latest
        steps:
            - name: Checkout
              uses: actions/checkout@f43a0e5ff2bd294095638e18286ca9a3d1956744 # v3
            - uses: ./.github/actions/ci-analytics
              with:
                  posthog-api-key: ${{ secrets.CI_ANALYTICS_TOKEN }}<|MERGE_RESOLUTION|>--- conflicted
+++ resolved
@@ -601,11 +601,18 @@
               if: ${{ needs.changes.outputs.backend == 'true' }}
               uses: actions/cache/restore@5a3ec84eff668545956fd18022155c47e93e2684 #v4
               with:
-                  path: test-durations.json
-                  key: test-durations-${{ github.sha }}
-                  restore-keys: |
-                      test-durations-
-                  fail-on-cache-miss: false
+                path: test-durations.json
+                key: test-durations-${{ github.ref_name }}-${{ github.sha }}
+                restore-keys: |
+                  test-durations-${{ github.ref_name }}-
+                  test-durations-main-
+                  test-durations-
+
+            - name: Log test durations from cache
+              if: ${{ needs.changes.outputs.backend == 'true' }}
+              shell: bash
+              run: |
+                  cat test-durations.json || true
 
             - name: Copy test-durations.json to .test_durations
               if: ${{ needs.changes.outputs.backend == 'true' }}
@@ -705,16 +712,9 @@
               if: failure() && (needs.changes.outputs.backend == 'true' && steps.run-core-tests.outcome != 'failure' && steps.run-decide-read-replica-tests.outcome != 'failure' && steps.run-temporal-tests.outcome != 'failure')
               shell: bash
               run: docker compose -f docker-compose.dev.yml logs
-
-<<<<<<< HEAD
-            - name: Upload test durations
-              if: ${{ success() && needs.changes.outputs.backend == 'true' }}
-              uses: actions/upload-artifact@4cec3d8aa04e39d1a68397de0c4cd6fb9dce8ec1
-=======
             - name: Upload updated timing data as artifacts
               uses: actions/upload-artifact@4cec3d8aa04e39d1a68397de0c4cd6fb9dce8ec1 # v4
               if: ${{ needs.changes.outputs.backend == 'true' && !matrix.person-on-events && matrix.clickhouse-server-image == 'clickhouse/clickhouse-server:25.3.6.56' }}
->>>>>>> 174b8509
               with:
                   name: test-durations-after-partial-${{ matrix.segment }}-${{ matrix.person-on-events }}-${{ matrix.group }}
                   path: .test_durations
@@ -873,12 +873,16 @@
                   | jq 'to_entries | sort_by(.key) | from_entries' \
                   > test-durations.json
 
+            - name: Log test durations
+              run: |
+                  cat test-durations.json || echo "No test durations found"
+
             - name: Cache final test durations
               uses: actions/cache/save@5a3ec84eff668545956fd18022155c47e93e2684 #v4
               continue-on-error: true
               with:
                   path: test-durations.json
-                  key: test-durations-${{ github.sha }}
+                  key: test-durations-${{ github.ref_name }}-${{ github.sha }}
 
     posthog-analytics:
         name: PostHog CI analytics
