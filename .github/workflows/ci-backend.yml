--- conflicted
+++ resolved
@@ -165,11 +165,7 @@
         needs: changes
         if: ${{ needs.changes.outputs.backend == 'true' && github.repository == 'PostHog/posthog' || github.event_name == 'workflow_dispatch' }}
 
-<<<<<<< HEAD
-        name: Django tests – Py ${{ matrix.python-version }} ${{ matrix.name }}, CH ${{ matrix.clickhouse-server-image-version }}, PersonEvents ${{matrix.person-on-events}} (${{matrix.group}}/${{ matrix.concurrency }})
-=======
-        name: Django tests – Py ${{ matrix.python-version }} ${{ matrix.name }}, CH ${{ matrix.clickhouse-server-image }} (${{matrix.group}}/${{ matrix.concurrency }})
->>>>>>> 8254fd67
+        name: Django tests – Py ${{ matrix.python-version }} ${{ matrix.name }}, CH ${{ matrix.clickhouse-server-image }} PersonEvents ${{matrix.person-on-events}} (${{matrix.group}}/${{ matrix.concurrency }})
         runs-on: ubuntu-latest
 
         strategy:
