# This workflow runs all of our backend django tests.
#
# If these tests get too slow, look at increasing concurrency and re-timing the tests by manually dispatching
# .github/workflows/ci-backend-update-test-timing.yml action
name: Backend CI

on:
    push:
        branches:
            - master
    pull_request:
    workflow_dispatch:
        inputs:
            clickhouseServerVersion:
                description: ClickHouse server version. Leave blank for default
                type: string

env:
    SECRET_KEY: '6b01eee4f945ca25045b5aab440b953461faf08693a9abbf1166dc7c6b9772da' # unsafe - for testing only
    DATABASE_URL: 'postgres://posthog:posthog@localhost:5432/posthog'
    REDIS_URL: 'redis://localhost'
    CLICKHOUSE_HOST: 'localhost'
    CLICKHOUSE_SECURE: 'False'
    CLICKHOUSE_VERIFY: 'False'
    TEST: 1
    CLICKHOUSE_SERVER_IMAGE_VERSION: ${{ github.event.inputs.clickhouseServerVersion || '' }}
    OBJECT_STORAGE_ENABLED: 'True'
    OBJECT_STORAGE_ENDPOINT: 'http://localhost:19000'
    OBJECT_STORAGE_ACCESS_KEY_ID: 'object_storage_root_user'
    OBJECT_STORAGE_SECRET_ACCESS_KEY: 'object_storage_root_password'

concurrency:
    group: ${{ github.workflow }}-${{ github.head_ref || github.run_id }}
    cancel-in-progress: true

jobs:
    # Job to decide if we should run backend ci
    # See https://github.com/dorny/paths-filter#conditional-execution for more details
    changes:
        runs-on: ubuntu-latest
        timeout-minutes: 5
        if: github.repository == 'PostHog/posthog'
        name: Determine need to run backend checks
        # Set job outputs to values from filter step
        outputs:
            backend: ${{ steps.filter.outputs.backend }}
        steps:
            # For pull requests it's not necessary to checkout the code, but we
            # also want this to run on master so we need to checkout
            - uses: actions/checkout@v2

            - uses: dorny/paths-filter@v2
              id: filter
              with:
                  filters: |
                      backend:
                        # Avoid running backend tests for irrelevant changes
                        # NOTE: we are at risk of missing a dependency here. We could make
                        # the dependencies more clear if we separated the backend/frontend
                        # code completely
                        - 'ee/**/*'
                        - 'posthog/**/*'
                        - requirements.txt
                        - requirements-dev.txt
                        - mypy.ini
                        - pytest.ini
                        # Make sure we run if someone is explicitly change the workflow
                        - .github/workflows/ci-backend.yml
                        - .github/workflows/backend-tests-action/action.yml
                        # We use docker-compose for tests, make sure we rerun on
                        # changes to docker-compose.dev.yml e.g. dependency
                        # version changes
                        - docker-compose.dev.yml

    backend-code-quality:
        needs: changes
        timeout-minutes: 5
        # Make sure we only run on backend changes
        if: ${{ needs.changes.outputs.backend == 'true' && github.repository == 'PostHog/posthog' }}

        name: Python code quality checks
        runs-on: ubuntu-latest

        services:
            postgres:
                image: postgres:12
                env:
                    POSTGRES_USER: posthog
                    POSTGRES_PASSWORD: posthog
                    POSTGRES_DB: posthog
                ports: ['5432:5432']
                options: --health-cmd pg_isready --health-interval 10s --health-timeout 5s --health-retries 5

        steps:
            - uses: actions/checkout@v2
              with:
                  fetch-depth: 1

            - name: Set up Python 3.8.12
              uses: actions/setup-python@v2
              with:
                  python-version: 3.8.12

            - uses: syphar/restore-virtualenv@v1.2
              id: cache-backend-tests
              with:
                  custom_cache_key_element: v1-

            - uses: syphar/restore-pip-download-cache@v1
              if: steps.cache-backend-tests.outputs.cache-hit != 'true'

            - name: Install python dependencies
              if: steps.cache-backend-tests.outputs.cache-hit != 'true'
              run: |
                  python -m pip install -r requirements-dev.txt
                  python -m pip install -r requirements.txt

            - name: Check formatting
              run: |
                  black --check .
                  isort --check-only .

            - name: Check for errors and code style violations
              run: |
                  flake8 .

            - name: Check static typing
              run: |
                  mypy .

    check-migrations:
        needs: changes
        timeout-minutes: 5

        if: ${{ needs.changes.outputs.backend == 'true' && github.repository == 'PostHog/posthog' }}

        name: Validate Django migrations
        runs-on: ubuntu-latest

        steps:
            - uses: actions/checkout@v2

            - name: Stop/Start stack with Docker Compose
              run: |
                  docker-compose -f docker-compose.dev.yml down
                  docker-compose -f docker-compose.dev.yml up -d db &

            - name: Set up Python
              uses: actions/setup-python@v2
              with:
                  python-version: 3.8.5

            - uses: syphar/restore-virtualenv@v1.2
              id: cache-backend-tests
              with:
                  custom_cache_key_element: v1-

            - uses: syphar/restore-pip-download-cache@v1
              if: steps.cache-backend-tests.outputs.cache-hit != 'true'

            - name: Install python dependencies
              if: steps.cache-backend-tests.outputs.cache-hit != 'true'
              run: |
                  python -m pip install -r requirements-dev.txt
                  python -m pip install -r requirements.txt

            - name: Check migrations
              run: |
                  python manage.py makemigrations --check --dry-run
                  git fetch origin master
                  # `git diff --name-only` returns a list of files that were changed - added OR deleted OR modified
                  # With `--name-status` we get the same, but including a column for status, respectively: A, D, M
                  # In this check we exclusively care about files that were added (A) in posthog/migrations/
                  git diff --name-status origin/master..HEAD | grep "A\sposthog/migrations/" | awk '{print $2}' | python manage.py test_migrations_are_safe

    django:
        needs: changes
        timeout-minutes: 30
        if: ${{ needs.changes.outputs.backend == 'true' && github.repository == 'PostHog/posthog' || github.event_name == 'workflow_dispatch' }}

        name: Django tests – Py ${{ matrix.python-version }} ${{ matrix.name }}, CH ${{ matrix.clickhouse-server-image }} (${{matrix.group}}/${{ matrix.concurrency }})
        runs-on: ubuntu-latest

        strategy:
            fail-fast: false
            matrix:
                python-version: ['3.8.12']
                clickhouse-server-image: ['clickhouse/clickhouse-server:22.3']
                ee: [true]
                foss: [false]
                name: ['']
                person-on-events: [false]
                # :NOTE: Keep concurrency and group's in sync
                concurrency: [5]
                group: [1, 2, 3, 4, 5]
                include:
                    # :TRICKY: Run FOSS tests in a separate container
                    - python-version: '3.8.12'
                      ee: false
                      foss: true
                      name: 'FOSS'
                      clickhouse-server-image: 'clickhouse/clickhouse-server:22.3'
                      concurrency: 1
                      group: 1
                    # :TRICKY: Run person-on-events tests only for one CH instance
                    # But still run in parallel
                    - python-version: '3.8.12'
                      ee: true
                      foss: false
                      person-on-events: true
                      name: 'Person on Events'
                      clickhouse-server-image: 'clickhouse/clickhouse-server:22.3'
                      concurrency: 5
                      group: 1
                    - python-version: '3.8.12'
                      ee: true
                      foss: false
                      person-on-events: true
                      name: 'Person on Events'
                      clickhouse-server-image: 'clickhouse/clickhouse-server:22.3'
                      concurrency: 5
                      group: 2
                    - python-version: '3.8.12'
                      ee: true
                      foss: false
                      person-on-events: true
                      name: 'Person on Events'
                      clickhouse-server-image: 'clickhouse/clickhouse-server:22.3'
                      concurrency: 5
                      group: 3
                    - python-version: '3.8.12'
                      ee: true
                      foss: false
                      person-on-events: true
                      name: 'Person on Events'
                      clickhouse-server-image: 'clickhouse/clickhouse-server:22.3'
                      concurrency: 5
                      group: 4
                    - python-version: '3.8.12'
                      ee: true
                      foss: false
                      person-on-events: true
                      name: 'Person on Events'
                      clickhouse-server-image: 'clickhouse/clickhouse-server:22.3'
                      concurrency: 5
                      group: 5

        steps:
            - uses: actions/checkout@v2
              with:
                  fetch-depth: 1
                  repository: ${{ github.event.pull_request.head.repo.full_name }}
                  ref: ${{ github.event.pull_request.head.ref }}

            - uses: ./.github/actions/run-backend-tests
              with:
                  cache-id: ${{ matrix.name }}
                  python-version: ${{ matrix.python-version }}
                  ee: ${{ matrix.ee }}
                  foss: ${{ matrix.foss }}
                  clickhouse-server-image: ${{ matrix.clickhouse-server-image }}
                  concurrency: ${{ matrix.concurrency }}
                  group: ${{ matrix.group }}
                  person-on-events: ${{ matrix.person-on-events }}

<<<<<<< HEAD
            - uses: EndBug/add-and-commit@v9
              # Skip on forks
              # Also skip in extra variant runs (FOSS or persons-on-events), as we want to ignore snapshots diverging there
              if: ${{ !matrix.person-on-events && !matrix.foss && github.event.pull_request.head.repo.full_name == github.repository }}
              with:
                  message: 'Update snapshots'

=======
            - uses: EndBug/add-and-commit@v9 # You can change this to use a specific version.
              id: add-and-commit
              if: ${{ matrix.clickhouse-server-image == 'clickhouse/clickhouse-server:22.3' && !matrix.person-on-events }}
              with:
                  # The arguments for the `git add` command (see the paragraph below for more info)
                  # Default: '.'
                  add: '["ee/clickhouse", "posthog/api/test/__snapshots__", "posthog/test/__snapshots__", "posthog/queries/"]'

                  default_author: github_actions

                  # The message for the commit.
                  # Default: 'Commit from GitHub Actions (name of the workflow)'
                  message: 'Update snapshots'
            - name: Check if any snapshot changes were left uncomitted
              id: changed-files
              run: |
                  if [[ -z $(git status -s | grep -v ".test_durations" | tr -d "\n") ]]
                  then
                    echo '::set-output name=files_found::false'
                  else
                    echo '::set-output name=diff::$(git status --porcelain)'
                    echo '::set-output name=files_found::true'
                  fi

            - name: Fail CI if some snapshots have been updated but not committed
              if: steps.changed-files.outputs.files_found == 'true' && steps.add-and-commit.outcome == 'success'
              run: |
                  echo "${{ steps.changed-files.outputs.diff }}"
                  exit 1
>>>>>>> 446028be
            - name: Archive email renders
              uses: actions/upload-artifact@v3
              if: matrix.foss
              with:
                  name: email_renders
                  path: posthog/tasks/test/__emails__

    cloud:
        needs: changes
        timeout-minutes: 30
        if: ${{ needs.changes.outputs.backend == 'true' && github.repository == 'PostHog/posthog' }}

        name: Django tests – Cloud
        runs-on: ubuntu-latest
        steps:
            - name: Fetch posthog-cloud
              run: |
                  curl -u posthog-bot:${{ secrets.POSTHOG_BOT_GITHUB_TOKEN }} -L https://github.com/posthog/posthog-cloud/tarball/master | tar --strip-components=1 -xz --

            - name: Checkout master
              uses: actions/checkout@v2
              with:
                  ref: 'master'
                  path: 'master/'

            - name: Link posthog-cloud at master
              run: |
                  cp -r multi_tenancy master/
                  cp -r messaging master/
                  cat multi_tenancy_settings.py > master/posthog/settings/cloud.py
                  cat requirements.txt >> master/requirements.txt

            - name: Add kafka host to /etc/hosts for kafka connectivity
              run: sudo echo "127.0.0.1 kafka" | sudo tee -a /etc/hosts

            - name: Stop/Start stack with Docker Compose
              run: |
                  docker-compose -f master/docker-compose.dev.yml down
                  docker-compose -f master/docker-compose.dev.yml up -d db clickhouse zookeeper kafka redis object_storage &

            - name: Set up Python 3.8.12
              uses: actions/setup-python@v2
              with:
                  python-version: 3.8.12

            - uses: syphar/restore-virtualenv@v1.2
              id: cache-backend-tests

            - uses: syphar/restore-pip-download-cache@v1
              if: steps.cache-backend-tests.outputs.cache-hit != 'true'

            - name: Install SAML (python3-saml) dependencies
              run: |
                  sudo apt-get update
                  sudo apt-get install libxml2-dev libxmlsec1-dev libxmlsec1-openssl

            - name: Install python dependencies
              if: steps.cache-backend-tests.outputs.cache-hit != 'true'
              run: |
                  python -m pip install -r master/requirements-dev.txt
                  python -m pip install -r master/requirements.txt

            - name: Wait for Clickhouse & Kafka
              run: master/bin/check_kafka_clickhouse_up

            # The 2-step migration process (first master, then current branch) verifies that it'll always
            # be possible to migrate to the new version without problems in production
            - name: Run migration on master branch
              run: |
                  python master/manage.py migrate

            - name: Checkout current branch
              uses: actions/checkout@v2
              with:
                  path: 'current/'

            - name: Install requirements.txt dependencies with pip at current branch
              run: |
                  cd current
                  python -m pip install --upgrade pip
                  python -m pip install -r requirements.txt
                  python -m pip install freezegun fakeredis pytest pytest-mock pytest-django syrupy

            - name: Link posthog-cloud at current branch
              run: |
                  cp current/ee/conftest.py multi_tenancy/conftest.py
                  cp current/ee/conftest.py messaging/conftest.py
                  cp -r multi_tenancy current/
                  cp -r messaging current/
                  cat multi_tenancy_settings.py > current/posthog/settings/cloud.py
                  cat requirements.txt >> current/requirements.txt

            - name: Check migrations
              run: |
                  cd current
                  python manage.py makemigrations --check --dry-run
                  python manage.py migrate

            - name: Set up needed files
              run: |
                  cd current
                  mkdir -p frontend/dist
                  python manage.py collectstatic --noinput
                  touch frontend/dist/index.html
                  touch frontend/dist/layout.html
                  touch frontend/dist/shared_dashboard.html
                  touch frontend/dist/exporter.html

            - name: Run cloud tests (posthog-cloud)
              run: |
                  source .env.template
                  cd current
                  pytest multi_tenancy messaging -m "not skip_on_multitenancy and not async_migrations" --durations=100 --durations-min=1.0<|MERGE_RESOLUTION|>--- conflicted
+++ resolved
@@ -263,30 +263,17 @@
                   group: ${{ matrix.group }}
                   person-on-events: ${{ matrix.person-on-events }}
 
-<<<<<<< HEAD
             - uses: EndBug/add-and-commit@v9
               # Skip on forks
               # Also skip in extra variant runs (FOSS or persons-on-events), as we want to ignore snapshots diverging there
               if: ${{ !matrix.person-on-events && !matrix.foss && github.event.pull_request.head.repo.full_name == github.repository }}
               with:
+                  add: '["ee/clickhouse", "posthog/api/test/__snapshots__", "posthog/test/__snapshots__", "posthog/queries/"]'
                   message: 'Update snapshots'
 
-=======
-            - uses: EndBug/add-and-commit@v9 # You can change this to use a specific version.
-              id: add-and-commit
-              if: ${{ matrix.clickhouse-server-image == 'clickhouse/clickhouse-server:22.3' && !matrix.person-on-events }}
-              with:
-                  # The arguments for the `git add` command (see the paragraph below for more info)
-                  # Default: '.'
-                  add: '["ee/clickhouse", "posthog/api/test/__snapshots__", "posthog/test/__snapshots__", "posthog/queries/"]'
-
-                  default_author: github_actions
-
-                  # The message for the commit.
-                  # Default: 'Commit from GitHub Actions (name of the workflow)'
-                  message: 'Update snapshots'
             - name: Check if any snapshot changes were left uncomitted
               id: changed-files
+              if: ${{ matrix.clickhouse-server-image == 'clickhouse/clickhouse-server:22.3' && !matrix.person-on-events }}
               run: |
                   if [[ -z $(git status -s | grep -v ".test_durations" | tr -d "\n") ]]
                   then
@@ -297,11 +284,11 @@
                   fi
 
             - name: Fail CI if some snapshots have been updated but not committed
-              if: steps.changed-files.outputs.files_found == 'true' && steps.add-and-commit.outcome == 'success'
+              if: ${{ matrix.clickhouse-server-image == 'clickhouse/clickhouse-server:22.3' && !matrix.person-on-events && steps.changed-files.outputs.files_found == 'true' && steps.add-and-commit.outcome == 'success' }}
               run: |
                   echo "${{ steps.changed-files.outputs.diff }}"
                   exit 1
->>>>>>> 446028be
+
             - name: Archive email renders
               uses: actions/upload-artifact@v3
               if: matrix.foss
