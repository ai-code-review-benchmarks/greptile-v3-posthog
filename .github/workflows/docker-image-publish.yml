--- conflicted
+++ resolved
@@ -40,18 +40,6 @@
                   push: true
                   tags: posthog/posthog:latest
 
-<<<<<<< HEAD
-            - name: Build and push dev
-              id: docker-dev
-              uses: depot/build-push-action@v1
-              with:
-                  context: .
-                  file: dev.Dockerfile
-                  push: true
-                  tags: posthog/posthog:dev
-
-=======
->>>>>>> dfc04afa
             - name: Image digests
               run: |
                   echo "Pushed latest: ${{ steps.docker-latest.outputs.digest }}"
