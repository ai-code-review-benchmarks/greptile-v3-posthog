name: E2E

on:
    - pull_request

jobs:
    cypress:
        name: Cypress tests
        runs-on: ubuntu-18.04
        strategy:
            # when one test fails, DO NOT cancel the other
            # containers, because this will kill Cypress processes
            # leaving the Dashboard hanging ...
            # https://github.com/cypress-io/github-action/issues/48
            fail-fast: false
            matrix:
                # run 7 copies of the current job in parallel
                containers: [1, 2, 3, 4, 5, 6, 7]
        services:
            postgres:
                image: postgres:12
                env:
                    POSTGRES_USER: postgres
                    POSTGRES_PASSWORD: postgres
                    POSTGRES_DB: postgres
                ports:
                    # Maps port 5432 on service container to the host
                    # Needed because `postgres` host is not discoverable for some reason
                    - 5432:5432
                options: --health-cmd pg_isready --health-interval 10s --health-timeout 5s --health-retries 5
            redis:
                image: redis
                ports:
                    # Maps port 6379 on service container to the host
                    # Needed because `redis` host is not discoverable for some reason
                    - 6379:6379
                options: >-
                    --health-cmd "redis-cli ping"
                    --health-interval 10s
                    --health-timeout 5s
                    --health-retries 5
        steps:
            - name: Checkout
              uses: actions/checkout@v1
            - name: Set up Python 3.8
              uses: actions/setup-python@v2
              with:
                  python-version: 3.8
            - uses: actions/cache@v1
              name: Cache pip dependencies
              id: pip-cache
              with:
                  path: ~/.cache/pip
                  key: ${{ runner.os }}-pip-${{ hashFiles('**/requirements.txt') }}
                  restore-keys: |
                      ${{ runner.os }}-pip-
            - name: Install python dependencies
              run: |
                  python -m pip install --upgrade pip
                  python -m pip install $(grep -ivE "psycopg2" requirements.txt | cut -d'#' -f1) --no-cache-dir --compile
                  python -m pip install psycopg2-binary --no-cache-dir --compile
            - uses: actions/setup-node@v1
              with:
                  node-version: 14
            - name: Get yarn cache directory path
              id: yarn-dep-cache-dir-path
              run: echo "::set-output name=dir::$(yarn cache dir)"
            - uses: actions/cache@v1
              name: Setup Yarn dep cache
              id: yarn-dep-cache
              with:
                  path: ${{ steps.yarn-dep-cache-dir-path.outputs.dir }}
                  key: ${{ runner.os }}-yarn-dep-${{ hashFiles('**/yarn.lock') }}
                  restore-keys: |
                      ${{ runner.os }}-yarn-dep-
            - name: Yarn install deps
              run: |
                  yarn install --frozen-lockfile
                  yarn add cypress@5.3.0
            - uses: actions/cache@v1
              name: Setup Yarn build cache
              id: yarn-build-cache
              with:
                  path: frontend/dist
                  key: ${{ runner.os }}-yarn-build-${{ hashFiles('frontend/src/') }}
                  restore-keys: |
                      ${{ runner.os }}-yarn-build-
            - name: Yarn build
              run: |
                  yarn build
              if: steps.yarn-build-cache.outputs.cache-hit != 'true'
            - name: Boot PostHog
              env:
                  SECRET_KEY: '6b01eee4f945ca25045b5aab440b953461faf08693a9abbf1166dc7c6b9772da' # unsafe - for testing only
                  REDIS_URL: 'redis://localhost'
                  DATABASE_URL: 'postgres://postgres:postgres@localhost:${{ job.services.postgres.ports[5432] }}/postgres'
                  DISABLE_SECURE_SSL_REDIRECT: 1
                  SECURE_COOKIES: 0
                  OPT_OUT_CAPTURE: 1
                  SELF_CAPTURE: 1
              run: |
                  python manage.py collectstatic --noinput
<<<<<<< HEAD
                  python manage.py setup_dev
                  mkdir -p cypress/screenshots
=======
>>>>>>> 22b79e64
                  ./bin/docker-migrate
                  python manage.py setup_dev
                  mkdir -p cypress/screenshots
                  ./bin/docker-worker &
                  ./bin/docker-server &
            - name: Cypress run
              uses: cypress-io/github-action@v2
              with:
                  config-file: cypress.json
                  record: true
                  parallel: true
                  group: 'PostHog Frontend'
              env:
                  # pass the Dashboard record key as an environment variable
                  CYPRESS_RECORD_KEY: ${{ secrets.CYPRESS_RECORD_KEY }}
                  # Recommended: pass the GitHub token lets this action correctly
                  # determine the unique run id necessary to re-run the checks
                  GITHUB_TOKEN: ${{ secrets.GITHUB_TOKEN }}
            - name: Archive test screenshots
              uses: actions/upload-artifact@v1
              with:
                  name: screenshots
                  path: cypress/screenshots
              if: ${{ failure() }}<|MERGE_RESOLUTION|>--- conflicted
+++ resolved
@@ -100,11 +100,6 @@
                   SELF_CAPTURE: 1
               run: |
                   python manage.py collectstatic --noinput
-<<<<<<< HEAD
-                  python manage.py setup_dev
-                  mkdir -p cypress/screenshots
-=======
->>>>>>> 22b79e64
                   ./bin/docker-migrate
                   python manage.py setup_dev
                   mkdir -p cypress/screenshots
