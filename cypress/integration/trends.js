import { urls } from 'scenes/urls'

describe('Trends', () => {
    beforeEach(() => {
        cy.visit(urls.insightNew())
    })

    it('Can load a graph from a URL directly', () => {
        // regression test, the graph wouldn't load when going directly to a URL
        cy.visit(
            '/insights/new?insight=TRENDS&interval=day&display=ActionsLineGraph&events=%5B%7B"id"%3A"%24pageview"%2C"name"%3A"%24pageview"%2C"type"%3A"events"%2C"order"%3A0%7D%5D&filter_test_accounts=false&breakdown=%24referrer&breakdown_type=event&properties=%5B%7B"key"%3A"%24current_url"%2C"value"%3A"http%3A%2F%2Fhogflix.com"%2C"operator"%3A"icontains"%2C"type"%3A"event"%7D%5D'
        )

        cy.get('[data-attr=trend-line-graph]').should('exist')
    })

    it('Add a pageview action filter', () => {
        // when
        cy.contains('Add graph series').click()
        cy.get('[data-attr=trend-element-subject-1]').click()
        cy.get('[data-attr=taxonomic-tab-actions]').click()
        cy.contains('Hogflix homepage view').click()

        // then
        cy.get('[data-attr=trend-line-graph]').should('exist')
    })

    it('DAU on 1 element', () => {
        cy.get('[data-attr=math-selector-0]').click()
        cy.get('[data-attr=math-dau-0]').click()
        cy.get('[data-attr=trend-line-graph]').should('exist')
    })

    it('Show property select dynamically', () => {
        cy.get('[data-attr=math-property-selector-0]').should('not.exist')

        // Test that the math selector dropdown is shown on hover
        cy.get('[data-attr=math-selector-0]').click()
        cy.get('[data-attr=math-total-0]').should('be.visible')

        // Use `force = true` because clicking the element without dragging the mouse makes the dropdown disappear
        cy.get('[data-attr=math-avg-0]').click({ force: true })
        cy.get('[data-attr=math-property-select]').should('exist')
    })

    it('Apply specific filter on default pageview event', () => {
        cy.get('[data-attr=trend-element-subject-0]').click()
        cy.get('.taxonomic-infinite-list').find('.property-key-info').contains('Pageview').click() // Tooltip is shown with description
        cy.get('[data-attr=trend-element-subject-0]').should('have.text', 'Pageview')

        // Apply a property filter
        cy.get('[data-attr=show-prop-filter-0]').click()
        cy.get('[data-attr=property-select-toggle-0]').click()
        cy.get('[data-attr="expand-list-event_properties"]').click()
<<<<<<< HEAD
        cy.get('[data-attr=prop-filter-event_properties-1]').click({ force: true })
        cy.get('[data-attr=prop-val]').click()
=======
        cy.get('.taxonomic-list-row').first().click({ force: true })
        cy.get('[data-attr=prop-val]').click({ force: true })
        // cypress is odd and even though when a human clicks this the right dropdown opens
        // in the test that doesn't happen
        cy.get('body').then(($body) => {
            if ($body.find('[data-attr=prop-val-0]').length === 0) {
                cy.get('.taxonomic-value-select').click()
            }
        })
>>>>>>> 8f8ae367
        cy.get('[data-attr=prop-val-0]').click({ force: true })
        cy.get('[data-attr=trend-line-graph]', { timeout: 8000 }).should('exist')
    })

    it('Apply 1 overall filter', () => {
        cy.get('[data-attr=trend-element-subject-0]').click()
        cy.get('.taxonomic-infinite-list').find('.property-key-info').contains('Pageview').click()
        cy.get('[data-attr=trend-element-subject-0]').should('have.text', 'Pageview')

        cy.get('[data-attr=trends-filters-add-filter-group]').click()
        cy.get('[data-attr=property-select-toggle-0]').click()
        cy.get('[data-attr=taxonomic-filter-searchfield]').click()
        cy.get('[data-attr="expand-list-event_properties"]').click()
<<<<<<< HEAD
        cy.get('[data-attr=prop-filter-event_properties-1]').click({ force: true })
        cy.get('[data-attr=prop-val]').click()
=======
        cy.get('.taxonomic-list-row').first().click({ force: true })
        cy.get('[data-attr=prop-val]').click({ force: true })
        // cypress is odd and even though when a human clicks this the right dropdown opens
        // in the test that doesn't happen
        cy.get('body').then(($body) => {
            if ($body.find('[data-attr=prop-val-0]').length === 0) {
                cy.get('.taxonomic-value-select').click()
            }
        })
>>>>>>> 8f8ae367
        cy.get('[data-attr=prop-val-0]').click({ force: true })

        cy.get('[data-attr=trend-line-graph]', { timeout: 8000 }).should('exist')
    })

    it('Apply interval filter', () => {
        cy.get('[data-attr=interval-filter]').click()
        cy.contains('Week').click()

        cy.get('[data-attr=trend-line-graph]').should('exist')
    })

    it('Apply pie filter', () => {
        cy.get('[data-attr=chart-filter]').click()
        cy.get('.ant-select-dropdown').find('.ant-select-item-option-content').contains('Pie').click({ force: true })

        cy.get('[data-attr=trend-pie-graph]').should('exist')
    })

    it('Apply table filter', () => {
        cy.get('[data-attr=chart-filter]').click()
        cy.get('.ant-select-dropdown').find('.ant-select-item-option-content').contains('Table').click({ force: true })

        cy.get('[data-attr=insights-table-graph]').should('exist')

        // Select Total Count math property
        cy.get('[data-attr=math-selector-0]').click()
        cy.get('[data-attr=math-total-0]').click()

        // Should contain more than label column
        cy.get('[data-attr=insights-table-graph]').find('td').its('length').should('be.gte', 1)
    })

    it('Apply date filter', () => {
        cy.get('[data-attr=date-filter]').click()
        cy.contains('Last 30 days').click()

        cy.get('.ant-select-item').contains('Last 30 days')
        cy.get('[data-attr=trend-line-graph]', { timeout: 10000 }).should('exist')
    })

    it('Apply property breakdown', () => {
        cy.get('[data-attr=add-breakdown-button]').click()
        cy.get('[data-attr="expand-list-event_properties"]').click()
        cy.get('[data-attr=prop-filter-event_properties-1]').click({ force: true })
        cy.get('[data-attr=trend-line-graph]').should('exist')
    })

    it('Apply all users cohort breakdown', () => {
        cy.get('[data-attr=add-breakdown-button]').click()
        cy.get('[data-attr=taxonomic-tab-cohorts_with_all]').click()
        cy.contains('All Users*').click()
        cy.get('[data-attr=trend-line-graph]').should('exist')
    })

    it('Save to dashboard', () => {
        // apply random filter
        cy.get('[data-attr=trends-filters-add-filter-group]').click()
        cy.get('[data-attr=property-select-toggle-0]').click()
        cy.get('[data-attr=taxonomic-filter-searchfield]').click()
        cy.get('[data-attr="expand-list-event_properties"]').click()
<<<<<<< HEAD
        cy.get('[data-attr=prop-filter-event_properties-1]').click({ force: true })
        cy.get('[data-attr=prop-val]').click()
=======
        cy.get('.taxonomic-list-row').first().click({ force: true })
        cy.get('[data-attr=prop-val]').click({ force: true })
        // cypress is odd and even though when a human clicks this the right dropdown opens
        // in the test that doesn't happen
        cy.get('body').then(($body) => {
            if ($body.find('[data-attr=prop-val-0]').length === 0) {
                cy.get('.taxonomic-value-select').click()
            }
        })
>>>>>>> 8f8ae367
        cy.get('[data-attr=prop-val-0]').click({ force: true })

        cy.get('[data-attr=insight-save-button]').click()
        cy.get('[data-attr=save-to-dashboard-button]').click()
        cy.get('.modal-row button').contains('Add to dashboard').first().click({ force: true }) // Add the insight to a dashboard
        cy.get('.modal-row button').first().contains('Added')

        cy.wait(200)
        cy.get('[data-attr=success-toast]').contains('Insight added to dashboard').should('exist')
    })
})<|MERGE_RESOLUTION|>--- conflicted
+++ resolved
@@ -52,10 +52,6 @@
         cy.get('[data-attr=show-prop-filter-0]').click()
         cy.get('[data-attr=property-select-toggle-0]').click()
         cy.get('[data-attr="expand-list-event_properties"]').click()
-<<<<<<< HEAD
-        cy.get('[data-attr=prop-filter-event_properties-1]').click({ force: true })
-        cy.get('[data-attr=prop-val]').click()
-=======
         cy.get('.taxonomic-list-row').first().click({ force: true })
         cy.get('[data-attr=prop-val]').click({ force: true })
         // cypress is odd and even though when a human clicks this the right dropdown opens
@@ -65,7 +61,6 @@
                 cy.get('.taxonomic-value-select').click()
             }
         })
->>>>>>> 8f8ae367
         cy.get('[data-attr=prop-val-0]').click({ force: true })
         cy.get('[data-attr=trend-line-graph]', { timeout: 8000 }).should('exist')
     })
@@ -79,10 +74,6 @@
         cy.get('[data-attr=property-select-toggle-0]').click()
         cy.get('[data-attr=taxonomic-filter-searchfield]').click()
         cy.get('[data-attr="expand-list-event_properties"]').click()
-<<<<<<< HEAD
-        cy.get('[data-attr=prop-filter-event_properties-1]').click({ force: true })
-        cy.get('[data-attr=prop-val]').click()
-=======
         cy.get('.taxonomic-list-row').first().click({ force: true })
         cy.get('[data-attr=prop-val]').click({ force: true })
         // cypress is odd and even though when a human clicks this the right dropdown opens
@@ -92,7 +83,6 @@
                 cy.get('.taxonomic-value-select').click()
             }
         })
->>>>>>> 8f8ae367
         cy.get('[data-attr=prop-val-0]').click({ force: true })
 
         cy.get('[data-attr=trend-line-graph]', { timeout: 8000 }).should('exist')
@@ -154,10 +144,6 @@
         cy.get('[data-attr=property-select-toggle-0]').click()
         cy.get('[data-attr=taxonomic-filter-searchfield]').click()
         cy.get('[data-attr="expand-list-event_properties"]').click()
-<<<<<<< HEAD
-        cy.get('[data-attr=prop-filter-event_properties-1]').click({ force: true })
-        cy.get('[data-attr=prop-val]').click()
-=======
         cy.get('.taxonomic-list-row').first().click({ force: true })
         cy.get('[data-attr=prop-val]').click({ force: true })
         // cypress is odd and even though when a human clicks this the right dropdown opens
@@ -167,7 +153,6 @@
                 cy.get('.taxonomic-value-select').click()
             }
         })
->>>>>>> 8f8ae367
         cy.get('[data-attr=prop-val-0]').click({ force: true })
 
         cy.get('[data-attr=insight-save-button]').click()
