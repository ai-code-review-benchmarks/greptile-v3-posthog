import { decideResponse } from '../fixtures/api/decide'

describe('Experiments', () => {
    let randomNum
    let experimentName
    let featureFlagKey

    beforeEach(() => {
        cy.intercept('/api/users/@me/', {
            fixture: 'api/experiments/user',
        })

        randomNum = Math.floor(Math.random() * 10000000)
        experimentName = `Experiment ${randomNum}`
        featureFlagKey = `experiment-${randomNum}`
    })

    it('create experiment', () => {
        cy.visit('/experiments')
        cy.get('[data-attr=top-bar-name]').should('contain', 'A/B testing')

        // Name, flag key, description
        cy.get('[data-attr=create-experiment]').first().click()
        cy.get('[data-attr=experiment-name]').click().type(`${experimentName}`).should('have.value', experimentName)
        cy.get('[data-attr=experiment-feature-flag-key]')
            .click()
            .type(`${featureFlagKey}`)
            .should('have.value', featureFlagKey)
        cy.get('[data-attr=experiment-description]')
            .click()
            .type('This is the description of the experiment')
            .should('have.value', 'This is the description of the experiment')

        // Edit variants
        cy.get('[data-attr="add-test-variant"]').click()
        cy.get('input[data-attr="experiment-variant-key"][data-key-index="1"]')
            .clear()
            .type('test-variant-1')
            .should('have.value', 'test-variant-1')
        cy.get('input[data-attr="experiment-variant-key"][data-key-index="2"]')
            .clear()
            .type('test-variant-2')
            .should('have.value', 'test-variant-2')

        // Select goal type
        cy.get('[data-attr="experiment-goal-type-select"]').click()
        cy.get('.Popover__content').contains('Trend').should('be.visible')
        cy.get('.Popover__content').contains('Conversion funnel').should('be.visible')

        // Add secondary metric
        const secondaryMetricName = `Secondary metric ${Math.floor(Math.random() * 10000000)}`
        cy.get('[data-attr="add-secondary-metric-btn"]').click()
        cy.get('[data-attr=secondary-metric-name]')
            .click()
            .type(secondaryMetricName)
            .should('have.value', secondaryMetricName)
        cy.get('[data-attr="metrics-selector"]').click()
        cy.get('.Popover__content').contains('Funnels').should('be.visible')
        cy.get('.Popover__content').contains('Trends').should('be.visible')
        cy.get('[data-attr="create-annotation-submit"]').click()
        cy.contains(secondaryMetricName).should('exist')

        // Edit minimum acceptable improvement
        cy.get('input[data-attr="min-acceptable-improvement"]').type('{selectall}20').should('have.value', '20')

        // Save experiment
        cy.get('[data-attr="save-experiment"]').first().click()
    })

    const createExperimentInNewUi = () => {
        cy.intercept('**/decide/*', (req) =>
            req.reply(
                decideResponse({
                    'new-experiments-ui': true,
                })
            )
        )
        cy.visit('/experiments')

        // Name, flag key, description
        cy.get('[data-attr=create-experiment]').first().click()
        cy.get('[data-attr=experiment-name]').click().type(`${experimentName}`).should('have.value', experimentName)
        cy.get('[data-attr=experiment-feature-flag-key]')
            .click()
            .type(`${featureFlagKey}`)
            .should('have.value', featureFlagKey)
        cy.get('[data-attr=experiment-description]')
            .click()
            .type('This is the description of the experiment')
            .should('have.value', 'This is the description of the experiment')

        // Edit variants
        cy.get('[data-attr="add-test-variant"]').click()
        cy.get('input[data-attr="experiment-variant-key"][data-key-index="1"]')
            .clear()
            .type('test-variant-1')
            .should('have.value', 'test-variant-1')
        cy.get('input[data-attr="experiment-variant-key"][data-key-index="2"]')
            .clear()
            .type('test-variant-2')
            .should('have.value', 'test-variant-2')

        // Continue creation
        cy.get('[data-attr="continue-experiment-creation"]').first().click()
        // Save experiment
        cy.get('[data-attr="save-experiment"]').first().click()
    }

    it('create, launch and stop experiment with new ui', () => {
        createExperimentInNewUi()
        cy.get('[data-attr="experiment-status"]').contains('draft').should('be.visible')

        cy.get('[data-attr="experiment-creation-date"]').contains('a few seconds ago').should('be.visible')
        cy.get('[data-attr="experiment-start-date"]').should('not.exist')

        cy.get('[data-attr="launch-experiment"]').first().click()
        cy.get('[data-attr="experiment-creation-date"]').should('not.exist')
        cy.get('[data-attr="experiment-start-date"]').contains('a few seconds ago').should('be.visible')

        cy.get('[data-attr="stop-experiment"]').first().click()
        cy.get('[data-attr="experiment-creation-date"]').should('not.exist')
        cy.get('[data-attr="experiment-start-date"]').contains('a few seconds ago').should('be.visible')
        cy.get('[data-attr="experiment-end-date"]').contains('a few seconds ago').should('be.visible')
    })

    it('move start date', () => {
        createExperimentInNewUi()

        cy.get('[data-attr="launch-experiment"]').first().click()

        cy.get('[data-attr="move-experiment-start-date"]').first().click()
        cy.get('[data-attr="experiment-start-date-picker"]').should('exist')
        cy.get('[data-attr="lemon-calendar-month-previous"]').first().click()
        cy.get('[data-attr="lemon-calendar-day"]').first().click()
        cy.get('[data-attr="lemon-calendar-select-apply"]').first().click()
        cy.get('[data-attr="experiment-start-date"]')
<<<<<<< HEAD
            .contains(new RegExp(/months? ago/))
=======
            .contains(/months? ago/)
>>>>>>> c41995f0
            .should('be.visible')

        cy.reload()

        // Check that the start date persists
        cy.get('[data-attr="experiment-start-date"]')
<<<<<<< HEAD
            .contains(new RegExp(/months? ago/))
=======
            .contains(/months? ago/)
>>>>>>> c41995f0
            .should('be.visible')
    })
})<|MERGE_RESOLUTION|>--- conflicted
+++ resolved
@@ -134,22 +134,14 @@
         cy.get('[data-attr="lemon-calendar-day"]').first().click()
         cy.get('[data-attr="lemon-calendar-select-apply"]').first().click()
         cy.get('[data-attr="experiment-start-date"]')
-<<<<<<< HEAD
-            .contains(new RegExp(/months? ago/))
-=======
             .contains(/months? ago/)
->>>>>>> c41995f0
             .should('be.visible')
 
         cy.reload()
 
         // Check that the start date persists
         cy.get('[data-attr="experiment-start-date"]')
-<<<<<<< HEAD
-            .contains(new RegExp(/months? ago/))
-=======
             .contains(/months? ago/)
->>>>>>> c41995f0
             .should('be.visible')
     })
 })