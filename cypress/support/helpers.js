--- conflicted
+++ resolved
@@ -19,23 +19,18 @@
     )
 }
 
-<<<<<<< HEAD
+function WaitUntilUserMounted({ children }) {
+    const { user } = useValues(userLogic)
+
+    return user ? children : null
+}
+
 export const setLocation = (path, params = null) => {
     let qs = ''
     if (params) {
         qs = '?' + toParams(params)
     }
     window.history.replaceState(null, '', path + qs)
-=======
-function WaitUntilUserMounted({ children }) {
-    const { user } = useValues(userLogic)
-
-    return user ? children : null
-}
-
-export const setLocation = (path) => {
-    window.history.replaceState(null, '', path)
->>>>>>> a1c2c5ad
 }
 
 export const getSearchParameters = ({ request }) => {
