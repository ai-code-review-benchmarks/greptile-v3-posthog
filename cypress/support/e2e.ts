--- conflicted
+++ resolved
@@ -6,14 +6,8 @@
 try {
     // eslint-disable-next-line @typescript-eslint/no-var-requires
     require('cypress-terminal-report/src/installLogsCollector')()
-<<<<<<< HEAD
-} catch {
-    // do nothing
-}
-=======
     // eslint-disable-next-line no-empty
 } catch {}
->>>>>>> b75813b9
 
 const E2E_TESTING = Cypress.env('E2E_TESTING')
 
