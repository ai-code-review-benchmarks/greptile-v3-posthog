import { Page, test as base } from '@playwright/test'
import { urls } from 'scenes/urls'

import { AppContext } from '~/types'

import { Identifier, Navigation } from './navigation'

export const LOGIN_USERNAME = process.env.LOGIN_USERNAME || 'test@posthog.com'
export const LOGIN_PASSWORD = process.env.LOGIN_PASSWORD || '12345678'

export type WindowWithPostHog = typeof globalThis & {
    POSTHOG_APP_CONTEXT: AppContext
}

declare module '@playwright/test' {
    interface Page {
        setAppContext<K extends keyof AppContext>(key: K, value: AppContext[K]): Promise<void>
        goToMenuItem(name: Identifier): Promise<void>
        // resetCapturedEvents(): Promise<void>
        //
        // capturedEvents(): Promise<CaptureResult[]>
        //
        // waitingForNetworkCausedBy: (urlPatterns: (string | RegExp)[], action: () => Promise<void>) => Promise<void>
        //
        // expectCapturedEventsToBe(expectedEvents: string[]): Promise<void>
    }
}

/**
 * we override the base playwright test to add things useful to us
 * */
export const test = base.extend<{ loginBeforeTests: void; page: Page }>({
    page: async ({ page }, use) => {
        // Add custom methods to the page object
        page.setAppContext = async function <K extends keyof AppContext>(key: K, value: AppContext[K]): Promise<void> {
            await page.evaluate(
<<<<<<< HEAD
                (([key, value]: [K, AppContext[K]]) => {
                    ;(window as WindowWithPostHog).POSTHOG_APP_CONTEXT[key] = value
                }) as any,
=======
                ([key, value]) => {
                    const appContext = (window as WindowWithPostHog).POSTHOG_APP_CONTEXT
                    // @ts-expect-error - Type safety is handled by the generic constraint
                    appContext[key] = value
                },
>>>>>>> 5896beb8
                [key, value]
            )
        }
        page.goToMenuItem = async function (name: Identifier): Promise<void> {
            await new Navigation(page).openMenuItem(name)
        }
        // page.resetCapturedEvents = async function () {
        //     await this.evaluate(() => {
        //         ;(window as WindowWithPostHog).capturedEvents = []
        //     })
        // }
        // page.capturedEvents = async function () {
        //     return this.evaluate(() => {
        //         return (window as WindowWithPostHog).capturedEvents || []
        //     })
        // }
        // page.waitingForNetworkCausedBy = async function (
        //     urlPatterns: (string | RegExp)[],
        //     action: () => Promise<void>
        // ) {
        //     const responsePromises = urlPatterns.map((urlPattern) => {
        //         return this.waitForResponse(urlPattern)
        //     })
        //
        //     await action()
        //
        //     // eslint-disable-next-line compat/compat
        //     await Promise.allSettled(responsePromises)
        // }
        // page.expectCapturedEventsToBe = async function (expectedEvents: string[]) {
        //     const capturedEvents = await this.capturedEvents()
        //     expect(capturedEvents.map((x) => x.event)).toEqual(expectedEvents)
        // }

        // Pass the extended page to the test
        await use(page)
    },
    // this auto fixture makes sure we log in before every test
    loginBeforeTests: [
        async ({ page }, use) => {
            // Perform authentication via API
            await page.request.post('/api/login/', {
                data: {
                    email: LOGIN_USERNAME,
                    password: LOGIN_PASSWORD,
                },
            })
            await page.goto(urls.projectHomepage())

            // Continue with tests
            await use()

            // any teardown would go here
        },
        { auto: true },
    ],
    // mockStaticAssets: [
    //     async ({ context }, use) => {
    //         // also equivalent of cy.intercept('GET', '/surveys/*').as('surveys') ??
    //         void context.route('**/e/*', (route) => {
    //             void route.fulfill({
    //                 status: 200,
    //                 contentType: 'application/json',
    //                 body: JSON.stringify({ status: 1 }),
    //                 headers: {
    //                     'Access-Control-Allow-Headers': '*',
    //                     'Access-Control-Allow-Origin': '*',
    //                     'Access-Control-Allow-Credentials': 'true',
    //                 },
    //             })
    //         })
    //
    //         void context.route('**/ses/*', (route) => {
    //             void route.fulfill({
    //                 status: 200,
    //                 contentType: 'application/json',
    //                 body: JSON.stringify({ status: 1 }),
    //             })
    //         })
    //
    //         lazyLoadedJSFiles.forEach((key: string) => {
    //             void context.route(new RegExp(`^.*/static/${key}\\.js(\\?.*)?$`), (route) => {
    //                 route.fulfill({
    //                     headers: {
    //                         loaded: 'using relative path by playwright',
    //                     },
    //                     path: `./dist/${key}.js`,
    //                 })
    //             })
    //
    //             void context.route(`**/static/${key}.js.map`, (route) => {
    //                 route.fulfill({
    //                     headers: { loaded: 'using relative path by playwright' },
    //                     path: `./dist/${key}.js.map`,
    //                 })
    //             })
    //         })
    //
    //         await use()
    //         // there's no teardown, so nothing here
    //     },
    //     // auto so that tests don't need to remember they need this... every test needs it
    //     { auto: true },
    // ],
})
export { expect } from '@playwright/test'<|MERGE_RESOLUTION|>--- conflicted
+++ resolved
@@ -34,17 +34,11 @@
         // Add custom methods to the page object
         page.setAppContext = async function <K extends keyof AppContext>(key: K, value: AppContext[K]): Promise<void> {
             await page.evaluate(
-<<<<<<< HEAD
-                (([key, value]: [K, AppContext[K]]) => {
-                    ;(window as WindowWithPostHog).POSTHOG_APP_CONTEXT[key] = value
-                }) as any,
-=======
                 ([key, value]) => {
                     const appContext = (window as WindowWithPostHog).POSTHOG_APP_CONTEXT
                     // @ts-expect-error - Type safety is handled by the generic constraint
                     appContext[key] = value
                 },
->>>>>>> 5896beb8
                 [key, value]
             )
         }
