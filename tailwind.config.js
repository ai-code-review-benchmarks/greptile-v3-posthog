/** @type {import('tailwindcss').Config} */
const config = {
    content: [
        './frontend/src/**/*.{ts,tsx}',
        './ee/frontend/**/*.{ts,tsx}',
        './frontend/src/index.html',
        './products/**/frontend/**/*.{ts,tsx}',
<<<<<<< HEAD
        './common/**/*.{ts,tsx}',
=======
        './common/**/src/**/*.{ts,tsx}',
        './common/**/frontend/**/*.{ts,tsx}',
>>>>>>> 788ea284
    ],
    important: true, // Basically this: https://sebastiandedeyne.com/why-we-use-important-with-tailwind
    darkMode: ['selector', '[theme="dark"]'],
    theme: {
        colors: {
            // TODO: Move all colors over to Tailwind
            // Currently color utility classes are still generated with SCSS in colors.scss due to relying on our color
            // CSS vars in lots of stylesheets

            purple: '#B62AD9',
        },
        fontFamily: {
            sans: [
                '-apple-system',
                'BlinkMacSystemFont',
                'Inter',
                'Segoe UI',
                'Roboto',
                'Helvetica Neue',
                'Helvetica',
                'Arial',
                'sans-serif',
                'Apple Color Emoji',
                'Segoe UI Emoji',
                'Segoe UI Symbol',
            ],
            title: [
                'MatterSQ',
                '-apple-system',
                'BlinkMacSystemFont',
                'Inter',
                'Segoe UI',
                'Roboto',
                'Helvetica Neue',
                'Helvetica',
                'Arial',
                'sans-serif',
                'Apple Color Emoji',
                'Segoe UI Emoji',
                'Segoe UI Symbol',
            ],
            mono: ['ui-monospace', 'SFMono-Regular', 'SF Mono', 'Menlo', 'Consolas', 'Liberation Mono', 'monospace'],
        },
        screens: {
            // Sync with vars.scss
            sm: '576px',
            md: '768px',
            lg: '992px',
            xl: '1200px',
            '2xl': '1600px',
        },
        borderRadius: {
            none: '0',
            sm: 'var(--radius-sm)',
            DEFAULT: 'var(--radius)',
            lg: 'var(--radius-lg)',
            full: '9999px',
        },
        extend: {
            fontSize: {
                xxs: ['0.625rem', '0.75rem'], // 10px (12px of line height)
            },
            spacing: {
                // Some additional larger widths for compatibility with our pre-Tailwind system
                // Don't add new ones here, in new code just use the `w-[32rem]` style for arbitrary values
                13: '3.25rem',
                15: '3.75rem',
                18: '4.5rem',
                // All whole number values up to 18 ensured above
                30: '7.5rem',
                50: '12.5rem',
                60: '15rem',
                80: '20rem',
                100: '25rem',
                120: '30rem',
                140: '35rem',
                160: '40rem',
                180: '45rem',
                192: '48rem',
                200: '50rem',
                // All whole number values divisible by 20 up to 200 ensured above
                248: '62rem',
                300: '75rem',
                'scene-padding': 'var(--scene-padding)',
            },
            rotate: {
                270: '270deg',
            },
            minWidth: {
                '1/3': '33.333333%',
            },
            maxWidth: {
                '1/2': '50%',
            },
            boxShadow: {
                DEFAULT: 'var(--shadow-elevation-3000)',
            },
            flex: {
                2: '2 2 0%',
                3: '3 3 0%',
            },
        },
    },
    plugins: [require('@tailwindcss/container-queries')],
}

module.exports = config<|MERGE_RESOLUTION|>--- conflicted
+++ resolved
@@ -5,12 +5,8 @@
         './ee/frontend/**/*.{ts,tsx}',
         './frontend/src/index.html',
         './products/**/frontend/**/*.{ts,tsx}',
-<<<<<<< HEAD
-        './common/**/*.{ts,tsx}',
-=======
         './common/**/src/**/*.{ts,tsx}',
         './common/**/frontend/**/*.{ts,tsx}',
->>>>>>> 788ea284
     ],
     important: true, // Basically this: https://sebastiandedeyne.com/why-we-use-important-with-tailwind
     darkMode: ['selector', '[theme="dark"]'],
