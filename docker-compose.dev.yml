--- conflicted
+++ resolved
@@ -155,7 +155,6 @@
         depends_on:
             - zookeeper
 
-<<<<<<< HEAD
     # kafka_ui:
     #     extends:
     #         file: docker-compose.base.yml
@@ -207,66 +206,6 @@
     #         - '8666:8080'
     #     volumes:
     #         - ./docker/livestream/configs-dev.yml:/configs/configs.yml
-=======
-    kafka_ui:
-        extends:
-            file: docker-compose.base.yml
-            service: kafka_ui
-        ports:
-            - '9093:8080'
-        depends_on:
-            - kafka
-
-    objectstorage:
-        extends:
-            file: docker-compose.base.yml
-            service: objectstorage
-        ports:
-            - '19000:19000'
-            - '19001:19001'
-
-    maildev:
-        extends:
-            file: docker-compose.base.yml
-            service: maildev
-        ports:
-            - '1080:1080'
-            - '1025:1025'
-
-    webhook-tester:
-        image: tarampampam/webhook-tester:1.1.0
-        restart: on-failure
-        ports:
-            - '2080:2080'
-        environment:
-            - LISTEN_PORT=2080
-
-    echo_server:
-        extends:
-            file: docker-compose.base.yml
-            service: echo_server
-        expose:
-            - '18081:18081'
-
-    feature-flags:
-        extends:
-            file: docker-compose.base.yml
-            service: feature-flags
-        depends_on:
-            - redis
-            - db
-
-    livestream:
-        extends:
-            file: docker-compose.base.yml
-            service: livestream
-        environment:
-            - LIVESTREAM_JWT_SECRET=${SECRET_KEY}
-        ports:
-            - '8666:8080'
-        volumes:
-            - ./docker/livestream/configs-dev.yml:/configs/configs.yml
->>>>>>> c4c181dc
 
     # Temporal containers
     elasticsearch:
