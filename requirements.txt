#
# This file is autogenerated by pip-compile with Python 3.10
# by the following command:
#
#    pip-compile requirements.in
#
aiohttp==3.8.5
    # via
    #   -r requirements.in
    #   geoip2
    #   openai
aiosignal==1.2.0
    # via aiohttp
amqp==5.1.1
    # via
    #   -r requirements.in
    #   kombu
annotated-types==0.5.0
    # via pydantic
antlr4-python3-runtime==4.13.0
    # via -r requirements.in
asgiref==3.3.2
    # via django
asn1crypto==1.5.1
    # via
    #   oscrypto
    #   snowflake-connector-python
async-generator==1.10
    # via
    #   trio
    #   trio-websocket
async-timeout==4.0.2
    # via
    #   aiohttp
    #   redis
attrs==21.4.0
    # via
    #   aiohttp
    #   jsonschema
    #   outcome
    #   trio
backoff==2.2.1
    # via posthoganalytics
billiard==4.1.0
    # via celery
boto3==1.26.66
    # via -r requirements.in
boto3-stubs[s3]==1.26.138
    # via -r requirements.in
botocore==1.29.66
    # via
    #   boto3
    #   s3transfer
botocore-stubs==1.29.130
    # via boto3-stubs
brotli==1.1.0
    # via -r requirements.in
cachetools==5.3.1
    # via google-auth
celery==5.3.4
    # via
    #   -r requirements.in
    #   celery-redbeat
celery-redbeat==2.1.1
    # via -r requirements.in
certifi==2019.11.28
    # via
    #   requests
    #   sentry-sdk
    #   snowflake-connector-python
    #   urllib3
cffi==1.14.5
    # via
    #   cryptography
    #   snowflake-connector-python
chardet==5.1.0
    # via prance
charset-normalizer==2.1.0
    # via
    #   aiohttp
    #   requests
    #   snowflake-connector-python
click==8.1.7
    # via
    #   celery
    #   click-didyoumean
    #   click-plugins
    #   click-repl
click-didyoumean==0.3.0
    # via celery
click-plugins==1.1.1
    # via celery
click-repl==0.3.0
    # via celery
clickhouse-driver==0.2.4
    # via
    #   -r requirements.in
    #   clickhouse-pool
clickhouse-pool==0.5.3
    # via -r requirements.in
cryptography==37.0.2
    # via
    #   -r requirements.in
    #   django-fernet-encrypted-fields
    #   kafka-helper
    #   pyopenssl
    #   snowflake-connector-python
    #   social-auth-core
    #   urllib3
cssselect==1.1.0
    # via toronado
cssutils==1.0.2
    # via toronado
decorator==5.1.1
    # via retry
defusedxml==0.6.0
    # via
    #   -r requirements.in
    #   python3-openid
    #   social-auth-core
dj-database-url==0.5.0
    # via -r requirements.in
django==3.2.19
    # via
    #   -r requirements.in
    #   django-axes
    #   django-cors-headers
    #   django-deprecate-fields
    #   django-extensions
    #   django-fernet-encrypted-fields
    #   django-filter
    #   django-formtools
    #   django-otp
    #   django-phonenumber-field
    #   django-picklefield
    #   django-redis
    #   django-structlog
    #   django-two-factor-auth
    #   djangorestframework
    #   djangorestframework-dataclasses
    #   drf-spectacular
django-axes==5.9.0
    # via -r requirements.in
django-cors-headers==3.5.0
    # via -r requirements.in
django-deprecate-fields==0.1.1
    # via -r requirements.in
django-extensions==3.1.2
    # via -r requirements.in
django-fernet-encrypted-fields==0.1.2
    # via -r requirements.in
django-filter==2.4.0
    # via -r requirements.in
django-formtools==2.4
    # via django-two-factor-auth
django-ipware==3.0.2
    # via
    #   django-axes
    #   django-structlog
django-loginas==0.3.11
    # via -r requirements.in
django-otp==1.1.4
    # via django-two-factor-auth
django-phonenumber-field==6.4.0
    # via django-two-factor-auth
django-picklefield==3.0.1
    # via -r requirements.in
django-prometheus==2.2.0
    # via -r requirements.in
django-redis==5.2.0
    # via -r requirements.in
django-statsd==2.5.2
    # via -r requirements.in
django-structlog==2.1.3
    # via -r requirements.in
django-two-factor-auth==1.14.0
    # via -r requirements.in
djangorestframework==3.14.0
    # via
    #   -r requirements.in
    #   djangorestframework-csv
    #   djangorestframework-dataclasses
    #   drf-exceptions-hog
    #   drf-extensions
    #   drf-spectacular
djangorestframework-csv==2.1.1
    # via -r requirements.in
djangorestframework-dataclasses==1.2.0
    # via -r requirements.in
dnspython==2.2.1
    # via -r requirements.in
drf-exceptions-hog==0.4.0
    # via -r requirements.in
drf-extensions==0.7.0
    # via -r requirements.in
drf-spectacular==0.24.2
    # via -r requirements.in
filelock==3.12.0
    # via snowflake-connector-python
frozenlist==1.3.0
    # via
    #   aiohttp
    #   aiosignal
future==0.18.3
    # via lzstring
geoip2==4.6.0
    # via -r requirements.in
google-api-core[grpc]==2.11.1
    # via
    #   google-cloud-bigquery
    #   google-cloud-core
google-auth==2.22.0
    # via
    #   google-api-core
    #   google-cloud-core
google-cloud-bigquery==3.11.4
    # via -r requirements.in
google-cloud-core==2.3.3
    # via google-cloud-bigquery
google-cloud-sqlcommenter==2.0.0
    # via -r requirements.in
google-crc32c==1.5.0
    # via google-resumable-media
google-resumable-media==2.5.0
    # via google-cloud-bigquery
googleapis-common-protos==1.60.0
    # via
    #   google-api-core
    #   grpcio-status
grpcio==1.57.0
    # via
    #   google-api-core
    #   google-cloud-bigquery
    #   grpcio-status
grpcio-status==1.57.0
    # via google-api-core
gunicorn==20.1.0
    # via -r requirements.in
h11==0.13.0
    # via wsproto
idna==2.8
    # via
    #   -r requirements.in
    #   requests
    #   snowflake-connector-python
    #   trio
    #   urllib3
    #   yarl
importlib-metadata==1.6.0
    # via -r requirements.in
infi-clickhouse-orm @ git+https://github.com/PostHog/infi.clickhouse_orm@37722f350f3b449bbcd6564917c436b0d93e796f
    # via -r requirements.in
inflection==0.5.1
    # via drf-spectacular
iso8601==0.1.12
    # via infi-clickhouse-orm
isodate==0.6.1
    # via python3-saml
jmespath==1.0.0
    # via
    #   boto3
    #   botocore
jsonschema==4.4.0
    # via drf-spectacular
kafka-helper==0.2
    # via -r requirements.in
kafka-python==2.0.2
    # via -r requirements.in
kombu==5.3.2
    # via
    #   -r requirements.in
    #   celery
lxml==4.6.5
    # via
    #   python3-saml
    #   toronado
    #   xmlsec
lzstring==1.0.4
    # via -r requirements.in
maxminddb==2.2.0
    # via geoip2
mimesis==5.2.1
    # via -r requirements.in
monotonic==1.5
    # via posthoganalytics
more-itertools==9.0.0
    # via -r requirements.in
multidict==6.0.2
    # via
    #   aiohttp
    #   yarl
mypy-boto3-s3==1.26.127
    # via boto3-stubs
numpy==1.23.3
    # via
    #   -r requirements.in
    #   pyarrow
oauthlib==3.1.0
    # via
    #   requests-oauthlib
    #   social-auth-core
openai==0.27.8
    # via -r requirements.in
oscrypto==1.3.0
    # via snowflake-connector-python
outcome==1.1.0
    # via trio
packaging==23.1
    # via
    #   google-cloud-bigquery
    #   prance
    #   snowflake-connector-python
    #   webdriver-manager
parso==0.8.1
    # via -r requirements.in
pexpect==4.7.0
    # via -r requirements.in
phonenumberslite==8.13.6
    # via -r requirements.in
pickleshare==0.7.5
    # via -r requirements.in
pillow==9.2.0
    # via -r requirements.in
posthoganalytics==3.0.1
    # via -r requirements.in
prance==0.22.2.22.0
    # via -r requirements.in
prometheus-client==0.14.1
    # via django-prometheus
prompt-toolkit==3.0.39
    # via click-repl
proto-plus==1.22.3
    # via google-cloud-bigquery
protobuf==4.22.1
    # via
    #   google-api-core
    #   google-cloud-bigquery
    #   googleapis-common-protos
    #   grpcio-status
    #   proto-plus
    #   temporalio
psycopg2-binary==2.9.7
    # via -r requirements.in
ptyprocess==0.6.0
    # via pexpect
py==1.11.0
    # via retry
pyarrow==12.0.1
    # via -r requirements.in
pyasn1==0.5.0
    # via
    #   pyasn1-modules
    #   rsa
pyasn1-modules==0.3.0
    # via google-auth
pycparser==2.20
    # via cffi
pycryptodomex==3.18.0
    # via snowflake-connector-python
pydantic==2.3.0
    # via -r requirements.in
pydantic-core==2.6.3
    # via pydantic
pyjwt==2.4.0
    # via
    #   -r requirements.in
    #   snowflake-connector-python
    #   social-auth-core
pyopenssl==22.0.0
    # via
    #   snowflake-connector-python
    #   urllib3
pypng==0.20220715.0
    # via qrcode
pyrsistent==0.18.1
    # via jsonschema
pysocks==1.7.1
    # via urllib3
python-dateutil==2.8.2
    # via
    #   -r requirements.in
    #   botocore
    #   celery
    #   celery-redbeat
    #   google-cloud-bigquery
    #   posthoganalytics
    #   temporalio
python-dotenv==0.21.0
    # via webdriver-manager
python-statsd==2.1.0
    # via django-statsd
python3-openid==3.1.0
    # via social-auth-core
python3-saml==1.12.0
    # via -r requirements.in
pytz==2021.1
    # via
    #   -r requirements.in
    #   clickhouse-driver
    #   django
    #   djangorestframework
    #   infi-clickhouse-orm
    #   snowflake-connector-python
    #   tzlocal
pyyaml==6.0
    # via drf-spectacular
qrcode==7.4.2
    # via django-two-factor-auth
redis==4.5.4
    # via
    #   -r requirements.in
    #   celery-redbeat
    #   django-redis
requests==2.28.1
    # via
    #   -r requirements.in
    #   geoip2
    #   google-api-core
    #   google-cloud-bigquery
    #   infi-clickhouse-orm
    #   openai
    #   posthoganalytics
    #   prance
    #   requests-oauthlib
    #   snowflake-connector-python
    #   social-auth-core
    #   webdriver-manager
requests-oauthlib==1.3.0
    # via
    #   -r requirements.in
    #   social-auth-core
retry==0.9.2
    # via -r requirements.in
rsa==4.9
    # via google-auth
ruamel-yaml==0.17.21
    # via prance
ruamel-yaml-clib==0.2.7
    # via ruamel-yaml
s3transfer==0.6.0
    # via boto3
selenium==4.1.5
    # via -r requirements.in
semantic-version==2.8.5
    # via -r requirements.in
sentry-sdk==1.14.0
    # via -r requirements.in
six==1.16.0
    # via
    #   djangorestframework-csv
    #   google-auth
    #   isodate
    #   posthoganalytics
    #   prance
    #   python-dateutil
    #   tenacity
slack-sdk==3.17.1
    # via -r requirements.in
sniffio==1.2.0
    # via trio
snowflake-connector-python==3.0.4
    # via -r requirements.in
social-auth-app-django==5.0.0
    # via -r requirements.in
social-auth-core==4.3.0
    # via
    #   -r requirements.in
    #   social-auth-app-django
sortedcontainers==2.4.0
    # via
    #   snowflake-connector-python
    #   trio
sqlparse==0.4.4
    # via
    #   -r requirements.in
    #   django
statshog==1.0.6
    # via -r requirements.in
structlog==21.2.0
    # via django-structlog
temporalio==1.1.0
    # via -r requirements.in
tenacity==6.1.0
    # via celery-redbeat
token-bucket==0.3.0
    # via -r requirements.in
toronado==0.1.0
    # via -r requirements.in
tqdm==4.64.1
    # via openai
trio==0.20.0
    # via
    #   selenium
    #   trio-websocket
trio-websocket==0.9.2
    # via selenium
types-awscrt==0.16.17
    # via
    #   botocore-stubs
    #   types-s3transfer
types-protobuf==4.22.0.0
    # via temporalio
types-s3transfer==0.6.1
    # via boto3-stubs
typing-extensions==4.7.1
    # via
    #   pydantic
    #   pydantic-core
    #   qrcode
    #   snowflake-connector-python
    #   temporalio
tzdata==2023.3
    # via celery
tzlocal==2.1
    # via clickhouse-driver
unicodecsv==0.14.1
    # via djangorestframework-csv
uritemplate==4.1.1
    # via drf-spectacular
urllib3[secure,socks]==1.26.13
    # via
    #   botocore
    #   geoip2
    #   google-auth
    #   requests
    #   selenium
    #   sentry-sdk
    #   snowflake-connector-python
urllib3-secure-extra==0.1.0
    # via urllib3
vine==5.0.0
    # via
    #   amqp
    #   celery
<<<<<<< HEAD
    #   kombu
wcwidth==0.2.6
    # via prompt-toolkit
webdriver-manager==3.8.5
=======
webdriver-manager==4.0.1
>>>>>>> 3678ae48
    # via -r requirements.in
whitenoise==6.5.0
    # via -r requirements.in
wsproto==1.1.0
    # via trio-websocket
xmlsec==1.3.13
    # via python3-saml
yarl==1.7.2
    # via aiohttp
zipp==3.1.0
    # via importlib-metadata

# The following packages are considered to be unsafe in a requirements file:
# setuptools<|MERGE_RESOLUTION|>--- conflicted
+++ resolved
@@ -532,14 +532,10 @@
     # via
     #   amqp
     #   celery
-<<<<<<< HEAD
     #   kombu
 wcwidth==0.2.6
     # via prompt-toolkit
-webdriver-manager==3.8.5
-=======
 webdriver-manager==4.0.1
->>>>>>> 3678ae48
     # via -r requirements.in
 whitenoise==6.5.0
     # via -r requirements.in
