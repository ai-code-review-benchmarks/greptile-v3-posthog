--- conflicted
+++ resolved
@@ -331,13 +331,7 @@
     #   google-api-core
     #   grpcio-status
 gql[requests]==3.5.0
-<<<<<<< HEAD
-    # via
-    #   dagster-graphql
-    #   gql
-=======
     # via dagster-graphql
->>>>>>> 651fc2da
 graphene==3.4.3
     # via dagster-graphql
 graphql-core==3.2.5
@@ -605,13 +599,7 @@
 psutil==6.0.0
     # via -r requirements.in
 psycopg[binary]==3.2.4
-<<<<<<< HEAD
-    # via
-    #   -r requirements.in
-    #   psycopg
-=======
-    # via -r requirements.in
->>>>>>> 651fc2da
+    # via -r requirements.in
 psycopg-binary==3.2.4
     # via psycopg
 psycopg2-binary==2.9.7
@@ -790,13 +778,7 @@
 semver==3.0.2
     # via dlt
 sentry-sdk[celery,clickhouse-driver,django,openai]==1.44.1
-<<<<<<< HEAD
-    # via
-    #   -r requirements.in
-    #   sentry-sdk
-=======
-    # via -r requirements.in
->>>>>>> 651fc2da
+    # via -r requirements.in
 simple-salesforce==1.12.6
     # via -r requirements.in
 simplejson==3.19.2
@@ -851,13 +833,7 @@
     #   snowflake-sqlalchemy
     #   sqlalchemy-bigquery
 sqlalchemy-bigquery[bqstorage]==1.12.1
-<<<<<<< HEAD
-    # via
-    #   -r requirements.in
-    #   sqlalchemy-bigquery
-=======
-    # via -r requirements.in
->>>>>>> 651fc2da
+    # via -r requirements.in
 sqlparse==0.4.4
     # via
     #   -r requirements.in
