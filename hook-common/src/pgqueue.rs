--- conflicted
+++ resolved
@@ -535,17 +535,11 @@
         queue_name: &str,
         table_name: &str,
         pool: PgPool,
-        retry_policy: RetryPolicy,
     ) -> PgQueueResult<Self> {
         let name = queue_name.to_owned();
         let table = table_name.to_owned();
 
-        Ok(Self {
-            name,
-            pool,
-            retry_policy,
-            table,
-        })
+        Ok(Self { name, pool, table })
     }
 
     /// Dequeue a Job from this PgQueue to work on it.
@@ -792,18 +786,9 @@
         let worker_id = worker_id();
         let new_job = NewJob::new(1, job_metadata, job_parameters, &job_target);
 
-        let queue = PgQueue::new_from_pool(
-            "test_can_dequeue_job",
-            "job_queue",
-<<<<<<< HEAD
-            db,
-            RetryPolicy::default(),
-=======
-            "postgres://posthog:posthog@localhost:15432/test_database",
->>>>>>> 74624d3f
-        )
-        .await
-        .expect("failed to connect to local test postgresql database");
+        let queue = PgQueue::new_from_pool("test_can_dequeue_job", "job_queue", db)
+            .await
+            .expect("failed to connect to local test postgresql database");
 
         queue.enqueue(new_job).await.expect("failed to enqueue job");
 
@@ -825,18 +810,9 @@
     #[sqlx::test(migrations = "../migrations")]
     async fn test_dequeue_returns_none_on_no_jobs(db: PgPool) {
         let worker_id = worker_id();
-        let queue = PgQueue::new_from_pool(
-            "test_dequeue_returns_none_on_no_jobs",
-            "job_queue",
-<<<<<<< HEAD
-            db,
-            RetryPolicy::default(),
-=======
-            "postgres://posthog:posthog@localhost:15432/test_database",
->>>>>>> 74624d3f
-        )
-        .await
-        .expect("failed to connect to local test postgresql database");
+        let queue = PgQueue::new_from_pool("test_dequeue_returns_none_on_no_jobs", "job_queue", db)
+            .await
+            .expect("failed to connect to local test postgresql database");
 
         let pg_job: Option<PgJob<JobParameters, JobMetadata>> = queue
             .dequeue(&worker_id)
@@ -854,18 +830,9 @@
         let worker_id = worker_id();
         let new_job = NewJob::new(1, job_metadata, job_parameters, &job_target);
 
-        let queue = PgQueue::new_from_pool(
-            "test_can_dequeue_tx_job",
-            "job_queue",
-<<<<<<< HEAD
-            db,
-            RetryPolicy::default(),
-=======
-            "postgres://posthog:posthog@localhost:15432/test_database",
->>>>>>> 74624d3f
-        )
-        .await
-        .expect("failed to connect to local test postgresql database");
+        let queue = PgQueue::new_from_pool("test_can_dequeue_tx_job", "job_queue", db)
+            .await
+            .expect("failed to connect to local test postgresql database");
 
         queue.enqueue(new_job).await.expect("failed to enqueue job");
 
@@ -888,18 +855,10 @@
     #[sqlx::test(migrations = "../migrations")]
     async fn test_dequeue_tx_returns_none_on_no_jobs(db: PgPool) {
         let worker_id = worker_id();
-        let queue = PgQueue::new_from_pool(
-            "test_dequeue_tx_returns_none_on_no_jobs",
-            "job_queue",
-<<<<<<< HEAD
-            db,
-            RetryPolicy::default(),
-=======
-            "postgres://posthog:posthog@localhost:15432/test_database",
->>>>>>> 74624d3f
-        )
-        .await
-        .expect("failed to connect to local test postgresql database");
+        let queue =
+            PgQueue::new_from_pool("test_dequeue_tx_returns_none_on_no_jobs", "job_queue", db)
+                .await
+                .expect("failed to connect to local test postgresql database");
 
         let tx_job: Option<PgTransactionJob<'_, JobParameters, JobMetadata>> = queue
             .dequeue_tx(&worker_id)
@@ -925,12 +884,7 @@
         let queue = PgQueue::new_from_pool(
             "test_can_retry_job_with_remaining_attempts",
             "job_queue",
-<<<<<<< HEAD
             db,
-            retry_policy,
-=======
-            "postgres://posthog:posthog@localhost:15432/test_database",
->>>>>>> 74624d3f
         )
         .await
         .expect("failed to connect to local test postgresql database");
@@ -981,12 +935,7 @@
         let queue = PgQueue::new_from_pool(
             "test_cannot_retry_job_without_remaining_attempts",
             "job_queue",
-<<<<<<< HEAD
             db,
-            retry_policy,
-=======
-            "postgres://posthog:posthog@localhost:15432/test_database",
->>>>>>> 74624d3f
         )
         .await
         .expect("failed to connect to local test postgresql database");
