{
    "settings": {
        "http": {
            "max_body_size": 22020096
        }
    },
    "listeners": {
        "*:8000": {
            "pass": "routes/posthog"
        },
        "*:8001": {
            "pass": "routes/metrics"
        },
        "*:8181": {
            "pass": "routes/status"
        }
    },
    "routes": {
        "posthog": [
            {
                "match": {
<<<<<<< HEAD
                    "uri": [
                        "/_health",
                        "/_readyz",
                        "/_livez"
                    ]
=======
                    "uri": ["/_health", "/_readyz", "/_livez"]
>>>>>>> 3973f212
                },
                "action": {
                    "pass": "applications/posthog-health"
                }
            },
            {
                "action": {
                    "pass": "applications/posthog"
                }
            }
        ],
        "metrics": [
            {
                "match": {
                    "uri": ["/metrics"]
                },
                "action": {
                    "pass": "applications/metrics"
                }
            }
        ],
        "status": [
            {
                "match": {
                    "uri": ["/status"]
                },
                "action": {
                    "proxy": "http://unix:/var/run/control.unit.sock"
                }
            }
        ]
    },
    "applications": {
        "posthog-health": {
            "type": "python 3.10",
            "processes": 1,
            "working_directory": "/code",
            "path": ".",
            "module": "posthog.wsgi",
            "user": "nobody",
            "limits": {
                "requests": 5000
            }
        },
        "posthog": {
            "type": "python 3.10",
            "processes": 4,
            "working_directory": "/code",
            "path": ".",
            "module": "posthog.wsgi",
            "user": "nobody",
            "limits": {
                "requests": 50000
            }
        },
        "metrics": {
            "type": "python 3.10",
            "processes": 1,
            "working_directory": "/code/bin",
            "path": ".",
            "module": "unit_metrics",
            "user": "nobody"
        }
    }
}<|MERGE_RESOLUTION|>--- conflicted
+++ resolved
@@ -19,15 +19,7 @@
         "posthog": [
             {
                 "match": {
-<<<<<<< HEAD
-                    "uri": [
-                        "/_health",
-                        "/_readyz",
-                        "/_livez"
-                    ]
-=======
                     "uri": ["/_health", "/_readyz", "/_livez"]
->>>>>>> 3973f212
                 },
                 "action": {
                     "pass": "applications/posthog-health"
