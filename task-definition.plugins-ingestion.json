{
    "family": "posthog-production-plugins",
    "networkMode": "awsvpc",
    "executionRoleArn": "posthog-production-ecs-task",
    "taskRoleArn": "posthog-production-ecs-task",
    "containerDefinitions": [
        {
            "name": "posthog-production-plugins",
            "logConfiguration": {
                "logDriver": "awslogs",
                "options": {
                    "awslogs-group": "awslogs-posthog-production",
                    "awslogs-region": "us-east-1",
                    "awslogs-stream-prefix": "posthog-production-plugins"
                }
            },
            "essential": true,
            "environment": [
                {
                    "name": "PLUGIN_SERVER_MODE",
                    "value": "ingestion"
                },
                {
                    "name": "CLICKHOUSE_DATABASE",
                    "value": "posthog"
                },
                {
                    "name": "CLICKHOUSE_SECURE",
                    "value": "True"
                },
                {
                    "name": "CLICKHOUSE_VERIFY",
                    "value": "True"
                },
                {
                    "name": "SITE_URL",
                    "value": "https://app.posthog.com"
                },
                {
                    "name": "BILLING_TRIAL_DAYS",
                    "value": "0"
                },
                {
                    "name": "BILLING_NO_PLAN_EVENT_ALLOCATION",
                    "value": "10000"
                },
                {
                    "name": "TRUST_ALL_PROXIES",
                    "value": "True"
                },
                {
                    "name": "NODE_OPTIONS",
                    "value": "--max-old-space-size=4096"
                },
                {
<<<<<<< HEAD
                    "name": "JOB_QUEUES",
                    "value": "graphile"
=======
                    "name": "CRASH_IF_NO_PERSISTENT_JOB_QUEUE",
                    "value": "0"
>>>>>>> 0549ecdd
                },
                {
                    "name": "CAPTURE_INTERNAL_METRICS",
                    "value": "False"
                },
                {
                    "name": "PISCINA_ATOMICS_TIMEOUT",
                    "value": "3000"
                },
                {
                    "name": "USING_PGBOUNCER",
                    "value": "True"
                },
                {
                    "name": "PERSON_DISTINCT_ID_OPTIMIZATION_TEAM_IDS",
                    "value": "2,2635"
                },
                {
                    "name": "EXPERIMENTAL_EVENTS_LAST_SEEN_ENABLED",
                    "value": "True"
                },
                {
                    "name": "ASYNC_MIGRATIONS_DISABLE_AUTO_ROLLBACK",
                    "value": "1"
                },
                {
                    "name": "KAFKA_PARTITIONS_CONSUMED_CONCURRENTLY",
                    "value": "5"
                },
                {
                    "name": "CLICKHOUSE_DISABLE_EXTERNAL_SCHEMAS",
                    "value": "True"
                },
                {
                    "name": "PERSON_INFO_TO_REDIS_TEAMS",
                    "value": "7964"
                },
                {
                    "name": "OBJECT_STORAGE_ENABLED",
                    "value": "True"
                },
                {
                    "name": "KAFKA_SECURITY_PROTOCOL",
                    "value": "SSL"
                },
                {
                    "name": "CLEAR_CLICKHOUSE_REMOVED_DATA_SCHEDULE_CRON",
                    "value": "0 5 * * SUN"
                }
            ],
            "secrets": [
                {
                    "name": "CLICKHOUSE_CA",
                    "valueFrom": "arn:aws:secretsmanager:us-east-1:795637471508:secret:Posthog_Production_Heroku-FQ2itU:CLICKHOUSE_CA::"
                },
                {
                    "name": "CLICKHOUSE_HOST",
                    "valueFrom": "arn:aws:secretsmanager:us-east-1:795637471508:secret:Posthog_Production_Heroku-FQ2itU:CLICKHOUSE_HOST::"
                },
                {
                    "name": "CLICKHOUSE_PASSWORD",
                    "valueFrom": "arn:aws:secretsmanager:us-east-1:795637471508:secret:Posthog_Production_Heroku-FQ2itU:CLICKHOUSE_PASSWORD::"
                },
                {
                    "name": "DATABASE_URL",
                    "valueFrom": "arn:aws:secretsmanager:us-east-1:795637471508:secret:Posthog_Production_Heroku-FQ2itU:DATABASE_URL::"
                },
                {
                    "name": "KAFKA_HOSTS",
                    "valueFrom": "arn:aws:secretsmanager:us-east-1:795637471508:secret:MSKProduction-ZnkrjC:KAFKA_HOSTS::"
                },
                {
                    "name": "POSTHOG_PERSONAL_API_KEY",
                    "valueFrom": "arn:aws:secretsmanager:us-east-1:795637471508:secret:Posthog_Production_Heroku-FQ2itU:POSTHOG_PERSONAL_API_KEY::"
                },
                {
                    "name": "REDIS_URL",
                    "valueFrom": "arn:aws:secretsmanager:us-east-1:795637471508:secret:Posthog_Production_Heroku-FQ2itU:REDIS_URL::"
                },
                {
                    "name": "SENTRY_DSN",
                    "valueFrom": "arn:aws:secretsmanager:us-east-1:795637471508:secret:Posthog_Production_Heroku-FQ2itU:SENTRY_DSN_PLUGIN_SERVER::"
                },
                {
                    "name": "JOB_QUEUE_GRAPHILE_URL",
                    "valueFrom": "arn:aws:secretsmanager:us-east-1:795637471508:secret:Posthog_Production_Heroku-FQ2itU:JOB_QUEUE_GRAPHILE_URL::"
                },
                {
                    "name": "STATSD_HOST",
                    "valueFrom": "arn:aws:secretsmanager:us-east-1:795637471508:secret:Posthog_Production_Heroku-FQ2itU:STATSD_HOST::"
                },
                {
                    "name": "OBJECT_STORAGE_ENDPOINT",
                    "valueFrom": "arn:aws:secretsmanager:us-east-1:795637471508:secret:Posthog_Production_Heroku-FQ2itU:OBJECT_STORAGE_ENDPOINT::"
                },
                {
                    "name": "OBJECT_STORAGE_BUCKET",
                    "valueFrom": "arn:aws:secretsmanager:us-east-1:795637471508:secret:Posthog_Production_Heroku-FQ2itU:OBJECT_STORAGE_BUCKET::"
                }
            ],
            "entryPoint": ["./bin/plugin-server", "--no-restart-loop"],
            "ulimits": [
                {
                    "name": "nofile",
                    "softLimit": 1024000,
                    "hardLimit": 1024000
                }
            ],
            "linuxParameters": {
                "initProcessEnabled": true
            },
            "healthCheck": {
                "retries": 10,
                "command": ["CMD-SHELL", "curl -f http://localhost:6738/_health || exit 1"],
                "timeout": 30,
                "interval": 20,
                "startPeriod": 60
            }
        }
    ],
    "requiresCompatibilities": ["FARGATE"],
    "cpu": "4096",
    "memory": "8192"
}<|MERGE_RESOLUTION|>--- conflicted
+++ resolved
@@ -51,15 +51,6 @@
                 {
                     "name": "NODE_OPTIONS",
                     "value": "--max-old-space-size=4096"
-                },
-                {
-<<<<<<< HEAD
-                    "name": "JOB_QUEUES",
-                    "value": "graphile"
-=======
-                    "name": "CRASH_IF_NO_PERSISTENT_JOB_QUEUE",
-                    "value": "0"
->>>>>>> 0549ecdd
                 },
                 {
                     "name": "CAPTURE_INTERNAL_METRICS",
