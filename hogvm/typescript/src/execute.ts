import RE2 from 're2'

import { Operation } from './operation'
import { ASYNC_STL, STL } from './stl/stl'
import {
    calculateCost,
    convertHogToJS,
    convertJSToHog,
    getNestedValue,
    HogVMException,
    like,
    setNestedValue,
    UncaughtHogVMException,
} from './utils'
import { isHogError } from './objects'

const DEFAULT_MAX_ASYNC_STEPS = 100
const DEFAULT_MAX_MEMORY = 64 * 1024 * 1024 // 64 MB
const DEFAULT_TIMEOUT_MS = 5000 // ms
const MAX_FUNCTION_ARGS_LENGTH = 300

export interface VMState {
    /** Bytecode running in the VM */
    bytecode: any[]
    /** Stack of the VM */
    stack: any[]
    /** Call stack of the VM */
    callStack: [number, number, number][]
    /** Throw stack of the VM */
    throwStack: [number, number, number][]
    /** Declared functions of the VM */
    declaredFunctions: Record<string, [number, number]>
    /** Instruction pointer of the VM */
    ip: number
    /** How many sync ops have been performed */
    ops: number
    /** How many async steps have been taken */
    asyncSteps: number
    /** Combined duration of sync steps */
    syncDuration: number
    /** Max memory used */
    maxMemUsed: number
}

export interface ExecOptions {
    /** Global variables to be passed into the function */
    globals?: Record<string, any>
    functions?: Record<string, (...args: any[]) => any>
    asyncFunctions?: Record<string, (...args: any[]) => Promise<any>>
    /** Timeout in milliseconds */
    timeout?: number
    /** Max number of async function that can happen. When reached the function will throw */
    maxAsyncSteps?: number
    /** Memory limit in bytes. This is calculated based on the size of the VM stack. */
    memoryLimit?: number
}

export interface ExecResult {
    result: any
    finished: boolean
    asyncFunctionName?: string
    asyncFunctionArgs?: any[]
    state?: VMState
}

export function execSync(bytecode: any[], options?: ExecOptions): any {
    const response = exec(bytecode, options)
    if (response.finished) {
        return response.result
    }
    throw new HogVMException('Unexpected async function call: ' + response.asyncFunctionName)
}

export async function execAsync(bytecode: any[], options?: ExecOptions): Promise<any> {
    let vmState: VMState | undefined = undefined
    while (true) {
        const response = exec(vmState ?? bytecode, options)
        if (response.finished) {
            return response.result
        }
        if (response.state && response.asyncFunctionName && response.asyncFunctionArgs) {
            vmState = response.state
            if (options?.asyncFunctions && response.asyncFunctionName in options.asyncFunctions) {
                const result = await options?.asyncFunctions[response.asyncFunctionName](
                    ...response.asyncFunctionArgs.map(convertHogToJS)
                )
                vmState.stack.push(convertJSToHog(result))
            } else if (response.asyncFunctionName in ASYNC_STL) {
                const result = await ASYNC_STL[response.asyncFunctionName](
                    response.asyncFunctionArgs,
                    response.asyncFunctionName,
                    options?.timeout ?? DEFAULT_TIMEOUT_MS
                )
                vmState.stack.push(result)
            } else {
                throw new HogVMException('Invalid async function call: ' + response.asyncFunctionName)
            }
        } else {
            throw new HogVMException('Invalid async function call')
        }
    }
}

export function exec(code: any[] | VMState, options?: ExecOptions): ExecResult {
    let vmState: VMState | undefined = undefined
    let bytecode: any[] | undefined = undefined
    if (!Array.isArray(code)) {
        vmState = code
        bytecode = vmState.bytecode
    } else {
        bytecode = code
    }

    if (!bytecode || bytecode.length === 0 || bytecode[0] !== '_h') {
        throw new HogVMException("Invalid HogQL bytecode, must start with '_h'")
    }

    const startTime = Date.now()
    let temp: any
    let temp2: any
    let tempArray: any[]
    let tempMap: Map<string, any> = new Map()

    const asyncSteps = vmState ? vmState.asyncSteps : 0
    const syncDuration = vmState ? vmState.syncDuration : 0
    const stack: any[] = vmState ? vmState.stack : []
    const memStack: number[] = stack.map((s) => calculateCost(s))
    const callStack: [number, number, number][] = vmState ? vmState.callStack : []
    const throwStack: [number, number, number][] = vmState ? vmState.throwStack : []
    const declaredFunctions: Record<string, [number, number]> = vmState ? vmState.declaredFunctions : {}
    let memUsed = memStack.reduce((acc, val) => acc + val, 0)
    let maxMemUsed = Math.max(vmState ? vmState.maxMemUsed : 0, memUsed)
    const memLimit = options?.memoryLimit ?? DEFAULT_MAX_MEMORY
    let ip = vmState ? vmState.ip : 1
    let ops = vmState ? vmState.ops : 0
    const timeout = options?.timeout ?? DEFAULT_TIMEOUT_MS
    const maxAsyncSteps = options?.maxAsyncSteps ?? DEFAULT_MAX_ASYNC_STEPS

    function popStack(): any {
        if (stack.length === 0) {
            throw new HogVMException('Invalid HogQL bytecode, stack is empty')
        }
        memUsed -= memStack.pop() ?? 0
        return stack.pop()
    }

    function pushStack(value: any): any {
        memStack.push(calculateCost(value))
        memUsed += memStack[memStack.length - 1]
        maxMemUsed = Math.max(maxMemUsed, memUsed)
        if (memUsed > memLimit && memLimit > 0) {
            throw new HogVMException(`Memory limit of ${memLimit} bytes exceeded. Tried to allocate ${memUsed} bytes.`)
        }
        return stack.push(value)
    }

    function spliceStack2(start: number, deleteCount?: number): any[] {
        memUsed -= memStack.splice(start, deleteCount).reduce((acc, val) => acc + val, 0)
        return stack.splice(start, deleteCount)
    }
    function spliceStack1(start: number): any[] {
        memUsed -= memStack.splice(start).reduce((acc, val) => acc + val, 0)
        return stack.splice(start)
    }

    function next(): any {
        if (ip >= bytecode!.length - 1) {
            throw new HogVMException('Unexpected end of bytecode')
        }
        return bytecode![++ip]
    }

    function checkTimeout(): void {
        if (syncDuration + Date.now() - startTime > timeout) {
            throw new HogVMException(`Execution timed out after ${timeout / 1000} seconds. Performed ${ops} ops.`)
        }
    }

    for (; ip < bytecode.length; ip++) {
        ops += 1
        if ((ops & 127) === 0) {
            checkTimeout()
        }
        switch (bytecode[ip]) {
            case null:
                break
            case Operation.STRING:
                pushStack(next())
                break
            case Operation.FLOAT:
                pushStack(next())
                break
            case Operation.INTEGER:
                pushStack(next())
                break
            case Operation.TRUE:
                pushStack(true)
                break
            case Operation.FALSE:
                pushStack(false)
                break
            case Operation.NULL:
                pushStack(null)
                break
            case Operation.NOT:
                pushStack(!popStack())
                break
            case Operation.AND:
                temp = next()
                temp2 = true
                for (let i = 0; i < temp; i++) {
                    temp2 = !!popStack() && temp2
                }
                pushStack(temp2)
                break
            case Operation.OR:
                temp = next()
                temp2 = false
                for (let i = 0; i < temp; i++) {
                    temp2 = !!popStack() || temp2
                }
                pushStack(temp2)
                break
            case Operation.PLUS:
                pushStack(Number(popStack()) + Number(popStack()))
                break
            case Operation.MINUS:
                pushStack(Number(popStack()) - Number(popStack()))
                break
            case Operation.DIVIDE:
                pushStack(Number(popStack()) / Number(popStack()))
                break
            case Operation.MULTIPLY:
                pushStack(Number(popStack()) * Number(popStack()))
                break
            case Operation.MOD:
                pushStack(Number(popStack()) % Number(popStack()))
                break
            case Operation.EQ:
                pushStack(popStack() === popStack())
                break
            case Operation.NOT_EQ:
                pushStack(popStack() !== popStack())
                break
            case Operation.GT:
                pushStack(popStack() > popStack())
                break
            case Operation.GT_EQ:
                pushStack(popStack() >= popStack())
                break
            case Operation.LT:
                pushStack(popStack() < popStack())
                break
            case Operation.LT_EQ:
                pushStack(popStack() <= popStack())
                break
            case Operation.LIKE:
                pushStack(like(popStack(), popStack()))
                break
            case Operation.ILIKE:
                pushStack(like(popStack(), popStack(), true))
                break
            case Operation.NOT_LIKE:
                pushStack(!like(popStack(), popStack()))
                break
            case Operation.NOT_ILIKE:
                pushStack(!like(popStack(), popStack(), true))
                break
            case Operation.IN:
                temp = popStack()
                pushStack(popStack().includes(temp))
                break
            case Operation.NOT_IN:
                temp = popStack()
                pushStack(!popStack().includes(temp))
                break
            case Operation.REGEX:
                temp = popStack()
                pushStack(new RE2(popStack()).test(temp))
                break
            case Operation.NOT_REGEX:
                temp = popStack()
                pushStack(!new RE2(popStack()).test(temp))
                break
            case Operation.IREGEX:
                temp = popStack()
                pushStack(new RE2(popStack(), 'i').test(temp))
                break
            case Operation.NOT_IREGEX:
                temp = popStack()
                pushStack(!new RE2(popStack(), 'i').test(temp))
                break
            case Operation.GET_GLOBAL: {
                const count = next()
                const chain = []
                for (let i = 0; i < count; i++) {
                    chain.push(popStack())
                }
                pushStack(options?.globals ? convertJSToHog(getNestedValue(options.globals, chain)) : null)
                break
            }
            case Operation.POP:
                popStack()
                break
            case Operation.RETURN:
                if (callStack.length > 0) {
                    const [newIp, stackStart, _] = callStack.pop()!
                    const response = popStack()
                    spliceStack1(stackStart)
                    pushStack(response)
                    ip = newIp
                    break
                } else {
                    return {
                        result: popStack(),
                        finished: true,
                    } satisfies ExecResult
                }
            case Operation.GET_LOCAL:
                temp = callStack.length > 0 ? callStack[callStack.length - 1][1] : 0
                pushStack(stack[next() + temp])
                break
            case Operation.SET_LOCAL:
                temp = (callStack.length > 0 ? callStack[callStack.length - 1][1] : 0) + next()
                stack[temp] = popStack()
                temp2 = memStack[temp]
                memStack[temp] = calculateCost(stack[temp])
                memUsed += memStack[temp] - temp2
                maxMemUsed = Math.max(maxMemUsed, memUsed)
                break
            case Operation.GET_PROPERTY:
                temp = popStack() // property
                pushStack(getNestedValue(popStack(), [temp]))
                break
            case Operation.GET_PROPERTY_NULLISH:
                temp = popStack() // property
                pushStack(getNestedValue(popStack(), [temp], true))
                break
            case Operation.SET_PROPERTY:
                temp = popStack() // value
                temp2 = popStack() // field
                setNestedValue(popStack(), [temp2], temp)
                break
            case Operation.DICT:
                temp = next() * 2 // number of elements to remove from the stack
                tempArray = spliceStack2(stack.length - temp, temp)
                tempMap = new Map()
                for (let i = 0; i < tempArray.length; i += 2) {
                    tempMap.set(tempArray[i], tempArray[i + 1])
                }
                pushStack(tempMap)
                break
            case Operation.ARRAY:
                temp = next()
                tempArray = spliceStack2(stack.length - temp, temp)
                pushStack(tempArray)
                break
            case Operation.TUPLE:
                temp = next()
                tempArray = spliceStack2(stack.length - temp, temp)
                ;(tempArray as any).__isHogTuple = true
                pushStack(tempArray)
                break
            case Operation.JUMP:
                temp = next()
                ip += temp
                break
            case Operation.JUMP_IF_FALSE:
                temp = next()
                if (!popStack()) {
                    ip += temp
                }
                break
            case Operation.JUMP_IF_STACK_NOT_NULL:
                temp = next()
                if (stack.length > 0 && stack[stack.length - 1] !== null) {
                    ip += temp
                }
                break
            case Operation.DECLARE_FN: {
                const name = next()
                const argCount = next()
                const bodyLength = next()
                declaredFunctions[name] = [ip, argCount]
                ip += bodyLength
                break
            }
            case Operation.CALL: {
                checkTimeout()
                const name = next()
                // excluding "toString" only because of JavaScript --> no, it's not declared, it's omnipresent! o_O
                if (name in declaredFunctions && name !== 'toString') {
                    const [funcIp, argLen] = declaredFunctions[name]
                    callStack.push([ip + 1, stack.length - argLen, argLen])
                    ip = funcIp
                } else {
                    temp = next() // args.length
                    if (temp > stack.length) {
                        throw new HogVMException('Not enough arguments on the stack')
                    }
                    if (temp > MAX_FUNCTION_ARGS_LENGTH) {
                        throw new HogVMException('Too many arguments')
                    }
                    const args = Array(temp)
                        .fill(null)
                        .map(() => popStack())
                    if (options?.functions && Object.hasOwn(options.functions, name) && options.functions[name]) {
                        pushStack(convertJSToHog(options.functions[name](...args.map(convertHogToJS))))
                    } else if (
                        name !== 'toString' &&
                        ((options?.asyncFunctions &&
                            Object.hasOwn(options.asyncFunctions, name) &&
                            options.asyncFunctions[name]) ||
                            name in ASYNC_STL)
                    ) {
                        if (asyncSteps >= maxAsyncSteps) {
                            throw new HogVMException(`Exceeded maximum number of async steps: ${maxAsyncSteps}`)
                        }

                        return {
                            result: undefined,
                            finished: false,
                            asyncFunctionName: name,
                            asyncFunctionArgs: args,
                            state: {
                                bytecode,
                                stack,
                                callStack,
                                throwStack,
                                declaredFunctions,
                                ip: ip + 1,
                                ops,
                                asyncSteps: asyncSteps + 1,
                                syncDuration: syncDuration + (Date.now() - startTime),
                                maxMemUsed,
                            },
                        } satisfies ExecResult
                    } else if (name in STL) {
                        pushStack(STL[name](args, name, timeout))
                    } else {
                        throw new HogVMException(`Unsupported function call: ${name}`)
                    }
                }
                break
            }
            case Operation.TRY:
                throwStack.push([callStack.length, stack.length, ip + next()])
                break
            case Operation.POP_TRY:
                if (throwStack.length > 0) {
                    throwStack.pop()
                } else {
                    throw new HogVMException('Invalid operation POP_TRY: no try block to pop')
                }
                break
            case Operation.THROW: {
                const exception = popStack()
                if (!isHogError(exception)) {
                    throw new HogVMException('Can not throw: value is not of type Error')
                }
                if (throwStack.length > 0) {
                    const [callStackLen, stackLen, catchIp] = throwStack.pop()!
                    spliceStack1(stackLen)
                    memUsed -= memStack.splice(stackLen).reduce((acc, val) => acc + val, 0)
                    callStack.splice(callStackLen)
                    pushStack(exception)
                    ip = catchIp
                } else {
                    throw new UncaughtHogVMException(exception.type, exception.message, exception.payload)
                }
                break
            }
            default:
                throw new HogVMException(`Unexpected node while running bytecode: ${bytecode[ip]}`)
        }
    }

    if (stack.length > 1) {
<<<<<<< HEAD
        throw new Error('Invalid bytecode. More than one value left on stack')
=======
        throw new HogVMException('Invalid bytecode. More than one value left on stack')
    } else if (stack.length === 0) {
        return { result: null, finished: true } satisfies ExecResult
>>>>>>> c64d94a2
    }

    const finishedState: VMState = {
        bytecode: [],
        stack: [],
        callStack: [],
        declaredFunctions: {},
        ip: -1,
        ops,
        asyncSteps,
        syncDuration: syncDuration + (Date.now() - startTime),
        maxMemUsed,
    }

    if (stack.length === 0) {
        return { result: null, finished: true, state: finishedState } satisfies ExecResult
    }

    return { result: popStack() ?? null, finished: true, state: finishedState } satisfies ExecResult
}<|MERGE_RESOLUTION|>--- conflicted
+++ resolved
@@ -476,13 +476,7 @@
     }
 
     if (stack.length > 1) {
-<<<<<<< HEAD
-        throw new Error('Invalid bytecode. More than one value left on stack')
-=======
         throw new HogVMException('Invalid bytecode. More than one value left on stack')
-    } else if (stack.length === 0) {
-        return { result: null, finished: true } satisfies ExecResult
->>>>>>> c64d94a2
     }
 
     const finishedState: VMState = {
