FROM python:3.8-slim
ENV PYTHONUNBUFFERED 1
RUN mkdir /code
WORKDIR /code

RUN apt-get update \
    && apt-get install -y --no-install-recommends apt-utils curl git \
    && curl -sL https://deb.nodesource.com/setup_12.x | bash - \
    && apt-get install -y --no-install-recommends nodejs \
    && npm install -g yarn@1 \
    && yarn config set network-timeout 300000 \
    && yarn --frozen-lockfile

COPY requirements.txt /code/
# install dependencies but ignore any we don't need for dev environment
RUN pip install $(grep -ivE "psycopg2" requirements.txt) --compile\
    && pip install psycopg2-binary

COPY package.json /code/
COPY yarn.lock /code/
COPY webpack.config.js /code/
COPY postcss.config.js /code/
COPY babel.config.js /code/
COPY tsconfig.json /code/
COPY .kearc /code/
COPY frontend/ /code/frontend

RUN mkdir /code/frontend/dist

COPY . /code/

<<<<<<< HEAD
RUN python manage.py collectstatic --noinput
=======
RUN DEBUG=1 DATABASE_URL='postgres:///' REDIS_URL='redis:///' python manage.py collectstatic --noinput
>>>>>>> f1c90f42

EXPOSE 8000
EXPOSE 8234
RUN yarn install
RUN yarn build
ENV DEBUG true
CMD ["./bin/docker-dev"]<|MERGE_RESOLUTION|>--- conflicted
+++ resolved
@@ -29,11 +29,7 @@
 
 COPY . /code/
 
-<<<<<<< HEAD
-RUN python manage.py collectstatic --noinput
-=======
 RUN DEBUG=1 DATABASE_URL='postgres:///' REDIS_URL='redis:///' python manage.py collectstatic --noinput
->>>>>>> f1c90f42
 
 EXPOSE 8000
 EXPOSE 8234
