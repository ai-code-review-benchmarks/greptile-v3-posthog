/* global require, module, process, __dirname */
const path = require('path')
const MiniCssExtractPlugin = require('mini-css-extract-plugin')
const HtmlWebpackPlugin = require('html-webpack-plugin')
const HtmlWebpackHarddiskPlugin = require('html-webpack-harddisk-plugin')

const webpackDevServerHost = process.env.WEBPACK_HOT_RELOAD_HOST || '127.0.0.1'

// main = app
// toolbar = new toolbar
// editor = old toolbar
module.exports = () => [createEntry('main'), createEntry('toolbar'), createEntry('editor')]

function createEntry(entry) {
    return {
        name: entry,
        mode: process.env.NODE_ENV === 'production' ? 'production' : 'development',
        devtool: process.env.NODE_ENV === 'production' ? 'source-map' : 'inline-source-map',
        entry: {
            [entry]:
                entry === 'main'
                    ? './frontend/src/index.js'
                    : entry === 'toolbar'
                    ? './frontend/src/toolbar/index.js'
                    : entry === 'editor'
                    ? './frontend/src/editor/index.js'
                    : null,
        },
        watchOptions: {
            ignored: /node_modules/,
        },
        output: {
            path: path.resolve(__dirname, 'frontend', 'dist'),
            filename: '[name].js',
            chunkFilename: '[name].[contenthash].js',
            publicPath:
<<<<<<< HEAD
                process.env.NODE_ENV === 'production' ? '/static/' 
                : process.env.IS_PORTER ? `https://${process.env.PORTER_WEBPACK_HOST}/static/`
                : `http${process.env.LOCAL_HTTPS ? 's' : ''}://${webpackDevServerHost}:8234/static/`
=======
                process.env.NODE_ENV === 'production'
                    ? '/static/'
                    : `http${process.env.LOCAL_HTTPS ? 's' : ''}://${webpackDevServerHost}:8234/static/`,
>>>>>>> e103d942
        },
        resolve: {
            alias: {
                '~': path.resolve(__dirname, 'frontend', 'src'),
                lib: path.resolve(__dirname, 'frontend', 'src', 'lib'),
                scenes: path.resolve(__dirname, 'frontend', 'src', 'scenes'),
                ...(process.env.NODE_ENV !== 'production'
                    ? {
                          'react-dom': '@hot-loader/react-dom',
                      }
                    : {}),
            },
        },
        module: {
            rules: [
                {
                    test: /\.js$/,
                    exclude: /(node_modules)/,
                    use: {
                        loader: 'babel-loader',
                    },
                },
                {
                    // Apply rule for .sass, .scss or .css files
                    test: /\.(sa|sc|c)ss$/,

                    // Set loaders to transform files.
                    // Loaders are applying from right to left(!)
                    // The first loader will be applied after others
                    use: [
                        entry === 'main'
                            ? {
                                  // After all CSS loaders we use plugin to do his work.
                                  // It gets all transformed CSS and extracts it into separate
                                  // single bundled file
                                  loader: MiniCssExtractPlugin.loader,
                              }
                            : entry === 'toolbar'
                            ? {
                                  loader: 'style-loader',
                                  options: {
                                      insert: function insertAtTop(element) {
                                          // tunnel behind the shadow root
                                          if (window.__PHGTLB_ADD_STYLES__) {
                                              window.__PHGTLB_ADD_STYLES__(element)
                                          } else {
                                              if (!window.__PHGTLB_STYLES__) {
                                                  window.__PHGTLB_STYLES__ = []
                                              }
                                              window.__PHGTLB_STYLES__.push(element)
                                          }
                                      },
                                  },
                              }
                            : null,
                        {
                            // This loader resolves url() and @imports inside CSS
                            loader: 'css-loader',
                        },
                        {
                            // Then we apply postCSS fixes like autoprefixer and minifying
                            loader: 'postcss-loader',
                        },
                        {
                            // First we transform SASS to standard CSS
                            loader: 'sass-loader',
                            options: {
                                implementation: require('sass'),
                            },
                        },
                    ].filter(a => a),
                },
                {
                    // Now we apply rule for images
                    test: /\.(png|jpe?g|gif|svg)$/,
                    use: [
                        {
                            // Using file-loader for these files
                            loader: 'file-loader',

                            // In options we can set different things like format
                            // and directory to save
                            options: {
                                name: '[name].[contenthash].[ext]',
                                outputPath: 'images',
                            },
                        },
                    ],
                },
                {
                    // Apply rule for fonts files
                    test: /\.(woff|woff2|ttf|otf|eot)$/,
                    use: [
                        {
                            // Using file-loader too
                            loader: 'file-loader',
                            options: {
                                name: '[name].[contenthash].[ext]',
                                outputPath: 'fonts',
                            },
                        },
                    ],
                },
            ],
        },
        devServer: {
            contentBase: path.join(__dirname, 'frontend', 'dist'),
            hot: true,
            host: webpackDevServerHost,
            port: 8234,
            public: (process.env.IS_PORTER ? 
              `https://${process.env.PORTER_WEBPACK_HOST}` 
              : `http${process.env.LOCAL_HTTPS ? 's' : ''}://${webpackDevServerHost}:8234`),
            allowedHosts: (process.env.IS_PORTER ? 
              [
                `${process.env.PORTER_WEBPACK_HOST}`,
                `${process.env.PORTER_SERVER_HOST}`
              ]
              : []),
            headers: {
                'Access-Control-Allow-Origin': '*',
                'Access-Control-Allow-Headers': '*',
            },
        },
        plugins:
            entry === 'main'
                ? [
                      new MiniCssExtractPlugin({
                          filename: '[name].css',
                      }),
                      new HtmlWebpackPlugin({
                          alwaysWriteToDisk: true,
                          title: 'PostHog',
                          template: path.join(__dirname, 'frontend', 'src', 'index.html'),
                      }),
                      new HtmlWebpackPlugin({
                          alwaysWriteToDisk: true,
                          title: 'PostHog',
                          filename: 'layout.html',
                          inject: false,
                          template: path.join(__dirname, 'frontend', 'src', 'layout.ejs'),
                      }),
                      new HtmlWebpackHarddiskPlugin(),
                  ]
                : [],
    }
}<|MERGE_RESOLUTION|>--- conflicted
+++ resolved
@@ -34,15 +34,9 @@
             filename: '[name].js',
             chunkFilename: '[name].[contenthash].js',
             publicPath:
-<<<<<<< HEAD
-                process.env.NODE_ENV === 'production' ? '/static/' 
+                process.env.NODE_ENV === 'production' ? '/static/'
                 : process.env.IS_PORTER ? `https://${process.env.PORTER_WEBPACK_HOST}/static/`
                 : `http${process.env.LOCAL_HTTPS ? 's' : ''}://${webpackDevServerHost}:8234/static/`
-=======
-                process.env.NODE_ENV === 'production'
-                    ? '/static/'
-                    : `http${process.env.LOCAL_HTTPS ? 's' : ''}://${webpackDevServerHost}:8234/static/`,
->>>>>>> e103d942
         },
         resolve: {
             alias: {
