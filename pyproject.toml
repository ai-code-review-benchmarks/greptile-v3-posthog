--- conflicted
+++ resolved
@@ -153,11 +153,8 @@
     "opentelemetry-instrumentation-aiokafka==0.54b1",
     "opentelemetry-instrumentation-kafka-python==0.54b1",
     "opentelemetry-exporter-otlp-proto-grpc==1.33.1",
-<<<<<<< HEAD
     "async-lru>=2.0.5",
-=======
-    "asgiref==3.9.0",
->>>>>>> 634af656
+    "asgiref==3.9.1",
 ]
 
 [dependency-groups]
