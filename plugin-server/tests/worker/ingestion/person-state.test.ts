import { PluginEvent } from '@posthog/plugin-scaffold'
import { DateTime } from 'luxon'

import { Database, Hub, Person, RawPerson } from '../../../src/types'
import { DependencyUnavailableError } from '../../../src/utils/db/error'
import { createHub } from '../../../src/utils/db/hub'
import { UUIDT } from '../../../src/utils/utils'
import { LazyPersonContainer } from '../../../src/worker/ingestion/lazy-person-container'
import { ageInMonthsLowCardinality, PersonState } from '../../../src/worker/ingestion/person-state'
import { delayUntilEventIngested } from '../../helpers/clickhouse'
import { createOrganization, createTeam, insertRow } from '../../helpers/sql'

jest.mock('../../../src/utils/status')
jest.setTimeout(60000) // 60 sec timeout

const timestamp = DateTime.fromISO('2020-01-01T12:00:05.200Z').toUTC()
const timestamp2 = DateTime.fromISO('2020-02-02T12:00:05.200Z').toUTC()
const timestampch = '2020-01-01 12:00:05.000'

describe.each([[true], [false]])('PersonState.update()', (poEEmbraceJoin) => {
    let hub: Hub
    let closeHub: () => Promise<void>

    let uuid: UUIDT
    let uuid2: UUIDT
    let teamId: number

    beforeAll(async () => {
        ;[hub, closeHub] = await createHub({})
        await hub.db.clickhouseQuery('SYSTEM STOP MERGES')
    })

    beforeEach(async () => {
        uuid = new UUIDT()
        uuid2 = new UUIDT()
        const organizationId = await createOrganization(hub.db.postgres)
        teamId = await createTeam(hub.db.postgres, organizationId)

        jest.spyOn(hub.personManager, 'isNewPerson')
        jest.spyOn(hub.db, 'fetchPerson')
        jest.spyOn(hub.db, 'updatePersonDeprecated')

        jest.useFakeTimers({ advanceTimers: 50 })
    })

    afterEach(() => {
        jest.clearAllTimers()
    })

    afterAll(async () => {
        await closeHub()
        await hub.db.clickhouseQuery('SYSTEM START MERGES')
    })

    function personState(event: Partial<PluginEvent>, person?: Person) {
        const fullEvent = {
            team_id: teamId,
            properties: {},
            ...event,
        }
        const personContainer = new LazyPersonContainer(teamId, event.distinct_id!, hub, person)
        return new PersonState(
            fullEvent as any,
            teamId,
            event.distinct_id!,
            timestamp,
            hub.db,
            hub.statsd,
            hub.personManager,
            personContainer,
            poEEmbraceJoin,
            uuid
        )
    }

    async function fetchPostgresPersons() {
        const query = `SELECT * FROM posthog_person WHERE team_id = ${teamId} ORDER BY id`
        return (await hub.db.postgresQuery(query, undefined, 'persons')).rows.map(
            // NOTE: we map to update some values here to maintain
            // compatibility with `hub.db.fetchPersons`.
            // TODO: remove unnecessary property translation operation.
            (rawPerson: RawPerson) =>
                ({
                    ...rawPerson,
                    created_at: DateTime.fromISO(rawPerson.created_at).toUTC(),
                    version: Number(rawPerson.version || 0),
                } as Person)
        )
    }

    async function fetchPersonsRows() {
        const query = `SELECT * FROM person FINAL WHERE team_id = ${teamId} ORDER BY _offset`
        return (await hub.db.clickhouseQuery(query)).data
    }

    async function fetchPersonsRowsWithVersionHigerEqualThan(version = 1) {
        const query = `SELECT * FROM person FINAL WHERE team_id = ${teamId} AND version >= ${version}`
        return (await hub.db.clickhouseQuery(query)).data
    }

    async function fetchDistinctIdsClickhouse(person: Person) {
        return hub.db.fetchDistinctIdValues(person, Database.ClickHouse)
    }

    async function fetchDistinctIdsClickhouseVersion1() {
        const query = `SELECT distinct_id FROM person_distinct_id2 FINAL WHERE team_id = ${teamId} AND version = 1`
        return (await hub.db.clickhouseQuery(query)).data
    }

    describe('on person creation', () => {
        it('creates person if they are new', async () => {
            const event_uuid = new UUIDT().toString()
            const personContainer = await personState({
                event: '$pageview',
                distinct_id: 'new-user',
                uuid: event_uuid,
            }).update()
            await hub.db.kafkaProducer.flush()

            expect(hub.personManager.isNewPerson).toHaveBeenCalledTimes(1)
            expect(hub.db.fetchPerson).toHaveBeenCalledTimes(0)
            expect(hub.db.updatePersonDeprecated).not.toHaveBeenCalled()

            // verify Postgres persons
            const persons = await fetchPostgresPersons()
            expect(persons.length).toEqual(1)
            expect(persons[0]).toEqual(
                expect.objectContaining({
                    id: expect.any(Number),
                    uuid: uuid.toString(),
                    properties: { $creator_event_uuid: event_uuid },
                    created_at: timestamp,
                    version: 0,
                    is_identified: false,
                })
            )

            // verify Postgres distinct_ids
            const distinctIds = await hub.db.fetchDistinctIdValues(persons[0])
            expect(distinctIds).toEqual(expect.arrayContaining(['new-user']))

            // verify personContainer
            expect(persons[0]).toEqual(await personContainer.get())
        })

        it('handles person being created in a race condition', async () => {
            const state = personState({ event: '$pageview', distinct_id: 'new-user' })
            await state.personContainer.get() // Pre-load person, with it returning undefined (e.g. as by buffer step)

            // Create person separately
            const racePersonContainer = await personState({ event: '$pageview', distinct_id: 'new-user' }).update()
            await hub.db.kafkaProducer.flush()
            const racePerson = await racePersonContainer.get()

            // Run person-state update. This will _not_ create the person as it was created in the last step, but should
            // still return the correct result
            const personContainer = await state.update()

            // verify Postgres persons
            const persons = await fetchPostgresPersons()
            expect(persons.length).toEqual(1)
            expect(persons[0]).toEqual(
                expect.objectContaining({
                    id: expect.any(Number),
                    uuid: uuid.toString(),
                    properties: {},
                    created_at: timestamp,
                    version: 0,
                    is_identified: false,
                })
            )

            // verify Postgres distinct_ids
            const distinctIds = await hub.db.fetchDistinctIdValues(persons[0])
            expect(distinctIds).toEqual(expect.arrayContaining(['new-user']))

            // verify personContainer
            expect(personContainer.loaded).toEqual(false)
            expect(persons[0]).toEqual(await personContainer.get())
            expect(await personContainer.get()).toEqual(racePerson)
        })

        it('handles person already being created by time `createPerson` is called', async () => {
            const state = personState({ event: '$pageview', distinct_id: 'new-user' })
            await state.personContainer.get() // Pre-load person, with it returning undefined (e.g. as by buffer step)

            // Create person separately
            const racePersonContainer = await personState({ event: '$pageview', distinct_id: 'new-user' }).update()
            await hub.db.kafkaProducer.flush()
            const racePerson = await racePersonContainer.get()

            jest.spyOn(hub.personManager, 'isNewPerson').mockResolvedValueOnce(true)

            // Run person-state update. This will try create the person, but fail and re-fetch it later.
            const personContainer = await state.update()

            // verify Postgres persons
            const persons = await fetchPostgresPersons()
            expect(persons.length).toEqual(1)
            expect(persons[0]).toEqual(
                expect.objectContaining({
                    id: expect.any(Number),
                    uuid: uuid.toString(),
                    properties: {},
                    created_at: timestamp,
                    version: 0,
                    is_identified: false,
                })
            )

            // verify Postgres distinct_ids
            const distinctIds = await hub.db.fetchDistinctIdValues(persons[0])
            expect(distinctIds).toEqual(expect.arrayContaining(['new-user']))

            // verify personContainer
            expect(personContainer.loaded).toEqual(false)
            expect(persons[0]).toEqual(await personContainer.get())
            expect(await personContainer.get()).toEqual(racePerson)
        })

        it('creates person with properties', async () => {
            const personContainer = await personState({
                event: '$pageview',
                distinct_id: 'new-user',
                properties: {
                    $set_once: { a: 1, b: 2 },
                    $set: { b: 3, c: 4 },
                },
            }).update()
            await hub.db.kafkaProducer.flush()

            expect(hub.personManager.isNewPerson).toHaveBeenCalledTimes(1)
            expect(hub.db.fetchPerson).toHaveBeenCalledTimes(0)
            expect(hub.db.updatePersonDeprecated).not.toHaveBeenCalled()

            // verify Postgres persons
            const persons = await fetchPostgresPersons()
            expect(persons.length).toEqual(1)
            expect(persons[0]).toEqual(
                expect.objectContaining({
                    id: expect.any(Number),
                    uuid: uuid.toString(),
                    properties: { a: 1, b: 3, c: 4 },
                    created_at: timestamp,
                    version: 0,
                    is_identified: false,
                })
            )

            // verify Postgres distinct_ids
            const distinctIds = await hub.db.fetchDistinctIdValues(persons[0])
            expect(distinctIds).toEqual(expect.arrayContaining(['new-user']))

            // verify personContainer
            expect(persons[0]).toEqual(await personContainer.get())
        })
    })

    describe('on person update', () => {
        it('updates person properties', async () => {
            await hub.db.createPerson(timestamp, { b: 3, c: 4 }, {}, {}, teamId, null, false, uuid.toString(), [
                'new-user',
            ])

            const personContainer = await personState({
                event: '$pageview',
                distinct_id: 'new-user',
                properties: {
                    $set_once: { c: 3, e: 4 },
                    $set: { b: 4 },
                },
            }).update()
            await hub.db.kafkaProducer.flush()

            expect(hub.personManager.isNewPerson).toHaveBeenCalledTimes(1)
            expect(hub.db.fetchPerson).toHaveBeenCalledTimes(1)

            // verify Postgres persons
            const persons = await fetchPostgresPersons()
            expect(persons.length).toEqual(1)
            expect(persons[0]).toEqual(
                expect.objectContaining({
                    id: expect.any(Number),
                    uuid: uuid.toString(),
                    properties: { b: 4, c: 4, e: 4 },
                    created_at: timestamp,
                    version: 1,
                    is_identified: false,
                })
            )

            // verify personContainer
            expect(persons[0]).toEqual(await personContainer.get())
        })

        it('updating with cached person data skips checking if person is new', async () => {
            const person = await hub.db.createPerson(
                timestamp,
                { b: 3, c: 4 },
                {},
                {},
                teamId,
                null,
                false,
                uuid.toString(),
                ['new-user']
            )

            const personContainer = await personState(
                {
                    event: '$pageview',
                    distinct_id: 'new-user',
                    properties: {
                        $set_once: { c: 3, e: 4 },
                        $set: { b: 4 },
                    },
                },
                person
            ).update()
            await hub.db.kafkaProducer.flush()

            expect(hub.personManager.isNewPerson).toHaveBeenCalledTimes(0)
            expect(hub.db.fetchPerson).toHaveBeenCalledTimes(0)

            // verify Postgres persons
            const persons = await fetchPostgresPersons()
            expect(persons.length).toEqual(1)
            expect(persons[0]).toEqual(
                expect.objectContaining({
                    id: expect.any(Number),
                    uuid: uuid.toString(),
                    properties: { b: 4, c: 4, e: 4 },
                    created_at: timestamp,
                    version: 1,
                    is_identified: false,
                })
            )

            // verify personContainer
            expect(persons[0]).toEqual(await personContainer.get())
        })

        it('does not update person if not needed', async () => {
            await hub.db.createPerson(timestamp, { b: 3, c: 4 }, {}, {}, teamId, null, false, uuid.toString(), [
                'new-user',
            ])

            const personContainer = await personState({
                event: '$pageview',
                distinct_id: 'new-user',
                properties: {
                    $set_once: { c: 3 },
                    $set: { b: 3 },
                },
            }).update()
            await hub.db.kafkaProducer.flush()

            expect(hub.db.fetchPerson).toHaveBeenCalledTimes(1)
            expect(hub.db.updatePersonDeprecated).not.toHaveBeenCalled()

            // verify Postgres persons
            const persons = await fetchPostgresPersons()
            expect(persons.length).toEqual(1)
            expect(persons[0]).toEqual(
                expect.objectContaining({
                    id: expect.any(Number),
                    uuid: uuid.toString(),
                    properties: { b: 3, c: 4 },
                    created_at: timestamp,
                    version: 0,
                    is_identified: false,
                })
            )

            // verify personContainer
            expect(persons[0]).toEqual(await personContainer.get())
        })
    })

    describe('on $identify event', () => {
        it('creates person and sets is_identified false when $anon_distinct_id not passed', async () => {
            const personContainer = await personState({
                event: '$identify',
                distinct_id: 'new-user',
                properties: {
                    $set: { foo: 'bar' },
                },
            }).update()
            await hub.db.kafkaProducer.flush()

            expect(hub.db.updatePersonDeprecated).not.toHaveBeenCalled()

            // verify Postgres persons
            const persons = await fetchPostgresPersons()
            expect(persons.length).toEqual(1)
            expect(persons[0]).toEqual(
                expect.objectContaining({
                    id: expect.any(Number),
                    uuid: uuid.toString(),
                    properties: { foo: 'bar' },
                    created_at: timestamp,
                    version: 0,
                    is_identified: false,
                })
            )

            // verify Postgres distinct_ids
            const distinctIds = await hub.db.fetchDistinctIdValues(persons[0])
            expect(distinctIds).toEqual(expect.arrayContaining(['new-user']))

            // verify personContainer
            expect(persons[0]).toEqual(await personContainer.get())
        })

        it('creates person with both distinct_ids and marks user as is_identified when $anon_distinct_id passed', async () => {
            const personContainer = await personState({
                event: '$identify',
                distinct_id: 'new-user',
                properties: {
                    $set: { foo: 'bar' },
                    $anon_distinct_id: 'old-user',
                },
            }).update()
            await hub.db.kafkaProducer.flush()

            expect(hub.db.updatePersonDeprecated).not.toHaveBeenCalled()

            // verify Postgres persons
            const persons = await fetchPostgresPersons()
            expect(persons.length).toEqual(1)
            expect(persons[0]).toEqual(
                expect.objectContaining({
                    id: expect.any(Number),
                    uuid: uuid.toString(),
                    properties: { foo: 'bar' },
                    created_at: timestamp,
                    version: 0,
                    is_identified: true,
                })
            )

            // verify Postgres distinct_ids
            const distinctIds = await hub.db.fetchDistinctIdValues(persons[0])
            expect(distinctIds).toEqual(expect.arrayContaining(['old-user', 'new-user']))

            // verify personContainer
            expect(persons[0]).toEqual(await personContainer.get())
        })

        it('updates person properties leaves is_identified false when no anon_distinct_id passed', async () => {
            await hub.db.createPerson(timestamp, { b: 3, c: 4 }, {}, {}, teamId, null, false, uuid.toString(), [
                'new-user',
            ])

            const personContainer = await personState({
                event: '$identify',
                distinct_id: 'new-user',
                properties: {
                    $set_once: { c: 3, e: 4 },
                    $set: { b: 4 },
                },
            }).update()
            await hub.db.kafkaProducer.flush()

            expect(hub.personManager.isNewPerson).toHaveBeenCalledTimes(1)
            expect(hub.db.fetchPerson).toHaveBeenCalledTimes(1)
            expect(hub.db.updatePersonDeprecated).toHaveBeenCalledTimes(1)

            // verify Postgres persons
            const persons = await fetchPostgresPersons()
            expect(persons.length).toEqual(1)
            expect(persons[0]).toEqual(
                expect.objectContaining({
                    id: expect.any(Number),
                    uuid: uuid.toString(),
                    properties: { b: 4, c: 4, e: 4 },
                    created_at: timestamp,
                    version: 1,
                    is_identified: false,
                })
            )

            // verify personContainer
            expect(persons[0]).toEqual(await personContainer.get())
        })

        it('marks user as is_identified when no changes to distinct_ids but $anon_distinct_id passed', async () => {
            await hub.db.createPerson(timestamp, {}, {}, {}, teamId, null, false, uuid.toString(), [
                'new-user',
                'old-user',
            ])

            await personState({
                event: '$identify',
                distinct_id: 'new-user',
                properties: {
                    $anon_distinct_id: 'old-user',
                },
            }).update()
            await hub.db.kafkaProducer.flush()

            expect(hub.db.updatePersonDeprecated).toHaveBeenCalledTimes(1)

            // verify Postgres persons
            const persons = await fetchPostgresPersons()
            expect(persons.length).toEqual(1)
            expect(persons[0]).toEqual(
                expect.objectContaining({
                    uuid: uuid.toString(),
                    version: 1,
                    is_identified: true,
                })
            )
        })

        it('does not update person if already is_identified and no properties changes', async () => {
            await hub.db.createPerson(timestamp, { b: 3, c: 4 }, {}, {}, teamId, null, true, uuid.toString(), [
                'new-user',
                'old-user',
            ])

            const personContainer = await personState({
                event: '$identify',
                distinct_id: 'new-user',
                properties: {
                    $anon_distinct_id: 'old-user',
                    $set_once: { c: 3 },
                    $set: { b: 3 },
                },
            }).update()
            await hub.db.kafkaProducer.flush()

            expect(hub.db.updatePersonDeprecated).not.toHaveBeenCalled()

            // verify Postgres persons
            const persons = await fetchPostgresPersons()
            expect(persons.length).toEqual(1)
            expect(persons[0]).toEqual(
                expect.objectContaining({
                    id: expect.any(Number),
                    uuid: uuid.toString(),
                    properties: { b: 3, c: 4 },
                    created_at: timestamp,
                    version: 0,
                    is_identified: true,
                })
            )

            // verify personContainer
            expect(persons[0]).toEqual(await personContainer.get())
        })

        it('add distinct id and marks user is_identified when passed $anon_distinct_id person does not exists and distinct_id does', async () => {
            await hub.db.createPerson(timestamp, {}, {}, {}, teamId, null, false, uuid.toString(), ['new-user'])

            const personContainer = await personState({
                event: '$identify',
                distinct_id: 'new-user',
                properties: {
                    $anon_distinct_id: 'old-user',
                },
            }).update()
            await hub.db.kafkaProducer.flush()

            // verify Postgres persons
            const persons = await fetchPostgresPersons()
            expect(persons.length).toEqual(1)
            expect(persons[0]).toEqual(
                expect.objectContaining({
                    id: expect.any(Number),
                    uuid: uuid.toString(),
                    properties: {},
                    created_at: timestamp,
                    version: 1,
                    is_identified: true,
                })
            )

            // verify Postgres distinct_ids
            const distinctIds = await hub.db.fetchDistinctIdValues(persons[0])
            expect(distinctIds).toEqual(expect.arrayContaining(['old-user', 'new-user']))

            // verify personContainer
            expect(persons[0]).toEqual(await personContainer.get())
        })

        it('add distinct id and marks user as is_identified when passed $anon_distinct_id person exists and distinct_id does not', async () => {
            await hub.db.createPerson(timestamp, {}, {}, {}, teamId, null, false, uuid.toString(), ['old-user'])

            const personContainer = await personState({
                event: '$identify',
                distinct_id: 'new-user',
                properties: {
                    $anon_distinct_id: 'old-user',
                },
            }).update()
            await hub.db.kafkaProducer.flush()

            // verify Postgres persons
            const persons = await fetchPostgresPersons()
            expect(persons.length).toEqual(1)
            expect(persons[0]).toEqual(
                expect.objectContaining({
                    id: expect.any(Number),
                    uuid: uuid.toString(),
                    properties: {},
                    created_at: timestamp,
                    version: 1,
                    is_identified: true,
                })
            )

            // verify Postgres distinct_ids
            const distinctIds = await hub.db.fetchDistinctIdValues(persons[0])
            expect(distinctIds).toEqual(expect.arrayContaining(['old-user', 'new-user']))

            // verify personContainer
            expect(persons[0]).toEqual(await personContainer.get())
        })

        it('add distinct id, marks user as is_identified and updates properties when one of the persons exists and properties are passed', async () => {
            await hub.db.createPerson(timestamp, { b: 3, c: 4 }, {}, {}, teamId, null, false, uuid.toString(), [
                'new-user',
            ])

            const personContainer = await personState({
                event: '$identify',
                distinct_id: 'new-user',
                properties: {
                    $anon_distinct_id: 'old-user',
                    $set_once: { c: 3, e: 4 },
                    $set: { b: 4 },
                },
            }).update()
            await hub.db.kafkaProducer.flush()

            // verify Postgres persons
            const persons = await fetchPostgresPersons()
            expect(persons.length).toEqual(1)
            expect(persons[0]).toEqual(
                expect.objectContaining({
                    id: expect.any(Number),
                    uuid: uuid.toString(),
                    properties: { b: 4, c: 4, e: 4 },
                    created_at: timestamp,
                    version: 1,
                    is_identified: true,
                })
            )

            // verify Postgres distinct_ids
            const distinctIds = await hub.db.fetchDistinctIdValues(persons[0])
            expect(distinctIds).toEqual(expect.arrayContaining(['old-user', 'new-user']))

            // verify personContainer
            expect(persons[0]).toEqual(await personContainer.get())
        })

        it('merge into distinct_id person and marks user as is_identified when both persons have is_identified false', async () => {
            await hub.db.createPerson(timestamp, {}, {}, {}, teamId, null, false, uuid.toString(), ['old-user'])
            await hub.db.createPerson(timestamp2, {}, {}, {}, teamId, null, false, uuid2.toString(), ['new-user'])

            const personContainer = await personState({
                event: '$identify',
                distinct_id: 'new-user',
                properties: {
                    $anon_distinct_id: 'old-user',
                },
            }).update()
            await hub.db.kafkaProducer.flush()

            // verify Postgres persons
            const persons = await fetchPostgresPersons()
            expect(persons.length).toEqual(1)
            expect(persons[0]).toEqual(
                expect.objectContaining({
                    id: expect.any(Number),
                    uuid: expect.any(String),
                    properties: {},
                    created_at: timestamp,
                    version: 1,
                    is_identified: true,
                })
            )
            expect([uuid.toString(), uuid2.toString()]).toContain(persons[0].uuid)

            // verify Postgres distinct_ids
            const distinctIds = await hub.db.fetchDistinctIdValues(persons[0])
            expect(distinctIds).toEqual(expect.arrayContaining(['old-user', 'new-user']))

            // verify ClickHouse persons
            await delayUntilEventIngested(() => fetchPersonsRowsWithVersionHigerEqualThan(), 2) // wait until merge and delete processed
            const clickhousePersons = await fetchPersonsRows() // but verify full state
            expect(clickhousePersons.length).toEqual(2)
            expect(clickhousePersons).toEqual(
                expect.arrayContaining([
                    expect.objectContaining({
                        id: expect.any(String),
                        properties: '{}',
                        created_at: timestampch,
                        version: 1,
                        is_identified: 1,
                    }),
                    expect.objectContaining({
                        id: expect.any(String),
                        is_deleted: 1,
                        version: 100,
                    }),
                ])
            )
            expect(new Set(clickhousePersons.map((p) => p.id))).toEqual(new Set([uuid.toString(), uuid2.toString()]))

            // verify ClickHouse distinct_ids
            await delayUntilEventIngested(() => fetchDistinctIdsClickhouseVersion1())
            const clickHouseDistinctIds = await fetchDistinctIdsClickhouse(persons[0])
            expect(clickHouseDistinctIds).toEqual(expect.arrayContaining(['old-user', 'new-user']))

            // verify personContainer
            expect(persons[0]).toEqual(await personContainer.get())
        })

        it('merge into distinct_id person and marks user as is_identified when distinct_id user is identified and $anon_distinct_id user is not', async () => {
            await hub.db.createPerson(timestamp, {}, {}, {}, teamId, null, false, uuid.toString(), ['old-user'])
            await hub.db.createPerson(timestamp2, {}, {}, {}, teamId, null, true, uuid2.toString(), ['new-user'])

            const personContainer = await personState({
                event: '$identify',
                distinct_id: 'new-user',
                properties: {
                    $anon_distinct_id: 'old-user',
                },
            }).update()
            await hub.db.kafkaProducer.flush()

            // verify Postgres persons
            const persons = await fetchPostgresPersons()
            expect(persons.length).toEqual(1)
            expect(persons[0]).toEqual(
                expect.objectContaining({
                    id: expect.any(Number),
                    uuid: expect.any(String),
                    properties: {},
                    created_at: timestamp,
                    version: 1,
                    is_identified: true,
                })
            )
            expect([uuid.toString(), uuid2.toString()]).toContain(persons[0].uuid)

            // verify Postgres distinct_ids
            const distinctIds = await hub.db.fetchDistinctIdValues(persons[0])
            expect(distinctIds).toEqual(expect.arrayContaining(['old-user', 'new-user']))

            // verify ClickHouse persons
            await delayUntilEventIngested(() => fetchPersonsRowsWithVersionHigerEqualThan(), 2) // wait until merge and delete processed
            const clickhousePersons = await fetchPersonsRows() // but verify full state
            expect(clickhousePersons.length).toEqual(2)
            expect(clickhousePersons).toEqual(
                expect.arrayContaining([
                    expect.objectContaining({
                        id: expect.any(String),
                        properties: '{}',
                        created_at: timestampch,
                        version: 1,
                        is_identified: 1,
                    }),
                    expect.objectContaining({
                        id: expect.any(String),
                        is_deleted: 1,
                        version: 100,
                    }),
                ])
            )
            expect(new Set(clickhousePersons.map((p) => p.id))).toEqual(new Set([uuid.toString(), uuid2.toString()]))

            // verify ClickHouse distinct_ids
            await delayUntilEventIngested(() => fetchDistinctIdsClickhouseVersion1())
            const clickHouseDistinctIds = await fetchDistinctIdsClickhouse(persons[0])
            expect(clickHouseDistinctIds).toEqual(expect.arrayContaining(['old-user', 'new-user']))

            // verify personContainer
            expect(persons[0]).toEqual(await personContainer.get())
        })

        it('does not merge people when distinct_id user is not identified and $anon_distinct_id user is', async () => {
            await hub.db.createPerson(timestamp, {}, {}, {}, teamId, null, true, uuid.toString(), ['old-user'])
            await hub.db.createPerson(timestamp2, {}, {}, {}, teamId, null, false, uuid2.toString(), ['new-user'])

            const personContainer = await personState({
                event: '$identify',
                distinct_id: 'new-user',
                properties: {
                    $anon_distinct_id: 'old-user',
                },
            }).update()
            await hub.db.kafkaProducer.flush()

            // verify Postgres persons
            const persons = (await fetchPostgresPersons()).sort((a, b) => a.id - b.id)
            expect(persons.length).toEqual(2)
            expect(persons[0]).toEqual(
                expect.objectContaining({
                    id: expect.any(Number),
                    uuid: uuid.toString(),
                    properties: {},
                    created_at: timestamp,
                    version: 0,
                    is_identified: true,
                })
            )
            expect(persons[1]).toEqual(
                expect.objectContaining({
                    id: expect.any(Number),
                    uuid: uuid2.toString(),
                    properties: {},
                    created_at: timestamp2,
                    version: 1,
                    is_identified: true,
                })
            )

            // verify Postgres distinct_ids
            const distinctIds = await hub.db.fetchDistinctIdValues(persons[0])
            expect(distinctIds).toEqual(expect.arrayContaining(['old-user']))
            const distinctIds2 = await hub.db.fetchDistinctIdValues(persons[1])
            expect(distinctIds2).toEqual(expect.arrayContaining(['new-user']))

            // verify personContainer
            expect(persons[1]).toEqual(await personContainer.get())
        })

        it('does not merge people when both users are identified', async () => {
            await hub.db.createPerson(timestamp, {}, {}, {}, teamId, null, true, uuid.toString(), ['old-user'])
            await hub.db.createPerson(timestamp2, {}, {}, {}, teamId, null, true, uuid2.toString(), ['new-user'])

            const personContainer = await personState({
                event: '$identify',
                distinct_id: 'new-user',
                properties: {
                    $anon_distinct_id: 'old-user',
                },
            }).update()
            await hub.db.kafkaProducer.flush()

            // verify Postgres persons
            const persons = (await fetchPostgresPersons()).sort((a, b) => a.id - b.id)
            expect(persons.length).toEqual(2)
            expect(persons[0]).toEqual(
                expect.objectContaining({
                    id: expect.any(Number),
                    uuid: uuid.toString(),
                    properties: {},
                    created_at: timestamp,
                    version: 0,
                    is_identified: true,
                })
            )
            expect(persons[1]).toEqual(
                expect.objectContaining({
                    id: expect.any(Number),
                    uuid: uuid2.toString(),
                    properties: {},
                    created_at: timestamp2,
                    version: 0,
                    is_identified: true,
                })
            )

            // verify Postgres distinct_ids
            const distinctIds = await hub.db.fetchDistinctIdValues(persons[0])
            expect(distinctIds).toEqual(expect.arrayContaining(['old-user']))
            const distinctIds2 = await hub.db.fetchDistinctIdValues(persons[1])
            expect(distinctIds2).toEqual(expect.arrayContaining(['new-user']))

            // verify personContainer
            expect(persons[1]).toEqual(await personContainer.get())
        })

        it('merge into distinct_id person and updates properties with $set/$set_once', async () => {
            await hub.db.createPerson(timestamp, { a: 1, b: 2 }, {}, {}, teamId, null, false, uuid.toString(), [
                'old-user',
            ])
            await hub.db.createPerson(timestamp2, { b: 3, c: 4, d: 5 }, {}, {}, teamId, null, false, uuid2.toString(), [
                'new-user',
            ])

            const personContainer = await personState({
                event: '$identify',
                distinct_id: 'new-user',
                properties: {
                    $set: { d: 6, e: 7 },
                    $set_once: { a: 8, f: 9 },
                    $anon_distinct_id: 'old-user',
                },
            }).update()
            await hub.db.kafkaProducer.flush()

            // verify Postgres persons
            const persons = await fetchPostgresPersons()
            expect(persons.length).toEqual(1)
            expect(persons[0]).toEqual(
                expect.objectContaining({
                    id: expect.any(Number),
                    uuid: expect.any(String),
                    properties: { a: 1, b: 3, c: 4, d: 6, e: 7, f: 9 },
                    created_at: timestamp,
                    version: 1,
                    is_identified: true,
                })
            )
            expect([uuid.toString(), uuid2.toString()]).toContain(persons[0].uuid)

            // verify Postgres distinct_ids
            const distinctIds = await hub.db.fetchDistinctIdValues(persons[0])
            expect(distinctIds).toEqual(expect.arrayContaining(['old-user', 'new-user']))

            // verify ClickHouse persons
            await delayUntilEventIngested(() => fetchPersonsRowsWithVersionHigerEqualThan(), 2) // wait until merge and delete processed
            const clickhousePersons = await fetchPersonsRows() // but verify full state
            expect(clickhousePersons.length).toEqual(2)
            expect(clickhousePersons).toEqual(
                expect.arrayContaining([
                    expect.objectContaining({
                        id: expect.any(String),
                        properties: JSON.stringify({ a: 1, b: 3, c: 4, d: 6, e: 7, f: 9 }),
                        created_at: timestampch,
                        version: 1,
                        is_identified: 1,
                    }),
                    expect.objectContaining({
                        id: expect.any(String),
                        is_deleted: 1,
                        version: 100,
                    }),
                ])
            )
            expect(new Set(clickhousePersons.map((p) => p.id))).toEqual(new Set([uuid.toString(), uuid2.toString()]))

            // verify ClickHouse distinct_ids
            await delayUntilEventIngested(() => fetchDistinctIdsClickhouseVersion1())
            const clickHouseDistinctIds = await fetchDistinctIdsClickhouse(persons[0])
            expect(clickHouseDistinctIds).toEqual(expect.arrayContaining(['old-user', 'new-user']))

            // verify personContainer
            expect(persons[0]).toEqual(await personContainer.get())
        })

        it('updates person properties when other thread merges the user', async () => {
            const cachedPerson = await hub.db.createPerson(
                timestamp,
                { a: 1, b: 2 },
                {},
                {},
                teamId,
                null,
                false,
                uuid.toString(),
                ['old-user']
            )
            await hub.db.createPerson(timestamp, {}, {}, {}, teamId, null, false, uuid2.toString(), ['new-user'])
            const mergedPersonContainer = await personState({
                event: '$identify',
                distinct_id: 'new-user',
                properties: {
                    $anon_distinct_id: 'old-user',
                },
            }).update()
            const mergedPerson = await mergedPersonContainer.get()
            // Prerequisite for the test - UUID changes
            expect(mergedPerson!.uuid).not.toEqual(cachedPerson.uuid)

            jest.mocked(hub.db.fetchPerson).mockClear() // Reset counter

            const personContainer = await personState(
                {
                    event: '$pageview',
                    distinct_id: 'new-user',
                    properties: {
                        $set_once: { c: 3, e: 4 },
                        $set: { b: 4 },
                    },
                },
                cachedPerson
            ).update()

            await hub.db.kafkaProducer.flush()

            expect(hub.db.fetchPerson).toHaveBeenCalledTimes(1) // It does a single reset after failing once
            expect(hub.personManager.isNewPerson).toHaveBeenCalledTimes(0)

            // verify Postgres persons
            const persons = await fetchPostgresPersons()
            expect(persons.length).toEqual(1)
            expect(persons[0]).toEqual(
                expect.objectContaining({
                    id: expect.any(Number),
                    uuid: uuid2.toString(),
                    properties: { a: 1, b: 4, c: 3, e: 4 },
                    created_at: timestamp,
                    version: 2,
                    is_identified: true,
                })
            )

            // verify Postgres distinct_ids
            const distinctIds = await hub.db.fetchDistinctIdValues(persons[0])
            expect(distinctIds).toEqual(expect.arrayContaining(['old-user', 'new-user']))

            // verify ClickHouse persons
            await delayUntilEventIngested(() => fetchPersonsRowsWithVersionHigerEqualThan(2), 2) // wait until merge and delete processed
            const clickhousePersons = await fetchPersonsRows() // but verify full state
            expect(clickhousePersons.length).toEqual(2)
            expect(clickhousePersons).toEqual(
                expect.arrayContaining([
                    expect.objectContaining({
                        id: uuid2.toString(),
                        properties: JSON.stringify({ a: 1, b: 4, c: 3, e: 4 }),
                        is_deleted: 0,
                        is_identified: 1,
                        created_at: timestampch,
                        version: 2,
                    }),
                    expect.objectContaining({
                        id: uuid.toString(),
                        is_deleted: 1,
                        version: 100,
                    }),
                ])
            )

            // verify ClickHouse distinct_ids
            await delayUntilEventIngested(() => fetchDistinctIdsClickhouseVersion1())
            const clickHouseDistinctIds = await fetchDistinctIdsClickhouse(persons[0])
            expect(clickHouseDistinctIds).toEqual(expect.arrayContaining(['old-user', 'new-user']))

            // verify personContainer
            expect(persons[0]).toEqual(await personContainer.get())
        })
    })

    describe('on $create_alias event', () => {
        it('creates person and sets is_identified false when alias property not passed', async () => {
            const personContainer = await personState({
                event: '$create_alias',
                distinct_id: 'new-user',
                properties: {
                    $set: { foo: 'bar' },
                },
            }).update()
            await hub.db.kafkaProducer.flush()

            expect(hub.db.updatePersonDeprecated).not.toHaveBeenCalled()

            // verify Postgres persons
            const persons = await fetchPostgresPersons()
            expect(persons.length).toEqual(1)
            expect(persons[0]).toEqual(
                expect.objectContaining({
                    id: expect.any(Number),
                    uuid: uuid.toString(),
                    properties: { foo: 'bar' },
                    created_at: timestamp,
                    version: 0,
                    is_identified: false,
                })
            )

            // verify Postgres distinct_ids
            const distinctIds = await hub.db.fetchDistinctIdValues(persons[0])
            expect(distinctIds).toEqual(expect.arrayContaining(['new-user']))

            // verify personContainer
            expect(persons[0]).toEqual(await personContainer.get())
        })

        it('creates person with both distinct_ids and marks user as is_identified when alias property passed', async () => {
            const personContainer = await personState({
                event: '$create_alias',
                distinct_id: 'new-user',
                properties: {
                    $set: { foo: 'bar' },
                    alias: 'old-user',
                },
            }).update()
            await hub.db.kafkaProducer.flush()

            expect(hub.db.updatePersonDeprecated).not.toHaveBeenCalled()

            // verify Postgres persons
            const persons = await fetchPostgresPersons()
            expect(persons.length).toEqual(1)
            expect(persons[0]).toEqual(
                expect.objectContaining({
                    id: expect.any(Number),
                    uuid: uuid.toString(),
                    properties: { foo: 'bar' },
                    created_at: timestamp,
                    version: 0,
                    is_identified: true,
                })
            )

            // verify Postgres distinct_ids
            const distinctIds = await hub.db.fetchDistinctIdValues(persons[0])
            expect(distinctIds).toEqual(expect.arrayContaining(['old-user', 'new-user']))

            // verify personContainer
            expect(persons[0]).toEqual(await personContainer.get())
        })

        it('updates person properties leaves is_identified false when no alias property passed', async () => {
            await hub.db.createPerson(timestamp, { b: 3, c: 4 }, {}, {}, teamId, null, false, uuid.toString(), [
                'new-user',
            ])

            const personContainer = await personState({
                event: '$create_alias',
                distinct_id: 'new-user',
                properties: {
                    $set_once: { c: 3, e: 4 },
                    $set: { b: 4 },
                },
            }).update()
            await hub.db.kafkaProducer.flush()

            expect(hub.personManager.isNewPerson).toHaveBeenCalledTimes(1)
            expect(hub.db.fetchPerson).toHaveBeenCalledTimes(1)
            expect(hub.db.updatePersonDeprecated).toHaveBeenCalledTimes(1)

            // verify Postgres persons
            const persons = await fetchPostgresPersons()
            expect(persons.length).toEqual(1)
            expect(persons[0]).toEqual(
                expect.objectContaining({
                    id: expect.any(Number),
                    uuid: uuid.toString(),
                    properties: { b: 4, c: 4, e: 4 },
                    created_at: timestamp,
                    version: 1,
                    is_identified: false,
                })
            )

            // verify personContainer
            expect(persons[0]).toEqual(await personContainer.get())
        })

        it('marks user as is_identified when no changes to distinct_ids but alias property passed', async () => {
            await hub.db.createPerson(timestamp, {}, {}, {}, teamId, null, false, uuid.toString(), [
                'new-user',
                'old-user',
            ])

            await personState({
                event: '$create_alias',
                distinct_id: 'new-user',
                properties: {
                    alias: 'old-user',
                },
            }).update()
            await hub.db.kafkaProducer.flush()

            expect(hub.db.updatePersonDeprecated).toHaveBeenCalledTimes(1)

            // verify Postgres persons
            const persons = await fetchPostgresPersons()
            expect(persons.length).toEqual(1)
            expect(persons[0]).toEqual(
                expect.objectContaining({
                    uuid: uuid.toString(),
                    version: 1,
                    is_identified: true,
                })
            )
        })
        it('add distinct id and marks user is_identified when passed alias property whos person does not exists and distinct_id does', async () => {
            await hub.db.createPerson(timestamp, {}, {}, {}, teamId, null, false, uuid.toString(), ['new-user'])

            const personContainer = await personState({
                event: '$create_alias',
                distinct_id: 'new-user',
                properties: {
                    alias: 'old-user',
                },
            }).update()
            await hub.db.kafkaProducer.flush()

            // verify Postgres persons
            const persons = await fetchPostgresPersons()
            expect(persons.length).toEqual(1)
            expect(persons[0]).toEqual(
                expect.objectContaining({
                    id: expect.any(Number),
                    uuid: uuid.toString(),
                    properties: {},
                    created_at: timestamp,
                    version: 1,
                    is_identified: true,
                })
            )

            // verify Postgres distinct_ids
            const distinctIds = await hub.db.fetchDistinctIdValues(persons[0])
            expect(distinctIds).toEqual(expect.arrayContaining(['old-user', 'new-user']))

            // verify personContainer
            expect(persons[0]).toEqual(await personContainer.get())
        })

        it('add distinct id and marks user as is_identified when passed alias property id whos person exists and distinct_id does not', async () => {
            await hub.db.createPerson(timestamp, {}, {}, {}, teamId, null, false, uuid.toString(), ['old-user'])

            const personContainer = await personState({
                event: '$create_alias',
                distinct_id: 'new-user',
                properties: {
                    alias: 'old-user',
                },
            }).update()
            await hub.db.kafkaProducer.flush()

            // verify Postgres persons
            const persons = await fetchPostgresPersons()
            expect(persons.length).toEqual(1)
            expect(persons[0]).toEqual(
                expect.objectContaining({
                    id: expect.any(Number),
                    uuid: uuid.toString(),
                    properties: {},
                    created_at: timestamp,
                    version: 1,
                    is_identified: true,
                })
            )

            // verify Postgres distinct_ids
            const distinctIds = await hub.db.fetchDistinctIdValues(persons[0])
            expect(distinctIds).toEqual(expect.arrayContaining(['old-user', 'new-user']))

            // verify personContainer
            expect(persons[0]).toEqual(await personContainer.get())
        })

        it('add distinct id, marks user as is_identified and updates properties when one of the persons exists and properties are passed', async () => {
            await hub.db.createPerson(timestamp, { b: 3, c: 4 }, {}, {}, teamId, null, false, uuid.toString(), [
                'new-user',
            ])

            const personContainer = await personState({
                event: '$create_alias',
                distinct_id: 'new-user',
                properties: {
                    alias: 'old-user',
                    $set_once: { c: 3, e: 4 },
                    $set: { b: 4 },
                },
            }).update()
            await hub.db.kafkaProducer.flush()

            // verify Postgres persons
            const persons = await fetchPostgresPersons()
            expect(persons.length).toEqual(1)
            expect(persons[0]).toEqual(
                expect.objectContaining({
                    id: expect.any(Number),
                    uuid: uuid.toString(),
                    properties: { b: 4, c: 4, e: 4 },
                    created_at: timestamp,
                    version: 1,
                    is_identified: true,
                })
            )

            // verify Postgres distinct_ids
            const distinctIds = await hub.db.fetchDistinctIdValues(persons[0])
            expect(distinctIds).toEqual(expect.arrayContaining(['old-user', 'new-user']))

            // verify personContainer
            expect(persons[0]).toEqual(await personContainer.get())
        })

        it('does not merge people when alias id user is identified', async () => {
            await hub.db.createPerson(timestamp, {}, {}, {}, teamId, null, true, uuid.toString(), ['old-user'])
            await hub.db.createPerson(timestamp2, {}, {}, {}, teamId, null, false, uuid2.toString(), ['new-user'])

            const personContainer = await personState({
                event: '$create_alias',
                distinct_id: 'new-user',
                properties: {
                    alias: 'old-user',
                },
            }).update()
            await hub.db.kafkaProducer.flush()

            // verify Postgres persons
            const persons = (await fetchPostgresPersons()).sort((a, b) => a.id - b.id)
            expect(persons.length).toEqual(2)
            expect(persons[0]).toEqual(
                expect.objectContaining({
                    id: expect.any(Number),
                    uuid: uuid.toString(),
                    properties: {},
                    created_at: timestamp,
                    version: 0,
                    is_identified: true,
                })
            )
            expect(persons[1]).toEqual(
                expect.objectContaining({
                    id: expect.any(Number),
                    uuid: uuid2.toString(),
                    properties: {},
                    created_at: timestamp2,
                    version: 1,
                    is_identified: true,
                })
            )

            // verify Postgres distinct_ids
            const distinctIds = await hub.db.fetchDistinctIdValues(persons[0])
            expect(distinctIds).toEqual(expect.arrayContaining(['old-user']))
            const distinctIds2 = await hub.db.fetchDistinctIdValues(persons[1])
            expect(distinctIds2).toEqual(expect.arrayContaining(['new-user']))

            // verify personContainer
            expect(persons[1]).toEqual(await personContainer.get())
        })

        it('merge into distinct_id person and marks user as is_identified when both persons have is_identified false', async () => {
            await hub.db.createPerson(timestamp, {}, {}, {}, teamId, null, false, uuid.toString(), ['old-user'])
            await hub.db.createPerson(timestamp2, {}, {}, {}, teamId, null, false, uuid2.toString(), ['new-user'])

            const personContainer = await personState({
                event: '$create_alias',
                distinct_id: 'new-user',
                properties: {
                    alias: 'old-user',
                },
            }).update()
            await hub.db.kafkaProducer.flush()

            // verify Postgres persons
            const persons = await fetchPostgresPersons()
            expect(persons.length).toEqual(1)
            expect(persons[0]).toEqual(
                expect.objectContaining({
                    id: expect.any(Number),
                    uuid: expect.any(String),
                    properties: {},
                    created_at: timestamp,
                    version: 1,
                    is_identified: true,
                })
            )
            expect([uuid.toString(), uuid2.toString()]).toContain(persons[0].uuid)

            // verify Postgres distinct_ids
            const distinctIds = await hub.db.fetchDistinctIdValues(persons[0])
            expect(distinctIds).toEqual(expect.arrayContaining(['old-user', 'new-user']))

            // verify ClickHouse persons
            await delayUntilEventIngested(() => fetchPersonsRowsWithVersionHigerEqualThan(), 2) // wait until merge and delete processed
            const clickhousePersons = await fetchPersonsRows() // but verify full state
            expect(clickhousePersons.length).toEqual(2)
            expect(clickhousePersons).toEqual(
                expect.arrayContaining([
                    expect.objectContaining({
                        id: expect.any(String),
                        properties: '{}',
                        created_at: timestampch,
                        version: 1,
                        is_identified: 1,
                    }),
                    expect.objectContaining({
                        id: expect.any(String),
                        is_deleted: 1,
                        version: 100,
                    }),
                ])
            )
            expect(new Set(clickhousePersons.map((p) => p.id))).toEqual(new Set([uuid.toString(), uuid2.toString()]))

            // verify ClickHouse distinct_ids
            await delayUntilEventIngested(() => fetchDistinctIdsClickhouseVersion1())
            const clickHouseDistinctIds = await fetchDistinctIdsClickhouse(persons[0])
            expect(clickHouseDistinctIds).toEqual(expect.arrayContaining(['old-user', 'new-user']))

            // verify personContainer
            expect(persons[0]).toEqual(await personContainer.get())
        })

        it('merge into distinct_id person and marks user as is_identified when distinct_id user is identified and alias property id user is not', async () => {
            await hub.db.createPerson(timestamp, {}, {}, {}, teamId, null, false, uuid.toString(), ['old-user'])
            await hub.db.createPerson(timestamp2, {}, {}, {}, teamId, null, true, uuid2.toString(), ['new-user'])

            const personContainer = await personState({
                event: '$create_alias',
                distinct_id: 'new-user',
                properties: {
                    alias: 'old-user',
                },
            }).update()
            await hub.db.kafkaProducer.flush()

            // verify Postgres persons
            const persons = await fetchPostgresPersons()
            expect(persons.length).toEqual(1)
            expect(persons[0]).toEqual(
                expect.objectContaining({
                    id: expect.any(Number),
                    uuid: expect.any(String),
                    properties: {},
                    created_at: timestamp,
                    version: 1,
                    is_identified: true,
                })
            )
            expect([uuid.toString(), uuid2.toString()]).toContain(persons[0].uuid)

            // verify Postgres distinct_ids
            const distinctIds = await hub.db.fetchDistinctIdValues(persons[0])
            expect(distinctIds).toEqual(expect.arrayContaining(['old-user', 'new-user']))

            // verify ClickHouse persons
            await delayUntilEventIngested(() => fetchPersonsRowsWithVersionHigerEqualThan(), 2) // wait until merge and delete processed
            const clickhousePersons = await fetchPersonsRows() // but verify full state
            expect(clickhousePersons.length).toEqual(2)
            expect(clickhousePersons).toEqual(
                expect.arrayContaining([
                    expect.objectContaining({
                        id: expect.any(String),
                        properties: '{}',
                        created_at: timestampch,
                        version: 1,
                        is_identified: 1,
                    }),
                    expect.objectContaining({
                        id: expect.any(String),
                        is_deleted: 1,
                        version: 100,
                    }),
                ])
            )
            expect(new Set(clickhousePersons.map((p) => p.id))).toEqual(new Set([uuid.toString(), uuid2.toString()]))

            // verify ClickHouse distinct_ids
            await delayUntilEventIngested(() => fetchDistinctIdsClickhouseVersion1())
            const clickHouseDistinctIds = await fetchDistinctIdsClickhouse(persons[0])
            expect(clickHouseDistinctIds).toEqual(expect.arrayContaining(['old-user', 'new-user']))

            // verify personContainer
            expect(persons[0]).toEqual(await personContainer.get())
        })

        it('merge into distinct_id person and updates properties with $set/$set_once', async () => {
            await hub.db.createPerson(timestamp, { a: 1, b: 2 }, {}, {}, teamId, null, false, uuid.toString(), [
                'old-user',
            ])
            await hub.db.createPerson(timestamp2, { b: 3, c: 4, d: 5 }, {}, {}, teamId, null, false, uuid2.toString(), [
                'new-user',
            ])

            const personContainer = await personState({
                event: '$create_alias',
                distinct_id: 'new-user',
                properties: {
                    $set: { d: 6, e: 7 },
                    $set_once: { a: 8, f: 9 },
                    alias: 'old-user',
                },
            }).update()
            await hub.db.kafkaProducer.flush()

            // verify Postgres persons
            const persons = await fetchPostgresPersons()
            expect(persons.length).toEqual(1)
            expect(persons[0]).toEqual(
                expect.objectContaining({
                    id: expect.any(Number),
                    uuid: expect.any(String),
                    properties: { a: 1, b: 3, c: 4, d: 6, e: 7, f: 9 },
                    created_at: timestamp,
                    version: 1,
                    is_identified: true,
                })
            )
            expect([uuid.toString(), uuid2.toString()]).toContain(persons[0].uuid)

            // verify Postgres distinct_ids
            const distinctIds = await hub.db.fetchDistinctIdValues(persons[0])
            expect(distinctIds).toEqual(expect.arrayContaining(['old-user', 'new-user']))

            // verify ClickHouse persons
            await delayUntilEventIngested(() => fetchPersonsRowsWithVersionHigerEqualThan(), 2) // wait until merge and delete processed
            const clickhousePersons = await fetchPersonsRows() // but verify full state
            expect(clickhousePersons.length).toEqual(2)
            expect(clickhousePersons).toEqual(
                expect.arrayContaining([
                    expect.objectContaining({
                        id: expect.any(String),
                        properties: JSON.stringify({ a: 1, b: 3, c: 4, d: 6, e: 7, f: 9 }),
                        created_at: timestampch,
                        version: 1,
                        is_identified: 1,
                    }),
                    expect.objectContaining({
                        id: expect.any(String),
                        is_deleted: 1,
                        version: 100,
                    }),
                ])
            )
            expect(new Set(clickhousePersons.map((p) => p.id))).toEqual(new Set([uuid.toString(), uuid2.toString()]))

            // verify ClickHouse distinct_ids
            await delayUntilEventIngested(() => fetchDistinctIdsClickhouseVersion1())
            const clickHouseDistinctIds = await fetchDistinctIdsClickhouse(persons[0])
            expect(clickHouseDistinctIds).toEqual(expect.arrayContaining(['old-user', 'new-user']))

            // verify personContainer
            expect(persons[0]).toEqual(await personContainer.get())
        })
    })

    describe('illegal aliasing', () => {
        beforeEach(() => {
            hub.statsd = { increment: jest.fn() } as any
        })

        it('stops $identify if current distinct_id is illegal', async () => {
            await personState({
                event: '$identify',
                distinct_id: '[object Object]',
                properties: {
                    $anon_distinct_id: 'anonymous_id',
                },
            }).update()

            const persons = await fetchPostgresPersons()
            expect(persons.length).toEqual(1)

            const distinctIds = await hub.db.fetchDistinctIdValues(persons[0])
            expect(distinctIds).toEqual(expect.arrayContaining(['[object Object]']))
            expect(hub.statsd!.increment).toHaveBeenCalledWith('illegal_distinct_ids.total', {
                distinctId: '[object Object]',
            })
        })

        it('stops $identify if $anon_distinct_id is illegal', async () => {
            await personState({
                event: '$identify',
                distinct_id: 'some_distinct_id',
                properties: {
                    $anon_distinct_id: 'undefined',
                },
            }).update()

            const persons = await fetchPostgresPersons()
            expect(persons.length).toEqual(1)

            const distinctIds = await hub.db.fetchDistinctIdValues(persons[0])
            expect(distinctIds).toEqual(expect.arrayContaining(['some_distinct_id']))
            expect(hub.statsd!.increment).toHaveBeenCalledWith('illegal_distinct_ids.total', {
                distinctId: 'undefined',
            })
        })

        it('stops $create_alias if current distinct_id is illegal', async () => {
            await personState({
                event: '$create_alias',
                distinct_id: 'false',
                properties: {
                    alias: 'some_distinct_id',
                },
            }).update()

            const persons = await fetchPostgresPersons()
            expect(persons.length).toEqual(1)

            const distinctIds = await hub.db.fetchDistinctIdValues(persons[0])
            expect(distinctIds).toEqual(expect.arrayContaining(['false']))
            expect(hub.statsd!.increment).toHaveBeenCalledWith('illegal_distinct_ids.total', {
                distinctId: 'false',
            })
        })

        it('stops $create_alias if alias is illegal', async () => {
            await personState({
                event: '$create_alias',
                distinct_id: 'some_distinct_id',
                properties: {
                    alias: 'null',
                },
            }).update()

            const persons = await fetchPostgresPersons()
            expect(persons.length).toEqual(1)

            const distinctIds = await hub.db.fetchDistinctIdValues(persons[0])
            expect(distinctIds).toEqual(expect.arrayContaining(['some_distinct_id']))
            expect(hub.statsd!.increment).toHaveBeenCalledWith('illegal_distinct_ids.total', { distinctId: 'null' })
        })
    })

    describe('foreign key updates in other tables', () => {
        it('handles feature flag hash key overrides with no conflicts', async () => {
            const anonPerson = await hub.db.createPerson(
                timestamp.minus({ hours: 1 }),
                {},
                {},
                {},
                teamId,
                null,
                false,
                uuid.toString(),
                ['anonymous_id']
            )
            const identifiedPerson = await hub.db.createPerson(
                timestamp,
                {},
                {},
                {},
                teamId,
                null,
                false,
                uuid2.toString(),
                ['new_distinct_id']
            )

            // existing overrides
            await insertRow(hub.db.postgres, 'posthog_featureflaghashkeyoverride', {
                team_id: teamId,
                person_id: anonPerson.id,
                feature_flag_key: 'beta-feature',
                hash_key: 'example_id',
            })
            await insertRow(hub.db.postgres, 'posthog_featureflaghashkeyoverride', {
                team_id: teamId,
                person_id: identifiedPerson.id,
                feature_flag_key: 'multivariate-flag',
                hash_key: 'example_id',
            })

            // this event means the person will be merged
            // so hashkeyoverride should be updated to the new person id whichever way we merged
            await personState({
                event: '$identify',
                distinct_id: 'new_distinct_id',
                properties: {
                    $anon_distinct_id: 'anonymous_id',
                    distinct_id: 'new_distinct_id',
                },
            }).update()
            await hub.db.kafkaProducer.flush()

<<<<<<< HEAD
            const [person] = await hub.db.fetchPersons()
            expect([identifiedPerson.id, anonPerson.id]).toContain(person.id)
=======
            const [person] = await fetchPostgresPersons()
            expect(person.id).toEqual(identifiedPerson.id)
>>>>>>> d196ea53
            expect(await hub.db.fetchDistinctIdValues(person)).toEqual(['anonymous_id', 'new_distinct_id'])
            expect(person.is_identified).toEqual(true)

            const result = await hub.db.postgresQuery(
                `SELECT "feature_flag_key", "person_id", "hash_key" FROM "posthog_featureflaghashkeyoverride" WHERE "team_id" = $1`,
                [teamId],
                'testQueryHashKeyOverride'
            )
            expect(result.rows).toEqual(
                expect.arrayContaining([
                    {
                        feature_flag_key: 'beta-feature',
                        person_id: person.id,
                        hash_key: 'example_id',
                    },
                    {
                        feature_flag_key: 'multivariate-flag',
                        person_id: person.id,
                        hash_key: 'example_id',
                    },
                ])
            )
        })

        it('handles feature flag hash key overrides with some conflicts handled gracefully', async () => {
            const anonPerson = await hub.db.createPerson(
                timestamp.minus({ hours: 1 }),
                {},
                {},
                {},
                teamId,
                null,
                false,
                uuid.toString(),
                ['anonymous_id']
            )
            const identifiedPerson = await hub.db.createPerson(
                timestamp,
                {},
                {},
                {},
                teamId,
                null,
                false,
                uuid2.toString(),
                ['new_distinct_id']
            )

            // existing overrides for both anonPerson and identifiedPerson
            // which implies a clash when they are merged
            await insertRow(hub.db.postgres, 'posthog_featureflaghashkeyoverride', {
                team_id: teamId,
                person_id: anonPerson.id,
                feature_flag_key: 'beta-feature',
                hash_key: 'anon_id',
            })
            await insertRow(hub.db.postgres, 'posthog_featureflaghashkeyoverride', {
                team_id: teamId,
                person_id: identifiedPerson.id,
                feature_flag_key: 'beta-feature',
                hash_key: 'identified_id',
            })
            await insertRow(hub.db.postgres, 'posthog_featureflaghashkeyoverride', {
                team_id: teamId,
                person_id: anonPerson.id,
                feature_flag_key: 'multivariate-flag',
                hash_key: 'other_different_id',
            })

            // this event means the person will be merged
            // so hashkeyoverride should be updated to be either
            // we're optimizing on updates to not write on conflict and ordering is not guaranteed
            await personState({
                event: '$identify',
                distinct_id: 'new_distinct_id',
                properties: {
                    $anon_distinct_id: 'anonymous_id',
                    distinct_id: 'new_distinct_id',
                },
            }).update()
            await hub.db.kafkaProducer.flush()

<<<<<<< HEAD
            const [person] = await hub.db.fetchPersons()
            expect([identifiedPerson.id, anonPerson.id]).toContain(person.id)
=======
            const [person] = await fetchPostgresPersons()
            expect(person.id).toEqual(identifiedPerson.id)
>>>>>>> d196ea53
            expect(await hub.db.fetchDistinctIdValues(person)).toEqual(['anonymous_id', 'new_distinct_id'])
            expect(person.is_identified).toEqual(true)

            const result = await hub.db.postgresQuery(
                `SELECT "feature_flag_key", "person_id", "hash_key" FROM "posthog_featureflaghashkeyoverride" WHERE "team_id" = $1`,
                [teamId],
                'testQueryHashKeyOverride'
            )
            expect(result.rows).toEqual(
                expect.arrayContaining([
                    expect.objectContaining({
                        feature_flag_key: 'beta-feature',
                        person_id: person.id,
                        hash_key: expect.any(String), // either anon_id or identified_id
                    }),
                    {
                        feature_flag_key: 'multivariate-flag',
                        person_id: person.id,
                        hash_key: 'other_different_id',
                    },
                ])
            )
        })

        it('handles feature flag hash key overrides with no old overrides but existing new person overrides', async () => {
            const anonPerson = await hub.db.createPerson(
                timestamp.minus({ hours: 1 }),
                {},
                {},
                {},
                teamId,
                null,
                false,
                uuid.toString(),
                ['anonymous_id']
            )
            const identifiedPerson = await hub.db.createPerson(
                timestamp,
                {},
                {},
                {},
                teamId,
                null,
                false,
                uuid2.toString(),
                ['new_distinct_id']
            )

            await insertRow(hub.db.postgres, 'posthog_featureflaghashkeyoverride', {
                team_id: teamId,
                person_id: identifiedPerson.id,
                feature_flag_key: 'beta-feature',
                hash_key: 'example_id',
            })
            await insertRow(hub.db.postgres, 'posthog_featureflaghashkeyoverride', {
                team_id: teamId,
                person_id: identifiedPerson.id,
                feature_flag_key: 'multivariate-flag',
                hash_key: 'different_id',
            })

            await personState({
                event: '$identify',
                distinct_id: 'new_distinct_id',
                properties: {
                    $anon_distinct_id: 'anonymous_id',
                },
            }).update()
            await hub.db.kafkaProducer.flush()

<<<<<<< HEAD
            const [person] = await hub.db.fetchPersons()
            expect([identifiedPerson.id, anonPerson.id]).toContain(person.id)
=======
            const [person] = await fetchPostgresPersons()
            expect(person.id).toEqual(identifiedPerson.id)
>>>>>>> d196ea53
            expect(await hub.db.fetchDistinctIdValues(person)).toEqual(['anonymous_id', 'new_distinct_id'])
            expect(person.is_identified).toEqual(true)

            const result = await hub.db.postgresQuery(
                `SELECT "feature_flag_key", "person_id", "hash_key" FROM "posthog_featureflaghashkeyoverride" WHERE "team_id" = $1`,
                [teamId],
                'testQueryHashKeyOverride'
            )
            expect(result.rows).toEqual(
                expect.arrayContaining([
                    {
                        feature_flag_key: 'beta-feature',
                        person_id: person.id,
                        hash_key: 'example_id',
                    },
                    {
                        feature_flag_key: 'multivariate-flag',
                        person_id: person.id,
                        hash_key: 'different_id',
                    },
                ])
            )
        })
    })
    describe('on persons merges', () => {
        // For some reason these tests failed if I ran them with a hub shared
        // with other tests, so I'm creating a new hub for each test.
        let hub: Hub
        let closeHub: () => Promise<void>

        beforeEach(async () => {
            ;[hub, closeHub] = await createHub({})

            jest.spyOn(hub.personManager, 'isNewPerson')
            jest.spyOn(hub.db, 'fetchPerson')
            jest.spyOn(hub.db, 'updatePersonDeprecated')
        })

        afterEach(async () => {
            await closeHub()
        })

        function personState(event: Partial<PluginEvent>, person?: Person) {
            const fullEvent = {
                team_id: teamId,
                properties: {},
                ...event,
            }
            const personContainer = new LazyPersonContainer(teamId, event.distinct_id!, hub, person)
            return new PersonState(
                fullEvent as any,
                teamId,
                event.distinct_id!,
                timestamp,
                hub.db,
                hub.statsd,
                hub.personManager,
                personContainer,
                uuid
            )
        }

        it('postgres and clickhouse get updated', async () => {
            const first: Person = await hub.db.createPerson(
                timestamp,
                {},
                {},
                {},
                teamId,
                null,
                false,
                uuid.toString(),
                ['first']
            )
            const second: Person = await hub.db.createPerson(
                timestamp,
                {},
                {},
                {},
                teamId,
                null,
                false,
                uuid2.toString(),
                ['second']
            )

            const state: PersonState = personState({}, first)
            jest.spyOn(hub.db.kafkaProducer, 'queueMessages')
            await state.mergePeople({
                mergeInto: first,
                mergeIntoDistinctId: 'first',
                otherPerson: second,
                otherPersonDistinctId: 'second',
            })
            await hub.db.kafkaProducer.flush()

            expect(hub.db.updatePersonDeprecated).toHaveBeenCalledTimes(1)
            expect(hub.db.kafkaProducer.queueMessages).toHaveBeenCalledTimes(1)
            // verify Postgres persons
            const persons = await fetchPostgresPersons()
            expect(persons.length).toEqual(1)
            expect(persons[0]).toEqual(
                expect.objectContaining({
                    id: expect.any(Number),
                    uuid: uuid.toString(),
                    properties: {},
                    created_at: timestamp,
                    version: 1,
                    is_identified: true,
                })
            )

            // verify Postgres distinct_ids
            const distinctIds = await hub.db.fetchDistinctIdValues(persons[0])
            expect(distinctIds).toEqual(expect.arrayContaining(['first', 'second']))

            // verify ClickHouse persons
            await delayUntilEventIngested(() => fetchPersonsRowsWithVersionHigerEqualThan(), 2) // wait until merge and delete processed
            const clickhousePersons = await fetchPersonsRows() // but verify full state
            expect(clickhousePersons).toEqual(
                expect.arrayContaining([
                    expect.objectContaining({
                        id: uuid.toString(),
                        properties: '{}',
                        created_at: timestampch,
                        version: 1,
                        is_identified: 1,
                    }),
                    expect.objectContaining({
                        id: uuid2.toString(),
                        is_deleted: 1,
                        version: 100,
                    }),
                ])
            )

            // verify ClickHouse distinct_ids
            await delayUntilEventIngested(() => fetchDistinctIdsClickhouseVersion1())
            const clickHouseDistinctIds = await fetchDistinctIdsClickhouse(persons[0])
            expect(clickHouseDistinctIds).toEqual(expect.arrayContaining(['first', 'second']))
        })
        it('throws if postgres unavailable', async () => {
            const first: Person = await hub.db.createPerson(
                timestamp,
                {},
                {},
                {},
                teamId,
                null,
                false,
                uuid.toString(),
                ['first']
            )
            const second: Person = await hub.db.createPerson(
                timestamp,
                {},
                {},
                {},
                teamId,
                null,
                false,
                uuid2.toString(),
                ['second']
            )

            const state: PersonState = personState({}, first)
            // break postgres
            const error = new DependencyUnavailableError('testing', 'Postgres', new Error('test'))
            jest.spyOn(hub.db, 'postgresTransaction').mockImplementation(() => {
                throw error
            })
            jest.spyOn(hub.db.kafkaProducer, 'queueMessages')
            await expect(
                state.mergePeople({
                    mergeInto: first,
                    mergeIntoDistinctId: 'first',
                    otherPerson: second,
                    otherPersonDistinctId: 'second',
                })
            ).rejects.toThrow(error)

            await hub.db.kafkaProducer.flush()

            expect(hub.db.postgresTransaction).toHaveBeenCalledTimes(1)
            expect(hub.db.kafkaProducer.queueMessages).not.toBeCalled()
            // verify Postgres persons
            const persons = await fetchPostgresPersons()
            expect(persons).toEqual(
                expect.arrayContaining([
                    expect.objectContaining({
                        id: expect.any(Number),
                        uuid: uuid.toString(),
                        properties: {},
                        created_at: timestamp,
                        version: 0,
                        is_identified: false,
                    }),
                    expect.objectContaining({
                        id: expect.any(Number),
                        uuid: uuid2.toString(),
                        properties: {},
                        created_at: timestamp,
                        version: 0,
                        is_identified: false,
                    }),
                ])
            )
        })
        it('retries merges up to retry limit if postgres down', async () => {
            const first: Person = await hub.db.createPerson(
                timestamp,
                {},
                {},
                {},
                teamId,
                null,
                false,
                uuid.toString(),
                ['first']
            )
            await hub.db.createPerson(timestamp, {}, {}, {}, teamId, null, false, uuid2.toString(), ['second'])

            const state: PersonState = personState({}, first)
            // break postgres
            const error = new DependencyUnavailableError('testing', 'Postgres', new Error('test'))
            jest.spyOn(state, 'mergePeople').mockImplementation(() => {
                throw error
            })
            jest.spyOn(hub.db.kafkaProducer, 'queueMessages')
            await expect(state.merge('second', 'first', teamId, timestamp, true)).rejects.toThrow(error)

            await hub.db.kafkaProducer.flush()

            expect(state.mergePeople).toHaveBeenCalledTimes(3)
            expect(hub.db.kafkaProducer.queueMessages).not.toBeCalled()
            // verify Postgres persons
            const persons = await fetchPostgresPersons()
            expect(persons).toEqual(
                expect.arrayContaining([
                    expect.objectContaining({
                        id: expect.any(Number),
                        uuid: uuid.toString(),
                        properties: {},
                        created_at: timestamp,
                        version: 0,
                        is_identified: false,
                    }),
                    expect.objectContaining({
                        id: expect.any(Number),
                        uuid: uuid2.toString(),
                        properties: {},
                        created_at: timestamp,
                        version: 0,
                        is_identified: false,
                    }),
                ])
            )
        })
    })

    describe('ageInMonthsLowCardinality', () => {
        beforeEach(() => {
            jest.setSystemTime(new Date('2022-03-15'))
        })
        it('gets the correct age in months', () => {
            let date = DateTime.fromISO('2022-01-16')
            expect(ageInMonthsLowCardinality(date)).toEqual(2)
            date = DateTime.fromISO('2022-01-14')
            expect(ageInMonthsLowCardinality(date)).toEqual(3)
            date = DateTime.fromISO('2021-11-25')
            expect(ageInMonthsLowCardinality(date)).toEqual(4)
        })
        it('returns 0 for future dates', () => {
            let date = DateTime.fromISO('2022-06-01')
            expect(ageInMonthsLowCardinality(date)).toEqual(0)
            date = DateTime.fromISO('2023-01-01')
            expect(ageInMonthsLowCardinality(date)).toEqual(0)
        })
        it('returns a low cardinality value', () => {
            let date = DateTime.fromISO('1990-01-01')
            expect(ageInMonthsLowCardinality(date)).toEqual(50)
            date = DateTime.fromMillis(0)
            expect(ageInMonthsLowCardinality(date)).toEqual(50)
        })
    })
})<|MERGE_RESOLUTION|>--- conflicted
+++ resolved
@@ -1653,13 +1653,8 @@
             }).update()
             await hub.db.kafkaProducer.flush()
 
-<<<<<<< HEAD
-            const [person] = await hub.db.fetchPersons()
+            const [person] = await fetchPostgresPersons()
             expect([identifiedPerson.id, anonPerson.id]).toContain(person.id)
-=======
-            const [person] = await fetchPostgresPersons()
-            expect(person.id).toEqual(identifiedPerson.id)
->>>>>>> d196ea53
             expect(await hub.db.fetchDistinctIdValues(person)).toEqual(['anonymous_id', 'new_distinct_id'])
             expect(person.is_identified).toEqual(true)
 
@@ -1742,13 +1737,8 @@
             }).update()
             await hub.db.kafkaProducer.flush()
 
-<<<<<<< HEAD
-            const [person] = await hub.db.fetchPersons()
+            const [person] = await fetchPostgresPersons()
             expect([identifiedPerson.id, anonPerson.id]).toContain(person.id)
-=======
-            const [person] = await fetchPostgresPersons()
-            expect(person.id).toEqual(identifiedPerson.id)
->>>>>>> d196ea53
             expect(await hub.db.fetchDistinctIdValues(person)).toEqual(['anonymous_id', 'new_distinct_id'])
             expect(person.is_identified).toEqual(true)
 
@@ -1819,13 +1809,8 @@
             }).update()
             await hub.db.kafkaProducer.flush()
 
-<<<<<<< HEAD
-            const [person] = await hub.db.fetchPersons()
+            const [person] = await fetchPostgresPersons()
             expect([identifiedPerson.id, anonPerson.id]).toContain(person.id)
-=======
-            const [person] = await fetchPostgresPersons()
-            expect(person.id).toEqual(identifiedPerson.id)
->>>>>>> d196ea53
             expect(await hub.db.fetchDistinctIdValues(person)).toEqual(['anonymous_id', 'new_distinct_id'])
             expect(person.is_identified).toEqual(true)
 
@@ -1884,6 +1869,7 @@
                 hub.statsd,
                 hub.personManager,
                 personContainer,
+                poEEmbraceJoin,
                 uuid
             )
         }
