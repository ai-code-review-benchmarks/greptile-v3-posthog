import { PluginEvent } from '@posthog/plugin-scaffold'
import { DateTime } from 'luxon'

import { waitForExpect } from '../../../functional_tests/expectations'
import { Database, Hub, Person } from '../../../src/types'
import { DependencyUnavailableError } from '../../../src/utils/db/error'
import { createHub } from '../../../src/utils/db/hub'
import { PostgresUse } from '../../../src/utils/db/postgres'
import { defaultRetryConfig } from '../../../src/utils/retries'
import { UUIDT } from '../../../src/utils/utils'
<<<<<<< HEAD
import {
    ageInMonthsLowCardinality,
    DeferredPersonOverrideWriter,
    PersonOverrideWriter,
    PersonState,
} from '../../../src/worker/ingestion/person-state'
=======
import { PersonState } from '../../../src/worker/ingestion/person-state'
>>>>>>> 14d3db31
import { delayUntilEventIngested } from '../../helpers/clickhouse'
import { WaitEvent } from '../../helpers/promises'
import { createOrganization, createTeam, fetchPostgresPersons, insertRow } from '../../helpers/sql'

jest.setTimeout(5000) // 5 sec timeout

const timestamp = DateTime.fromISO('2020-01-01T12:00:05.200Z').toUTC()
const timestamp2 = DateTime.fromISO('2020-02-02T12:00:05.200Z').toUTC()
const timestampch = '2020-01-01 12:00:05.000'

async function fetchPostgresPersonIdOverrides(hub: Hub, teamId: number): Promise<[string, string][]> {
    const result = await hub.db.postgres.query(
        PostgresUse.COMMON_WRITE,
        `
        WITH overrides AS (
            SELECT id, old_person_id, override_person_id
            FROM posthog_personoverride
            WHERE team_id = ${teamId}
            ORDER BY id
        )
        SELECT
            mapping.uuid AS old_person_id,
            overrides_mapping.uuid AS override_person_id
        FROM
            overrides AS first
        JOIN
            posthog_personoverridemapping AS mapping ON first.old_person_id = mapping.id
        JOIN (
            SELECT
                second.id AS id,
                uuid
            FROM
                overrides AS second
            JOIN posthog_personoverridemapping AS mapping ON second.override_person_id = mapping.id
        ) AS overrides_mapping ON overrides_mapping.id = first.id
        `,
        undefined,
        'fetchPersonIdOverrides'
    )
    return result.rows.map(({ old_person_id, override_person_id }) => [old_person_id, override_person_id]).sort() as [
        string,
        string
    ][]
}

interface PersonOverridesMode {
    getWriter(hub: Hub): PersonOverrideWriter | DeferredPersonOverrideWriter
    fetchPostgresPersonIdOverrides(hub: Hub, teamId: number): Promise<[string, string][]>
}

const PersonOverridesModes: Record<string, PersonOverridesMode | undefined> = {
    disabled: undefined,
    immediate: {
        getWriter: (hub) => new PersonOverrideWriter(hub.db.postgres),
        fetchPostgresPersonIdOverrides: (hub, teamId) => fetchPostgresPersonIdOverrides(hub, teamId),
    },
    deferred: {
        // XXX: This is kind of a mess -- ideally it'd be preferable to just
        // instantiate the writer once and share it
        getWriter: (hub) => new DeferredPersonOverrideWriter(hub.db.postgres, 456),
        fetchPostgresPersonIdOverrides: async (hub, teamId) => {
            await new DeferredPersonOverrideWriter(hub.db.postgres, 456).processPendingOverrides(hub.db.kafkaProducer)
            return await fetchPostgresPersonIdOverrides(hub, teamId)
        },
    },
}

describe('PersonState.update()', () => {
    let hub: Hub
    let closeHub: () => Promise<void>

    let uuid: UUIDT
    let uuid2: UUIDT
    let teamId: number
    let overridesMode: PersonOverridesMode | undefined
    let organizationId: string

    beforeAll(async () => {
        ;[hub, closeHub] = await createHub({})
        await hub.db.clickhouseQuery('SYSTEM STOP MERGES')

        organizationId = await createOrganization(hub.db.postgres)
    })

    beforeEach(async () => {
        overridesMode = undefined
        uuid = new UUIDT()
        uuid2 = new UUIDT()

        teamId = await createTeam(hub.db.postgres, organizationId)

        jest.spyOn(hub.db, 'fetchPerson')
        jest.spyOn(hub.db, 'updatePersonDeprecated')

        jest.useFakeTimers({ advanceTimers: 50 })
        defaultRetryConfig.RETRY_INTERVAL_DEFAULT = 0
    })

    afterEach(() => {
        jest.clearAllTimers()
    })

    afterAll(async () => {
        await closeHub()
        await hub.db.clickhouseQuery('SYSTEM START MERGES')
    })

    function personState(event: Partial<PluginEvent>, customHub?: Hub, maxMergeAttempts?: number) {
        const fullEvent = {
            team_id: teamId,
            properties: {},
            ...event,
        }

        return new PersonState(
            fullEvent as any,
            teamId,
            event.distinct_id!,
            timestamp,
            customHub ? customHub.db : hub.db,
<<<<<<< HEAD
            customHub ? customHub.statsd : hub.statsd,
            overridesMode?.getWriter(customHub ?? hub),
=======
            poEEmbraceJoin,
>>>>>>> 14d3db31
            uuid,
            maxMergeAttempts ?? 3 // the default
        )
    }

    async function fetchPostgresPersonsH() {
        return await fetchPostgresPersons(hub.db, teamId)
    }

    async function fetchPersonsRows() {
        const query = `SELECT * FROM person FINAL WHERE team_id = ${teamId} ORDER BY _offset`
        return (await hub.db.clickhouseQuery(query)).data
    }

    async function fetchPersonsRowsWithVersionHigerEqualThan(version = 1) {
        const query = `SELECT * FROM person FINAL WHERE team_id = ${teamId} AND version >= ${version}`
        return (await hub.db.clickhouseQuery(query)).data
    }

    async function fetchDistinctIdsClickhouse(person: Person) {
        return hub.db.fetchDistinctIdValues(person, Database.ClickHouse)
    }

    async function fetchDistinctIdsClickhouseVersion1() {
        const query = `SELECT distinct_id FROM person_distinct_id2 FINAL WHERE team_id = ${teamId} AND version = 1`
        return (await hub.db.clickhouseQuery(query)).data
    }

    describe('on person creation', () => {
        it('creates person if they are new', async () => {
            const event_uuid = new UUIDT().toString()
            const person = await personState({
                event: '$pageview',
                distinct_id: 'new-user',
                uuid: event_uuid,
                // `null_byte` validates that `sanitizeJsonbValue` is working as expected
                properties: { $set: { null_byte: '\u0000' } },
            }).updateProperties()
            await hub.db.kafkaProducer.flush()

            expect(person).toEqual(
                expect.objectContaining({
                    id: expect.any(Number),
                    uuid: uuid.toString(),
                    properties: { $creator_event_uuid: event_uuid, null_byte: '\uFFFD' },
                    created_at: timestamp,
                    version: 0,
                    is_identified: false,
                })
            )

            expect(hub.db.fetchPerson).toHaveBeenCalledTimes(1)
            expect(hub.db.updatePersonDeprecated).not.toHaveBeenCalled()

            // verify Postgres persons
            const persons = await fetchPostgresPersonsH()
            expect(persons.length).toEqual(1)
            expect(persons[0]).toEqual(person)

            // verify Postgres distinct_ids
            const distinctIds = await hub.db.fetchDistinctIdValues(persons[0])
            expect(distinctIds).toEqual(expect.arrayContaining(['new-user']))
        })

        it('handles person being created in a race condition', async () => {
            await hub.db.createPerson(timestamp, {}, {}, {}, teamId, null, false, uuid.toString(), ['new-user'])

            jest.spyOn(hub.db, 'fetchPerson').mockImplementationOnce(() => {
                return Promise.resolve(undefined)
            })

            const person = await personState({ event: '$pageview', distinct_id: 'new-user' }).handleUpdate()
            await hub.db.kafkaProducer.flush()

            // if creation fails we should return the person that another thread already created
            expect(person).toEqual(
                expect.objectContaining({
                    id: expect.any(Number),
                    uuid: uuid.toString(),
                    properties: {},
                    created_at: timestamp,
                    version: 0,
                    is_identified: false,
                })
            )
            expect(hub.db.updatePersonDeprecated).not.toHaveBeenCalled()
            // verify Postgres persons
            const persons = await fetchPostgresPersonsH()
            expect(persons.length).toEqual(1)
            expect(persons[0]).toEqual(person)

            // verify Postgres distinct_ids
            const distinctIds = await hub.db.fetchDistinctIdValues(person)
            expect(distinctIds).toEqual(expect.arrayContaining(['new-user']))
        })

        it('handles person being created in a race condition updates properties if needed', async () => {
            await hub.db.createPerson(timestamp, { b: 3, c: 4 }, {}, {}, teamId, null, false, uuid.toString(), [
                'new-user',
            ])

            jest.spyOn(hub.db, 'fetchPerson').mockImplementationOnce(() => {
                return Promise.resolve(undefined)
            })

            const person = await personState({
                event: '$pageview',
                distinct_id: 'new-user',
                properties: {
                    $set_once: { c: 3, e: 4 },
                    $set: { b: 4 },
                },
            }).handleUpdate()
            await hub.db.kafkaProducer.flush()

            // if creation fails we should return the person that another thread already created
            expect(person).toEqual(
                expect.objectContaining({
                    id: expect.any(Number),
                    uuid: uuid.toString(),
                    properties: { b: 4, c: 4, e: 4 },
                    created_at: timestamp,
                    version: 1,
                    is_identified: false,
                })
            )
            expect(hub.db.updatePersonDeprecated).toHaveBeenCalledTimes(1)
            // verify Postgres persons
            const persons = await fetchPostgresPersonsH()
            expect(persons.length).toEqual(1)
            expect(persons[0]).toEqual(person)

            // verify Postgres distinct_ids
            const distinctIds = await hub.db.fetchDistinctIdValues(person)
            expect(distinctIds).toEqual(expect.arrayContaining(['new-user']))
        })

        it('creates person with properties', async () => {
            const person = await personState({
                event: '$pageview',
                distinct_id: 'new-user',
                properties: {
                    $set_once: { a: 1, b: 2 },
                    $set: { b: 3, c: 4 },
                },
            }).updateProperties()
            await hub.db.kafkaProducer.flush()

            expect(person).toEqual(
                expect.objectContaining({
                    id: expect.any(Number),
                    uuid: uuid.toString(),
                    properties: { a: 1, b: 3, c: 4 },
                    created_at: timestamp,
                    version: 0,
                    is_identified: false,
                })
            )

            expect(hub.db.fetchPerson).toHaveBeenCalledTimes(1)
            expect(hub.db.updatePersonDeprecated).not.toHaveBeenCalled()

            // verify Postgres persons
            const persons = await fetchPostgresPersonsH()
            expect(persons.length).toEqual(1)
            expect(persons[0]).toEqual(person)

            // verify Postgres distinct_ids
            const distinctIds = await hub.db.fetchDistinctIdValues(persons[0])
            expect(distinctIds).toEqual(expect.arrayContaining(['new-user']))
        })
    })

    describe('on person update', () => {
        it('updates person properties', async () => {
            await hub.db.createPerson(
                timestamp,
                { b: 3, c: 4, toString: {} },
                {},
                {},
                teamId,
                null,
                false,
                uuid.toString(),
                ['new-user']
            )

            const person = await personState({
                event: '$pageview',
                distinct_id: 'new-user',
                properties: {
                    $set_once: { c: 3, e: 4 },
                    $set: { b: 4, toString: 1, null_byte: '\u0000' },
                },
            }).updateProperties()
            await hub.db.kafkaProducer.flush()

            expect(person).toEqual(
                expect.objectContaining({
                    id: expect.any(Number),
                    uuid: uuid.toString(),
                    // `null_byte` validates that `sanitizeJsonbValue` is working as expected
                    properties: { b: 4, c: 4, e: 4, toString: 1, null_byte: '\uFFFD' },
                    created_at: timestamp,
                    version: 1,
                    is_identified: false,
                })
            )

            expect(hub.db.fetchPerson).toHaveBeenCalledTimes(1)

            // verify Postgres persons
            const persons = await fetchPostgresPersonsH()
            expect(persons.length).toEqual(1)
            expect(persons[0]).toEqual(person)
        })

        it('updating with cached person data shortcuts to update directly', async () => {
            const personInitial = await hub.db.createPerson(
                timestamp,
                { b: 3, c: 4 },
                {},
                {},
                teamId,
                null,
                false,
                uuid.toString(),
                ['new-user']
            )

            const personS = personState({
                event: '$pageview',
                distinct_id: 'new-user',
                properties: {
                    $set_once: { c: 3, e: 4 },
                    $set: { b: 4 },
                },
            })
            jest.spyOn(personS, 'handleIdentifyOrAlias').mockReturnValue(Promise.resolve(personInitial))
            const person = await personS.update()
            await hub.db.kafkaProducer.flush()

            expect(person).toEqual(
                expect.objectContaining({
                    id: expect.any(Number),
                    uuid: uuid.toString(),
                    properties: { b: 4, c: 4, e: 4 },
                    created_at: timestamp,
                    version: 1,
                    is_identified: false,
                })
            )

            expect(hub.db.fetchPerson).toHaveBeenCalledTimes(0)

            // verify Postgres persons
            const persons = await fetchPostgresPersonsH()
            expect(persons.length).toEqual(1)
            expect(persons[0]).toEqual(person)
        })

        it('does not update person if not needed', async () => {
            await hub.db.createPerson(timestamp, { b: 3, c: 4 }, {}, {}, teamId, null, false, uuid.toString(), [
                'new-user',
            ])

            const person = await personState({
                event: '$pageview',
                distinct_id: 'new-user',
                properties: {
                    $set_once: { c: 3 },
                    $set: { b: 3 },
                },
            }).updateProperties()
            await hub.db.kafkaProducer.flush()

            expect(person).toEqual(
                expect.objectContaining({
                    id: expect.any(Number),
                    uuid: uuid.toString(),
                    properties: { b: 3, c: 4 },
                    created_at: timestamp,
                    version: 0,
                    is_identified: false,
                })
            )

            expect(hub.db.fetchPerson).toHaveBeenCalledTimes(1)
            expect(hub.db.updatePersonDeprecated).not.toHaveBeenCalled()

            // verify Postgres persons
            const persons = await fetchPostgresPersonsH()
            expect(persons.length).toEqual(1)
            expect(persons[0]).toEqual(person)
        })

        it('marks user as is_identified', async () => {
            await hub.db.createPerson(timestamp, {}, {}, {}, teamId, null, false, uuid.toString(), ['new-user'])
            const personS = personState({
                event: '$pageview',
                distinct_id: 'new-user',
                properties: {},
            })
            personS.updateIsIdentified = true

            const person = await personS.updateProperties()
            await hub.db.kafkaProducer.flush()
            expect(person).toEqual(
                expect.objectContaining({
                    id: expect.any(Number),
                    uuid: uuid.toString(),
                    properties: {},
                    created_at: timestamp,
                    version: 1,
                    is_identified: true,
                })
            )

            expect(hub.db.fetchPerson).toHaveBeenCalledTimes(1)
            expect(hub.db.updatePersonDeprecated).toHaveBeenCalledTimes(1)

            // verify Postgres persons
            const persons = await fetchPostgresPersonsH()
            expect(persons.length).toEqual(1)
            expect(persons[0]).toEqual(person)

            // Second call no-update
            personS.updateIsIdentified = true // double just in case
            await personS.updateProperties()
            expect(hub.db.updatePersonDeprecated).toHaveBeenCalledTimes(1)
        })

        it('handles race condition when person provided has been merged', async () => {
            // TODO: we don't handle this currently person having been changed / updated properties can get overridden
            // Pass in a person, but another thread merges it - we shouldn't error in this case, but instead if we couldn't update we should retry?
            const mergeDeletedPerson: Person = {
                created_at: timestamp,
                version: 0,
                id: 0,
                team_id: teamId,
                properties: { a: 5, b: 7 },
                is_user_id: 0,
                is_identified: false,
                uuid: uuid2.toString(),
                properties_last_updated_at: {},
                properties_last_operation: {},
            }
            await hub.db.createPerson(timestamp, { a: 6, c: 8 }, {}, {}, teamId, null, true, uuid.toString(), [
                'new-user',
                'old-user',
            ]) // the merged Person

            const personS = personState({
                event: '$pageview',
                distinct_id: 'new-user',
                properties: { $set: { a: 7, d: 9 } },
            })
            jest.spyOn(personS, 'handleIdentifyOrAlias').mockReturnValue(Promise.resolve(mergeDeletedPerson))

            const person = await personS.update()
            await hub.db.kafkaProducer.flush()

            expect(person).toEqual(
                expect.objectContaining({
                    id: expect.any(Number),
                    uuid: uuid.toString(),
                    properties: { a: 7, c: 8, d: 9 },
                    created_at: timestamp,
                    version: 1,
                    is_identified: true,
                })
            )

            expect(hub.db.fetchPerson).toHaveBeenCalledTimes(1)
            expect(hub.db.updatePersonDeprecated).toHaveBeenCalledTimes(2)

            // verify Postgres persons
            const persons = await fetchPostgresPersonsH()
            expect(persons.length).toEqual(1)
            expect(persons[0]).toEqual(person)
        })
    })

    describe.each(Object.keys(PersonOverridesModes))('on $identify event', (useOverridesMode) => {
        beforeEach(() => {
            overridesMode = PersonOverridesModes[useOverridesMode] // n.b. mutating outer scope here -- be careful
        })

        describe(`overrides: ${useOverridesMode}`, () => {
            it(`no-op when $anon_distinct_id not passed`, async () => {
                const person = await personState({
                    event: '$identify',
                    distinct_id: 'new-user',
                    properties: {
                        $set: { foo: 'bar' },
                    },
                }).handleIdentifyOrAlias()
                await hub.db.kafkaProducer.flush()

                expect(person).toEqual(undefined)
                const persons = await fetchPostgresPersonsH()
                expect(persons.length).toEqual(0)
            })

            it(`creates person with both distinct_ids and marks user as is_identified when $anon_distinct_id passed`, async () => {
                const person = await personState({
                    event: '$identify',
                    distinct_id: 'new-user',
                    properties: {
                        $set: { foo: 'bar' },
                        $anon_distinct_id: 'old-user',
                    },
                }).handleIdentifyOrAlias()
                await hub.db.kafkaProducer.flush()

                expect(person).toEqual(
                    expect.objectContaining({
                        id: expect.any(Number),
                        uuid: uuid.toString(),
                        properties: { foo: 'bar' },
                        created_at: timestamp,
                        version: 0,
                        is_identified: true,
                    })
                )

                expect(hub.db.updatePersonDeprecated).not.toHaveBeenCalled()

                // verify Postgres persons
                const persons = await fetchPostgresPersonsH()
                expect(persons.length).toEqual(1)
                expect(persons[0]).toEqual(person)

                // verify Postgres distinct_ids
                const distinctIds = await hub.db.fetchDistinctIdValues(persons[0])
                expect(distinctIds).toEqual(expect.arrayContaining(['old-user', 'new-user']))
            })

            it(`marks is_identified to be updated when no changes to distinct_ids but $anon_distinct_id passe`, async () => {
                await hub.db.createPerson(timestamp, {}, {}, {}, teamId, null, false, uuid.toString(), [
                    'new-user',
                    'old-user',
                ])

                const personS = personState({
                    event: '$identify',
                    distinct_id: 'new-user',
                    properties: {
                        $anon_distinct_id: 'old-user',
                    },
                })
                const person = await personS.handleIdentifyOrAlias()
                await hub.db.kafkaProducer.flush()

                expect(person).toEqual(
                    expect.objectContaining({
                        id: expect.any(Number),
                        uuid: uuid.toString(),
                        properties: {},
                        created_at: timestamp,
                        version: 0,
                        is_identified: false,
                    })
                )
                expect(personS.updateIsIdentified).toBeTruthy()

                // verify Postgres persons
                const persons = await fetchPostgresPersonsH()
                expect(persons.length).toEqual(1)
                expect(persons[0]).toEqual(person)
            })

            it(`add distinct id and marks user is_identified when passed $anon_distinct_id person does not exists and distinct_id does`, async () => {
                await hub.db.createPerson(timestamp, {}, {}, {}, teamId, null, false, uuid.toString(), ['new-user'])

                const personS = personState({
                    event: '$identify',
                    distinct_id: 'new-user',
                    properties: {
                        $anon_distinct_id: 'old-user',
                    },
                })
                const person = await personS.handleIdentifyOrAlias()
                await hub.db.kafkaProducer.flush()

                const persons = await fetchPostgresPersonsH()
                expect(person).toEqual(
                    expect.objectContaining({
                        id: expect.any(Number),
                        uuid: uuid.toString(),
                        properties: {},
                        created_at: timestamp,
                        version: 0,
                        is_identified: false,
                    })
                )
                expect(personS.updateIsIdentified).toBeTruthy()

                // verify Postgres persons
                expect(persons.length).toEqual(1)
                expect(persons[0]).toEqual(person)

                // verify Postgres distinct_ids
                const distinctIds = await hub.db.fetchDistinctIdValues(persons[0])
                expect(distinctIds).toEqual(expect.arrayContaining(['old-user', 'new-user']))
            })

            it(`add distinct id and marks user as is_identified when passed $anon_distinct_id person exists and distinct_id does not`, async () => {
                await hub.db.createPerson(timestamp, {}, {}, {}, teamId, null, false, uuid.toString(), ['old-user'])

                const personS = personState({
                    event: '$identify',
                    distinct_id: 'new-user',
                    properties: {
                        $anon_distinct_id: 'old-user',
                    },
                })
                const person = await personS.handleIdentifyOrAlias()
                await hub.db.kafkaProducer.flush()

                const persons = await fetchPostgresPersonsH()

                expect(person).toEqual(
                    expect.objectContaining({
                        id: expect.any(Number),
                        uuid: uuid.toString(),
                        properties: {},
                        created_at: timestamp,
                        version: 0,
                        is_identified: false,
                    })
                )
                expect(personS.updateIsIdentified).toBeTruthy()

                // verify Postgres persons
                expect(persons.length).toEqual(1)
                expect(persons[0]).toEqual(person)

                // verify Postgres distinct_ids
                const distinctIds = await hub.db.fetchDistinctIdValues(persons[0])
                expect(distinctIds).toEqual(expect.arrayContaining(['old-user', 'new-user']))
            })

            it(`merge into distinct_id person and marks user as is_identified when both persons have is_identified false`, async () => {
                await hub.db.createPerson(timestamp, {}, {}, {}, teamId, null, false, uuid.toString(), ['old-user'])
                await hub.db.createPerson(timestamp2, {}, {}, {}, teamId, null, false, uuid2.toString(), ['new-user'])

                const person = await personState({
                    event: '$identify',
                    distinct_id: 'new-user',
                    properties: {
                        $anon_distinct_id: 'old-user',
                    },
                }).handleIdentifyOrAlias()
                await hub.db.kafkaProducer.flush()

                expect(person).toEqual(
                    expect.objectContaining({
                        id: expect.any(Number),
                        uuid: expect.any(String),
                        properties: {},
                        created_at: timestamp,
                        version: 1,
                        is_identified: true,
                    })
                )

                // verify Postgres persons
                const persons = await fetchPostgresPersonsH()
                expect(persons.length).toEqual(1)
                expect(persons[0]).toEqual(person)
                expect([uuid.toString(), uuid2.toString()]).toContain(persons[0].uuid)

                // verify Postgres distinct_ids
                const distinctIds = await hub.db.fetchDistinctIdValues(persons[0])
                expect(distinctIds).toEqual(expect.arrayContaining(['old-user', 'new-user']))

                // verify ClickHouse persons
                await delayUntilEventIngested(() => fetchPersonsRowsWithVersionHigerEqualThan(), 2) // wait until merge and delete processed
                const clickhousePersons = await fetchPersonsRows() // but verify full state
                expect(clickhousePersons.length).toEqual(2)
                expect(clickhousePersons).toEqual(
                    expect.arrayContaining([
                        expect.objectContaining({
                            id: expect.any(String),
                            properties: '{}',
                            created_at: timestampch,
                            version: 1,
                            is_identified: 1,
                        }),
                        expect.objectContaining({
                            id: expect.any(String),
                            is_deleted: 1,
                            version: 100,
                        }),
                    ])
                )
                expect(new Set(clickhousePersons.map((p) => p.id))).toEqual(
                    new Set([uuid.toString(), uuid2.toString()])
                )

                // verify ClickHouse distinct_ids
                await delayUntilEventIngested(() => fetchDistinctIdsClickhouseVersion1())
                const clickHouseDistinctIds = await fetchDistinctIdsClickhouse(persons[0])
                expect(clickHouseDistinctIds).toEqual(expect.arrayContaining(['old-user', 'new-user']))
            })

            it(`merge into distinct_id person and marks user as is_identified when distinct_id user is identified and $anon_distinct_id user is not`, async () => {
                await hub.db.createPerson(timestamp, {}, {}, {}, teamId, null, false, uuid.toString(), ['old-user'])
                await hub.db.createPerson(timestamp2, {}, {}, {}, teamId, null, true, uuid2.toString(), ['new-user'])

                const person = await personState({
                    event: '$identify',
                    distinct_id: 'new-user',
                    properties: {
                        $anon_distinct_id: 'old-user',
                    },
                }).handleIdentifyOrAlias()
                await hub.db.kafkaProducer.flush()

                expect(person).toEqual(
                    expect.objectContaining({
                        id: expect.any(Number),
                        uuid: expect.any(String),
                        properties: {},
                        created_at: timestamp,
                        version: 1,
                        is_identified: true,
                    })
                )

                // verify Postgres persons
                const persons = await fetchPostgresPersonsH()
                expect(persons.length).toEqual(1)
                expect(persons[0]).toEqual(person)
                expect([uuid.toString(), uuid2.toString()]).toContain(persons[0].uuid)

                // verify Postgres distinct_ids
                const distinctIds = await hub.db.fetchDistinctIdValues(persons[0])
                expect(distinctIds).toEqual(expect.arrayContaining(['old-user', 'new-user']))

                // verify ClickHouse persons
                await delayUntilEventIngested(() => fetchPersonsRowsWithVersionHigerEqualThan(), 2) // wait until merge and delete processed
                const clickhousePersons = await fetchPersonsRows() // but verify full state
                expect(clickhousePersons.length).toEqual(2)
                expect(clickhousePersons).toEqual(
                    expect.arrayContaining([
                        expect.objectContaining({
                            id: expect.any(String),
                            properties: '{}',
                            created_at: timestampch,
                            version: 1,
                            is_identified: 1,
                        }),
                        expect.objectContaining({
                            id: expect.any(String),
                            is_deleted: 1,
                            version: 100,
                        }),
                    ])
                )
                expect(new Set(clickhousePersons.map((p) => p.id))).toEqual(
                    new Set([uuid.toString(), uuid2.toString()])
                )

                // verify ClickHouse distinct_ids
                await delayUntilEventIngested(() => fetchDistinctIdsClickhouseVersion1())
                const clickHouseDistinctIds = await fetchDistinctIdsClickhouse(persons[0])
                expect(clickHouseDistinctIds).toEqual(expect.arrayContaining(['old-user', 'new-user']))
            })

            it(`does not merge people when distinct_id user is not identified and $anon_distinct_id user is`, async () => {
                await hub.db.createPerson(timestamp, {}, {}, {}, teamId, null, true, uuid.toString(), ['old-user'])
                await hub.db.createPerson(timestamp2, {}, {}, {}, teamId, null, false, uuid2.toString(), ['new-user'])

                const personS = personState({
                    event: '$identify',
                    distinct_id: 'new-user',
                    properties: {
                        $anon_distinct_id: 'old-user',
                    },
                })
                const person = await personS.handleIdentifyOrAlias()
                await hub.db.kafkaProducer.flush()

                expect(personS.updateIsIdentified).toBeTruthy()
                expect(person).toEqual(
                    expect.objectContaining({
                        id: expect.any(Number),
                        uuid: uuid2.toString(),
                        properties: {},
                        created_at: timestamp2,
                        version: 0,
                        is_identified: false,
                    })
                )

                // verify Postgres persons
                const persons = (await fetchPostgresPersonsH()).sort((a, b) => a.id - b.id)
                expect(persons.length).toEqual(2)
                expect(persons[0]).toEqual(
                    expect.objectContaining({
                        id: expect.any(Number),
                        uuid: uuid.toString(),
                        properties: {},
                        created_at: timestamp,
                        version: 0,
                        is_identified: true,
                    })
                )
                expect(persons[1]).toEqual(person)

                // verify Postgres distinct_ids
                const distinctIds = await hub.db.fetchDistinctIdValues(persons[0])
                expect(distinctIds).toEqual(expect.arrayContaining(['old-user']))
                const distinctIds2 = await hub.db.fetchDistinctIdValues(persons[1])
                expect(distinctIds2).toEqual(expect.arrayContaining(['new-user']))
            })

            it(`does not merge people when both users are identified`, async () => {
                await hub.db.createPerson(timestamp, {}, {}, {}, teamId, null, true, uuid.toString(), ['old-user'])
                await hub.db.createPerson(timestamp2, {}, {}, {}, teamId, null, true, uuid2.toString(), ['new-user'])

                const person = await personState({
                    event: '$identify',
                    distinct_id: 'new-user',
                    properties: {
                        $anon_distinct_id: 'old-user',
                    },
                }).handleIdentifyOrAlias()
                await hub.db.kafkaProducer.flush()

                expect(person).toEqual(
                    expect.objectContaining({
                        id: expect.any(Number),
                        uuid: uuid2.toString(),
                        properties: {},
                        created_at: timestamp2,
                        version: 0,
                        is_identified: true,
                    })
                )

                // verify Postgres persons
                const persons = (await fetchPostgresPersonsH()).sort((a, b) => a.id - b.id)
                expect(persons.length).toEqual(2)
                expect(persons[0]).toEqual(
                    expect.objectContaining({
                        id: expect.any(Number),
                        uuid: uuid.toString(),
                        properties: {},
                        created_at: timestamp,
                        version: 0,
                        is_identified: true,
                    })
                )
                expect(persons[1]).toEqual(person)

                // verify Postgres distinct_ids
                const distinctIds = await hub.db.fetchDistinctIdValues(persons[0])
                expect(distinctIds).toEqual(expect.arrayContaining(['old-user']))
                const distinctIds2 = await hub.db.fetchDistinctIdValues(persons[1])
                expect(distinctIds2).toEqual(expect.arrayContaining(['new-user']))
            })

            it(`merge into distinct_id person and updates properties with $set/$set_once`, async () => {
                await hub.db.createPerson(timestamp, { a: 1, b: 2 }, {}, {}, teamId, null, false, uuid.toString(), [
                    'old-user',
                ])
                await hub.db.createPerson(
                    timestamp2,
                    { b: 3, c: 4, d: 5 },
                    {},
                    {},
                    teamId,
                    null,
                    false,
                    uuid2.toString(),
                    ['new-user']
                )

                const person = await personState({
                    event: '$identify',
                    distinct_id: 'new-user',
                    properties: {
                        $set: { d: 6, e: 7 },
                        $set_once: { a: 8, f: 9 },
                        $anon_distinct_id: 'old-user',
                    },
                }).handleIdentifyOrAlias()
                await hub.db.kafkaProducer.flush()

                expect(person).toEqual(
                    expect.objectContaining({
                        id: expect.any(Number),
                        uuid: expect.any(String),
                        properties: { a: 1, b: 3, c: 4, d: 6, e: 7, f: 9 },
                        created_at: timestamp,
                        version: 1,
                        is_identified: true,
                    })
                )

                // verify Postgres persons
                const persons = await fetchPostgresPersonsH()
                expect(persons.length).toEqual(1)
                expect(persons[0]).toEqual(person)
                expect([uuid.toString(), uuid2.toString()]).toContain(persons[0].uuid)

                // verify Postgres distinct_ids
                const distinctIds = await hub.db.fetchDistinctIdValues(persons[0])
                expect(distinctIds).toEqual(expect.arrayContaining(['old-user', 'new-user']))

                // verify ClickHouse persons
                await delayUntilEventIngested(() => fetchPersonsRowsWithVersionHigerEqualThan(), 2) // wait until merge and delete processed
                const clickhousePersons = await fetchPersonsRows() // but verify full state
                expect(clickhousePersons.length).toEqual(2)
                expect(clickhousePersons).toEqual(
                    expect.arrayContaining([
                        expect.objectContaining({
                            id: expect.any(String),
                            properties: JSON.stringify({ a: 1, b: 3, c: 4, d: 6, e: 7, f: 9 }),
                            created_at: timestampch,
                            version: 1,
                            is_identified: 1,
                        }),
                        expect.objectContaining({
                            id: expect.any(String),
                            is_deleted: 1,
                            version: 100,
                        }),
                    ])
                )
                expect(new Set(clickhousePersons.map((p) => p.id))).toEqual(
                    new Set([uuid.toString(), uuid2.toString()])
                )

                // verify ClickHouse distinct_ids
                await delayUntilEventIngested(() => fetchDistinctIdsClickhouseVersion1())
                const clickHouseDistinctIds = await fetchDistinctIdsClickhouse(persons[0])
                expect(clickHouseDistinctIds).toEqual(expect.arrayContaining(['old-user', 'new-user']))
            })

            it(`handles race condition when other thread creates the user`, async () => {
                await hub.db.createPerson(timestamp, {}, {}, {}, teamId, null, false, uuid.toString(), ['old-user'])

                // Fake the race by assuming createPerson was called before the addDistinctId creation above
                jest.spyOn(hub.db, 'addDistinctId').mockImplementation(async (person, distinctId) => {
                    await hub.db.createPerson(timestamp, {}, {}, {}, teamId, null, false, uuid2.toString(), [
                        distinctId,
                    ])
                    await hub.db.addDistinctId(person, distinctId) // this throws
                })

                const person = await personState({
                    event: '$identify',
                    distinct_id: 'old-user',
                    properties: {
                        $anon_distinct_id: 'new-user',
                    },
                }).handleIdentifyOrAlias()
                await hub.db.kafkaProducer.flush()
                jest.spyOn(hub.db, 'addDistinctId').mockRestore() // Necessary for other tests not to fail

                // if creation fails we should return the person that another thread already created
                expect(person).toEqual(
                    expect.objectContaining({
                        id: expect.any(Number),
                        uuid: uuid.toString(),
                        properties: {},
                        created_at: timestamp,
                        version: 1,
                        is_identified: true,
                    })
                )
                // expect(hub.db.updatePersonDeprecated).not.toHaveBeenCalled()
                // verify Postgres persons
                const persons = await fetchPostgresPersonsH()
                expect(persons.length).toEqual(1)
                expect(persons[0]).toEqual(person)

                // verify Postgres distinct_ids
                const distinctIds = await hub.db.fetchDistinctIdValues(persons[0])
                expect(distinctIds).toEqual(expect.arrayContaining(['new-user']))
            })
        })
    })

    describe('on $create_alias events', () => {
        // All the functionality tests are provided above in $identify tests, here we just make sure the calls are equivalent
        it('calls merge on $identify as expected', async () => {
            const state: PersonState = personState(
                {
                    event: '$identify',
                    distinct_id: 'new-user',
                    properties: { $anon_distinct_id: 'old-user' },
                },
                hub
            )
            jest.spyOn(state, 'merge').mockImplementation(() => {
                return Promise.resolve(undefined)
            })
            await state.handleIdentifyOrAlias()
            expect(state.merge).toHaveBeenCalledWith('old-user', 'new-user', teamId, timestamp)
            jest.spyOn(state, 'merge').mockRestore()
        })

        it('calls merge on $create_alias as expected', async () => {
            const state: PersonState = personState(
                {
                    event: '$create_alias',
                    distinct_id: 'new-user',
                    properties: { alias: 'old-user' },
                },
                hub
            )
            jest.spyOn(state, 'merge').mockImplementation(() => {
                return Promise.resolve(undefined)
            })

            await state.handleIdentifyOrAlias()
            expect(state.merge).toHaveBeenCalledWith('old-user', 'new-user', teamId, timestamp)
            jest.spyOn(state, 'merge').mockRestore()
        })

        it('calls merge on $merge_dangerously as expected', async () => {
            const state: PersonState = personState(
                {
                    event: '$merge_dangerously',
                    distinct_id: 'new-user',
                    properties: { alias: 'old-user' },
                },
                hub
            )
            jest.spyOn(state, 'merge').mockImplementation(() => {
                return Promise.resolve(undefined)
            })

            await state.handleIdentifyOrAlias()
            expect(state.merge).toHaveBeenCalledWith('old-user', 'new-user', teamId, timestamp)
            jest.spyOn(state, 'merge').mockRestore()
        })
    })

    describe.each(Object.keys(PersonOverridesModes))('on $merge_dangerously events', (useOverridesMode) => {
        beforeEach(() => {
            overridesMode = PersonOverridesModes[useOverridesMode] // n.b. mutating outer scope here -- be careful
        })

        describe(`overrides: ${useOverridesMode}`, () => {
            // only difference between $merge_dangerously and $identify
            it(`merge_dangerously can merge people when alias id user is identified`, async () => {
                await hub.db.createPerson(timestamp, {}, {}, {}, teamId, null, true, uuid.toString(), ['old-user'])
                await hub.db.createPerson(timestamp2, {}, {}, {}, teamId, null, true, uuid2.toString(), ['new-user'])

                const person = await personState({
                    event: '$merge_dangerously',
                    distinct_id: 'new-user',
                    properties: {
                        alias: 'old-user',
                    },
                }).handleIdentifyOrAlias()
                await hub.db.kafkaProducer.flush()

                expect(person).toEqual(
                    expect.objectContaining({
                        id: expect.any(Number),
                        uuid: expect.any(String),
                        properties: {},
                        created_at: timestamp,
                        version: 1,
                        is_identified: true,
                    })
                )

                // verify Postgres persons
                const persons = await fetchPostgresPersonsH()
                expect(persons.length).toEqual(1)
                expect(persons[0]).toEqual(person)
                expect([uuid.toString(), uuid2.toString()]).toContain(persons[0].uuid)

                // verify Postgres distinct_ids
                const distinctIds = await hub.db.fetchDistinctIdValues(persons[0])
                expect(distinctIds).toEqual(expect.arrayContaining(['old-user', 'new-user']))

                // verify ClickHouse persons
                await delayUntilEventIngested(() => fetchPersonsRowsWithVersionHigerEqualThan(), 2) // wait until merge and delete processed
                const clickhousePersons = await fetchPersonsRows() // but verify full state
                expect(clickhousePersons.length).toEqual(2)
                expect(clickhousePersons).toEqual(
                    expect.arrayContaining([
                        expect.objectContaining({
                            id: expect.any(String),
                            properties: '{}',
                            created_at: timestampch,
                            version: 1,
                            is_identified: 1,
                        }),
                        expect.objectContaining({
                            id: expect.any(String),
                            is_deleted: 1,
                            version: 100,
                        }),
                    ])
                )
                expect(new Set(clickhousePersons.map((p) => p.id))).toEqual(
                    new Set([uuid.toString(), uuid2.toString()])
                )

                // verify ClickHouse distinct_ids
                await delayUntilEventIngested(() => fetchDistinctIdsClickhouseVersion1())
                const clickHouseDistinctIds = await fetchDistinctIdsClickhouse(persons[0])
                expect(clickHouseDistinctIds).toEqual(expect.arrayContaining(['old-user', 'new-user']))
            })
        })
    })

    describe('illegal aliasing', () => {
        const illegalIds = ['', '   ', 'null', 'undefined', '"undefined"', '[object Object]', '"[object Object]"']
        it.each(illegalIds)('stops $identify if current distinct_id is illegal: `%s`', async (illegalId: string) => {
            const person = await personState({
                event: '$identify',
                distinct_id: illegalId,
                properties: {
                    $anon_distinct_id: 'anonymous_id',
                },
            }).handleIdentifyOrAlias()

            expect(person).toEqual(undefined)
            const persons = await fetchPostgresPersonsH()
            expect(persons.length).toEqual(0)
        })

        it.each(illegalIds)('stops $identify if $anon_distinct_id is illegal: `%s`', async (illegalId: string) => {
            const person = await personState({
                event: '$identify',
                distinct_id: 'some_distinct_id',
                properties: {
                    $anon_distinct_id: illegalId,
                },
            }).handleIdentifyOrAlias()

            expect(person).toEqual(undefined)
            const persons = await fetchPostgresPersonsH()
            expect(persons.length).toEqual(0)
        })

        it('stops $create_alias if current distinct_id is illegal', async () => {
            const person = await personState({
                event: '$create_alias',
                distinct_id: 'false',
                properties: {
                    alias: 'some_distinct_id',
                },
            }).handleIdentifyOrAlias()

            expect(person).toEqual(undefined)
            const persons = await fetchPostgresPersonsH()
            expect(persons.length).toEqual(0)
        })

        it('stops $create_alias if alias is illegal', async () => {
            const person = await personState({
                event: '$create_alias',
                distinct_id: 'some_distinct_id',
                properties: {
                    alias: 'null',
                },
            }).handleIdentifyOrAlias()

            expect(person).toEqual(undefined)
            const persons = await fetchPostgresPersonsH()
            expect(persons.length).toEqual(0)
        })
    })

    describe('foreign key updates in other tables', () => {
        it('handles feature flag hash key overrides with no conflicts', async () => {
            const anonPerson = await hub.db.createPerson(
                timestamp.minus({ hours: 1 }),
                {},
                {},
                {},
                teamId,
                null,
                false,
                uuid.toString(),
                ['anonymous_id']
            )
            const identifiedPerson = await hub.db.createPerson(
                timestamp,
                {},
                {},
                {},
                teamId,
                null,
                false,
                uuid2.toString(),
                ['new_distinct_id']
            )

            // existing overrides
            await insertRow(hub.db.postgres, 'posthog_featureflaghashkeyoverride', {
                team_id: teamId,
                person_id: anonPerson.id,
                feature_flag_key: 'beta-feature',
                hash_key: 'example_id',
            })
            await insertRow(hub.db.postgres, 'posthog_featureflaghashkeyoverride', {
                team_id: teamId,
                person_id: identifiedPerson.id,
                feature_flag_key: 'multivariate-flag',
                hash_key: 'example_id',
            })

            // this event means the person will be merged
            // so hashkeyoverride should be updated to the new person id whichever way we merged
            await personState({
                event: '$identify',
                distinct_id: 'new_distinct_id',
                properties: {
                    $anon_distinct_id: 'anonymous_id',
                    distinct_id: 'new_distinct_id',
                },
            }).update()
            await hub.db.kafkaProducer.flush()

            const [person] = await fetchPostgresPersonsH()
            expect([identifiedPerson.id, anonPerson.id]).toContain(person.id)
            expect(await hub.db.fetchDistinctIdValues(person)).toEqual(['anonymous_id', 'new_distinct_id'])
            expect(person.is_identified).toEqual(true)

            const result = await hub.db.postgres.query(
                PostgresUse.COMMON_WRITE,
                `SELECT "feature_flag_key", "person_id", "hash_key" FROM "posthog_featureflaghashkeyoverride" WHERE "team_id" = $1`,
                [teamId],
                'testQueryHashKeyOverride'
            )
            expect(result.rows).toEqual(
                expect.arrayContaining([
                    {
                        feature_flag_key: 'beta-feature',
                        person_id: person.id,
                        hash_key: 'example_id',
                    },
                    {
                        feature_flag_key: 'multivariate-flag',
                        person_id: person.id,
                        hash_key: 'example_id',
                    },
                ])
            )
        })

        it('handles feature flag hash key overrides with some conflicts handled gracefully', async () => {
            const anonPerson = await hub.db.createPerson(
                timestamp.minus({ hours: 1 }),
                {},
                {},
                {},
                teamId,
                null,
                false,
                uuid.toString(),
                ['anonymous_id']
            )
            const identifiedPerson = await hub.db.createPerson(
                timestamp,
                {},
                {},
                {},
                teamId,
                null,
                false,
                uuid2.toString(),
                ['new_distinct_id']
            )

            // existing overrides for both anonPerson and identifiedPerson
            // which implies a clash when they are merged
            await insertRow(hub.db.postgres, 'posthog_featureflaghashkeyoverride', {
                team_id: teamId,
                person_id: anonPerson.id,
                feature_flag_key: 'beta-feature',
                hash_key: 'anon_id',
            })
            await insertRow(hub.db.postgres, 'posthog_featureflaghashkeyoverride', {
                team_id: teamId,
                person_id: identifiedPerson.id,
                feature_flag_key: 'beta-feature',
                hash_key: 'identified_id',
            })
            await insertRow(hub.db.postgres, 'posthog_featureflaghashkeyoverride', {
                team_id: teamId,
                person_id: anonPerson.id,
                feature_flag_key: 'multivariate-flag',
                hash_key: 'other_different_id',
            })

            // this event means the person will be merged
            // so hashkeyoverride should be updated to be either
            // we're optimizing on updates to not write on conflict and ordering is not guaranteed
            await personState({
                event: '$identify',
                distinct_id: 'new_distinct_id',
                properties: {
                    $anon_distinct_id: 'anonymous_id',
                    distinct_id: 'new_distinct_id',
                },
            }).update()
            await hub.db.kafkaProducer.flush()

            const [person] = await fetchPostgresPersonsH()
            expect([identifiedPerson.id, anonPerson.id]).toContain(person.id)
            expect(await hub.db.fetchDistinctIdValues(person)).toEqual(['anonymous_id', 'new_distinct_id'])
            expect(person.is_identified).toEqual(true)

            const result = await hub.db.postgres.query(
                PostgresUse.COMMON_WRITE,
                `SELECT "feature_flag_key", "person_id", "hash_key" FROM "posthog_featureflaghashkeyoverride" WHERE "team_id" = $1`,
                [teamId],
                'testQueryHashKeyOverride'
            )
            expect(result.rows).toEqual(
                expect.arrayContaining([
                    expect.objectContaining({
                        feature_flag_key: 'beta-feature',
                        person_id: person.id,
                        hash_key: expect.any(String), // either anon_id or identified_id
                    }),
                    {
                        feature_flag_key: 'multivariate-flag',
                        person_id: person.id,
                        hash_key: 'other_different_id',
                    },
                ])
            )
        })

        it('handles feature flag hash key overrides with no old overrides but existing new person overrides', async () => {
            const anonPerson = await hub.db.createPerson(
                timestamp.minus({ hours: 1 }),
                {},
                {},
                {},
                teamId,
                null,
                false,
                uuid.toString(),
                ['anonymous_id']
            )
            const identifiedPerson = await hub.db.createPerson(
                timestamp,
                {},
                {},
                {},
                teamId,
                null,
                false,
                uuid2.toString(),
                ['new_distinct_id']
            )

            await insertRow(hub.db.postgres, 'posthog_featureflaghashkeyoverride', {
                team_id: teamId,
                person_id: identifiedPerson.id,
                feature_flag_key: 'beta-feature',
                hash_key: 'example_id',
            })
            await insertRow(hub.db.postgres, 'posthog_featureflaghashkeyoverride', {
                team_id: teamId,
                person_id: identifiedPerson.id,
                feature_flag_key: 'multivariate-flag',
                hash_key: 'different_id',
            })

            await personState({
                event: '$identify',
                distinct_id: 'new_distinct_id',
                properties: {
                    $anon_distinct_id: 'anonymous_id',
                },
            }).update()
            await hub.db.kafkaProducer.flush()

            const [person] = await fetchPostgresPersonsH()
            expect([identifiedPerson.id, anonPerson.id]).toContain(person.id)
            expect(await hub.db.fetchDistinctIdValues(person)).toEqual(['anonymous_id', 'new_distinct_id'])
            expect(person.is_identified).toEqual(true)

            const result = await hub.db.postgres.query(
                PostgresUse.COMMON_WRITE,
                `SELECT "feature_flag_key", "person_id", "hash_key" FROM "posthog_featureflaghashkeyoverride" WHERE "team_id" = $1`,
                [teamId],
                'testQueryHashKeyOverride'
            )
            expect(result.rows).toEqual(
                expect.arrayContaining([
                    {
                        feature_flag_key: 'beta-feature',
                        person_id: person.id,
                        hash_key: 'example_id',
                    },
                    {
                        feature_flag_key: 'multivariate-flag',
                        person_id: person.id,
                        hash_key: 'different_id',
                    },
                ])
            )
        })
    })
    describe.each(Object.keys(PersonOverridesModes))('on persons merges', (useOverridesMode) => {
        // For some reason these tests failed if I ran them with a hub shared
        // with other tests, so I'm creating a new hub for each test.
        let hub: Hub
        let closeHub: () => Promise<void>

        beforeEach(async () => {
            ;[hub, closeHub] = await createHub({})
            overridesMode = PersonOverridesModes[useOverridesMode] // n.b. mutating outer scope here -- be careful

            jest.spyOn(hub.db, 'fetchPerson')
            jest.spyOn(hub.db, 'updatePersonDeprecated')
        })

        afterEach(async () => {
            await closeHub()
        })
        describe(`overrides: ${useOverridesMode}`, () => {
            it(`no-op if persons already merged`, async () => {
                await hub.db.createPerson(timestamp, {}, {}, {}, teamId, null, true, uuid.toString(), [
                    'first',
                    'second',
                ])
                const state: PersonState = personState({}, hub)
                jest.spyOn(hub.db.kafkaProducer, 'queueMessages')
                const person = await state.merge('second', 'first', teamId, timestamp)
                await hub.db.kafkaProducer.flush()

                expect(person).toEqual(
                    expect.objectContaining({
                        id: expect.any(Number),
                        uuid: uuid.toString(),
                        properties: {},
                        created_at: timestamp,
                        version: 0,
                        is_identified: true,
                    })
                )
                expect(hub.db.updatePersonDeprecated).not.toHaveBeenCalled()
                expect(hub.db.kafkaProducer.queueMessages).not.toHaveBeenCalled()
            })

            it(`postgres and clickhouse get updated`, async () => {
                const first: Person = await hub.db.createPerson(
                    timestamp,
                    {},
                    {},
                    {},
                    teamId,
                    null,
                    false,
                    uuid.toString(),
                    ['first']
                )
                const second: Person = await hub.db.createPerson(
                    timestamp,
                    {},
                    {},
                    {},
                    teamId,
                    null,
                    false,
                    uuid2.toString(),
                    ['second']
                )

                const state: PersonState = personState({}, hub)
                jest.spyOn(hub.db.kafkaProducer, 'queueMessages')
                const person = await state.mergePeople({
                    mergeInto: first,
                    mergeIntoDistinctId: 'first',
                    otherPerson: second,
                    otherPersonDistinctId: 'second',
                })
                await hub.db.kafkaProducer.flush()

                expect(person).toEqual(
                    expect.objectContaining({
                        id: expect.any(Number),
                        uuid: uuid.toString(),
                        properties: {},
                        created_at: timestamp,
                        version: 1,
                        is_identified: true,
                    })
                )

                expect(hub.db.updatePersonDeprecated).toHaveBeenCalledTimes(1)
                expect(hub.db.kafkaProducer.queueMessages).toHaveBeenCalledTimes(1)
                // verify Postgres persons
                const persons = await fetchPostgresPersonsH()
                expect(persons.length).toEqual(1)
                expect(persons[0]).toEqual(person)

                // verify Postgres distinct_ids
                const distinctIds = await hub.db.fetchDistinctIdValues(person)
                expect(distinctIds).toEqual(expect.arrayContaining(['first', 'second']))

                // verify ClickHouse persons
                await delayUntilEventIngested(() => fetchPersonsRowsWithVersionHigerEqualThan(), 2) // wait until merge and delete processed
                const clickhousePersons = await fetchPersonsRows() // but verify full state
                expect(clickhousePersons).toEqual(
                    expect.arrayContaining([
                        expect.objectContaining({
                            id: uuid.toString(),
                            properties: '{}',
                            created_at: timestampch,
                            version: 1,
                            is_identified: 1,
                        }),
                        expect.objectContaining({
                            id: uuid2.toString(),
                            is_deleted: 1,
                            version: 100,
                        }),
                    ])
                )

                // verify ClickHouse distinct_ids
                await delayUntilEventIngested(() => fetchDistinctIdsClickhouseVersion1())
                const clickHouseDistinctIds = await fetchDistinctIdsClickhouse(person)
                expect(clickHouseDistinctIds).toEqual(expect.arrayContaining(['first', 'second']))

                // verify Postgres person_id overrides, if applicable
                if (overridesMode) {
                    const overrides = await overridesMode.fetchPostgresPersonIdOverrides(hub, teamId)
                    expect(overrides).toEqual([[second.uuid, first.uuid]])
                    // & CH person overrides
                    // TODO
                }
            })

            it(`throws if postgres unavailable`, async () => {
                const first: Person = await hub.db.createPerson(
                    timestamp,
                    {},
                    {},
                    {},
                    teamId,
                    null,
                    false,
                    uuid.toString(),
                    ['first']
                )
                const second: Person = await hub.db.createPerson(
                    timestamp,
                    {},
                    {},
                    {},
                    teamId,
                    null,
                    false,
                    uuid2.toString(),
                    ['second']
                )

                const state: PersonState = personState({}, hub)
                // break postgres
                const error = new DependencyUnavailableError('testing', 'Postgres', new Error('test'))
                jest.spyOn(hub.db.postgres, 'transaction').mockImplementation(() => {
                    throw error
                })
                jest.spyOn(hub.db.kafkaProducer, 'queueMessages')
                await expect(
                    state.mergePeople({
                        mergeInto: first,
                        mergeIntoDistinctId: 'first',
                        otherPerson: second,
                        otherPersonDistinctId: 'second',
                    })
                ).rejects.toThrow(error)
                await hub.db.kafkaProducer.flush()

                expect(hub.db.postgres.transaction).toHaveBeenCalledTimes(1)
                jest.spyOn(hub.db.postgres, 'transaction').mockRestore()
                expect(hub.db.kafkaProducer.queueMessages).not.toBeCalled()
                // verify Postgres persons
                const persons = await fetchPostgresPersonsH()
                expect(persons).toEqual(
                    expect.arrayContaining([
                        expect.objectContaining({
                            id: expect.any(Number),
                            uuid: uuid.toString(),
                            properties: {},
                            created_at: timestamp,
                            version: 0,
                            is_identified: false,
                        }),
                        expect.objectContaining({
                            id: expect.any(Number),
                            uuid: uuid2.toString(),
                            properties: {},
                            created_at: timestamp,
                            version: 0,
                            is_identified: false,
                        }),
                    ])
                )
            })

            it(`retries merges up to retry limit if postgres down`, async () => {
                await hub.db.createPerson(timestamp, {}, {}, {}, teamId, null, false, uuid.toString(), ['first'])
                await hub.db.createPerson(timestamp, {}, {}, {}, teamId, null, false, uuid2.toString(), ['second'])

                const state: PersonState = personState({}, hub)
                // break postgres
                const error = new DependencyUnavailableError('testing', 'Postgres', new Error('test'))
                jest.spyOn(state, 'mergePeople').mockImplementation(() => {
                    throw error
                })
                jest.spyOn(hub.db.kafkaProducer, 'queueMessages')
                await expect(state.merge('second', 'first', teamId, timestamp)).rejects.toThrow(error)

                await hub.db.kafkaProducer.flush()

                expect(state.mergePeople).toHaveBeenCalledTimes(3)
                jest.spyOn(state, 'mergePeople').mockRestore()
                expect(hub.db.kafkaProducer.queueMessages).not.toBeCalled()
                // verify Postgres persons
                const persons = await fetchPostgresPersonsH()
                expect(persons).toEqual(
                    expect.arrayContaining([
                        expect.objectContaining({
                            id: expect.any(Number),
                            uuid: uuid.toString(),
                            properties: {},
                            created_at: timestamp,
                            version: 0,
                            is_identified: false,
                        }),
                        expect.objectContaining({
                            id: expect.any(Number),
                            uuid: uuid2.toString(),
                            properties: {},
                            created_at: timestamp,
                            version: 0,
                            is_identified: false,
                        }),
                    ])
                )
            })

            it(`handleIdentifyOrAlias does not throw on merge failure`, async () => {
                // TODO: This the current state, we should probably change it
                await hub.db.createPerson(timestamp, {}, {}, {}, teamId, null, false, uuid.toString(), ['first'])
                await hub.db.createPerson(timestamp, {}, {}, {}, teamId, null, false, uuid2.toString(), ['second'])

                const state: PersonState = personState(
                    { event: '$merge_dangerously', distinct_id: 'first', properties: { alias: 'second' } },
                    hub
                )
                // break postgres
                const error = new DependencyUnavailableError('testing', 'Postgres', new Error('test'))
                jest.spyOn(state, 'mergePeople').mockImplementation(() => {
                    throw error
                })
                jest.spyOn(hub.db.kafkaProducer, 'queueMessages')
                await state.handleIdentifyOrAlias()
                await hub.db.kafkaProducer.flush()

                expect(state.mergePeople).toHaveBeenCalledTimes(3)
                jest.spyOn(state, 'mergePeople').mockRestore()
                expect(hub.db.kafkaProducer.queueMessages).not.toBeCalled()
                // verify Postgres persons
                const persons = await fetchPostgresPersonsH()
                expect(persons).toEqual(
                    expect.arrayContaining([
                        expect.objectContaining({
                            id: expect.any(Number),
                            uuid: uuid.toString(),
                            properties: {},
                            created_at: timestamp,
                            version: 0,
                            is_identified: false,
                        }),
                        expect.objectContaining({
                            id: expect.any(Number),
                            uuid: uuid2.toString(),
                            properties: {},
                            created_at: timestamp,
                            version: 0,
                            is_identified: false,
                        }),
                    ])
                )
            })

            it(`does not commit partial transactions on override conflicts`, async () => {
                if (overridesMode !== PersonOverridesModes.immediate) {
                    return // this behavior is only supported with immediate overrides
                }
                const first: Person = await hub.db.createPerson(
                    timestamp,
                    {},
                    {},
                    {},
                    teamId,
                    null,
                    false,
                    uuid.toString(),
                    ['first']
                )
                const second: Person = await hub.db.createPerson(
                    timestamp,
                    {},
                    {},
                    {},
                    teamId,
                    null,
                    false,
                    uuid2.toString(),
                    ['second']
                )

                const state: PersonState = personState({}, hub)
                const originalPostgresQuery = hub.db.postgres.query.bind(hub.db.postgres)
                const error = new Error('Conflict')
                const mockPostgresQuery = jest
                    .spyOn(hub.db.postgres, 'query')
                    .mockImplementation(
                        async (
                            use: PostgresUse,
                            query: any,
                            values: any[] | undefined,
                            tag: string,
                            ...args: any[]
                        ) => {
                            if (tag === 'transitivePersonOverrides') {
                                throw error
                            }
                            return await originalPostgresQuery(use, query, values, tag, ...args)
                        }
                    )

                jest.spyOn(hub.db.kafkaProducer, 'queueMessages')
                await expect(
                    state.mergePeople({
                        mergeInto: first,
                        mergeIntoDistinctId: 'first',
                        otherPerson: second,
                        otherPersonDistinctId: 'second',
                    })
                ).rejects.toThrow(error)
                await hub.db.kafkaProducer.flush()

                // verify Postgres persons
                const personsAfterFailure = await fetchPostgresPersonsH()
                expect(personsAfterFailure).toEqual(
                    expect.arrayContaining([
                        expect.objectContaining({
                            id: expect.any(Number),
                            uuid: uuid.toString(),
                            properties: {},
                            created_at: timestamp,
                            version: 0,
                            is_identified: false,
                        }),
                        expect.objectContaining({
                            id: expect.any(Number),
                            uuid: uuid2.toString(),
                            properties: {},
                            created_at: timestamp,
                            version: 0,
                            is_identified: false,
                        }),
                    ])
                )

                // verify Postgres distinct_ids
                const distinctIdsAfterFailure = [
                    await hub.db.fetchDistinctIdValues(personsAfterFailure[0]),
                    await hub.db.fetchDistinctIdValues(personsAfterFailure[1]),
                ]
                expect(distinctIdsAfterFailure).toEqual(expect.arrayContaining([['first'], ['second']]))

                // verify Postgres person_id overrides
                const overridesAfterFailure = await overridesMode!.fetchPostgresPersonIdOverrides(hub, teamId)
                expect(overridesAfterFailure).toEqual([])

                // Now verify we successfully get to our target state if we do not have
                // any db errors.
                mockPostgresQuery.mockRestore()
                const person = await state.mergePeople({
                    mergeInto: first,
                    mergeIntoDistinctId: 'first',
                    otherPerson: second,
                    otherPersonDistinctId: 'second',
                })
                await hub.db.kafkaProducer.flush()

                expect(person).toEqual(
                    expect.objectContaining({
                        id: expect.any(Number),
                        uuid: uuid.toString(),
                        properties: {},
                        created_at: timestamp,
                        version: 1,
                        is_identified: true,
                    })
                )

                // verify Postgres persons
                const persons = await fetchPostgresPersonsH()
                expect(persons.length).toEqual(1)
                expect(persons[0]).toEqual(person)

                // verify Postgres distinct_ids
                const distinctIds = await hub.db.fetchDistinctIdValues(person)
                expect(distinctIds).toEqual(expect.arrayContaining(['first', 'second']))

                // verify Postgres person_id overrides
                const overrides = await overridesMode!.fetchPostgresPersonIdOverrides(hub, teamId)
                expect(overrides).toEqual([[second.uuid, first.uuid]])
            })

            it(`handles a chain of overrides being applied concurrently`, async () => {
                const first: Person = await hub.db.createPerson(
                    timestamp,
                    { first: true },
                    {},
                    {},
                    teamId,
                    null,
                    false,
                    uuid.toString(),
                    ['first']
                )
                const second: Person = await hub.db.createPerson(
                    timestamp.plus({ minutes: 2 }),
                    { second: true },
                    {},
                    {},
                    teamId,
                    null,
                    false,
                    uuid2.toString(),
                    ['second']
                )
                const third: Person = await hub.db.createPerson(
                    timestamp.plus({ minutes: 5 }),
                    { third: true },
                    {},
                    {},
                    teamId,
                    null,
                    false,
                    new UUIDT().toString(),
                    ['third']
                )

                // We want to simulate a concurrent update to person_overrides. We do
                // this by first mocking the implementation to block at a certain point
                // in the transaction, then running the update function twice.
                // We then wait for them to block before letting them resume.
                let resumeExecution: (value: unknown) => void

                const postgresTransaction = hub.db.postgres.transaction.bind(hub.db.postgres)
                jest.spyOn(hub.db.postgres, 'transaction').mockImplementation(
                    async (use: PostgresUse, tag: string, transaction: any) => {
                        if (tag === 'mergePeople') {
                            return await postgresTransaction(use, tag, async (client) => {
                                if (resumeExecution) {
                                    resumeExecution(undefined)
                                } else {
                                    await new Promise((resolve) => {
                                        resumeExecution = resolve
                                    })
                                }

                                return await transaction(client)
                            })
                        } else {
                            return await postgresTransaction(use, tag, transaction)
                        }
                    }
                )

                await Promise.all([
                    personState(
                        {
                            event: '$merge_dangerously',
                            distinct_id: 'first',
                            properties: {
                                alias: 'second',
                            },
                        },
                        hub,
                        0
                    ).handleIdentifyOrAlias(),
                    personState(
                        {
                            event: '$merge_dangerously',
                            distinct_id: 'second',
                            properties: {
                                alias: 'third',
                            },
                        },
                        hub,
                        0
                    ).handleIdentifyOrAlias(),
                ])

                // Note: we can't verify anything here because the concurrency might have enabled both merges to already happen.

                await Promise.all([
                    personState(
                        {
                            event: '$merge_dangerously',
                            distinct_id: 'first',
                            properties: {
                                alias: 'second',
                            },
                        },
                        hub,
                        0
                    ).handleIdentifyOrAlias(),
                    personState(
                        {
                            event: '$merge_dangerously',
                            distinct_id: 'second',
                            properties: {
                                alias: 'third',
                            },
                        },
                        hub,
                        0
                    ).handleIdentifyOrAlias(),
                ])

                // verify Postgres persons
                const persons = await fetchPostgresPersonsH()
                expect(persons.length).toEqual(1)
                expect(persons[0]).toEqual(
                    expect.objectContaining({
                        id: expect.any(Number),
                        uuid: uuid.toString(), // guaranteed to be merged into this based on timestamps
                        // There's a race condition in our code where
                        // if different distinctIDs are used same time,
                        // then pros can be dropped, see https://docs.google.com/presentation/d/1Osz7r8bKkDD5yFzw0cCtsGVf1LTEifXS-dzuwaS8JGY
                        // properties: { first: true, second: true, third: true },
                        created_at: timestamp,
                        version: 1, // the test intends for it to be a chain, so must get v1, we get v2 if second->first and third->first, but we want it to be third->second->first
                        is_identified: true,
                    })
                )

                // verify Postgres distinct_ids
                const distinctIds = await hub.db.fetchDistinctIdValues(persons[0])
                expect(distinctIds).toEqual(expect.arrayContaining(['first', 'second', 'third']))

                // verify Postgres person_id overrides, if applicable
                if (overridesMode) {
                    const overrides = await overridesMode.fetchPostgresPersonIdOverrides(hub, teamId)
                    expect(overrides).toEqual([
                        [second.uuid, first.uuid],
                        [third.uuid, first.uuid],
                    ])
                }
            })

            it(`handles a chain of overrides being applied out of order`, async () => {
                const first: Person = await hub.db.createPerson(
                    timestamp,
                    { first: true },
                    {},
                    {},
                    teamId,
                    null,
                    false,
                    uuid.toString(),
                    ['first']
                )
                const second: Person = await hub.db.createPerson(
                    timestamp.plus({ minutes: 2 }),
                    { second: true },
                    {},
                    {},
                    teamId,
                    null,
                    false,
                    uuid2.toString(),
                    ['second']
                )
                const third: Person = await hub.db.createPerson(
                    timestamp.plus({ minutes: 5 }),
                    { third: true },
                    {},
                    {},
                    teamId,
                    null,
                    false,
                    new UUIDT().toString(),
                    ['third']
                )

                await personState(
                    {
                        event: '$merge_dangerously',
                        distinct_id: 'second',
                        properties: {
                            alias: 'third',
                        },
                    },
                    hub,
                    0
                ).handleIdentifyOrAlias()

                await personState(
                    {
                        event: '$merge_dangerously',
                        distinct_id: 'first',
                        properties: {
                            alias: 'second',
                        },
                    },
                    hub,
                    0
                ).handleIdentifyOrAlias()

                // verify Postgres persons
                const persons = await fetchPostgresPersonsH()
                expect(persons.length).toEqual(1)
                expect(persons[0]).toEqual(
                    expect.objectContaining({
                        id: expect.any(Number),
                        uuid: uuid.toString(), // guaranteed to be merged into this based on timestamps
                        properties: { first: true, second: true, third: true },
                        created_at: timestamp,
                        version: 1, // the test intends for it to be a chain, so must get v1, we get v2 if second->first and third->first, but we want it to be third->second->first
                        is_identified: true,
                    })
                )

                // verify Postgres distinct_ids
                const distinctIds = await hub.db.fetchDistinctIdValues(persons[0])
                expect(distinctIds).toEqual(expect.arrayContaining(['first', 'second', 'third']))

                // verify Postgres person_id overrides, if applicable
                if (overridesMode) {
                    const overrides = await overridesMode.fetchPostgresPersonIdOverrides(hub, teamId)
                    expect(overrides).toEqual([
                        [second.uuid, first.uuid],
                        [third.uuid, first.uuid],
                    ])
                }
            })
        })
    })
<<<<<<< HEAD

    describe('ageInMonthsLowCardinality', () => {
        beforeEach(() => {
            jest.setSystemTime(new Date('2022-03-15'))
        })
        it('gets the correct age in months', () => {
            let date = DateTime.fromISO('2022-01-16')
            expect(ageInMonthsLowCardinality(date)).toEqual(2)
            date = DateTime.fromISO('2022-01-14')
            expect(ageInMonthsLowCardinality(date)).toEqual(3)
            date = DateTime.fromISO('2021-11-25')
            expect(ageInMonthsLowCardinality(date)).toEqual(4)
        })
        it('returns 0 for future dates', () => {
            let date = DateTime.fromISO('2022-06-01')
            expect(ageInMonthsLowCardinality(date)).toEqual(0)
            date = DateTime.fromISO('2023-01-01')
            expect(ageInMonthsLowCardinality(date)).toEqual(0)
        })
        it('returns a low cardinality value', () => {
            let date = DateTime.fromISO('1990-01-01')
            expect(ageInMonthsLowCardinality(date)).toEqual(50)
            date = DateTime.fromMillis(0)
            expect(ageInMonthsLowCardinality(date)).toEqual(50)
        })
    })
})

describe('DeferredPersonOverrideWriter', () => {
    let hub: Hub
    let closeHub: () => Promise<void>

    // not always used, but used more often then not
    let organizationId: string
    let teamId: number

    const lockId = 456
    let writer: DeferredPersonOverrideWriter

    beforeAll(async () => {
        ;[hub, closeHub] = await createHub({})
        organizationId = await createOrganization(hub.db.postgres)
        writer = new DeferredPersonOverrideWriter(hub.db.postgres, lockId)
    })

    beforeEach(async () => {
        teamId = await createTeam(hub.db.postgres, organizationId)
        await hub.db.postgres.query(
            PostgresUse.COMMON_WRITE,
            'TRUNCATE TABLE posthog_pendingpersonoverride',
            undefined,
            ''
        )
    })

    afterEach(() => {
        jest.restoreAllMocks()
    })

    afterAll(async () => {
        await closeHub()
    })

    const getPendingPersonOverrides = async () => {
        const { rows } = await hub.db.postgres.query(
            PostgresUse.COMMON_WRITE,
            `SELECT old_person_id, override_person_id
                FROM posthog_pendingpersonoverride
                WHERE team_id = ${teamId}`,
            undefined,
            ''
        )
        return rows
    }

    it('moves overrides from the pending table to the overrides table', async () => {
        const { postgres, kafkaProducer } = hub.db

        const override = {
            old_person_id: new UUIDT().toString(),
            override_person_id: new UUIDT().toString(),
        }

        await postgres.transaction(PostgresUse.COMMON_WRITE, '', async (tx) => {
            await writer.addPersonOverride(tx, { team_id: teamId, ...override, oldest_event: DateTime.fromMillis(0) })
        })

        expect(await getPendingPersonOverrides()).toEqual([override])

        expect(await writer.processPendingOverrides(kafkaProducer)).toEqual(1)

        expect(await getPendingPersonOverrides()).toMatchObject([])

        expect(await fetchPostgresPersonIdOverrides(hub, teamId)).toEqual([
            [override.old_person_id, override.override_person_id],
        ])

        const clickhouseOverrides = await waitForExpect(async () => {
            const { data } = await hub.db.clickhouse.querying(
                `
                SELECT old_person_id, override_person_id
                FROM person_overrides
                WHERE team_id = ${teamId}
                `,
                { dataObjects: true }
            )
            expect(data).toHaveLength(1)
            return data
        })
        expect(clickhouseOverrides).toEqual([override])
    })

    it('rolls back on kafka producer error', async () => {
        const { postgres, kafkaProducer } = hub.db

        const override = {
            old_person_id: new UUIDT().toString(),
            override_person_id: new UUIDT().toString(),
        }

        await postgres.transaction(PostgresUse.COMMON_WRITE, '', async (tx) => {
            await writer.addPersonOverride(tx, { team_id: teamId, ...override, oldest_event: DateTime.fromMillis(0) })
        })

        expect(await getPendingPersonOverrides()).toEqual([override])

        jest.spyOn(kafkaProducer, 'queueMessages').mockImplementation(() => {
            throw new Error('something bad happened')
        })

        await expect(writer.processPendingOverrides(kafkaProducer)).rejects.toThrow()

        expect(await getPendingPersonOverrides()).toEqual([override])
    })

    it('ensures advisory lock is held before processing', async () => {
        const { postgres, kafkaProducer } = hub.db

        let acquiredLock: boolean
        const tryLockComplete = new WaitEvent()
        const readyToReleaseLock = new WaitEvent()

        const transactionHolder = postgres
            .transaction(PostgresUse.COMMON_WRITE, '', async (tx) => {
                const { rows } = await postgres.query(
                    tx,
                    `SELECT pg_try_advisory_lock(${lockId}) as acquired, pg_backend_pid()`,
                    undefined,
                    ''
                )
                ;[{ acquired: acquiredLock }] = rows
                tryLockComplete.set()
                await readyToReleaseLock.wait()
            })
            .then(() => {
                acquiredLock = false
            })

        try {
            await tryLockComplete.wait()
            expect(acquiredLock!).toBe(true)
            await expect(writer.processPendingOverrides(kafkaProducer)).rejects.toThrow(Error('could not acquire lock'))
        } finally {
            readyToReleaseLock.set()
            await transactionHolder
        }

        expect(acquiredLock!).toBe(false)
        await expect(writer.processPendingOverrides(kafkaProducer)).resolves.toEqual(0)
    })

    it('respects limit if provided', async () => {
        const { postgres, kafkaProducer } = hub.db

        const overrides = [...Array(3)].map(() => ({
            old_person_id: new UUIDT().toString(),
            override_person_id: new UUIDT().toString(),
        }))

        await postgres.transaction(PostgresUse.COMMON_WRITE, '', async (tx) => {
            await Promise.all(
                overrides.map(
                    async (override) =>
                        await writer.addPersonOverride(tx, {
                            team_id: teamId,
                            ...override,
                            oldest_event: DateTime.fromMillis(0),
                        })
                )
            )
        })

        expect(await getPendingPersonOverrides()).toEqual(overrides)

        expect(await writer.processPendingOverrides(kafkaProducer, 2)).toEqual(2)
        expect(await getPendingPersonOverrides()).toMatchObject(overrides.slice(-1))

        expect(await writer.processPendingOverrides(kafkaProducer, 2)).toEqual(1)
        expect(await getPendingPersonOverrides()).toEqual([])
    })
=======
>>>>>>> 14d3db31
})<|MERGE_RESOLUTION|>--- conflicted
+++ resolved
@@ -8,16 +8,11 @@
 import { PostgresUse } from '../../../src/utils/db/postgres'
 import { defaultRetryConfig } from '../../../src/utils/retries'
 import { UUIDT } from '../../../src/utils/utils'
-<<<<<<< HEAD
 import {
-    ageInMonthsLowCardinality,
     DeferredPersonOverrideWriter,
     PersonOverrideWriter,
     PersonState,
 } from '../../../src/worker/ingestion/person-state'
-=======
-import { PersonState } from '../../../src/worker/ingestion/person-state'
->>>>>>> 14d3db31
 import { delayUntilEventIngested } from '../../helpers/clickhouse'
 import { WaitEvent } from '../../helpers/promises'
 import { createOrganization, createTeam, fetchPostgresPersons, insertRow } from '../../helpers/sql'
@@ -138,12 +133,7 @@
             event.distinct_id!,
             timestamp,
             customHub ? customHub.db : hub.db,
-<<<<<<< HEAD
-            customHub ? customHub.statsd : hub.statsd,
             overridesMode?.getWriter(customHub ?? hub),
-=======
-            poEEmbraceJoin,
->>>>>>> 14d3db31
             uuid,
             maxMergeAttempts ?? 3 // the default
         )
@@ -2104,33 +2094,6 @@
             })
         })
     })
-<<<<<<< HEAD
-
-    describe('ageInMonthsLowCardinality', () => {
-        beforeEach(() => {
-            jest.setSystemTime(new Date('2022-03-15'))
-        })
-        it('gets the correct age in months', () => {
-            let date = DateTime.fromISO('2022-01-16')
-            expect(ageInMonthsLowCardinality(date)).toEqual(2)
-            date = DateTime.fromISO('2022-01-14')
-            expect(ageInMonthsLowCardinality(date)).toEqual(3)
-            date = DateTime.fromISO('2021-11-25')
-            expect(ageInMonthsLowCardinality(date)).toEqual(4)
-        })
-        it('returns 0 for future dates', () => {
-            let date = DateTime.fromISO('2022-06-01')
-            expect(ageInMonthsLowCardinality(date)).toEqual(0)
-            date = DateTime.fromISO('2023-01-01')
-            expect(ageInMonthsLowCardinality(date)).toEqual(0)
-        })
-        it('returns a low cardinality value', () => {
-            let date = DateTime.fromISO('1990-01-01')
-            expect(ageInMonthsLowCardinality(date)).toEqual(50)
-            date = DateTime.fromMillis(0)
-            expect(ageInMonthsLowCardinality(date)).toEqual(50)
-        })
-    })
 })
 
 describe('DeferredPersonOverrideWriter', () => {
@@ -2305,6 +2268,4 @@
         expect(await writer.processPendingOverrides(kafkaProducer, 2)).toEqual(1)
         expect(await getPendingPersonOverrides()).toEqual([])
     })
-=======
->>>>>>> 14d3db31
 })