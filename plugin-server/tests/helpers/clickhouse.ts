--- conflicted
+++ resolved
@@ -20,72 +20,6 @@
 import { instrumentQuery } from '~/utils/metrics'
 
 import { logger } from '../../src/utils/logger'
-<<<<<<< HEAD
-import { delay } from '../../src/utils/utils'
-
-export async function resetTestDatabaseClickhouse(extraServerConfig?: Partial<PluginsServerConfig>): Promise<void> {
-    const config = { ...defaultConfig, ...extraServerConfig }
-    const clickhouse = new ClickHouse({
-        host: config.CLICKHOUSE_HOST,
-        port: 8123,
-        dataObjects: true,
-        queryOptions: {
-            database: config.CLICKHOUSE_DATABASE,
-            output_format_json_quote_64bit_integers: false,
-        },
-    })
-
-    let connectionAttempts = 0
-
-    while (connectionAttempts < 10) {
-        try {
-            console.log('Waiting for ClickHouse to be ready...', connectionAttempts)
-            await clickhouse.querying('SELECT 1')
-            break
-        } catch (error) {
-            console.log('ClickHouse not ready...', connectionAttempts)
-            connectionAttempts++
-            await delay(500)
-        }
-    }
-    await Promise.all([
-        clickhouse.querying('TRUNCATE sharded_events'),
-        clickhouse.querying('TRUNCATE person'),
-        clickhouse.querying('TRUNCATE person_distinct_id'),
-        clickhouse.querying('TRUNCATE person_distinct_id2'),
-        clickhouse.querying('TRUNCATE person_distinct_id_overrides'),
-        clickhouse.querying('TRUNCATE person_static_cohort'),
-        clickhouse.querying('TRUNCATE sharded_session_recording_events'),
-        clickhouse.querying('TRUNCATE plugin_log_entries'),
-        clickhouse.querying('TRUNCATE events_dead_letter_queue'),
-        clickhouse.querying('TRUNCATE groups'),
-        clickhouse.querying('TRUNCATE ingestion_warnings'),
-        clickhouse.querying('TRUNCATE sharded_ingestion_warnings'),
-        clickhouse.querying('TRUNCATE sharded_app_metrics'),
-    ])
-}
-
-export async function delayUntilEventIngested<T extends any[] | number>(
-    fetchData: () => T | Promise<T>,
-    minLength = 1,
-    delayMs = 100,
-    maxDelayCount = 100
-): Promise<T> {
-    const timer = performance.now()
-    let data: T | null = null
-    let dataLength = 0
-
-    for (let i = 0; i < maxDelayCount; i++) {
-        data = await fetchData()
-        dataLength = typeof data === 'number' ? data : data.length
-        logger.debug(
-            `Waiting. ${Math.round((performance.now() - timer) / 100) / 10}s since the start. ${dataLength} event${
-                dataLength !== 1 ? 's' : ''
-            }.`
-        )
-        if (dataLength >= minLength) {
-            return data
-=======
 import { delay, escapeClickHouseString } from '../../src/utils/utils'
 
 export class Clickhouse {
@@ -165,7 +99,6 @@
                 return data
             }
             await delay(delayMs)
->>>>>>> 488f8799
         }
 
         throw Error(`Failed to get data in time, got ${JSON.stringify(data)}`)
