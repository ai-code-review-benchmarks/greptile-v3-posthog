import { RetryError } from '@posthog/plugin-scaffold'
import { mocked } from 'ts-jest/utils'

import { PluginLogEntrySource, PluginLogEntryType, PluginTaskType } from '../../src/types'
import { clearError } from '../../src/utils/db/error'
import { status } from '../../src/utils/status'
import { LazyPluginVM } from '../../src/worker/vm/lazy'
import { createPluginConfigVM } from '../../src/worker/vm/vm'
import { resetTestDatabase } from '../../tests/helpers/sql'
import { plugin60 } from '../helpers/plugins'
import { disablePlugin } from '../helpers/sqlMock'
import { PostgresLogsWrapper } from './../../src/utils/db/postgres-logs-wrapper'
import { VM_INIT_MAX_RETRIES } from './../../src/worker/vm/lazy'
import { plugin70 } from './../helpers/plugins'

jest.mock('../../src/utils/db/error')
jest.mock('../../src/utils/status')
jest.mock('../../src/utils/db/sql')
jest.mock('../../src/worker/vm/vm')

const mockConfig = {
    plugin_id: 60,
    team_id: 2,
    id: 39,
    plugin: { ...plugin60 },
}

describe('LazyPluginVM', () => {
    const baseDb = {
        queuePluginLogEntry: jest.fn(),
        batchInsertPostgresLogs: jest.fn(),
    }
    const postgresLogsWrapper = new PostgresLogsWrapper(baseDb as any)

    const db = {
        ...baseDb,
        postgresLogsWrapper,
    }

    const mockServer: any = { db }

    const createVM = () => {
        const lazyVm = new LazyPluginVM(mockServer, mockConfig as any)
        lazyVm.ready = true
        return lazyVm
    }

    const initializeVm = (vm: LazyPluginVM) => vm.initialize!('', 'some plugin')

    const mockVM = {
        vm: 'vm',
        methods: {
            processEvent: 'processEvent',
        },
        tasks: {
            schedule: {
                runEveryMinute: 'runEveryMinute',
            },
        },
        vmResponseVariable: 'arghhhhh',
    }

    describe('VM creation succeeds', () => {
        beforeEach(() => {
            mocked(createPluginConfigVM).mockReturnValue(mockVM as any)
        })

        it('returns correct values for get methods', async () => {
            const vm = createVM()
            void initializeVm(vm)

            expect(await vm.getProcessEvent()).toEqual('processEvent')
            expect(await vm.getTask('someTask', PluginTaskType.Schedule)).toEqual(null)
            expect(await vm.getTask('runEveryMinute', PluginTaskType.Schedule)).toEqual('runEveryMinute')
            expect(await vm.getTasks(PluginTaskType.Schedule)).toEqual(mockVM.tasks.schedule)
        })

        it('logs info and clears errors on success', async () => {
            const vm = createVM()
            void initializeVm(vm)
            await vm.resolveInternalVm

            expect(status.info).toHaveBeenCalledWith('🔌', 'Loaded some plugin')
            expect(mockServer.db.queuePluginLogEntry).toHaveBeenCalledWith(
                expect.objectContaining({
                    instanceId: undefined,
                    message: expect.stringContaining('Plugin loaded'),
                    pluginConfig: expect.anything(),
                    source: PluginLogEntrySource.System,
                    type: PluginLogEntryType.Info,
                })
            )
        })
    })

    describe('VM creation fails', () => {
        const error = new Error()
        let vm = createVM()
        jest.useFakeTimers()

        beforeEach(() => {
            vm = createVM()
        })

        afterEach(() => {
            vm.clearRetryTimeoutIfExists()
        })

        it('returns empty values for get methods', async () => {
            mocked(createPluginConfigVM).mockImplementation(() => {
                throw error
            })

            void initializeVm(vm)

            expect(await vm.getProcessEvent()).toEqual(null)
            expect(await vm.getTask('runEveryMinute', PluginTaskType.Schedule)).toEqual(null)
            expect(await vm.getTasks(PluginTaskType.Schedule)).toEqual({})
        })

<<<<<<< HEAD
        it('disables plugin if vm creation fails before setupPlugin', async () => {
=======
        it('vm init retries with exponential backoff before disabling plugin', async () => {
            let i = 0
            // throw a RetryError setting up the vm
>>>>>>> d9ba887c
            mocked(createPluginConfigVM).mockImplementation(() => {
                throw new Error('VM creation failed before setupPlugin')
            })

            await vm.initialize!('some log info', 'failure plugin')
<<<<<<< HEAD
            await vm.resolveInternalVm

            expect((status.warn as any).mock.calls).toEqual([['⚠️', 'VM creation failed before setupPlugin']])
=======

            // try to initialize the vm 11 times (1 try + 10 retries)
            await vm.resolveInternalVm
            for (let i = 0; i < VM_INIT_MAX_RETRIES + 1; ++i) {
                jest.runOnlyPendingTimers()
                await vm.resolveInternalVm

                // plugin methods are always null throughout retries
                expect(await vm.getProcessEvent()).toEqual(null)
            }

            expect((status.warn as any).mock.calls).toEqual([
                ['⚠️', 'I failed without retry, please retry me too!'],
                ['⚠️', 'Failed to load failure plugin. Retrying in 5 s.'],
                ['⚠️', 'I failed, please retry me!'],
                ['⚠️', 'Failed to load failure plugin. Retrying in 10 s.'],
                ['⚠️', 'I failed, please retry me!'],
                ['⚠️', 'Failed to load failure plugin. Retrying in 20 s.'],
                ['⚠️', 'I failed, please retry me!'],
                ['⚠️', 'Failed to load failure plugin. Retrying in 40 s.'],
                ['⚠️', 'I failed, please retry me!'],
                [
                    '⚠️',
                    'Failed to load failure plugin. Disabling it due to too many retries – tried to load it 5 times before giving up.',
                ],
            ])
>>>>>>> d9ba887c

            // plugin gets disabled
            expect(disablePlugin).toHaveBeenCalledTimes(1)
            expect(disablePlugin).toHaveBeenCalledWith(mockServer, 39)
        })

        it('_setupPlugin handles retries correctly', async () => {
            const mockedRun = jest.fn()
            const mockVm = {
                run: mockedRun,
            }
            mockedRun.mockImplementation(() => {
                throw new Error('oh no')
            })

<<<<<<< HEAD
            const lazyVm = createVM()

            await lazyVm._setupPlugin(mockVm as any)
            await lazyVm._setupPlugin(mockVm as any)
            await lazyVm._setupPlugin(mockVm as any)
            await lazyVm._setupPlugin(mockVm as any)
=======
            await vm.initialize!('some log info', 'failure plugin')
            await vm.resolveInternalVm
>>>>>>> d9ba887c

            expect((status.warn as any).mock.calls).toEqual([
<<<<<<< HEAD
                ['⚠️', expect.stringContaining('setupPlugin failed for plugin test-maxmind-plugin')],
                ['⚠️', expect.stringContaining('setupPlugin failed for plugin test-maxmind-plugin')],
                ['⚠️', expect.stringContaining('setupPlugin failed for plugin test-maxmind-plugin')],
                ['⚠️', expect.stringContaining('setupPlugin failed for plugin test-maxmind-plugin')],
=======
                ['⚠️', 'I failed, please retry me!'],
                ['⚠️', 'Failed to load failure plugin. Retrying in 5 s.'],
>>>>>>> d9ba887c
            ])

            expect((status.info as any).mock.calls).toEqual([])

            mockedRun.mockImplementation(() => 1)

            await lazyVm._setupPlugin(mockVm as any)

            expect((status.info as any).mock.calls).toEqual([
                ['🔌', expect.stringContaining('setupPlugin completed successfully for plugin test-maxmind-plugin')],
            ])

            // plugin never gets disabled
            expect(disablePlugin).toHaveBeenCalledTimes(0)
        })
    })
})<|MERGE_RESOLUTION|>--- conflicted
+++ resolved
@@ -1,17 +1,12 @@
-import { RetryError } from '@posthog/plugin-scaffold'
 import { mocked } from 'ts-jest/utils'
 
 import { PluginLogEntrySource, PluginLogEntryType, PluginTaskType } from '../../src/types'
-import { clearError } from '../../src/utils/db/error'
 import { status } from '../../src/utils/status'
 import { LazyPluginVM } from '../../src/worker/vm/lazy'
 import { createPluginConfigVM } from '../../src/worker/vm/vm'
-import { resetTestDatabase } from '../../tests/helpers/sql'
 import { plugin60 } from '../helpers/plugins'
 import { disablePlugin } from '../helpers/sqlMock'
 import { PostgresLogsWrapper } from './../../src/utils/db/postgres-logs-wrapper'
-import { VM_INIT_MAX_RETRIES } from './../../src/worker/vm/lazy'
-import { plugin70 } from './../helpers/plugins'
 
 jest.mock('../../src/utils/db/error')
 jest.mock('../../src/utils/status')
@@ -118,50 +113,15 @@
             expect(await vm.getTasks(PluginTaskType.Schedule)).toEqual({})
         })
 
-<<<<<<< HEAD
         it('disables plugin if vm creation fails before setupPlugin', async () => {
-=======
-        it('vm init retries with exponential backoff before disabling plugin', async () => {
-            let i = 0
-            // throw a RetryError setting up the vm
->>>>>>> d9ba887c
             mocked(createPluginConfigVM).mockImplementation(() => {
                 throw new Error('VM creation failed before setupPlugin')
             })
 
             await vm.initialize!('some log info', 'failure plugin')
-<<<<<<< HEAD
             await vm.resolveInternalVm
 
             expect((status.warn as any).mock.calls).toEqual([['⚠️', 'VM creation failed before setupPlugin']])
-=======
-
-            // try to initialize the vm 11 times (1 try + 10 retries)
-            await vm.resolveInternalVm
-            for (let i = 0; i < VM_INIT_MAX_RETRIES + 1; ++i) {
-                jest.runOnlyPendingTimers()
-                await vm.resolveInternalVm
-
-                // plugin methods are always null throughout retries
-                expect(await vm.getProcessEvent()).toEqual(null)
-            }
-
-            expect((status.warn as any).mock.calls).toEqual([
-                ['⚠️', 'I failed without retry, please retry me too!'],
-                ['⚠️', 'Failed to load failure plugin. Retrying in 5 s.'],
-                ['⚠️', 'I failed, please retry me!'],
-                ['⚠️', 'Failed to load failure plugin. Retrying in 10 s.'],
-                ['⚠️', 'I failed, please retry me!'],
-                ['⚠️', 'Failed to load failure plugin. Retrying in 20 s.'],
-                ['⚠️', 'I failed, please retry me!'],
-                ['⚠️', 'Failed to load failure plugin. Retrying in 40 s.'],
-                ['⚠️', 'I failed, please retry me!'],
-                [
-                    '⚠️',
-                    'Failed to load failure plugin. Disabling it due to too many retries – tried to load it 5 times before giving up.',
-                ],
-            ])
->>>>>>> d9ba887c
 
             // plugin gets disabled
             expect(disablePlugin).toHaveBeenCalledTimes(1)
@@ -177,28 +137,18 @@
                 throw new Error('oh no')
             })
 
-<<<<<<< HEAD
             const lazyVm = createVM()
 
             await lazyVm._setupPlugin(mockVm as any)
             await lazyVm._setupPlugin(mockVm as any)
             await lazyVm._setupPlugin(mockVm as any)
             await lazyVm._setupPlugin(mockVm as any)
-=======
-            await vm.initialize!('some log info', 'failure plugin')
-            await vm.resolveInternalVm
->>>>>>> d9ba887c
 
             expect((status.warn as any).mock.calls).toEqual([
-<<<<<<< HEAD
                 ['⚠️', expect.stringContaining('setupPlugin failed for plugin test-maxmind-plugin')],
                 ['⚠️', expect.stringContaining('setupPlugin failed for plugin test-maxmind-plugin')],
                 ['⚠️', expect.stringContaining('setupPlugin failed for plugin test-maxmind-plugin')],
                 ['⚠️', expect.stringContaining('setupPlugin failed for plugin test-maxmind-plugin')],
-=======
-                ['⚠️', 'I failed, please retry me!'],
-                ['⚠️', 'Failed to load failure plugin. Retrying in 5 s.'],
->>>>>>> d9ba887c
             ])
 
             expect((status.info as any).mock.calls).toEqual([])
