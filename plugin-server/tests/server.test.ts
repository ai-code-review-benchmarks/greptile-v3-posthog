--- conflicted
+++ resolved
@@ -84,67 +84,4 @@
             }
         )
     })
-<<<<<<< HEAD
-
-    test('starting and stopping node-schedule scheduled jobs', async () => {
-        expect(numberOfScheduledJobs()).toEqual(0)
-
-        pluginsServer = await createPluginServer(
-            {},
-            {
-                http: true,
-                pluginScheduledTasks: true,
-                processAsyncWebhooksHandlers: true,
-                preflightSchedules: true,
-                syncInlinePlugins: true,
-            }
-        )
-
-        expect(numberOfScheduledJobs()).toBeGreaterThan(1)
-
-        await pluginsServer.stop?.()
-        pluginsServer = null
-
-        expect(numberOfScheduledJobs()).toEqual(0)
-    })
-
-    describe('plugin-server capabilities', () => {
-        test('starts graphile for scheduled tasks capability', async () => {
-            pluginsServer = await createPluginServer(
-                {},
-                { ingestionV2: true, pluginScheduledTasks: true, processPluginJobs: true, syncInlinePlugins: true }
-            )
-
-            expect(startGraphileWorker).toHaveBeenCalled()
-        })
-
-        test('disabling pluginScheduledTasks', async () => {
-            pluginsServer = await createPluginServer(
-                {},
-                { ingestionV2: true, pluginScheduledTasks: false, processPluginJobs: true }
-            )
-
-            expect(startGraphileWorker).toHaveBeenCalled()
-        })
-
-        test('disabling processPluginJobs', async () => {
-            pluginsServer = await createPluginServer(
-                {},
-                { ingestionV2: true, pluginScheduledTasks: true, processPluginJobs: false }
-            )
-
-            expect(startGraphileWorker).toHaveBeenCalled()
-        })
-
-        test('disabling processPluginJobs, ingestion, and pluginScheduledTasks', async () => {
-            pluginsServer = await createPluginServer(
-                {},
-                { ingestionV2: false, pluginScheduledTasks: false, processPluginJobs: false }
-            )
-
-            expect(startGraphileWorker).not.toHaveBeenCalled()
-        })
-    })
-=======
->>>>>>> fb1264af
 })