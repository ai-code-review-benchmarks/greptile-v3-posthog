--- conflicted
+++ resolved
@@ -492,11 +492,7 @@
     test('plugin config order', async () => {
         hub.db.getPluginSource = (pluginId, filename) =>
             Promise.resolve(
-<<<<<<< HEAD
                 filename === 'index.ts'
-=======
-                filename == 'index.ts'
->>>>>>> 8d68d45f
                     ? `function processEvent(event) {
                          event.properties.plugins = [...(event.properties.plugins || []), ${pluginId}]
                          return event
