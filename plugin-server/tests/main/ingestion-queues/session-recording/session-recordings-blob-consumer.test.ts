--- conflicted
+++ resolved
@@ -20,16 +20,13 @@
     })
 
     beforeEach(() => {
-<<<<<<< HEAD
-        ingester = new SessionRecordingBlobIngester(hub.teamManager, defaultConfig, hub.objectStorage, hub.redisPool)
-=======
         ingester = new SessionRecordingBlobIngester(
             hub.teamManager,
             defaultConfig,
             hub.objectStorage,
+            hub.redisPool,
             veryShortFlushInterval
         )
->>>>>>> 728fd487
     })
 
     it('creates a new session manager if needed', async () => {
