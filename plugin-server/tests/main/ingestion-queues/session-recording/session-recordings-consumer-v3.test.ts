import { randomUUID } from 'crypto'
import fs from 'fs/promises'
import { mkdirSync, rmSync } from 'node:fs'
import { TopicPartition, TopicPartitionOffset } from 'node-rdkafka'
import path from 'path'

import { waitForExpect } from '../../../../functional_tests/expectations'
import { defaultConfig } from '../../../../src/config/config'
import {
    SessionManagerBufferContext,
    SessionManagerContext,
} from '../../../../src/main/ingestion-queues/session-recording/services/session-manager-v3'
import { SessionRecordingIngesterV3 } from '../../../../src/main/ingestion-queues/session-recording/session-recordings-consumer-v3'
import { Hub, PluginsServerConfig, Team } from '../../../../src/types'
import { createHub } from '../../../../src/utils/db/hub'
import { getFirstTeam, resetTestDatabase } from '../../../helpers/sql'
import { createIncomingRecordingMessage, createKafkaMessage, createTP } from './fixtures'

const SESSION_RECORDING_REDIS_PREFIX = '@posthog-tests/replay/'

const tmpDir = path.join(__dirname, '../../../../.tmp/test_session_recordings')

const noop = () => undefined

const config: PluginsServerConfig = {
    ...defaultConfig,
    SESSION_RECORDING_PARTITION_REVOKE_OPTIMIZATION: true,
    SESSION_RECORDING_REDIS_PREFIX,
    SESSION_RECORDING_LOCAL_DIRECTORY: tmpDir,
}

async function deleteKeysWithPrefix(hub: Hub) {
    const redisClient = await hub.redisPool.acquire()
    const keys = await redisClient.keys(`${SESSION_RECORDING_REDIS_PREFIX}*`)
    const pipeline = redisClient.pipeline()
    keys.forEach(function (key) {
        pipeline.del(key)
    })
    await pipeline.exec()
    await hub.redisPool.release(redisClient)
}

const mockConsumer = {
    on: jest.fn(),
    commitSync: jest.fn(),
    commit: jest.fn(),
    queryWatermarkOffsets: jest.fn(),
    committed: jest.fn(),
    assignments: jest.fn(),
    isConnected: jest.fn(() => true),
    getMetadata: jest.fn(),
}

jest.mock('../../../../src/kafka/batch-consumer', () => {
    return {
        startBatchConsumer: jest.fn(() =>
            Promise.resolve({
                join: () => ({
                    finally: jest.fn(),
                }),
                stop: jest.fn(),
                consumer: mockConsumer,
            })
        ),
    }
})

jest.setTimeout(1000)

describe('ingester', () => {
    let ingester: SessionRecordingIngesterV3

    let hub: Hub
    let closeHub: () => Promise<void>
    let team: Team
    let teamToken = ''
    let mockOffsets: Record<number, number> = {}
    let mockCommittedOffsets: Record<number, number> = {}

    beforeAll(async () => {
        mkdirSync(path.join(config.SESSION_RECORDING_LOCAL_DIRECTORY, 'session-buffer-files'), { recursive: true })
        await resetTestDatabase()
    })

    beforeEach(async () => {
        if (await fs.stat(tmpDir).catch(() => null)) {
            await fs.rmdir(tmpDir, { recursive: true })
        }

        // The below mocks simulate committing to kafka and querying the offsets
        mockCommittedOffsets = {}
        mockOffsets = {}
        mockConsumer.commit.mockImplementation(
            (tpo: TopicPartitionOffset) => (mockCommittedOffsets[tpo.partition] = tpo.offset)
        )
        mockConsumer.queryWatermarkOffsets.mockImplementation((_topic, partition, _timeout, cb) => {
            cb(null, { highOffset: mockOffsets[partition] ?? 1, lowOffset: 0 })
        })

        mockConsumer.getMetadata.mockImplementation((options, cb) => {
            cb(null, {
                topics: [{ name: options.topic, partitions: [{ id: 0 }, { id: 1 }, { id: 2 }] }],
            })
        })

        mockConsumer.committed.mockImplementation((topicPartitions: TopicPartition[], _timeout, cb) => {
            const tpos: TopicPartitionOffset[] = topicPartitions.map((tp) => ({
                topic: tp.topic,
                partition: tp.partition,
                offset: mockCommittedOffsets[tp.partition] ?? 1,
            }))

            cb(null, tpos)
        })
        ;[hub, closeHub] = await createHub()
        team = await getFirstTeam(hub)
        teamToken = team.api_token
        await deleteKeysWithPrefix(hub)

        ingester = new SessionRecordingIngesterV3(config, hub.postgres, hub.objectStorage)
        await ingester.start()

        mockConsumer.assignments.mockImplementation(() => [createTP(0), createTP(1)])
    })

<<<<<<< HEAD
=======
    afterEach(async () => {
        jest.setTimeout(10000)
        await deleteKeysWithPrefix(hub)
        await closeHub()
    })

>>>>>>> ead1438f
    afterAll(() => {
        rmSync(config.SESSION_RECORDING_LOCAL_DIRECTORY, { recursive: true, force: true })
        jest.useRealTimers()
    })

    const createMessage = (session_id: string, partition = 1) => {
        mockOffsets[partition] = mockOffsets[partition] ?? 0
        mockOffsets[partition]++

        return createKafkaMessage(
            teamToken,
            {
                partition,
                offset: mockOffsets[partition],
            },
            {
                $session_id: session_id,
            }
        )
    }

<<<<<<< HEAD
    describe('without stop called on teardown', () => {
        afterEach(async () => {
            jest.setTimeout(10000)
            await deleteKeysWithPrefix(hub)
            await closeHub()
        })

        describe('stop()', () => {
            const setup = async (): Promise<void> => {
                const partitionMsgs1 = [createMessage('session_id_1', 1), createMessage('session_id_2', 1)]
                await ingester.handleEachBatch(partitionMsgs1, noop)
            }

            it('shuts down without error', async () => {
                await setup()

                await ingester.start()
                expect(ingester['mainKafkaClusterProducer']?.producer.isConnected())

                await expect(ingester.stop()).resolves.toMatchObject([
                    // destroy sessions,
                    { status: 'fulfilled' },
                ])
            })
=======
    // disconnecting a producer is not safe to call multiple times
    // in order to let us test stopping the ingester elsewhere
    // in most tests we automatically stop the ingester during teardown
    describe('when ingester.stop is called in teardown', () => {
        afterEach(async () => {
            await ingester.stop()
        })

        it('can parse debug partition config', () => {
            const config = {
                SESSION_RECORDING_DEBUG_PARTITION: '103',
                KAFKA_HOSTS: 'localhost:9092',
            } satisfies Partial<PluginsServerConfig> as PluginsServerConfig

            const ingester = new SessionRecordingIngesterV3(config, hub.postgres, hub.objectStorage)
            expect(ingester['debugPartition']).toEqual(103)
        })

        it('can parse absence of debug partition config', () => {
            const config = {
                KAFKA_HOSTS: 'localhost:9092',
            } satisfies Partial<PluginsServerConfig> as PluginsServerConfig

            const ingester = new SessionRecordingIngesterV3(config, hub.postgres, hub.objectStorage)
            expect(ingester['debugPartition']).toBeUndefined()
>>>>>>> ead1438f
        })

<<<<<<< HEAD
    describe('with stop called on teardown', () => {
        it('can parse debug partition config', () => {
            const config = {
                SESSION_RECORDING_DEBUG_PARTITION: '103',
                KAFKA_HOSTS: 'localhost:9092',
            } satisfies Partial<PluginsServerConfig> as PluginsServerConfig

            const ingester = new SessionRecordingIngesterV3(config, hub.postgres, hub.objectStorage)
            expect(ingester['debugPartition']).toEqual(103)
        })

        it('can parse absence of debug partition config', () => {
            const config = {
                KAFKA_HOSTS: 'localhost:9092',
            } satisfies Partial<PluginsServerConfig> as PluginsServerConfig

            const ingester = new SessionRecordingIngesterV3(config, hub.postgres, hub.objectStorage)
            expect(ingester['debugPartition']).toBeUndefined()
        })

        it('creates a new session manager if needed', async () => {
            const event = createIncomingRecordingMessage()
            await ingester.consume(event)
            await waitForExpect(() => {
                expect(Object.keys(ingester.sessions).length).toBe(1)
                expect(ingester.sessions['1__session_id_1']).toBeDefined()
            })
        })

        it('handles multiple incoming sessions', async () => {
            const event = createIncomingRecordingMessage()
            const event2 = createIncomingRecordingMessage({
                session_id: 'session_id_2',
            })
            await Promise.all([ingester.consume(event), ingester.consume(event2)])
            expect(Object.keys(ingester.sessions).length).toBe(2)
            expect(ingester.sessions['1__session_id_1']).toBeDefined()
            expect(ingester.sessions['1__session_id_2']).toBeDefined()
        })

        it('handles parallel ingestion of the same session', async () => {
            const event = createIncomingRecordingMessage()
            const event2 = createIncomingRecordingMessage()
            await Promise.all([ingester.consume(event), ingester.consume(event2)])
            expect(Object.keys(ingester.sessions).length).toBe(1)
            expect(ingester.sessions['1__session_id_1']).toBeDefined()
        })

        it('destroys a session manager if finished', async () => {
            const sessionId = `destroys-a-session-manager-if-finished-${randomUUID()}`
            const event = createIncomingRecordingMessage({
                session_id: sessionId,
            })
            await ingester.consume(event)
            expect(ingester.sessions[`1__${sessionId}`]).toBeDefined()
            ingester.sessions[`1__${sessionId}`].buffer!.createdAt = 0

            await ingester.flushAllReadySessions(() => undefined)

            await waitForExpect(() => {
                expect(ingester.sessions[`1__${sessionId}`]).not.toBeDefined()
            }, 10000)
        })

        describe('batch event processing', () => {
            it('should batch parse incoming events and batch them to reduce writes', async () => {
                mockConsumer.assignments.mockImplementation(() => [createTP(1)])
                await ingester.handleEachBatch(
                    [
                        createMessage('session_id_1', 1),
                        createMessage('session_id_1', 1),
                        createMessage('session_id_1', 1),
                        createMessage('session_id_2', 1),
=======
        it('creates a new session manager if needed', async () => {
            const event = createIncomingRecordingMessage()
            await ingester.consume(event)
            await waitForExpect(() => {
                expect(Object.keys(ingester.sessions).length).toBe(1)
                expect(ingester.sessions['1__session_id_1']).toBeDefined()
            })
        })

        it('handles multiple incoming sessions', async () => {
            const event = createIncomingRecordingMessage()
            const event2 = createIncomingRecordingMessage({
                session_id: 'session_id_2',
            })
            await Promise.all([ingester.consume(event), ingester.consume(event2)])
            expect(Object.keys(ingester.sessions).length).toBe(2)
            expect(ingester.sessions['1__session_id_1']).toBeDefined()
            expect(ingester.sessions['1__session_id_2']).toBeDefined()
        })

        it('handles parallel ingestion of the same session', async () => {
            const event = createIncomingRecordingMessage()
            const event2 = createIncomingRecordingMessage()
            await Promise.all([ingester.consume(event), ingester.consume(event2)])
            expect(Object.keys(ingester.sessions).length).toBe(1)
            expect(ingester.sessions['1__session_id_1']).toBeDefined()
        })

        it('destroys a session manager if finished', async () => {
            const sessionId = `destroys-a-session-manager-if-finished-${randomUUID()}`
            const event = createIncomingRecordingMessage({
                session_id: sessionId,
            })
            await ingester.consume(event)
            expect(ingester.sessions[`1__${sessionId}`]).toBeDefined()
            ingester.sessions[`1__${sessionId}`].buffer!.createdAt = 0

            await ingester.flushAllReadySessions(() => undefined)

            await waitForExpect(() => {
                expect(ingester.sessions[`1__${sessionId}`]).not.toBeDefined()
            }, 10000)
        })

        describe('batch event processing', () => {
            it('should batch parse incoming events and batch them to reduce writes', async () => {
                mockConsumer.assignments.mockImplementation(() => [createTP(1)])
                await ingester.handleEachBatch(
                    [
                        createMessage('session_id_1', 1),
                        createMessage('session_id_1', 1),
                        createMessage('session_id_1', 1),
                        createMessage('session_id_2', 1),
                    ],
                    noop
                )

                expect(ingester.sessions[`${team.id}__session_id_1`].buffer?.count).toBe(1)
                expect(ingester.sessions[`${team.id}__session_id_2`].buffer?.count).toBe(1)

                let fileContents = await fs.readFile(
                    path.join(ingester.sessions[`${team.id}__session_id_1`].context.dir, 'buffer.jsonl'),
                    'utf-8'
                )

                expect(JSON.parse(fileContents).data).toHaveLength(3)

                fileContents = await fs.readFile(
                    path.join(ingester.sessions[`${team.id}__session_id_2`].context.dir, 'buffer.jsonl'),
                    'utf-8'
                )

                expect(JSON.parse(fileContents).data).toHaveLength(1)
            })
        })

        describe('simulated rebalancing', () => {
            let otherIngester: SessionRecordingIngesterV3
            jest.setTimeout(5000) // Increased to cover lock delay

            beforeEach(async () => {
                otherIngester = new SessionRecordingIngesterV3(config, hub.postgres, hub.objectStorage)
                await otherIngester.start()
            })

            afterEach(async () => {
                await otherIngester.stop()
            })

            const getSessions = (
                ingester: SessionRecordingIngesterV3
            ): (SessionManagerContext & SessionManagerBufferContext)[] =>
                Object.values(ingester.sessions).map((x) => ({ ...x.context, ...x.buffer! }))

            /**
             * It is really hard to actually do rebalance tests against kafka, so we instead simulate the various methods and ensure the correct logic occurs
             * Simulates the rebalance and tests that the handled sessions are successfully dropped and picked up
             */
            it('rebalances new consumers', async () => {
                const partitionMsgs1 = [createMessage('session_id_1', 1), createMessage('session_id_2', 1)]
                const partitionMsgs2 = [createMessage('session_id_3', 2), createMessage('session_id_4', 2)]

                mockConsumer.assignments.mockImplementation(() => [createTP(1), createTP(2), createTP(3)])
                await ingester.handleEachBatch([...partitionMsgs1, ...partitionMsgs2], noop)

                expect(getSessions(ingester)).toMatchObject([
                    { sessionId: 'session_id_1', partition: 1, count: 1 },
                    { sessionId: 'session_id_2', partition: 1, count: 1 },
                    { sessionId: 'session_id_3', partition: 2, count: 1 },
                    { sessionId: 'session_id_4', partition: 2, count: 1 },
                ])

                // Call handleEachBatch with both consumers - we simulate the assignments which
                // is what is responsible for the actual syncing of the sessions
                mockConsumer.assignments.mockImplementation(() => [createTP(2), createTP(3)])
                await otherIngester.handleEachBatch(
                    [createMessage('session_id_4', 2), createMessage('session_id_5', 2)],
                    noop
                )
                mockConsumer.assignments.mockImplementation(() => [createTP(1)])
                await ingester.handleEachBatch([createMessage('session_id_1', 1)], noop)

                // Should still have the partition 1 sessions that didnt move with added events
                expect(getSessions(ingester)).toMatchObject([
                    { sessionId: 'session_id_1', partition: 1, count: 2 },
                    { sessionId: 'session_id_2', partition: 1, count: 1 },
                ])
                expect(getSessions(otherIngester)).toMatchObject([
                    { sessionId: 'session_id_3', partition: 2, count: 1 },
                    { sessionId: 'session_id_4', partition: 2, count: 2 },
                    { sessionId: 'session_id_5', partition: 2, count: 1 },
                ])
            })
        })

        describe('when a team is disabled', () => {
            it('ignores invalid teams', async () => {
                // non-zero offset because the code can't commit offset 0
                await ingester.handleEachBatch(
                    [
                        createKafkaMessage('invalid_token', { offset: 12 }),
                        createKafkaMessage('invalid_token', { offset: 13 }),
>>>>>>> ead1438f
                    ],
                    noop
                )

<<<<<<< HEAD
                expect(ingester.sessions[`${team.id}__session_id_1`].buffer?.count).toBe(1)
                expect(ingester.sessions[`${team.id}__session_id_2`].buffer?.count).toBe(1)

                let fileContents = await fs.readFile(
                    path.join(ingester.sessions[`${team.id}__session_id_1`].context.dir, 'buffer.jsonl'),
                    'utf-8'
                )

                expect(JSON.parse(fileContents).data).toHaveLength(3)

                fileContents = await fs.readFile(
                    path.join(ingester.sessions[`${team.id}__session_id_2`].context.dir, 'buffer.jsonl'),
                    'utf-8'
                )

                expect(JSON.parse(fileContents).data).toHaveLength(1)
            })
        })

        describe('simulated rebalancing', () => {
            let otherIngester: SessionRecordingIngesterV3
            jest.setTimeout(5000) // Increased to cover lock delay

            beforeEach(async () => {
                otherIngester = new SessionRecordingIngesterV3(config, hub.postgres, hub.objectStorage)
                await otherIngester.start()
            })

            afterEach(async () => {
                await otherIngester.stop()
            })

            const getSessions = (
                ingester: SessionRecordingIngesterV3
            ): (SessionManagerContext & SessionManagerBufferContext)[] =>
                Object.values(ingester.sessions).map((x) => ({ ...x.context, ...x.buffer! }))

            /**
             * It is really hard to actually do rebalance tests against kafka, so we instead simulate the various methods and ensure the correct logic occurs
             * Simulates the rebalance and tests that the handled sessions are successfully dropped and picked up
             */
            it('rebalances new consumers', async () => {
                const partitionMsgs1 = [createMessage('session_id_1', 1), createMessage('session_id_2', 1)]
                const partitionMsgs2 = [createMessage('session_id_3', 2), createMessage('session_id_4', 2)]

                mockConsumer.assignments.mockImplementation(() => [createTP(1), createTP(2), createTP(3)])
                await ingester.handleEachBatch([...partitionMsgs1, ...partitionMsgs2], noop)

                expect(getSessions(ingester)).toMatchObject([
                    { sessionId: 'session_id_1', partition: 1, count: 1 },
                    { sessionId: 'session_id_2', partition: 1, count: 1 },
                    { sessionId: 'session_id_3', partition: 2, count: 1 },
                    { sessionId: 'session_id_4', partition: 2, count: 1 },
                ])

                // Call handleEachBatch with both consumers - we simulate the assignments which
                // is what is responsible for the actual syncing of the sessions
                mockConsumer.assignments.mockImplementation(() => [createTP(2), createTP(3)])
                await otherIngester.handleEachBatch(
                    [createMessage('session_id_4', 2), createMessage('session_id_5', 2)],
                    noop
                )
                mockConsumer.assignments.mockImplementation(() => [createTP(1)])
                await ingester.handleEachBatch([createMessage('session_id_1', 1)], noop)

                // Should still have the partition 1 sessions that didnt move with added events
                expect(getSessions(ingester)).toMatchObject([
                    { sessionId: 'session_id_1', partition: 1, count: 2 },
                    { sessionId: 'session_id_2', partition: 1, count: 1 },
                ])
                expect(getSessions(otherIngester)).toMatchObject([
                    { sessionId: 'session_id_3', partition: 2, count: 1 },
                    { sessionId: 'session_id_4', partition: 2, count: 2 },
                    { sessionId: 'session_id_5', partition: 2, count: 1 },
                ])
=======
                expect(ingester.sessions).toEqual({})
            })
        })

        describe('heartbeats', () => {
            it('it should send them whilst processing', async () => {
                const heartbeat = jest.fn()
                // non-zero offset because the code can't commit offset 0
                const partitionMsgs1 = [createMessage('session_id_1', 1), createMessage('session_id_2', 1)]
                await ingester.handleEachBatch(partitionMsgs1, heartbeat)

                expect(heartbeat).toBeCalledTimes(5)
>>>>>>> ead1438f
            })
        })

<<<<<<< HEAD
        describe('when a team is disabled', () => {
            it('ignores invalid teams', async () => {
                // non-zero offset because the code can't commit offset 0
                await ingester.handleEachBatch(
                    [
                        createKafkaMessage('invalid_token', { offset: 12 }),
                        createKafkaMessage('invalid_token', { offset: 13 }),
                    ],
                    noop
                )

                expect(ingester.sessions).toEqual({})
            })
        })

        describe('heartbeats', () => {
            it('it should send them whilst processing', async () => {
                const heartbeat = jest.fn()
                // non-zero offset because the code can't commit offset 0
                const partitionMsgs1 = [createMessage('session_id_1', 1), createMessage('session_id_2', 1)]
                await ingester.handleEachBatch(partitionMsgs1, heartbeat)

                expect(heartbeat).toBeCalledTimes(5)
=======
    describe('when ingester.stop is not called in teardown', () => {
        describe('stop()', () => {
            const setup = async (): Promise<void> => {
                const partitionMsgs1 = [createMessage('session_id_1', 1), createMessage('session_id_2', 1)]
                await ingester.handleEachBatch(partitionMsgs1, noop)
            }

            it('shuts down without error', async () => {
                await setup()

                await expect(ingester.stop()).resolves.toMatchObject([
                    // destroy sessions,
                    { status: 'fulfilled' },
                ])
>>>>>>> ead1438f
            })
        })
    })
})<|MERGE_RESOLUTION|>--- conflicted
+++ resolved
@@ -123,15 +123,12 @@
         mockConsumer.assignments.mockImplementation(() => [createTP(0), createTP(1)])
     })
 
-<<<<<<< HEAD
-=======
     afterEach(async () => {
         jest.setTimeout(10000)
         await deleteKeysWithPrefix(hub)
         await closeHub()
     })
 
->>>>>>> ead1438f
     afterAll(() => {
         rmSync(config.SESSION_RECORDING_LOCAL_DIRECTORY, { recursive: true, force: true })
         jest.useRealTimers()
@@ -153,32 +150,6 @@
         )
     }
 
-<<<<<<< HEAD
-    describe('without stop called on teardown', () => {
-        afterEach(async () => {
-            jest.setTimeout(10000)
-            await deleteKeysWithPrefix(hub)
-            await closeHub()
-        })
-
-        describe('stop()', () => {
-            const setup = async (): Promise<void> => {
-                const partitionMsgs1 = [createMessage('session_id_1', 1), createMessage('session_id_2', 1)]
-                await ingester.handleEachBatch(partitionMsgs1, noop)
-            }
-
-            it('shuts down without error', async () => {
-                await setup()
-
-                await ingester.start()
-                expect(ingester['mainKafkaClusterProducer']?.producer.isConnected())
-
-                await expect(ingester.stop()).resolves.toMatchObject([
-                    // destroy sessions,
-                    { status: 'fulfilled' },
-                ])
-            })
-=======
     // disconnecting a producer is not safe to call multiple times
     // in order to let us test stopping the ingester elsewhere
     // in most tests we automatically stop the ingester during teardown
@@ -204,84 +175,8 @@
 
             const ingester = new SessionRecordingIngesterV3(config, hub.postgres, hub.objectStorage)
             expect(ingester['debugPartition']).toBeUndefined()
->>>>>>> ead1438f
-        })
-
-<<<<<<< HEAD
-    describe('with stop called on teardown', () => {
-        it('can parse debug partition config', () => {
-            const config = {
-                SESSION_RECORDING_DEBUG_PARTITION: '103',
-                KAFKA_HOSTS: 'localhost:9092',
-            } satisfies Partial<PluginsServerConfig> as PluginsServerConfig
-
-            const ingester = new SessionRecordingIngesterV3(config, hub.postgres, hub.objectStorage)
-            expect(ingester['debugPartition']).toEqual(103)
-        })
-
-        it('can parse absence of debug partition config', () => {
-            const config = {
-                KAFKA_HOSTS: 'localhost:9092',
-            } satisfies Partial<PluginsServerConfig> as PluginsServerConfig
-
-            const ingester = new SessionRecordingIngesterV3(config, hub.postgres, hub.objectStorage)
-            expect(ingester['debugPartition']).toBeUndefined()
-        })
-
-        it('creates a new session manager if needed', async () => {
-            const event = createIncomingRecordingMessage()
-            await ingester.consume(event)
-            await waitForExpect(() => {
-                expect(Object.keys(ingester.sessions).length).toBe(1)
-                expect(ingester.sessions['1__session_id_1']).toBeDefined()
-            })
-        })
-
-        it('handles multiple incoming sessions', async () => {
-            const event = createIncomingRecordingMessage()
-            const event2 = createIncomingRecordingMessage({
-                session_id: 'session_id_2',
-            })
-            await Promise.all([ingester.consume(event), ingester.consume(event2)])
-            expect(Object.keys(ingester.sessions).length).toBe(2)
-            expect(ingester.sessions['1__session_id_1']).toBeDefined()
-            expect(ingester.sessions['1__session_id_2']).toBeDefined()
-        })
-
-        it('handles parallel ingestion of the same session', async () => {
-            const event = createIncomingRecordingMessage()
-            const event2 = createIncomingRecordingMessage()
-            await Promise.all([ingester.consume(event), ingester.consume(event2)])
-            expect(Object.keys(ingester.sessions).length).toBe(1)
-            expect(ingester.sessions['1__session_id_1']).toBeDefined()
-        })
-
-        it('destroys a session manager if finished', async () => {
-            const sessionId = `destroys-a-session-manager-if-finished-${randomUUID()}`
-            const event = createIncomingRecordingMessage({
-                session_id: sessionId,
-            })
-            await ingester.consume(event)
-            expect(ingester.sessions[`1__${sessionId}`]).toBeDefined()
-            ingester.sessions[`1__${sessionId}`].buffer!.createdAt = 0
-
-            await ingester.flushAllReadySessions(() => undefined)
-
-            await waitForExpect(() => {
-                expect(ingester.sessions[`1__${sessionId}`]).not.toBeDefined()
-            }, 10000)
-        })
-
-        describe('batch event processing', () => {
-            it('should batch parse incoming events and batch them to reduce writes', async () => {
-                mockConsumer.assignments.mockImplementation(() => [createTP(1)])
-                await ingester.handleEachBatch(
-                    [
-                        createMessage('session_id_1', 1),
-                        createMessage('session_id_1', 1),
-                        createMessage('session_id_1', 1),
-                        createMessage('session_id_2', 1),
-=======
+        })
+
         it('creates a new session manager if needed', async () => {
             const event = createIncomingRecordingMessage()
             await ingester.consume(event)
@@ -424,88 +319,10 @@
                     [
                         createKafkaMessage('invalid_token', { offset: 12 }),
                         createKafkaMessage('invalid_token', { offset: 13 }),
->>>>>>> ead1438f
                     ],
                     noop
                 )
 
-<<<<<<< HEAD
-                expect(ingester.sessions[`${team.id}__session_id_1`].buffer?.count).toBe(1)
-                expect(ingester.sessions[`${team.id}__session_id_2`].buffer?.count).toBe(1)
-
-                let fileContents = await fs.readFile(
-                    path.join(ingester.sessions[`${team.id}__session_id_1`].context.dir, 'buffer.jsonl'),
-                    'utf-8'
-                )
-
-                expect(JSON.parse(fileContents).data).toHaveLength(3)
-
-                fileContents = await fs.readFile(
-                    path.join(ingester.sessions[`${team.id}__session_id_2`].context.dir, 'buffer.jsonl'),
-                    'utf-8'
-                )
-
-                expect(JSON.parse(fileContents).data).toHaveLength(1)
-            })
-        })
-
-        describe('simulated rebalancing', () => {
-            let otherIngester: SessionRecordingIngesterV3
-            jest.setTimeout(5000) // Increased to cover lock delay
-
-            beforeEach(async () => {
-                otherIngester = new SessionRecordingIngesterV3(config, hub.postgres, hub.objectStorage)
-                await otherIngester.start()
-            })
-
-            afterEach(async () => {
-                await otherIngester.stop()
-            })
-
-            const getSessions = (
-                ingester: SessionRecordingIngesterV3
-            ): (SessionManagerContext & SessionManagerBufferContext)[] =>
-                Object.values(ingester.sessions).map((x) => ({ ...x.context, ...x.buffer! }))
-
-            /**
-             * It is really hard to actually do rebalance tests against kafka, so we instead simulate the various methods and ensure the correct logic occurs
-             * Simulates the rebalance and tests that the handled sessions are successfully dropped and picked up
-             */
-            it('rebalances new consumers', async () => {
-                const partitionMsgs1 = [createMessage('session_id_1', 1), createMessage('session_id_2', 1)]
-                const partitionMsgs2 = [createMessage('session_id_3', 2), createMessage('session_id_4', 2)]
-
-                mockConsumer.assignments.mockImplementation(() => [createTP(1), createTP(2), createTP(3)])
-                await ingester.handleEachBatch([...partitionMsgs1, ...partitionMsgs2], noop)
-
-                expect(getSessions(ingester)).toMatchObject([
-                    { sessionId: 'session_id_1', partition: 1, count: 1 },
-                    { sessionId: 'session_id_2', partition: 1, count: 1 },
-                    { sessionId: 'session_id_3', partition: 2, count: 1 },
-                    { sessionId: 'session_id_4', partition: 2, count: 1 },
-                ])
-
-                // Call handleEachBatch with both consumers - we simulate the assignments which
-                // is what is responsible for the actual syncing of the sessions
-                mockConsumer.assignments.mockImplementation(() => [createTP(2), createTP(3)])
-                await otherIngester.handleEachBatch(
-                    [createMessage('session_id_4', 2), createMessage('session_id_5', 2)],
-                    noop
-                )
-                mockConsumer.assignments.mockImplementation(() => [createTP(1)])
-                await ingester.handleEachBatch([createMessage('session_id_1', 1)], noop)
-
-                // Should still have the partition 1 sessions that didnt move with added events
-                expect(getSessions(ingester)).toMatchObject([
-                    { sessionId: 'session_id_1', partition: 1, count: 2 },
-                    { sessionId: 'session_id_2', partition: 1, count: 1 },
-                ])
-                expect(getSessions(otherIngester)).toMatchObject([
-                    { sessionId: 'session_id_3', partition: 2, count: 1 },
-                    { sessionId: 'session_id_4', partition: 2, count: 2 },
-                    { sessionId: 'session_id_5', partition: 2, count: 1 },
-                ])
-=======
                 expect(ingester.sessions).toEqual({})
             })
         })
@@ -518,35 +335,10 @@
                 await ingester.handleEachBatch(partitionMsgs1, heartbeat)
 
                 expect(heartbeat).toBeCalledTimes(5)
->>>>>>> ead1438f
-            })
-        })
-
-<<<<<<< HEAD
-        describe('when a team is disabled', () => {
-            it('ignores invalid teams', async () => {
-                // non-zero offset because the code can't commit offset 0
-                await ingester.handleEachBatch(
-                    [
-                        createKafkaMessage('invalid_token', { offset: 12 }),
-                        createKafkaMessage('invalid_token', { offset: 13 }),
-                    ],
-                    noop
-                )
-
-                expect(ingester.sessions).toEqual({})
-            })
-        })
-
-        describe('heartbeats', () => {
-            it('it should send them whilst processing', async () => {
-                const heartbeat = jest.fn()
-                // non-zero offset because the code can't commit offset 0
-                const partitionMsgs1 = [createMessage('session_id_1', 1), createMessage('session_id_2', 1)]
-                await ingester.handleEachBatch(partitionMsgs1, heartbeat)
-
-                expect(heartbeat).toBeCalledTimes(5)
-=======
+            })
+        })
+    })
+
     describe('when ingester.stop is not called in teardown', () => {
         describe('stop()', () => {
             const setup = async (): Promise<void> => {
@@ -561,7 +353,6 @@
                     // destroy sessions,
                     { status: 'fulfilled' },
                 ])
->>>>>>> ead1438f
             })
         })
     })
