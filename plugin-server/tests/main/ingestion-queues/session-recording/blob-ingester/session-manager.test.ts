import { Upload } from '@aws-sdk/lib-storage'
import { createReadStream, writeFileSync } from 'fs'
import { appendFile, unlink } from 'fs/promises'
import { DateTime, Settings } from 'luxon'

import { defaultConfig } from '../../../../../src/config/config'
import { SessionManager } from '../../../../../src/main/ingestion-queues/session-recording/blob-ingester/session-manager'
import { createIncomingRecordingMessage } from '../fixtures'

jest.mock('fs', () => {
    return {
        ...jest.requireActual('fs'),
        writeFileSync: jest.fn(),
        createReadStream: jest.fn().mockImplementation(() => {
            return {
                pipe: jest.fn(),
            }
        }),
    }
})

jest.mock('@aws-sdk/lib-storage', () => {
    const mockUpload = jest.fn().mockImplementation(() => {
        return {
            done: jest.fn().mockResolvedValue(undefined),
        }
    })

    return {
        __esModule: true,
        Upload: mockUpload,
    }
})

jest.mock('fs/promises', () => {
    return {
        ...jest.requireActual('fs/promises'),
        unlink: jest.fn().mockResolvedValue(undefined),
        appendFile: jest.fn().mockResolvedValue(undefined),
    }
})

describe('session-manager', () => {
    let sessionManager: SessionManager
    const mockFinish = jest.fn()
    const mockS3Client: any = {
        send: jest.fn(),
    }

    beforeEach(() => {
        // it's always May 25
        Settings.now = () => new Date(2018, 4, 25).valueOf()

        sessionManager = new SessionManager(defaultConfig, mockS3Client, 1, 'session_id_1', 1, 'topic', mockFinish)
        mockFinish.mockClear()
    })

    afterEach(async () => {
        await sessionManager.destroy()
        // it's no longer always May 25
        Settings.now = () => new Date().valueOf()
    })

    it('adds a message', async () => {
        const timestamp = DateTime.now().toMillis() - 10000
        const event = createIncomingRecordingMessage({
            metadata: {
                timestamp: timestamp,
            } as any,
        })

        await sessionManager.add(event)

        expect(sessionManager.buffer).toEqual({
            count: 1,
            oldestKafkaTimestamp: timestamp,
            file: expect.any(String),
            id: expect.any(String),
            size: 4139, // The size of the event payload - this may change when test data changes
            offsets: [1],
            eventsRange: {
                firstTimestamp: 1679568314158,
                lastTimestamp: 1679568314158,
            },
        })

        // the buffer file was created
        expect(writeFileSync).toHaveBeenCalledWith(sessionManager.buffer.file, '', 'utf-8')
    })

    it('does not flush if it has received a message recently', async () => {
        const flushThreshold = 2500 // any value here...
        const now = DateTime.now()

        const event = createIncomingRecordingMessage({
            metadata: {
                timestamp: now
                    .minus({
                        milliseconds: flushThreshold - 10, // less than the threshold
                    })
                    .toMillis(),
            } as any,
        })

        await sessionManager.add(event)
        await sessionManager.flushIfSessionBufferIsOld(now.toMillis(), flushThreshold)

        // as a proxy for flush having been called or not
        expect(createReadStream).not.toHaveBeenCalled()
    })

    it('does flush if it has not received a message recently', async () => {
        const flushThreshold = 2500 // any value here...
        const firstTimestamp = 1679568043305
        const lastTimestamp = 1679568043305 + 4000

        const eventOne = createIncomingRecordingMessage({
            events: [
                {
                    timestamp: firstTimestamp,
                    type: 4,
                    data: { href: 'http://localhost:3001/', width: 2560, height: 1304 },
                },
            ],
            metadata: {
                // the highest offset doesn't have to be received first!
                offset: 12345,
                timestamp: DateTime.now().minus({ milliseconds: flushThreshold }).toMillis(),
            } as any,
        })
        const eventTwo = createIncomingRecordingMessage({
            events: [
                {
                    timestamp: lastTimestamp,
                    type: 4,
                    data: { href: 'http://localhost:3001/', width: 2560, height: 1304 },
                },
            ],
            metadata: {
                offset: 12344,
                timestamp: DateTime.now().minus({ milliseconds: flushThreshold }).toMillis(),
            } as any,
        })

        await sessionManager.add(eventOne)
        await sessionManager.add(eventTwo)

        await sessionManager.flushIfSessionBufferIsOld(DateTime.now().toMillis(), flushThreshold)

        // as a proxy for flush having been called or not
        expect(createReadStream).toHaveBeenCalled()
        const mockUploadCalls = (Upload as unknown as jest.Mock).mock.calls
        expect(mockUploadCalls.length).toBe(1)
        expect(mockUploadCalls[0].length).toBe(1)
        expect(mockUploadCalls[0][0]).toEqual(
            expect.objectContaining({
                params: expect.objectContaining({
                    Key: `session_recordings/team_id/1/session_id/session_id_1/data/${firstTimestamp}-${lastTimestamp}`,
                }),
            })
        )
    })

    it('does not flush a short session even when lagging if within threshold', async () => {
        // a timestamp that means the message is older than threshold and all-things-being-equal should flush
        // uses timestamps offset from now to show this logic still works even if the consumer is running behind
        const aDayInMilliseconds = 24 * 60 * 60 * 1000
        const now = DateTime.now()

        const event = createIncomingRecordingMessage({
            metadata: {
                timestamp: now.minus({ milliseconds: aDayInMilliseconds - 3500 }).toMillis(),
            } as any,
        })

        await sessionManager.add(event)

        await sessionManager.flushIfSessionBufferIsOld(now.minus({ milliseconds: aDayInMilliseconds }).toMillis(), 2500)

        // as a proxy for flush having been called or not
        expect(createReadStream).not.toHaveBeenCalled()
    })

    it('flushes messages', async () => {
        const event = createIncomingRecordingMessage()
        await sessionManager.add(event)
        expect(sessionManager.buffer.count).toEqual(1)
        const file = sessionManager.buffer.file
        expect(unlink).not.toHaveBeenCalled()

        const afterResumeFlushPromise = sessionManager.flush('buffer_size')

        expect(sessionManager.buffer.count).toEqual(0)
        expect(sessionManager.flushBuffer?.count).toEqual(1)

        await afterResumeFlushPromise

        expect(sessionManager.flushBuffer).toEqual(undefined)
        expect(mockFinish).toBeCalledTimes(1)
        expect(unlink).toHaveBeenCalledWith(file)
    })

    it('flushes messages and whilst collecting new ones', async () => {
        const event = createIncomingRecordingMessage()
        const event2 = createIncomingRecordingMessage({
            events: [{ timestamp: 1234, type: 4, data: { href: 'http://localhost:3001/' } }],
        })
        await sessionManager.add(event)
        expect(sessionManager.buffer.count).toEqual(1)

        const firstBufferFile = sessionManager.buffer.file

        const flushPromise = sessionManager.flush('buffer_size')
        await sessionManager.add(event2)

        // that the second event is in a new buffer file
        // that the original buffer file is deleted
        expect(sessionManager.buffer.file).toBeDefined()
        expect(sessionManager.buffer.file).not.toEqual(firstBufferFile)

        await flushPromise

        expect(sessionManager.flushBuffer).toEqual(undefined)
        expect(sessionManager.buffer.count).toEqual(1)

        expect((appendFile as jest.Mock).mock.calls.length).toBe(2)
        const lastCall = (appendFile as jest.Mock).mock.calls[1]
        expect(lastCall).toEqual([
            sessionManager.buffer.file,
            '{"window_id":"window_id_1","data":[{"timestamp":1234,"type":4,"data":{"href":"http://localhost:3001/"}}]}\n',
            'utf-8',
        ])
    })
<<<<<<< HEAD

    it('can flush messages without dropping pending chunks', async () => {
        await sessionManager.add(createIncomingRecordingMessage())
        // Create an event that ends up in the chunks rather than the buffer
        await sessionManager.add(
            createIncomingRecordingMessage({
                chunk_count: 2,
            })
        )

        expect(sessionManager.buffer.count).toEqual(1)
        expect(sessionManager.chunks.size).toEqual(1)

        const afterResumeFlushPromise = sessionManager.flush('buffer_size')

        expect(sessionManager.buffer.count).toEqual(0)
        expect(sessionManager.flushBuffer?.count).toEqual(1)

        await afterResumeFlushPromise

        expect(sessionManager.flushBuffer).toEqual(undefined)
        expect(mockFinish).toBeCalledTimes(1)
        expect(sessionManager.buffer.count).toEqual(0)
        expect(sessionManager.chunks.size).toEqual(1)
    })

    it.each([
        [
            'incomplete and below threshold of 1000, we keep it in the chunks buffer',
            2000,
            { '1': [{ chunk_count: 2, chunk_index: 1, metadata: { timestamp: 1999 } } as IncomingRecordingMessage] },
            { '1': [{ chunk_count: 2, chunk_index: 1, metadata: { timestamp: 1999 } } as IncomingRecordingMessage] },
            [],
        ],
        [
            'incomplete and over the threshold, drop the chunks copying the offsets into the buffer',
            2500,
            {
                '1': [
                    {
                        chunk_count: 2,
                        chunk_index: 1,
                        metadata: { timestamp: 1000, offset: 245 },
                    } as IncomingRecordingMessage,
                ],
            },
            {},
            [245],
        ],
        [
            'over-complete and over the threshold, should not be possible - drop them',
            2500,
            {
                '1': [
                    {
                        chunk_count: 2,
                        chunk_index: 0,
                        data: 'H4sIAAAAAAAAE4tmqGZQYihmyGTIZShgy',
                        metadata: { timestamp: 997, offset: 123 },
                    } as IncomingRecordingMessage,
                    //receives chunk two three times 😱
                    {
                        chunk_count: 2,
                        chunk_index: 1,
                        data: 'GFIBfKsgDiFIZGhBIiVGGoZYhkAOTL8NSYAAAA=',
                        metadata: { timestamp: 998, offset: 124 },
                    } as IncomingRecordingMessage,
                    {
                        chunk_count: 2,
                        chunk_index: 1,
                        metadata: { timestamp: 999, offset: 125 },
                    } as IncomingRecordingMessage,
                    {
                        chunk_count: 2,
                        chunk_index: 1,
                        metadata: { timestamp: 1000, offset: 126 },
                    } as IncomingRecordingMessage,
                ],
            },
            {},
            [123, 124, 125, 126],
        ],
        [
            'over-complete and under the threshold, do nothing',
            1000,
            {
                '1': [
                    //receives chunk two three times 😱
                    {
                        chunk_count: 2,
                        chunk_index: 1,
                        data: 'GFIBfKsgDiFIZGhBIiVGGoZYhkAOTL8NSYAAAA=',
                        metadata: { timestamp: 998, offset: 245 },
                    } as IncomingRecordingMessage,
                    {
                        chunk_count: 2,
                        chunk_index: 1,
                        metadata: { timestamp: 999, offset: 246 },
                    } as IncomingRecordingMessage,
                    {
                        chunk_count: 2,
                        chunk_index: 1,
                        metadata: { timestamp: 1000, offset: 247 },
                    } as IncomingRecordingMessage,
                ],
            },
            {
                '1': [
                    //receives chunk two three times 😱
                    // drops one of the duplicates in the processing
                    {
                        chunk_count: 2,
                        chunk_index: 1,
                        data: 'GFIBfKsgDiFIZGhBIiVGGoZYhkAOTL8NSYAAAA=',
                        metadata: { timestamp: 998, offset: 245 },
                    } as IncomingRecordingMessage,
                    {
                        chunk_count: 2,
                        chunk_index: 1,
                        metadata: { timestamp: 999, offset: 246 },
                    } as IncomingRecordingMessage,
                    {
                        chunk_count: 2,
                        chunk_index: 1,
                        metadata: { timestamp: 1000, offset: 247 },
                    } as IncomingRecordingMessage,
                ],
            },
            [],
        ],
        [
            'over-complete and over the threshold, but not all chunks are present, drop the chunks',
            4000,
            {
                1: [
                    //receives chunk two three times 😱
                    // worse, the chunk is decompressible even though it is not complete
                    {
                        chunk_count: 2,
                        chunk_index: 1,
                        data: 'GFIBfKsgDiFIZGhBIiVGGoZYhkAOTL8NSYAAAA=',
                        metadata: { timestamp: 998, offset: 245 },
                    } as IncomingRecordingMessage,
                    {
                        chunk_count: 2,
                        chunk_index: 1,
                        metadata: { timestamp: 999, offset: 246 },
                    } as IncomingRecordingMessage,
                    {
                        chunk_count: 2,
                        chunk_index: 1,
                        metadata: { timestamp: 1000, offset: 247 },
                    } as IncomingRecordingMessage,
                ],
            },
            {},
            [245, 246, 247],
        ],
    ])(
        'correctly handles pending chunks - %s',
        (
            _description: string,
            referenceNow: number,
            chunks: Record<string, IncomingRecordingMessage[]>,
            expectedChunks: Record<string, IncomingRecordingMessage[]>,
            expectedBufferOffsets: number[]
        ) => {
            const pendingChunks = new Map<string, PendingChunks>()
            Object.entries(chunks).forEach(([key, value]) => {
                const pc = new PendingChunks(value[0])
                ;(value as IncomingRecordingMessage[]).slice(1).forEach((chunk) => pc.add(chunk))
                pendingChunks.set(key, pc)
            })

            const actualChunks = sessionManager.handleIdleChunks(pendingChunks, referenceNow, 1000, {})
            expect(actualChunks.size).toEqual(Object.keys(expectedChunks).length)
            Object.entries(expectedChunks).forEach(([key, value]) => {
                expect(actualChunks.get(key)?.chunks).toEqual(value)
            })
            expect(sessionManager.buffer.offsets).toEqual(expectedBufferOffsets)
        }
    )

    it.each([
        [
            'incomplete, we do not add to the buffer',
            [
                { chunk_count: 2, chunk_index: 1, metadata: { timestamp: 1000 } } as IncomingRecordingMessage,
                { chunk_count: 2, chunk_index: 1, metadata: { timestamp: 1000 } } as IncomingRecordingMessage,
            ],
            0,
            [],
        ],
        [
            'exactly complete, we add to the buffer',
            [
                {
                    chunk_count: 2,
                    chunk_index: 0,
                    data: 'H4sIAAAAAAAAE4tmqGZQYihmyGTIZShgy',
                    metadata: { timestamp: 1000, offset: 1 },
                } as IncomingRecordingMessage,
                {
                    chunk_count: 2,
                    chunk_index: 1,
                    data: 'GFIBfKsgDiFIZGhBIiVGGoZYhkAOTL8NSYAAAA=',
                    metadata: { timestamp: 1000, offset: 2 },
                } as IncomingRecordingMessage,
            ],
            1,
            [1, 2, 1], // allow duplicates in what we add to the buffer
        ],
        [
            'over complete, we add only necessary data to the buffer, but all offsets',
            [
                // receives first event 3 times
                {
                    chunk_count: 2,
                    chunk_index: 0,
                    data: 'H4sIAAAAAAAAE4tmqGZQYihmyGTIZShgy',
                    metadata: { timestamp: 1000, offset: 1 },
                } as IncomingRecordingMessage,
                {
                    chunk_count: 2,
                    chunk_index: 0,
                    data: 'H4sIAAAAAAAAE4tmqGZQYihmyGTIZShgy',
                    metadata: { timestamp: 1000, offset: 2 },
                } as IncomingRecordingMessage,
                {
                    chunk_count: 2,
                    chunk_index: 0,
                    data: 'H4sIAAAAAAAAE4tmqGZQYihmyGTIZShgy',
                    metadata: { timestamp: 1000, offset: 3 },
                } as IncomingRecordingMessage,
                {
                    chunk_count: 2,
                    chunk_index: 1,
                    data: 'GFIBfKsgDiFIZGhBIiVGGoZYhkAOTL8NSYAAAA=',
                    metadata: { timestamp: 1000, offset: 4 },
                } as IncomingRecordingMessage,
            ],
            1,
            [1, 2, 3, 4, 1], // allow duplicates in what we add to the buffer
        ],
    ])(
        'correctly handles adding to and completing chunks - %s',
        async (
            _description: string,
            chunks: IncomingRecordingMessage[],
            expectedBufferCount: number,
            expectedBufferOffsets: number[]
        ) => {
            await Promise.allSettled(
                chunks.map(async (chunk) => {
                    await sessionManager.add(chunk)
                })
            )

            expect(sessionManager.buffer.count).toEqual(expectedBufferCount)
            expect(sessionManager.buffer.offsets).toEqual(expectedBufferOffsets)
        }
    )
=======
>>>>>>> 2a6f2a98
})<|MERGE_RESOLUTION|>--- conflicted
+++ resolved
@@ -231,269 +231,4 @@
             'utf-8',
         ])
     })
-<<<<<<< HEAD
-
-    it('can flush messages without dropping pending chunks', async () => {
-        await sessionManager.add(createIncomingRecordingMessage())
-        // Create an event that ends up in the chunks rather than the buffer
-        await sessionManager.add(
-            createIncomingRecordingMessage({
-                chunk_count: 2,
-            })
-        )
-
-        expect(sessionManager.buffer.count).toEqual(1)
-        expect(sessionManager.chunks.size).toEqual(1)
-
-        const afterResumeFlushPromise = sessionManager.flush('buffer_size')
-
-        expect(sessionManager.buffer.count).toEqual(0)
-        expect(sessionManager.flushBuffer?.count).toEqual(1)
-
-        await afterResumeFlushPromise
-
-        expect(sessionManager.flushBuffer).toEqual(undefined)
-        expect(mockFinish).toBeCalledTimes(1)
-        expect(sessionManager.buffer.count).toEqual(0)
-        expect(sessionManager.chunks.size).toEqual(1)
-    })
-
-    it.each([
-        [
-            'incomplete and below threshold of 1000, we keep it in the chunks buffer',
-            2000,
-            { '1': [{ chunk_count: 2, chunk_index: 1, metadata: { timestamp: 1999 } } as IncomingRecordingMessage] },
-            { '1': [{ chunk_count: 2, chunk_index: 1, metadata: { timestamp: 1999 } } as IncomingRecordingMessage] },
-            [],
-        ],
-        [
-            'incomplete and over the threshold, drop the chunks copying the offsets into the buffer',
-            2500,
-            {
-                '1': [
-                    {
-                        chunk_count: 2,
-                        chunk_index: 1,
-                        metadata: { timestamp: 1000, offset: 245 },
-                    } as IncomingRecordingMessage,
-                ],
-            },
-            {},
-            [245],
-        ],
-        [
-            'over-complete and over the threshold, should not be possible - drop them',
-            2500,
-            {
-                '1': [
-                    {
-                        chunk_count: 2,
-                        chunk_index: 0,
-                        data: 'H4sIAAAAAAAAE4tmqGZQYihmyGTIZShgy',
-                        metadata: { timestamp: 997, offset: 123 },
-                    } as IncomingRecordingMessage,
-                    //receives chunk two three times 😱
-                    {
-                        chunk_count: 2,
-                        chunk_index: 1,
-                        data: 'GFIBfKsgDiFIZGhBIiVGGoZYhkAOTL8NSYAAAA=',
-                        metadata: { timestamp: 998, offset: 124 },
-                    } as IncomingRecordingMessage,
-                    {
-                        chunk_count: 2,
-                        chunk_index: 1,
-                        metadata: { timestamp: 999, offset: 125 },
-                    } as IncomingRecordingMessage,
-                    {
-                        chunk_count: 2,
-                        chunk_index: 1,
-                        metadata: { timestamp: 1000, offset: 126 },
-                    } as IncomingRecordingMessage,
-                ],
-            },
-            {},
-            [123, 124, 125, 126],
-        ],
-        [
-            'over-complete and under the threshold, do nothing',
-            1000,
-            {
-                '1': [
-                    //receives chunk two three times 😱
-                    {
-                        chunk_count: 2,
-                        chunk_index: 1,
-                        data: 'GFIBfKsgDiFIZGhBIiVGGoZYhkAOTL8NSYAAAA=',
-                        metadata: { timestamp: 998, offset: 245 },
-                    } as IncomingRecordingMessage,
-                    {
-                        chunk_count: 2,
-                        chunk_index: 1,
-                        metadata: { timestamp: 999, offset: 246 },
-                    } as IncomingRecordingMessage,
-                    {
-                        chunk_count: 2,
-                        chunk_index: 1,
-                        metadata: { timestamp: 1000, offset: 247 },
-                    } as IncomingRecordingMessage,
-                ],
-            },
-            {
-                '1': [
-                    //receives chunk two three times 😱
-                    // drops one of the duplicates in the processing
-                    {
-                        chunk_count: 2,
-                        chunk_index: 1,
-                        data: 'GFIBfKsgDiFIZGhBIiVGGoZYhkAOTL8NSYAAAA=',
-                        metadata: { timestamp: 998, offset: 245 },
-                    } as IncomingRecordingMessage,
-                    {
-                        chunk_count: 2,
-                        chunk_index: 1,
-                        metadata: { timestamp: 999, offset: 246 },
-                    } as IncomingRecordingMessage,
-                    {
-                        chunk_count: 2,
-                        chunk_index: 1,
-                        metadata: { timestamp: 1000, offset: 247 },
-                    } as IncomingRecordingMessage,
-                ],
-            },
-            [],
-        ],
-        [
-            'over-complete and over the threshold, but not all chunks are present, drop the chunks',
-            4000,
-            {
-                1: [
-                    //receives chunk two three times 😱
-                    // worse, the chunk is decompressible even though it is not complete
-                    {
-                        chunk_count: 2,
-                        chunk_index: 1,
-                        data: 'GFIBfKsgDiFIZGhBIiVGGoZYhkAOTL8NSYAAAA=',
-                        metadata: { timestamp: 998, offset: 245 },
-                    } as IncomingRecordingMessage,
-                    {
-                        chunk_count: 2,
-                        chunk_index: 1,
-                        metadata: { timestamp: 999, offset: 246 },
-                    } as IncomingRecordingMessage,
-                    {
-                        chunk_count: 2,
-                        chunk_index: 1,
-                        metadata: { timestamp: 1000, offset: 247 },
-                    } as IncomingRecordingMessage,
-                ],
-            },
-            {},
-            [245, 246, 247],
-        ],
-    ])(
-        'correctly handles pending chunks - %s',
-        (
-            _description: string,
-            referenceNow: number,
-            chunks: Record<string, IncomingRecordingMessage[]>,
-            expectedChunks: Record<string, IncomingRecordingMessage[]>,
-            expectedBufferOffsets: number[]
-        ) => {
-            const pendingChunks = new Map<string, PendingChunks>()
-            Object.entries(chunks).forEach(([key, value]) => {
-                const pc = new PendingChunks(value[0])
-                ;(value as IncomingRecordingMessage[]).slice(1).forEach((chunk) => pc.add(chunk))
-                pendingChunks.set(key, pc)
-            })
-
-            const actualChunks = sessionManager.handleIdleChunks(pendingChunks, referenceNow, 1000, {})
-            expect(actualChunks.size).toEqual(Object.keys(expectedChunks).length)
-            Object.entries(expectedChunks).forEach(([key, value]) => {
-                expect(actualChunks.get(key)?.chunks).toEqual(value)
-            })
-            expect(sessionManager.buffer.offsets).toEqual(expectedBufferOffsets)
-        }
-    )
-
-    it.each([
-        [
-            'incomplete, we do not add to the buffer',
-            [
-                { chunk_count: 2, chunk_index: 1, metadata: { timestamp: 1000 } } as IncomingRecordingMessage,
-                { chunk_count: 2, chunk_index: 1, metadata: { timestamp: 1000 } } as IncomingRecordingMessage,
-            ],
-            0,
-            [],
-        ],
-        [
-            'exactly complete, we add to the buffer',
-            [
-                {
-                    chunk_count: 2,
-                    chunk_index: 0,
-                    data: 'H4sIAAAAAAAAE4tmqGZQYihmyGTIZShgy',
-                    metadata: { timestamp: 1000, offset: 1 },
-                } as IncomingRecordingMessage,
-                {
-                    chunk_count: 2,
-                    chunk_index: 1,
-                    data: 'GFIBfKsgDiFIZGhBIiVGGoZYhkAOTL8NSYAAAA=',
-                    metadata: { timestamp: 1000, offset: 2 },
-                } as IncomingRecordingMessage,
-            ],
-            1,
-            [1, 2, 1], // allow duplicates in what we add to the buffer
-        ],
-        [
-            'over complete, we add only necessary data to the buffer, but all offsets',
-            [
-                // receives first event 3 times
-                {
-                    chunk_count: 2,
-                    chunk_index: 0,
-                    data: 'H4sIAAAAAAAAE4tmqGZQYihmyGTIZShgy',
-                    metadata: { timestamp: 1000, offset: 1 },
-                } as IncomingRecordingMessage,
-                {
-                    chunk_count: 2,
-                    chunk_index: 0,
-                    data: 'H4sIAAAAAAAAE4tmqGZQYihmyGTIZShgy',
-                    metadata: { timestamp: 1000, offset: 2 },
-                } as IncomingRecordingMessage,
-                {
-                    chunk_count: 2,
-                    chunk_index: 0,
-                    data: 'H4sIAAAAAAAAE4tmqGZQYihmyGTIZShgy',
-                    metadata: { timestamp: 1000, offset: 3 },
-                } as IncomingRecordingMessage,
-                {
-                    chunk_count: 2,
-                    chunk_index: 1,
-                    data: 'GFIBfKsgDiFIZGhBIiVGGoZYhkAOTL8NSYAAAA=',
-                    metadata: { timestamp: 1000, offset: 4 },
-                } as IncomingRecordingMessage,
-            ],
-            1,
-            [1, 2, 3, 4, 1], // allow duplicates in what we add to the buffer
-        ],
-    ])(
-        'correctly handles adding to and completing chunks - %s',
-        async (
-            _description: string,
-            chunks: IncomingRecordingMessage[],
-            expectedBufferCount: number,
-            expectedBufferOffsets: number[]
-        ) => {
-            await Promise.allSettled(
-                chunks.map(async (chunk) => {
-                    await sessionManager.add(chunk)
-                })
-            )
-
-            expect(sessionManager.buffer.count).toEqual(expectedBufferCount)
-            expect(sessionManager.buffer.offsets).toEqual(expectedBufferOffsets)
-        }
-    )
-=======
->>>>>>> 2a6f2a98
 })