import { randomUUID } from 'crypto'
import { mkdirSync, readdirSync, rmSync } from 'node:fs'
import { Message } from 'node-rdkafka-acosom'
import path from 'path'

import { waitForExpect } from '../../../../functional_tests/expectations'
import { defaultConfig } from '../../../../src/config/config'
import { SessionRecordingIngesterV2 } from '../../../../src/main/ingestion-queues/session-recording/session-recordings-consumer-v2'
import { Hub, PluginsServerConfig, Team } from '../../../../src/types'
import { createHub } from '../../../../src/utils/db/hub'
import { getFirstTeam, resetTestDatabase } from '../../../helpers/sql'
import { createIncomingRecordingMessage, createKafkaMessage, createTP } from './fixtures'

const SESSION_RECORDING_REDIS_PREFIX = '@posthog-tests/replay/'

const config: PluginsServerConfig = {
    ...defaultConfig,
    SESSION_RECORDING_PARTITION_REVOKE_OPTIMIZATION: true,
    SESSION_RECORDING_REDIS_PREFIX,
}

async function deleteKeysWithPrefix(hub: Hub) {
    const redisClient = await hub.redisPool.acquire()
    const keys = await redisClient.keys(`${SESSION_RECORDING_REDIS_PREFIX}*`)
    const pipeline = redisClient.pipeline()
    keys.forEach(function (key) {
        pipeline.del(key)
    })
    await pipeline.exec()
    await hub.redisPool.release(redisClient)
}

const mockCommit = jest.fn()
const mockQueryWatermarkOffsets = jest.fn((_1, _2, cb) => {
    cb(null, { highOffset: 0, lowOffset: 0 })
})

jest.mock('../../../../src/kafka/batch-consumer', () => {
    return {
        startBatchConsumer: jest.fn(() =>
            Promise.resolve({
                join: () => ({
                    finally: jest.fn(),
                }),
                stop: jest.fn(),
                consumer: {
                    on: jest.fn(),
                    commitSync: mockCommit,
                    commit: mockCommit,
                    queryWatermarkOffsets: mockQueryWatermarkOffsets,
                },
            })
        ),
    }
})

jest.setTimeout(1000)

describe('ingester', () => {
    let ingester: SessionRecordingIngesterV2

    let hub: Hub
    let closeHub: () => Promise<void>
    let team: Team
    let teamToken = ''
    let nextOffset: number

    beforeAll(async () => {
        mkdirSync(path.join(config.SESSION_RECORDING_LOCAL_DIRECTORY, 'session-buffer-files'), { recursive: true })
        await resetTestDatabase()
    })

    beforeEach(async () => {
        ;[hub, closeHub] = await createHub()
        team = await getFirstTeam(hub)
        teamToken = team.api_token
        await deleteKeysWithPrefix(hub)

        ingester = new SessionRecordingIngesterV2(config, hub.postgres, hub.objectStorage)
        await ingester.start()
        nextOffset = 1

        // Our tests will use multiple partitions so we assign them to begin with
        await ingester.onAssignPartitions([createTP(1), createTP(2)])
        expect(ingester.partitionAssignments).toMatchObject({
            '1': {},
            '2': {},
        })
    })

    afterEach(async () => {
        jest.setTimeout(10000)
        await deleteKeysWithPrefix(hub)
        await ingester.stop()
        await closeHub()
    })

    afterAll(() => {
        rmSync(config.SESSION_RECORDING_LOCAL_DIRECTORY, { recursive: true, force: true })
        jest.useRealTimers()
    })

    const commitAllOffsets = async () => {
        await ingester.commitAllOffsets(ingester.partitionAssignments, Object.values(ingester.sessions))
    }

    const createMessage = (session_id: string, partition = 1) => {
        return createKafkaMessage(
            teamToken,
            {
                partition,
                offset: nextOffset++,
            },
            {
                $session_id: session_id,
            }
        )
    }

    it('creates a new session manager if needed', async () => {
        const event = createIncomingRecordingMessage()
        await ingester.consume(event)
        await waitForExpect(() => {
            expect(Object.keys(ingester.sessions).length).toBe(1)
            expect(ingester.sessions['1-session_id_1']).toBeDefined()
        })
    })

    it('removes sessions on destroy', async () => {
        await ingester.consume(createIncomingRecordingMessage({ team_id: 2, session_id: 'session_id_1' }))
        await ingester.consume(createIncomingRecordingMessage({ team_id: 2, session_id: 'session_id_2' }))

        expect(Object.keys(ingester.sessions).length).toBe(2)
        expect(ingester.sessions['2-session_id_1']).toBeDefined()
        expect(ingester.sessions['2-session_id_2']).toBeDefined()

        await ingester.destroySessions([['2-session_id_1', ingester.sessions['2-session_id_1']]])

        expect(Object.keys(ingester.sessions).length).toBe(1)
        expect(ingester.sessions['2-session_id_2']).toBeDefined()
    })

    it('handles multiple incoming sessions', async () => {
        const event = createIncomingRecordingMessage()
        const event2 = createIncomingRecordingMessage({
            session_id: 'session_id_2',
        })
        await Promise.all([ingester.consume(event), ingester.consume(event2)])
        expect(Object.keys(ingester.sessions).length).toBe(2)
        expect(ingester.sessions['1-session_id_1']).toBeDefined()
        expect(ingester.sessions['1-session_id_2']).toBeDefined()
    })

    it('destroys a session manager if finished', async () => {
        const sessionId = `destroys-a-session-manager-if-finished-${randomUUID()}`
        const event = createIncomingRecordingMessage({
            session_id: sessionId,
        })
        await ingester.consume(event)
        expect(ingester.sessions[`1-${sessionId}`]).toBeDefined()
        // Force the flush
        ingester.partitionAssignments[event.metadata.partition] = {
            lastMessageTimestamp: Date.now() + defaultConfig.SESSION_RECORDING_MAX_BUFFER_AGE_SECONDS,
        }

        await ingester.flushAllReadySessions()

        await waitForExpect(() => {
<<<<<<< HEAD
            expect(ingester.sessions['1-session_id_1']).not.toBeDefined()
        }, 1000)
=======
            expect(ingester.sessions[`1-${sessionId}`]).not.toBeDefined()
        }, 10000)
>>>>>>> 8a579c42
    })

    describe('parsing the message', () => {
        it('can handle numeric distinct_ids', async () => {
            const numeric_id = 12345

            const parsedMessage = await ingester.parseKafkaMessage(
                {
                    value: Buffer.from(
                        JSON.stringify({
                            uuid: '018a47df-a0f6-7761-8635-439a0aa873bb',
                            distinct_id: String(numeric_id),
                            ip: '127.0.0.1',
                            site_url: 'http://127.0.0.1:8000',
                            data: JSON.stringify({
                                uuid: '018a47df-a0f6-7761-8635-439a0aa873bb',
                                event: '$snapshot_items',
                                properties: {
                                    distinct_id: numeric_id,
                                    $session_id: '018a47c2-2f4a-70a8-b480-5e51d8b8d070',
                                    $window_id: '018a47c2-2f4a-70a8-b480-5e52f5480448',
                                    $snapshot_items: [
                                        {
                                            type: 6,
                                            data: {
                                                plugin: 'rrweb/console@1',
                                                payload: {
                                                    level: 'log',
                                                    trace: [
                                                        'HedgehogActor.setAnimation (http://127.0.0.1:8000/static/toolbar.js?_ts=1693421010000:105543:17)',
                                                        'HedgehogActor.setRandomAnimation (http://127.0.0.1:8000/static/toolbar.js?_ts=1693421010000:105550:14)',
                                                        'HedgehogActor.update (http://127.0.0.1:8000/static/toolbar.js?_ts=1693421010000:105572:16)',
                                                        'loop (http://127.0.0.1:8000/static/toolbar.js?_ts=1693421010000:105754:15)',
                                                    ],
                                                    payload: ['"Hedgehog: Will \'jump\' for 2916.6666666666665ms"'],
                                                },
                                            },
                                            timestamp: 1693422950693,
                                        },
                                    ],
                                    $snapshot_consumer: 'v2',
                                },
                                offset: 2187,
                            }),
                            now: '2023-08-30T19:15:54.887316+00:00',
                            sent_at: '2023-08-30T19:15:54.882000+00:00',
                            token: 'the_token',
                        })
                    ),
                    timestamp: 1,
                    size: 1,
                    topic: 'the_topic',
                    offset: 1,
                    partition: 1,
                } satisfies Message,
                () => Promise.resolve(1)
            )
            expect(parsedMessage).toEqual({
                distinct_id: '12345',
                events: expect.any(Array),
                metadata: {
                    offset: 1,
                    partition: 1,
                    timestamp: 1,
                    topic: 'the_topic',
                },
                session_id: '018a47c2-2f4a-70a8-b480-5e51d8b8d070',
                team_id: 1,
                window_id: '018a47c2-2f4a-70a8-b480-5e52f5480448',
            })
        })
    })

    describe('offset committing', () => {
        it('should commit offsets in simple cases', async () => {
            await ingester.handleEachBatch([createMessage('sid1'), createMessage('sid1')])
            expect(ingester.partitionAssignments[1]).toMatchObject({
                lastMessageOffset: 2,
                lastKnownCommit: 0,
            })

            await commitAllOffsets()
            // Doesn't flush if we have a blocking session
            expect(mockCommit).toHaveBeenCalledTimes(0)
            await ingester.sessions[`${team.id}-sid1`].flush('buffer_age')
            await commitAllOffsets()

            expect(mockCommit).toHaveBeenCalledTimes(1)
            expect(mockCommit).toHaveBeenLastCalledWith(
                expect.objectContaining({
                    offset: 2 + 1,
                    partition: 1,
                })
            )
        })

        it('should commit higher values but not lower', async () => {
            await ingester.handleEachBatch([createMessage('sid1')])
            await ingester.sessions[`${team.id}-sid1`].flush('buffer_age')
            expect(ingester.partitionAssignments[1].lastMessageOffset).toBe(1)
            await commitAllOffsets()

            expect(mockCommit).toHaveBeenCalledTimes(1)
            expect(mockCommit).toHaveBeenLastCalledWith(
                expect.objectContaining({
                    partition: 1,
                    offset: 2,
                })
            )

            // Repeat commit doesn't do anything
            await commitAllOffsets()
            expect(mockCommit).toHaveBeenCalledTimes(1)

            await ingester.handleEachBatch([createMessage('sid1')])
            await ingester.sessions[`${team.id}-sid1`].flush('buffer_age')
            await commitAllOffsets()

            expect(mockCommit).toHaveBeenCalledTimes(2)
            expect(mockCommit).toHaveBeenLastCalledWith(
                expect.objectContaining({
                    partition: 1,
                    offset: 2 + 1,
                })
            )
        })

        it('should commit the lowest known offset if there is a blocking session', async () => {
            await ingester.handleEachBatch([
                createMessage('sid1'),
                createMessage('sid2'),
                createMessage('sid2'),
                createMessage('sid2'),
            ])
            await ingester.sessions[`${team.id}-sid2`].flush('buffer_age')
            await commitAllOffsets()

            expect(ingester.partitionAssignments[1]).toMatchObject({
                lastMessageOffset: 4,
                lastKnownCommit: 0,
            })

            // No offsets are below the blocking one
            expect(mockCommit).not.toHaveBeenCalled()
            await ingester.sessions[`${team.id}-sid1`].flush('buffer_age')

            // Subsequent commit will commit the last known offset
            await commitAllOffsets()
            expect(mockCommit).toHaveBeenLastCalledWith(
                expect.objectContaining({
                    partition: 1,
                    offset: 4 + 1,
                })
            )
        })

        it('should commit one lower than the blocking session if that is the highest', async () => {
            await ingester.handleEachBatch([
                createMessage('sid1'),
                createMessage('sid2'),
                createMessage('sid2'),
                createMessage('sid2'),
            ])
            // Flush the second session so the first one is still blocking
            await ingester.sessions[`${team.id}-sid2`].flush('buffer_age')
            await commitAllOffsets()

            // No offsets are below the blocking one
            expect(mockCommit).not.toHaveBeenCalled()

            // Add a new message and session and flush the old one
            await ingester.handleEachBatch([createMessage('sid2')])
            await ingester.sessions[`${team.id}-sid1`].flush('buffer_age')
            await commitAllOffsets()

            // We should commit the offset of the blocking session
            expect(mockCommit).toHaveBeenLastCalledWith(
                expect.objectContaining({
                    partition: 1,
                    offset: ingester.sessions[`${team.id}-sid2`].getLowestOffset(),
                })
            )
        })

        it('should not be affected by other partitions ', async () => {
            await ingester.handleEachBatch([
                createMessage('sid1', 1), // offset 1
                createMessage('sid2', 2), // offset 2
                createMessage('sid2', 2), // offset 3
            ])

            await ingester.sessions[`${team.id}-sid1`].flush('buffer_age')
            await ingester.handleEachBatch([createMessage('sid1', 1)]) // offset 4

            // We should now have a blocking session on partition 1 and 2 with partition 1 being commitable
            await commitAllOffsets()
            expect(mockCommit).toHaveBeenCalledTimes(1)
            expect(mockCommit).toHaveBeenLastCalledWith(
                expect.objectContaining({
                    partition: 1,
                    offset: 4,
                })
            )

            mockCommit.mockReset()
            await ingester.sessions[`${team.id}-sid1`].flush('buffer_age')
            await ingester.sessions[`${team.id}-sid2`].flush('buffer_age')
            await commitAllOffsets()
            expect(mockCommit).toHaveBeenCalledTimes(2)
            expect(mockCommit).toHaveBeenCalledWith(
                expect.objectContaining({
                    partition: 1,
                    offset: 5,
                })
            )
            expect(mockCommit).toHaveBeenCalledWith(
                expect.objectContaining({
                    partition: 2,
                    offset: 4,
                })
            )
        })
    })

    describe('watermarkers', () => {
        const getSessionWaterMarks = (partition = 1) =>
            ingester.sessionHighWaterMarker.getWaterMarks(createTP(partition))
        const getPersistentWaterMarks = (partition = 1) =>
            ingester.persistentHighWaterMarker.getWaterMarks(createTP(partition))

        it('should update session watermarkers with flushing', async () => {
            await ingester.handleEachBatch([createMessage('sid1'), createMessage('sid2'), createMessage('sid3')])
            await expect(getSessionWaterMarks()).resolves.toEqual({})

            await ingester.sessions[`${team.id}-sid1`].flush('buffer_age')
            await expect(getSessionWaterMarks()).resolves.toEqual({ sid1: 1 })
            await ingester.sessions[`${team.id}-sid3`].flush('buffer_age')
            await ingester.sessions[`${team.id}-sid2`].flush('buffer_age')
            await expect(getSessionWaterMarks()).resolves.toEqual({ sid1: 1, sid2: 2, sid3: 3 })
        })

        it('should update partition watermarkers when committing', async () => {
            await ingester.handleEachBatch([createMessage('sid1'), createMessage('sid2'), createMessage('sid1')])
            await ingester.sessions[`${team.id}-sid1`].flush('buffer_age')
            await commitAllOffsets()
            expect(mockCommit).toHaveBeenCalledTimes(1)

            // sid1 should be watermarked up until the 3rd message as it HAS been processed
            await expect(getSessionWaterMarks()).resolves.toEqual({ sid1: 3 })
            // all replay events should be watermarked up until the 3rd message as they HAVE been processed
            // whereas the commited kafka offset should be the 1st message as the 2nd message HAS not been processed
            await expect(getPersistentWaterMarks()).resolves.toEqual({
                'session-recordings-blob': 1,
                session_replay_console_logs_events_ingester: 3,
                session_replay_events_ingester: 3,
            })
        })

        it('should drop events that are higher than the watermarks', async () => {
            const events = [createMessage('sid1'), createMessage('sid2'), createMessage('sid2')]

            await expect(getPersistentWaterMarks()).resolves.toEqual({})
            await ingester.handleEachBatch([events[0], events[1]])
            await ingester.sessions[`${team.id}-sid2`].flush('buffer_age')
            await commitAllOffsets()
            expect(mockCommit).not.toHaveBeenCalled()
            await expect(getPersistentWaterMarks()).resolves.toEqual({
                session_replay_console_logs_events_ingester: 2,
                session_replay_events_ingester: 2,
            })
            await expect(getSessionWaterMarks()).resolves.toEqual({
                sid2: 2, // only processed the second message so far
            })

            // Simulate a re-processing
            await ingester.destroySessions(Object.entries(ingester.sessions))
            await ingester.handleEachBatch(events)
            expect(ingester.sessions[`${team.id}-sid2`].buffer.count).toBe(1)
            expect(ingester.sessions[`${team.id}-sid1`].buffer.count).toBe(1)
        })
    })

    describe('simulated rebalancing', () => {
        let otherIngester: SessionRecordingIngesterV2
        jest.setTimeout(5000) // Increased to cover lock delay

        beforeEach(async () => {
            otherIngester = new SessionRecordingIngesterV2(config, hub.postgres, hub.objectStorage)
            await otherIngester.start()
        })

        afterEach(async () => {
            await otherIngester.stop()
        })
        /**
         * It is really hard to actually do rebalance tests against kafka, so we instead simulate the various methods and ensure the correct logic occurs
         */
        it('rebalances new consumers', async () => {
            const partitionMsgs1 = [createMessage('session_id_1', 1), createMessage('session_id_2', 1)]
            const partitionMsgs2 = [createMessage('session_id_3', 2), createMessage('session_id_4', 2)]

            await ingester.onAssignPartitions([createTP(1), createTP(2), createTP(3)])
            await ingester.handleEachBatch([...partitionMsgs1, ...partitionMsgs2])

            expect(
                Object.values(ingester.sessions).map((x) => `${x.partition}:${x.sessionId}:${x.buffer.count}`)
            ).toEqual(['1:session_id_1:1', '1:session_id_2:1', '2:session_id_3:1', '2:session_id_4:1'])

            const rebalancePromises = [
                ingester.onRevokePartitions([createTP(2), createTP(3)]),
                otherIngester.onAssignPartitions([createTP(2), createTP(3)]),
            ]

            // Should immediately be removed from the tracked sessions
            expect(
                Object.values(ingester.sessions).map((x) => `${x.partition}:${x.sessionId}:${x.buffer.count}`)
            ).toEqual(['1:session_id_1:1', '1:session_id_2:1'])

            // Call the second ingester to receive the messages. The revocation should still be in progress meaning they are "paused" for a bit
            // Once the revocation is complete the second ingester should receive the messages but drop most of them as they got flushes by the revoke
            await otherIngester.handleEachBatch([...partitionMsgs2, createMessage('session_id_4', 2)])
            await Promise.all(rebalancePromises)

            // Should still have the partition 1 sessions that didnt move
            expect(
                Object.values(ingester.sessions).map((x) => `${x.partition}:${x.sessionId}:${x.buffer.count}`)
            ).toEqual(['1:session_id_1:1', '1:session_id_2:1'])

            // Should have session_id_4 but not session_id_3 as it was flushed
            expect(
                Object.values(otherIngester.sessions).map((x) => `${x.partition}:${x.sessionId}:${x.buffer.count}`)
            ).toEqual(['2:session_id_4:1'])
        })

        it("flushes and commits as it's revoked", async () => {
            await ingester.handleEachBatch([createMessage('sid1'), createMessage('sid2'), createMessage('sid3', 2)])

            expect(readdirSync(config.SESSION_RECORDING_LOCAL_DIRECTORY + '/session-buffer-files')).toEqual([
                expect.stringContaining(`${team.id}.sid1.`), // gz
                expect.stringContaining(`${team.id}.sid1.`), // json
                expect.stringContaining(`${team.id}.sid2.`), // gz
                expect.stringContaining(`${team.id}.sid2.`), // json
                expect.stringContaining(`${team.id}.sid3.`), // gz
                expect.stringContaining(`${team.id}.sid3.`), // json
            ])

            const revokePromise = ingester.onRevokePartitions([createTP(1)])

            expect(Object.keys(ingester.sessions)).toEqual([`${team.id}-sid3`])

            await revokePromise

            // Only files left on the system should be the sid3 ones
            expect(readdirSync(config.SESSION_RECORDING_LOCAL_DIRECTORY + '/session-buffer-files')).toEqual([
                expect.stringContaining(`${team.id}.sid3.`), // gz
                expect.stringContaining(`${team.id}.sid3.`), // json
            ])

            expect(mockCommit).toHaveBeenCalledTimes(1)
            expect(mockCommit).toHaveBeenLastCalledWith(
                expect.objectContaining({
                    offset: 2 + 1,
                    partition: 1,
                })
            )
        })
    })

    describe('stop()', () => {
        const setup = async (): Promise<void> => {
            const partitionMsgs1 = [createMessage('session_id_1', 1), createMessage('session_id_2', 1)]
            await ingester.onAssignPartitions([createTP(1)])
            await ingester.handleEachBatch(partitionMsgs1)
        }

        // NOTE: This test is a sanity check for the follow up test. It demonstrates what happens if we shutdown in the wrong order
        // It doesn't reliably work though as the onRevoke is called via the kafka lib ending up with dangling promises so rather it is here as a reminder
        // demonstation for when we need it
        it.skip('shuts down with error if redis forcefully shutdown', async () => {
            await setup()

            await ingester.redisPool.drain()
            await ingester.redisPool.clear()

            // revoke, realtime unsub, replay stop
            await expect(ingester.stop()).resolves.toMatchObject([
                { status: 'rejected' },
                { status: 'fulfilled' },
                { status: 'fulfilled' },
            ])
        })
        it('shuts down without error', async () => {
            await setup()

            // revoke, realtime unsub, replay stop, console ingestion stop
            await expect(ingester.stop()).resolves.toMatchObject([
                { status: 'fulfilled' },
                { status: 'fulfilled' },
                { status: 'fulfilled' },
                { status: 'fulfilled' },
            ])
        })
    })
})<|MERGE_RESOLUTION|>--- conflicted
+++ resolved
@@ -166,13 +166,8 @@
         await ingester.flushAllReadySessions()
 
         await waitForExpect(() => {
-<<<<<<< HEAD
-            expect(ingester.sessions['1-session_id_1']).not.toBeDefined()
-        }, 1000)
-=======
             expect(ingester.sessions[`1-${sessionId}`]).not.toBeDefined()
         }, 10000)
->>>>>>> 8a579c42
     })
 
     describe('parsing the message', () => {
