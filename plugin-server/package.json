--- conflicted
+++ resolved
@@ -49,12 +49,8 @@
         "@maxmind/geoip2-node": "^3.4.0",
         "@posthog/clickhouse": "^1.7.0",
         "@posthog/plugin-contrib": "^0.0.5",
-<<<<<<< HEAD
-        "@posthog/plugin-scaffold": "1.4.0",
+        "@posthog/plugin-scaffold": "1.4.4",
         "@posthog/hogvm": "1.0.2",
-=======
-        "@posthog/plugin-scaffold": "1.4.4",
->>>>>>> 06e99381
         "@sentry/node": "^7.49.0",
         "@sentry/profiling-node": "^0.3.0",
         "@sentry/tracing": "^7.17.4",
