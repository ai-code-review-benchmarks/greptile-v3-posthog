--- conflicted
+++ resolved
@@ -202,11 +202,7 @@
         CDP_GOOGLE_ADWORDS_DEVELOPER_TOKEN: '',
         CDP_CYCLOTRON_INSERT_MAX_BATCH_SIZE: 100,
         CDP_CYCLOTRON_INSERT_PARALLEL_BATCHES: true,
-<<<<<<< HEAD
-=======
         CDP_CYCLOTRON_COMPRESS_VM_STATE: isProdEnv() ? false : true,
-        CDP_HOG_FUNCTION_LAZY_LOADING_ENABLED: true,
->>>>>>> a33f8fe4
 
         // Destination Migration Diffing
         DESTINATION_MIGRATION_DIFFING_ENABLED: false,
