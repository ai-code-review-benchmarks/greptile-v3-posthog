--- conflicted
+++ resolved
@@ -173,6 +173,9 @@
         SESSION_RECORDING_OVERFLOW_MIN_PER_BATCH: 1_000_000, // All sessions consume at least 1MB/batch, to penalise poor batching
         SESSION_RECORDING_KAFKA_CONSUMPTION_STATISTICS_EVENT_INTERVAL_MS: 0, // 0 disables stats collection
         SESSION_RECORDING_KAFKA_FETCH_MIN_BYTES: 1_048_576, // 1MB
+        // Session recording V2
+        SESSION_RECORDING_MAX_BATCH_SIZE_KB: 100 * 1024, // 100MB
+        SESSION_RECORDING_MAX_BATCH_AGE_MS: 10 * 1000, // 10 seconds
 
         ENCRYPTION_SALT_KEYS: isDevEnv() || isTestEnv() ? '00beef0000beef0000beef0000beef00' : '',
 
@@ -213,13 +216,6 @@
         INGESTION_CONSUMER_CONSUME_TOPIC: KAFKA_EVENTS_PLUGIN_INGESTION,
         INGESTION_CONSUMER_OVERFLOW_TOPIC: KAFKA_EVENTS_PLUGIN_INGESTION_OVERFLOW,
         INGESTION_CONSUMER_DLQ_TOPIC: KAFKA_EVENTS_PLUGIN_INGESTION_DLQ,
-<<<<<<< HEAD
-=======
-
-        // Session recording V2
-        SESSION_RECORDING_MAX_BATCH_SIZE_KB: 100 * 1024, // 100MB
-        SESSION_RECORDING_MAX_BATCH_AGE_MS: 10 * 1000, // 10 seconds
->>>>>>> 9b976d69
     }
 }
 
