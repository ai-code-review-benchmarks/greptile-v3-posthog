import * as Sentry from '@sentry/node'
import { EachBatchPayload, KafkaMessage } from 'kafkajs'
import { Counter } from 'prom-client'
import { ActionMatcher } from 'worker/ingestion/action-matcher'
import { GroupTypeManager } from 'worker/ingestion/group-type-manager'

import { PostIngestionEvent, RawClickHouseEvent } from '../../../types'
import { DependencyUnavailableError } from '../../../utils/db/error'
import { convertToPostIngestionEvent } from '../../../utils/event'
import { status } from '../../../utils/status'
import { pipelineStepErrorCounter, pipelineStepMsSummary } from '../../../worker/ingestion/event-pipeline/metrics'
import { processWebhooksStep } from '../../../worker/ingestion/event-pipeline/runAsyncHandlersStep'
import { HookCommander } from '../../../worker/ingestion/hooks'
import { runInstrumentedFunction } from '../../utils'
import { eventDroppedCounter, latestOffsetTimestampGauge } from '../metrics'
import { ingestEventBatchingBatchCountSummary, ingestEventBatchingInputLengthSummary } from './metrics'

// Must require as `tsc` strips unused `import` statements and just requiring this seems to init some globals
require('@sentry/tracing')

export const silentFailuresAsyncHandlers = new Counter({
    name: 'async_handlers_silent_failure',
    help: 'Number silent failures from async handlers.',
})
// exporting only for testing
export function groupIntoBatchesByUsage(
    array: KafkaMessage[],
    batchSize: number,
    shouldProcess: (teamId: number) => boolean
): { eventBatch: RawClickHouseEvent[]; lastOffset: string; lastTimestamp: string }[] {
    // Most events will not trigger a webhook call, so we want to filter them out as soon as possible
    // to achieve the highest effective concurrency when executing the actual HTTP calls.
    // actionMatcher holds an in-memory set of all teams with enabled webhooks, that we use to
    // drop events based on that signal. To use it we must parse the message, as there aren't that many
    // webhooks, we can keep batches of the parsed messages in memory with the offsets of the last message
    const result: { eventBatch: RawClickHouseEvent[]; lastOffset: string; lastTimestamp: string }[] = []
    let currentBatch: RawClickHouseEvent[] = []
    let currentCount = 0
    array.forEach((message, index) => {
        const clickHouseEvent = JSON.parse(message.value!.toString()) as RawClickHouseEvent
        if (shouldProcess(clickHouseEvent.team_id)) {
            currentBatch.push(clickHouseEvent)
            currentCount++
        } else {
            eventDroppedCounter
                .labels({
                    event_type: 'analytics-webhook',
                    drop_cause: 'no_matching_action',
                })
                .inc()
        }
        if (currentCount === batchSize || index === array.length - 1) {
            result.push({ eventBatch: currentBatch, lastOffset: message.offset, lastTimestamp: message.timestamp })
            currentBatch = []
            currentCount = 0
        }
    })
    return result
}

export async function eachBatchWebhooksHandlers(
    payload: EachBatchPayload,
    actionMatcher: ActionMatcher,
    hookCannon: HookCommander,
    concurrency: number,
    groupTypeManager: GroupTypeManager
): Promise<void> {
    await eachBatchHandlerHelper(
        payload,
        (teamId) => actionMatcher.hasWebhooks(teamId),
        (event) => eachMessageWebhooksHandlers(event, actionMatcher, hookCannon, groupTypeManager),
        concurrency,
        'webhooks'
    )
}

export async function eachBatchHandlerHelper(
    payload: EachBatchPayload,
    shouldProcess: (teamId: number) => boolean,
    eachMessageHandler: (event: RawClickHouseEvent) => Promise<void>,
    concurrency: number,
    stats_key: string
): Promise<void> {
    // similar to eachBatch function in each-batch.ts, but without the dependency on the KafkaJSIngestionConsumer
    // & handling the different batching return type
    const key = `async_handlers_${stats_key}`
    const batchStartTimer = new Date()
    const loggingKey = `each_batch_${key}`
    const { batch, resolveOffset, heartbeat, commitOffsetsIfNecessary, isRunning, isStale }: EachBatchPayload = payload

    const transaction = Sentry.startTransaction({ name: `eachBatch${stats_key}` })

    try {
        const batchesWithOffsets = groupIntoBatchesByUsage(batch.messages, concurrency, shouldProcess)

        ingestEventBatchingInputLengthSummary.observe(batch.messages.length)
        ingestEventBatchingBatchCountSummary.observe(batchesWithOffsets.length)

        for (const { eventBatch, lastOffset, lastTimestamp } of batchesWithOffsets) {
            const batchSpan = transaction.startChild({ op: 'messageBatch', data: { batchLength: eventBatch.length } })

            if (!isRunning() || isStale()) {
                status.info('🚪', `Bailing out of a batch of ${batch.messages.length} events (${loggingKey})`, {
                    isRunning: isRunning(),
                    isStale: isStale(),
                    msFromBatchStart: new Date().valueOf() - batchStartTimer.valueOf(),
                })
                await heartbeat()
                return
            }

            await Promise.all(
                eventBatch.map((event: RawClickHouseEvent) => eachMessageHandler(event).finally(() => heartbeat()))
            )

            resolveOffset(lastOffset)
            await commitOffsetsIfNecessary()

            // Record that latest messages timestamp, such that we can then, for
            // instance, alert on if this value is too old.
            latestOffsetTimestampGauge
                .labels({ partition: batch.partition, topic: batch.topic, groupId: key })
                .set(Number.parseInt(lastTimestamp))

            await heartbeat()

            batchSpan.finish()
        }

        status.debug(
            '🧩',
            `Kafka batch of ${batch.messages.length} events completed in ${
                new Date().valueOf() - batchStartTimer.valueOf()
            }ms (${loggingKey})`
        )
    } finally {
        transaction.finish()
    }
}

export async function eachMessageWebhooksHandlers(
    clickHouseEvent: RawClickHouseEvent,
    actionMatcher: ActionMatcher,
    hookCannon: HookCommander,
    groupTypeManager: GroupTypeManager
): Promise<void> {
    if (!actionMatcher.hasWebhooks(clickHouseEvent.team_id)) {
        // exit early if no webhooks nor resthooks
        return
    }
<<<<<<< HEAD

    const groupTypes = await groupTypeManager.fetchGroupTypes(clickHouseEvent.team_id)
    const event = convertToIngestionEvent(clickHouseEvent)

    // TODO: previously onEvent and Webhooks were executed in the same process,
    // and onEvent would call convertToProcessedPluginEvent, which ends up
    // mutating the `event` that is passed in. To ensure that we have the same
    // behaviour we run this here, but we should probably refactor this to
    // ensure that we don't mutate the event.
    convertToProcessedPluginEvent(event)
=======
    const event = convertToPostIngestionEvent(clickHouseEvent)
>>>>>>> 63c7bc0f

    await runInstrumentedFunction({
        func: () => runWebhooks(actionMatcher, hookCannon, event),
        statsKey: `kafka_queue.process_async_handlers_webhooks`,
        timeoutMessage: 'After 30 seconds still running runWebhooksHandlersEventPipeline',
        timeoutContext: () => ({
            event: JSON.stringify(event),
        }),
        teamId: event.teamId,
    })
}

async function runWebhooks(actionMatcher: ActionMatcher, hookCannon: HookCommander, event: PostIngestionEvent) {
    const timer = new Date()

    try {
        await processWebhooksStep(event, actionMatcher, hookCannon)
        pipelineStepMsSummary.labels('processWebhooksStep').observe(Date.now() - timer.getTime())
    } catch (error) {
        pipelineStepErrorCounter.labels('processWebhooksStep').inc()

        if (error instanceof DependencyUnavailableError) {
            // If this is an error with a dependency that we control, we want to
            // ensure that the caller knows that the event was not processed,
            // for a reason that we control and that is transient.
            status.error('Error processing webhooks', {
                stack: error.stack,
                eventUuid: event.eventUuid,
                teamId: event.teamId,
                error: error,
            })
            throw error
        }

        status.warn(`⚠️`, 'Error processing webhooks, silently moving on', {
            stack: error.stack,
            eventUuid: event.eventUuid,
            teamId: event.teamId,
            error: error,
        })
        silentFailuresAsyncHandlers.inc()
    }
}<|MERGE_RESOLUTION|>--- conflicted
+++ resolved
@@ -148,20 +148,9 @@
         // exit early if no webhooks nor resthooks
         return
     }
-<<<<<<< HEAD
-
+    
     const groupTypes = await groupTypeManager.fetchGroupTypes(clickHouseEvent.team_id)
-    const event = convertToIngestionEvent(clickHouseEvent)
-
-    // TODO: previously onEvent and Webhooks were executed in the same process,
-    // and onEvent would call convertToProcessedPluginEvent, which ends up
-    // mutating the `event` that is passed in. To ensure that we have the same
-    // behaviour we run this here, but we should probably refactor this to
-    // ensure that we don't mutate the event.
-    convertToProcessedPluginEvent(event)
-=======
     const event = convertToPostIngestionEvent(clickHouseEvent)
->>>>>>> 63c7bc0f
 
     await runInstrumentedFunction({
         func: () => runWebhooks(actionMatcher, hookCannon, event),
