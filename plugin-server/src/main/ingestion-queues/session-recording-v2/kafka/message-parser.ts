--- conflicted
+++ resolved
@@ -3,12 +3,8 @@
 import { Message } from 'node-rdkafka'
 import { gunzip } from 'zlib'
 
-<<<<<<< HEAD
+import { parseJSON } from '../../../../utils/json-parse'
 import { logger } from '../../../../utils/logger'
-=======
-import { parseJSON } from '../../../../utils/json-parse'
-import { status } from '../../../../utils/status'
->>>>>>> 81117d1d
 import { KafkaMetrics } from './metrics'
 import { EventSchema, ParsedMessageData, RawEventMessageSchema, SnapshotEvent, SnapshotEventSchema } from './types'
 
