import { captureException } from '@sentry/node'
import { DateTime } from 'luxon'

import { ClickHouseTimestamp, RRWebEvent, TimestampFormat } from '../../../types'
import { status } from '../../../utils/status'
import { castTimestampOrNow } from '../../../utils/utils'
import { activeMilliseconds } from './snapshot-segmenter'

function sanitizeForUTF8(input: string): string {
    // the JS console truncates some logs...
    // when it does that it doesn't check if the output is valid UTF-8
    // and so it can truncate halfway through a UTF-16 pair 🤷
    // the simplest way to fix this is to convert to a buffer and back
    // annoyingly Node 20 has `toWellFormed` which might have been useful
    const buffer = Buffer.from(input)
    return buffer.toString()
}

function safeString(payload: (string | null)[]) {
    // the individual strings are sometimes wrapped in quotes... we want to strip those
    return payload
        .filter((item: unknown): item is string => !!item && typeof item === 'string')
        .map((item) => sanitizeForUTF8(item.substring(0, 2999)))
        .join(' ')
}

export interface SummarizedSessionRecordingEvent {
    uuid: string
    first_timestamp: string
    last_timestamp: string
    team_id: number
    distinct_id: string
    session_id: string
    first_url: string | null
    urls: string[]
    click_count: number
    keypress_count: number
    mouse_activity_count: number
    active_milliseconds: number
    console_log_count: number
    console_warn_count: number
    console_error_count: number
    size: number
    event_count: number
    message_count: number
    snapshot_source: string | null
    snapshot_library: string | null
}

// this is of course way more complicated than you'd expect
// https://console.spec.whatwg.org/#loglevel-severity
const browserLogLevels = [
    'log',
    'trace',
    'dir',
    'dirxml',
    'group',
    'groupCollapsed',
    'debug',
    'timeLog',
    'info',
    'count',
    'timeEnd',
    'warn',
    'countReset',
    'error',
    'assert',
    'warn',
    'countReset',
    'error',
    'assert',
] as const
type BrowserLogLevel = (typeof browserLogLevels)[number]
// we don't want that many log levels
const logLevels = ['info', 'warn', 'error'] as const
export type LogLevel = (typeof logLevels)[number]

const levelMapping: Record<BrowserLogLevel, LogLevel> = {
    info: 'info',
    count: 'info',
    timeEnd: 'info',
    warn: 'warn',
    countReset: 'warn',
    error: 'error',
    assert: 'error',
    // really these should be 'log' but we don't want users to have to think about this
    log: 'info',
    trace: 'info',
    dir: 'info',
    dirxml: 'info',
    group: 'info',
    groupCollapsed: 'info',
    debug: 'info',
    timeLog: 'info',
}

// level is effectively user provided input, so we don't want to fire it into kafka to head to CH
// without ensuring it only has known/expected values
function safeLevel(level: unknown): LogLevel {
    const needle = typeof level === 'string' ? level : 'info'
    return levelMapping[needle as BrowserLogLevel] || 'info'
}

export type ConsoleLogEntry = {
    team_id: number
    message: string
    level: LogLevel
    log_source: 'session_replay'
    // the session_id
    log_source_id: string
    // The ClickHouse log_entries table collapses input based on its order by key
    // team_id, log_source, log_source_id, instance_id, timestamp
    // since we don't have a natural instance id, we don't send one.
    // This means that if we can log two messages for one session with the same timestamp
    // we might lose one of them
    // in practice console log timestamps are pretty precise: 2023-10-04 07:53:29.586
    // so, this is unlikely enough that we can avoid filling the DB with UUIDs only to avoid losing
    // a very, very small proportion of console logs.
    instance_id: string | null
    timestamp: ClickHouseTimestamp
}

/**
 * copied from @rrweb-types
 */
export enum RRWebEventType {
    DomContentLoaded = 0,
    Load = 1,
    FullSnapshot = 2,
    IncrementalSnapshot = 3,
    Meta = 4,
    Custom = 5,
    Plugin = 6,
}

enum RRWebEventSource {
    Mutation = 0,
    MouseMove = 1,
    MouseInteraction = 2,
    Scroll = 3,
    ViewportResize = 4,
    Input = 5,
    TouchMove = 6,
    MediaInteraction = 7,
    StyleSheetRule = 8,
    CanvasMutation = 9,
    Font = 10,
    Log = 11,
    Drag = 12,
    StyleDeclaration = 13,
    Selection = 14,
    AdoptedStyleSheet = 15,
}

enum MouseInteractions {
    MouseUp = 0,
    MouseDown = 1,
    Click = 2,
    ContextMenu = 3,
    DblClick = 4,
    Focus = 5,
    Blur = 6,
    TouchStart = 7,
    TouchMove_Departed = 8,
    TouchEnd = 9,
    TouchCancel = 10,
}

/**
 * end copied section from @rrweb-types
 */

export const gatherConsoleLogEvents = (
    team_id: number,
    session_id: string,
    events: RRWebEvent[]
): ConsoleLogEntry[] => {
    const consoleLogEntries: ConsoleLogEntry[] = []

    events.forEach((event) => {
        // it should be unnecessary to check for truthiness of event here,
        // but we've seen null in production so 🤷
        if (!!event && event.type === RRWebEventType.Plugin && event.data?.plugin === 'rrweb/console@1') {
            try {
                const level = safeLevel(event.data.payload?.level)
                const message = safeString(event.data.payload?.payload)
                consoleLogEntries.push({
                    team_id,
                    message: message,
                    level: level,
                    log_source: 'session_replay',
                    log_source_id: session_id,
                    instance_id: null,
                    timestamp: castTimestampOrNow(DateTime.fromMillis(event.timestamp), TimestampFormat.ClickHouse),
                })
            } catch (e) {
                // if we can't process a console log, we don't want to lose the whole shebang
                captureException(e, { extra: { messagePayload: event.data.payload?.payload }, tags: { session_id } })
            }
        }
    })

    return consoleLogEntries
}
export const getTimestampsFrom = (events: RRWebEvent[]): ClickHouseTimestamp[] =>
    events
        // from millis expects a number and handles unexpected input gracefully so we have to do some filtering
        // since we're accepting input over the API and have seen very unexpected values in the past
        // we want to be very careful here before converting to a DateTime
        // TODO we don't really want to support timestamps of 1,
        //  but we don't currently filter out based on date of RRWebEvents being too far in the past
        .filter((e) => (e?.timestamp || -1) > 0)
        .map((e) => DateTime.fromMillis(e.timestamp))
        .filter((e) => e.isValid)
        .map((e) => castTimestampOrNow(e, TimestampFormat.ClickHouse))
        .sort()

function isClick(event: RRWebEvent) {
    const couldBeClick =
        event.type === RRWebEventType.IncrementalSnapshot && event.data?.source === RRWebEventSource.MouseInteraction
    const isClick =
        couldBeClick &&
        [
            MouseInteractions.Click,
            MouseInteractions.DblClick,
            MouseInteractions.TouchEnd,
            MouseInteractions.ContextMenu, // right click
        ].includes(event.data?.type || -1)
    return couldBeClick && isClick
}

function isAnyMouseActivity(event: RRWebEvent) {
    return (
        event.type === RRWebEventType.IncrementalSnapshot &&
        [RRWebEventSource.MouseInteraction, RRWebEventSource.MouseMove, RRWebEventSource.TouchMove].includes(
            event.data?.source || -1
        )
    )
}

/**
 * meta event has type = 4 and event.data.href
 * and custom events have type = 5 and _might_ have event.data.payload.href
 *
 * we don't really care what type of event they are just whether they have a href
 */
function hrefFrom(event: RRWebEvent): string | undefined {
    const metaHref = event.data?.href?.trim()
    const customHref = event.data?.payload?.href?.trim()
    return metaHref || customHref || undefined
}

export const createSessionReplayEvent = (
    uuid: string,
    team_id: number,
    distinct_id: string,
    session_id: string,
    events: RRWebEvent[],
<<<<<<< HEAD
    snapshot_source: string | null,
    snapshot_library: string | null
=======
    snapshot_source: string | null
>>>>>>> c0a35e74
): { event: SummarizedSessionRecordingEvent } => {
    const timestamps = getTimestampsFrom(events)

    // but every event where chunk index = 0 must have an eventsSummary
    if (events.length === 0 || timestamps.length === 0) {
        status.warn('🙈', 'ignoring an empty session recording event', {
            session_id,
            events,
        })
        // it is safe to throw here as it caught a level up so that we can see this happening in Sentry
        throw new Error('ignoring an empty session recording event')
    }

    let clickCount = 0
    let keypressCount = 0
    let mouseActivity = 0
    let consoleLogCount = 0
    let consoleWarnCount = 0
    let consoleErrorCount = 0
    const urls: Set<string> = new Set()

    events.forEach((event) => {
        if (event.type === RRWebEventType.IncrementalSnapshot) {
            if (isClick(event)) {
                clickCount += 1
            }
            if (isAnyMouseActivity(event)) {
                mouseActivity += 1
            }
            if (event.data?.source === RRWebEventSource.Input) {
                keypressCount += 1
            }
        }

        const eventUrl: string | undefined = hrefFrom(event)
        if (eventUrl) {
            urls.add(eventUrl)
        }

        if (event.type === RRWebEventType.Plugin && event.data?.plugin === 'rrweb/console@1') {
            const level = safeLevel(event.data.payload?.level)
            if (level === 'info') {
                consoleLogCount += 1
            } else if (level === 'warn') {
                consoleWarnCount += 1
            } else if (level === 'error') {
                consoleErrorCount += 1
            }
        }
    })

    const activeTime = activeMilliseconds(events)
    const urlArray = Array.from(urls)

    const urlArray = Array.from(urls)

    // NB forces types to be correct e.g. by truncating or rounding
    // to ensure we don't send floats when we should send an integer
    const data: SummarizedSessionRecordingEvent = {
        uuid,
        team_id: team_id,
        distinct_id: String(distinct_id),
        session_id: session_id,
        first_timestamp: timestamps[0],
        last_timestamp: timestamps[timestamps.length - 1],
        click_count: Math.trunc(clickCount),
        keypress_count: Math.trunc(keypressCount),
        mouse_activity_count: Math.trunc(mouseActivity),
        first_url: urlArray.length ? urlArray[0] : null,
        urls: urlArray,
        active_milliseconds: Math.round(activeTime),
        console_log_count: Math.trunc(consoleLogCount),
        console_warn_count: Math.trunc(consoleWarnCount),
        console_error_count: Math.trunc(consoleErrorCount),
        size: Math.trunc(Buffer.byteLength(JSON.stringify(events), 'utf8')),
        event_count: Math.trunc(events.length),
        message_count: 1,
        snapshot_source: snapshot_source || 'web',
        // we can't default this one, since we now have multiple libraries in production
        snapshot_library: snapshot_library || null,
    }

    return { event: data }
}<|MERGE_RESOLUTION|>--- conflicted
+++ resolved
@@ -256,12 +256,8 @@
     distinct_id: string,
     session_id: string,
     events: RRWebEvent[],
-<<<<<<< HEAD
     snapshot_source: string | null,
     snapshot_library: string | null
-=======
-    snapshot_source: string | null
->>>>>>> c0a35e74
 ): { event: SummarizedSessionRecordingEvent } => {
     const timestamps = getTimestampsFrom(events)
 
@@ -314,8 +310,6 @@
     })
 
     const activeTime = activeMilliseconds(events)
-    const urlArray = Array.from(urls)
-
     const urlArray = Array.from(urls)
 
     // NB forces types to be correct e.g. by truncating or rounding
