--- conflicted
+++ resolved
@@ -28,18 +28,7 @@
 import { ReplayEventsIngester } from './services/replay-events-ingester'
 import { BUCKETS_KB_WRITTEN, SessionManager } from './services/session-manager'
 import { IncomingRecordingMessage } from './types'
-<<<<<<< HEAD
-import {
-    allSettledWithConcurrency,
-    bufferFileDir,
-    getPartitionsForTopic,
-    now,
-    parseKafkaBatch,
-    queryWatermarkOffsets,
-} from './utils'
-=======
 import { allSettledWithConcurrency, bufferFileDir, now, parseKafkaBatch } from './utils'
->>>>>>> 7187d639
 
 // WARNING: Do not change this - it will essentially reset the consumer
 const KAFKA_CONSUMER_GROUP_ID = 'session-recordings-blob'
@@ -488,12 +477,6 @@
             })
         })
 
-<<<<<<< HEAD
-        this.totalNumPartitions = (await getPartitionsForTopic(this.connectedBatchConsumer, this.topic)).length
-
-        this.batchConsumer.consumer.on('rebalance', async (err, topicPartitions) => {
-            logger.info('🔁', 'blob_ingester_consumer - rebalancing', { err, topicPartitions })
-=======
         this.totalNumPartitions = (await this.kafkaConsumer.getPartitionsForTopic(this.topic)).length
 
         this.kafkaConsumer.on('rebalance', async (err, topicPartitions) => {
@@ -502,7 +485,6 @@
                 topicPartitions,
                 connected: this.kafkaConsumer.isHealthy(),
             })
->>>>>>> 7187d639
             /**
              * see https://github.com/Blizzard/node-rdkafka#rebalancing
              *
