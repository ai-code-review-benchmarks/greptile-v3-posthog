import { Upload } from '@aws-sdk/lib-storage'
import { captureException, captureMessage } from '@sentry/node'
import { randomUUID } from 'crypto'
import { createReadStream, createWriteStream, WriteStream } from 'fs'
import { readFile, unlink } from 'fs/promises'
import { DateTime } from 'luxon'
import path from 'path'
import { Counter, Gauge } from 'prom-client'
import * as zlib from 'zlib'

import { PluginsServerConfig } from '../../../../types'
import { status } from '../../../../utils/status'
import { ObjectStorage } from '../../../services/object_storage'
import { bufferFileDir } from '../session-recordings-blob-consumer'
import { RealtimeManager } from './realtime-manager'
import { IncomingRecordingMessage } from './types'
import { convertToPersistedMessage, now } from './utils'

export const counterRealtimeSnapshotSubscriptionStarted = new Counter({
    name: 'realtime_snapshots_subscription_started_counter',
    help: 'Indicates that this consumer received a request to subscribe to provide realtime snapshots for a session',
    labelNames: ['team_id'],
})

export const counterS3FilesWritten = new Counter({
    name: 'recording_s3_files_written',
    help: 'A single file flushed to S3',
    labelNames: ['flushReason'],
})

export const counterS3WriteErrored = new Counter({
    name: 'recording_s3_write_errored',
    help: 'Indicates that we failed to flush to S3 without recovering',
})

export const gaugeS3LinesWritten = new Gauge({
    name: 'recording_s3_lines_written',
    help: 'Number of lines flushed to S3, which will let us see the human size of blobs - a good way to see how effective bundling is',
})

// The buffer is a list of messages grouped
type SessionBuffer = {
    id: string
    oldestKafkaTimestamp: number | null
    newestKafkaTimestamp: number | null
    count: number
    file: string
    fileStream: WriteStream
    offsets: number[]
    eventsRange: {
        firstTimestamp: number
        lastTimestamp: number
    } | null
    createdAt: number
}

export class SessionManager {
    buffer: SessionBuffer
    flushBuffer?: SessionBuffer
    destroying = false
    realtime = false
    inProgressUpload: Upload | null = null
    unsubscribe: () => void

    constructor(
        public readonly serverConfig: PluginsServerConfig,
        public readonly s3Client: ObjectStorage['s3'],
        public readonly realtimeManager: RealtimeManager,
        public readonly teamId: number,
        public readonly sessionId: string,
        public readonly partition: number,
        public readonly topic: string,
        private readonly onFinish: (offsetsToRemove: number[]) => void
    ) {
        this.buffer = this.createBuffer()

        // NOTE: a new SessionManager indicates that either everything has been flushed or a rebalance occured so we should clear the existing redis messages
        void realtimeManager.clearAllMessages(this.teamId, this.sessionId)

        this.unsubscribe = realtimeManager.onSubscriptionEvent(this.teamId, this.sessionId, () => {
            status.info('🔌', 'blob_ingester_session_manager RealtimeManager subscribed to realtime snapshots', {
                teamId,
                sessionId,
            })
            counterRealtimeSnapshotSubscriptionStarted.inc({ team_id: teamId.toString() })
            void this.startRealtime()
        })
    }

    private logContext = (): Record<string, any> => {
        return {
            sessionId: this.sessionId,
            partition: this.partition,
            teamId: this.teamId,
            topic: this.topic,
            oldestKafkaTimestamp: this.buffer.oldestKafkaTimestamp,
            oldestKafkaTimestampHumanReadable: this.buffer.oldestKafkaTimestamp
                ? DateTime.fromMillis(this.buffer.oldestKafkaTimestamp).toISO()
                : undefined,
            bufferCount: this.buffer.count,
        }
    }

    private async deleteFile(file: string, context: string) {
        try {
            await unlink(file)
        } catch (err) {
            if (err && err.code === 'ENOENT') {
                // could not delete file because it doesn't exist, so what?!
                return
            }
            status.error('🧨', `blob_ingester_session_manager failed deleting file ${context}path: ${file}`, {
                err,
                file,
                context,
            })
            captureException(err)
            throw err
        }
    }

    public async add(message: IncomingRecordingMessage): Promise<void> {
        if (this.destroying) {
            return
        }

<<<<<<< HEAD
        this.addToBuffer(message)
        await this.flushIfBufferExceedsCapacity()
=======
        await this.addToBuffer(message)
>>>>>>> d068ba94
    }

    public get isEmpty(): boolean {
        return this.buffer.count === 0
    }

    public async flushIfSessionBufferIsOld(referenceNow: number, flushThresholdMillis: number): Promise<void> {
        if (this.destroying) {
            return
        }

        const logContext: Record<string, any> = {
            ...this.logContext(),
            referenceTime: referenceNow,
            referenceTimeHumanReadable: DateTime.fromMillis(referenceNow).toISO(),
            flushThresholdMillis,
        }

        if (this.buffer.oldestKafkaTimestamp === null) {
            // We have no messages yet, so we can't flush
            if (this.buffer.count > 0) {
                throw new Error('Session buffer has messages but oldest timestamp is null. A paradox!')
            }
            status.warn('🚽', `blob_ingester_session_manager buffer has no oldestKafkaTimestamp yet`, { logContext })
            return
        }

        const bufferAgeInMemory = now() - this.buffer.createdAt
        const bufferAgeFromReference = referenceNow - this.buffer.oldestKafkaTimestamp

        const bufferAgeIsOverThreshold = bufferAgeFromReference >= flushThresholdMillis
        // check the in-memory age against a larger value than the flush threshold,
        // otherwise we'll flap between reasons for flushing when close to real-time processing
        const sessionAgeIsOverThreshold = bufferAgeInMemory >= flushThresholdMillis * 2

        logContext['bufferAgeInMemory'] = bufferAgeInMemory
        logContext['bufferAgeFromReference'] = bufferAgeFromReference
        logContext['bufferAgeIsOverThreshold'] = bufferAgeIsOverThreshold
        logContext['sessionAgeIsOverThreshold'] = sessionAgeIsOverThreshold

        if (bufferAgeIsOverThreshold || sessionAgeIsOverThreshold) {
            status.info('🚽', `blob_ingester_session_manager flushing buffer due to age`, {
                ...logContext,
            })
            // return the promise and let the caller decide whether to await
            return this.flush(bufferAgeIsOverThreshold ? 'buffer_age' : 'buffer_age_realtime')
        } else {
            status.info('🚽', `blob_ingester_session_manager not flushing buffer due to age`, {
                ...logContext,
            })
        }
    }

    /**
     * Flushing takes the current buffered file and moves it to the flush buffer
     * We then attempt to write the events to S3 and if successful, we clear the flush buffer
     */
    public async flush(reason: 'buffer_size' | 'buffer_age' | 'buffer_age_realtime'): Promise<void> {
        if (this.flushBuffer) {
            return
        }

        if (this.destroying) {
            return
        }

        // We move the buffer to the flush buffer and create a new buffer so that we can safely write the buffer to disk
        this.flushBuffer = this.buffer
        this.buffer = this.createBuffer()
        this.flushBuffer.fileStream.end()

        try {
            if (this.flushBuffer.count === 0) {
                throw new Error("Can't flush empty buffer")
            }

            const eventsRange = this.flushBuffer.eventsRange
            if (!eventsRange) {
                throw new Error("Can't flush buffer due to missing eventRange")
            }

            const { firstTimestamp, lastTimestamp } = eventsRange
            const baseKey = `${this.serverConfig.SESSION_RECORDING_REMOTE_FOLDER}/team_id/${this.teamId}/session_id/${this.sessionId}`
            const timeRange = `${firstTimestamp}-${lastTimestamp}`
            const dataKey = `${baseKey}/data/${timeRange}`

            const fileStream = createReadStream(this.flushBuffer.file).pipe(zlib.createGzip())

            this.inProgressUpload = new Upload({
                client: this.s3Client,
                params: {
                    Bucket: this.serverConfig.OBJECT_STORAGE_BUCKET,
                    Key: dataKey,
                    Body: fileStream,
                },
            })

            await this.inProgressUpload.done()

            fileStream.close()

            counterS3FilesWritten.labels(reason).inc(1)
            gaugeS3LinesWritten.set(this.flushBuffer.count)
        } catch (error) {
            if (error.name === 'AbortError' && this.destroying) {
                // abort of inProgressUpload while destroying is expected
                return
            }
            // TODO: If we fail to write to S3 we should be do something about it
            status.error('🧨', 'blob_ingester_session_manager failed writing session recording blob to S3', {
                errorMessage: `${error.name || 'Unknown Error Type'}: ${error.message}`,
                error,
                ...this.logContext(),
                reason,
            })
            captureException(error)
            counterS3WriteErrored.inc()
        } finally {
            this.inProgressUpload = null
            // We turn off real time as the file will now be in S3
            this.realtime = false
            const { file, offsets } = this.flushBuffer
            // We want to delete the flush buffer before we proceed so that the onFinish handler doesn't reference it
            this.flushBuffer = undefined
            this.onFinish(offsets)
            await this.deleteFile(file, 'on s3 flush')
        }
    }

    private createBuffer(): SessionBuffer {
        try {
            const id = randomUUID()
            const file = path.join(
                bufferFileDir(this.serverConfig.SESSION_RECORDING_LOCAL_DIRECTORY),
                `${this.teamId}.${this.sessionId}.${id}.jsonl`
            )
            const buffer: SessionBuffer = {
                id,
                createdAt: now(),
                count: 0,
                oldestKafkaTimestamp: null,
                newestKafkaTimestamp: null,
                file,
                fileStream: createWriteStream(file, 'utf-8'),
                offsets: [],
                eventsRange: null,
            }

            return buffer
        } catch (error) {
            captureException(error, { tags: { team_id: this.teamId, session_id: this.sessionId } })
            throw error
        }
    }

    /**
     * Full messages (all chunks) are added to the buffer directly
     */
    private addToBuffer(message: IncomingRecordingMessage): void {
        try {
            this.buffer.oldestKafkaTimestamp = Math.min(
                this.buffer.oldestKafkaTimestamp ?? message.metadata.timestamp,
                message.metadata.timestamp
            )

            this.buffer.newestKafkaTimestamp = Math.max(
                this.buffer.newestKafkaTimestamp ?? message.metadata.timestamp,
                message.metadata.timestamp
            )

            const messageData = convertToPersistedMessage(message)
            this.setEventsRangeFrom(message)

            const content = JSON.stringify(messageData) + '\n'
            this.buffer.count += 1
            this.buffer.offsets.push(message.metadata.offset)
            // It is important that we sort the offsets as the parent expects these to be sorted
            this.buffer.offsets.sort((a, b) => a - b)

            if (this.realtime) {
                // We don't care about the response here as it is an optimistic call
                void this.realtimeManager.addMessage(message)
            }

            this.buffer.fileStream.write(content)
        } catch (error) {
            captureException(error, { extra: { message }, tags: { team_id: this.teamId, session_id: this.sessionId } })
            throw error
        }
    }
    private setEventsRangeFrom(message: IncomingRecordingMessage) {
        const start = message.events.at(0)?.timestamp
        const end = message.events.at(-1)?.timestamp

        if (!start || !end) {
            captureMessage(
                "blob_ingester_session_manager: can't set events range from message without events summary",
                {
                    extra: { message },
                    tags: {
                        team_id: this.teamId,
                        session_id: this.sessionId,
                    },
                }
            )
            return
        }

        const firstTimestamp = Math.min(start, this.buffer.eventsRange?.firstTimestamp || Infinity)
        const lastTimestamp = Math.max(end || start, this.buffer.eventsRange?.lastTimestamp || -Infinity)

        this.buffer.eventsRange = { firstTimestamp, lastTimestamp }
    }

    private async startRealtime() {
        if (this.realtime) {
            return
        }

        status.info('⚡️', `blob_ingester_session_manager Real-time mode started `, { sessionId: this.sessionId })

        this.realtime = true

        try {
            const timestamp = this.buffer.oldestKafkaTimestamp ?? 0
            const existingContent = await readFile(this.buffer.file, 'utf-8')
            await this.realtimeManager.addMessagesFromBuffer(this.teamId, this.sessionId, existingContent, timestamp)
            status.info('⚡️', 'blob_ingester_session_manager loaded existing snapshot buffer into realtime', {
                sessionId: this.sessionId,
                teamId: this.teamId,
            })
        } catch (e) {
            status.error('🧨', 'blob_ingester_session_manager failed loading existing snapshot buffer', {
                sessionId: this.sessionId,
                teamId: this.teamId,
            })
            captureException(e)
        }
    }

    public async destroy(): Promise<void> {
        this.destroying = true
        this.unsubscribe()
        if (this.inProgressUpload !== null) {
            await this.inProgressUpload.abort()
            this.inProgressUpload = null
        }

        this.flushBuffer?.fileStream.end()
        this.buffer.fileStream.end()

        const filePromises: Promise<void>[] = [this.flushBuffer?.file, this.buffer.file]
            .filter((x): x is string => x !== undefined)
            .map((x) =>
                this.deleteFile(x, 'on destroy').catch((error) => {
                    captureException(error, { tags: { team_id: this.teamId, session_id: this.sessionId } })
                    throw error
                })
            )
        await Promise.allSettled(filePromises)
    }

    public getLowestOffset(): number | null {
        if (this.buffer.offsets.length === 0) {
            return null
        }
        return Math.min(this.buffer.offsets[0], this.flushBuffer?.offsets[0] ?? Infinity)
    }
}<|MERGE_RESOLUTION|>--- conflicted
+++ resolved
@@ -119,17 +119,12 @@
         }
     }
 
-    public async add(message: IncomingRecordingMessage): Promise<void> {
+    public add(message: IncomingRecordingMessage): void {
         if (this.destroying) {
             return
         }
 
-<<<<<<< HEAD
         this.addToBuffer(message)
-        await this.flushIfBufferExceedsCapacity()
-=======
-        await this.addToBuffer(message)
->>>>>>> d068ba94
     }
 
     public get isEmpty(): boolean {
