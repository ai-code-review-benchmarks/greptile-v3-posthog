import { Upload } from '@aws-sdk/lib-storage'
import { captureException, captureMessage } from '@sentry/node'
import { randomUUID } from 'crypto'
import { createReadStream, writeFileSync } from 'fs'
import { appendFile, readFile, unlink } from 'fs/promises'
import { DateTime } from 'luxon'
import path from 'path'
import { Counter, Gauge } from 'prom-client'
import * as zlib from 'zlib'

import { PluginsServerConfig } from '../../../../types'
import { status } from '../../../../utils/status'
import { ObjectStorage } from '../../../services/object_storage'
import { bufferFileDir } from '../session-recordings-blob-consumer'
import { RealtimeManager } from './realtime-manager'
import { IncomingRecordingMessage } from './types'
import { convertToPersistedMessage } from './utils'

export const counterS3FilesWritten = new Counter({
    name: 'recording_s3_files_written',
    help: 'A single file flushed to S3',
    labelNames: ['flushReason'],
})

export const counterS3WriteErrored = new Counter({
    name: 'recording_s3_write_errored',
    help: 'Indicates that we failed to flush to S3 without recovering',
})

export const gaugeS3FilesBytesWritten = new Gauge({
    name: 'recording_s3_bytes_written',
    help: 'Number of bytes flushed to S3, not strictly accurate as we gzip while uploading',
    labelNames: ['team'],
})

export const gaugeS3LinesWritten = new Gauge({
    name: 'recording_s3_lines_written',
    help: 'Number of lines flushed to S3, which will let us see the human size of blobs - a good way to see how effective bundling is',
})

const ESTIMATED_GZIP_COMPRESSION_RATIO = 0.1

// The buffer is a list of messages grouped
type SessionBuffer = {
    id: string
    oldestKafkaTimestamp: number | null
    newestKafkaTimestamp: number | null
    count: number
    size: number
    file: string
    offsets: number[]
    eventsRange: {
        firstTimestamp: number
        lastTimestamp: number
    } | null
}

export class SessionManager {
    buffer: SessionBuffer
    flushBuffer?: SessionBuffer
    destroying = false
    realtime = false
    inProgressUpload: Upload | null = null
    unsubscribe: () => void

    constructor(
        public readonly serverConfig: PluginsServerConfig,
        public readonly s3Client: ObjectStorage['s3'],
        public readonly realtimeManager: RealtimeManager,
        public readonly teamId: number,
        public readonly sessionId: string,
        public readonly partition: number,
        public readonly topic: string,
        private readonly onFinish: (offsetsToRemove: number[]) => void
    ) {
        this.buffer = this.createBuffer()

        // NOTE: a new SessionManager indicates that either everything has been flushed or a rebalance occured so we should clear the existing redis messages
        void realtimeManager.clearAllMessages(this.teamId, this.sessionId)

        this.unsubscribe = realtimeManager.onSubscriptionEvent(this.teamId, this.sessionId, () => {
            void this.startRealtime()
        })
    }

    private logContext = (): Record<string, any> => {
        return {
            sessionId: this.sessionId,
            partition: this.partition,
            teamId: this.teamId,
            topic: this.topic,
            oldestKafkaTimestamp: this.buffer.oldestKafkaTimestamp,
            oldestKafkaTimestampHumanReadable: this.buffer.oldestKafkaTimestamp
                ? DateTime.fromMillis(this.buffer.oldestKafkaTimestamp).toISO()
                : undefined,
            bufferCount: this.buffer.count,
        }
    }

    private async deleteFile(file: string, context: string) {
        try {
            await unlink(file)
        } catch (err) {
            if (err && err.code === 'ENOENT') {
                // could not delete file because it doesn't exist, so what?!
                return
            }
            status.error('🧨', `blob_ingester_session_manager failed deleting file ${context}path: ${file}`, {
                err,
                file,
                context,
            })
            captureException(err)
            throw err
        }
    }

    public async add(message: IncomingRecordingMessage): Promise<void> {
        if (this.destroying) {
            return
        }

        await this.addToBuffer(message)
        await this.flushIfBufferExceedsCapacity()
    }

    public get isEmpty(): boolean {
        return this.buffer.count === 0
    }

    public async flushIfBufferExceedsCapacity(): Promise<void> {
        if (this.destroying) {
            return
        }

        const bufferSizeKb = this.buffer.size / 1024
        const gzipSizeKb = bufferSizeKb * ESTIMATED_GZIP_COMPRESSION_RATIO
        const gzippedCapacity = gzipSizeKb / this.serverConfig.SESSION_RECORDING_MAX_BUFFER_SIZE_KB

        if (gzippedCapacity > 1) {
            status.info('🚽', `blob_ingester_session_manager flushing buffer due to size`, {
                gzippedCapacity,
                gzipSizeKb,
                ...this.logContext(),
            })
            // return the promise and let the caller decide whether to await
            return this.flush('buffer_size')
        }
    }

    public async flushIfSessionBufferIsOld(referenceNow: number, flushThresholdMillis: number): Promise<void> {
        if (this.destroying) {
            return
        }

        const logContext: Record<string, any> = {
            ...this.logContext(),
            referenceTime: referenceNow,
            referenceTimeHumanReadable: DateTime.fromMillis(referenceNow).toISO(),
            flushThresholdMillis,
        }

        if (this.buffer.oldestKafkaTimestamp === null) {
            // We have no messages yet, so we can't flush
            if (this.buffer.count > 0) {
                throw new Error('Session buffer has messages but oldest timestamp is null. A paradox!')
            }
            status.warn('🚽', `blob_ingester_session_manager buffer has no oldestKafkaTimestamp yet`, { logContext })
            return
        }

        const bufferAge = referenceNow - this.buffer.oldestKafkaTimestamp
        logContext['bufferAge'] = bufferAge

        if (bufferAge >= flushThresholdMillis) {
            status.info('🚽', `blob_ingester_session_manager flushing buffer due to age`, {
                ...logContext,
            })
            // return the promise and let the caller decide whether to await
            return this.flush('buffer_age')
        } else {
            status.info('🚽', `blob_ingester_session_manager not flushing buffer due to age`, {
                ...logContext,
            })
        }
    }

    /**
     * Flushing takes the current buffered file and moves it to the flush buffer
     * We then attempt to write the events to S3 and if successful, we clear the flush buffer
     */
    public async flush(reason: 'buffer_size' | 'buffer_age'): Promise<void> {
        if (this.flushBuffer) {
            return
        }

        if (this.destroying) {
            return
        }

        // We move the buffer to the flush buffer and create a new buffer so that we can safely write the buffer to disk
        this.flushBuffer = this.buffer
        this.buffer = this.createBuffer()

        try {
            if (this.flushBuffer.count === 0) {
                throw new Error("Can't flush empty buffer")
            }

            const eventsRange = this.flushBuffer.eventsRange
            if (!eventsRange) {
                throw new Error("Can't flush buffer due to missing eventRange")
            }

            const { firstTimestamp, lastTimestamp } = eventsRange
            const baseKey = `${this.serverConfig.SESSION_RECORDING_REMOTE_FOLDER}/team_id/${this.teamId}/session_id/${this.sessionId}`
            const timeRange = `${firstTimestamp}-${lastTimestamp}`
            const dataKey = `${baseKey}/data/${timeRange}`

            const fileStream = createReadStream(this.flushBuffer.file).pipe(zlib.createGzip())

            this.inProgressUpload = new Upload({
                client: this.s3Client,
                params: {
                    Bucket: this.serverConfig.OBJECT_STORAGE_BUCKET,
                    Key: dataKey,
                    Body: fileStream,
                },
            })

            await this.inProgressUpload.done()

            fileStream.close()

            counterS3FilesWritten.labels(reason).inc(1)
            gaugeS3FilesBytesWritten.labels({ team: this.teamId }).set(this.flushBuffer.size)
            gaugeS3LinesWritten.set(this.flushBuffer.count)
        } catch (error) {
            if (error.name === 'AbortError' && this.destroying) {
                // abort of inProgressUpload while destroying is expected
                return
            }
            // TODO: If we fail to write to S3 we should be do something about it
            status.error('🧨', 'blob_ingester_session_manager failed writing session recording blob to S3', {
                errorMessage: `${error.name || 'Unknown Error Type'}: ${error.message}`,
                error,
                ...this.logContext(),
                reason,
            })
            captureException(error)
            counterS3WriteErrored.inc()
        } finally {
            this.inProgressUpload = null
<<<<<<< HEAD
            const { file, offsets } = this.flushBuffer
            // We want to delete the flush buffer before we proceed so that the onFinish handler doesn't reference it
=======
            // We turn off real time as the file will now be in S3
            this.realtime = false

            const offsets = this.flushBuffer.offsets
            this.onFinish(offsets)

            await this.deleteFile(this.flushBuffer.file, 'on s3 flush')

>>>>>>> ffdda1d3
            this.flushBuffer = undefined
            this.onFinish(offsets)
            await this.deleteFile(file, 'on s3 flush')
        }
    }

    private createBuffer(): SessionBuffer {
        try {
            const id = randomUUID()
            const buffer: SessionBuffer = {
                id,
                count: 0,
                size: 0,
                oldestKafkaTimestamp: null,
                newestKafkaTimestamp: null,
                file: path.join(
                    bufferFileDir(this.serverConfig.SESSION_RECORDING_LOCAL_DIRECTORY),
                    `${this.teamId}.${this.sessionId}.${id}.jsonl`
                ),
                offsets: [],
                eventsRange: null,
            }

            // NOTE: We can't do this easily async as we would need to handle the race condition of multiple events coming in at once.
            writeFileSync(buffer.file, '', 'utf-8')

            return buffer
        } catch (error) {
            captureException(error, { tags: { team_id: this.teamId, session_id: this.sessionId } })
            throw error
        }
    }

    /**
     * Full messages (all chunks) are added to the buffer directly
     */
    private async addToBuffer(message: IncomingRecordingMessage): Promise<void> {
        try {
            this.buffer.oldestKafkaTimestamp = Math.min(
                this.buffer.oldestKafkaTimestamp ?? message.metadata.timestamp,
                message.metadata.timestamp
            )

            this.buffer.newestKafkaTimestamp = Math.max(
                this.buffer.newestKafkaTimestamp ?? message.metadata.timestamp,
                message.metadata.timestamp
            )

            const messageData = convertToPersistedMessage(message)
            this.setEventsRangeFrom(message)

            const content = JSON.stringify(messageData) + '\n'
            this.buffer.count += 1
            this.buffer.size += Buffer.byteLength(content)
            this.buffer.offsets.push(message.metadata.offset)
            // It is important that we sort the offsets as the parent expects these to be sorted
            this.buffer.offsets.sort((a, b) => a - b)

            if (this.realtime) {
                // We don't care about the response here as it is an optimistic call
                void this.realtimeManager.addMessage(message)
            }

            await appendFile(this.buffer.file, content, 'utf-8')
        } catch (error) {
            captureException(error, { extra: { message }, tags: { team_id: this.teamId, session_id: this.sessionId } })
            throw error
        }
    }
    private setEventsRangeFrom(message: IncomingRecordingMessage) {
        const start = message.events.at(0)?.timestamp
        const end = message.events.at(-1)?.timestamp

        if (!start || !end) {
            captureMessage(
                "blob_ingester_session_manager: can't set events range from message without events summary",
                {
                    extra: { message },
                    tags: {
                        team_id: this.teamId,
                        session_id: this.sessionId,
                    },
                }
            )
            return
        }

        const firstTimestamp = Math.min(start, this.buffer.eventsRange?.firstTimestamp || Infinity)
        const lastTimestamp = Math.max(end || start, this.buffer.eventsRange?.lastTimestamp || -Infinity)

        this.buffer.eventsRange = { firstTimestamp, lastTimestamp }
    }

    private async startRealtime() {
        if (this.realtime) {
            return
        }

        status.info('⚡️', `blob_ingester_session_manager Real-time mode started `, { sessionId: this.sessionId })

        this.realtime = true

        try {
            const timestamp = this.buffer.oldestKafkaTimestamp ?? 0
            const existingContent = await readFile(this.buffer.file, 'utf-8')
            await this.realtimeManager.addMessagesFromBuffer(this.teamId, this.sessionId, existingContent, timestamp)
            status.info('⚡️', 'blob_ingester_session_manager loaded existing snapshot buffer into realtime', {
                sessionId: this.sessionId,
                teamId: this.teamId,
            })
        } catch (e) {
            status.error('🧨', 'blob_ingester_session_manager failed loading existing snapshot buffer', {
                sessionId: this.sessionId,
                teamId: this.teamId,
            })
            captureException(e)
        }
    }

    public async destroy(): Promise<void> {
        this.unsubscribe()
        this.destroying = true
        if (this.inProgressUpload !== null) {
            await this.inProgressUpload.abort()
            this.inProgressUpload = null
        }

        const filePromises: Promise<void>[] = [this.flushBuffer?.file, this.buffer.file]
            .filter((x): x is string => x !== undefined)
            .map((x) =>
                this.deleteFile(x, 'on destroy').catch((error) => {
                    captureException(error, { tags: { team_id: this.teamId, session_id: this.sessionId } })
                    throw error
                })
            )
        await Promise.allSettled(filePromises)
    }

    public getLowestOffset(): number | null {
        if (this.buffer.offsets.length === 0) {
            return null
        }
        return Math.min(this.buffer.offsets[0], this.flushBuffer?.offsets[0] ?? Infinity)
    }
}<|MERGE_RESOLUTION|>--- conflicted
+++ resolved
@@ -251,19 +251,10 @@
             counterS3WriteErrored.inc()
         } finally {
             this.inProgressUpload = null
-<<<<<<< HEAD
+            // We turn off real time as the file will now be in S3
+            this.realtime = false
             const { file, offsets } = this.flushBuffer
             // We want to delete the flush buffer before we proceed so that the onFinish handler doesn't reference it
-=======
-            // We turn off real time as the file will now be in S3
-            this.realtime = false
-
-            const offsets = this.flushBuffer.offsets
-            this.onFinish(offsets)
-
-            await this.deleteFile(this.flushBuffer.file, 'on s3 flush')
-
->>>>>>> ffdda1d3
             this.flushBuffer = undefined
             this.onFinish(offsets)
             await this.deleteFile(file, 'on s3 flush')
