import * as Sentry from '@sentry/node'
import { captureException } from '@sentry/node'
import { DateTime } from 'luxon'
import { mkdirSync, rmSync } from 'node:fs'
import { CODES, HighLevelProducer as RdKafkaProducer, Message } from 'node-rdkafka-acosom'
import path from 'path'
import { Gauge } from 'prom-client'

import { KAFKA_SESSION_RECORDING_EVENTS } from '../../../config/kafka-topics'
import { BatchConsumer, startBatchConsumer } from '../../../kafka/batch-consumer'
import { createRdConnectionConfigFromEnvVars } from '../../../kafka/config'
import { createKafkaProducer, disconnectProducer } from '../../../kafka/producer'
<<<<<<< HEAD
import { PipelineEvent, PluginsServerConfig, RawEventMessage, RedisPool, Team } from '../../../types'
import { KafkaConfig } from '../../../utils/db/hub'
=======
import { PipelineEvent, PluginsServerConfig, RawEventMessage, Team } from '../../../types'
>>>>>>> 1b6995b7
import { status } from '../../../utils/status'
import { TeamManager } from '../../../worker/ingestion/team-manager'
import { ObjectStorage } from '../../services/object_storage'
import { eventDroppedCounter } from '../metrics'
import { OffsetManager } from './blob-ingester/offset-manager'
import { RealtimeManager } from './blob-ingester/realtime-manager'
import { SessionManager } from './blob-ingester/session-manager'
import { IncomingRecordingMessage } from './blob-ingester/types'

// Must require as `tsc` strips unused `import` statements and just requiring this seems to init some globals
require('@sentry/tracing')

const groupId = 'session-recordings-blob'
const sessionTimeout = 30000
const fetchBatchSize = 500
const hoursInMillis = (hours: number) => hours * 60 * 60 * 1000

export const bufferFileDir = (root: string) => path.join(root, 'session-buffer-files')

const gaugeSessionsHandled = new Gauge({
    name: 'recording_blob_ingestion_session_manager_count',
    help: 'A gauge of the number of sessions being handled by this blob ingestion consumer',
})

const gaugeSessionsRevoked = new Gauge({
    name: 'recording_blob_ingestion_sessions_revoked',
    help: 'A gauge of the number of sessions being revoked when partitions are revoked when a re-balance occurs',
})

const gaugeBytesBuffered = new Gauge({
    name: 'recording_blob_ingestion_bytes_buffered',
    help: 'A gauge of the bytes of data buffered in files. Maybe the consumer needs this much RAM as it might flush many of the files close together and holds them in memory when it does',
})
export const gaugeRealtimeSessions = new Gauge({
    name: 'recording_realtime_sessions',
    help: 'Number of real time sessions being handled by this blob ingestion consumer',
})

const gaugeLagMilliseconds = new Gauge({
    name: 'recording_blob_ingestion_lag_in_milliseconds',
    help: "A gauge of the lag in milliseconds, more useful than lag in messages since it affects how much work we'll be pushing to redis",
    labelNames: ['partition'],
})

export class SessionRecordingBlobIngester {
    sessions: Map<string, SessionManager> = new Map()
    offsetManager?: OffsetManager
    realtimeManager: RealtimeManager
    batchConsumer?: BatchConsumer
    producer?: RdKafkaProducer
    flushInterval: NodeJS.Timer | null = null
    enabledTeams: number[] | null
    // the time at the most recent message of a particular partition
    partitionNow: Record<number, number | null> = {}
    // the most recent message timestamp seen across all partitions
    consumerNow: number | null = null

    constructor(
        private teamManager: TeamManager,
        private serverConfig: PluginsServerConfig,
        private objectStorage: ObjectStorage,
        private redisPool: RedisPool,
        private flushIntervalTimeoutMs = 30000
    ) {
        const enabledTeamsString = this.serverConfig.SESSION_RECORDING_BLOB_PROCESSING_TEAMS
        this.enabledTeams =
            enabledTeamsString === 'all' ? null : enabledTeamsString.split(',').filter(Boolean).map(parseInt)

        this.realtimeManager = new RealtimeManager(this.redisPool, this.serverConfig)
    }

    public async consume(event: IncomingRecordingMessage): Promise<void> {
        const { team_id, session_id } = event
        const key = `${team_id}-${session_id}`

        const { partition, topic, offset, timestamp } = event.metadata

        // track the latest message timestamp seen so, we can use it to calculate a reference "now"
        // lag does not distribute evenly across partitions, so track timestamps per partition
        this.partitionNow[partition] = timestamp
        gaugeLagMilliseconds
            .labels({
                partition: partition.toString(),
            })
            .set(DateTime.now().toMillis() - timestamp)
        this.consumerNow = Math.max(timestamp, this.consumerNow ?? -Infinity)

        if (!this.sessions.has(key)) {
            const { partition, topic } = event.metadata

            const sessionManager = new SessionManager(
                this.serverConfig,
                this.objectStorage.s3,
                this.realtimeManager,
                team_id,
                session_id,
                partition,
                topic,
                (offsets) => {
                    this.offsetManager?.removeOffsets(topic, partition, offsets)
                }
            )

            this.sessions.set(key, sessionManager)
            status.debug('📦', 'Blob ingestion consumer started session manager', {
                key,
                partition,
                topic,
                sessionId: session_id,
            })
        }

        this.offsetManager?.addOffset(topic, partition, session_id, offset)
        await this.sessions.get(key)?.add(event)
        // TODO: If we error here, what should we do...?
        // If it is unrecoverable we probably want to remove the offset
        // If it is recoverable, we probably want to retry?
    }

    public async handleKafkaMessage(message: Message, span?: Sentry.Span): Promise<void> {
        const statusWarn = (reason: string, extra?: Record<string, any>) => {
            status.warn('⚠️', 'invalid_message', {
                reason,
                partition: message.partition,
                offset: message.offset,
                ...(extra || {}),
            })
        }

        if (!message.value || !message.timestamp) {
            // Typing says this can happen but in practice it shouldn't
            return statusWarn('message value or timestamp is empty')
        }

        let messagePayload: RawEventMessage
        let event: PipelineEvent

        try {
            messagePayload = JSON.parse(message.value.toString())
            event = JSON.parse(messagePayload.data)
        } catch (error) {
            return statusWarn('invalid_json', { error })
        }

        if (event.event !== '$snapshot_items' || !event.properties?.$snapshot_items?.length) {
            status.debug('🙈', 'Received non-snapshot message, ignoring')
            return
        }

        if (messagePayload.team_id == null && !messagePayload.token) {
            return statusWarn('no_token')
        }

        let team: Team | null = null

        const teamSpan = span?.startChild({
            op: 'fetchTeam',
        })
        if (messagePayload.team_id != null) {
            team = await this.teamManager.fetchTeam(messagePayload.team_id)
        } else if (messagePayload.token) {
            team = await this.teamManager.getTeamByToken(messagePayload.token)
        }
        teamSpan?.finish()

        if (team == null) {
            return statusWarn('team_not_found', {
                teamId: messagePayload.team_id,
                payloadTeamSource: messagePayload.team_id ? 'team' : messagePayload.token ? 'token' : 'unknown',
            })
        }

        if (!team.session_recording_opt_in) {
            eventDroppedCounter
                .labels({
                    event_type: 'session_recordings_blob_ingestion',
                    drop_cause: 'disabled',
                })
                .inc()
            return
        }

        const recordingMessage: IncomingRecordingMessage = {
            metadata: {
                partition: message.partition,
                topic: message.topic,
                offset: message.offset,
                timestamp: message.timestamp,
            },

            team_id: team.id,
            distinct_id: event.distinct_id,
            session_id: event.properties?.$session_id,
            window_id: event.properties?.$window_id,
            events: event.properties.$snapshot_items,
        }

        const consumeSpan = span?.startChild({
            op: 'consume',
        })
        await this.consume(recordingMessage)
        consumeSpan?.finish()
    }

    private async handleEachBatch(messages: Message[]): Promise<void> {
        const transaction = Sentry.startTransaction({ name: `blobIngestion_handleEachBatch` }, {})

        await Promise.all(
            messages.map(async (message) => {
                const childSpan = transaction.startChild({
                    op: 'handleKafkaMessage',
                })
                await this.handleKafkaMessage(message, childSpan)
                childSpan.finish()
            })
        )

        transaction.finish()
    }

    public async start(): Promise<void> {
        status.info('🔁', 'blob_ingester_consumer - starting session recordings blob consumer')

        // Currently we can't reuse any files stored on disk, so we opt to delete them all
        try {
            rmSync(bufferFileDir(this.serverConfig.SESSION_RECORDING_LOCAL_DIRECTORY), { recursive: true, force: true })
            mkdirSync(bufferFileDir(this.serverConfig.SESSION_RECORDING_LOCAL_DIRECTORY), { recursive: true })
        } catch (e) {
            status.error('🔥', 'Failed to recreate local buffer directory', e)
            captureException(e)
            throw e
        }

<<<<<<< HEAD
        await this.realtimeManager.subscribe()

        const connectionConfig = createRdConnectionConfigFromEnvVars(this.serverConfig as KafkaConfig)
=======
        const connectionConfig = createRdConnectionConfigFromEnvVars({
            ...this.serverConfig,
            // We use the same kafka config overall but different hosts for the session recordings
            KAFKA_HOSTS: this.serverConfig.SESSION_RECORDING_KAFKA_HOSTS,
            KAFKA_SECURITY_PROTOCOL: this.serverConfig.SESSION_RECORDING_KAFKA_SECURITY_PROTOCOL,
        })
>>>>>>> 1b6995b7
        this.producer = await createKafkaProducer(connectionConfig)

        // Create a node-rdkafka consumer that fetches batches of messages, runs
        // eachBatchWithContext, then commits offsets for the batch.
        this.batchConsumer = await startBatchConsumer({
            connectionConfig,
            groupId,
            topic: KAFKA_SESSION_RECORDING_EVENTS,
            sessionTimeout,
            consumerMaxBytes: this.serverConfig.KAFKA_CONSUMPTION_MAX_BYTES,
            consumerMaxBytesPerPartition: this.serverConfig.KAFKA_CONSUMPTION_MAX_BYTES_PER_PARTITION,
            consumerMaxWaitMs: this.serverConfig.KAFKA_CONSUMPTION_MAX_WAIT_MS,
            consumerErrorBackoffMs: this.serverConfig.KAFKA_CONSUMPTION_ERROR_BACKOFF_MS,
            fetchBatchSize,
            batchingTimeoutMs: this.serverConfig.KAFKA_CONSUMPTION_BATCHING_TIMEOUT_MS,
            autoCommit: false,
            eachBatch: async (messages) => {
                return await this.handleEachBatch(messages)
            },
        })

        this.offsetManager = new OffsetManager(this.batchConsumer.consumer)

        this.batchConsumer.consumer.on('rebalance', async (err, topicPartitions) => {
            /**
             * see https://github.com/Blizzard/node-rdkafka#rebalancing
             *
             * This event is received when the consumer group starts _or_ finishes rebalancing.
             *
             * NB if the partition assignment strategy changes then this code may need to change too.
             * e.g. round-robin and cooperative strategies will assign partitions differently
             */
            if (err.code === CODES.ERRORS.ERR__ASSIGN_PARTITIONS) {
                /**
                 * The assign_partitions indicates that the consumer group has new assignments.
                 * We don't need to do anything, but it is useful to log for debugging.
                 */
                return
            }

            if (err.code === CODES.ERRORS.ERR__REVOKE_PARTITIONS) {
                /**
                 * The revoke_partitions indicates that the consumer group has had partitions revoked.
                 * As a result, we need to drop all sessions currently managed for the revoked partitions
                 */

                const revokedPartitions = topicPartitions.map((x) => x.partition).sort()
                if (!revokedPartitions.length) {
                    return
                }

                const sessionsToDrop = [...this.sessions.entries()].filter(([_, sessionManager]) =>
                    revokedPartitions.includes(sessionManager.partition)
                )

                // any commit from this point is invalid, so we revoke immediately
                this.offsetManager?.revokePartitions(KAFKA_SESSION_RECORDING_EVENTS, revokedPartitions)
                await this.destroySessions(sessionsToDrop)

                gaugeSessionsRevoked.set(sessionsToDrop.length)
                revokedPartitions.forEach((partition) => {
                    gaugeLagMilliseconds.remove({ partition: partition.toString() })
                })
                return
            }

            // We had a "real" error
            status.error('🔥', 'blob_ingester_consumer - rebalancing error', { err })
            // TODO: immediately die? or just keep going?
        })

        // Make sure to disconnect the producer after we've finished consuming.
        this.batchConsumer.join().finally(async () => {
            if (this.producer && this.producer.isConnected()) {
                status.debug(
                    '🔁',
                    'blob_ingester_consumer disconnecting kafka producer in session recordings batchConsumer finally'
                )
                await disconnectProducer(this.producer)
            }
        })

        this.batchConsumer.consumer.on('disconnected', async (err) => {
            // since we can't be guaranteed that the consumer will be stopped before some other code calls disconnect
            // we need to listen to disconnect and make sure we're stopped
            status.info('🔁', 'blob_ingester_consumer batch consumer disconnected, cleaning up', { err })
            await this.stop()
        })

        // We trigger the flushes from this level to reduce the number of running timers
        this.flushInterval = setInterval(() => {
            status.info('🚽', `blob_ingester_session_manager flushInterval fired`)
            // It's unclear what happens if an exception occurs here so, we try catch it just in case
            let sessionManagerBufferSizes = 0

            for (const [key, sessionManager] of this.sessions) {
                sessionManagerBufferSizes += sessionManager.buffer.size

                // in practice, we will always have a values for latestKafkaMessageTimestamp,
                let referenceTime = this.partitionNow[sessionManager.partition]
                if (!referenceTime) {
                    throw new Error('No latestKafkaMessageTimestamp for partition ' + sessionManager.partition)
                }

                // it is possible for a session to need an idle flush to continue
                // but for the head of that partition to be within the idle timeout threshold.
                // for e.g. when no new message is received on the partition
                // and so, it will never flush on idle.
                // in that circumstance, we still need to flush the session.
                // the aim is for no partition to lag more than ten minutes behind "now"
                // but as traffic isn't distributed evenly between partitions.
                // if "partition now" is lagging behind "consumer now" then we use "consumer now"
                // and if there is no "consumer now" then we use "server now"
                // that way so long as the consumer is running and receiving messages
                // we will be more likely to flush "stuck" partitions
                if (DateTime.now().toMillis() - referenceTime >= hoursInMillis(2)) {
                    referenceTime = this.consumerNow ?? DateTime.now().toMillis()
                }

                void sessionManager
                    .flushIfSessionBufferIsOld(
                        referenceTime,
                        this.serverConfig.SESSION_RECORDING_MAX_BUFFER_AGE_SECONDS * 1000
                    )
                    .catch((err) => {
                        status.error(
                            '🚽',
                            'blob_ingester_consumer - failed trying to flush on idle session: ' +
                                sessionManager.sessionId,
                            {
                                err,
                                session_id: sessionManager.sessionId,
                            }
                        )
                        captureException(err, { tags: { session_id: sessionManager.sessionId } })
                        throw err
                    })

                // If the SessionManager is done (flushed and with no more queued events) then we remove it to free up memory
                if (sessionManager.isEmpty) {
                    this.sessions.delete(key)
                }
            }

            gaugeSessionsHandled.set(this.sessions.size)
            gaugeBytesBuffered.set(sessionManagerBufferSizes)
            gaugeRealtimeSessions.set(
                Array.from(this.sessions.values()).reduce(
                    (acc, sessionManager) => acc + (sessionManager.realtime ? 1 : 0),
                    0
                )
            )

            status.info('🚽', `blob_ingester_session_manager flushInterval completed`)
        }, this.flushIntervalTimeoutMs)
    }

    public async stop(): Promise<void> {
        status.info('🔁', 'blob_ingester_consumer - stopping')

        if (this.flushInterval) {
            clearInterval(this.flushInterval)
        }

        if (this.producer && this.producer.isConnected()) {
            status.info('🔁', 'blob_ingester_consumer disconnecting kafka producer in batchConsumer stop')
            await disconnectProducer(this.producer)
        }
        await this.batchConsumer?.stop()

        // This is inefficient but currently necessary due to new instances restarting from the committed offset point
        await this.destroySessions([...this.sessions.entries()])

        this.sessions = new Map()

        await this.redisPool.drain()
        await this.redisPool.clear()
        gaugeRealtimeSessions.set(0)
    }

    async destroySessions(sessionsToDestroy: [string, SessionManager][]): Promise<void> {
        const destroyPromises: Promise<void>[] = []

        sessionsToDestroy.forEach(([key, sessionManager]) => {
            this.sessions.delete(key)
            destroyPromises.push(sessionManager.destroy())
        })

        await Promise.allSettled(destroyPromises)
    }
}<|MERGE_RESOLUTION|>--- conflicted
+++ resolved
@@ -10,12 +10,7 @@
 import { BatchConsumer, startBatchConsumer } from '../../../kafka/batch-consumer'
 import { createRdConnectionConfigFromEnvVars } from '../../../kafka/config'
 import { createKafkaProducer, disconnectProducer } from '../../../kafka/producer'
-<<<<<<< HEAD
 import { PipelineEvent, PluginsServerConfig, RawEventMessage, RedisPool, Team } from '../../../types'
-import { KafkaConfig } from '../../../utils/db/hub'
-=======
-import { PipelineEvent, PluginsServerConfig, RawEventMessage, Team } from '../../../types'
->>>>>>> 1b6995b7
 import { status } from '../../../utils/status'
 import { TeamManager } from '../../../worker/ingestion/team-manager'
 import { ObjectStorage } from '../../services/object_storage'
@@ -248,19 +243,14 @@
             captureException(e)
             throw e
         }
-
-<<<<<<< HEAD
         await this.realtimeManager.subscribe()
 
-        const connectionConfig = createRdConnectionConfigFromEnvVars(this.serverConfig as KafkaConfig)
-=======
         const connectionConfig = createRdConnectionConfigFromEnvVars({
             ...this.serverConfig,
             // We use the same kafka config overall but different hosts for the session recordings
             KAFKA_HOSTS: this.serverConfig.SESSION_RECORDING_KAFKA_HOSTS,
             KAFKA_SECURITY_PROTOCOL: this.serverConfig.SESSION_RECORDING_KAFKA_SECURITY_PROTOCOL,
         })
->>>>>>> 1b6995b7
         this.producer = await createKafkaProducer(connectionConfig)
 
         // Create a node-rdkafka consumer that fetches batches of messages, runs
