import * as Sentry from '@sentry/node'
import { captureException } from '@sentry/node'
import { DateTime } from 'luxon'
import { mkdirSync, rmSync } from 'node:fs'
import { CODES, HighLevelProducer as RdKafkaProducer, Message, TopicPartition } from 'node-rdkafka-acosom'
import path from 'path'
import { Gauge } from 'prom-client'

import {
    KAFKA_SESSION_RECORDING_EVENTS,
    KAFKA_SESSION_RECORDING_SNAPSHOT_ITEM_EVENTS,
} from '../../../config/kafka-topics'
import { BatchConsumer, startBatchConsumer } from '../../../kafka/batch-consumer'
import { createRdConnectionConfigFromEnvVars } from '../../../kafka/config'
import { createKafkaProducer, disconnectProducer } from '../../../kafka/producer'
import { PipelineEvent, PluginsServerConfig, RawEventMessage, RedisPool, Team } from '../../../types'
import { status } from '../../../utils/status'
import { TeamManager } from '../../../worker/ingestion/team-manager'
import { ObjectStorage } from '../../services/object_storage'
import { eventDroppedCounter } from '../metrics'
import { OffsetManager } from './blob-ingester/offset-manager'
import { RealtimeManager } from './blob-ingester/realtime-manager'
import { SessionManager } from './blob-ingester/session-manager'
import { SessionOffsetHighWaterMark } from './blob-ingester/session-offset-high-water-mark'
import { IncomingRecordingMessage } from './blob-ingester/types'

// Must require as `tsc` strips unused `import` statements and just requiring this seems to init some globals
require('@sentry/tracing')

const groupId = 'session-recordings-blob'
const sessionTimeout = 30000
const fetchBatchSize = 500
const hoursInMillis = (hours: number) => hours * 60 * 60 * 1000

export const bufferFileDir = (root: string) => path.join(root, 'session-buffer-files')

const gaugeSessionsHandled = new Gauge({
    name: 'recording_blob_ingestion_session_manager_count',
    help: 'A gauge of the number of sessions being handled by this blob ingestion consumer',
})

const gaugeSessionsRevoked = new Gauge({
    name: 'recording_blob_ingestion_sessions_revoked',
    help: 'A gauge of the number of sessions being revoked when partitions are revoked when a re-balance occurs',
})

const gaugeBytesBuffered = new Gauge({
    name: 'recording_blob_ingestion_bytes_buffered',
    help: 'A gauge of the bytes of data buffered in files. Maybe the consumer needs this much RAM as it might flush many of the files close together and holds them in memory when it does',
})
export const gaugeRealtimeSessions = new Gauge({
    name: 'recording_realtime_sessions',
    help: 'Number of real time sessions being handled by this blob ingestion consumer',
})

const gaugeLagMilliseconds = new Gauge({
    name: 'recording_blob_ingestion_lag_in_milliseconds',
    help: "A gauge of the lag in milliseconds, more useful than lag in messages since it affects how much work we'll be pushing to redis",
    labelNames: ['partition'],
})

export class SessionRecordingBlobIngester {
    sessions: Map<string, SessionManager> = new Map()
    private sessionOffsetHighWaterMark: SessionOffsetHighWaterMark
    offsetManager?: OffsetManager
    realtimeManager: RealtimeManager
    batchConsumer?: BatchConsumer
    producer?: RdKafkaProducer
    flushInterval: NodeJS.Timer | null = null
    enabledTeams: number[] | null
    // the time at the most recent message of a particular partition
    partitionNow: Record<number, number | null> = {}
    // the most recent message timestamp seen across all partitions
    consumerNow: number | null = null

    constructor(
        private teamManager: TeamManager,
        private serverConfig: PluginsServerConfig,
        private objectStorage: ObjectStorage,
        private redisPool: RedisPool,
        private flushIntervalTimeoutMs = 30000
    ) {
        const enabledTeamsString = this.serverConfig.SESSION_RECORDING_BLOB_PROCESSING_TEAMS
        this.enabledTeams =
            enabledTeamsString === 'all' ? null : enabledTeamsString.split(',').filter(Boolean).map(parseInt)
<<<<<<< HEAD

        this.realtimeManager = new RealtimeManager(this.redisPool, this.serverConfig)
=======
        this.sessionOffsetHighWaterMark = new SessionOffsetHighWaterMark(
            this.redisPool,
            serverConfig.SESSION_RECORDING_REDIS_OFFSET_STORAGE_KEY
        )
>>>>>>> 756e2ed9
    }

    public async consume(event: IncomingRecordingMessage, sentrySpan?: Sentry.Span): Promise<void> {
        const { team_id, session_id } = event
        const key = `${team_id}-${session_id}`

        const { partition, topic, offset, timestamp } = event.metadata

        // track the latest message timestamp seen so, we can use it to calculate a reference "now"
        // lag does not distribute evenly across partitions, so track timestamps per partition
        this.partitionNow[partition] = timestamp
        gaugeLagMilliseconds
            .labels({
                partition: partition.toString(),
            })
            .set(DateTime.now().toMillis() - timestamp)
        this.consumerNow = Math.max(timestamp, this.consumerNow ?? -Infinity)

        const highWaterMarkSpan = sentrySpan?.startChild({
            op: 'checkHighWaterMark',
        })
        if (await this.sessionOffsetHighWaterMark.isBelowHighWaterMark({ topic, partition }, session_id, offset)) {
            eventDroppedCounter
                .labels({
                    event_type: 'session_recordings_blob_ingestion',
                    drop_cause: 'high_water_mark',
                })
                .inc()
            return
        }
        highWaterMarkSpan?.finish()

        if (!this.sessions.has(key)) {
            const { partition, topic } = event.metadata

            const sessionManager = new SessionManager(
                this.serverConfig,
                this.objectStorage.s3,
                this.realtimeManager,
                team_id,
                session_id,
                partition,
                topic,
                (offsets) => {
                    const committedOffset = this.offsetManager?.removeOffsets(topic, partition, offsets)
                    const maxOffset = Math.max(...offsets)

                    // We don't want to block if anything fails here. Watermarks are best effort
                    void this.sessionOffsetHighWaterMark.add({ topic, partition }, session_id, maxOffset)
                    if (committedOffset) {
                        void this.sessionOffsetHighWaterMark.onCommit({ topic, partition }, committedOffset)
                    }
                }
            )

            this.sessions.set(key, sessionManager)
            status.info('📦', 'Blob ingestion consumer started session manager', {
                key,
                partition,
                topic,
                sessionId: session_id,
            })
        }

        this.offsetManager?.addOffset(topic, partition, session_id, offset)
        await this.sessions.get(key)?.add(event)
        // TODO: If we error here, what should we do...?
        // If it is unrecoverable we probably want to remove the offset
        // If it is recoverable, we probably want to retry?
    }

    public async handleKafkaMessage(message: Message, span?: Sentry.Span): Promise<void> {
        const statusWarn = (reason: string, extra?: Record<string, any>) => {
            status.warn('⚠️', 'invalid_message', {
                reason,
                partition: message.partition,
                offset: message.offset,
                ...(extra || {}),
            })
        }

        if (!message.value || !message.timestamp) {
            // Typing says this can happen but in practice it shouldn't
            return statusWarn('message value or timestamp is empty')
        }

        let messagePayload: RawEventMessage
        let event: PipelineEvent

        try {
            messagePayload = JSON.parse(message.value.toString())
            event = JSON.parse(messagePayload.data)
        } catch (error) {
            return statusWarn('invalid_json', { error })
        }

        if (event.event !== '$snapshot_items' || !event.properties?.$snapshot_items?.length) {
            status.debug('🙈', 'Received non-snapshot message, ignoring')
            return
        }

        if (messagePayload.team_id == null && !messagePayload.token) {
            return statusWarn('no_token')
        }

        let team: Team | null = null

        const teamSpan = span?.startChild({
            op: 'fetchTeam',
        })
        if (messagePayload.team_id != null) {
            team = await this.teamManager.fetchTeam(messagePayload.team_id)
        } else if (messagePayload.token) {
            team = await this.teamManager.getTeamByToken(messagePayload.token)
        }
        teamSpan?.finish()

        if (team == null) {
            return statusWarn('team_not_found', {
                teamId: messagePayload.team_id,
                payloadTeamSource: messagePayload.team_id ? 'team' : messagePayload.token ? 'token' : 'unknown',
            })
        }

        if (!team.session_recording_opt_in) {
            eventDroppedCounter
                .labels({
                    event_type: 'session_recordings_blob_ingestion',
                    drop_cause: 'disabled',
                })
                .inc()
            return
        }

        const recordingMessage: IncomingRecordingMessage = {
            metadata: {
                partition: message.partition,
                topic: message.topic,
                offset: message.offset,
                timestamp: message.timestamp,
            },

            team_id: team.id,
            distinct_id: event.distinct_id,
            session_id: event.properties?.$session_id,
            window_id: event.properties?.$window_id,
            events: event.properties.$snapshot_items,
        }

        const consumeSpan = span?.startChild({
            op: 'consume',
        })
        await this.consume(recordingMessage, consumeSpan)
        consumeSpan?.finish()
    }

    private async handleEachBatch(messages: Message[]): Promise<void> {
        const transaction = Sentry.startTransaction({ name: `blobIngestion_handleEachBatch` }, {})

        await Promise.all(
            messages.map(async (message) => {
                const childSpan = transaction.startChild({
                    op: 'handleKafkaMessage',
                })
                await this.handleKafkaMessage(message, childSpan)
                childSpan.finish()
            })
        )

        transaction.finish()
    }

    public async start(): Promise<void> {
        status.info('🔁', 'blob_ingester_consumer - starting session recordings blob consumer')

        // Currently we can't reuse any files stored on disk, so we opt to delete them all
        try {
            rmSync(bufferFileDir(this.serverConfig.SESSION_RECORDING_LOCAL_DIRECTORY), { recursive: true, force: true })
            mkdirSync(bufferFileDir(this.serverConfig.SESSION_RECORDING_LOCAL_DIRECTORY), { recursive: true })
        } catch (e) {
            status.error('🔥', 'Failed to recreate local buffer directory', e)
            captureException(e)
            throw e
        }
        await this.realtimeManager.subscribe()

        const connectionConfig = createRdConnectionConfigFromEnvVars(this.serverConfig)
        this.producer = await createKafkaProducer(connectionConfig)

        // Create a node-rdkafka consumer that fetches batches of messages, runs
        // eachBatchWithContext, then commits offsets for the batch.
        this.batchConsumer = await startBatchConsumer({
            connectionConfig,
            groupId,
            topic: KAFKA_SESSION_RECORDING_SNAPSHOT_ITEM_EVENTS,
            sessionTimeout,
            consumerMaxBytes: this.serverConfig.KAFKA_CONSUMPTION_MAX_BYTES,
            consumerMaxBytesPerPartition: this.serverConfig.KAFKA_CONSUMPTION_MAX_BYTES_PER_PARTITION,
            consumerMaxWaitMs: this.serverConfig.KAFKA_CONSUMPTION_MAX_WAIT_MS,
            consumerErrorBackoffMs: this.serverConfig.KAFKA_CONSUMPTION_ERROR_BACKOFF_MS,
            fetchBatchSize,
            batchingTimeoutMs: this.serverConfig.KAFKA_CONSUMPTION_BATCHING_TIMEOUT_MS,
            autoCommit: false,
            eachBatch: async (messages) => {
                return await this.handleEachBatch(messages)
            },
        })

        this.offsetManager = new OffsetManager(this.batchConsumer.consumer)

        this.batchConsumer.consumer.on('rebalance', async (err, topicPartitions) => {
            /**
             * see https://github.com/Blizzard/node-rdkafka#rebalancing
             *
             * This event is received when the consumer group starts _or_ finishes rebalancing.
             *
             * NB if the partition assignment strategy changes then this code may need to change too.
             * e.g. round-robin and cooperative strategies will assign partitions differently
             */
            if (err.code === CODES.ERRORS.ERR__ASSIGN_PARTITIONS) {
                /**
                 * The assign_partitions indicates that the consumer group has new assignments.
                 * We don't need to do anything, but it is useful to log for debugging.
                 */
                return
            }

            if (err.code === CODES.ERRORS.ERR__REVOKE_PARTITIONS) {
                /**
                 * The revoke_partitions indicates that the consumer group has had partitions revoked.
                 * As a result, we need to drop all sessions currently managed for the revoked partitions
                 */

                const revokedPartitions = topicPartitions.map((x) => x.partition)
                if (!revokedPartitions.length) {
                    return
                }

                const sessionsToDrop = [...this.sessions.entries()].filter(([_, sessionManager]) =>
                    revokedPartitions.includes(sessionManager.partition)
                )

                // any commit from this point is invalid, so we revoke immediately
                this.offsetManager?.revokePartitions(KAFKA_SESSION_RECORDING_EVENTS, revokedPartitions)
                await this.destroySessions(sessionsToDrop)

                gaugeSessionsRevoked.set(sessionsToDrop.length)
                revokedPartitions.forEach((partition) => {
                    gaugeLagMilliseconds.remove({ partition: partition.toString() })
                })

                topicPartitions.forEach((topicPartition: TopicPartition) => {
                    this.sessionOffsetHighWaterMark.revoke(topicPartition)
                })

                return
            }

            // We had a "real" error
            status.error('🔥', 'blob_ingester_consumer - rebalancing error', { err })
            // TODO: immediately die? or just keep going?
        })

        // Make sure to disconnect the producer after we've finished consuming.
        this.batchConsumer.join().finally(async () => {
            if (this.producer && this.producer.isConnected()) {
                status.debug(
                    '🔁',
                    'blob_ingester_consumer disconnecting kafka producer in session recordings batchConsumer finally'
                )
                await disconnectProducer(this.producer)
            }
        })

        this.batchConsumer.consumer.on('disconnected', async (err) => {
            // since we can't be guaranteed that the consumer will be stopped before some other code calls disconnect
            // we need to listen to disconnect and make sure we're stopped
            status.info('🔁', 'blob_ingester_consumer batch consumer disconnected, cleaning up', { err })
            await this.stop()
        })

        // We trigger the flushes from this level to reduce the number of running timers
        this.flushInterval = setInterval(() => {
            status.info('🚽', `blob_ingester_session_manager flushInterval fired`)
            // It's unclear what happens if an exception occurs here so, we try catch it just in case
            let sessionManagerBufferSizes = 0

            for (const [key, sessionManager] of this.sessions) {
                sessionManagerBufferSizes += sessionManager.buffer.size

                // in practice, we will always have a values for latestKafkaMessageTimestamp,
                let referenceTime = this.partitionNow[sessionManager.partition]
                if (!referenceTime) {
                    throw new Error('No latestKafkaMessageTimestamp for partition ' + sessionManager.partition)
                }

                // it is possible for a session to need an idle flush to continue
                // but for the head of that partition to be within the idle timeout threshold.
                // for e.g. when no new message is received on the partition
                // and so, it will never flush on idle.
                // in that circumstance, we still need to flush the session.
                // the aim is for no partition to lag more than ten minutes behind "now"
                // but as traffic isn't distributed evenly between partitions.
                // if "partition now" is lagging behind "consumer now" then we use "consumer now"
                // and if there is no "consumer now" then we use "server now"
                // that way so long as the consumer is running and receiving messages
                // we will be more likely to flush "stuck" partitions
                if (DateTime.now().toMillis() - referenceTime >= hoursInMillis(2)) {
                    referenceTime = this.consumerNow ?? DateTime.now().toMillis()
                }

                void sessionManager
                    .flushIfSessionBufferIsOld(
                        referenceTime,
                        this.serverConfig.SESSION_RECORDING_MAX_BUFFER_AGE_SECONDS * 1000
                    )
                    .catch((err) => {
                        status.error(
                            '🚽',
                            'blob_ingester_consumer - failed trying to flush on idle session: ' +
                                sessionManager.sessionId,
                            {
                                err,
                                session_id: sessionManager.sessionId,
                            }
                        )
                        captureException(err, { tags: { session_id: sessionManager.sessionId } })
                        throw err
                    })

                // If the SessionManager is done (flushed and with no more queued events) then we remove it to free up memory
                if (sessionManager.isEmpty) {
                    this.sessions.delete(key)
                }
            }

            gaugeSessionsHandled.set(this.sessions.size)
            gaugeBytesBuffered.set(sessionManagerBufferSizes)
            gaugeRealtimeSessions.set(
                Array.from(this.sessions.values()).reduce(
                    (acc, sessionManager) => acc + (sessionManager.realtime ? 1 : 0),
                    0
                )
            )

            status.info('🚽', `blob_ingester_session_manager flushInterval completed`)
        }, this.flushIntervalTimeoutMs)
    }

    public async stop(): Promise<void> {
        status.info('🔁', 'blob_ingester_consumer - stopping')

        if (this.flushInterval) {
            clearInterval(this.flushInterval)
        }

        await this.realtimeManager.unsubscribe()

        if (this.producer && this.producer.isConnected()) {
            status.info('🔁', 'blob_ingester_consumer disconnecting kafka producer in batchConsumer stop')
            await disconnectProducer(this.producer)
        }
        await this.batchConsumer?.stop()

        // This is inefficient but currently necessary due to new instances restarting from the committed offset point
        await this.destroySessions([...this.sessions.entries()])

        this.sessions = new Map()

        await this.redisPool.drain()
        await this.redisPool.clear()
        gaugeRealtimeSessions.set(0)
    }

    async destroySessions(sessionsToDestroy: [string, SessionManager][]): Promise<void> {
        const destroyPromises: Promise<void>[] = []

        sessionsToDestroy.forEach(([key, sessionManager]) => {
            this.sessions.delete(key)
            destroyPromises.push(sessionManager.destroy())
        })

        await Promise.allSettled(destroyPromises)
    }
}<|MERGE_RESOLUTION|>--- conflicted
+++ resolved
@@ -83,15 +83,13 @@
         const enabledTeamsString = this.serverConfig.SESSION_RECORDING_BLOB_PROCESSING_TEAMS
         this.enabledTeams =
             enabledTeamsString === 'all' ? null : enabledTeamsString.split(',').filter(Boolean).map(parseInt)
-<<<<<<< HEAD
 
         this.realtimeManager = new RealtimeManager(this.redisPool, this.serverConfig)
-=======
+
         this.sessionOffsetHighWaterMark = new SessionOffsetHighWaterMark(
             this.redisPool,
             serverConfig.SESSION_RECORDING_REDIS_OFFSET_STORAGE_KEY
         )
->>>>>>> 756e2ed9
     }
 
     public async consume(event: IncomingRecordingMessage, sentrySpan?: Sentry.Span): Promise<void> {
