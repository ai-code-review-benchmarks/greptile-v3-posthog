--- conflicted
+++ resolved
@@ -26,11 +26,7 @@
 const groupId = 'session-recordings-blob'
 const sessionTimeout = 30000
 const fetchBatchSize = 500
-<<<<<<< HEAD
 const flushIntervalTimeoutMs = 30000
-const hoursInMillis = (hours: number) => hours * 60 * 60 * 1000
-=======
->>>>>>> 95741f75
 
 export const bufferFileDir = (root: string) => path.join(root, 'session-buffer-files')
 
