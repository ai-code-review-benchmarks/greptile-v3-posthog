--- conflicted
+++ resolved
@@ -54,20 +54,16 @@
 
 export class SessionRecordingBlobIngester {
     sessions: Map<string, SessionManager> = new Map()
+    private sessionOffsetHighWaterMark: SessionOffsetHighWaterMark
     offsetManager?: OffsetManager
     batchConsumer?: BatchConsumer
     producer?: RdKafkaProducer
     flushInterval: NodeJS.Timer | null = null
     enabledTeams: number[] | null
-<<<<<<< HEAD
-    latestKafkaMessageTimestamp: Record<number, number | null> = {}
-    private sessionOffsetHighWaterMark: SessionOffsetHighWaterMark
-=======
     // the time at the most recent message of a particular partition
     partitionNow: Record<number, number | null> = {}
     // the most recent message timestamp seen across all partitions
     consumerNow: number | null = null
->>>>>>> 87a1bbb6
 
     constructor(
         private teamManager: TeamManager,
