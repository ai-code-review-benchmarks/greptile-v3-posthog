--- conflicted
+++ resolved
@@ -1,20 +1,8 @@
 import Piscina from '@posthog/piscina'
-<<<<<<< HEAD
 import { PluginEvent } from '@posthog/plugin-scaffold'
-import * as Sentry from '@sentry/node'
 
 import { Hub, PreIngestionEvent, Queue, WorkerMethods } from '../../types'
 import { status } from '../../utils/status'
-import { sanitizeEvent, UUIDT } from '../../utils/utils'
-import { CeleryQueue } from './celery-queue'
-import { ingestEvent } from './ingest-event'
-=======
-import { PluginEvent, ProcessedPluginEvent } from '@posthog/plugin-scaffold'
-
-import { Hub, PreIngestionEvent, Queue, WorkerMethods } from '../../types'
-import { status } from '../../utils/status'
-import { Action } from './../../types'
->>>>>>> 604f23d8
 import { KafkaQueue } from './kafka-queue'
 
 interface Queues {
