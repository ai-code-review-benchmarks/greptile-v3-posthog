import * as Sentry from '@sentry/node'
import fs from 'fs'
import { Server } from 'http'
import { CompressionCodecs, CompressionTypes, KafkaJSProtocolError } from 'kafkajs'
// @ts-expect-error no type definitions
import SnappyCodec from 'kafkajs-snappy'
import LZ4 from 'lz4-kafkajs'
import * as schedule from 'node-schedule'
import { Counter } from 'prom-client'
import v8Profiler from 'v8-profiler-next'

import { getPluginServerCapabilities } from '../capabilities'
import { CdpApi } from '../cdp/cdp-api'
import { CdpCyclotronWorker, CdpCyclotronWorkerFetch } from '../cdp/consumers/cdp-cyclotron-worker.consumer'
import { CdpInternalEventsConsumer } from '../cdp/consumers/cdp-internal-event.consumer'
import { CdpProcessedEventsConsumer } from '../cdp/consumers/cdp-processed-events.consumer'
import { defaultConfig } from '../config/config'
import {
    KAFKA_EVENTS_PLUGIN_INGESTION,
    KAFKA_EVENTS_PLUGIN_INGESTION_HISTORICAL,
    KAFKA_EVENTS_PLUGIN_INGESTION_OVERFLOW,
} from '../config/kafka-topics'
import { IngestionConsumer } from '../ingestion/ingestion-consumer'
import { KafkaProducerWrapper } from '../kafka/producer'
import { Hub, PluginServerCapabilities, PluginServerService, PluginsServerConfig } from '../types'
import { closeHub, createHub, createKafkaClient } from '../utils/db/hub'
import { PostgresRouter } from '../utils/db/postgres'
import { createRedisClient } from '../utils/db/redis'
import { cancelAllScheduledJobs } from '../utils/node-schedule'
import { posthog } from '../utils/posthog'
import { PubSub } from '../utils/pubsub'
import { status } from '../utils/status'
import { delay } from '../utils/utils'
import { ActionManager } from '../worker/ingestion/action-manager'
import { ActionMatcher } from '../worker/ingestion/action-matcher'
import { AppMetrics } from '../worker/ingestion/app-metrics'
import { GroupTypeManager } from '../worker/ingestion/group-type-manager'
import { OrganizationManager } from '../worker/ingestion/organization-manager'
import { TeamManager } from '../worker/ingestion/team-manager'
import { RustyHook } from '../worker/rusty-hook'
import { reloadPlugins } from '../worker/tasks'
import { syncInlinePlugins } from '../worker/vm/inline/inline'
import { startAnalyticsEventsIngestionConsumer } from './ingestion-queues/analytics-events-ingestion-consumer'
import { startAnalyticsEventsIngestionHistoricalConsumer } from './ingestion-queues/analytics-events-ingestion-historical-consumer'
import { startAnalyticsEventsIngestionOverflowConsumer } from './ingestion-queues/analytics-events-ingestion-overflow-consumer'
import { PIPELINES, startEventsIngestionPipelineConsumer } from './ingestion-queues/events-ingestion-consumer'
import {
    startAsyncOnEventHandlerConsumer,
    startAsyncWebhooksHandlerConsumer,
} from './ingestion-queues/on-event-handler-consumer'
import { SessionRecordingIngester } from './ingestion-queues/session-recording/session-recordings-consumer'
import { DefaultBatchConsumerFactory } from './ingestion-queues/session-recording-v2/batch-consumer-factory'
import { SessionRecordingIngester as SessionRecordingIngesterV2 } from './ingestion-queues/session-recording-v2/consumer'
import { expressApp, setupCommonRoutes } from './services/http-server'
import { getObjectStorage } from './services/object_storage'

CompressionCodecs[CompressionTypes.Snappy] = SnappyCodec
CompressionCodecs[CompressionTypes.LZ4] = new LZ4().codec

const { version } = require('../../package.json')

export type ServerInstance = {
    hub?: Hub
    stop: () => Promise<void>
}

const pluginServerStartupTimeMs = new Counter({
    name: 'plugin_server_startup_time_ms',
    help: 'Time taken to start the plugin server, in milliseconds',
})

export async function startPluginsServer(
    config: Partial<PluginsServerConfig>,
    capabilities?: PluginServerCapabilities
): Promise<ServerInstance> {
    const timer = new Date()

    const serverConfig: PluginsServerConfig = {
        ...defaultConfig,
        ...config,
    }

    status.updatePrompt(serverConfig.PLUGIN_SERVER_MODE)
    status.info('ℹ️', `${serverConfig.TASKS_PER_WORKER} tasks per worker`)
    runStartupProfiles(serverConfig)

    // Used to trigger reloads of plugin code/config
    let pubSub: PubSub | undefined

    const services: PluginServerService[] = []

    // Kafka consumer. Handles events that we couldn't find an existing person
    // to associate. The buffer handles delaying the ingestion of these events
    // (default 60 seconds) to allow for the person to be created in the
    // meantime.
    let httpServer: Server | undefined // server

    let shuttingDown = false
    async function closeJobs(): Promise<void> {
        shuttingDown = true
        status.info('💤', ' Shutting down gracefully...')

        // HACKY: Stop all consumers and the graphile worker, as well as the
        // http server. Note that we close the http server before the others to
        // ensure that e.g. if something goes wrong and we deadlock, then if
        // we're running in k8s, the liveness check will fail, and thus k8s will
        // kill the pod.
        //
        // I say hacky because we've got a weak dependency on the liveness check
        // configuration.
        httpServer?.close()
        cancelAllScheduledJobs()
        await Promise.allSettled([
            pubSub?.stop(),
            ...services.map((service) => service.onShutdown()),
            posthog.shutdownAsync(),
        ])

        if (serverInstance.hub) {
            // Wait 2 seconds to flush the last queues and caches
            await Promise.all([serverInstance.hub.kafkaProducer.flush(), delay(2000)])
            await closeHub(serverInstance.hub)
        }
    }

    for (const signal of ['SIGINT', 'SIGTERM', 'SIGHUP']) {
        process.on(signal, () => process.emit('beforeExit', 0))
    }

    process.on('beforeExit', async () => {
        // This makes async exit possible with the process waiting until jobs are closed
        status.info('👋', 'process handling beforeExit event. Closing jobs...')
        await closeJobs()
        status.info('👋', 'Over and out!')
        process.exit(0)
    })

    // Code list in https://kafka.apache.org/0100/protocol.html
    const kafkaJSIgnorableCodes = new Set([
        22, // ILLEGAL_GENERATION
        25, // UNKNOWN_MEMBER_ID
        27, // REBALANCE_IN_PROGRESS
    ])

    process.on('unhandledRejection', (error: Error | any, promise: Promise<any>) => {
        status.error('🤮', `Unhandled Promise Rejection`, { error, promise })

        if (error instanceof KafkaJSProtocolError) {
            kafkaProtocolErrors.inc({
                type: error.type,
                code: error.code,
            })

            // Ignore some "business as usual" Kafka errors, send the rest to sentry
            if (error.code in kafkaJSIgnorableCodes) {
                return
            }
        }

        Sentry.captureException(error, {
            extra: { detected_at: `pluginServer.ts on unhandledRejection` },
        })
    })

    process.on('uncaughtException', async (error: Error) => {
        // If there are unhandled exceptions anywhere, perform a graceful
        // shutdown. The initial trigger for including this handler is due to
        // the graphile-worker code throwing an exception when it can't call
        // `nudge` on a worker. Unsure as to why this happens, but at any rate,
        // to ensure that we gracefully shutdown Kafka consumers, for which
        // unclean shutdowns can cause considerable delay in starting to consume
        // again, we try to gracefully shutdown.
        //
        // See https://nodejs.org/api/process.html#event-uncaughtexception for
        // details on the handler.
        if (shuttingDown) {
            return
        }
        status.error('🤮', `uncaught_exception`, { error: error.stack })
        await closeJobs()

        process.exit(1)
    })

    capabilities = capabilities ?? getPluginServerCapabilities(serverConfig)
    const serverInstance: ServerInstance = {
        stop: closeJobs,
    }

    const setupHub = async (): Promise<Hub> => {
        if (!serverInstance.hub) {
            serverInstance.hub = await createHub(serverConfig, capabilities)
        }

        return serverInstance.hub
    }

    // Creating a dedicated single-connection redis client to this Redis, as it's not relevant for hobby
    // and cloud deploys don't have concurrent uses. We should abstract multi-Redis into a router util.
    const captureRedis = serverConfig.CAPTURE_CONFIG_REDIS_HOST
        ? await createRedisClient(serverConfig.CAPTURE_CONFIG_REDIS_HOST)
        : undefined

    try {
<<<<<<< HEAD
        if (capabilities.ingestion) {
            const hub = await setupHub()
            services.push(
                await startAnalyticsEventsIngestionConsumer({
                    hub: hub,
                })
            )
        }

        if (capabilities.ingestionHistorical) {
            const hub = await setupHub()
            services.push(
                await startAnalyticsEventsIngestionHistoricalConsumer({
                    hub: hub,
                })
            )
        }
=======
        // Based on the mode the plugin server was started, we start a number of
        // different services. Mostly this is reasonably obvious from the name.
        // There is however the `queue` which is a little more complicated.
        // Depending on the capabilities we start with, it will either consume
        // from:
        //
        // 1. plugin_events_ingestion
        // 2. clickhouse_events_json
        // 3. clickhouse_events_json and plugin_events_ingestion
        // 4. conversion_events_buffer
        //
        if (capabilities.processPluginJobs || capabilities.pluginScheduledTasks) {
            const hub = await setupHub()

            graphileWorker = new GraphileWorker(hub)
            // `connectProducer` just runs the PostgreSQL migrations. Ideally it
            // would be great to move the migration to bin/migrate and ensure we
            // have a way for the pods to wait for the migrations to complete as
            // we do with other migrations. However, I couldn't find a
            // `graphile-worker` supported way to do this, and I don't think
            // it's that heavy so it may be fine, but something to watch out
            // for.
            await graphileWorker.connectProducer()
            piscina = piscina ?? (await makePiscina(serverConfig, hub))
            status.info('👷', 'Starting graphile worker...')
            await startGraphileWorker(hub, graphileWorker, piscina)
            status.info('👷', 'Graphile worker is ready!')

            if (capabilities.pluginScheduledTasks) {
                services.push(
                    await startScheduledTasksConsumer({
                        piscina: piscina,
                        producer: hub.kafkaProducer,
                        kafka: hub.kafka,
                        serverConfig,
                        partitionConcurrency: serverConfig.KAFKA_PARTITIONS_CONSUMED_CONCURRENTLY,
                    })
                )
            }

            if (capabilities.processPluginJobs) {
                services.push(
                    await startJobsConsumer({
                        kafka: hub.kafka,
                        producer: hub.kafkaProducer,
                        graphileWorker: graphileWorker,
                        serverConfig,
                    })
                )
            }
        }

        if (capabilities.ingestionV2Combined) {
            // NOTE: This is for single process deployments like local dev and hobby - it runs all possible consumers
            // in a single process. In production these are each separate Deployments of the standard ingestion consumer
            const hub = await setupHub()

            const consumersOptions = [
                {
                    topic: KAFKA_EVENTS_PLUGIN_INGESTION,
                    group_id: `clickhouse-ingestion`,
                },
                {
                    topic: KAFKA_EVENTS_PLUGIN_INGESTION_HISTORICAL,
                    group_id: `clickhouse-ingestion-historical`,
                },
                { topic: KAFKA_EVENTS_PLUGIN_INGESTION_OVERFLOW, group_id: 'clickhouse-ingestion-overflow' },
                { topic: 'client_iwarnings_ingestion', group_id: 'client_iwarnings_ingestion' },
                { topic: 'heatmaps_ingestion', group_id: 'heatmaps_ingestion' },
                { topic: 'exceptions_ingestion', group_id: 'exceptions_ingestion' },
            ]

            for (const consumerOption of consumersOptions) {
                const modifiedHub: Hub = {
                    ...hub,
                    INGESTION_CONSUMER_CONSUME_TOPIC: consumerOption.topic,
                    INGESTION_CONSUMER_GROUP_ID: consumerOption.group_id,
                }
                const consumer = new IngestionConsumer(modifiedHub)
                await consumer.start()
                services.push(consumer.service)
            }
        } else {
            if (capabilities.ingestionV2) {
                const hub = await setupHub()
                const consumer = new IngestionConsumer(hub)
                await consumer.start()
                services.push(consumer.service)
            }
>>>>>>> 9e8bfb78

            // Below are all legacy consumers that will be replaced by the new ingestion consumer that covers all cases

            if (capabilities.ingestion) {
                const hub = await setupHub()
                piscina = piscina ?? (await makePiscina(serverConfig, hub))
                services.push(
                    await startAnalyticsEventsIngestionConsumer({
                        hub: hub,
                    })
                )
            }

            if (capabilities.ingestionHistorical) {
                const hub = await setupHub()
                services.push(
                    await startAnalyticsEventsIngestionHistoricalConsumer({
                        hub: hub,
                    })
                )
            }

<<<<<<< HEAD
        if (capabilities.ingestionOverflow) {
            const hub = await setupHub()
            services.push(
                await startAnalyticsEventsIngestionOverflowConsumer({
                    hub: hub,
                })
            )
=======
            if (capabilities.eventsIngestionPipelines) {
                const pipelinesToRun =
                    serverConfig.PLUGIN_SERVER_EVENTS_INGESTION_PIPELINE === null
                        ? Object.keys(PIPELINES)
                        : [serverConfig.PLUGIN_SERVER_EVENTS_INGESTION_PIPELINE]

                for (const pipelineKey of pipelinesToRun) {
                    if (pipelineKey === null || !PIPELINES[pipelineKey]) {
                        throw new Error(`Invalid events ingestion pipeline: ${pipelineKey}`)
                    }

                    const hub = await setupHub()
                    piscina = piscina ?? (await makePiscina(serverConfig, hub))
                    services.push(
                        await startEventsIngestionPipelineConsumer({
                            hub: hub,
                            pipelineKey: pipelineKey,
                        })
                    )
                }
            }

            if (capabilities.ingestionOverflow) {
                const hub = await setupHub()
                piscina = piscina ?? (await makePiscina(serverConfig, hub))
                services.push(
                    await startAnalyticsEventsIngestionOverflowConsumer({
                        hub: hub,
                    })
                )
            }
>>>>>>> 9e8bfb78
        }

        if (capabilities.processAsyncOnEventHandlers) {
            const hub = await setupHub()
            services.push(
                await startAsyncOnEventHandlerConsumer({
                    hub: hub,
                })
            )
        }

        if (capabilities.processAsyncWebhooksHandlers) {
            const hub = serverInstance.hub
            // If we have a hub, then reuse some of it's attributes, otherwise
            // we need to create them. We only initialize the ones we need.
            const postgres = hub?.postgres ?? new PostgresRouter(serverConfig)
            const kafka = hub?.kafka ?? createKafkaClient(serverConfig)
            const teamManager = hub?.teamManager ?? new TeamManager(postgres, serverConfig)
            const organizationManager = hub?.organizationManager ?? new OrganizationManager(postgres, teamManager)
            const kafkaProducerWrapper = hub?.kafkaProducer ?? (await KafkaProducerWrapper.create(serverConfig))
            const rustyHook = hub?.rustyHook ?? new RustyHook(serverConfig)
            const appMetrics =
                hub?.appMetrics ??
                new AppMetrics(
                    kafkaProducerWrapper,
                    serverConfig.APP_METRICS_FLUSH_FREQUENCY_MS,
                    serverConfig.APP_METRICS_FLUSH_MAX_QUEUE_SIZE
                )

            const actionManager = hub?.actionManager ?? new ActionManager(postgres, serverConfig)
            const actionMatcher = hub?.actionMatcher ?? new ActionMatcher(postgres, actionManager, teamManager)
            const groupTypeManager = new GroupTypeManager(postgres, teamManager, serverConfig.SITE_URL)

            services.push(
                await startAsyncWebhooksHandlerConsumer({
                    postgres,
                    kafka,
                    teamManager,
                    organizationManager,
                    serverConfig,
                    rustyHook,
                    appMetrics,
                    actionMatcher,
                    actionManager,
                    groupTypeManager,
                })
            )
        }

        if (capabilities.syncInlinePlugins) {
            const hub = await setupHub()

            await syncInlinePlugins(hub)
        }

        if (serverInstance.hub) {
            const hub = serverInstance.hub
            // Some pubsub actions for reloading things when django changes them
            pubSub = new PubSub(hub, {
                [hub.PLUGINS_RELOAD_PUBSUB_CHANNEL]: async () => {
                    status.info('⚡', 'Reloading plugins!')
                    await reloadPlugins(hub)
                },
                'reset-available-product-features-cache': (message) => {
                    const args = JSON.parse(message)
                    hub.organizationManager.resetAvailableProductFeaturesCache(args.organization_id)
                },
            })

            await pubSub.start()

            if (capabilities.preflightSchedules) {
                startPreflightSchedules(hub)
            }

            serverInstance.stop = closeJobs

            pluginServerStartupTimeMs.inc(Date.now() - timer.valueOf())
            status.info('🚀', 'All systems go')
        }

        if (capabilities.sessionRecordingBlobIngestion) {
            const hub = serverInstance.hub
            const postgres = hub?.postgres ?? new PostgresRouter(serverConfig)
            const s3 = hub?.objectStorage ?? getObjectStorage(serverConfig)

            if (!s3) {
                throw new Error("Can't start session recording blob ingestion without object storage")
            }
            // NOTE: We intentionally pass in the original serverConfig as the ingester uses both kafkas
            const ingester = new SessionRecordingIngester(serverConfig, postgres, s3, false, captureRedis)
            await ingester.start()

            services.push({
                id: 'session-recordings-blob',
                onShutdown: async () => await ingester.stop(),
                healthcheck: () => ingester.isHealthy() ?? false,
                batchConsumer: ingester.batchConsumer,
            })
        }

        if (capabilities.sessionRecordingBlobOverflowIngestion) {
            const hub = serverInstance.hub
            const postgres = hub?.postgres ?? new PostgresRouter(serverConfig)
            const s3 = hub?.objectStorage ?? getObjectStorage(serverConfig)

            if (!s3) {
                throw new Error("Can't start session recording blob ingestion without object storage")
            }
            // NOTE: We intentionally pass in the original serverConfig as the ingester uses both kafkas
            // NOTE: We don't pass captureRedis to disable overflow computation on the overflow topic
            const ingester = new SessionRecordingIngester(serverConfig, postgres, s3, true, undefined)
            await ingester.start()
            services.push(ingester.service)
        }

        if (capabilities.sessionRecordingBlobIngestionV2) {
            const hub = await setupHub()
            const postgres = hub?.postgres ?? new PostgresRouter(serverConfig)
            const batchConsumerFactory = new DefaultBatchConsumerFactory(serverConfig)
            const ingester = new SessionRecordingIngesterV2(serverConfig, false, postgres, batchConsumerFactory)
            await ingester.start()
            services.push(ingester.service)
        }

        if (capabilities.sessionRecordingBlobIngestionV2Overflow) {
            const hub = await setupHub()
            const postgres = hub?.postgres ?? new PostgresRouter(serverConfig)
            const batchConsumerFactory = new DefaultBatchConsumerFactory(serverConfig)
            const ingester = new SessionRecordingIngesterV2(serverConfig, true, postgres, batchConsumerFactory)
            await ingester.start()
            services.push(ingester.service)
        }

        if (capabilities.cdpProcessedEvents) {
            const hub = await setupHub()
            const consumer = new CdpProcessedEventsConsumer(hub)
            await consumer.start()
            services.push(consumer.service)
        }

        if (capabilities.cdpInternalEvents) {
            const hub = await setupHub()
            const consumer = new CdpInternalEventsConsumer(hub)
            await consumer.start()
            services.push(consumer.service)

            // NOTE: This processor is generally very idle so doubles as our api
            if (capabilities.http) {
                const api = new CdpApi(hub, consumer)
                expressApp.use('/', api.router())
            }
        }

        if (capabilities.cdpCyclotronWorker) {
            const hub = await setupHub()

            if (!hub.CYCLOTRON_DATABASE_URL) {
                status.error('💥', 'Cyclotron database URL not set.')
            } else {
                const worker = new CdpCyclotronWorker(hub)
                await worker.start()
                services.push(worker.service)

                if (process.env.EXPERIMENTAL_CDP_FETCH_WORKER) {
                    const workerFetch = new CdpCyclotronWorkerFetch(hub)
                    await workerFetch.start()
                    services.push(workerFetch.service)
                }
            }
        }

        if (capabilities.http) {
            const app = setupCommonRoutes(services)

            httpServer = app.listen(serverConfig.HTTP_SERVER_PORT, () => {
                status.info('🩺', `Status server listening on port ${serverConfig.HTTP_SERVER_PORT}`)
            })
        }

        // If join rejects or throws, then the consumer is unhealthy and we should shut down the process.
        // Ideally we would also join all the other background tasks as well to ensure we stop the
        // server if we hit any errors and don't end up with zombie instances, but I'll leave that
        // refactoring for another time. Note that we have the liveness health checks already, so in K8s
        // cases zombies should be reaped anyway, albeit not in the most efficient way.

        services.forEach((service) => {
            service.batchConsumer?.join().catch(async (error) => {
                status.error('💥', 'Unexpected task joined!', { error: error.stack ?? error })
                await closeJobs()
                process.exit(1)
            })
        })

        return serverInstance
    } catch (error) {
        Sentry.captureException(error)
        status.error('💥', 'Launchpad failure!', { error: error.stack ?? error })
        void Sentry.flush().catch(() => null) // Flush Sentry in the background
        status.error('💥', 'Exception while starting server, shutting down!', { error })
        await closeJobs()
        process.exit(1)
    }
}

const startPreflightSchedules = (hub: Hub) => {
    // These are used by the preflight checks in the Django app to determine if
    // the plugin-server is running.
    schedule.scheduleJob('*/5 * * * * *', async () => {
        await hub.db.redisSet('@posthog-plugin-server/ping', new Date().toISOString(), 'preflightSchedules', 60, {
            jsonSerialize: false,
        })
        await hub.db.redisSet('@posthog-plugin-server/version', version, 'preflightSchedules', undefined, {
            jsonSerialize: false,
        })
    })
}

const kafkaProtocolErrors = new Counter({
    name: 'kafka_protocol_errors_total',
    help: 'Kafka protocol errors encountered, by type',
    labelNames: ['type', 'code'],
})

function runStartupProfiles(config: PluginsServerConfig) {
    if (config.STARTUP_PROFILE_CPU) {
        status.info('🩺', `Collecting cpu profile...`)
        v8Profiler.setGenerateType(1)
        v8Profiler.startProfiling('startup', true)
        setTimeout(() => {
            const profile = v8Profiler.stopProfiling('startup')
            fs.writeFileSync('./startup.cpuprofile', JSON.stringify(profile))
            status.info('🩺', `Wrote cpu profile to disk`)
            profile.delete()
        }, config.STARTUP_PROFILE_DURATION_SECONDS * 1000)
    }
    if (config.STARTUP_PROFILE_HEAP) {
        status.info('🩺', `Collecting heap profile...`)
        v8Profiler.startSamplingHeapProfiling(config.STARTUP_PROFILE_HEAP_INTERVAL, config.STARTUP_PROFILE_HEAP_DEPTH)
        setTimeout(() => {
            const profile = v8Profiler.stopSamplingHeapProfiling()
            fs.writeFileSync('./startup.heapprofile', JSON.stringify(profile))
            status.info('🩺', `Wrote heap profile to disk`)
        }, config.STARTUP_PROFILE_DURATION_SECONDS * 1000)
    }
}<|MERGE_RESOLUTION|>--- conflicted
+++ resolved
@@ -202,77 +202,6 @@
         : undefined
 
     try {
-<<<<<<< HEAD
-        if (capabilities.ingestion) {
-            const hub = await setupHub()
-            services.push(
-                await startAnalyticsEventsIngestionConsumer({
-                    hub: hub,
-                })
-            )
-        }
-
-        if (capabilities.ingestionHistorical) {
-            const hub = await setupHub()
-            services.push(
-                await startAnalyticsEventsIngestionHistoricalConsumer({
-                    hub: hub,
-                })
-            )
-        }
-=======
-        // Based on the mode the plugin server was started, we start a number of
-        // different services. Mostly this is reasonably obvious from the name.
-        // There is however the `queue` which is a little more complicated.
-        // Depending on the capabilities we start with, it will either consume
-        // from:
-        //
-        // 1. plugin_events_ingestion
-        // 2. clickhouse_events_json
-        // 3. clickhouse_events_json and plugin_events_ingestion
-        // 4. conversion_events_buffer
-        //
-        if (capabilities.processPluginJobs || capabilities.pluginScheduledTasks) {
-            const hub = await setupHub()
-
-            graphileWorker = new GraphileWorker(hub)
-            // `connectProducer` just runs the PostgreSQL migrations. Ideally it
-            // would be great to move the migration to bin/migrate and ensure we
-            // have a way for the pods to wait for the migrations to complete as
-            // we do with other migrations. However, I couldn't find a
-            // `graphile-worker` supported way to do this, and I don't think
-            // it's that heavy so it may be fine, but something to watch out
-            // for.
-            await graphileWorker.connectProducer()
-            piscina = piscina ?? (await makePiscina(serverConfig, hub))
-            status.info('👷', 'Starting graphile worker...')
-            await startGraphileWorker(hub, graphileWorker, piscina)
-            status.info('👷', 'Graphile worker is ready!')
-
-            if (capabilities.pluginScheduledTasks) {
-                services.push(
-                    await startScheduledTasksConsumer({
-                        piscina: piscina,
-                        producer: hub.kafkaProducer,
-                        kafka: hub.kafka,
-                        serverConfig,
-                        partitionConcurrency: serverConfig.KAFKA_PARTITIONS_CONSUMED_CONCURRENTLY,
-                    })
-                )
-            }
-
-            if (capabilities.processPluginJobs) {
-                services.push(
-                    await startJobsConsumer({
-                        kafka: hub.kafka,
-                        producer: hub.kafkaProducer,
-                        graphileWorker: graphileWorker,
-                        serverConfig,
-                    })
-                )
-            }
-        }
-
         if (capabilities.ingestionV2Combined) {
             // NOTE: This is for single process deployments like local dev and hobby - it runs all possible consumers
             // in a single process. In production these are each separate Deployments of the standard ingestion consumer
@@ -310,13 +239,11 @@
                 await consumer.start()
                 services.push(consumer.service)
             }
->>>>>>> 9e8bfb78
 
             // Below are all legacy consumers that will be replaced by the new ingestion consumer that covers all cases
 
             if (capabilities.ingestion) {
                 const hub = await setupHub()
-                piscina = piscina ?? (await makePiscina(serverConfig, hub))
                 services.push(
                     await startAnalyticsEventsIngestionConsumer({
                         hub: hub,
@@ -333,15 +260,6 @@
                 )
             }
 
-<<<<<<< HEAD
-        if (capabilities.ingestionOverflow) {
-            const hub = await setupHub()
-            services.push(
-                await startAnalyticsEventsIngestionOverflowConsumer({
-                    hub: hub,
-                })
-            )
-=======
             if (capabilities.eventsIngestionPipelines) {
                 const pipelinesToRun =
                     serverConfig.PLUGIN_SERVER_EVENTS_INGESTION_PIPELINE === null
@@ -354,7 +272,6 @@
                     }
 
                     const hub = await setupHub()
-                    piscina = piscina ?? (await makePiscina(serverConfig, hub))
                     services.push(
                         await startEventsIngestionPipelineConsumer({
                             hub: hub,
@@ -366,14 +283,12 @@
 
             if (capabilities.ingestionOverflow) {
                 const hub = await setupHub()
-                piscina = piscina ?? (await makePiscina(serverConfig, hub))
                 services.push(
                     await startAnalyticsEventsIngestionOverflowConsumer({
                         hub: hub,
                     })
                 )
             }
->>>>>>> 9e8bfb78
         }
 
         if (capabilities.processAsyncOnEventHandlers) {
