import * as Sentry from '@sentry/node'
import fs from 'fs'
import { Server } from 'http'
import { CompressionCodecs, CompressionTypes, Consumer, KafkaJSProtocolError } from 'kafkajs'
// @ts-expect-error no type definitions
import SnappyCodec from 'kafkajs-snappy'
import * as schedule from 'node-schedule'
import { Counter } from 'prom-client'
import v8Profiler from 'v8-profiler-next'

import { getPluginServerCapabilities } from '../capabilities'
import { defaultConfig, sessionRecordingConsumerConfig } from '../config/config'
import { Hub, PluginServerCapabilities, PluginsServerConfig } from '../types'
import { createHub, createKafkaClient, createKafkaProducerWrapper, createStatsdClient } from '../utils/db/hub'
import { PostgresRouter } from '../utils/db/postgres'
import { captureEventLoopMetrics } from '../utils/metrics'
import { cancelAllScheduledJobs } from '../utils/node-schedule'
import { PubSub } from '../utils/pubsub'
import { status } from '../utils/status'
import { delay } from '../utils/utils'
import { AppMetrics } from '../worker/ingestion/app-metrics'
import { OrganizationManager } from '../worker/ingestion/organization-manager'
import { TeamManager } from '../worker/ingestion/team-manager'
import Piscina, { makePiscina as defaultMakePiscina } from '../worker/piscina'
import { GraphileWorker } from './graphile-worker/graphile-worker'
import { loadPluginSchedule } from './graphile-worker/schedule'
import { startGraphileWorker } from './graphile-worker/worker-setup'
import { startAnalyticsEventsIngestionConsumer } from './ingestion-queues/analytics-events-ingestion-consumer'
import { startAnalyticsEventsIngestionHistoricalConsumer } from './ingestion-queues/analytics-events-ingestion-historical-consumer'
import { startAnalyticsEventsIngestionOverflowConsumer } from './ingestion-queues/analytics-events-ingestion-overflow-consumer'
import { startJobsConsumer } from './ingestion-queues/jobs-consumer'
import { IngestionConsumer, KafkaJSIngestionConsumer } from './ingestion-queues/kafka-queue'
import {
    startAsyncOnEventHandlerConsumer,
    startAsyncWebhooksHandlerConsumer,
} from './ingestion-queues/on-event-handler-consumer'
import { startScheduledTasksConsumer } from './ingestion-queues/scheduled-tasks-consumer'
import { SessionRecordingIngesterV2 } from './ingestion-queues/session-recording/session-recordings-consumer-v2'
import { createHttpServer } from './services/http-server'
import { getObjectStorage } from './services/object_storage'

CompressionCodecs[CompressionTypes.Snappy] = SnappyCodec

const { version } = require('../../package.json')

// TODO: refactor this into a class, removing the need for many different Servers
export type ServerInstance = {
    hub: Hub
    piscina: Piscina
    queue: KafkaJSIngestionConsumer | IngestionConsumer | null
    stop: () => Promise<void>
}

export async function startPluginsServer(
    config: Partial<PluginsServerConfig>,
    makePiscina: (serverConfig: PluginsServerConfig, hub: Hub) => Promise<Piscina> = defaultMakePiscina,
    capabilities?: PluginServerCapabilities
): Promise<Partial<ServerInstance>> {
    const timer = new Date()

    const serverConfig: PluginsServerConfig = {
        ...defaultConfig,
        ...config,
    }

    status.updatePrompt(serverConfig.PLUGIN_SERVER_MODE)
    status.info('ℹ️', `${serverConfig.WORKER_CONCURRENCY} workers, ${serverConfig.TASKS_PER_WORKER} tasks per worker`)
    runStartupProfiles(serverConfig)

    // Structure containing initialized clients for Postgres, Kafka, Redis, etc.
    let hub: Hub | undefined

    // Used to trigger reloads of plugin code/config
    let pubSub: PubSub | undefined

    // A Node Worker Thread pool
    let piscina: Piscina | undefined

    // Ingestion Kafka consumer. Handles both analytics events and screen
    // recording events. The functionality roughly looks like:
    //
    // 1. events come in via the /e/ and friends endpoints and published to the
    //    plugin_events_ingestion Kafka topic.
    // 2. this queue consumes from the plugin_events_ingestion topic.
    // 3. update or creates people in the Persons table in pg with the new event
    //    data.
    // 4. passes the event through `processEvent` on any plugins that the team
    //    has enabled.
    // 5. publishes the resulting event to a Kafka topic on which ClickHouse is
    //    listening.
    let analyticsEventsIngestionConsumer: KafkaJSIngestionConsumer | IngestionConsumer | undefined
    let analyticsEventsIngestionOverflowConsumer: KafkaJSIngestionConsumer | IngestionConsumer | undefined
    let analyticsEventsIngestionHistoricalConsumer: KafkaJSIngestionConsumer | IngestionConsumer | undefined
    let onEventHandlerConsumer: KafkaJSIngestionConsumer | undefined
    let stopWebhooksHandlerConsumer: () => Promise<void> | undefined

    // Kafka consumer. Handles events that we couldn't find an existing person
    // to associate. The buffer handles delaying the ingestion of these events
    // (default 60 seconds) to allow for the person to be created in the
    // meantime.
    let bufferConsumer: Consumer | undefined
    let stopSessionRecordingEventsConsumer: (() => void) | undefined
    let stopSessionRecordingBlobConsumer: (() => void) | undefined
    let joinSessionRecordingEventsConsumer: ((timeout?: number) => Promise<void>) | undefined
    let joinSessionRecordingBlobConsumer: ((timeout?: number) => Promise<void>) | undefined
    let jobsConsumer: Consumer | undefined
    let schedulerTasksConsumer: Consumer | undefined

    let httpServer: Server | undefined // healthcheck server

    let graphileWorker: GraphileWorker | undefined

    let closeHub: (() => Promise<void>) | undefined

    let lastActivityCheck: NodeJS.Timeout | undefined
    let stopEventLoopMetrics: (() => void) | undefined

    let shuttingDown = false
    async function closeJobs(): Promise<void> {
        shuttingDown = true
        status.info('💤', ' Shutting down gracefully...')
        lastActivityCheck && clearInterval(lastActivityCheck)

        // HACKY: Stop all consumers and the graphile worker, as well as the
        // http server. Note that we close the http server before the others to
        // ensure that e.g. if something goes wrong and we deadlock, then if
        // we're running in k8s, the liveness check will fail, and thus k8s will
        // kill the pod.
        //
        // I say hacky because we've got a weak dependency on the liveness check
        // configuration.
        httpServer?.close()
        cancelAllScheduledJobs()
        stopEventLoopMetrics?.()
        await Promise.allSettled([
            pubSub?.stop(),
            graphileWorker?.stop(),
            analyticsEventsIngestionConsumer?.stop(),
            analyticsEventsIngestionOverflowConsumer?.stop(),
            analyticsEventsIngestionHistoricalConsumer?.stop(),
            onEventHandlerConsumer?.stop(),
            stopWebhooksHandlerConsumer?.(),
            bufferConsumer?.disconnect(),
            jobsConsumer?.disconnect(),
            stopSessionRecordingEventsConsumer?.(),
            stopSessionRecordingBlobConsumer?.(),
            schedulerTasksConsumer?.disconnect(),
        ])

        if (piscina) {
            await stopPiscina(piscina)
        }

        await closeHub?.()

        status.info('👋', 'Over and out!')
    }

    for (const signal of ['SIGINT', 'SIGTERM', 'SIGHUP']) {
        process.on(signal, () => process.emit('beforeExit', 0))
    }

    process.on('beforeExit', async () => {
        // This makes async exit possible with the process waiting until jobs are closed
        status.info('👋', 'process handling beforeExit event. Closing jobs...')
        await closeJobs()
        process.exit(0)
    })

    // Code list in https://kafka.apache.org/0100/protocol.html
    const kafkaJSIgnorableCodes = new Set([
        22, // ILLEGAL_GENERATION
        25, // UNKNOWN_MEMBER_ID
        27, // REBALANCE_IN_PROGRESS
    ])

    process.on('unhandledRejection', (error: Error) => {
        status.error('🤮', `Unhandled Promise Rejection: ${error.stack}`)

        if (error instanceof KafkaJSProtocolError) {
            kafkaProtocolErrors.inc({
                type: error.type,
                code: error.code,
            })

            // Ignore some "business as usual" Kafka errors, send the rest to sentry
            if (error.code in kafkaJSIgnorableCodes) {
                return
            }
        }

        Sentry.captureException(error, {
            extra: { detected_at: `pluginServer.ts on unhandledRejection` },
        })
    })

    process.on('uncaughtException', async (error: Error) => {
        // If there are unhandled exceptions anywhere, perform a graceful
        // shutdown. The initial trigger for including this handler is due to
        // the graphile-worker code throwing an exception when it can't call
        // `nudge` on a worker. Unsure as to why this happens, but at any rate,
        // to ensure that we gracefully shutdown Kafka consumers, for which
        // unclean shutdowns can cause considerable delay in starting to consume
        // again, we try to gracefully shutdown.
        //
        // See https://nodejs.org/api/process.html#event-uncaughtexception for
        // details on the handler.
        if (shuttingDown) {
            return
        }
        status.error('🤮', `uncaught_exception`, { error: error.stack })
        await closeJobs()

        process.exit(1)
    })

    capabilities = capabilities ?? getPluginServerCapabilities(serverConfig)
    let serverInstance: (Partial<ServerInstance> & Pick<ServerInstance, 'hub'>) | undefined

    // A collection of healthchecks that should be used to validate the
    // health of the plugin-server. These are used by the /_health endpoint
    // to determine if we should trigger a restart of the pod. These should
    // be super lightweight and ideally not do any IO.
    const healthChecks: { [service: string]: () => Promise<boolean> | boolean } = {}

    try {
        // Based on the mode the plugin server was started, we start a number of
        // different services. Mostly this is reasonably obvious from the name.
        // There is however the `queue` which is a little more complicated.
        // Depending on the capabilities we start with, it will either consume
        // from:
        //
        // 1. plugin_events_ingestion
        // 2. clickhouse_events_json
        // 3. clickhouse_events_json and plugin_events_ingestion
        // 4. conversion_events_buffer
        //
        if (capabilities.processPluginJobs || capabilities.pluginScheduledTasks) {
            ;[hub, closeHub] = hub ? [hub, closeHub] : await createHub(serverConfig, null, capabilities)
            serverInstance = serverInstance ? serverInstance : { hub }

            graphileWorker = new GraphileWorker(hub)
            // `connectProducer` just runs the PostgreSQL migrations. Ideally it
            // would be great to move the migration to bin/migrate and ensure we
            // have a way for the pods to wait for the migrations to complete as
            // we do with other migrations. However, I couldn't find a
            // `graphile-worker` supported way to do this, and I don't think
            // it's that heavy so it may be fine, but something to watch out
            // for.
            await graphileWorker.connectProducer()
            piscina = piscina ?? (await makePiscina(serverConfig, hub))
            status.info('👷', 'Starting graphile worker...')
            await startGraphileWorker(hub, graphileWorker, piscina)
            status.info('👷', 'Graphile worker is ready!')

            if (capabilities.pluginScheduledTasks) {
                schedulerTasksConsumer = await startScheduledTasksConsumer({
                    piscina: piscina,
                    producer: hub.kafkaProducer,
                    kafka: hub.kafka,
                    partitionConcurrency: serverConfig.KAFKA_PARTITIONS_CONSUMED_CONCURRENTLY,
                    statsd: hub.statsd,
                })
            }

            if (capabilities.processPluginJobs) {
                jobsConsumer = await startJobsConsumer({
                    kafka: hub.kafka,
                    producer: hub.kafkaProducer,
                    graphileWorker: graphileWorker,
                    statsd: hub.statsd,
                })
            }
        }

        if (capabilities.ingestion) {
            ;[hub, closeHub] = hub ? [hub, closeHub] : await createHub(serverConfig, null, capabilities)
            serverInstance = serverInstance ? serverInstance : { hub }

            piscina = piscina ?? (await makePiscina(serverConfig, hub))
            const { queue, isHealthy: isAnalyticsEventsIngestionHealthy } = await startAnalyticsEventsIngestionConsumer(
                {
                    hub: hub,
                    piscina: piscina,
                }
            )

            analyticsEventsIngestionConsumer = queue
            healthChecks['analytics-ingestion'] = isAnalyticsEventsIngestionHealthy
        }

        if (capabilities.ingestionHistorical) {
            ;[hub, closeHub] = hub ? [hub, closeHub] : await createHub(serverConfig, null, capabilities)
            serverInstance = serverInstance ? serverInstance : { hub }

            piscina = piscina ?? (await makePiscina(serverConfig, hub))
            const { queue, isHealthy: isAnalyticsEventsIngestionHistoricalHealthy } =
                await startAnalyticsEventsIngestionHistoricalConsumer({
                    hub: hub,
                    piscina: piscina,
                })

            analyticsEventsIngestionHistoricalConsumer = queue
            healthChecks['analytics-ingestion-historical'] = isAnalyticsEventsIngestionHistoricalHealthy
        }

        if (capabilities.ingestionOverflow) {
            ;[hub, closeHub] = hub ? [hub, closeHub] : await createHub(serverConfig, null, capabilities)
            serverInstance = serverInstance ? serverInstance : { hub }

            piscina = piscina ?? (await makePiscina(serverConfig, hub))
            analyticsEventsIngestionOverflowConsumer = await startAnalyticsEventsIngestionOverflowConsumer({
                hub: hub,
                piscina: piscina,
            })
        }

        if (capabilities.processAsyncOnEventHandlers) {
            ;[hub, closeHub] = hub ? [hub, closeHub] : await createHub(serverConfig, null, capabilities)
            serverInstance = serverInstance ? serverInstance : { hub }

            piscina = piscina ?? (await makePiscina(serverConfig, hub))
            const { queue: onEventQueue, isHealthy: isOnEventsIngestionHealthy } =
                await startAsyncOnEventHandlerConsumer({
                    hub: hub,
                    piscina: piscina,
                })

            onEventHandlerConsumer = onEventQueue

            healthChecks['on-event-ingestion'] = isOnEventsIngestionHealthy
        }

        if (capabilities.processAsyncWebhooksHandlers) {
            // If we have a hub, then reuse some of it's attributes, otherwise
            // we need to create them. We only initialize the ones we need.
            const statsd = hub?.statsd ?? createStatsdClient(serverConfig, null)
            const postgres = hub?.postgres ?? new PostgresRouter(serverConfig, statsd)
            const kafka = hub?.kafka ?? createKafkaClient(serverConfig)
            const teamManager = hub?.teamManager ?? new TeamManager(postgres, serverConfig, statsd)
            const organizationManager = hub?.organizationManager ?? new OrganizationManager(postgres, teamManager)
            const KafkaProducerWrapper = hub?.kafkaProducer ?? (await createKafkaProducerWrapper(serverConfig))
            const appMetrics =
                hub?.appMetrics ??
                new AppMetrics(
                    KafkaProducerWrapper,
                    serverConfig.APP_METRICS_FLUSH_FREQUENCY_MS,
                    serverConfig.APP_METRICS_FLUSH_MAX_QUEUE_SIZE
                )

            const { stop: webhooksStopConsumer, isHealthy: isWebhooksIngestionHealthy } =
                await startAsyncWebhooksHandlerConsumer({
                    postgres: postgres,
                    kafka: kafka,
                    teamManager: teamManager,
                    organizationManager: organizationManager,
                    serverConfig: serverConfig,
                    appMetrics: appMetrics,
                    statsd: statsd,
                })

            stopWebhooksHandlerConsumer = webhooksStopConsumer

            healthChecks['webhooks-ingestion'] = isWebhooksIngestionHealthy
        }

        if (hub && serverInstance) {
            pubSub = new PubSub(hub, {
                [hub.PLUGINS_RELOAD_PUBSUB_CHANNEL]: async () => {
                    status.info('⚡', 'Reloading plugins!')
                    await piscina?.broadcastTask({ task: 'reloadPlugins' })

                    if (hub?.capabilities.pluginScheduledTasks && piscina) {
                        await piscina.broadcastTask({ task: 'reloadSchedule' })
                        hub.pluginSchedule = await loadPluginSchedule(piscina)
                    }
                },
                'reset-available-features-cache': async (message) => {
                    await piscina?.broadcastTask({ task: 'resetAvailableFeaturesCache', args: JSON.parse(message) })
                },
            })

            await pubSub.start()

            if (capabilities.preflightSchedules) {
                startPreflightSchedules(hub)
            }

            if (hub.statsd) {
                stopEventLoopMetrics = captureEventLoopMetrics(hub.statsd, hub.instanceId)
            }

            serverInstance.piscina = piscina
            serverInstance.queue = analyticsEventsIngestionConsumer
            serverInstance.stop = closeJobs

            hub.statsd?.timing('total_setup_time', timer)
            status.info('🚀', 'All systems go')

            hub.lastActivity = new Date().valueOf()
            hub.lastActivityType = 'serverStart'
        }

<<<<<<< HEAD
=======
        if (capabilities.sessionRecordingIngestion) {
            const statsd = hub?.statsd ?? createStatsdClient(serverConfig, null)
            const postgres = hub?.postgres ?? new PostgresRouter(serverConfig, statsd)
            const teamManager = hub?.teamManager ?? new TeamManager(postgres, serverConfig)
            const {
                stop,
                isHealthy: isSessionRecordingsHealthy,
                join,
            } = await startSessionRecordingEventsConsumerV1({
                teamManager: teamManager,
                kafkaConfig: serverConfig,
                kafkaProducerConfig: serverConfig,
                consumerMaxBytes: serverConfig.KAFKA_CONSUMPTION_MAX_BYTES,
                consumerMaxBytesPerPartition: serverConfig.KAFKA_CONSUMPTION_MAX_BYTES_PER_PARTITION,
                consumerMaxWaitMs: serverConfig.KAFKA_CONSUMPTION_MAX_WAIT_MS,
                consumerErrorBackoffMs: serverConfig.KAFKA_CONSUMPTION_ERROR_BACKOFF_MS,
                batchingTimeoutMs: serverConfig.KAFKA_CONSUMPTION_BATCHING_TIMEOUT_MS,
                topicCreationTimeoutMs: serverConfig.KAFKA_TOPIC_CREATION_TIMEOUT_MS,
            })
            stopSessionRecordingEventsConsumer = stop
            joinSessionRecordingEventsConsumer = join
            healthChecks['session-recordings'] = isSessionRecordingsHealthy
        }

>>>>>>> e6c52217
        if (capabilities.sessionRecordingBlobIngestion) {
            const recordingConsumerConfig = sessionRecordingConsumerConfig(serverConfig)
            const statsd = hub?.statsd ?? createStatsdClient(serverConfig, null)
            const postgres = hub?.postgres ?? new PostgresRouter(serverConfig, statsd)
            const s3 = hub?.objectStorage ?? getObjectStorage(recordingConsumerConfig)

            if (!s3) {
                throw new Error("Can't start session recording blob ingestion without object storage")
            }
            // NOTE: We intentionally pass in the original serverConfig as the ingester uses both kafkas
            const ingester = new SessionRecordingIngesterV2(serverConfig, postgres, s3)
            await ingester.start()

            const batchConsumer = ingester.batchConsumer

            if (batchConsumer) {
                stopSessionRecordingBlobConsumer = () => ingester.stop()
                joinSessionRecordingBlobConsumer = () => batchConsumer.join()
                healthChecks['session-recordings-blob'] = () => ingester.isHealthy() ?? false
            }
        }

        if (capabilities.http) {
            httpServer = createHttpServer(serverConfig.HTTP_SERVER_PORT, healthChecks, analyticsEventsIngestionConsumer)
        }

        // If session recordings consumer is defined, then join it. If join
        // resolves, then the consumer has stopped and we should shut down
        // everything else. Ideally we would also join all the other background
        // tasks as well to ensure we stop the server if we hit any errors and
        // don't end up with zombie instances, but I'll leave that refactoring
        // for another time. Note that we have the liveness health checks
        // already, so in K8s cases zombies should be reaped anyway, albeit not
        // in the most efficient way.
        //
        // When extending to other consumers, we would want to do something like
        //
        // ```
        // try {
        //      await Promise.race([sessionConsumer.join(), analyticsConsumer.join(), ...])
        // } finally {
        //      await closeJobs()
        // }
        // ```
        if (joinSessionRecordingEventsConsumer) {
            joinSessionRecordingEventsConsumer().catch(closeJobs)
        }
        if (joinSessionRecordingBlobConsumer) {
            joinSessionRecordingBlobConsumer().catch(closeJobs)
        }

        return serverInstance ?? { stop: closeJobs }
    } catch (error) {
        Sentry.captureException(error)
        status.error('💥', 'Launchpad failure!', { error: error.stack ?? error })
        void Sentry.flush().catch(() => null) // Flush Sentry in the background
        status.error('💥', 'Exception while starting server, shutting down!', { error })
        await closeJobs()
        process.exit(1)
    }
}

const startPreflightSchedules = (hub: Hub) => {
    // These are used by the preflight checks in the Django app to determine if
    // the plugin-server is running.
    schedule.scheduleJob('*/5 * * * * *', async () => {
        await hub.db.redisSet('@posthog-plugin-server/ping', new Date().toISOString(), 'preflightSchedules', 60, {
            jsonSerialize: false,
        })
        await hub.db.redisSet('@posthog-plugin-server/version', version, 'preflightSchedules', undefined, {
            jsonSerialize: false,
        })
    })
}

export async function stopPiscina(piscina: Piscina): Promise<void> {
    // Wait *up to* 5 seconds to shut down VMs.
    await Promise.race([piscina.broadcastTask({ task: 'teardownPlugins' }), delay(5000)])
    // Wait 2 seconds to flush the last queues and caches
    await Promise.all([piscina.broadcastTask({ task: 'flushKafkaMessages' }), delay(2000)])
}

const kafkaProtocolErrors = new Counter({
    name: 'kafka_protocol_errors_total',
    help: 'Kafka protocol errors encountered, by type',
    labelNames: ['type', 'code'],
})

function runStartupProfiles(config: PluginsServerConfig) {
    if (config.STARTUP_PROFILE_CPU) {
        status.info('🩺', `Collecting cpu profile...`)
        v8Profiler.setGenerateType(1)
        v8Profiler.startProfiling('startup', true)
        setTimeout(() => {
            const profile = v8Profiler.stopProfiling('startup')
            fs.writeFileSync('./startup.cpuprofile', JSON.stringify(profile))
            status.info('🩺', `Wrote cpu profile to disk`)
            profile.delete()
        }, config.STARTUP_PROFILE_DURATION_SECONDS * 1000)
    }
    if (config.STARTUP_PROFILE_HEAP) {
        status.info('🩺', `Collecting heap profile...`)
        v8Profiler.startSamplingHeapProfiling(config.STARTUP_PROFILE_HEAP_INTERVAL, config.STARTUP_PROFILE_HEAP_DEPTH)
        setTimeout(() => {
            const profile = v8Profiler.stopSamplingHeapProfiling()
            fs.writeFileSync('./startup.heapprofile', JSON.stringify(profile))
            status.info('🩺', `Wrote heap profile to disk`)
        }, config.STARTUP_PROFILE_DURATION_SECONDS * 1000)
    }
}<|MERGE_RESOLUTION|>--- conflicted
+++ resolved
@@ -401,8 +401,6 @@
             hub.lastActivityType = 'serverStart'
         }
 
-<<<<<<< HEAD
-=======
         if (capabilities.sessionRecordingIngestion) {
             const statsd = hub?.statsd ?? createStatsdClient(serverConfig, null)
             const postgres = hub?.postgres ?? new PostgresRouter(serverConfig, statsd)
@@ -427,7 +425,6 @@
             healthChecks['session-recordings'] = isSessionRecordingsHealthy
         }
 
->>>>>>> e6c52217
         if (capabilities.sessionRecordingBlobIngestion) {
             const recordingConsumerConfig = sessionRecordingConsumerConfig(serverConfig)
             const statsd = hub?.statsd ?? createStatsdClient(serverConfig, null)
