import { ProcessedPluginEvent } from '@posthog/plugin-scaffold'

import { ClickhouseEventKafka, IngestionEvent } from '../types'
<<<<<<< HEAD
import { chainToElements } from './db/utils'
import { clickHouseTimestampToISO } from './utils'
=======
import { chainToElements } from './db/elements-chain'
>>>>>>> 4ab14a83

export function convertToProcessedPluginEvent(event: IngestionEvent): ProcessedPluginEvent {
    const timestamp = typeof event.timestamp === 'string' ? event.timestamp : event.timestamp.toUTC().toISO()

    return {
        distinct_id: event.distinctId,
        ip: event.ip,
        team_id: event.teamId,
        event: event.event,
        properties: event.properties,
        timestamp: timestamp,
        $set: event.properties.$set,
        $set_once: event.properties.$set_once,
        uuid: event.eventUuid,
    }
}

export function convertToIngestionEvent(event: ClickhouseEventKafka): IngestionEvent {
    const properties = JSON.parse(event.properties)
    return {
        eventUuid: event.uuid,
        event: event.event!,
        ip: properties['$ip'],
        teamId: event.team_id,
        distinctId: event.distinct_id,
        properties: properties,
        timestamp: clickHouseTimestampToISO(event.timestamp),
        elementsList: event.elements_chain ? chainToElements(event.elements_chain) : [],
    }
}<|MERGE_RESOLUTION|>--- conflicted
+++ resolved
@@ -1,12 +1,9 @@
 import { ProcessedPluginEvent } from '@posthog/plugin-scaffold'
 
 import { ClickhouseEventKafka, IngestionEvent } from '../types'
-<<<<<<< HEAD
 import { chainToElements } from './db/utils'
 import { clickHouseTimestampToISO } from './utils'
-=======
-import { chainToElements } from './db/elements-chain'
->>>>>>> 4ab14a83
+
 
 export function convertToProcessedPluginEvent(event: IngestionEvent): ProcessedPluginEvent {
     const timestamp = typeof event.timestamp === 'string' ? event.timestamp : event.timestamp.toUTC().toISO()
