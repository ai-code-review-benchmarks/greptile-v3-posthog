import { FetchError } from 'node-fetch'

import { SecureFetch } from './fetch'

// Restore the real fetch implementation for this test file
jest.unmock('node-fetch')

const realDnsLookup = jest.requireActual('dns/promises').lookup
jest.mock('dns/promises', () => ({
    lookup: jest.fn((hostname: string, options?: any) => {
        return realDnsLookup(hostname, options)
    }),
}))

import dns from 'dns/promises'
import { range } from 'lodash'

describe('secureFetch', () => {
    beforeEach(() => {
        jest.setTimeout(1000)
        jest.mocked(dns.lookup).mockImplementation(realDnsLookup)
<<<<<<< HEAD
=======
        // NOTE: We are testing production-only features hence the override
        process.env.NODE_ENV = 'production'
>>>>>>> 70ce86a7
    })

    describe('trackedFetch', () => {
        // By default security features are only enabled in production but for tests we want to enable them
        const trackedFetch = new SecureFetch({
            allowUnsafe: false,
        })

        it('should raise if the URL is unsafe', async () => {
            await expect(trackedFetch.fetch('http://localhost')).rejects.toMatchInlineSnapshot(
                `[FetchError: request to http://localhost/ failed, reason: Internal hostname]`
            )
        })

        it('should raise if the URL is unknown', async () => {
            await expect(trackedFetch.fetch('http://unknown.domain.unknown')).rejects.toMatchInlineSnapshot(
                `[FetchError: request to http://unknown.domain.unknown/ failed, reason: Invalid hostname]`
            )
        })

        it('should successfully fetch from safe URLs', async () => {
            // This will make a real HTTP request
            const response = await trackedFetch.fetch('https://example.com')
            expect(response.ok).toBe(true)
        })
    })

    describe('IPv4 address validation', () => {
        const trackedFetch = new SecureFetch({
            allowUnsafe: false,
        })

        beforeEach(() => {
            jest.mocked(dns.lookup).mockClear()
        })

        it.each([
            ['0.0.0.0', 'This network'],
            ['0.1.2.3', 'This network'],
            ['127.0.0.1', 'Loopback'],
            ['127.1.2.3', 'Loopback'],
            ['169.254.0.1', 'Link-local'],
            ['169.254.1.2', 'Link-local'],
            ['255.255.255.255', 'Broadcast'],
            ['224.0.0.1', 'Non-unicast (multicast)'],
            ['192.168.1.1', 'Private network'],
            ['10.0.0.1', 'Private network'],
            ['172.16.0.1', 'Private network'],
        ])('should block requests to %s (%s)', async (ip) => {
            jest.mocked(dns.lookup).mockResolvedValue([{ address: ip, family: 4 }] as any)

            await expect(trackedFetch.fetch(`http://example.com`)).rejects.toThrow(
                new FetchError(`request to http://example.com/ failed, reason: Internal hostname`, 'posthog-host-guard')
            )
        })
    })

    // NOTE: Skipped as this is mostly to validate against the new request implementation
    describe.skip('parallel requests execution', () => {
        jest.retryTimes(3)
        const trackedFetch = new SecureFetch({
            allowUnsafe: true,
        })
        it('should execute requests in parallel', async () => {
            const start = performance.now()
            const timings: number[] = []
            const parallelRequests = 100

            const requests = range(parallelRequests).map(() =>
                trackedFetch.fetch('https://example.com').then(() => {
                    timings.push(performance.now() - start)
                })
            )

            await Promise.all(requests)

            expect(timings).toHaveLength(parallelRequests)

            // NOTE: Not the easiest thing to test - what we are testing is that the requests are executed in parallel
            // so the total time should be close to the time it takes to execute one request.
            // It's far from perfect but it at the very least caches
            const totalTime = performance.now() - start
            const firstTime = timings[0]

            expect(totalTime).toBeGreaterThan(firstTime - 100)
            expect(totalTime).toBeLessThan(firstTime + 100)
        })
    })
})<|MERGE_RESOLUTION|>--- conflicted
+++ resolved
@@ -19,11 +19,8 @@
     beforeEach(() => {
         jest.setTimeout(1000)
         jest.mocked(dns.lookup).mockImplementation(realDnsLookup)
-<<<<<<< HEAD
-=======
         // NOTE: We are testing production-only features hence the override
         process.env.NODE_ENV = 'production'
->>>>>>> 70ce86a7
     })
 
     describe('trackedFetch', () => {
