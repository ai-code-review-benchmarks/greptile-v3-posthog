--- conflicted
+++ resolved
@@ -50,11 +50,8 @@
     TeamId,
     TimestampFormat,
 } from '../../types'
-<<<<<<< HEAD
-import { fetchAction, fetchAllActionsGroupedByTeam } from '../../worker/ingestion/action-manager'
-=======
+import { fetchAction, fetchAllActionsGroupedByTeam, fetchOrganization } from '../../worker/ingestion/action-manager'
 import { fetchOrganization } from '../../worker/ingestion/organization-manager'
->>>>>>> 16b31473
 import { fetchTeam, fetchTeamByToken } from '../../worker/ingestion/team-manager'
 import { parseRawClickHouseEvent } from '../event'
 import { instrumentQuery } from '../metrics'
