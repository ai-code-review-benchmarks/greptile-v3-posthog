import ClickHouse from '@posthog/clickhouse'
import { CacheOptions, Properties } from '@posthog/plugin-scaffold'
import { captureException } from '@sentry/node'
import { Pool as GenericPool } from 'generic-pool'
import { StatsD } from 'hot-shots'
import Redis from 'ioredis'
import { ProducerRecord } from 'kafkajs'
import { DateTime } from 'luxon'
import { Pool, PoolClient, QueryConfig, QueryResult, QueryResultRow } from 'pg'

import { KAFKA_GROUPS, KAFKA_PERSON_UNIQUE_ID, KAFKA_PLUGIN_LOG_ENTRIES } from '../../config/kafka-topics'
import {
    Action,
    ActionEventPair,
    ActionStep,
    ClickHouseEvent,
    ClickhouseGroup,
    ClickHousePerson,
    ClickHousePersonDistinctId,
    Cohort,
    CohortPeople,
    Database,
    DeadLetterQueueEvent,
    Element,
    ElementGroup,
    Event,
    EventDefinitionType,
    GroupTypeToColumnIndex,
    Hook,
    Person,
    PersonDistinctId,
    PersonPropertyUpdateOperation,
    PluginConfig,
    PluginLogEntry,
    PluginLogEntrySource,
    PluginLogEntryType,
    PostgresSessionRecordingEvent,
    PropertyDefinitionType,
    RawAction,
    RawOrganization,
    RawPerson,
    SessionRecordingEvent,
    Team,
    TeamId,
    TimestampFormat,
} from '../../types'
import { instrumentQuery } from '../metrics'
import {
    castTimestampOrNow,
    clickHouseTimestampToISO,
    escapeClickHouseString,
    RaceConditionError,
    sanitizeSqlIdentifier,
    tryTwice,
    UUID,
    UUIDT,
} from '../utils'
import { KafkaProducerWrapper } from './kafka-producer-wrapper'
import { PostgresLogsWrapper } from './postgres-logs-wrapper'
import {
    chainToElements,
    generateKafkaPersonUpdateMessage,
    generatePostgresValuesString,
    hashElements,
    timeoutGuard,
    unparsePersonPartial,
} from './utils'

export interface LogEntryPayload {
    pluginConfig: PluginConfig
    source: PluginLogEntrySource
    type: PluginLogEntryType
    message: string
    instanceId: UUID
    timestamp?: string | null
}

export interface ParsedLogEntry {
    id: string
    team_id: number
    plugin_id: number
    plugin_config_id: number
    timestamp: string
    source: PluginLogEntrySource
    type: PluginLogEntryType
    message: string
    instance_id: string
}

export interface CreateUserPayload {
    uuid: UUIDT
    password: string
    first_name: string
    last_name: string
    email: string
    distinct_id: string
    is_staff: boolean
    is_active: boolean
    date_joined: Date
    events_column_config: Record<string, string> | null
    organization_id?: RawOrganization['id']
}

export interface CreatePersonalApiKeyPayload {
    id: string
    user_id: number
    label: string
    value: string
    created_at: Date
}

/** The recommended way of accessing the database. */
export class DB {
    /** Postgres connection pool for primary database access. */
    postgres: Pool
    /** Redis used for various caches. */
    redisPool: GenericPool<Redis.Redis>

    /** Kafka producer used for syncing Postgres and ClickHouse person data. */
    kafkaProducer?: KafkaProducerWrapper
    /** ClickHouse used for syncing Postgres and ClickHouse person data. */
    clickhouse?: ClickHouse

    /** StatsD instance used to do instrumentation */
    statsd: StatsD | undefined

    /** A buffer for Postgres logs to prevent too many log insert ueries */
    postgresLogsWrapper: PostgresLogsWrapper

    /** How many unique group types to allow per team */
    MAX_GROUP_TYPES_PER_TEAM = 5

    constructor(
        postgres: Pool,
        redisPool: GenericPool<Redis.Redis>,
        kafkaProducer: KafkaProducerWrapper | undefined,
        clickhouse: ClickHouse | undefined,
        statsd: StatsD | undefined
    ) {
        this.postgres = postgres
        this.redisPool = redisPool
        this.kafkaProducer = kafkaProducer
        this.clickhouse = clickhouse
        this.statsd = statsd
        this.postgresLogsWrapper = new PostgresLogsWrapper(this)
    }

    // Postgres

    public postgresQuery<R extends QueryResultRow = any, I extends any[] = any[]>(
        queryTextOrConfig: string | QueryConfig<I>,
        values: I | undefined,
        tag: string
    ): Promise<QueryResult<R>> {
        return instrumentQuery(this.statsd, 'query.postgres', tag, async () => {
            const timeout = timeoutGuard('Postgres slow query warning after 30 sec', { queryTextOrConfig, values })
            try {
                return await this.postgres.query(queryTextOrConfig, values)
            } finally {
                clearTimeout(timeout)
            }
        })
    }

    public postgresTransaction<ReturnType extends any>(
        transaction: (client: PoolClient) => Promise<ReturnType>
    ): Promise<ReturnType> {
        return instrumentQuery(this.statsd, 'query.postgres_transation', undefined, async () => {
            const timeout = timeoutGuard(`Postgres slow transaction warning after 30 sec!`)
            const client = await this.postgres.connect()
            try {
                await client.query('BEGIN')
                const response = await transaction(client)
                await client.query('COMMIT')
                return response
            } catch (e) {
                await client.query('ROLLBACK')
                throw e
            } finally {
                client.release()
                clearTimeout(timeout)
            }
        })
    }

    // ClickHouse

    public clickhouseQuery(
        query: string,
        options?: ClickHouse.QueryOptions
    ): Promise<ClickHouse.QueryResult<Record<string, any>>> {
        return instrumentQuery(this.statsd, 'query.clickhouse', undefined, async () => {
            if (!this.clickhouse) {
                throw new Error('ClickHouse connection has not been provided to this DB instance!')
            }
            const timeout = timeoutGuard('ClickHouse slow query warning after 30 sec', { query })
            try {
                return await this.clickhouse.querying(query, options)
            } finally {
                clearTimeout(timeout)
            }
        })
    }

    // Redis

    public redisGet(key: string, defaultValue: unknown, options: CacheOptions = {}): Promise<unknown> {
        const { jsonSerialize = true } = options

        return instrumentQuery(this.statsd, 'query.regisGet', undefined, async () => {
            const client = await this.redisPool.acquire()
            const timeout = timeoutGuard('Getting redis key delayed. Waiting over 30 sec to get key.', { key })
            try {
                const value = await tryTwice(
                    async () => await client.get(key),
                    `Waited 5 sec to get redis key: ${key}, retrying once!`
                )
                if (typeof value === 'undefined') {
                    return defaultValue
                }
                return value ? (jsonSerialize ? JSON.parse(value) : value) : null
            } catch (error) {
                if (error instanceof SyntaxError) {
                    // invalid JSON
                    return null
                } else {
                    throw error
                }
            } finally {
                clearTimeout(timeout)
                await this.redisPool.release(client)
            }
        })
    }

    public redisSet(key: string, value: unknown, ttlSeconds?: number, options: CacheOptions = {}): Promise<void> {
        const { jsonSerialize = true } = options

        return instrumentQuery(this.statsd, 'query.redisSet', undefined, async () => {
            const client = await this.redisPool.acquire()
            const timeout = timeoutGuard('Setting redis key delayed. Waiting over 30 sec to set key', { key })
            try {
                const serializedValue = jsonSerialize ? JSON.stringify(value) : (value as string)
                if (ttlSeconds) {
                    await client.set(key, serializedValue, 'EX', ttlSeconds)
                } else {
                    await client.set(key, serializedValue)
                }
            } finally {
                clearTimeout(timeout)
                await this.redisPool.release(client)
            }
        })
    }

    public redisIncr(key: string): Promise<number> {
        return instrumentQuery(this.statsd, 'query.redisIncr', undefined, async () => {
            const client = await this.redisPool.acquire()
            const timeout = timeoutGuard('Incrementing redis key delayed. Waiting over 30 sec to incr key', { key })
            try {
                return await client.incr(key)
            } finally {
                clearTimeout(timeout)
                await this.redisPool.release(client)
            }
        })
    }

    public redisExpire(key: string, ttlSeconds: number): Promise<boolean> {
        return instrumentQuery(this.statsd, 'query.redisExpire', undefined, async () => {
            const client = await this.redisPool.acquire()
            const timeout = timeoutGuard('Expiring redis key delayed. Waiting over 30 sec to expire key', { key })
            try {
                return (await client.expire(key, ttlSeconds)) === 1
            } finally {
                clearTimeout(timeout)
                await this.redisPool.release(client)
            }
        })
    }

    public redisLPush(key: string, value: unknown, options: CacheOptions = {}): Promise<number> {
        const { jsonSerialize = true } = options

        return instrumentQuery(this.statsd, 'query.redisLPush', undefined, async () => {
            const client = await this.redisPool.acquire()
            const timeout = timeoutGuard('LPushing redis key delayed. Waiting over 30 sec to lpush key', { key })
            try {
                const serializedValue = jsonSerialize ? JSON.stringify(value) : (value as string | string[])
                return await client.lpush(key, serializedValue)
            } finally {
                clearTimeout(timeout)
                await this.redisPool.release(client)
            }
        })
    }

    public redisLRange(key: string, startIndex: number, endIndex: number): Promise<string[]> {
        return instrumentQuery(this.statsd, 'query.redisLRange', undefined, async () => {
            const client = await this.redisPool.acquire()
            const timeout = timeoutGuard('LRANGE delayed. Waiting over 30 sec to perform LRANGE', {
                key,
                startIndex,
                endIndex,
            })
            try {
                return await client.lrange(key, startIndex, endIndex)
            } finally {
                clearTimeout(timeout)
                await this.redisPool.release(client)
            }
        })
    }

    public redisLLen(key: string): Promise<number> {
        return instrumentQuery(this.statsd, 'query.redisLLen', undefined, async () => {
            const client = await this.redisPool.acquire()
            const timeout = timeoutGuard('LLEN delayed. Waiting over 30 sec to perform LLEN', {
                key,
            })
            try {
                return await client.llen(key)
            } finally {
                clearTimeout(timeout)
                await this.redisPool.release(client)
            }
        })
    }

    public redisBRPop(key1: string, key2: string): Promise<[string, string]> {
        return instrumentQuery(this.statsd, 'query.redisBRPop', undefined, async () => {
            const client = await this.redisPool.acquire()
            const timeout = timeoutGuard('BRPoping redis key delayed. Waiting over 30 sec to brpop keys', {
                key1,
                key2,
            })
            try {
                return await client.brpop(key1, key2)
            } finally {
                clearTimeout(timeout)
                await this.redisPool.release(client)
            }
        })
    }

    public redisLRem(key: string, count: number, elementKey: string): Promise<number> {
        return instrumentQuery(this.statsd, 'query.redisLRem', undefined, async () => {
            const client = await this.redisPool.acquire()
            const timeout = timeoutGuard('LREM delayed. Waiting over 30 sec to perform LREM', {
                key,
                count,
                elementKey,
            })
            try {
                return await client.lrem(key, count, elementKey)
            } finally {
                clearTimeout(timeout)
                await this.redisPool.release(client)
            }
        })
    }

    public redisLPop(key: string, count: number): Promise<string[]> {
        return instrumentQuery(this.statsd, 'query.redisLPop', undefined, async () => {
            const client = await this.redisPool.acquire()
            const timeout = timeoutGuard('LPOP delayed. Waiting over 30 sec to perform LPOP', {
                key,
                count,
            })
            try {
                return await client.lpop(key, count)
            } finally {
                clearTimeout(timeout)
                await this.redisPool.release(client)
            }
        })
    }

    // Person

    public async fetchPersons(database?: Database.Postgres): Promise<Person[]>
    public async fetchPersons(database: Database.ClickHouse): Promise<ClickHousePerson[]>
    public async fetchPersons(database: Database = Database.Postgres): Promise<Person[] | ClickHousePerson[]> {
        if (database === Database.ClickHouse) {
            const query = `
            SELECT id, team_id, is_identified, ts as _timestamp, properties, created_at, is_del as is_deleted, _offset
            FROM (
                SELECT id,
                    team_id,
                    max(is_identified) as is_identified,
                    max(_timestamp) as ts,
                    argMax(properties, _timestamp) as properties,
                    argMin(created_at, _timestamp) as created_at,
                    max(is_deleted) as is_del,
                    argMax(_offset, _timestamp) as _offset
                FROM person
                FINAL
                GROUP BY team_id, id
                HAVING max(is_deleted)=0
            )
            `
            return (await this.clickhouseQuery(query)).data.map((row) => {
                const { 'person_max._timestamp': _discard1, 'person_max.id': _discard2, ...rest } = row
                return rest
            }) as ClickHousePerson[]
        } else if (database === Database.Postgres) {
            return (
                (await this.postgresQuery('SELECT * FROM posthog_person', undefined, 'fetchPersons'))
                    .rows as RawPerson[]
            ).map(
                (rawPerson: RawPerson) =>
                    ({
                        ...rawPerson,
                        created_at: DateTime.fromISO(rawPerson.created_at).toUTC(),
                        version: Number(rawPerson.version || 0),
                    } as Person)
            )
        } else {
            throw new Error(`Can't fetch persons for database: ${database}`)
        }
    }

    public async fetchPerson(teamId: number, distinctId: string, client?: PoolClient): Promise<Person | undefined> {
        const queryString = `SELECT
                posthog_person.id, posthog_person.created_at, posthog_person.team_id, posthog_person.properties,
                posthog_person.properties_last_updated_at, posthog_person.properties_last_operation, posthog_person.is_user_id, posthog_person.is_identified,
                posthog_person.uuid, posthog_persondistinctid.team_id AS persondistinctid__team_id,
                posthog_persondistinctid.distinct_id AS persondistinctid__distinct_id
            FROM posthog_person
            JOIN posthog_persondistinctid ON (posthog_persondistinctid.person_id = posthog_person.id)
            WHERE
                posthog_person.team_id = $1
                AND posthog_persondistinctid.team_id = $1
                AND posthog_persondistinctid.distinct_id = $2`
        const values = [teamId, distinctId]

        let selectResult
        if (client) {
            selectResult = await client.query(queryString, values)
        } else {
            selectResult = await this.postgresQuery(queryString, values, 'fetchPerson')
        }

        if (selectResult.rows.length > 0) {
            const rawPerson: RawPerson = selectResult.rows[0]
            return {
                ...rawPerson,
                created_at: DateTime.fromISO(rawPerson.created_at).toUTC(),
                version: Number(rawPerson.version || 0),
            }
        }
    }

    public async createPerson(
        createdAt: DateTime,
        properties: Properties,
        propertiesOnce: Properties,
        teamId: number,
        isUserId: number | null,
        isIdentified: boolean,
        uuid: string,
        distinctIds?: string[]
    ): Promise<Person> {
        const kafkaMessages: ProducerRecord[] = []

        const props = { ...propertiesOnce, ...properties }
        const props_last_operation: Record<string, any> = {}
        const props_last_updated_at: Record<string, any> = {}
        Object.keys(propertiesOnce).forEach((key) => {
            props_last_operation[key] = PersonPropertyUpdateOperation.SetOnce
            props_last_updated_at[key] = createdAt
        })
        Object.keys(properties).forEach((key) => {
            props_last_operation[key] = PersonPropertyUpdateOperation.Set
            props_last_updated_at[key] = createdAt
        })

        const person = await this.postgresTransaction(async (client) => {
            const insertResult = await client.query(
<<<<<<< HEAD
                'INSERT INTO posthog_person (created_at, properties, properties_last_updated_at, team_id, is_user_id, is_identified, uuid, version) VALUES ($1, $2, $3, $4, $5, $6, $7, $8) RETURNING *',
                [createdAt.toISO(), JSON.stringify(properties), '{}', teamId, isUserId, isIdentified, uuid, 0]
=======
                'INSERT INTO posthog_person (created_at, properties, properties_last_updated_at, properties_last_operation, team_id, is_user_id, is_identified, uuid) VALUES ($1, $2, $3, $4, $5, $6, $7, $8) RETURNING *',
                [
                    createdAt.toISO(),
                    JSON.stringify(props),
                    JSON.stringify(props_last_updated_at),
                    JSON.stringify(props_last_operation),
                    teamId,
                    isUserId,
                    isIdentified,
                    uuid,
                ]
>>>>>>> de15fcda
            )
            const personCreated = insertResult.rows[0] as RawPerson
            const person = {
                ...personCreated,
                created_at: DateTime.fromISO(personCreated.created_at).toUTC(),
                version: Number(personCreated.version || 0),
            } as Person

            if (this.kafkaProducer) {
<<<<<<< HEAD
                kafkaMessages.push(
                    generateKafkaPersonUpdateMessage(createdAt, properties, teamId, isIdentified, uuid, person.version)
                )
=======
                kafkaMessages.push(generateKafkaPersonUpdateMessage(createdAt, props, teamId, isIdentified, uuid))
>>>>>>> de15fcda
            }

            for (const distinctId of distinctIds || []) {
                const kafkaMessage = await this.addDistinctIdPooled(client, person, distinctId)
                if (kafkaMessage) {
                    kafkaMessages.push(kafkaMessage)
                }
            }

            return person
        })

        if (this.kafkaProducer) {
            for (const kafkaMessage of kafkaMessages) {
                await this.kafkaProducer.queueMessage(kafkaMessage)
            }
        }

        return person
    }

    public async updatePerson(person: Person, update: Partial<Person>, client: PoolClient): Promise<ProducerRecord[]>
    public async updatePerson(person: Person, update: Partial<Person>): Promise<Person>
    public async updatePerson(
        person: Person,
        update: Partial<Person>,
        client?: PoolClient
    ): Promise<Person | ProducerRecord[]> {
        const updateValues = Object.values(unparsePersonPartial(update))

        // short circuit if there are no updates to be made
        if (updateValues.length === 0) {
            return client ? [] : person
        }

        const values = [...updateValues, person.id]

        const queryString = `UPDATE posthog_person SET version = COALESCE(version, 0)::numeric + 1, ${Object.keys(
            update
        ).map((field, index) => `"${sanitizeSqlIdentifier(field)}" = $${index + 1}`)} WHERE id = $${
            Object.values(update).length + 1
        }
        RETURNING version`

        let updateResult: QueryResult | null = null
        if (client) {
            updateResult = await client.query(queryString, values)
        } else {
            updateResult = await this.postgresQuery(queryString, values, 'updatePerson')
        }

        const updatedPersonVersion: Person['version'] = updateResult.rows[0].version
        const updatedPerson: Person = { ...person, ...update, version: updatedPersonVersion }

        const kafkaMessages = []
        if (this.kafkaProducer) {
            const message = generateKafkaPersonUpdateMessage(
                updatedPerson.created_at,
                updatedPerson.properties,
                updatedPerson.team_id,
                updatedPerson.is_identified,
                updatedPerson.uuid,
                updatedPersonVersion
            )
            if (client) {
                kafkaMessages.push(message)
            } else {
                await this.kafkaProducer.queueMessage(message)
            }
        }

        return client ? kafkaMessages : updatedPerson
    }

    public async deletePerson(person: Person, client: PoolClient): Promise<ProducerRecord[]> {
        await client.query('DELETE FROM posthog_person WHERE team_id = $1 AND id = $2', [person.team_id, person.id])
        const kafkaMessages = []
        if (this.kafkaProducer) {
            kafkaMessages.push(
                generateKafkaPersonUpdateMessage(
                    person.created_at,
                    person.properties,
                    person.team_id,
                    person.is_identified,
                    person.uuid,
                    null,
                    1
                )
            )
        }
        return kafkaMessages
    }

    // PersonDistinctId

    public async fetchDistinctIds(person: Person, database?: Database.Postgres): Promise<PersonDistinctId[]>
    public async fetchDistinctIds(person: Person, database: Database.ClickHouse): Promise<ClickHousePersonDistinctId[]>
    public async fetchDistinctIds(
        person: Person,
        database: Database = Database.Postgres
    ): Promise<PersonDistinctId[] | ClickHousePersonDistinctId[]> {
        if (database === Database.ClickHouse) {
            return (
                await this.clickhouseQuery(
                    `
                        SELECT *
                        FROM person_distinct_id
                        FINAL
                        WHERE person_id='${escapeClickHouseString(person.uuid)}'
                          AND team_id='${person.team_id}'
                          AND is_deleted=0
                        ORDER BY _offset`
                )
            ).data as ClickHousePersonDistinctId[]
        } else if (database === Database.Postgres) {
            const result = await this.postgresQuery(
                'SELECT * FROM posthog_persondistinctid WHERE person_id=$1 AND team_id=$2 ORDER BY id',
                [person.id, person.team_id],
                'fetchDistinctIds'
            )
            return result.rows as PersonDistinctId[]
        } else {
            throw new Error(`Can't fetch persons for database: ${database}`)
        }
    }

    public async fetchDistinctIdValues(person: Person, database: Database = Database.Postgres): Promise<string[]> {
        const personDistinctIds = await this.fetchDistinctIds(person, database as any)
        return personDistinctIds.map((pdi) => pdi.distinct_id)
    }

    public async addDistinctId(person: Person, distinctId: string): Promise<void> {
        const kafkaMessage = await this.addDistinctIdPooled(this.postgres, person, distinctId)
        if (this.kafkaProducer && kafkaMessage) {
            await this.kafkaProducer.queueMessage(kafkaMessage)
        }
    }

    public async addDistinctIdPooled(
        client: PoolClient | Pool,
        person: Person,
        distinctId: string
    ): Promise<ProducerRecord | void> {
        const insertResult = await client.query(
            'INSERT INTO posthog_persondistinctid (distinct_id, person_id, team_id) VALUES ($1, $2, $3) RETURNING *',
            [distinctId, person.id, person.team_id]
        )

        const personDistinctIdCreated = insertResult.rows[0] as PersonDistinctId
        if (this.kafkaProducer) {
            return {
                topic: KAFKA_PERSON_UNIQUE_ID,
                messages: [
                    {
                        value: Buffer.from(
                            JSON.stringify({ ...personDistinctIdCreated, person_id: person.uuid, is_deleted: 0 })
                        ),
                    },
                ],
            }
        }
    }

    public async moveDistinctIds(source: Person, target: Person): Promise<ProducerRecord[]> {
        let movedDistinctIdResult: QueryResult<any> | null = null
        try {
            movedDistinctIdResult = await this.postgresQuery(
                `
                    UPDATE posthog_persondistinctid
                    SET person_id = $1
                    WHERE person_id = $2
                      AND team_id = $3
                    RETURNING *
                `,
                [target.id, source.id, target.team_id],
                'updateDistinctIdPerson'
            )
        } catch (error) {
            if (
                (error as Error).message.includes(
                    'insert or update on table "posthog_persondistinctid" violates foreign key constraint'
                )
            ) {
                // this is caused by a race condition where the _target_ person was deleted after fetching but
                // before the update query ran and will trigger a retry with updated persons
                throw new RaceConditionError(
                    'Failed trying to move distinct IDs because target person no longer exists.'
                )
            }

            throw error
        }

        // this is caused by a race condition where the _source_ person was deleted after fetching but
        // before the update query ran and will trigger a retry with updated persons
        if (movedDistinctIdResult.rows.length === 0) {
            throw new RaceConditionError(
                `Failed trying to move distinct IDs because the source person no longer exists.`
            )
        }

        const kafkaMessages = []
        if (this.kafkaProducer) {
            for (const row of movedDistinctIdResult.rows) {
                const { id, ...usefulColumns } = row
                kafkaMessages.push({
                    topic: KAFKA_PERSON_UNIQUE_ID,
                    messages: [
                        {
                            value: Buffer.from(
                                JSON.stringify({ ...usefulColumns, person_id: target.uuid, is_deleted: 0 })
                            ),
                        },
                        {
                            value: Buffer.from(
                                JSON.stringify({ ...usefulColumns, person_id: source.uuid, is_deleted: 1 })
                            ),
                        },
                    ],
                })
            }
        }
        return kafkaMessages
    }

    // Cohort & CohortPeople

    public async createCohort(cohort: Partial<Cohort>): Promise<Cohort> {
        const insertResult = await this.postgresQuery(
            `INSERT INTO posthog_cohort (name, deleted, groups, team_id, created_at, created_by_id, is_calculating, last_calculation,errors_calculating, is_static) VALUES ($1, $2, $3, $4, $5, $6, $7, $8, $9, $10) RETURNING *;`,
            [
                cohort.name,
                cohort.deleted ?? false,
                cohort.groups ?? [],
                cohort.team_id,
                cohort.created_at ?? new Date().toISOString(),
                cohort.created_by_id,
                cohort.is_calculating ?? false,
                cohort.last_calculation ?? new Date().toISOString(),
                cohort.errors_calculating ?? 0,
                cohort.is_static ?? false,
            ],
            'createCohort'
        )
        return insertResult.rows[0]
    }

    public async doesPersonBelongToCohort(cohortId: number, person: Person, teamId: Team['id']): Promise<boolean> {
        if (this.kafkaProducer) {
            const chResult = await this.clickhouseQuery(
                `SELECT 1 FROM person_static_cohort
                WHERE
                    team_id = ${teamId}
                    AND cohort_id = ${cohortId}
                    AND person_id = '${escapeClickHouseString(person.uuid)}'
                LIMIT 1`
            )

            if (chResult.rows > 0) {
                // Cohort is static and our person belongs to it
                return true
            }
        }

        const psqlResult = await this.postgresQuery(
            `SELECT EXISTS (SELECT 1 FROM posthog_cohortpeople WHERE cohort_id = $1 AND person_id = $2);`,
            [cohortId, person.id],
            'doesPersonBelongToCohort'
        )
        return psqlResult.rows[0].exists
    }

    public async addPersonToCohort(cohortId: number, personId: Person['id']): Promise<CohortPeople> {
        const insertResult = await this.postgresQuery(
            `INSERT INTO posthog_cohortpeople (cohort_id, person_id) VALUES ($1, $2) RETURNING *;`,
            [cohortId, personId],
            'addPersonToCohort'
        )
        return insertResult.rows[0]
    }

    // Event

    public async fetchEvents(): Promise<Event[] | ClickHouseEvent[]> {
        if (this.kafkaProducer) {
            const events = (await this.clickhouseQuery(`SELECT * FROM events ORDER BY timestamp ASC`))
                .data as ClickHouseEvent[]
            return (
                events?.map(
                    (event) =>
                        ({
                            ...event,
                            ...(typeof event['properties'] === 'string'
                                ? { properties: JSON.parse(event.properties) }
                                : {}),
                            timestamp: clickHouseTimestampToISO(event.timestamp),
                        } as ClickHouseEvent)
                ) || []
            )
        } else {
            const result = await this.postgresQuery(
                'SELECT * FROM posthog_event ORDER BY timestamp ASC',
                undefined,
                'fetchAllEvents'
            )
            return result.rows as Event[]
        }
    }

    public async fetchDeadLetterQueueEvents(): Promise<DeadLetterQueueEvent[]> {
        const result = await this.clickhouseQuery(`SELECT * FROM events_dead_letter_queue ORDER BY _timestamp ASC`)
        const events = result.data as DeadLetterQueueEvent[]
        return events
    }

    // SessionRecordingEvent

    public async fetchSessionRecordingEvents(): Promise<PostgresSessionRecordingEvent[] | SessionRecordingEvent[]> {
        if (this.kafkaProducer) {
            const events = (
                (await this.clickhouseQuery(`SELECT * FROM session_recording_events`)).data as SessionRecordingEvent[]
            ).map((event) => {
                return {
                    ...event,
                    snapshot_data: event.snapshot_data ? JSON.parse(event.snapshot_data) : null,
                }
            })
            return events
        } else {
            const result = await this.postgresQuery(
                'SELECT * FROM posthog_sessionrecordingevent',
                undefined,
                'fetchAllSessionRecordingEvents'
            )
            return result.rows as PostgresSessionRecordingEvent[]
        }
    }

    // Element

    public async fetchElements(event?: Event): Promise<Element[]> {
        if (this.kafkaProducer) {
            const events = (
                await this.clickhouseQuery(
                    `SELECT elements_chain FROM events WHERE uuid='${escapeClickHouseString((event as any).uuid)}'`
                )
            ).data as ClickHouseEvent[]
            const chain = events?.[0]?.elements_chain
            return chainToElements(chain)
        } else {
            return (await this.postgresQuery('SELECT * FROM posthog_element', undefined, 'fetchAllElements')).rows
        }
    }

    public async createElementGroup(elements: Element[], teamId: number): Promise<string> {
        const cleanedElements = elements.map((element, index) => ({ ...element, order: index }))
        const hash = hashElements(cleanedElements)

        try {
            await this.postgresTransaction(async (client) => {
                const insertResult = await client.query(
                    'INSERT INTO posthog_elementgroup (hash, team_id) VALUES ($1, $2) ON CONFLICT DO NOTHING RETURNING *',
                    [hash, teamId]
                )

                if (insertResult.rows.length > 0) {
                    const ELEMENTS_TABLE_COLUMN_COUNT = 11
                    const elementGroup = insertResult.rows[0] as ElementGroup
                    const values = []
                    const rowStrings = []

                    for (let rowIndex = 0; rowIndex < cleanedElements.length; ++rowIndex) {
                        const {
                            text,
                            tag_name,
                            href,
                            attr_id,
                            nth_child,
                            nth_of_type,
                            attributes,
                            order,
                            event_id,
                            attr_class,
                        } = cleanedElements[rowIndex]

                        rowStrings.push(generatePostgresValuesString(ELEMENTS_TABLE_COLUMN_COUNT, rowIndex))

                        values.push(
                            text,
                            tag_name,
                            href,
                            attr_id,
                            nth_child,
                            nth_of_type,
                            attributes || {},
                            order,
                            event_id,
                            attr_class,
                            elementGroup.id
                        )
                    }

                    await client.query(
                        `INSERT INTO posthog_element (text, tag_name, href, attr_id, nth_child, nth_of_type, attributes, "order", event_id, attr_class, group_id) VALUES ${rowStrings.join(
                            ', '
                        )}`,
                        values
                    )
                }
            })
        } catch (error) {
            // Throw further if not postgres error nr "23505" == "unique_violation"
            // https://www.postgresql.org/docs/12/errcodes-appendix.html
            if ((error as any).code !== '23505') {
                throw error
            }
        }

        return hash
    }

    // PluginLogEntry

    public async fetchPluginLogEntries(): Promise<PluginLogEntry[]> {
        if (this.kafkaProducer) {
            return (await this.clickhouseQuery(`SELECT * FROM plugin_log_entries`)).data as PluginLogEntry[]
        } else {
            return (await this.postgresQuery('SELECT * FROM posthog_pluginlogentry', undefined, 'fetchAllPluginLogs'))
                .rows as PluginLogEntry[]
        }
    }

    public async queuePluginLogEntry(entry: LogEntryPayload): Promise<void> {
        const { pluginConfig, source, message, type, timestamp, instanceId } = entry

        const parsedEntry = {
            id: new UUIDT().toString(),
            team_id: pluginConfig.team_id,
            plugin_id: pluginConfig.plugin_id,
            plugin_config_id: pluginConfig.id,
            timestamp: (timestamp || new Date().toISOString()).replace('T', ' ').replace('Z', ''),
            source,
            type,
            message,
            instance_id: instanceId.toString(),
        }

        this.statsd?.increment(`logs.entries_created`, {
            source,
            team_id: pluginConfig.team_id.toString(),
            plugin_id: pluginConfig.plugin_id.toString(),
        })

        if (this.kafkaProducer) {
            try {
                await this.kafkaProducer.queueMessage({
                    topic: KAFKA_PLUGIN_LOG_ENTRIES,
                    messages: [{ key: parsedEntry.id, value: Buffer.from(JSON.stringify(parsedEntry)) }],
                })
            } catch (e) {
                captureException(e)
                console.error(parsedEntry)
                console.error(e)
            }
        } else {
            await this.postgresLogsWrapper.addLog(parsedEntry)
        }
    }

    public async batchInsertPostgresLogs(entries: ParsedLogEntry[]): Promise<void> {
        const LOG_ENTRY_COLUMN_COUNT = 9

        const rowStrings: string[] = []
        const values: any[] = []

        for (let rowIndex = 0; rowIndex < entries.length; ++rowIndex) {
            const { id, team_id, plugin_id, plugin_config_id, timestamp, source, type, message, instance_id } =
                entries[rowIndex]

            rowStrings.push(generatePostgresValuesString(LOG_ENTRY_COLUMN_COUNT, rowIndex))

            values.push(id, team_id, plugin_id, plugin_config_id, timestamp, source, type, message, instance_id)
        }
        try {
            await this.postgresQuery(
                `INSERT INTO posthog_pluginlogentry
                (id, team_id, plugin_id, plugin_config_id, timestamp, source, type, message, instance_id)
                VALUES
                ${rowStrings.join(', ')}`,
                values,
                'insertPluginLogEntries'
            )
        } catch (e) {
            captureException(e)
            console.error(e)
        }
    }

    // EventDefinition

    public async fetchEventDefinitions(): Promise<EventDefinitionType[]> {
        return (await this.postgresQuery('SELECT * FROM posthog_eventdefinition', undefined, 'fetchEventDefinitions'))
            .rows as EventDefinitionType[]
    }

    // PropertyDefinition

    public async fetchPropertyDefinitions(): Promise<PropertyDefinitionType[]> {
        return (
            await this.postgresQuery('SELECT * FROM posthog_propertydefinition', undefined, 'fetchPropertyDefinitions')
        ).rows as PropertyDefinitionType[]
    }

    // Action & ActionStep & Action<>Event

    public async fetchAllActionsGroupedByTeam(): Promise<Record<Team['id'], Record<Action['id'], Action>>> {
        const rawActions: RawAction[] = (
            await this.postgresQuery(`SELECT * FROM posthog_action WHERE deleted = FALSE`, undefined, 'fetchActions')
        ).rows
        const actionSteps: (ActionStep & { team_id: Team['id'] })[] = (
            await this.postgresQuery(
                `SELECT posthog_actionstep.*, posthog_action.team_id
                    FROM posthog_actionstep JOIN posthog_action ON (posthog_action.id = posthog_actionstep.action_id)
                    WHERE posthog_action.deleted = FALSE`,
                undefined,
                'fetchActionSteps'
            )
        ).rows
        const actions: Record<Team['id'], Record<Action['id'], Action>> = {}
        for (const rawAction of rawActions) {
            if (!actions[rawAction.team_id]) {
                actions[rawAction.team_id] = {}
            }
            actions[rawAction.team_id][rawAction.id] = { ...rawAction, steps: [] }
        }
        for (const actionStep of actionSteps) {
            if (actions[actionStep.team_id]?.[actionStep.action_id]) {
                actions[actionStep.team_id][actionStep.action_id].steps.push(actionStep)
            }
        }
        return actions
    }

    public async fetchAction(id: Action['id']): Promise<Action | null> {
        const rawActions: RawAction[] = (
            await this.postgresQuery(
                `SELECT * FROM posthog_action WHERE id = $1 AND deleted = FALSE`,
                [id],
                'fetchActions'
            )
        ).rows
        if (!rawActions.length) {
            return null
        }
        const steps: ActionStep[] = (
            await this.postgresQuery(`SELECT * FROM posthog_actionstep WHERE action_id = $1`, [id], 'fetchActionSteps')
        ).rows
        const action: Action = { ...rawActions[0], steps }
        return action
    }

    public async fetchActionMatches(): Promise<ActionEventPair[]> {
        const result = await this.postgresQuery<ActionEventPair>(
            'SELECT * FROM posthog_action_events',
            undefined,
            'fetchActionMatches'
        )
        return result.rows
    }

    public async registerActionMatch(eventId: Event['id'], actions: Action[]): Promise<void> {
        const valuesClause = actions.map((action, index) => `($1, $${index + 2})`).join(', ')
        await this.postgresQuery(
            `INSERT INTO posthog_action_events (event_id, action_id) VALUES ${valuesClause}`,
            [eventId, ...actions.map((action) => action.id)],
            'registerActionMatch'
        )
    }

    // Organization

    public async fetchOrganization(organizationId: string): Promise<RawOrganization | undefined> {
        const selectResult = await this.postgresQuery<RawOrganization>(
            `SELECT * FROM posthog_organization WHERE id = $1`,
            [organizationId],
            'fetchOrganization'
        )
        return selectResult.rows[0]
    }

    // Team

    public async fetchTeam(teamId: Team['id']): Promise<Team> {
        const selectResult = await this.postgresQuery<Team>(
            `SELECT * FROM posthog_team WHERE id = $1`,
            [teamId],
            'fetchTeam'
        )
        return selectResult.rows[0]
    }

    /** Return the ID of the team that is used exclusively internally by the instance for storing metrics data. */
    public async fetchInternalMetricsTeam(): Promise<Team['id'] | null> {
        const { rows } = await this.postgresQuery(
            `
            SELECT posthog_team.id AS team_id
            FROM posthog_team
            INNER JOIN posthog_organization ON posthog_organization.id = posthog_team.organization_id
            WHERE for_internal_metrics`,
            undefined,
            'fetchInternalMetricsTeam'
        )

        return rows[0]?.team_id || null
    }

    // Hook (EE)

    public async fetchRelevantRestHooks(
        teamId: Hook['team_id'],
        event: Hook['event'],
        resourceId: Hook['resource_id']
    ): Promise<Hook[]> {
        const filterByResource = resourceId !== null
        const { rows } = await this.postgresQuery<Hook>(
            `
            SELECT * FROM ee_hook
            WHERE team_id = $1 AND event = $2 ${filterByResource ? 'AND resource_id = $3' : ''}`,
            filterByResource ? [teamId, event, resourceId] : [teamId, event],
            'fetchRelevantRestHooks'
        )
        return rows
    }

    public async deleteRestHook(hookId: Hook['id']): Promise<void> {
        await this.postgresQuery(`DELETE FROM ee_hook WHERE id = $1`, [hookId], 'deleteRestHook')
    }

    public async createUser({
        uuid,
        password,
        first_name,
        last_name,
        email,
        distinct_id,
        is_staff,
        is_active,
        date_joined,
        events_column_config,
        organization_id,
    }: CreateUserPayload): Promise<QueryResult> {
        const createUserResult = await this.postgresQuery(
            `INSERT INTO posthog_user (uuid, password, first_name, last_name, email, distinct_id, is_staff, is_active, date_joined, events_column_config)
            VALUES ($1, $2, $3, $4, $5, $6, $7, $8, $9, $10)
            RETURNING id`,
            [
                uuid.toString(),
                password,
                first_name,
                last_name,
                email,
                distinct_id,
                is_staff,
                is_active,
                date_joined.toISOString(),
                events_column_config,
            ],
            'createUser'
        )

        if (organization_id) {
            const now = new Date().toISOString()
            await this.postgresQuery(
                `INSERT INTO posthog_organizationmembership (id, organization_id, user_id, level, joined_at, updated_at)
                VALUES ($1, $2, $3, $4, $5, $6)`,
                [new UUIDT().toString(), organization_id, createUserResult.rows[0].id, 1, now, now],
                'createOrganizationMembership'
            )
        }

        return createUserResult
    }

    public async createPersonalApiKey({
        id,
        user_id,
        label,
        value,
        created_at,
    }: CreatePersonalApiKeyPayload): Promise<QueryResult> {
        return await this.postgresQuery(
            `INSERT INTO posthog_personalapikey (id, user_id, label, value, created_at)
            VALUES ($1, $2, $3, $4, $5)
            RETURNING value`,
            [id, user_id, label, value, created_at.toISOString()],
            'createPersonalApiKey'
        )
    }

    public async fetchGroupTypes(teamId: TeamId): Promise<GroupTypeToColumnIndex> {
        const { rows } = await this.postgresQuery(
            `SELECT * FROM posthog_grouptypemapping WHERE team_id = $1`,
            [teamId],
            'fetchGroupTypes'
        )

        const result: GroupTypeToColumnIndex = {}

        for (const row of rows) {
            result[row.group_type] = row.group_type_index
        }

        return result
    }

    public async insertGroupType(teamId: TeamId, groupType: string, index: number): Promise<number | null> {
        if (index >= this.MAX_GROUP_TYPES_PER_TEAM) {
            return null
        }

        const insertGroupTypeResult = await this.postgresQuery(
            `
            WITH insert_result AS (
                INSERT INTO posthog_grouptypemapping (team_id, group_type, group_type_index)
                VALUES ($1, $2, $3)
                ON CONFLICT DO NOTHING
                RETURNING group_type_index
            )
            SELECT * FROM insert_result
            UNION
            SELECT group_type_index FROM posthog_grouptypemapping WHERE team_id = $1 AND group_type = $2;
            `,
            [teamId, groupType, index],
            'insertGroupType'
        )

        if (insertGroupTypeResult.rows.length == 0) {
            return await this.insertGroupType(teamId, groupType, index + 1)
        }

        return insertGroupTypeResult.rows[0].group_type_index
    }

    public async upsertGroup(
        teamId: TeamId,
        groupTypeIndex: number,
        groupKey: string,
        properties: Properties
    ): Promise<void> {
        if (this.kafkaProducer) {
            await this.kafkaProducer.queueMessage({
                topic: KAFKA_GROUPS,
                messages: [
                    {
                        value: Buffer.from(
                            JSON.stringify({
                                group_type_index: groupTypeIndex,
                                group_key: groupKey,
                                team_id: teamId,
                                group_properties: JSON.stringify(properties),
                                created_at: castTimestampOrNow(
                                    DateTime.utc(),
                                    TimestampFormat.ClickHouseSecondPrecision
                                ),
                            })
                        ),
                    },
                ],
            })
        }
    }

    // Used in tests
    public async fetchGroups(): Promise<ClickhouseGroup[]> {
        const query = `
        SELECT group_type_index, group_key, created_at, team_id, group_properties FROM groups FINAL
        `
        return (await this.clickhouseQuery(query)).data as ClickhouseGroup[]
    }
}<|MERGE_RESOLUTION|>--- conflicted
+++ resolved
@@ -477,11 +477,7 @@
 
         const person = await this.postgresTransaction(async (client) => {
             const insertResult = await client.query(
-<<<<<<< HEAD
-                'INSERT INTO posthog_person (created_at, properties, properties_last_updated_at, team_id, is_user_id, is_identified, uuid, version) VALUES ($1, $2, $3, $4, $5, $6, $7, $8) RETURNING *',
-                [createdAt.toISO(), JSON.stringify(properties), '{}', teamId, isUserId, isIdentified, uuid, 0]
-=======
-                'INSERT INTO posthog_person (created_at, properties, properties_last_updated_at, properties_last_operation, team_id, is_user_id, is_identified, uuid) VALUES ($1, $2, $3, $4, $5, $6, $7, $8) RETURNING *',
+                'INSERT INTO posthog_person (created_at, properties, properties_last_updated_at, properties_last_operation, team_id, is_user_id, is_identified, uuid, version) VALUES ($1, $2, $3, $4, $5, $6, $7, $8, $9) RETURNING *',
                 [
                     createdAt.toISO(),
                     JSON.stringify(props),
@@ -491,8 +487,8 @@
                     isUserId,
                     isIdentified,
                     uuid,
+                    0,
                 ]
->>>>>>> de15fcda
             )
             const personCreated = insertResult.rows[0] as RawPerson
             const person = {
@@ -502,13 +498,9 @@
             } as Person
 
             if (this.kafkaProducer) {
-<<<<<<< HEAD
                 kafkaMessages.push(
-                    generateKafkaPersonUpdateMessage(createdAt, properties, teamId, isIdentified, uuid, person.version)
+                    generateKafkaPersonUpdateMessage(createdAt, props, teamId, isIdentified, uuid, person.version)
                 )
-=======
-                kafkaMessages.push(generateKafkaPersonUpdateMessage(createdAt, props, teamId, isIdentified, uuid))
->>>>>>> de15fcda
             }
 
             for (const distinctId of distinctIds || []) {
