--- conflicted
+++ resolved
@@ -49,11 +49,8 @@
 import { fetchOrganization } from '../../worker/ingestion/organization-manager'
 import { fetchTeam, fetchTeamByToken } from '../../worker/ingestion/team-manager'
 import { parseRawClickHouseEvent } from '../event'
-<<<<<<< HEAD
+import { parseJSON } from '../json-parse'
 import { logger } from '../logger'
-=======
-import { parseJSON } from '../json-parse'
->>>>>>> 81117d1d
 import { instrumentQuery } from '../metrics'
 import { captureException } from '../posthog'
 import {
