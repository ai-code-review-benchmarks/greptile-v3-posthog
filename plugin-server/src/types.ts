import ClickHouse from '@posthog/clickhouse'
import { Meta, PluginAttachment, PluginConfigSchema, PluginEvent, Properties } from '@posthog/plugin-scaffold'
import { Pool as GenericPool } from 'generic-pool'
import { StatsD } from 'hot-shots'
import { Redis } from 'ioredis'
import { Kafka } from 'kafkajs'
import { DateTime } from 'luxon'
import { JobQueueManager } from 'main/job-queues/job-queue-manager'
import { Job } from 'node-schedule'
import { Pool } from 'pg'
import { VM } from 'vm2'

import { DB } from './utils/db/db'
import { KafkaProducerWrapper } from './utils/db/kafka-producer-wrapper'
import { InternalMetrics } from './utils/internal-metrics'
import { PluginMetricsManager } from './utils/plugin-metrics'
import { UUID } from './utils/utils'
import { ActionManager } from './worker/ingestion/action-manager'
import { ActionMatcher } from './worker/ingestion/action-matcher'
import { HookCommander } from './worker/ingestion/hooks'
import { OrganizationManager } from './worker/ingestion/organization-manager'
import { EventsProcessor } from './worker/ingestion/process-event'
import { TeamManager } from './worker/ingestion/team-manager'
import { PluginsApiKeyManager } from './worker/vm/extensions/helpers/api-key-manager'
import { RootAccessManager } from './worker/vm/extensions/helpers/root-acess-manager'
import { LazyPluginVM } from './worker/vm/lazy'
import { PromiseManager } from './worker/vm/promise-manager'

export enum LogLevel {
    None = 'none',
    Debug = 'debug',
    Info = 'info',
    Log = 'log',
    Warn = 'warn',
    Error = 'error',
}

export const logLevelToNumber: Record<LogLevel, number> = {
    [LogLevel.None]: 0,
    [LogLevel.Debug]: 10,
    [LogLevel.Info]: 20,
    [LogLevel.Log]: 30,
    [LogLevel.Warn]: 40,
    [LogLevel.Error]: 50,
}

export enum KafkaSecurityProtocol {
    Plaintext = 'PLAINTEXT',
    SaslPlaintext = 'SASL_PLAINTEXT',
    Ssl = 'SSL',
    SaslSsl = 'SASL_SSL',
}

export enum KafkaSaslMechanism {
    Plain = 'plain',
    ScramSha256 = 'scram-sha-256',
    ScramSha512 = 'scram-sha-512',
}

export interface PluginsServerConfig extends Record<string, any> {
    WORKER_CONCURRENCY: number
    TASKS_PER_WORKER: number
    TASK_TIMEOUT: number
    CELERY_DEFAULT_QUEUE: string
    DATABASE_URL: string | null
    POSTHOG_DB_NAME: string | null
    POSTHOG_DB_USER: string
    POSTHOG_DB_PASSWORD: string
    POSTHOG_POSTGRES_HOST: string
    POSTHOG_POSTGRES_PORT: number
    CLICKHOUSE_HOST: string
    CLICKHOUSE_DATABASE: string
    CLICKHOUSE_USER: string
    CLICKHOUSE_PASSWORD: string | null
    CLICKHOUSE_CA: string | null
    CLICKHOUSE_SECURE: boolean
    KAFKA_ENABLED: boolean
    KAFKA_HOSTS: string | null
    KAFKA_CLIENT_CERT_B64: string | null
    KAFKA_CLIENT_CERT_KEY_B64: string | null
    KAFKA_TRUSTED_CERT_B64: string | null
    KAFKA_SECURITY_PROTOCOL: KafkaSecurityProtocol | null
    KAFKA_SASL_MECHANISM: KafkaSaslMechanism | null
    KAFKA_SASL_USER: string | null
    KAFKA_SASL_PASSWORD: string | null
    KAFKA_CONSUMPTION_TOPIC: string | null
    KAFKA_PRODUCER_MAX_QUEUE_SIZE: number
    KAFKA_MAX_MESSAGE_BATCH_SIZE: number
    KAFKA_FLUSH_FREQUENCY_MS: number
    PLUGINS_CELERY_QUEUE: string
    REDIS_URL: string
    POSTHOG_REDIS_PASSWORD: string
    POSTHOG_REDIS_HOST: string
    POSTHOG_REDIS_PORT: number
    BASE_DIR: string
    PLUGINS_RELOAD_PUBSUB_CHANNEL: string
    LOG_LEVEL: LogLevel
    SENTRY_DSN: string | null
    STATSD_HOST: string | null
    STATSD_PORT: number
    STATSD_PREFIX: string
    SCHEDULE_LOCK_TTL: number
    REDIS_POOL_MIN_SIZE: number
    REDIS_POOL_MAX_SIZE: number
    DISABLE_MMDB: boolean
    DISTINCT_ID_LRU_SIZE: number
    EVENT_PROPERTY_LRU_SIZE: number
    INTERNAL_MMDB_SERVER_PORT: number
    PLUGIN_SERVER_IDLE: boolean
    JOB_QUEUES: string
    JOB_QUEUE_GRAPHILE_URL: string
    JOB_QUEUE_GRAPHILE_SCHEMA: string
    JOB_QUEUE_GRAPHILE_PREPARED_STATEMENTS: boolean
    JOB_QUEUE_S3_AWS_ACCESS_KEY: string
    JOB_QUEUE_S3_AWS_SECRET_ACCESS_KEY: string
    JOB_QUEUE_S3_AWS_REGION: string
    JOB_QUEUE_S3_BUCKET_NAME: string
    JOB_QUEUE_S3_PREFIX: string
    CRASH_IF_NO_PERSISTENT_JOB_QUEUE: boolean
    STALENESS_RESTART_SECONDS: number
    HEALTHCHECK_MAX_STALE_SECONDS: number
    CAPTURE_INTERNAL_METRICS: boolean
    PISCINA_USE_ATOMICS: boolean
    PISCINA_ATOMICS_TIMEOUT: number
    SITE_URL: string | null
    EXPERIMENTAL_EVENTS_LAST_SEEN_ENABLED: boolean
    EXPERIMENTAL_EVENT_PROPERTY_TRACKER_ENABLED: boolean
    MAX_PENDING_PROMISES_PER_WORKER: number
    KAFKA_PARTITIONS_CONSUMED_CONCURRENTLY: number
    CLICKHOUSE_DISABLE_EXTERNAL_SCHEMAS: boolean
    CLICKHOUSE_DISABLE_EXTERNAL_SCHEMAS_TEAMS: string
    CLICKHOUSE_JSON_EVENTS_KAFKA_TOPIC: string
    CONVERSION_BUFFER_ENABLED: boolean
    CONVERSION_BUFFER_ENABLED_TEAMS: string
    BUFFER_CONVERSION_SECONDS: number
    PERSON_INFO_TO_REDIS_TEAMS: string
    PERSON_INFO_CACHE_TTL: number
<<<<<<< HEAD
    KAFKA_HEALTHCHECK_SECONDS: number
=======
    HISTORICAL_EXPORTS_ENABLED: boolean
>>>>>>> bc36106c
}

export interface Hub extends PluginsServerConfig {
    instanceId: UUID
    // active connections to Postgres, Redis, ClickHouse, Kafka, StatsD
    db: DB
    postgres: Pool
    redisPool: GenericPool<Redis>
    clickhouse?: ClickHouse
    kafka?: Kafka
    kafkaProducer?: KafkaProducerWrapper
    // metrics
    statsd?: StatsD
    internalMetrics?: InternalMetrics
    pluginMetricsManager: PluginMetricsManager
    pluginMetricsJob: Job | undefined
    // currently enabled plugin status
    plugins: Map<PluginId, Plugin>
    pluginConfigs: Map<PluginConfigId, PluginConfig>
    pluginConfigsPerTeam: Map<TeamId, PluginConfig[]>
    pluginSchedule: Record<string, PluginConfigId[]> | null
    pluginSchedulePromises: Record<string, Record<PluginConfigId, Promise<any> | null>>
    // unique hash for each plugin config; used to verify IDs caught on stack traces for unhandled promise rejections
    pluginConfigSecrets: Map<PluginConfigId, string>
    pluginConfigSecretLookup: Map<string, PluginConfigId>
    // tools
    teamManager: TeamManager
    organizationManager: OrganizationManager
    pluginsApiKeyManager: PluginsApiKeyManager
    rootAccessManager: RootAccessManager
    promiseManager: PromiseManager
    actionManager: ActionManager
    actionMatcher: ActionMatcher
    hookCannon: HookCommander
    eventsProcessor: EventsProcessor
    jobQueueManager: JobQueueManager
    // diagnostics
    lastActivity: number
    lastActivityType: string
    statelessVms: StatelessVmMap
    conversionBufferEnabledTeams: Set<number>
}

export interface Pausable {
    pause: () => Promise<void> | void
    resume: () => Promise<void> | void
    isPaused: () => boolean
}

export interface Queue extends Pausable {
    start: () => Promise<void> | void
    stop: () => Promise<void> | void
}

export type OnJobCallback = (queue: EnqueuedJob[]) => Promise<void> | void
export interface EnqueuedJob {
    type: string
    payload: Record<string, any>
    timestamp: number
    pluginConfigId: number
    pluginConfigTeam: number
}

export interface JobQueue {
    startConsumer: (onJob: OnJobCallback) => Promise<void> | void
    stopConsumer: () => Promise<void> | void
    pauseConsumer: () => Promise<void> | void
    resumeConsumer: () => Promise<void> | void
    isConsumerPaused: () => boolean

    connectProducer: () => Promise<void> | void
    enqueue: (job: EnqueuedJob) => Promise<void> | void
    disconnectProducer: () => Promise<void> | void
}

export enum JobQueueType {
    FS = 'fs',
    Graphile = 'graphile',
    S3 = 's3',
}

export enum JobQueuePersistence {
    /** Job queues that store jobs on the local server */
    Local = 'local',
    /** Remote persistent job queues that can be read from concurrently */
    Concurrent = 'concurrent',
    /** Remote persistent job queues that must be read from one redlocked server at a time */
    Redlocked = 'redlocked',
}

export type JobQueueExport = {
    type: JobQueueType
    persistence: JobQueuePersistence
    getQueue: (serverConfig: PluginsServerConfig) => JobQueue
}

export type PluginId = Plugin['id']
export type PluginConfigId = PluginConfig['id']
export type TeamId = Team['id']

export enum MetricMathOperations {
    Increment = 'increment',
    Max = 'max',
    Min = 'min',
}

export type StoredMetricMathOperations = 'max' | 'min' | 'sum'
export type StoredPluginMetrics = Record<string, StoredMetricMathOperations> | null
export type PluginMetricsVmResponse = Record<string, string> | null
export type PluginPublicJobPayload = Record<string, string>
export interface Plugin {
    id: number
    organization_id: string
    name: string
    plugin_type: 'local' | 'respository' | 'custom' | 'source'
    description?: string
    is_global: boolean
    is_preinstalled: boolean
    url?: string
    config_schema: Record<string, PluginConfigSchema> | PluginConfigSchema[]
    tag?: string
    archive: Buffer | null
    source?: string
    error?: PluginError
    from_json?: boolean
    from_web?: boolean
    created_at: string
    updated_at: string
    capabilities?: PluginCapabilities
    metrics?: StoredPluginMetrics
    is_stateless?: boolean
    public_jobs?: Record<string, PluginPublicJobPayload>
    log_level?: PluginLogLevel
}

export interface PluginCapabilities {
    jobs?: string[]
    scheduled_tasks?: string[]
    methods?: string[]
}

export interface PluginConfig {
    id: number
    team_id: TeamId
    plugin?: Plugin
    plugin_id: PluginId
    enabled: boolean
    order: number
    config: Record<string, unknown>
    error?: PluginError
    attachments?: Record<string, PluginAttachment>
    vm?: LazyPluginVM | null
    created_at: string
    updated_at?: string
}

export interface PluginJsonConfig {
    name?: string
    description?: string
    url?: string
    main?: string
    lib?: string
    config?: Record<string, PluginConfigSchema> | PluginConfigSchema[]
}

export interface PluginError {
    message: string
    time: string
    name?: string
    stack?: string
    event?: PluginEvent | null
}

export interface PluginAttachmentDB {
    id: number
    team_id: TeamId | null
    plugin_config_id: PluginConfigId | null
    key: string
    content_type: string
    file_size: number | null
    file_name: string
    contents: Buffer | null
}

export enum PluginLogEntrySource {
    System = 'SYSTEM',
    Plugin = 'PLUGIN',
    Console = 'CONSOLE',
}

export enum PluginLogEntryType {
    Debug = 'DEBUG',
    Log = 'LOG',
    Info = 'INFO',
    Warn = 'WARN',
    Error = 'ERROR',
}

export enum PluginLogLevel {
    Full = 0, // all logs
    Debug = 1, // all except log
    Warn = 2, // all except log and info
    Critical = 3, // only error type and system source
}

export interface PluginLogEntry {
    id: string
    team_id: number
    plugin_id: number
    plugin_config_id: number
    timestamp: string
    source: PluginLogEntrySource
    type: PluginLogEntryType
    message: string
    instance_id: string
}

export enum PluginTaskType {
    Job = 'job',
    Schedule = 'schedule',
}

export interface PluginTask {
    name: string
    type: PluginTaskType
    exec: (payload?: Record<string, any>) => Promise<any>
}

export type WorkerMethods = {
    onEvent: (event: PluginEvent) => Promise<void>
    onAction: (action: Action, event: PluginEvent) => Promise<void>
    onSnapshot: (event: PluginEvent) => Promise<void>
    processEvent: (event: PluginEvent) => Promise<PluginEvent | null>
    ingestEvent: (event: PluginEvent) => Promise<IngestEventResponse>
    ingestBufferEvent: (event: PreIngestionEvent) => Promise<IngestEventResponse>
}

export type VMMethods = {
    setupPlugin?: () => Promise<void>
    teardownPlugin?: () => Promise<void>
    onEvent?: (event: PluginEvent) => Promise<void>
    onAction?: (action: Action, event: PluginEvent) => Promise<void>
    onSnapshot?: (event: PluginEvent) => Promise<void>
    exportEvents?: (events: PluginEvent[]) => Promise<void>
    processEvent?: (event: PluginEvent) => Promise<PluginEvent>
    handleAlert?: (alert: Alert) => Promise<void>
}

export enum AlertLevel {
    P0 = 0,
    P1 = 1,
    P2 = 2,
    P3 = 3,
    P4 = 4,
}

export enum Service {
    PluginServer = 'plugin_server',
    DjangoServer = 'django_server',
    Redis = 'redis',
    Postgres = 'postgres',
    ClickHouse = 'clickhouse',
    Kafka = 'kafka',
}
export interface Alert {
    id: string
    level: AlertLevel
    key: string
    description?: string
    trigger_location: Service
}
export interface PluginConfigVMResponse {
    vm: VM
    methods: VMMethods
    tasks: Record<PluginTaskType, Record<string, PluginTask>>
    vmResponseVariable: string
}

export interface PluginConfigVMInternalResponse<M extends Meta = Meta> {
    methods: VMMethods
    tasks: Record<PluginTaskType, Record<string, PluginTask>>
    meta: M
}

export interface EventUsage {
    event: string
    usage_count: number | null
    volume: number | null
}

export interface PropertyUsage {
    key: string
    usage_count: number | null
    volume: number | null
}

/** Properties shared by RawEventMessage and EventMessage. */
export interface BaseEventMessage {
    distinct_id: string
    ip: string
    site_url: string
    team_id: number
    uuid: string
}

/** Raw event message as received via Kafka. */
export interface RawEventMessage extends BaseEventMessage {
    /** JSON-encoded object. */
    data: string
    /** ISO-formatted datetime. */
    now: string
    /** ISO-formatted datetime. May be empty! */
    sent_at: string
    /** JSON-encoded number. */
    kafka_offset: string
}

/** Usable event message. */
export interface EventMessage extends BaseEventMessage {
    data: PluginEvent
    now: DateTime
    sent_at: DateTime | null
}

/** Raw Organization row from database. */
export interface RawOrganization {
    id: string
    name: string
    created_at: string
    updated_at: string
    available_features: string[]
}

/** Usable Team model. */
export interface Team {
    id: number
    uuid: string
    organization_id: string
    name: string
    anonymize_ips: boolean
    api_token: string
    app_urls: string[]
    completed_snippet_onboarding: boolean
    opt_out_capture: boolean
    slack_incoming_webhook: string
    session_recording_opt_in: boolean
    ingested_event: boolean
}

/** Usable Element model. */
export interface Element {
    text?: string
    tag_name?: string
    href?: string
    attr_id?: string
    attr_class?: string[]
    nth_child?: number
    nth_of_type?: number
    attributes?: Record<string, any>
    event_id?: number
    order?: number
    group_id?: number
}

export interface ElementGroup {
    id: number
    hash: string
    team_id: number
}

/** Usable Event model. */
export interface Event {
    id: number
    event?: string
    properties: Record<string, any>
    elements?: Element[]
    timestamp: string
    team_id: number
    distinct_id: string
    elements_hash: string
    created_at: string
}

export interface ClickHouseEvent extends Omit<Event, 'id' | 'elements' | 'elements_hash'> {
    uuid: string
    elements_chain: string
}

export interface DeadLetterQueueEvent {
    id: string
    event_uuid: string
    event: string
    properties: string
    distinct_id: string
    team_id: number
    elements_chain: string
    created_at: string
    ip: string
    site_url: string
    now: string
    raw_payload: string
    error_timestamp: string
    error_location: string
    error: string
    tags: string[]
    _timestamp: string
    _offset: number
}

export type PropertiesLastUpdatedAt = Record<string, string>
export type PropertiesLastOperation = Record<string, PropertyUpdateOperation>

/** Properties shared by RawPerson and Person. */
export interface BasePerson {
    id: number
    team_id: number
    properties: Properties
    is_user_id: number
    is_identified: boolean
    uuid: string
    properties_last_updated_at: PropertiesLastUpdatedAt
    properties_last_operation: PropertiesLastOperation | null
}

/** Raw Person row from database. */
export interface RawPerson extends BasePerson {
    created_at: string
    version: string | null
}

/** Usable Person model. */
export interface Person extends BasePerson {
    created_at: DateTime
    version: number
}

/** Clickhouse Person model. */
export interface ClickHousePerson {
    id: string
    created_at: string
    team_id: number
    properties: string
    is_identified: number
    is_deleted: number
    timestamp: string
}

export type GroupTypeIndex = 0 | 1 | 2 | 3 | 4

interface BaseGroup {
    id: number
    team_id: number
    group_type_index: GroupTypeIndex
    group_key: string
    group_properties: Properties
    properties_last_updated_at: PropertiesLastUpdatedAt
    properties_last_operation: PropertiesLastOperation
}

/** Raw Group row from database. */
export interface RawGroup extends BaseGroup {
    created_at: string
    version: string
}

/** Usable Group model. */
export interface Group extends BaseGroup {
    created_at: DateTime
    version: number
}

/** Clickhouse Group model */
export interface ClickhouseGroup {
    group_type_index: GroupTypeIndex
    group_key: string
    created_at: string
    team_id: number
    group_properties: string
}

/** Usable PersonDistinctId model. */
export interface PersonDistinctId {
    id: number
    team_id: number
    person_id: number
    distinct_id: string
    version: string | null
}

/** ClickHouse PersonDistinctId model. (person_distinct_id table) */
export interface ClickHousePersonDistinctId {
    team_id: number
    person_id: string
    distinct_id: string
    is_deleted: 0 | 1
}

/** ClickHouse PersonDistinctId model. (person_distinct_id2 table) */
export interface ClickHousePersonDistinctId2 {
    team_id: number
    person_id: string
    distinct_id: string
    is_deleted: 0 | 1
    version: number
}

/** Usable Cohort model. */
export interface Cohort {
    id: number
    name: string
    description: string
    deleted: boolean
    groups: any[]
    team_id: Team['id']
    created_at: string
    created_by_id: number
    is_calculating: boolean
    last_calculation: string
    errors_calculating: number
    is_static: boolean
    version: number
    pending_version: number
}

/** Usable CohortPeople model. */
export interface CohortPeople {
    id: number
    cohort_id: number
    person_id: number
}

/** Usable Hook model. */
export interface Hook {
    id: string
    team_id: number
    user_id: number
    resource_id: number | null
    event: string
    target: string
    created: string
    updated: string
}

/** Sync with posthog/frontend/src/types.ts */
export enum PropertyOperator {
    Exact = 'exact',
    IsNot = 'is_not',
    IContains = 'icontains',
    NotIContains = 'not_icontains',
    Regex = 'regex',
    NotRegex = 'not_regex',
    GreaterThan = 'gt',
    LessThan = 'lt',
    IsSet = 'is_set',
    IsNotSet = 'is_not_set',
    IsDateBefore = 'is_date_before',
    IsDateAfter = 'is_date_after',
}

/** Sync with posthog/frontend/src/types.ts */
interface PropertyFilterBase {
    key: string
    value?: string | number | Array<string | number> | null
    label?: string
}

/** Sync with posthog/frontend/src/types.ts */
export interface PropertyFilterWithOperator extends PropertyFilterBase {
    operator?: PropertyOperator
}

/** Sync with posthog/frontend/src/types.ts */
export interface EventPropertyFilter extends PropertyFilterWithOperator {
    type: 'event'
}

/** Sync with posthog/frontend/src/types.ts */
export interface PersonPropertyFilter extends PropertyFilterWithOperator {
    type: 'person'
}

/** Sync with posthog/frontend/src/types.ts */
export interface ElementPropertyFilter extends PropertyFilterWithOperator {
    type: 'element'
    key: 'tag_name' | 'text' | 'href' | 'selector'
    value: string | string[]
}

/** Sync with posthog/frontend/src/types.ts */
export interface CohortPropertyFilter extends PropertyFilterBase {
    type: 'cohort'
    key: 'id'
    value: number | string
}

/** Sync with posthog/frontend/src/types.ts */
export type PropertyFilter = EventPropertyFilter | PersonPropertyFilter | ElementPropertyFilter | CohortPropertyFilter

/** Sync with posthog/frontend/src/types.ts */
export enum ActionStepUrlMatching {
    Contains = 'contains',
    Regex = 'regex',
    Exact = 'exact',
}

export interface ActionStep {
    id: number
    action_id: number
    tag_name: string | null
    text: string | null
    href: string | null
    selector: string | null
    url: string | null
    url_matching: ActionStepUrlMatching | null
    name: string | null
    event: string | null
    properties: PropertyFilter[] | null
}

/** Raw Action row from database. */
export interface RawAction {
    id: number
    team_id: TeamId
    name: string | null
    description: string
    created_at: string
    created_by_id: number | null
    deleted: boolean
    post_to_slack: boolean
    slack_message_format: string
    is_calculating: boolean
    updated_at: string
    last_calculated_at: string
}

/** Usable Action model. */
export interface Action extends RawAction {
    steps: ActionStep[]
}

/** Action<>Event mapping row. */
export interface ActionEventPair {
    id: number
    action_id: Action['id']
    event_id: Event['id']
}

export interface SessionRecordingEvent {
    uuid: string
    timestamp: string
    team_id: number
    distinct_id: string
    session_id: string
    window_id: string
    snapshot_data: string
    created_at: string
}

export interface PostgresSessionRecordingEvent extends Omit<SessionRecordingEvent, 'uuid'> {
    id: string
}

export enum TimestampFormat {
    ClickHouseSecondPrecision = 'clickhouse-second-precision',
    ClickHouse = 'clickhouse',
    ISO = 'iso',
}

export enum Database {
    ClickHouse = 'clickhouse',
    Postgres = 'postgres',
}

export interface ScheduleControl {
    stopSchedule: () => Promise<void>
    reloadSchedule: () => Promise<void>
}

export interface JobQueueConsumerControl {
    stop: () => Promise<void>
    resume: () => Promise<void> | void
}

export type IngestEventResponse = { success?: boolean; error?: string; actionMatches?: Action[] }

export interface EventDefinitionType {
    id: string
    name: string
    volume_30_day: number | null
    query_usage_30_day: number | null
    team_id: number
    last_seen_at: string // DateTime
    created_at: string // DateTime
}

export enum UnixTimestampPropertyTypeFormat {
    UNIX_TIMESTAMP = 'unix_timestamp',
    UNIX_TIMESTAMP_MILLISECONDS = 'unix_timestamp_milliseconds',
}

export enum DateTimePropertyTypeFormat {
    ISO8601_DATE = 'YYYY-MM-DDThh:mm:ssZ',
    FULL_DATE = 'YYYY-MM-DD hh:mm:ss',
    FULL_DATE_INCREASING = 'DD-MM-YYYY hh:mm:ss',
    DATE = 'YYYY-MM-DD',
    RFC_822 = 'rfc_822',
    WITH_SLASHES = 'YYYY/MM/DD hh:mm:ss',
    WITH_SLASHES_INCREASING = 'DD/MM/YYYY hh:mm:ss',
}

export enum PropertyType {
    DateTime = 'DateTime',
    String = 'String',
    Numeric = 'Numeric',
    Boolean = 'Boolean',
}

export interface PropertyDefinitionType {
    id: string
    name: string
    is_numerical: boolean
    volume_30_day: number | null
    query_usage_30_day: number | null
    team_id: number
    property_type?: PropertyType
}

export interface EventPropertyType {
    id: string
    event: string
    property: string
    team_id: number
}

export type PluginFunction = 'onEvent' | 'onAction' | 'processEvent' | 'onSnapshot' | 'pluginTask' | 'handleAlert'

export enum CeleryTriggeredJobOperation {
    Start = 'start',
}

export type GroupTypeToColumnIndex = Record<string, GroupTypeIndex>

export enum PropertyUpdateOperation {
    Set = 'set',
    SetOnce = 'set_once',
}

export type StatelessVmMap = Record<PluginId, LazyPluginVM>

export enum OrganizationPluginsAccessLevel {
    NONE = 0,
    CONFIG = 3,
    INSTALL = 6,
    ROOT = 9,
}

export enum OrganizationMembershipLevel {
    Member = 1,
    Admin = 8,
    Owner = 15,
}

export enum PluginServerMode {
    Ingestion = 'INGESTION',
    Runner = 'RUNNER',
}

export interface PreIngestionEvent {
    eventUuid: string
    event: string
    teamId: TeamId
    distinctId: string
    properties: Properties
    timestamp: DateTime | string
    elementsList: Element[]
}<|MERGE_RESOLUTION|>--- conflicted
+++ resolved
@@ -135,11 +135,8 @@
     BUFFER_CONVERSION_SECONDS: number
     PERSON_INFO_TO_REDIS_TEAMS: string
     PERSON_INFO_CACHE_TTL: number
-<<<<<<< HEAD
     KAFKA_HEALTHCHECK_SECONDS: number
-=======
     HISTORICAL_EXPORTS_ENABLED: boolean
->>>>>>> bc36106c
 }
 
 export interface Hub extends PluginsServerConfig {
