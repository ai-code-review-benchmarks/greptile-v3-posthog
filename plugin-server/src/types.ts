--- conflicted
+++ resolved
@@ -268,11 +268,7 @@
     config_schema: Record<string, PluginConfigSchema> | PluginConfigSchema[]
     tag?: string
     archive: Buffer | null
-<<<<<<< HEAD
-    /* Joined "source" column from "posthog_pluginsourcefile" where filename="index.ts" */
-=======
     /** @deprecated Replaced with source__index_ts */
->>>>>>> 3c99971d
     source?: string
     /** Cached source for index.ts from a joined PluginSourceFile query */
     source__index_ts?: string
