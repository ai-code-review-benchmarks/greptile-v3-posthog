--- conflicted
+++ resolved
@@ -237,11 +237,8 @@
     capabilities?: PluginCapabilities
     metrics?: StoredPluginMetrics
     is_stateless?: boolean
-<<<<<<< HEAD
     public_jobs?: Record<string, PluginPublicJobPayload>
-=======
     log_level?: PluginLogLevel
->>>>>>> 360e4930
 }
 
 export interface PluginCapabilities {
