import { ReaderModel } from '@maxmind/geoip2-node'
import ClickHouse from '@posthog/clickhouse'
import {
    Element,
    PluginAttachment,
    PluginConfigSchema,
    PluginEvent,
    PluginSettings,
    PostHogEvent,
    ProcessedPluginEvent,
    Properties,
    Webhook,
} from '@posthog/plugin-scaffold'
import { Pool as GenericPool } from 'generic-pool'
import { Redis } from 'ioredis'
import { Kafka } from 'kafkajs'
import { DateTime } from 'luxon'
import { Job } from 'node-schedule'
import { VM } from 'vm2'

import { ObjectStorage } from './main/services/object_storage'
import { DB } from './utils/db/db'
import { KafkaProducerWrapper } from './utils/db/kafka-producer-wrapper'
import { PostgresRouter } from './utils/db/postgres'
import { UUID } from './utils/utils'
import { AppMetrics } from './worker/ingestion/app-metrics'
import { OrganizationManager } from './worker/ingestion/organization-manager'
import { EventsProcessor } from './worker/ingestion/process-event'
import { TeamManager } from './worker/ingestion/team-manager'
import { PluginsApiKeyManager } from './worker/vm/extensions/helpers/api-key-manager'
import { RootAccessManager } from './worker/vm/extensions/helpers/root-acess-manager'
import { LazyPluginVM } from './worker/vm/lazy'

export { Element } from '@posthog/plugin-scaffold' // Re-export Element from scaffolding, for backwards compat.

type Brand<K, T> = K & { __brand: T }

export enum LogLevel {
    None = 'none',
    Debug = 'debug',
    Info = 'info',
    Log = 'log',
    Warn = 'warn',
    Error = 'error',
}

export const logLevelToNumber: Record<LogLevel, number> = {
    [LogLevel.None]: 0,
    [LogLevel.Debug]: 10,
    [LogLevel.Info]: 20,
    [LogLevel.Log]: 30,
    [LogLevel.Warn]: 40,
    [LogLevel.Error]: 50,
}

export enum KafkaSecurityProtocol {
    Plaintext = 'PLAINTEXT',
    SaslPlaintext = 'SASL_PLAINTEXT',
    Ssl = 'SSL',
    SaslSsl = 'SASL_SSL',
}

export enum KafkaSaslMechanism {
    Plain = 'plain',
    ScramSha256 = 'scram-sha-256',
    ScramSha512 = 'scram-sha-512',
}

export enum PluginServerMode {
    ingestion = 'ingestion',
    ingestion_overflow = 'ingestion-overflow',
    ingestion_historical = 'ingestion-historical',
    async_onevent = 'async-onevent',
    async_webhooks = 'async-webhooks',
    jobs = 'jobs',
    scheduler = 'scheduler',
    analytics_ingestion = 'analytics-ingestion',
    recordings_blob_ingestion = 'recordings-blob-ingestion',
    person_overrides = 'person-overrides',
}

export const stringToPluginServerMode = Object.fromEntries(
    Object.entries(PluginServerMode).map(([key, value]) => [
        value,
        PluginServerMode[key as keyof typeof PluginServerMode],
    ])
) as Record<string, PluginServerMode>

export interface PluginsServerConfig {
    WORKER_CONCURRENCY: number // number of concurrent worker threads
    TASKS_PER_WORKER: number // number of parallel tasks per worker thread
    INGESTION_CONCURRENCY: number // number of parallel event ingestion queues per batch
    INGESTION_BATCH_SIZE: number // kafka consumer batch size
    TASK_TIMEOUT: number // how many seconds until tasks are timed out
    DATABASE_URL: string // Postgres database URL
    DATABASE_READONLY_URL: string // Optional read-only replica to the main Postgres database
    PLUGIN_STORAGE_DATABASE_URL: string // Optional read-write Postgres database for plugin storage
    POSTGRES_CONNECTION_POOL_SIZE: number
    POSTHOG_DB_NAME: string | null
    POSTHOG_DB_USER: string
    POSTHOG_DB_PASSWORD: string
    POSTHOG_POSTGRES_HOST: string
    POSTHOG_POSTGRES_PORT: number
    CLICKHOUSE_HOST: string
    CLICKHOUSE_OFFLINE_CLUSTER_HOST: string | null
    CLICKHOUSE_DATABASE: string
    CLICKHOUSE_USER: string
    CLICKHOUSE_PASSWORD: string | null
    CLICKHOUSE_CA: string | null // ClickHouse CA certs
    CLICKHOUSE_SECURE: boolean // whether to secure ClickHouse connection
    CLICKHOUSE_DISABLE_EXTERNAL_SCHEMAS: boolean // whether to disallow external schemas like protobuf for clickhouse kafka engine
    CLICKHOUSE_DISABLE_EXTERNAL_SCHEMAS_TEAMS: string // (advanced) a comma separated list of teams to disable clickhouse external schemas for
    CLICKHOUSE_JSON_EVENTS_KAFKA_TOPIC: string // (advanced) topic to send events to for clickhouse ingestion
    REDIS_URL: string
    POSTHOG_REDIS_PASSWORD: string
    POSTHOG_REDIS_HOST: string
    POSTHOG_REDIS_PORT: number
    REDIS_POOL_MIN_SIZE: number // minimum number of Redis connections to use per thread
    REDIS_POOL_MAX_SIZE: number // maximum number of Redis connections to use per thread
    KAFKA_HOSTS: string // comma-delimited Kafka hosts
    KAFKA_CLIENT_CERT_B64: string | undefined
    KAFKA_CLIENT_CERT_KEY_B64: string | undefined
    KAFKA_TRUSTED_CERT_B64: string | undefined
    KAFKA_SECURITY_PROTOCOL: KafkaSecurityProtocol | undefined
    KAFKA_SASL_MECHANISM: KafkaSaslMechanism | undefined
    KAFKA_SASL_USER: string | undefined
    KAFKA_SASL_PASSWORD: string | undefined
    KAFKA_CLIENT_RACK: string | undefined
    KAFKA_CONSUMPTION_MAX_BYTES: number
    KAFKA_CONSUMPTION_MAX_BYTES_PER_PARTITION: number
    KAFKA_CONSUMPTION_MAX_WAIT_MS: number // fetch.wait.max.ms rdkafka parameter
    KAFKA_CONSUMPTION_ERROR_BACKOFF_MS: number // fetch.error.backoff.ms rdkafka parameter
    KAFKA_CONSUMPTION_BATCHING_TIMEOUT_MS: number
    KAFKA_CONSUMPTION_TOPIC: string | null
    KAFKA_CONSUMPTION_OVERFLOW_TOPIC: string | null
    KAFKA_CONSUMPTION_REBALANCE_TIMEOUT_MS: number | null
    KAFKA_CONSUMPTION_SESSION_TIMEOUT_MS: number
    KAFKA_CONSUMPTION_MAX_POLL_INTERVAL_MS: number
    KAFKA_TOPIC_CREATION_TIMEOUT_MS: number
    KAFKA_PRODUCER_LINGER_MS: number // linger.ms rdkafka parameter
    KAFKA_PRODUCER_BATCH_SIZE: number // batch.size rdkafka parameter
    KAFKA_PRODUCER_QUEUE_BUFFERING_MAX_MESSAGES: number // queue.buffering.max.messages rdkafka parameter
    KAFKA_FLUSH_FREQUENCY_MS: number
    APP_METRICS_FLUSH_FREQUENCY_MS: number
    APP_METRICS_FLUSH_MAX_QUEUE_SIZE: number
    BASE_DIR: string // base path for resolving local plugins
    PLUGINS_RELOAD_PUBSUB_CHANNEL: string // Redis channel for reload events'
    PLUGINS_DEFAULT_LOG_LEVEL: PluginLogLevel
    LOG_LEVEL: LogLevel
    SENTRY_DSN: string | null
    SENTRY_PLUGIN_SERVER_TRACING_SAMPLE_RATE: number // Rate of tracing in plugin server (between 0 and 1)
    SENTRY_PLUGIN_SERVER_PROFILING_SAMPLE_RATE: number // Rate of profiling in plugin server (between 0 and 1)
    HTTP_SERVER_PORT: number
    SCHEDULE_LOCK_TTL: number // how many seconds to hold the lock for the schedule
    DISABLE_MMDB: boolean // whether to disable fetching MaxMind database for IP location
    DISTINCT_ID_LRU_SIZE: number
    EVENT_PROPERTY_LRU_SIZE: number // size of the event property tracker's LRU cache (keyed by [team.id, event])
    JOB_QUEUES: string // retry queue engine and fallback queues
    JOB_QUEUE_GRAPHILE_URL: string // use a different postgres connection in the graphile worker
    JOB_QUEUE_GRAPHILE_SCHEMA: string // the postgres schema that the graphile worker
    JOB_QUEUE_GRAPHILE_PREPARED_STATEMENTS: boolean // enable this to increase job queue throughput if not using pgbouncer
    JOB_QUEUE_GRAPHILE_CONCURRENCY: number // concurrent jobs per pod
    JOB_QUEUE_S3_AWS_ACCESS_KEY: string
    JOB_QUEUE_S3_AWS_SECRET_ACCESS_KEY: string
    JOB_QUEUE_S3_AWS_REGION: string
    JOB_QUEUE_S3_BUCKET_NAME: string
    JOB_QUEUE_S3_PREFIX: string // S3 filename prefix for the S3 job queue
    CRASH_IF_NO_PERSISTENT_JOB_QUEUE: boolean // refuse to start unless there is a properly configured persistent job queue (e.g. graphile)
    HEALTHCHECK_MAX_STALE_SECONDS: number // maximum number of seconds the plugin server can go without ingesting events before the healthcheck fails
    PISCINA_USE_ATOMICS: boolean // corresponds to the piscina useAtomics config option (https://github.com/piscinajs/piscina#constructor-new-piscinaoptions)
    PISCINA_ATOMICS_TIMEOUT: number // (advanced) corresponds to the length of time a piscina worker should block for when looking for tasks
    SITE_URL: string | null
    MAX_PENDING_PROMISES_PER_WORKER: number // (advanced) maximum number of promises that a worker can have running at once in the background. currently only targets the exportEvents buffer.
    KAFKA_PARTITIONS_CONSUMED_CONCURRENTLY: number // (advanced) how many kafka partitions the plugin server should consume from concurrently
    RECORDING_PARTITIONS_CONSUMED_CONCURRENTLY: number
    CONVERSION_BUFFER_ENABLED: boolean
    CONVERSION_BUFFER_ENABLED_TEAMS: string
    CONVERSION_BUFFER_TOPIC_ENABLED_TEAMS: string
    BUFFER_CONVERSION_SECONDS: number
    PERSON_INFO_CACHE_TTL: number
    KAFKA_HEALTHCHECK_SECONDS: number
    OBJECT_STORAGE_ENABLED: boolean // Disables or enables the use of object storage. It will become mandatory to use object storage
    OBJECT_STORAGE_REGION: string // s3 region
    OBJECT_STORAGE_ENDPOINT: string // s3 endpoint
    OBJECT_STORAGE_ACCESS_KEY_ID: string
    OBJECT_STORAGE_SECRET_ACCESS_KEY: string
    OBJECT_STORAGE_BUCKET: string // the object storage bucket name
    PLUGIN_SERVER_MODE: PluginServerMode | null
    PLUGIN_LOAD_SEQUENTIALLY: boolean // could help with reducing memory usage spikes on startup
    KAFKAJS_LOG_LEVEL: 'NOTHING' | 'DEBUG' | 'INFO' | 'WARN' | 'ERROR'
    APP_METRICS_GATHERED_FOR_ALL: boolean // whether to gather app metrics for all teams
    MAX_TEAM_ID_TO_BUFFER_ANONYMOUS_EVENTS_FOR: number
    USE_KAFKA_FOR_SCHEDULED_TASKS: boolean // distribute scheduled tasks across the scheduler workers
    EVENT_OVERFLOW_BUCKET_CAPACITY: number
    EVENT_OVERFLOW_BUCKET_REPLENISH_RATE: number
    /** Label of the PostHog Cloud environment. Null if not running PostHog Cloud. @example 'US' */
    CLOUD_DEPLOYMENT: string | null
    EXTERNAL_REQUEST_TIMEOUT_MS: number
    DROP_EVENTS_BY_TOKEN_DISTINCT_ID: string
    DROP_EVENTS_BY_TOKEN: string
    POE_EMBRACE_JOIN_FOR_TEAMS: string
<<<<<<< HEAD
=======
    POE_DEFERRED_WRITES_ENABLED: boolean
    POE_DEFERRED_WRITES_USE_FLAT_OVERRIDES: boolean
    POE_WRITES_ENABLED_MAX_TEAM_ID: number
    POE_WRITES_EXCLUDE_TEAMS: string
>>>>>>> 91632e4d
    RELOAD_PLUGIN_JITTER_MAX_MS: number
    RUSTY_HOOK_FOR_TEAMS: string
    RUSTY_HOOK_URL: string
    SKIP_UPDATE_EVENT_AND_PROPERTIES_STEP: boolean

    // dump profiles to disk, covering the first N seconds of runtime
    STARTUP_PROFILE_DURATION_SECONDS: number
    STARTUP_PROFILE_CPU: boolean
    STARTUP_PROFILE_HEAP: boolean
    STARTUP_PROFILE_HEAP_INTERVAL: number
    STARTUP_PROFILE_HEAP_DEPTH: number

    // local directory might be a volume mount or a directory on disk (e.g. in local dev)
    SESSION_RECORDING_LOCAL_DIRECTORY: string
    SESSION_RECORDING_MAX_BUFFER_AGE_SECONDS: number
    SESSION_RECORDING_MAX_BUFFER_SIZE_KB: number
    SESSION_RECORDING_BUFFER_AGE_IN_MEMORY_MULTIPLIER: number
    SESSION_RECORDING_BUFFER_AGE_JITTER: number
    SESSION_RECORDING_REMOTE_FOLDER: string
    SESSION_RECORDING_REDIS_PREFIX: string
    SESSION_RECORDING_PARTITION_REVOKE_OPTIMIZATION: boolean
    SESSION_RECORDING_PARALLEL_CONSUMPTION: boolean
    SESSION_RECORDING_CONSOLE_LOGS_INGESTION_ENABLED: boolean
    // a single partition which will output many more log messages to the console
    // useful when that partition is lagging unexpectedly
    SESSION_RECORDING_DEBUG_PARTITION: string | undefined

    // Dedicated infra values
    SESSION_RECORDING_KAFKA_HOSTS: string | undefined
    SESSION_RECORDING_KAFKA_SECURITY_PROTOCOL: KafkaSecurityProtocol | undefined
    SESSION_RECORDING_KAFKA_BATCH_SIZE: number
    SESSION_RECORDING_KAFKA_QUEUE_SIZE: number

    POSTHOG_SESSION_RECORDING_REDIS_HOST: string | undefined
    POSTHOG_SESSION_RECORDING_REDIS_PORT: number | undefined
}

export interface Hub extends PluginsServerConfig {
    instanceId: UUID
    // what tasks this server will tackle - e.g. ingestion, scheduled plugins or others.
    capabilities: PluginServerCapabilities
    // active connections to Postgres, Redis, ClickHouse, Kafka
    db: DB
    postgres: PostgresRouter
    redisPool: GenericPool<Redis>
    clickhouse: ClickHouse
    kafka: Kafka
    kafkaProducer: KafkaProducerWrapper
    objectStorage: ObjectStorage
    // metrics
    pluginMetricsJob: Job | undefined
    // currently enabled plugin status
    plugins: Map<PluginId, Plugin>
    pluginConfigs: Map<PluginConfigId, PluginConfig>
    pluginConfigsPerTeam: Map<TeamId, PluginConfig[]>
    pluginSchedule: Record<string, PluginConfigId[]> | null
    // unique hash for each plugin config; used to verify IDs caught on stack traces for unhandled promise rejections
    pluginConfigSecrets: Map<PluginConfigId, string>
    pluginConfigSecretLookup: Map<string, PluginConfigId>
    // tools
    teamManager: TeamManager
    organizationManager: OrganizationManager
    pluginsApiKeyManager: PluginsApiKeyManager
    rootAccessManager: RootAccessManager
    eventsProcessor: EventsProcessor
    appMetrics: AppMetrics
    // geoip database, setup in workers
    mmdb?: ReaderModel
    // diagnostics
    lastActivity: number
    lastActivityType: string
    statelessVms: StatelessVmMap
    conversionBufferEnabledTeams: Set<number>
    // functions
    enqueuePluginJob: (job: EnqueuedPluginJob) => Promise<void>
    // ValueMatchers used for various opt-in/out features
    pluginConfigsToSkipElementsParsing: ValueMatcher<number>
    poeEmbraceJoinForTeams: ValueMatcher<number>
    poeWritesExcludeTeams: ValueMatcher<number>
    rustyHookForTeams: ValueMatcher<number>
    // lookups
    eventsToDropByToken: Map<string, string[]>
}

export interface PluginServerCapabilities {
    // Warning: when adding more entries, make sure to update worker/vm/capabilities.ts
    // and the shouldSetupPluginInServer() test accordingly.
    ingestion?: boolean
    ingestionOverflow?: boolean
    ingestionHistorical?: boolean
    pluginScheduledTasks?: boolean
    processPluginJobs?: boolean
    processAsyncOnEventHandlers?: boolean
    processAsyncWebhooksHandlers?: boolean
    sessionRecordingBlobIngestion?: boolean
    personOverrides?: boolean
    appManagementSingleton?: boolean
    preflightSchedules?: boolean // Used for instance health checks on hobby deploy, not useful on cloud
    http?: boolean
    mmdb?: boolean
}

export type EnqueuedJob = EnqueuedPluginJob | GraphileWorkerCronScheduleJob
export interface EnqueuedPluginJob {
    type: string
    payload: Record<string, any>
    timestamp: number
    pluginConfigId: number
    pluginConfigTeam: number
    jobKey?: string
}

export interface GraphileWorkerCronScheduleJob {
    timestamp?: number
    jobKey?: string
}

export enum JobName {
    PLUGIN_JOB = 'pluginJob',
    BUFFER_JOB = 'bufferJob',
}

export type PluginId = Plugin['id']
export type PluginConfigId = PluginConfig['id']
export type TeamId = Team['id']

export enum MetricMathOperations {
    Increment = 'increment',
    Max = 'max',
    Min = 'min',
}

export type StoredMetricMathOperations = 'max' | 'min' | 'sum'
export type StoredPluginMetrics = Record<string, StoredMetricMathOperations> | null
export type PluginMetricsVmResponse = Record<string, string> | null

export interface JobPayloadFieldOptions {
    type: 'string' | 'boolean' | 'json' | 'number' | 'date' | 'daterange'
    title?: string
    required?: boolean
    default?: any
    staff_only?: boolean
}

export interface JobSpec {
    payload?: Record<string, JobPayloadFieldOptions>
}

export interface Plugin {
    id: number
    organization_id: string
    name: string
    plugin_type: 'local' | 'respository' | 'custom' | 'source'
    description?: string
    is_global: boolean
    is_preinstalled?: boolean
    url?: string
    config_schema?: Record<string, PluginConfigSchema> | PluginConfigSchema[]
    tag?: string
    /** Cached source for plugin.json from a joined PluginSourceFile query */
    source__plugin_json?: string
    /** Cached source for index.ts from a joined PluginSourceFile query */
    source__index_ts?: string
    /** Cached source for frontend.tsx from a joined PluginSourceFile query */
    source__frontend_tsx?: string
    /** Cached source for site.ts from a joined PluginSourceFile query */
    source__site_ts?: string
    error?: PluginError
    from_json?: boolean
    from_web?: boolean
    created_at?: string
    updated_at?: string
    capabilities?: PluginCapabilities
    metrics?: StoredPluginMetrics
    is_stateless?: boolean
    public_jobs?: Record<string, JobSpec>
    log_level?: PluginLogLevel
}

export interface PluginCapabilities {
    jobs?: string[]
    scheduled_tasks?: string[]
    methods?: string[]
}

export enum PluginMethod {
    onEvent = 'onEvent',
    composeWebhook = 'composeWebhook',
}

export interface PluginConfig {
    id: number
    team_id: TeamId
    plugin?: Plugin
    plugin_id: PluginId
    enabled: boolean
    order: number
    config: Record<string, unknown>
    attachments?: Record<string, PluginAttachment>
    vm?: LazyPluginVM | null
    created_at: string
    updated_at?: string
    // We're migrating to a new functions that take PostHogEvent instead of PluginEvent
    // we'll need to know which method this plugin is using to call it the right way
    // undefined for old plugins with multiple or deprecated methods
    method?: PluginMethod
}

export interface PluginJsonConfig {
    name?: string
    description?: string
    url?: string
    main?: string
    lib?: string
    config?: Record<string, PluginConfigSchema> | PluginConfigSchema[]
}

export interface PluginError {
    message: string
    time: string
    name?: string
    stack?: string
    event?: PluginEvent | ProcessedPluginEvent | PostHogEvent | null
}

export interface PluginAttachmentDB {
    id: number
    team_id: TeamId | null
    plugin_config_id: PluginConfigId | null
    key: string
    content_type: string
    file_size: number | null
    file_name: string
    contents: Buffer | null
}

export enum PluginLogEntrySource {
    System = 'SYSTEM',
    Plugin = 'PLUGIN',
    Console = 'CONSOLE',
}

export enum PluginLogEntryType {
    Debug = 'DEBUG',
    Log = 'LOG',
    Info = 'INFO',
    Warn = 'WARN',
    Error = 'ERROR',
}

export enum PluginLogLevel {
    Full = 0, // all logs
    Log = 1, // all except debug
    Info = 2, // all expect log and debug
    Warn = 3, // all except log, debug and info
    Critical = 4, // only error type and system source
}

export interface PluginLogEntry {
    id: string
    team_id: number
    plugin_id: number
    plugin_config_id: number
    timestamp: string
    source: PluginLogEntrySource
    type: PluginLogEntryType
    message: string
    instance_id: string
}

export enum PluginTaskType {
    Job = 'job',
    Schedule = 'schedule',
}

export interface PluginTask {
    name: string
    type: PluginTaskType
    exec: (payload?: Record<string, any>) => Promise<any>

    __ignoreForAppMetrics?: boolean
}

export type VMMethods = {
    setupPlugin?: () => Promise<void>
    teardownPlugin?: () => Promise<void>
    getSettings?: () => PluginSettings
    onEvent?: (event: ProcessedPluginEvent) => Promise<void>
    composeWebhook?: (event: PostHogEvent) => Webhook | null
    processEvent?: (event: PluginEvent) => Promise<PluginEvent>
}

export enum AlertLevel {
    P0 = 0,
    P1 = 1,
    P2 = 2,
    P3 = 3,
    P4 = 4,
}

export enum Service {
    PluginServer = 'plugin_server',
    DjangoServer = 'django_server',
    Redis = 'redis',
    Postgres = 'postgres',
    ClickHouse = 'clickhouse',
    Kafka = 'kafka',
}
export interface Alert {
    id: string
    level: AlertLevel
    key: string
    description?: string
    trigger_location: Service
}
export interface PluginConfigVMResponse {
    vm: VM
    methods: VMMethods
    tasks: Record<PluginTaskType, Record<string, PluginTask>>
    vmResponseVariable: string
    usedImports: Set<string>
}

export interface EventUsage {
    event: string
    usage_count: number | null
    volume: number | null
}

export interface PropertyUsage {
    key: string
    usage_count: number | null
    volume: number | null
}

/** Raw Organization row from database. */
export interface RawOrganization {
    id: string
    name: string
    created_at: string
    updated_at: string
    available_features: string[]
}

/** Usable Team model. */
export interface Team {
    id: number
    uuid: string
    organization_id: string
    name: string
    anonymize_ips: boolean
    api_token: string
    slack_incoming_webhook: string | null
    session_recording_opt_in: boolean
    ingested_event: boolean
    person_display_name_properties: string[] | null
}

/** Properties shared by RawEventMessage and EventMessage. */
export interface BaseEventMessage {
    distinct_id: string
    ip: string
    site_url: string
    team_id: number
    uuid: string
}

/** Raw event message as received via Kafka. */
export interface RawEventMessage extends BaseEventMessage {
    /** JSON-encoded object. */
    data: string
    /** ISO-formatted datetime. */
    now: string
    /** ISO-formatted datetime. May be empty! */
    sent_at: string
    /** JSON-encoded number. */
    kafka_offset: string
    /** Messages may have a token instead of a team_id, to be used e.g. to
     * resolve to a team_id */
    token?: string
}

/** Usable event message. */
export interface EventMessage extends BaseEventMessage {
    data: PluginEvent
    now: DateTime
    sent_at: DateTime | null
}

/** Properties shared by RawClickHouseEvent and ClickHouseEvent. */
interface BaseEvent {
    uuid: string
    event: string
    team_id: number
    distinct_id: string
    /** Person UUID. */
    person_id?: string
}

export type ISOTimestamp = Brand<string, 'ISOTimestamp'>
export type ClickHouseTimestamp = Brand<string, 'ClickHouseTimestamp'>
export type ClickHouseTimestampSecondPrecision = Brand<string, 'ClickHouseTimestamp'>

/** Raw event row from ClickHouse. */
export interface RawClickHouseEvent extends BaseEvent {
    timestamp: ClickHouseTimestamp
    created_at: ClickHouseTimestamp
    properties?: string
    elements_chain: string
    person_created_at?: ClickHouseTimestamp
    person_properties?: string
    group0_properties?: string
    group1_properties?: string
    group2_properties?: string
    group3_properties?: string
    group4_properties?: string
    group0_created_at?: ClickHouseTimestamp
    group1_created_at?: ClickHouseTimestamp
    group2_created_at?: ClickHouseTimestamp
    group3_created_at?: ClickHouseTimestamp
    group4_created_at?: ClickHouseTimestamp
}

/** Parsed event row from ClickHouse. */
export interface ClickHouseEvent extends BaseEvent {
    timestamp: DateTime
    created_at: DateTime
    properties: Record<string, any>
    elements_chain: Element[] | null
    person_created_at: DateTime | null
    person_properties: Record<string, any>
    group0_properties: Record<string, any>
    group1_properties: Record<string, any>
    group2_properties: Record<string, any>
    group3_properties: Record<string, any>
    group4_properties: Record<string, any>
    group0_created_at?: DateTime | null
    group1_created_at?: DateTime | null
    group2_created_at?: DateTime | null
    group3_created_at?: DateTime | null
    group4_created_at?: DateTime | null
}

/** Event in a database-agnostic shape, AKA an ingestion event.
 * This is what should be passed around most of the time in the plugin server.
 */
interface BaseIngestionEvent {
    eventUuid: string
    event: string
    teamId: TeamId
    distinctId: string
    properties: Properties
    timestamp: ISOTimestamp
    elementsList: Element[]
}

/** Ingestion event before saving, BaseIngestionEvent without elementsList */
export interface PreIngestionEvent {
    eventUuid: string
    event: string
    teamId: TeamId
    distinctId: string
    properties: Properties
    timestamp: ISOTimestamp
}

/** Ingestion event after saving, currently just an alias of BaseIngestionEvent */
export interface PostIngestionEvent extends BaseIngestionEvent {
    person_id?: string // This is not optional, but BaseEvent needs to be fixed first
    person_created_at: ISOTimestamp | null
    person_properties: Properties
}

export interface DeadLetterQueueEvent {
    id: string
    event_uuid: string
    event: string
    properties: string
    distinct_id: string
    team_id: number
    elements_chain: string
    created_at: string
    ip: string
    site_url: string
    now: string
    raw_payload: string
    error_timestamp: string
    error_location: string
    error: string
    tags: string[]
    _timestamp: string
    _offset: number
}

export type PropertiesLastUpdatedAt = Record<string, string>
export type PropertiesLastOperation = Record<string, PropertyUpdateOperation>

/** Properties shared by RawPerson and Person. */
export interface BasePerson {
    id: number
    team_id: number
    properties: Properties
    is_user_id: number
    is_identified: boolean
    uuid: string
    properties_last_updated_at: PropertiesLastUpdatedAt
    properties_last_operation: PropertiesLastOperation | null
}

/** Raw Person row from database. */
export interface RawPerson extends BasePerson {
    created_at: string
    version: string | null
}

/** Usable Person model. */
export interface Person extends BasePerson {
    created_at: DateTime
    version: number
}

/** Clickhouse Person model. */
export interface ClickHousePerson {
    id: string
    created_at: string
    team_id: number
    properties: string
    is_identified: number
    is_deleted: number
    timestamp: string
}

export type GroupTypeIndex = 0 | 1 | 2 | 3 | 4

interface BaseGroup {
    id: number
    team_id: number
    group_type_index: GroupTypeIndex
    group_key: string
    group_properties: Properties
    properties_last_updated_at: PropertiesLastUpdatedAt
    properties_last_operation: PropertiesLastOperation
}

/** Raw Group row from database. */
export interface RawGroup extends BaseGroup {
    created_at: string
    version: string
}

/** Usable Group model. */
export interface Group extends BaseGroup {
    created_at: DateTime
    version: number
}

export type GroupKey = string
/** Clickhouse Group model */
export interface ClickhouseGroup {
    group_type_index: GroupTypeIndex
    group_key: GroupKey
    created_at: string
    team_id: number
    group_properties: string
}

/** Usable PersonDistinctId model. */
export interface PersonDistinctId {
    id: number
    team_id: number
    person_id: number
    distinct_id: string
    version: string | null
}

/** ClickHouse PersonDistinctId model. (person_distinct_id2 table) */
export interface ClickHousePersonDistinctId2 {
    team_id: number
    person_id: string
    distinct_id: string
    is_deleted: 0 | 1
    version: number
}

/** Usable Cohort model. */
export interface Cohort {
    id: number
    name: string
    description: string
    deleted: boolean
    groups: any[]
    team_id: Team['id']
    created_at: string
    created_by_id: number
    is_calculating: boolean
    last_calculation: string
    errors_calculating: number
    is_static: boolean
    version: number | null
    pending_version: number
}

/** Usable CohortPeople model. */
export interface CohortPeople {
    id: number
    cohort_id: number
    person_id: number
}

/** Usable Hook model. */
export interface Hook {
    id: string
    team_id: number
    user_id: number
    resource_id: number | null
    event: string
    target: string
    created: string
    updated: string
}

/** Sync with posthog/frontend/src/types.ts */
export enum PropertyOperator {
    Exact = 'exact',
    IsNot = 'is_not',
    IContains = 'icontains',
    NotIContains = 'not_icontains',
    Regex = 'regex',
    NotRegex = 'not_regex',
    GreaterThan = 'gt',
    LessThan = 'lt',
    IsSet = 'is_set',
    IsNotSet = 'is_not_set',
    IsDateBefore = 'is_date_before',
    IsDateAfter = 'is_date_after',
}

/** Sync with posthog/frontend/src/types.ts */
interface PropertyFilterBase {
    key: string
    value?: string | number | Array<string | number> | null
    label?: string
}

/** Sync with posthog/frontend/src/types.ts */
export interface PropertyFilterWithOperator extends PropertyFilterBase {
    operator?: PropertyOperator
}

/** Sync with posthog/frontend/src/types.ts */
export interface EventPropertyFilter extends PropertyFilterWithOperator {
    type: 'event'
}

/** Sync with posthog/frontend/src/types.ts */
export interface PersonPropertyFilter extends PropertyFilterWithOperator {
    type: 'person'
}

/** Sync with posthog/frontend/src/types.ts */
export interface ElementPropertyFilter extends PropertyFilterWithOperator {
    type: 'element'
    key: 'tag_name' | 'text' | 'href' | 'selector'
    value: string | string[]
}

/** Sync with posthog/frontend/src/types.ts */
export interface CohortPropertyFilter extends PropertyFilterBase {
    type: 'cohort'
    key: 'id'
    value: number | string
}

/** Sync with posthog/frontend/src/types.ts */
export type PropertyFilter = EventPropertyFilter | PersonPropertyFilter | ElementPropertyFilter | CohortPropertyFilter

/** Sync with posthog/frontend/src/types.ts */
export enum StringMatching {
    Contains = 'contains',
    Regex = 'regex',
    Exact = 'exact',
}

export interface ActionStep {
    id: number
    action_id: number
    tag_name: string | null
    text: string | null
    /** @default StringMatching.Exact */
    text_matching: StringMatching | null
    href: string | null
    /** @default StringMatching.Exact */
    href_matching: StringMatching | null
    selector: string | null
    url: string | null
    /** @default StringMatching.Contains */
    url_matching: StringMatching | null
    name: string | null
    event: string | null
    properties: PropertyFilter[] | null
}

/** Raw Action row from database. */
export interface RawAction {
    id: number
    team_id: TeamId
    name: string | null
    description: string
    created_at: string
    created_by_id: number | null
    deleted: boolean
    post_to_slack: boolean
    slack_message_format: string
    is_calculating: boolean
    updated_at: string
    last_calculated_at: string
    bytecode?: any[]
    bytecode_error?: string
}

/** Usable Action model. */
export interface Action extends RawAction {
    steps: ActionStep[]
    hooks: Hook[]
}

/** Raw session recording event row from ClickHouse. */
export interface RawSessionRecordingEvent {
    uuid: string
    timestamp: string
    team_id: number
    distinct_id: string
    session_id: string
    window_id: string
    snapshot_data: string
    created_at: string
}

/** Raw session replay event row from ClickHouse. */
export interface RawSessionReplayEvent {
    min_first_timestamp: string
    team_id: number
    distinct_id: string
    session_id: string
    /* TODO what columns do we need */
}

export interface RawPerformanceEvent {
    uuid: string
    team_id: number
    distinct_id: string
    session_id: string
    window_id: string
    pageview_id: string
    current_url: string

    // BASE_EVENT_COLUMNS
    time_origin: number
    timestamp: string
    entry_type: string
    name: string

    // RESOURCE_EVENT_COLUMNS
    start_time: number
    redirect_start: number
    redirect_end: number
    worker_start: number
    fetch_start: number
    domain_lookup_start: number
    domain_lookup_end: number
    connect_start: number
    secure_connection_start: number
    connect_end: number
    request_start: number
    response_start: number
    response_end: number
    decoded_body_size: number
    encoded_body_size: number
    duration: number

    initiator_type: string
    next_hop_protocol: string
    render_blocking_status: string
    response_status: number
    transfer_size: number

    // LARGEST_CONTENTFUL_PAINT_EVENT_COLUMNS
    largest_contentful_paint_element: string
    largest_contentful_paint_render_time: number
    largest_contentful_paint_load_time: number
    largest_contentful_paint_size: number
    largest_contentful_paint_id: string
    largest_contentful_paint_url: string

    // NAVIGATION_EVENT_COLUMNS
    dom_complete: number
    dom_content_loaded_event: number
    dom_interactive: number
    load_event_end: number
    load_event_start: number
    redirect_count: number
    navigation_type: string
    unload_event_end: number
    unload_event_start: number
}

export const PerformanceEventReverseMapping: { [key: number]: keyof RawPerformanceEvent } = {
    // BASE_PERFORMANCE_EVENT_COLUMNS
    0: 'entry_type',
    1: 'time_origin',
    2: 'name',

    // RESOURCE_EVENT_COLUMNS
    3: 'start_time',
    4: 'redirect_start',
    5: 'redirect_end',
    6: 'worker_start',
    7: 'fetch_start',
    8: 'domain_lookup_start',
    9: 'domain_lookup_end',
    10: 'connect_start',
    11: 'secure_connection_start',
    12: 'connect_end',
    13: 'request_start',
    14: 'response_start',
    15: 'response_end',
    16: 'decoded_body_size',
    17: 'encoded_body_size',
    18: 'initiator_type',
    19: 'next_hop_protocol',
    20: 'render_blocking_status',
    21: 'response_status',
    22: 'transfer_size',

    // LARGEST_CONTENTFUL_PAINT_EVENT_COLUMNS
    23: 'largest_contentful_paint_element',
    24: 'largest_contentful_paint_render_time',
    25: 'largest_contentful_paint_load_time',
    26: 'largest_contentful_paint_size',
    27: 'largest_contentful_paint_id',
    28: 'largest_contentful_paint_url',

    // NAVIGATION_EVENT_COLUMNS
    29: 'dom_complete',
    30: 'dom_content_loaded_event',
    31: 'dom_interactive',
    32: 'load_event_end',
    33: 'load_event_start',
    34: 'redirect_count',
    35: 'navigation_type',
    36: 'unload_event_end',
    37: 'unload_event_start',

    // Added after v1
    39: 'duration',
    40: 'timestamp',
}

export enum TimestampFormat {
    ClickHouseSecondPrecision = 'clickhouse-second-precision',
    ClickHouse = 'clickhouse',
    ISO = 'iso',
}

export enum Database {
    ClickHouse = 'clickhouse',
    Postgres = 'postgres',
}

export interface PluginScheduleControl {
    stopSchedule: () => Promise<void>
    reloadSchedule: () => Promise<void>
}

export interface JobsConsumerControl {
    stop: () => Promise<void>
    resume: () => Promise<void>
}

export type IngestEventResponse =
    | { success: true; actionMatches: Action[]; preIngestionEvent: PreIngestionEvent | null }
    | { success: false; error: string }

export interface EventDefinitionType {
    id: string
    name: string
    volume_30_day: number | null
    query_usage_30_day: number | null
    team_id: number
    last_seen_at: string // DateTime
    created_at: string // DateTime
}

export enum UnixTimestampPropertyTypeFormat {
    UNIX_TIMESTAMP = 'unix_timestamp',
    UNIX_TIMESTAMP_MILLISECONDS = 'unix_timestamp_milliseconds',
}

export enum DateTimePropertyTypeFormat {
    ISO8601_DATE = 'YYYY-MM-DDThh:mm:ssZ',
    FULL_DATE = 'YYYY-MM-DD hh:mm:ss',
    FULL_DATE_INCREASING = 'DD-MM-YYYY hh:mm:ss',
    DATE = 'YYYY-MM-DD',
    RFC_822 = 'rfc_822',
    WITH_SLASHES = 'YYYY/MM/DD hh:mm:ss',
    WITH_SLASHES_INCREASING = 'DD/MM/YYYY hh:mm:ss',
}

export enum PropertyType {
    DateTime = 'DateTime',
    String = 'String',
    Numeric = 'Numeric',
    Boolean = 'Boolean',
}

export enum PropertyDefinitionTypeEnum {
    Event = 1,
    Person = 2,
    Group = 3,
}

export interface PropertyDefinitionType {
    id: string
    name: string
    is_numerical: boolean
    volume_30_day: number | null
    query_usage_30_day: number | null
    team_id: number
    property_type?: PropertyType
    type: PropertyDefinitionTypeEnum
    group_type_index: number | null
}

export interface EventPropertyType {
    id: string
    event: string
    property: string
    team_id: number
}

export type PluginFunction = 'onEvent' | 'processEvent' | 'pluginTask'

export type GroupTypeToColumnIndex = Record<string, GroupTypeIndex>

export enum PropertyUpdateOperation {
    Set = 'set',
    SetOnce = 'set_once',
}

export type StatelessVmMap = Record<PluginId, LazyPluginVM>

export enum OrganizationPluginsAccessLevel {
    NONE = 0,
    CONFIG = 3,
    INSTALL = 6,
    ROOT = 9,
}

export enum OrganizationMembershipLevel {
    Member = 1,
    Admin = 8,
    Owner = 15,
}

export interface PipelineEvent extends Omit<PluginEvent, 'team_id'> {
    team_id?: number | null
    token?: string
}

export type RedisPool = GenericPool<Redis>

export type RRWebEvent = Record<string, any> & {
    timestamp: number
    type: number
    data: any
}

export interface ValueMatcher<T> {
    (value: T): boolean
}<|MERGE_RESOLUTION|>--- conflicted
+++ resolved
@@ -199,13 +199,8 @@
     DROP_EVENTS_BY_TOKEN_DISTINCT_ID: string
     DROP_EVENTS_BY_TOKEN: string
     POE_EMBRACE_JOIN_FOR_TEAMS: string
-<<<<<<< HEAD
-=======
-    POE_DEFERRED_WRITES_ENABLED: boolean
-    POE_DEFERRED_WRITES_USE_FLAT_OVERRIDES: boolean
     POE_WRITES_ENABLED_MAX_TEAM_ID: number
     POE_WRITES_EXCLUDE_TEAMS: string
->>>>>>> 91632e4d
     RELOAD_PLUGIN_JITTER_MAX_MS: number
     RUSTY_HOOK_FOR_TEAMS: string
     RUSTY_HOOK_URL: string
