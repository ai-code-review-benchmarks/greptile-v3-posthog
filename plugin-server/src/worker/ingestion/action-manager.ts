--- conflicted
+++ resolved
@@ -2,11 +2,8 @@
 
 import { Action, Hook, PluginsServerConfig, RawAction, Team } from '../../types'
 import { PostgresRouter, PostgresUse } from '../../utils/db/postgres'
-<<<<<<< HEAD
+import { parseJSON } from '../../utils/json-parse'
 import { logger } from '../../utils/logger'
-=======
-import { parseJSON } from '../../utils/json-parse'
->>>>>>> 81117d1d
 import { PubSub } from '../../utils/pubsub'
 
 export type ActionMap = Record<Action['id'], Action>
