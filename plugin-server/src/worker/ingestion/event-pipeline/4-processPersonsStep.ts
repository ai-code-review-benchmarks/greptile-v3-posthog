--- conflicted
+++ resolved
@@ -12,7 +12,6 @@
     personContainer: LazyPersonContainer
 ): Promise<StepResult> {
     const event = normalizeEvent(pluginEvent)
-<<<<<<< HEAD
 
     // TODO: Have the snapshot events pipeline be completely separate
     // from all other events
@@ -20,10 +19,7 @@
         return runner.nextStep('prepareEventStep', event, personContainer)
     }
 
-    const timestamp = parseEventTimestamp(event, runner.hub.statsd)
-=======
     const timestamp = parseEventTimestamp(event)
->>>>>>> c88d5ab5
 
     const newPersonContainer: LazyPersonContainer = await updatePersonState(
         event,
