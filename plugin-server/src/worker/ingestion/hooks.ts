--- conflicted
+++ resolved
@@ -74,13 +74,8 @@
 
 export async function getValueOfToken(
     action: Action,
-<<<<<<< HEAD
     event: PostIngestionEvent,
-    person: IngestionPersonData | undefined,
-=======
-    event: IngestionEvent,
     personContainer: LazyPersonContainer,
->>>>>>> 17b1f30f
     siteUrl: string,
     webhookType: WebhookType,
     tokenParts: string[]
@@ -133,13 +128,8 @@
 
 export async function getFormattedMessage(
     action: Action,
-<<<<<<< HEAD
     event: PostIngestionEvent,
-    person: IngestionPersonData | undefined,
-=======
-    event: IngestionEvent,
     personContainer: LazyPersonContainer,
->>>>>>> 17b1f30f
     siteUrl: string,
     webhookType: WebhookType
 ): Promise<[string, string]> {
@@ -199,13 +189,8 @@
     }
 
     public async findAndFireHooks(
-<<<<<<< HEAD
         event: PostIngestionEvent,
-        person: IngestionPersonData | undefined,
-=======
-        event: IngestionEvent,
         personContainer: LazyPersonContainer,
->>>>>>> 17b1f30f
         actionMatches: Action[]
     ): Promise<void> {
         if (!actionMatches.length) {
@@ -247,13 +232,8 @@
     private async postWebhook(
         webhookUrl: string,
         action: Action,
-<<<<<<< HEAD
         event: PostIngestionEvent,
-        person: IngestionPersonData | undefined
-=======
-        event: IngestionEvent,
         personContainer: LazyPersonContainer
->>>>>>> 17b1f30f
     ): Promise<void> {
         const webhookType = determineWebhookType(webhookUrl)
         const siteUrl = await this.siteUrlManager.getSiteUrl()
