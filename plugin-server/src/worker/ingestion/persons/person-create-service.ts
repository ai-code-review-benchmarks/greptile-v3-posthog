--- conflicted
+++ resolved
@@ -7,7 +7,7 @@
 import { PersonsStoreTransaction } from './persons-store-transaction'
 
 export class PersonCreateService {
-    constructor(private context: PersonContext) {}
+    constructor(private context: PersonContext) { }
 
     /**
      * @returns [Person, boolean that indicates if person was created or not, true if person was created by this call, false if found existing person from concurrent creation]
@@ -21,13 +21,8 @@
         isIdentified: boolean,
         creatorEventUuid: string,
         distinctIds: { distinctId: string; version?: number }[],
-<<<<<<< HEAD
-        tx?: TransactionClient
+        tx?: PersonsStoreTransaction
     ): Promise<[InternalPerson, boolean]> {
-=======
-        tx?: PersonsStoreTransaction
-    ): Promise<InternalPerson> {
->>>>>>> 64943e82
         if (distinctIds.length < 1) {
             throw new Error('at least 1 distinctId is required in `createPerson`')
         }
@@ -46,9 +41,8 @@
             propertiesLastUpdatedAt[key] = createdAt.toISO()
         })
 
-<<<<<<< HEAD
         try {
-            const [person, kafkaMessages] = await this.context.personStore.createPerson(
+            const [person, kafkaMessages] = await (tx || this.context.personStore).createPerson(
                 createdAt,
                 props,
                 propertiesLastUpdatedAt,
@@ -57,8 +51,7 @@
                 isUserId,
                 isIdentified,
                 uuid,
-                distinctIds,
-                tx
+                distinctIds
             )
 
             await this.context.kafkaProducer.queueMessages(kafkaMessages)
@@ -88,21 +81,5 @@
             // Re-throw other errors
             throw error
         }
-=======
-        const [person, kafkaMessages] = await (tx || this.context.personStore).createPerson(
-            createdAt,
-            props,
-            propertiesLastUpdatedAt,
-            propertiesLastOperation,
-            teamId,
-            isUserId,
-            isIdentified,
-            uuid,
-            distinctIds
-        )
-
-        await this.context.kafkaProducer.queueMessages(kafkaMessages)
-        return person
->>>>>>> 64943e82
     }
 }