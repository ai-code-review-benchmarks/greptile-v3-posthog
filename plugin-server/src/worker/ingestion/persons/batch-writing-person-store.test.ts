--- conflicted
+++ resolved
@@ -1028,13 +1028,8 @@
             }
             await personStoreForBatch.updatePersonForMerge(targetPerson, mergeUpdate, 'target-distinct')
 
-<<<<<<< HEAD
-            // Verify the merge worked
+            // Verify the merge worked - check the final computed result
             const cacheAfterMerge = personStoreForBatch.getCachedPersonForUpdateByDistinctId(teamId, 'target-distinct')
-=======
-            // Verify the merge worked - check the final computed result
-            const cacheAfterMerge = personStoreForBatch.getCachedPersonForUpdate(teamId, 'target-distinct')
->>>>>>> 7b5acc7a
             expect(cacheAfterMerge?.properties).toEqual({
                 target_prop: 'target_value',
                 existing_target_prop: 'existing_target_value',
