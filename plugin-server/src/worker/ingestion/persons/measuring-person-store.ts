import { Properties } from '@posthog/plugin-scaffold'
import { DateTime } from 'luxon'

import { TopicMessage } from '../../../kafka/producer'
import { InternalPerson, PropertiesLastOperation, PropertiesLastUpdatedAt, Team } from '../../../types'
import { MoveDistinctIdsResult } from '../../../utils/db/db'
import {
    observeLatencyByVersion,
    personCacheOperationsCounter,
    personDatabaseOperationsPerBatchHistogram,
    personFetchForCheckingCacheOperationsCounter,
    personFetchForUpdateCacheOperationsCounter,
    personMethodCallsPerBatchHistogram,
    totalPersonUpdateLatencyPerBatchHistogram,
} from './metrics'
import { PersonRepository } from './person-repository'
import { PersonRepositoryTransaction } from './person-repository-transaction'
import { applyEventPropertyUpdates } from './person-update'
import { PersonsStore } from './persons-store'
<<<<<<< HEAD
import { PersonsStoreForBatch } from './persons-store-for-batch'
import { PersonsStoreTransaction } from './persons-store-transaction'
=======
import { FlushResult, PersonsStoreForBatch } from './persons-store-for-batch'
>>>>>>> a2473a75

type MethodName =
    | 'fetchForChecking'
    | 'fetchForUpdate'
    | 'createPerson'
    | 'updatePersonForUpdate'
    | 'updatePersonForMerge'
    | 'deletePerson'
    | 'addDistinctId'
    | 'moveDistinctIds'
    | 'updateCohortsAndFeatureFlagsForMerge'
    | 'addPersonlessDistinctId'
    | 'addPersonlessDistinctIdForMerge'
    | 'updatePersonWithPropertiesDiffForUpdate'

type UpdateType = 'forUpdate' | 'forMerge'

export interface PersonsStoreOptions {
    personCacheEnabledForUpdates: boolean
    personCacheEnabledForChecks: boolean
}

interface CacheMetrics {
    updateCacheHits: number
    updateCacheMisses: number
    checkCacheHits: number
    checkCacheMisses: number
}

export class MeasuringPersonsStore implements PersonsStore {
    constructor(private personRepository: PersonRepository, private options: PersonsStoreOptions) {}

    forBatch(): PersonsStoreForBatch {
        return new MeasuringPersonsStoreForBatch(this.personRepository, this.options)
    }
}

export class MeasuringPersonsStoreForBatch implements PersonsStoreForBatch {
    private cacheMetrics: CacheMetrics
    private methodCountsPerDistinctId: Map<string, Map<MethodName, number>>
    private databaseOperationCountsPerDistinctId: Map<string, Map<MethodName, number>>
    private updateLatencyPerDistinctIdSeconds: Map<string, Map<UpdateType, number>>
    /**
     * We maintain two separate person caches for different read patterns:
     *
     * personCache: Used by fetchForUpdate, contains data from the primary database.
     * Must be used when we need to modify person properties to avoid race conditions
     * with stale data. This is the source of truth for writes.
     *
     * personCheckCache: Used by fetchForChecking, contains data from read replicas.
     * Can be used for read-only operations but may return stale data. Should NOT be
     * used when we need to modify person properties as it could lead to race conditions
     * or lost updates.
     *
     * Both caches are cleared on any operation that modifies person data.
     */
    private personCache: Map<string, InternalPerson | null>
    private personCheckCache: Map<string, InternalPerson | null>
    private fetchPromisesForChecking: Map<string, Promise<InternalPerson | null>>
    private fetchPromisesForUpdate: Map<string, Promise<InternalPerson | null>>

    constructor(
        private personRepository: PersonRepository,
        private options: PersonsStoreOptions = {
            personCacheEnabledForUpdates: true,
            personCacheEnabledForChecks: true,
        }
    ) {
        this.methodCountsPerDistinctId = new Map()
        this.databaseOperationCountsPerDistinctId = new Map()
        this.updateLatencyPerDistinctIdSeconds = new Map()
        this.personCache = new Map()
        this.personCheckCache = new Map()
        this.fetchPromisesForChecking = new Map()
        this.fetchPromisesForUpdate = new Map()
        this.cacheMetrics = {
            updateCacheHits: 0,
            updateCacheMisses: 0,
            checkCacheHits: 0,
            checkCacheMisses: 0,
        }
    }

    flush(): Promise<FlushResult[]> {
        return Promise.resolve([])
    }

    reportBatch(): void {
        for (const [_, methodCounts] of this.methodCountsPerDistinctId.entries()) {
            for (const [method, count] of methodCounts.entries()) {
                personMethodCallsPerBatchHistogram.observe({ method }, count)
            }
        }

        for (const [_, databaseOperationCounts] of this.databaseOperationCountsPerDistinctId.entries()) {
            for (const [operation, count] of databaseOperationCounts.entries()) {
                personDatabaseOperationsPerBatchHistogram.observe({ operation }, count)
            }
        }

        for (const [_, updateLatencyPerDistinctIdSeconds] of this.updateLatencyPerDistinctIdSeconds.entries()) {
            for (const [updateType, latency] of updateLatencyPerDistinctIdSeconds.entries()) {
                totalPersonUpdateLatencyPerBatchHistogram.observe({ update_type: updateType }, latency)
            }
        }

        personCacheOperationsCounter.inc({ cache: 'update', operation: 'hit' }, this.cacheMetrics.updateCacheHits)
        personCacheOperationsCounter.inc({ cache: 'update', operation: 'miss' }, this.cacheMetrics.updateCacheMisses)
        personCacheOperationsCounter.inc({ cache: 'check', operation: 'hit' }, this.cacheMetrics.checkCacheHits)
        personCacheOperationsCounter.inc({ cache: 'check', operation: 'miss' }, this.cacheMetrics.checkCacheMisses)
    }

    async inTransaction<T>(description: string, transaction: (tx: PersonsStoreTransaction) => Promise<T>): Promise<T> {
        return await this.personRepository.inTransaction(description, async (tx) => {
            const wrapper = new PersonsStoreTransaction(this, tx)
            return await transaction(wrapper)
        })
    }

    async fetchForChecking(teamId: Team['id'], distinctId: string): Promise<InternalPerson | null> {
        this.incrementCount('fetchForChecking', distinctId)

        // First check the main cache
        const cachedPerson = this.getCachedPerson(teamId, distinctId)
        if (cachedPerson !== undefined) {
            return cachedPerson
        }

        // Then check the checking-specific cache
        const checkCachedPerson = this.getCheckCachedPerson(teamId, distinctId)
        if (checkCachedPerson !== undefined) {
            return checkCachedPerson
        }

        const cacheKey = this.getCacheKey(teamId, distinctId)
        let fetchPromise = this.fetchPromisesForChecking.get(cacheKey)
        if (!fetchPromise) {
            personFetchForCheckingCacheOperationsCounter.inc({ operation: 'miss' })
            fetchPromise = (async () => {
                try {
                    this.incrementDatabaseOperation('fetchForChecking', distinctId)
                    const start = performance.now()
                    const person = await this.personRepository.fetchPerson(teamId, distinctId, { useReadReplica: true })
                    observeLatencyByVersion(person, start, 'fetchForChecking')
                    this.setCheckCachedPerson(teamId, distinctId, person ?? null)
                    return person ?? null
                } finally {
                    this.fetchPromisesForChecking.delete(cacheKey)
                }
            })()
            this.fetchPromisesForChecking.set(cacheKey, fetchPromise)
        } else {
            personFetchForCheckingCacheOperationsCounter.inc({ operation: 'hit' })
        }
        return fetchPromise
    }

    async fetchForUpdate(teamId: Team['id'], distinctId: string): Promise<InternalPerson | null> {
        this.incrementCount('fetchForUpdate', distinctId)

        const cachedPerson = this.getCachedPerson(teamId, distinctId)
        if (cachedPerson !== undefined) {
            return cachedPerson
        }

        const cacheKey = this.getCacheKey(teamId, distinctId)
        let fetchPromise = this.fetchPromisesForUpdate.get(cacheKey)
        if (!fetchPromise) {
            personFetchForUpdateCacheOperationsCounter.inc({ operation: 'miss' })
            fetchPromise = (async () => {
                try {
                    this.incrementDatabaseOperation('fetchForUpdate', distinctId)
                    const start = performance.now()
                    const person = await this.personRepository.fetchPerson(teamId, distinctId, {
                        useReadReplica: false,
                    })
                    observeLatencyByVersion(person, start, 'fetchForUpdate')
                    this.setCachedPerson(teamId, distinctId, person ?? null)
                    return person ?? null
                } finally {
                    this.fetchPromisesForUpdate.delete(cacheKey)
                }
            })()
            this.fetchPromisesForUpdate.set(cacheKey, fetchPromise)
        } else {
            personFetchForUpdateCacheOperationsCounter.inc({ operation: 'hit' })
        }
        return fetchPromise
    }

    async createPerson(
        createdAt: DateTime,
        properties: Properties,
        propertiesLastUpdatedAt: PropertiesLastUpdatedAt,
        propertiesLastOperation: PropertiesLastOperation,
        teamId: Team['id'],
        isUserId: number | null,
        isIdentified: boolean,
        uuid: string,
        distinctIds?: { distinctId: string; version?: number }[],
        tx?: PersonRepositoryTransaction
    ): Promise<[InternalPerson, TopicMessage[]]> {
        this.incrementCount('createPerson', distinctIds?.[0].distinctId ?? '')
        this.clearCache()
        this.incrementDatabaseOperation('createPerson', distinctIds?.[0]?.distinctId ?? '')
        return await (tx || this.personRepository).createPerson(
            createdAt,
            properties,
            propertiesLastUpdatedAt,
            propertiesLastOperation,
            teamId,
            isUserId,
            isIdentified,
            uuid,
            distinctIds
        )
    }

    async updatePersonForUpdate(
        person: InternalPerson,
        update: Partial<InternalPerson>,
        distinctId: string,
        tx?: PersonRepositoryTransaction
    ): Promise<[InternalPerson, TopicMessage[], boolean]> {
        return this.updatePerson(person, update, tx, 'updatePersonForUpdate', 'forUpdate', distinctId)
    }

    async updatePersonForMerge(
        person: InternalPerson,
        update: Partial<InternalPerson>,
        distinctId: string,
        tx?: PersonRepositoryTransaction
    ): Promise<[InternalPerson, TopicMessage[], boolean]> {
        return this.updatePerson(person, update, tx, 'updatePersonForMerge', 'forMerge', distinctId)
    }

    async updatePersonWithPropertiesDiffForUpdate(
        person: InternalPerson,
        propertiesToSet: Properties,
        propertiesToUnset: string[],
        otherUpdates: Partial<InternalPerson>,
        distinctId: string,
        tx?: PersonRepositoryTransaction
    ): Promise<[InternalPerson, TopicMessage[], boolean]> {
        const mainStorePropertyUpdates = { toSet: propertiesToSet, toUnset: propertiesToUnset, hasChanges: true }

        const update: Partial<InternalPerson> = { ...otherUpdates }
        const [updatedPerson, wasUpdated] = applyEventPropertyUpdates(mainStorePropertyUpdates, person)
        if (wasUpdated) {
            update.properties = updatedPerson.properties
        }

        return await this.updatePersonForUpdate(person, update, distinctId, tx)
    }

    private async updatePerson(
        person: InternalPerson,
        update: Partial<InternalPerson>,
        tx: PersonRepositoryTransaction | undefined,
        methodName: MethodName,
        updateType: UpdateType,
        distinctId: string
    ): Promise<[InternalPerson, TopicMessage[], boolean]> {
        this.incrementCount(methodName, distinctId)
        this.clearCache()
        this.incrementDatabaseOperation(methodName, distinctId)
        const start = performance.now()
        const response = await (tx || this.personRepository).updatePerson(person, update, updateType)
        this.recordUpdateLatency(updateType, (performance.now() - start) / 1000, distinctId)
        observeLatencyByVersion(person, start, methodName)
        return response
    }

    async deletePerson(
        person: InternalPerson,
        distinctId: string,
        tx?: PersonRepositoryTransaction
    ): Promise<TopicMessage[]> {
        this.incrementCount('deletePerson', distinctId)
        this.clearCache()
        this.incrementDatabaseOperation('deletePerson', distinctId)
        const start = performance.now()
        const response = await (tx || this.personRepository).deletePerson(person)
        observeLatencyByVersion(person, start, 'deletePerson')
        return response
    }

    async addDistinctId(
        person: InternalPerson,
        distinctId: string,
        version: number,
        tx?: PersonRepositoryTransaction
    ): Promise<TopicMessage[]> {
        this.incrementCount('addDistinctId', distinctId)
        this.clearCache()
        this.incrementDatabaseOperation('addDistinctId', distinctId)
        const start = performance.now()
        const response = await (tx || this.personRepository).addDistinctId(person, distinctId, version)
        observeLatencyByVersion(person, start, 'addDistinctId')
        return response
    }

    async moveDistinctIds(
        source: InternalPerson,
        target: InternalPerson,
        distinctId: string,
        tx?: PersonRepositoryTransaction
    ): Promise<MoveDistinctIdsResult> {
        this.incrementCount('moveDistinctIds', distinctId)
        this.clearCache()
        this.incrementDatabaseOperation('moveDistinctIds', distinctId)
        const start = performance.now()
        const response = await (tx || this.personRepository).moveDistinctIds(source, target)
        observeLatencyByVersion(target, start, 'moveDistinctIds')
        return response
    }

    async updateCohortsAndFeatureFlagsForMerge(
        teamID: Team['id'],
        sourcePersonID: InternalPerson['id'],
        targetPersonID: InternalPerson['id'],
        distinctId: string,
        tx?: PersonRepositoryTransaction
    ): Promise<void> {
        this.incrementCount('updateCohortsAndFeatureFlagsForMerge', distinctId)
        this.clearCache()
        await (tx || this.personRepository).updateCohortsAndFeatureFlagsForMerge(teamID, sourcePersonID, targetPersonID)
    }

    async addPersonlessDistinctId(teamId: Team['id'], distinctId: string): Promise<boolean> {
        this.incrementCount('addPersonlessDistinctId', distinctId)
        this.clearCache()
        return await this.personRepository.addPersonlessDistinctId(teamId, distinctId)
    }

    async addPersonlessDistinctIdForMerge(
        teamId: Team['id'],
        distinctId: string,
        tx?: PersonRepositoryTransaction
    ): Promise<boolean> {
        this.incrementCount('addPersonlessDistinctIdForMerge', distinctId)
        this.clearCache()
        return await (tx || this.personRepository).addPersonlessDistinctIdForMerge(teamId, distinctId)
    }

    async personPropertiesSize(teamId: Team['id'], distinctId: string): Promise<number> {
        return await this.personRepository.personPropertiesSize(teamId, distinctId)
    }

    getMethodCountsPerDistinctId(): Map<string, Map<MethodName, number>> {
        return this.methodCountsPerDistinctId
    }

    getCacheMetrics(): CacheMetrics {
        return this.cacheMetrics
    }

    getDatabaseOperationCountsPerDistinctId(): Map<string, Map<MethodName, number>> {
        return this.databaseOperationCountsPerDistinctId
    }

    getUpdateLatencyPerDistinctIdSeconds(): Map<string, Map<UpdateType, number>> {
        return this.updateLatencyPerDistinctIdSeconds
    }

    // Private cache management methods

    private getCacheKey(teamId: number, distinctId: string): string {
        return `${teamId}:${distinctId}`
    }

    private clearCache(): void {
        this.personCache.clear()
        this.personCheckCache.clear()
        this.fetchPromisesForChecking.clear()
        this.fetchPromisesForUpdate.clear()
    }

    private getCachedPerson(teamId: number, distinctId: string): InternalPerson | null | undefined {
        if (!this.options.personCacheEnabledForUpdates) {
            this.cacheMetrics.updateCacheMisses++
            return undefined
        }
        const cacheKey = this.getCacheKey(teamId, distinctId)
        const result = this.personCache.get(cacheKey)
        if (result !== undefined) {
            this.cacheMetrics.updateCacheHits++
        } else {
            this.cacheMetrics.updateCacheMisses++
        }
        return result
    }

    private getCheckCachedPerson(teamId: number, distinctId: string): InternalPerson | null | undefined {
        if (!this.options.personCacheEnabledForChecks) {
            this.cacheMetrics.checkCacheMisses++
            return undefined
        }
        const cacheKey = this.getCacheKey(teamId, distinctId)
        const result = this.personCheckCache.get(cacheKey)
        if (result !== undefined) {
            this.cacheMetrics.checkCacheHits++
        } else {
            this.cacheMetrics.checkCacheMisses++
        }
        return result
    }

    private setCachedPerson(teamId: number, distinctId: string, person: InternalPerson | null): void {
        if (!this.options.personCacheEnabledForUpdates) {
            return
        }
        const cacheKey = this.getCacheKey(teamId, distinctId)
        this.personCache.set(cacheKey, person)
    }

    private setCheckCachedPerson(teamId: number, distinctId: string, person: InternalPerson | null): void {
        if (!this.options.personCacheEnabledForChecks) {
            return
        }
        const cacheKey = this.getCacheKey(teamId, distinctId)
        this.personCheckCache.set(cacheKey, person)
    }

    // Private utility methods

    private incrementCount(method: MethodName, distinctId: string): void {
        const methodCounts = this.methodCountsPerDistinctId.get(distinctId) || new Map()
        methodCounts.set(method, (methodCounts.get(method) || 0) + 1)
        this.methodCountsPerDistinctId.set(distinctId, methodCounts)
    }

    private incrementDatabaseOperation(operation: MethodName, distinctId: string): void {
        const databaseOperationCounts = this.databaseOperationCountsPerDistinctId.get(distinctId) || new Map()
        databaseOperationCounts.set(operation, (databaseOperationCounts.get(operation) || 0) + 1)
        this.databaseOperationCountsPerDistinctId.set(distinctId, databaseOperationCounts)
    }

    private recordUpdateLatency(updateType: UpdateType, latencySeconds: number, distinctId: string): void {
        const updateLatencyPerDistinctIdSeconds = this.updateLatencyPerDistinctIdSeconds.get(distinctId) || new Map()
        updateLatencyPerDistinctIdSeconds.set(
            updateType,
            (updateLatencyPerDistinctIdSeconds.get(updateType) || 0) + latencySeconds
        )
        this.updateLatencyPerDistinctIdSeconds.set(distinctId, updateLatencyPerDistinctIdSeconds)
    }
}<|MERGE_RESOLUTION|>--- conflicted
+++ resolved
@@ -17,12 +17,8 @@
 import { PersonRepositoryTransaction } from './person-repository-transaction'
 import { applyEventPropertyUpdates } from './person-update'
 import { PersonsStore } from './persons-store'
-<<<<<<< HEAD
-import { PersonsStoreForBatch } from './persons-store-for-batch'
+import { FlushResult, PersonsStoreForBatch } from './persons-store-for-batch'
 import { PersonsStoreTransaction } from './persons-store-transaction'
-=======
-import { FlushResult, PersonsStoreForBatch } from './persons-store-for-batch'
->>>>>>> a2473a75
 
 type MethodName =
     | 'fetchForChecking'
