--- conflicted
+++ resolved
@@ -3,10 +3,7 @@
 import LRU from 'lru-cache'
 import { DateTime } from 'luxon'
 
-<<<<<<< HEAD
-=======
 import { ONE_HOUR } from '../../config/constants'
->>>>>>> 151f759f
 import { PluginsServerConfig, Team, TeamId } from '../../types'
 import { DB } from '../../utils/db/db'
 import { timeoutGuard } from '../../utils/db/utils'
@@ -36,11 +33,7 @@
         this.eventDefinitionsCache = new Map()
         this.eventPropertiesCache = new LRU({
             max: serverConfig.EVENT_PROPERTY_LRU_SIZE, // keep in memory the last 10k team+event combos we have seen
-<<<<<<< HEAD
-            maxAge: 60 * 60 * 1000, // and each for up to 1 hour
-=======
             maxAge: ONE_HOUR, // and each for up to 1 hour
->>>>>>> 151f759f
             updateAgeOnGet: true,
         })
         this.eventLastSeenCache = new Map()
