import equal from 'fast-deep-equal'

import {
    Hub,
    PluginCapabilities,
    PluginConfig,
    PluginConfigVMResponse,
    PluginLogEntrySource,
    PluginLogEntryType,
    PluginTask,
    PluginTaskType,
    VMMethods,
} from '../../types'
import { clearError, processError } from '../../utils/db/error'
import { disablePlugin, setPluginCapabilities, setPluginMetrics } from '../../utils/db/sql'
import { status } from '../../utils/status'
import { createPluginConfigVM } from './vm'

export const VM_INIT_MAX_RETRIES = 5
export const INITIALIZATION_RETRY_MULTIPLIER = 2
export const INITIALIZATION_RETRY_BASE_MS = 5000

export class LazyPluginVM {
    initialize?: (indexJs: string, logInfo: string) => Promise<void>
    failInitialization?: () => void
    resolveInternalVm!: Promise<PluginConfigVMResponse | null>
    totalInitAttemptsCounter: number
    initRetryTimeout: NodeJS.Timeout | null
    ready: boolean
    vmResponseVariable: string | null
    pluginConfig: PluginConfig
    hub: Hub

    constructor(hub: Hub, pluginConfig: PluginConfig) {
        this.totalInitAttemptsCounter = 0
        this.initRetryTimeout = null
        this.ready = false
        this.vmResponseVariable = null
        this.pluginConfig = pluginConfig
        this.hub = hub
        this.initVm()
    }

    public async getExportEvents(): Promise<PluginConfigVMResponse['methods']['exportEvents'] | null> {
        return await this.getVmMethod('exportEvents')
    }

    public async getOnEvent(): Promise<PluginConfigVMResponse['methods']['onEvent'] | null> {
        return await this.getVmMethod('onEvent')
    }

    public async getOnAction(): Promise<PluginConfigVMResponse['methods']['onAction'] | null> {
        return await this.getVmMethod('onAction')
    }

    public async getOnSnapshot(): Promise<PluginConfigVMResponse['methods']['onSnapshot'] | null> {
        return await this.getVmMethod('onSnapshot')
    }

    public async getProcessEvent(): Promise<PluginConfigVMResponse['methods']['processEvent'] | null> {
        return await this.getVmMethod('processEvent')
    }

    public async getHandleAlert(): Promise<PluginConfigVMResponse['methods']['handleAlert'] | null> {
        return await this.getVmMethod('handleAlert')
    }

    public async getTeardownPlugin(): Promise<PluginConfigVMResponse['methods']['teardownPlugin'] | null> {
        // if we never ran `setupPlugin`, there's no reason to run `teardownPlugin` - it's essentially "tore down" already
        if (!this.ready) {
            return null
        }
        return (await this.resolveInternalVm)?.methods['teardownPlugin'] || null
    }

    public async getTask(name: string, type: PluginTaskType): Promise<PluginTask | null> {
        const task = (await this.resolveInternalVm)?.tasks?.[type]?.[name] || null
        if (!this.ready && task) {
            await this.setupPluginIfNeeded()
        }
        return task
    }

    public async getTasks(type: PluginTaskType): Promise<Record<string, PluginTask>> {
        const tasks = (await this.resolveInternalVm)?.tasks?.[type] || null
        if (!this.ready && tasks && Object.values(tasks).length > 0) {
            await this.setupPluginIfNeeded()
        }
        return tasks || {}
    }

    private async getVmMethod<T extends keyof VMMethods>(method: T): Promise<VMMethods[T] | null> {
        const vmMethod = (await this.resolveInternalVm)?.methods[method] || null
        if (!this.ready && vmMethod) {
            await this.setupPluginIfNeeded()
        }

        return vmMethod
    }

    public clearRetryTimeoutIfExists(): void {
        if (this.initRetryTimeout) {
            clearTimeout(this.initRetryTimeout)
        }
    }

    private initVm() {
        this.totalInitAttemptsCounter++
        this.resolveInternalVm = new Promise((resolve) => {
            this.initialize = async (indexJs: string, logInfo = '') => {
                const createLogEntry = async (message: string, logType = PluginLogEntryType.Info): Promise<void> => {
                    await this.hub.db.queuePluginLogEntry({
                        message,
                        pluginConfig: this.pluginConfig,
                        source: PluginLogEntrySource.System,
                        type: logType,
                        instanceId: this.hub.instanceId,
                    })
                }
                try {
                    const vm = createPluginConfigVM(this.hub, this.pluginConfig, indexJs)
                    this.vmResponseVariable = vm.vmResponseVariable
                    const shouldSetupNow =
                        (!this.ready && // harmless check used to skip setup in tests
                            vm.tasks?.schedule &&
                            Object.values(vm.tasks?.schedule).length > 0) ||
                        (vm.tasks?.job && Object.values(vm.tasks?.job).length > 0)
                    if (shouldSetupNow) {
                        await vm.vm.run(`${this.vmResponseVariable}.methods.setupPlugin?.()`)
                        this.ready = true
                    }
                    await createLogEntry(`Plugin loaded (instance ID ${this.hub.instanceId}).`)
                    status.info('🔌', `Loaded ${logInfo}`)
                    void clearError(this.hub, this.pluginConfig)
                    await this.inferPluginCapabilities(vm)
                    resolve(vm)
                } catch (error) {
                    status.warn('⚠️', error.message)
                    await createLogEntry(error.message, PluginLogEntryType.Error)
<<<<<<< HEAD
                    void processError(hub, pluginConfig, error)
                    if (this.totalInitAttemptsCounter < VM_INIT_MAX_RETRIES) {
=======
                    void processError(this.hub, this.pluginConfig, error)
                    if (this.totalInitAttemptsCounter < MAX_SETUP_RETRIES) {
>>>>>>> 50f128aa
                        const nextRetryMs =
                            INITIALIZATION_RETRY_MULTIPLIER ** (this.totalInitAttemptsCounter - 1) *
                            INITIALIZATION_RETRY_BASE_MS
                        const nextRetrySeconds = `${nextRetryMs / 1000} s`
                        status.warn('⚠️', `Failed to load ${logInfo}. Retrying in ${nextRetrySeconds}.`)
                        await createLogEntry(
                            `Plugin failed to load (instance ID ${this.hub.instanceId}). Retrying in ${nextRetrySeconds}.`,
                            PluginLogEntryType.Error
                        )
                        this.initRetryTimeout = setTimeout(() => {
                            this.initVm()
                            void this.initialize?.(indexJs, logInfo)
                        }, nextRetryMs)
                        resolve(null)
                    } else {
                        const failureContextMessage = `Disabling it due to too many retries – tried to load it ${
                            this.totalInitAttemptsCounter
                        } time${this.totalInitAttemptsCounter > 1 ? 's' : ''} before giving up.`
                        status.warn('⚠️', `Failed to load ${logInfo}. ${failureContextMessage}`)
                        await createLogEntry(
                            `Plugin failed to load (instance ID ${this.hub.instanceId}). ${failureContextMessage}`,
                            PluginLogEntryType.Error
                        )
                        void disablePlugin(this.hub, this.pluginConfig.id)
                        resolve(null)
                    }
                }
            }
            this.failInitialization = () => {
                resolve(null)
            }
        })
    }

    public async setupPluginIfNeeded(): Promise<void> {
        if (this.ready) {
            return
        }
        await (await this.resolveInternalVm)?.vm.run(`${this.vmResponseVariable}.methods.setupPlugin?.()`)
        this.ready = true
    }

    private async inferPluginCapabilities(vm: PluginConfigVMResponse): Promise<void> {
        if (!this.pluginConfig.plugin) {
            throw new Error(`'PluginConfig missing plugin: ${this.pluginConfig}`)
        }

        const capabilities: Required<PluginCapabilities> = { scheduled_tasks: [], jobs: [], methods: [] }

        const tasks = vm?.tasks
        const methods = vm?.methods

        if (methods) {
            for (const [key, value] of Object.entries(methods)) {
                if (value as VMMethods[keyof VMMethods] | undefined) {
                    capabilities.methods.push(key)
                }
            }
        }

        if (tasks?.schedule) {
            for (const [key, value] of Object.entries(tasks.schedule)) {
                if (value) {
                    capabilities.scheduled_tasks.push(key)
                }
            }
        }

        if (tasks?.job) {
            for (const [key, value] of Object.entries(tasks.job)) {
                if (value) {
                    capabilities.jobs.push(key)
                }
            }
        }

        const prevCapabilities = this.pluginConfig.plugin.capabilities
        if (!equal(prevCapabilities, capabilities)) {
            await setPluginCapabilities(this.hub, this.pluginConfig, capabilities)
            this.pluginConfig.plugin.capabilities = capabilities
        }
    }
}<|MERGE_RESOLUTION|>--- conflicted
+++ resolved
@@ -137,13 +137,8 @@
                 } catch (error) {
                     status.warn('⚠️', error.message)
                     await createLogEntry(error.message, PluginLogEntryType.Error)
-<<<<<<< HEAD
-                    void processError(hub, pluginConfig, error)
+                    void processError(this.hub, this.pluginConfig, error)
                     if (this.totalInitAttemptsCounter < VM_INIT_MAX_RETRIES) {
-=======
-                    void processError(this.hub, this.pluginConfig, error)
-                    if (this.totalInitAttemptsCounter < MAX_SETUP_RETRIES) {
->>>>>>> 50f128aa
                         const nextRetryMs =
                             INITIALIZATION_RETRY_MULTIPLIER ** (this.totalInitAttemptsCounter - 1) *
                             INITIALIZATION_RETRY_BASE_MS
