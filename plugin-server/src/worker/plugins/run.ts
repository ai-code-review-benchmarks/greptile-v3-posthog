import { PluginEvent, Webhook } from '@posthog/plugin-scaffold'
import { captureException } from '@sentry/node'

import { Action, Hub, PluginConfig, PluginTaskType, PostIngestionEvent, VMMethodsConcrete } from '../../types'
import { processError } from '../../utils/db/error'
import {
    convertToPostHogEvent,
    convertToProcessedPluginEvent,
    mutatePostIngestionEventWithElementsList,
} from '../../utils/event'
import { trackedFetch } from '../../utils/fetch'
import { status } from '../../utils/status'
import { IllegalOperationError } from '../../utils/utils'
import { ActionWebhookFormatter } from '../ingestion/action-webhook-formatter'
import { pluginActionMsSummary } from '../metrics'

async function runSingleTeamPluginOnEvent(
    hub: Hub,
    event: PostIngestionEvent,
    pluginConfig: PluginConfig,
    onEvent: VMMethodsConcrete['onEvent']
): Promise<void> {
    const timeout = setTimeout(() => {
        status.warn('⌛', `Still running single onEvent plugin for team ${event.teamId} for plugin ${pluginConfig.id}`)
    }, 10 * 1000) // 10 seconds

    if (!hub.pluginConfigsToSkipElementsParsing?.(pluginConfig.plugin_id)) {
        // Elements parsing can be extremely slow, so we skip it for some plugins that are manually marked as not needing it
        mutatePostIngestionEventWithElementsList(event)
    }

    const processedPluginEvent = convertToProcessedPluginEvent(event)

    try {
        // Runs onEvent for a single plugin without any retries
        const timer = new Date()
        try {
            await onEvent(processedPluginEvent)

            pluginActionMsSummary
                .labels(pluginConfig.plugin?.id.toString() ?? '?', 'onEvent', 'success')
                .observe(new Date().getTime() - timer.getTime())
            await hub.appMetrics.queueMetric({
                teamId: event.teamId,
                pluginConfigId: pluginConfig.id,
                category: 'onEvent',
                successes: 1,
            })
        } catch (error) {
            pluginActionMsSummary
                .labels(pluginConfig.plugin?.id.toString() ?? '?', 'onEvent', 'error')
                .observe(new Date().getTime() - timer.getTime())
            await processError(hub, pluginConfig, error, processedPluginEvent)
            await hub.appMetrics.queueError(
                {
                    teamId: event.teamId,
                    pluginConfigId: pluginConfig.id,
                    category: 'onEvent',
                    failures: 1,
                },
                {
                    error,
                    event,
                }
            )
        }
    } finally {
        clearTimeout(timeout)
    }
}

export async function runOnEvent(hub: Hub, event: PostIngestionEvent): Promise<void> {
    // Runs onEvent for all plugins for this team in parallel
    const pluginMethodsToRun = await getPluginMethodsForTeam(hub, event.teamId, 'onEvent')

    await Promise.all(
        pluginMethodsToRun.map(([pluginConfig, onEvent]) =>
            runSingleTeamPluginOnEvent(hub, event, pluginConfig, onEvent)
        )
    )
}

async function runSingleTeamPluginComposeWebhook(
    hub: Hub,
    postIngestionEvent: PostIngestionEvent,
    pluginConfig: PluginConfig,
    composeWebhook: VMMethodsConcrete['composeWebhook']
): Promise<void> {
    const event = convertToPostHogEvent(postIngestionEvent)
    // 1. Calls `composeWebhook` for the plugin, send `composeWebhook` appmetric success/fail if applicable.
    // 2. Send via Rusty-Hook if enabled.
    // 3. Send via `fetch` if Rusty-Hook is not enabled.

    const event = convertToPostHogEvent(postIngestionEvent)
    let maybeWebhook: Webhook | null = null
    try {
        maybeWebhook = composeWebhook(event)
        if (!maybeWebhook) {
            // TODO: ideally we'd queryMetric it as skipped, but that's not an option atm
            status.debug('Skipping composeWebhook returned null', {
                teamId: event.team_id,
                pluginConfigId: pluginConfig.id,
                eventUuid: event.uuid,
            })

            // Nothing to send below, exit.
            return
        }

        await hub.appMetrics.queueMetric({
            teamId: event.team_id,
            pluginConfigId: pluginConfig.id,
            category: 'composeWebhook',
            successes: 1,
        })
    } catch (error) {
        await hub.appMetrics.queueError(
            {
                teamId: event.team_id,
                pluginConfigId: pluginConfig.id,
                category: 'composeWebhook',
                failures: 1,
            },
            {
                error,
                event,
            }
        )

        // Nothing to send below, exit.
        return
    }

    const webhook: Webhook = maybeWebhook

    const enqueuedInRustyHook = await hub.rustyHook.enqueueIfEnabledForTeam({
        webhook,
        teamId: event.team_id,
        pluginId: pluginConfig.plugin_id,
        pluginConfigId: pluginConfig.id,
    })

    if (enqueuedInRustyHook) {
        // Rusty-Hook handles it from here, so we're done.
        return
    }

    // Old-style `fetch` send, used for on-prem.
    const slowWarningTimeout = hub.EXTERNAL_REQUEST_TIMEOUT_MS * 0.7
    const timeout = setTimeout(() => {
        status.warn(
            '⌛',
            `Still running single composeWebhook plugin for team ${event.team_id} for plugin ${pluginConfig.id}`
        )
    }, slowWarningTimeout)
    const timer = new Date()

    try {
        const request = await trackedFetch(webhook.url, {
            method: webhook.method || 'POST',
            body: webhook.body,
            headers: webhook.headers || { 'Content-Type': 'application/json' },
            timeout: hub.EXTERNAL_REQUEST_TIMEOUT_MS,
        })
        if (request.ok) {
            pluginActionMsSummary
                .labels(pluginConfig.plugin?.id.toString() ?? '?', 'composeWebhook', 'success')
                .observe(new Date().getTime() - timer.getTime())
            await hub.appMetrics.queueMetric({
                teamId: event.team_id,
                pluginConfigId: pluginConfig.id,
                category: 'webhook',
                successes: 1,
            })
        } else {
            pluginActionMsSummary
                .labels(pluginConfig.plugin?.id.toString() ?? '?', 'composeWebhook', 'error')
                .observe(new Date().getTime() - timer.getTime())
            const error = `Fetch to ${webhook.url} failed with ${request.statusText}`
            await processError(hub, pluginConfig, error, event)
            await hub.appMetrics.queueError(
                {
                    teamId: event.team_id,
                    pluginConfigId: pluginConfig.id,
                    category: 'webhook',
                    failures: 1,
                },
                {
                    error,
                    event,
                }
            )
        }
    } catch (error) {
        pluginActionMsSummary
            .labels(pluginConfig.plugin?.id.toString() ?? '?', 'composeWebhook', 'error')
            .observe(new Date().getTime() - timer.getTime())
        await processError(hub, pluginConfig, error, event)
        await hub.appMetrics.queueError(
            {
                teamId: event.team_id,
                pluginConfigId: pluginConfig.id,
                category: 'webhook',
                failures: 1,
            },
            {
                error,
                event,
            }
        )
    } finally {
        clearTimeout(timeout)
    }
}

export async function runComposeWebhook(hub: Hub, event: PostIngestionEvent): Promise<void> {
    // Runs composeWebhook for all plugins for this team in parallel
    let pluginMethodsToRun = await getPluginMethodsForTeam(hub, event.teamId, 'composeWebhook')
    pluginMethodsToRun = await filterPluginMethodsForActionMatches(hub, event, pluginMethodsToRun)

    // Here we load the special "LegacyActionWebhook" plugin which is actually run in process
    pluginMethodsToRun = pluginMethodsToRun.concat(await getLegacyActionWebhookPluginsForTeam(hub, event))

    await Promise.all(
        pluginMethodsToRun.map(([pluginConfig, composeWebhook]) =>
            runSingleTeamPluginComposeWebhook(hub, event, pluginConfig, composeWebhook)
        )
    )
}

export async function runProcessEvent(hub: Hub, event: PluginEvent): Promise<PluginEvent | null> {
    const teamId = event.team_id

    const pluginMethodsToRun = await getPluginMethodsForTeam(hub, teamId, 'processEvent')

    let returnedEvent: PluginEvent | null = event

    const pluginsSucceeded: string[] = event.properties?.$plugins_succeeded || []
    const pluginsFailed = event.properties?.$plugins_failed || []
    const pluginsAlreadyProcessed = new Set([...pluginsSucceeded, ...pluginsFailed])

    for (const [pluginConfig, processEvent] of pluginMethodsToRun) {
        const timer = new Date()
        const pluginIdentifier = `${pluginConfig.plugin?.name} (${pluginConfig.id})`

        if (pluginsAlreadyProcessed.has(pluginIdentifier)) {
            continue
        }

        try {
            returnedEvent = (await processEvent(returnedEvent!)) || null
            if (returnedEvent && returnedEvent.team_id !== teamId) {
                returnedEvent.team_id = teamId
                throw new IllegalOperationError('Plugin tried to change event.team_id')
            }
            pluginsSucceeded.push(pluginIdentifier)
            pluginActionMsSummary
                .labels(pluginConfig.plugin?.id.toString() ?? '?', 'processEvent', 'success')
                .observe(new Date().getTime() - timer.getTime())
            await hub.appMetrics.queueMetric({
                teamId,
                pluginConfigId: pluginConfig.id,
                category: 'processEvent',
                successes: 1,
            })
        } catch (error) {
            await processError(hub, pluginConfig, error, returnedEvent)
            pluginActionMsSummary
                .labels(pluginConfig.plugin?.id.toString() ?? '?', 'processEvent', 'error')
                .observe(new Date().getTime() - timer.getTime())
            pluginsFailed.push(pluginIdentifier)
            await hub.appMetrics.queueError(
                {
                    teamId,
                    pluginConfigId: pluginConfig.id,
                    category: 'processEvent',
                    failures: 1,
                },
                {
                    error,
                    event,
                }
            )
        }

        if (!returnedEvent) {
            return null
        }
    }

    if (pluginsSucceeded.length > 0 || pluginsFailed.length > 0) {
        event.properties = {
            ...event.properties,
            $plugins_succeeded: pluginsSucceeded,
            $plugins_failed: pluginsFailed,
        }
    }

    return returnedEvent
}

export async function runPluginTask(
    hub: Hub,
    taskName: string,
    taskType: PluginTaskType,
    pluginConfigId: number,
    payload?: Record<string, any>
): Promise<any> {
    const timer = new Date()
    let response
    const pluginConfig = hub.pluginConfigs.get(pluginConfigId)
    const teamId = pluginConfig?.team_id
    let shouldQueueAppMetric = false

    try {
        const task = await pluginConfig?.vm?.getTask(taskName, taskType)
        if (!task) {
            throw new Error(
                `Task "${taskName}" not found for plugin "${pluginConfig?.plugin?.name}" with config id ${pluginConfigId}`
            )
        }

        if (!pluginConfig?.enabled) {
            status.info('🚮', 'Skipping job for disabled pluginconfig', {
                taskName: taskName,
                taskType: taskType,
                pluginConfigId: pluginConfigId,
            })
            return
        }

        shouldQueueAppMetric = taskType === PluginTaskType.Schedule && !task.__ignoreForAppMetrics
        response = await (payload ? task?.exec(payload) : task?.exec())

        pluginActionMsSummary
            .labels(String(pluginConfig?.plugin?.id), 'task', 'success')
            .observe(new Date().getTime() - timer.getTime())
        if (shouldQueueAppMetric && teamId) {
            await hub.appMetrics.queueMetric({
                teamId: teamId,
                pluginConfigId: pluginConfigId,
                category: 'scheduledTask',
                successes: 1,
            })
        }
    } catch (error) {
        await processError(hub, pluginConfig || null, error)

        pluginActionMsSummary
            .labels(String(pluginConfig?.plugin?.id), 'task', 'error')
            .observe(new Date().getTime() - timer.getTime())
        if (shouldQueueAppMetric && teamId) {
            await hub.appMetrics.queueError(
                {
                    teamId: teamId,
                    pluginConfigId: pluginConfigId,
                    category: 'scheduledTask',
                    failures: 1,
                },
                { error }
            )
        }
    }

    return response
}

async function getPluginMethodsForTeam<M extends keyof VMMethodsConcrete>(
    hub: Hub,
    teamId: number,
    method: M
): Promise<[PluginConfig, VMMethodsConcrete[M]][]> {
    const pluginConfigs = hub.pluginConfigsPerTeam.get(teamId) || []
    if (pluginConfigs.length === 0) {
        return []
    }

    const methodsObtained = await Promise.all(
        pluginConfigs.map(async (pluginConfig) => [pluginConfig, await pluginConfig?.vm?.getVmMethod(method)])
    )

    const methodsObtainedFiltered = methodsObtained.filter(([_, method]) => !!method) as [
        PluginConfig,
        VMMethodsConcrete[M]
    ][]

    return methodsObtainedFiltered
}

async function getLegacyActionWebhookPluginsForTeam(
    hub: Hub,
    event: PostIngestionEvent
): Promise<[PluginConfig, () => Webhook | null][]> {
    const pluginConfigs = hub.pluginConfigsPerTeam.get(event.teamId) || []
    if (pluginConfigs.length === 0) {
        return []
    }

    const filteredList: [PluginConfig, () => Webhook | null][] = []

    await Promise.all(
        pluginConfigs
            // TODO: We probably want a stronger check than just the plugin name...
            .map(async (pluginConfig) => {
                if (pluginConfig.plugin?.name !== 'Action Webhook' || !pluginConfig.match_action_id) {
                    return
                }

                const matchedAction = await getActionMatchingPluginConfigs(hub, pluginConfig, event)
                const team = await hub.teamManager.fetchTeam(event.teamId)

                if (!matchedAction || !team) {
                    return
                }

                filteredList.push([
                    pluginConfig,
                    () => {
                        // TODO: Fix the forced conversion here
                        const actionWebhookFormatter = new ActionWebhookFormatter(
                            pluginConfig.config.webhook_url as string,
                            pluginConfig.config.message_format as string,
                            matchedAction,
                            event,
                            team,
                            hub.SITE_URL || ''
                        )
                        return actionWebhookFormatter.composeWebhook()
                    },
                ])
            })
    )

    return filteredList
}

async function filterPluginMethodsForActionMatches<T>(
    hub: Hub,
    event: PostIngestionEvent,
    pluginMethods: [PluginConfig, T][]
): Promise<[PluginConfig, T][]> {
    const filteredList: [PluginConfig, T][] = []

    await Promise.all(
        pluginMethods.map(async ([pluginConfig, method]) => {
            if (pluginConfig.match_action_id) {
<<<<<<< HEAD
                const matchedAction = await getActionMatchingPluginConfigs(hub, pluginConfig, event)
                if (!matchedAction) {
=======
                const relatedAction = hub.actionMatcher.getActionById(event.teamId, pluginConfig.match_action_id)

                if (!relatedAction) {
                    captureException(new Error('Could not find action for PluginConfig!'), {
                        extra: {
                            pluginConfigId: pluginConfig.id,
                            teamId: event.teamId,
                        },
                    })
                    status.error('🔴', 'Could not find action for PluginConfig!', {
                        pluginConfigId: pluginConfig.id,
                        teamId: event.teamId,
                    })

                    return
                }

                const matched = await hub.actionMatcher.checkAction(event, relatedAction)

                if (!matched) {
>>>>>>> 93fae7d5
                    return
                }
            }
            filteredList.push([pluginConfig, method])
        })
    )

    return filteredList
}

async function getActionMatchingPluginConfigs(
    hub: Hub,
    pluginConfig: PluginConfig,
    event: PostIngestionEvent
): Promise<Action | null> {
    if (!pluginConfig.match_action_id) {
        return null
    }
    const relatedAction = hub.actionMatcher.getActionById(event.teamId, pluginConfig.match_action_id)

    if (!relatedAction) {
        // TODO: Is this what we want to do here?
        status.error('🔴', 'Could not find action for PluginConfig!', {
            pluginConfigId: pluginConfig.id,
            teamId: event.teamId,
        })

        return null
    }

    const matched = await hub.actionMatcher.checkAction(event, relatedAction)

    return matched ? relatedAction : null
}<|MERGE_RESOLUTION|>--- conflicted
+++ resolved
@@ -444,31 +444,8 @@
     await Promise.all(
         pluginMethods.map(async ([pluginConfig, method]) => {
             if (pluginConfig.match_action_id) {
-<<<<<<< HEAD
                 const matchedAction = await getActionMatchingPluginConfigs(hub, pluginConfig, event)
                 if (!matchedAction) {
-=======
-                const relatedAction = hub.actionMatcher.getActionById(event.teamId, pluginConfig.match_action_id)
-
-                if (!relatedAction) {
-                    captureException(new Error('Could not find action for PluginConfig!'), {
-                        extra: {
-                            pluginConfigId: pluginConfig.id,
-                            teamId: event.teamId,
-                        },
-                    })
-                    status.error('🔴', 'Could not find action for PluginConfig!', {
-                        pluginConfigId: pluginConfig.id,
-                        teamId: event.teamId,
-                    })
-
-                    return
-                }
-
-                const matched = await hub.actionMatcher.checkAction(event, relatedAction)
-
-                if (!matched) {
->>>>>>> 93fae7d5
                     return
                 }
             }
@@ -490,7 +467,12 @@
     const relatedAction = hub.actionMatcher.getActionById(event.teamId, pluginConfig.match_action_id)
 
     if (!relatedAction) {
-        // TODO: Is this what we want to do here?
+        captureException(new Error('Could not find action for PluginConfig!'), {
+            extra: {
+                pluginConfigId: pluginConfig.id,
+                teamId: event.teamId,
+            },
+        })
         status.error('🔴', 'Could not find action for PluginConfig!', {
             pluginConfigId: pluginConfig.id,
             teamId: event.teamId,
