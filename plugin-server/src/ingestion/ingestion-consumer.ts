--- conflicted
+++ resolved
@@ -278,87 +278,7 @@
             trackIfNonPersonEventUpdatesPersons(incomingEvent.event)
 
             // If not comparing we just run it
-<<<<<<< HEAD
             const runner = this.getEventPipelineRunner(incomingEvent.event)
-=======
-            await this.runEventRunnerV1(incomingEvent)
-        }
-    }
-
-    private compareResults(v1Result?: RawKafkaEvent, v2Result?: RawKafkaEvent, v1Error?: unknown, v2Error?: unknown) {
-        // NOTE: Here we will do a simple comparison to start with just checking that the number of properties are the same
-        const logDiff = (outcome: string, details: Record<string, any> = {}) => {
-            eventProcessorComparison.inc({
-                outcome,
-            })
-
-            logger.warn('[IngestionConsumer] comparison diff', {
-                outcome,
-                details,
-            })
-        }
-
-        if (!!v1Error !== !!v2Error) {
-            return logDiff(v1Error ? 'v1_error_but_not_v2' : 'v2_error_but_not_v1')
-        }
-
-        if (!!v1Result !== !!v2Result) {
-            return logDiff(v1Result ? 'v1_result_but_not_v2' : 'v2_result_but_not_v1')
-        }
-
-        // Iterate over each properties and compare. If the value is an object, then count the keys
-
-        if (v1Result && v2Result) {
-            const diff: Record<string, string> = {}
-
-            Object.keys(v1Result).forEach((key) => {
-                const v1Value = (v1Result as any)[key]
-                const v2Value = (v2Result as any)[key]
-
-                if (v1Value !== v2Value) {
-                    diff[key] = 'diff'
-                }
-            })
-
-            if (Object.keys(diff).length > 0) {
-                return logDiff('diff', diff)
-            }
-        }
-
-        eventProcessorComparison.inc({ outcome: 'same' })
-    }
-
-    private async runEventRunnerV1(incomingEvent: IncomingEvent): Promise<EventPipelineResult | undefined> {
-        const { event, message } = incomingEvent
-        try {
-            const result = await this.runInstrumented('runEventPipeline', () =>
-                retryIfRetriable(async () => {
-                    const runner = this.getEventPipelineRunnerV1(event)
-                    return await runner.runEventPipeline(event)
-                })
-            )
-
-            // This contains the Kafka producer ACKs & message promises, to avoid blocking after every message.
-            result.ackPromises?.forEach((promise) => {
-                void this.scheduleWork(
-                    promise.catch(async (error) => {
-                        await this.handleProcessingErrorV1(error, message, event)
-                    })
-                )
-            })
-
-            return result
-        } catch (error) {
-            await this.handleProcessingErrorV1(error, message, event)
-        }
-    }
-
-    private async handleProcessingErrorV1(error: any, message: Message, event: PipelineEvent) {
-        logger.error('🔥', `Error processing message`, {
-            stack: error.stack,
-            error: error,
-        })
->>>>>>> 10f8ed30
 
             try {
                 await runner.run()
@@ -393,25 +313,12 @@
                 headers.push({ ['sentry-event-id']: sentryEventId })
                 headers.push({ ['event-id']: event.uuid })
 
-                // NOTE: Whilst we are comparing we don't want to send to the DLQ
-                // This is mostly a flag to remind us to remove this once we roll it out
-<<<<<<< HEAD
                 await this.kafkaProducer!.produce({
                     topic: this.dlqTopic,
                     value: message.value,
                     key: message.key ?? null, // avoid undefined, just to be safe
                     headers: headers,
                 })
-=======
-                if (!this.comparisonV2Percentage) {
-                    await this.kafkaProducer!.produce({
-                        topic: this.dlqTopic,
-                        value: message.value,
-                        key: message.key ?? null, // avoid undefined, just to be safe
-                        headers: headers,
-                    })
-                }
->>>>>>> 10f8ed30
             } catch (error) {
                 logger.error('🔥', `Error pushing to DLQ`, {
                     stack: error.stack,
