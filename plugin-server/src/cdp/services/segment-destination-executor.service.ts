import { DateTime } from 'luxon'
import { Histogram } from 'prom-client'
import { ReadableStream } from 'stream/web'

import { PluginsServerConfig } from '~/src/types'

import { parseJSON } from '../../utils/json-parse'
import { logger } from '../../utils/logger'
import {
    fetch,
    FetchOptions,
    FetchResponse,
    InvalidRequestError,
    Response,
    SecureRequestError,
} from '../../utils/request'
import { LegacyPluginLogger } from '../legacy-plugins/types'
import { SEGMENT_DESTINATIONS_BY_ID } from '../segment/segment-templates'
<<<<<<< HEAD
import {
    CyclotronFetchFailureInfo,
    CyclotronFetchFailureKind,
    HogFunctionInvocation,
    HogFunctionInvocationResult,
    HogFunctionQueueParametersFetchRequest,
} from '../types'
import { CDP_TEST_ID, cloneInvocation, isSegmentPluginHogFunction } from '../utils'
import { RETRIABLE_STATUS_CODES } from './fetch-executor.service'
=======
import { HogFunctionInvocation, HogFunctionInvocationResult } from '../types'
import { CDP_TEST_ID, isSegmentPluginHogFunction } from '../utils'
import { createInvocationResult } from '../utils/invocation-utils'
>>>>>>> 525011f4
import { sanitizeLogMessage } from './hog-executor.service'

const pluginExecutionDuration = new Histogram({
    name: 'cdp_segment_execution_duration_ms',
    help: 'Processing time and success status of plugins',
    // We have a timeout so we don't need to worry about much more than that
    buckets: [0, 10, 20, 50, 100, 200],
})

class FetchError extends Error {
    fetchResponse: FetchResponse | null
    fetchError: any | undefined

    constructor(message?: string, fetchResponse?: FetchResponse | null, fetchError?: any) {
        super(message)
        this.fetchResponse = fetchResponse || null
        this.fetchError = fetchError
    }
}

export type SegmentPluginMeta = {
    config: Record<string, any>
    global: Record<string, any>
    logger: LegacyPluginLogger
}

// The module doesn't export this so we redeclare it here
export interface ModifiedResponse<T = unknown> extends Omit<Response, 'headers'> {
    content: string
    data: unknown extends T ? undefined | unknown : T
    headers: Headers & {
        toJSON: () => Record<string, string>
    }
}

const convertFetchResponse = async <Data = unknown>(response: FetchResponse): Promise<ModifiedResponse<Data>> => {
    const headers = new Headers() as ModifiedResponse['headers']
    Object.entries(response.headers).forEach(([key, value]) => {
        headers.set(key, value)
    })

    headers.toJSON = () => {
        return Object.fromEntries(headers.entries())
    }

    const text = await response.text()
    let json = undefined as Data

    try {
        json = parseJSON(text) as Data
    } catch {}

    const modifiedResponse: ModifiedResponse<Data> = {
        ...response,
        data: json,
        content: text,
        ok: response.status >= 200 && response.status < 300,
        redirected: response.status === 301 || response.status === 302,
        statusText: 'Status: ' + response.status,
        type: 'default',
        url: 'url',
        headers,
        body: new ReadableStream({
            start: (controller) => {
                controller.enqueue(new TextEncoder().encode(text))
                controller.close()
            },
        }),
        // NOTE: The majority of items below aren't used but we need to simulate their response type
        clone: () => modifiedResponse as unknown as Response,
        bodyUsed: false,
        arrayBuffer: () => {
            throw new Error('Not implemented')
        },
        blob: () => {
            throw new Error('Not implemented')
        },
        formData: () => {
            throw new Error('Not implemented')
        },
        json: () => response.json(),
    }

    return modifiedResponse
}

/**
 * NOTE: This is a consumer to take care of segment plugins.
 */

export class SegmentDestinationExecutorService {
    constructor(private serverConfig: PluginsServerConfig) {}

    public async fetch(...args: Parameters<typeof fetch>): Promise<FetchResponse> {
        return fetch(...args)
    }

    private handleFetchFailure(
        invocation: HogFunctionInvocation,
        response: FetchResponse | null,
        error: any | null
    ): HogFunctionInvocationResult | null {
        let kind: CyclotronFetchFailureKind = 'requesterror'

        if (error?.message.toLowerCase().includes('timeout')) {
            kind = 'timeout'
        }

        const failure: CyclotronFetchFailureInfo = response
            ? {
                  kind: 'failurestatus' as CyclotronFetchFailureKind,
                  message: `Received failure status: ${response?.status}`,
                  headers: response?.headers,
                  status: response?.status,
                  timestamp: DateTime.utc(),
              }
            : {
                  kind: kind,
                  message: String(error),
                  timestamp: DateTime.utc(),
              }

        // Get existing metadata from previous attempts if any
        const metadata = (invocation.queueMetadata as { tries: number; trace: CyclotronFetchFailureInfo[] }) || {
            tries: 0,
            trace: [],
        }
        const params = invocation.queueParameters as HogFunctionQueueParametersFetchRequest
        const maxTries = params?.max_tries ?? this.serverConfig.CDP_FETCH_RETRIES
        const updatedMetadata = {
            tries: metadata.tries + 1,
            trace: [...metadata.trace, failure],
        }

        let canRetry = !!response?.status && RETRIABLE_STATUS_CODES.includes(response.status)

        if (error) {
            if (error instanceof SecureRequestError || error instanceof InvalidRequestError) {
                canRetry = false
            } else {
                canRetry = true // Only retry on general errors, not security or validation errors
            }
        }

        // If we haven't exceeded retry limit, schedule a retry with backoff
        if (canRetry && updatedMetadata.tries < maxTries) {
            // Calculate backoff with jitter, similar to Rust implementation
            const backoffMs = Math.min(
                this.serverConfig.CDP_FETCH_BACKOFF_BASE_MS * updatedMetadata.tries +
                    Math.floor(Math.random() * this.serverConfig.CDP_FETCH_BACKOFF_BASE_MS),
                this.serverConfig.CDP_FETCH_BACKOFF_MAX_MS
            )

            const nextScheduledAt = DateTime.utc().plus({ milliseconds: backoffMs })

            logger.info(`[SegmentExecutorService] Scheduling retry`, {
                hogFunctionId: invocation.hogFunction.id,
                status: failure.status,
                backoffMs,
                nextScheduledAt: nextScheduledAt.toISO(),
                retryCount: updatedMetadata.tries,
            })

            return {
                invocation: cloneInvocation(invocation, {
                    queue: 'segment', // Keep in segment queue for retry
                    queueMetadata: updatedMetadata,
                    queueParameters: invocation.queueParameters, // Keep the same parameters
                    queuePriority: invocation.queuePriority + 1, // Decrease priority for retries
                    queueScheduledAt: nextScheduledAt,
                }),
                finished: false,
                logs: [],
            }
        }

        // If we've exceeded retries, return all failures in trace
        return null
    }

    public async execute(invocation: HogFunctionInvocation): Promise<HogFunctionInvocationResult> {
        const result = createInvocationResult(invocation, {
            queue: 'segment',
        })

        const addLog = (level: 'debug' | 'warn' | 'error' | 'info', ...args: any[]) => {
            result.logs.push({
                level,
                timestamp: DateTime.now(),
                message: sanitizeLogMessage(args),
            })
        }

        const segmentDestinationId = isSegmentPluginHogFunction(invocation.hogFunction)
            ? invocation.hogFunction.template_id
            : null

        try {
            const segmentDestination = segmentDestinationId ? SEGMENT_DESTINATIONS_BY_ID[segmentDestinationId] : null

            if (!segmentDestination) {
                throw new Error(`Segment destination ${segmentDestinationId} not found`)
            }

            const isTestFunction = invocation.hogFunction.name.includes(CDP_TEST_ID)
            const start = performance.now()

            // All segment options are done as inputs
            const config = invocation.globals.inputs

            if (config.debug_mode) {
                addLog('debug', 'config', config)
            }

            const action = segmentDestination.destination.actions[config.internal_partner_action]

            if (!action) {
                throw new Error(`Action ${config.internal_partner_action} not found`)
            }

            await action.perform(
                // @ts-expect-error can't figure out unknown extends Data
                async (endpoint, options) => {
                    if (config.debug_mode) {
                        addLog('debug', 'endpoint', endpoint)
                    }
                    if (config.debug_mode) {
                        addLog('debug', 'options', options)
                    }
                    const requestExtension = segmentDestination.destination.extendRequest?.({
                        settings: config,
                        auth: config as any,
                        payload: config,
                    })
                    if (config.debug_mode) {
                        addLog('debug', 'requestExtension', requestExtension)
                    }
                    const headers: Record<string, string> = {
                        ...options?.headers,
                        ...requestExtension?.headers,
                    }
                    if (config.debug_mode) {
                        addLog('debug', 'headers', headers)
                    }

                    let body: string | undefined = undefined
                    if (options?.json) {
                        body = JSON.stringify(options.json)
                        headers['Content-Type'] = 'application/json'
                    } else if (options?.body && options.body instanceof URLSearchParams) {
                        body = options.body.toString()
                        headers['Content-Type'] = 'application/x-www-form-urlencoded'
                    } else if (options?.body && typeof options.body === 'string') {
                        body = options.body
                        headers['Content-Type'] = 'application/json'
                    }

                    const params = new URLSearchParams()
                    if (options?.searchParams && typeof options.searchParams === 'object') {
                        Object.entries(options.searchParams as Record<string, string>).forEach(([key, value]) =>
                            params.append(key, value)
                        )
                    }
                    if (requestExtension?.searchParams && typeof requestExtension.searchParams === 'object') {
                        Object.entries(requestExtension.searchParams as Record<string, string>).forEach(
                            ([key, value]) => params.append(key, value)
                        )
                    }

                    const fetchOptions: FetchOptions = {
                        method: options?.method?.toUpperCase() ?? 'GET',
                        headers,
                        body,
                    }

                    if (isTestFunction && options?.method?.toUpperCase() !== 'GET') {
                        // For testing we mock out all non-GET requests
                        addLog('info', 'Fetch called but mocked due to test function', {
                            url: endpoint,
                            options: fetchOptions,
                        })

                        result.metrics!.push({
                            team_id: invocation.hogFunction.team_id,
                            app_source_id: invocation.hogFunction.id,
                            metric_kind: 'other',
                            metric_name: 'fetch',
                            count: 1,
                        })
                        // Simulate a mini bit of fetch delay
                        await new Promise((resolve) => setTimeout(resolve, 200))
                        return convertFetchResponse({
                            status: 200,
                            headers: {},
                            json: () =>
                                Promise.resolve({
                                    status: 'OK',
                                    message: 'Test function',
                                }),
                            text: () =>
                                Promise.resolve(
                                    JSON.stringify({
                                        status: 'OK',
                                        message: 'Test function',
                                    })
                                ),
                        } as FetchResponse)
                    }

                    fetchOptions.headers = {
                        ...fetchOptions.headers,
                        endpoint: endpoint + '?' + params.toString(),
                    }

                    if (config.debug_mode) {
                        addLog('debug', 'fetchOptions', fetchOptions)
                    }

                    let fetchResponse: FetchResponse | null = null
                    let fetchError: any | undefined = undefined

                    try {
                        fetchResponse = await this.fetch(
                            `${endpoint}${params.toString() ? '?' + params.toString() : ''}`,
                            fetchOptions
                        )
                    } catch (err) {
                        fetchError = err
                    }

                    // If error - decide if it can be retried and set the values
                    if (!fetchResponse || (fetchResponse?.status && fetchResponse.status >= 400)) {
                        throw new FetchError(fetchError, fetchResponse)
                    }

                    const convertedResponse = await convertFetchResponse(fetchResponse)
                    if (config.debug_mode) {
                        addLog(
                            'debug',
                            'convertedResponse',
                            convertedResponse.status,
                            convertedResponse.data,
                            convertedResponse.content,
                            convertedResponse.body
                        )
                    }
                    return convertedResponse
                },
                {
                    payload: config,
                    settings: config,
                }
            )

            addLog('info', `Function completed in ${performance.now() - start}ms.`)

            pluginExecutionDuration.observe(performance.now() - start)
        } catch (e) {
            let errorMessage = e
            if (e instanceof FetchError) {
                const retryResult = this.handleFetchFailure(invocation, e.fetchResponse, e.fetchError)
                if (retryResult) {
                    return retryResult
                }
                errorMessage = `Request failed with status ${
                    e.fetchResponse?.status
                } (${await e.fetchResponse?.text()})`
            }

            logger.error('💩', 'Segment destination errored', {
                error: e.message,
                segmentDestinationId,
                invocationId: invocation.id,
            })

            result.error = e

            addLog(
                'error',
                `Error executing function on event ${
                    invocation?.globals?.event?.uuid || 'Unknown event'
                }: ${errorMessage}`
            )
        }

        return result
    }
}<|MERGE_RESOLUTION|>--- conflicted
+++ resolved
@@ -16,7 +16,6 @@
 } from '../../utils/request'
 import { LegacyPluginLogger } from '../legacy-plugins/types'
 import { SEGMENT_DESTINATIONS_BY_ID } from '../segment/segment-templates'
-<<<<<<< HEAD
 import {
     CyclotronFetchFailureInfo,
     CyclotronFetchFailureKind,
@@ -26,11 +25,7 @@
 } from '../types'
 import { CDP_TEST_ID, cloneInvocation, isSegmentPluginHogFunction } from '../utils'
 import { RETRIABLE_STATUS_CODES } from './fetch-executor.service'
-=======
-import { HogFunctionInvocation, HogFunctionInvocationResult } from '../types'
-import { CDP_TEST_ID, isSegmentPluginHogFunction } from '../utils'
 import { createInvocationResult } from '../utils/invocation-utils'
->>>>>>> 525011f4
 import { sanitizeLogMessage } from './hog-executor.service'
 
 const pluginExecutionDuration = new Histogram({
