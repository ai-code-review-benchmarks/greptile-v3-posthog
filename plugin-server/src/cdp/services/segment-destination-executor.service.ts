import { RetryError } from '@posthog/plugin-scaffold'
import { DateTime } from 'luxon'
import { Histogram } from 'prom-client'
import { ReadableStream } from 'stream/web'

import { parseJSON } from '../../utils/json-parse'
import { logger } from '../../utils/logger'
import { fetch, FetchOptions, FetchResponse, Response } from '../../utils/request'
import { LegacyPluginLogger } from '../legacy-plugins/types'
import { SEGMENT_DESTINATIONS_BY_ID } from '../segment/segment-templates'
import { CyclotronJobInvocationHogFunction, CyclotronJobInvocationResult } from '../types'
import { CDP_TEST_ID, isSegmentPluginHogFunction } from '../utils'
import { createInvocationResult } from '../utils/invocation-utils'
import { sanitizeLogMessage } from './hog-executor.service'

const pluginExecutionDuration = new Histogram({
    name: 'cdp_segment_execution_duration_ms',
    help: 'Processing time and success status of plugins',
    // We have a timeout so we don't need to worry about much more than that
    buckets: [0, 10, 20, 50, 100, 200],
})

export type SegmentPluginMeta = {
    config: Record<string, any>
    global: Record<string, any>
    logger: LegacyPluginLogger
}

// The module doesn't export this so we redeclare it here
export interface ModifiedResponse<T = unknown> extends Omit<Response, 'headers'> {
    content: string
    data: unknown extends T ? undefined | unknown : T
    headers: Headers & {
        toJSON: () => Record<string, string>
    }
}

const convertFetchResponse = async <Data = unknown>(response: FetchResponse): Promise<ModifiedResponse<Data>> => {
    const headers = new Headers() as ModifiedResponse['headers']
    Object.entries(response.headers).forEach(([key, value]) => {
        headers.set(key, value)
    })

    headers.toJSON = () => {
        return Object.fromEntries(headers.entries())
    }

    const text = await response.text()
    let json = undefined as Data

    try {
        json = parseJSON(text) as Data
    } catch {}

    const modifiedResponse: ModifiedResponse<Data> = {
        ...response,
        data: json,
        content: text,
        ok: response.status >= 200 && response.status < 300,
        redirected: response.status === 301 || response.status === 302,
        statusText: 'Status: ' + response.status,
        type: 'default',
        url: 'url',
        headers,
        body: new ReadableStream({
            start: (controller) => {
                controller.enqueue(new TextEncoder().encode(text))
                controller.close()
            },
        }),
        // NOTE: The majority of items below aren't used but we need to simulate their response type
        clone: () => modifiedResponse as unknown as Response,
        bodyUsed: false,
        arrayBuffer: () => {
            throw new Error('Not implemented')
        },
        blob: () => {
            throw new Error('Not implemented')
        },
        formData: () => {
            throw new Error('Not implemented')
        },
        json: () => response.json(),
    }

    return modifiedResponse
}

/**
 * NOTE: This is a consumer to take care of legacy plugins.
 */

export class SegmentDestinationExecutorService {
    public async fetch(...args: Parameters<typeof fetch>): Promise<FetchResponse> {
        return fetch(...args)
    }

<<<<<<< HEAD
    public async execute(
        invocation: CyclotronJobInvocationHogFunction
    ): Promise<CyclotronJobInvocationResult<CyclotronJobInvocationHogFunction>> {
        const result: CyclotronJobInvocationResult<CyclotronJobInvocationHogFunction> = {
            invocation,
            finished: true,
            capturedPostHogEvents: [],
            logs: [],
            metrics: [],
        }
=======
    public async execute(invocation: HogFunctionInvocation): Promise<HogFunctionInvocationResult> {
        const result = createInvocationResult(invocation, {
            queue: 'segment',
        })
>>>>>>> 525011f4

        const addLog = (level: 'debug' | 'warn' | 'error' | 'info', ...args: any[]) => {
            result.logs.push({
                level,
                timestamp: DateTime.now(),
                message: sanitizeLogMessage(args),
            })
        }

        const segmentDestinationId = isSegmentPluginHogFunction(invocation.hogFunction)
            ? invocation.hogFunction.template_id
            : null

        try {
            const segmentDestination = segmentDestinationId ? SEGMENT_DESTINATIONS_BY_ID[segmentDestinationId] : null

            if (!segmentDestination) {
                throw new Error(`Segment destination ${segmentDestinationId} not found`)
            }

            const isTestFunction = invocation.hogFunction.name.includes(CDP_TEST_ID)
            const start = performance.now()

            // All segment options are done as inputs
            const config = invocation.state.globals.inputs
            addLog('debug', 'config', config)

            try {
                const action = segmentDestination.destination.actions[config.internal_partner_action]

                if (!action) {
                    throw new Error(`Action ${config.internal_partner_action} not found`)
                }

                await action.perform(
                    // @ts-expect-error can't figure out unknown extends Data
                    async (endpoint, options) => {
                        addLog('debug', 'endpoint', endpoint)
                        addLog('debug', 'options', options)
                        const requestExtension = segmentDestination.destination.extendRequest?.({
                            settings: config,
                            auth: config as any,
                            payload: config,
                        })
                        addLog('debug', 'requestExtension', requestExtension)
                        const headers: Record<string, string> = {
                            ...options?.headers,
                            ...requestExtension?.headers,
                        }
                        addLog('debug', 'headers', headers)

                        let body: string | undefined = undefined
                        if (options?.json) {
                            body = JSON.stringify(options.json)
                            headers['Content-Type'] = 'application/json'
                        } else if (options?.body && options.body instanceof URLSearchParams) {
                            body = options.body.toString()
                            headers['Content-Type'] = 'application/x-www-form-urlencoded'
                        } else if (options?.body && typeof options.body === 'string') {
                            body = options.body
                            headers['Content-Type'] = 'application/json'
                        }

                        const params = new URLSearchParams()
                        if (options?.searchParams && typeof options.searchParams === 'object') {
                            Object.entries(options.searchParams as Record<string, string>).forEach(([key, value]) =>
                                params.append(key, value)
                            )
                        }
                        if (requestExtension?.searchParams && typeof requestExtension.searchParams === 'object') {
                            Object.entries(requestExtension.searchParams as Record<string, string>).forEach(
                                ([key, value]) => params.append(key, value)
                            )
                        }

                        const fetchOptions: FetchOptions = {
                            method: options?.method?.toUpperCase() ?? 'GET',
                            headers,
                            body,
                        }

                        if (isTestFunction && options?.method?.toUpperCase() !== 'GET') {
                            // For testing we mock out all non-GET requests
                            addLog('info', 'Fetch called but mocked due to test function', {
                                url: endpoint,
                                options: fetchOptions,
                            })

                            result.metrics!.push({
                                team_id: invocation.hogFunction.team_id,
                                app_source_id: invocation.hogFunction.id,
                                metric_kind: 'other',
                                metric_name: 'fetch',
                                count: 1,
                            })
                            // Simulate a mini bit of fetch delay
                            await new Promise((resolve) => setTimeout(resolve, 200))
                            return convertFetchResponse({
                                status: 200,
                                headers: {},
                                json: () =>
                                    Promise.resolve({
                                        status: 'OK',
                                        message: 'Test function',
                                    }),
                                text: () =>
                                    Promise.resolve(
                                        JSON.stringify({
                                            status: 'OK',
                                            message: 'Test function',
                                        })
                                    ),
                            } as FetchResponse)
                        }

                        fetchOptions.headers = {
                            ...fetchOptions.headers,
                            endpoint: endpoint + '?' + params.toString(),
                        }

                        addLog('debug', 'fetchOptions', fetchOptions)
                        const fetchResponse = await this.fetch(
                            `${endpoint}${params.toString() ? '?' + params.toString() : ''}`,
                            fetchOptions
                        )
                        const convertedResponse = await convertFetchResponse(fetchResponse)
                        addLog(
                            'debug',
                            'convertedResponse',
                            convertedResponse.data,
                            convertedResponse.content,
                            convertedResponse.body
                        )
                        return convertedResponse
                    },
                    {
                        payload: config,
                        settings: config,
                    }
                )
            } catch (e) {
                addLog('error', e.toString())
            }

            addLog('info', `Function completed in ${performance.now() - start}ms.`)

            pluginExecutionDuration.observe(performance.now() - start)
        } catch (e) {
            if (e instanceof RetryError) {
                // NOTE: Schedule as a retry to cyclotron?
            }

            logger.error('💩', 'Segment destination errored', {
                error: e.message,
                segmentDestinationId,
                invocationId: invocation.id,
            })

            result.error = e

            addLog('error', `Function failed: ${e.message}`)
        }

        return result
    }
}<|MERGE_RESOLUTION|>--- conflicted
+++ resolved
@@ -95,23 +95,12 @@
         return fetch(...args)
     }
 
-<<<<<<< HEAD
     public async execute(
         invocation: CyclotronJobInvocationHogFunction
     ): Promise<CyclotronJobInvocationResult<CyclotronJobInvocationHogFunction>> {
-        const result: CyclotronJobInvocationResult<CyclotronJobInvocationHogFunction> = {
-            invocation,
-            finished: true,
-            capturedPostHogEvents: [],
-            logs: [],
-            metrics: [],
-        }
-=======
-    public async execute(invocation: HogFunctionInvocation): Promise<HogFunctionInvocationResult> {
-        const result = createInvocationResult(invocation, {
+        const result = createInvocationResult<CyclotronJobInvocationHogFunction>(invocation, {
             queue: 'segment',
         })
->>>>>>> 525011f4
 
         const addLog = (level: 'debug' | 'warn' | 'error' | 'info', ...args: any[]) => {
             result.logs.push({
