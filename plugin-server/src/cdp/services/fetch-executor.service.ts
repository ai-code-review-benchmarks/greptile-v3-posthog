import { Liquid } from 'liquidjs'
import { DateTime } from 'luxon'
import { Counter } from 'prom-client'

import { PluginsServerConfig } from '../../types'
import { parseJSON } from '../../utils/json-parse'
import { logger } from '../../utils/logger'
import { fetch, FetchOptions, FetchResponse, InvalidRequestError, SecureRequestError } from '../../utils/request'
import { tryCatch } from '../../utils/try-catch'
import {
    CyclotronFetchFailureInfo,
    CyclotronFetchFailureKind,
    CyclotronJobInvocation,
    CyclotronJobInvocationResult,
    HogFunctionQueueParametersFetchRequest,
} from '../types'
import { createInvocationResult } from '../utils/invocation-utils'

const cdpHttpRequests = new Counter({
    name: 'cdp_http_requests',
    help: 'HTTP requests and their outcomes',
    labelNames: ['status'],
})

export const RETRIABLE_STATUS_CODES = [
    408, // Request Timeout
    429, // Too Many Requests (rate limiting)
    500, // Internal Server Error
    502, // Bad Gateway
    503, // Service Unavailable
    504, // Gateway Timeout
]

<<<<<<< HEAD
const parseLiquidTemplate = (
    template: string,
    context: any,
    inputs?: Record<string, any>,
    allowLiquid: boolean = false
): string => {
    // Early return if liquid processing is disabled
    if (!allowLiquid) {
        logger.info('🔍 Liquid parsing disabled', { template, allowLiquid })
        return template
    }

    try {
        const liquid = new Liquid({
            strictFilters: false,
            strictVariables: false,
            outputEscape: 'escape',
        })

        // Register custom filters
        liquid.registerFilter('default', (value: any, defaultValue: any) => value ?? defaultValue)
        liquid.registerFilter('date', (value: any, format: string) => {
            // Handle "now" as current date
            const date = value === 'now' ? new Date() : new Date(value)

            // Simple date formatting - you can expand this
            if (format === '%Y%m%d') {
                return (
                    date.getFullYear().toString() +
                    (date.getMonth() + 1).toString().padStart(2, '0') +
                    date.getDate().toString().padStart(2, '0')
                )
            }
            if (format === '%B %-d, %Y at %l:%M %p') {
                return (
                    date.toLocaleDateString('en-US', {
                        month: 'long',
                        day: 'numeric',
                        year: 'numeric',
                    }) +
                    ' at ' +
                    date.toLocaleTimeString('en-US', {
                        hour: 'numeric',
                        minute: '2-digit',
                        hour12: true,
                    })
                )
            }
            if (format === '%l:%M %p') {
                return date.toLocaleTimeString('en-US', {
                    hour: 'numeric',
                    minute: '2-digit',
                    hour12: true,
                })
            }
            // Fallback to ISO string
            return date.toISOString()
        })

        // HTML decode the template before processing. To do maybe we should use a library for better html decoding
        // $ is not decoded because it is used as a variable in liquid templates, so we need to handle this separately
        const decodedTemplate = template
            .replace(/&gt;/g, '>')
            .replace(/&lt;/g, '<')
            .replace(/&amp;/g, '&')
            .replace(/&quot;/g, '"')
            .replace(/&#x27;/g, "'")

        const liquidContext = {
            event: context.event,
            person: context.person,
            groups: context.groups,
            project: context.project,
            source: context.source,
            inputs: inputs || {},
            now: new Date(),
        }

        const result = liquid.parseAndRenderSync(decodedTemplate, liquidContext)

        return result
    } catch (error) {
        logger.warn('🔍 Liquid template parsing failed', {
            error: error.message,
            template,
            stack: error.stack,
        })
        return template
    }
=======
export const isFetchResponseRetriable = (response: FetchResponse | null, error: any | null): boolean => {
    let canRetry = !!response?.status && RETRIABLE_STATUS_CODES.includes(response.status)

    if (error) {
        if (error instanceof SecureRequestError || error instanceof InvalidRequestError) {
            canRetry = false
        } else {
            canRetry = true // Only retry on general errors, not security or validation errors
        }
    }

    return canRetry
}

export const getNextRetryTime = (config: PluginsServerConfig, tries: number): DateTime => {
    const backoffMs = Math.min(
        config.CDP_FETCH_BACKOFF_BASE_MS * tries + Math.floor(Math.random() * config.CDP_FETCH_BACKOFF_BASE_MS),
        config.CDP_FETCH_BACKOFF_MAX_MS
    )
    return DateTime.utc().plus({ milliseconds: backoffMs })
>>>>>>> f6b18923
}

export class FetchExecutorService {
    constructor(private serverConfig: PluginsServerConfig) {}

    private async handleFetchFailure(
        invocation: CyclotronJobInvocation,
        response: FetchResponse | null,
        error: any | null
    ): Promise<CyclotronJobInvocationResult> {
        let kind: CyclotronFetchFailureKind = 'requesterror'

        if (error?.message.toLowerCase().includes('timeout')) {
            kind = 'timeout'
        }

        const failure: CyclotronFetchFailureInfo = response
            ? {
                  kind: 'failurestatus' as CyclotronFetchFailureKind,
                  message: `Received failure status: ${response?.status}`,
                  headers: response?.headers,
                  status: response?.status,
                  timestamp: DateTime.utc(),
              }
            : {
                  kind: kind,
                  message: String(error),
                  timestamp: DateTime.utc(),
              }

        // Get existing metadata from previous attempts if any
        const metadata = (invocation.queueMetadata as { tries: number; trace: CyclotronFetchFailureInfo[] }) || {
            tries: 0,
            trace: [],
        }
        const params = invocation.queueParameters as HogFunctionQueueParametersFetchRequest
        const maxTries = params.max_tries ?? this.serverConfig.CDP_FETCH_RETRIES
        const updatedMetadata = {
            tries: metadata.tries + 1,
            trace: [...metadata.trace, failure],
        }

        const canRetry = isFetchResponseRetriable(response, error)

        // If we haven't exceeded retry limit, schedule a retry with backoff
        if (canRetry && updatedMetadata.tries < maxTries) {
            // Calculate backoff with jitter, similar to Rust implementation
            const backoffMs = Math.min(
                this.serverConfig.CDP_FETCH_BACKOFF_BASE_MS * updatedMetadata.tries +
                    Math.floor(Math.random() * this.serverConfig.CDP_FETCH_BACKOFF_BASE_MS),
                this.serverConfig.CDP_FETCH_BACKOFF_MAX_MS
            )

            const nextScheduledAt = DateTime.utc().plus({ milliseconds: backoffMs })

            logger.info(`[FetchExecutorService] Scheduling retry`, {
                functionId: invocation.functionId,
                status: failure.status,
                backoffMs,
                nextScheduledAt: nextScheduledAt.toISO(),
                retryCount: updatedMetadata.tries,
            })

            return createInvocationResult(
                invocation,
                {
                    queue: 'fetch', // Keep in fetch queue for retry
                    queueMetadata: updatedMetadata,
                    queueParameters: invocation.queueParameters, // Keep the same parameters
                    queuePriority: invocation.queuePriority + 1, // Decrease priority for retries
                    queueScheduledAt: nextScheduledAt,
                },
                {
                    finished: false,
                }
            )
        }

        // If we've exceeded retries, return all failures in trace
        return createInvocationResult(
            invocation,
            {
                queue: params.return_queue,
                queueParameters: {
                    response: response
                        ? {
                              status: response?.status,
                              headers: response?.headers,
                          }
                        : null,
                    body: response ? await response.text() : null,
                    trace: updatedMetadata.trace,
                    timings: [],
                },
            },
            {
                finished: false,
                metrics: [
                    {
                        team_id: invocation.teamId,
                        app_source_id: invocation.functionId,
                        metric_kind: 'other',
                        metric_name: 'fetch',
                        count: 1,
                    },
                ],
            }
        )
    }

<<<<<<< HEAD
    async execute(invocation: HogFunctionInvocation): Promise<HogFunctionInvocationResult> {
        logger.info('🐕', `[FetchExecutor] Executing fetch request`, {
            hogFunctionId: invocation.hogFunction.id,
            url: (invocation.queueParameters as HogFunctionQueueParametersFetchRequest)?.url,
        })
=======
    async execute(invocation: CyclotronJobInvocation): Promise<CyclotronJobInvocationResult> {
>>>>>>> f6b18923
        if (invocation.queue !== 'fetch' || !invocation.queueParameters) {
            throw new Error('Bad invocation')
        }

        const start = performance.now()
        const params = invocation.queueParameters as HogFunctionQueueParametersFetchRequest
        const method = params.method.toUpperCase()

        // Check if this is an email request (Mailjet or other email providers, we can add more later)
        const isEmailRequest = params.url.includes('mailjet') || params.url.includes('sendgrid')

        let processedBody = params.body

        // If it's an email request, parse liquid templates
        if (isEmailRequest && params.body) {
            try {
                const bodyData = typeof params.body === 'string' ? parseJSON(params.body) : params.body

                // Check for liquid setting in multiple places:
                // 1. Template-level setting
                // 2. Input-level setting
                // 3. Schema-level setting (templating: false means liquid enabled)
                const templateAllowLiquid = invocation.hogFunction.template?.allowLiquid || false
                const inputAllowLiquid = invocation.globals.inputs?.allowLiquid || false

                // Check if any email input schema has templating disabled (which means liquid enabled)
                const emailSchemas = invocation.hogFunction.inputs_schema?.filter((s) => s.type === 'email') || []
                const schemaAllowLiquid = emailSchemas.some((s) => s.templating === false)

                const allowLiquid = templateAllowLiquid || inputAllowLiquid || schemaAllowLiquid

                logger.info('🐕', `[FetchExecutor] Processing email with liquid templates`, {
                    hogFunctionId: invocation.hogFunction.id,
                    allowLiquid,
                    templateAllowLiquid,
                    inputAllowLiquid,
                    schemaAllowLiquid,
                    emailSchemas: emailSchemas.map((s) => ({ key: s.key, templating: s.templating })),
                })

                // Process email fields that might contain liquid templates
                if (bodyData.Messages) {
                    // Mailjet format
                    bodyData.Messages = bodyData.Messages.map((message: any) => ({
                        ...message,
                        Subject: message.Subject
                            ? parseLiquidTemplate(
                                  message.Subject,
                                  invocation.globals,
                                  invocation.globals.inputs,
                                  allowLiquid
                              )
                            : message.Subject,
                        HTMLPart: message.HTMLPart
                            ? parseLiquidTemplate(
                                  message.HTMLPart,
                                  invocation.globals,
                                  invocation.globals.inputs,
                                  allowLiquid
                              )
                            : message.HTMLPart,
                        TextPart: message.TextPart
                            ? parseLiquidTemplate(
                                  message.TextPart,
                                  invocation.globals,
                                  invocation.globals.inputs,
                                  allowLiquid
                              )
                            : message.TextPart,
                    }))
                }

                processedBody = JSON.stringify(bodyData)
            } catch (error) {
                logger.warn('Failed to process email liquid templates', {
                    error: error.message,
                    hogFunctionId: invocation.hogFunction.id,
                })
                // Continue with original body if parsing fails
            }
        }

        const fetchParams: FetchOptions = {
            method,
            headers: params.headers,
            timeoutMs: this.serverConfig.CDP_FETCH_TIMEOUT_MS,
        }

        if (!['GET', 'HEAD'].includes(method) && processedBody) {
            fetchParams.body = processedBody
        }

        const [fetchError, fetchResponse] = await tryCatch(async () => await fetch(params.url, fetchParams))

        const duration = performance.now() - start
        cdpHttpRequests.inc({ status: fetchResponse?.status?.toString() ?? 'error' })

        // If error - decide if it can be retried and set the values
        if (!fetchResponse || (fetchResponse?.status && fetchResponse.status >= 400)) {
            return await this.handleFetchFailure(invocation, fetchResponse, fetchError)
        }

        return createInvocationResult(
            invocation,
            {
                queue: params.return_queue,
                queueParameters: {
                    response: {
                        status: fetchResponse?.status,
                        headers: fetchResponse?.headers,
                    },
                    body: await fetchResponse.text(),
                    timings: [
                        {
                            kind: 'async_function',
                            duration_ms: duration,
                        },
                    ],
                },
            },
            {
                finished: false,
                metrics: [
                    {
                        team_id: invocation.teamId,
                        app_source_id: invocation.functionId,
                        metric_kind: 'other',
                        metric_name: 'fetch',
                        count: 1,
                    },
                ],
            }
        )
    }
}<|MERGE_RESOLUTION|>--- conflicted
+++ resolved
@@ -31,7 +31,6 @@
     504, // Gateway Timeout
 ]
 
-<<<<<<< HEAD
 const parseLiquidTemplate = (
     template: string,
     context: any,
@@ -121,7 +120,8 @@
         })
         return template
     }
-=======
+}
+
 export const isFetchResponseRetriable = (response: FetchResponse | null, error: any | null): boolean => {
     let canRetry = !!response?.status && RETRIABLE_STATUS_CODES.includes(response.status)
 
@@ -142,7 +142,6 @@
         config.CDP_FETCH_BACKOFF_MAX_MS
     )
     return DateTime.utc().plus({ milliseconds: backoffMs })
->>>>>>> f6b18923
 }
 
 export class FetchExecutorService {
@@ -253,15 +252,7 @@
         )
     }
 
-<<<<<<< HEAD
-    async execute(invocation: HogFunctionInvocation): Promise<HogFunctionInvocationResult> {
-        logger.info('🐕', `[FetchExecutor] Executing fetch request`, {
-            hogFunctionId: invocation.hogFunction.id,
-            url: (invocation.queueParameters as HogFunctionQueueParametersFetchRequest)?.url,
-        })
-=======
     async execute(invocation: CyclotronJobInvocation): Promise<CyclotronJobInvocationResult> {
->>>>>>> f6b18923
         if (invocation.queue !== 'fetch' || !invocation.queueParameters) {
             throw new Error('Bad invocation')
         }
