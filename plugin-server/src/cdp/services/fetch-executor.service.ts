--- conflicted
+++ resolved
@@ -3,11 +3,7 @@
 
 import { PluginsServerConfig } from '../../types'
 import { logger } from '../../utils/logger'
-<<<<<<< HEAD
 import { fetch, FetchOptions, FetchResponse, InvalidRequestError, SecureRequestError } from '../../utils/request'
-=======
-import { fetch, FetchOptions, FetchResponse } from '../../utils/request'
->>>>>>> eb47c947
 import {
     CyclotronFetchFailureInfo,
     CyclotronFetchFailureKind,
@@ -23,7 +19,6 @@
     labelNames: ['status'],
 })
 
-<<<<<<< HEAD
 const RETRIABLE_STATUS_CODES = [
     408, // Request Timeout
     429, // Too Many Requests (rate limiting)
@@ -33,19 +28,13 @@
     504, // Gateway Timeout
 ]
 
-=======
->>>>>>> eb47c947
 export class FetchExecutorService {
     constructor(private serverConfig: PluginsServerConfig) {}
 
     private async handleFetchFailure(
         invocation: HogFunctionInvocation,
         response: FetchResponse | null,
-<<<<<<< HEAD
-        error: Error | null
-=======
         error: any | null
->>>>>>> eb47c947
     ): Promise<HogFunctionInvocationResult> {
         let kind: CyclotronFetchFailureKind = 'requesterror'
 
@@ -165,16 +154,6 @@
         try {
             fetchResponse = await fetch(params.url, fetchParams)
         } catch (err) {
-<<<<<<< HEAD
-            fetchError = err as Error
-        }
-
-        const duration = performance.now() - start
-        cdpHttpRequests.inc({ status: fetchResponse?.status.toString() ?? 'error' })
-
-        // If error - decide if it can be retried and set the values
-        if (!fetchResponse || (fetchResponse?.status && fetchResponse.status > 400)) {
-=======
             fetchError = err
         }
 
@@ -183,7 +162,6 @@
 
         // If error - decide if it can be retried and set the values
         if (!fetchResponse || (fetchResponse?.status && fetchResponse.status >= 400)) {
->>>>>>> eb47c947
             return await this.handleFetchFailure(invocation, fetchResponse, fetchError)
         }
 
