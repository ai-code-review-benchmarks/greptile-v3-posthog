--- conflicted
+++ resolved
@@ -6,12 +6,8 @@
 
 import { buildIntegerMatcher } from '../../config/config'
 import { Hub, ValueMatcher } from '../../types'
-<<<<<<< HEAD
+import { parseJSON } from '../../utils/json-parse'
 import { logger } from '../../utils/logger'
-=======
-import { parseJSON } from '../../utils/json-parse'
-import { status } from '../../utils/status'
->>>>>>> 81117d1d
 import { UUIDT } from '../../utils/utils'
 import {
     CyclotronFetchFailureInfo,
