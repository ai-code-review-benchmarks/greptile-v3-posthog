--- conflicted
+++ resolved
@@ -566,16 +566,6 @@
             const placeholder: string = integrationInputs.oauth.value.access_token
 
             if (placeholder && accessToken) {
-<<<<<<< HEAD
-                params.body = params.body?.replaceAll(placeholder, accessToken)
-                headers = Object.fromEntries(
-                    Object.entries(params.headers ?? {}).map(([key, value]) => [
-                        key,
-                        typeof value === 'string' ? value.replaceAll(placeholder, accessToken) : value,
-                    ])
-                )
-                params.url = params.url?.replaceAll(placeholder, accessToken)
-=======
                 const replace = (val: string) => val.replaceAll(placeholder, accessToken)
 
                 params.body = params.body ? replace(params.body) : params.body
@@ -586,7 +576,6 @@
                     ])
                 )
                 params.url = replace(params.url)
->>>>>>> e56a1e7c
             }
         }
 
