--- conflicted
+++ resolved
@@ -8,12 +8,7 @@
 import { HogExecutor, MAX_ASYNC_STEPS } from './hog-executor'
 import { HogFunctionManager } from './hog-function-manager'
 import { HogWatcher, HogWatcherState } from './hog-watcher'
-<<<<<<< HEAD
 import { HogFunctionInvocationResult, HogFunctionQueueParametersFetchRequest, HogFunctionType, LogEntry } from './types'
-import { createInvocation } from './utils'
-=======
-import { HogFunctionInvocationResult, HogFunctionType, LogEntry } from './types'
->>>>>>> a638ef39
 
 export class CdpApi {
     private hogExecutor: HogExecutor
@@ -147,37 +142,7 @@
                         message: `Mapping trigger not matching filters was ignored.`,
                     })
                 }
-<<<<<<< HEAD
-                count += 1
-
-                let response: HogFunctionInvocationResult
-
-                const invocation =
-                    lastResponse?.invocation ||
-                    createInvocation(
-                        {
-                            ...globals,
-                            project: {
-                                id: team.id,
-                                name: team.name,
-                                url: `${this.hub.SITE_URL ?? 'http://localhost:8000'}/project/${team.id}`,
-                            },
-                        },
-                        compoundConfiguration,
-                        // The "email" hog functions export a "sendEmail" function that we must explicitly call
-                        hogFunction.type === 'email' ? ['sendEmail', [globals.email]] : undefined
-                    )
-
-                if (invocation.queue === 'fetch') {
-                    if (mock_async_functions) {
-                        // Add the state, simulating what executeAsyncResponse would do
-                        // Re-parse the fetch args for the logging
-                        const fetchArgs: HogFunctionQueueParametersFetchRequest = this.hogExecutor.redactFetchRequest(
-                            invocation.queueParameters as HogFunctionQueueParametersFetchRequest
-                        )
-=======
-            })
->>>>>>> a638ef39
+            })
 
             filterLogs.forEach((log) => {
                 logs.push(log)
@@ -198,11 +163,11 @@
                     if (invocation.queue === 'fetch') {
                         if (mock_async_functions) {
                             // Add the state, simulating what executeAsyncResponse would do
-
                             // Re-parse the fetch args for the logging
-                            const fetchArgs = {
-                                ...invocation.queueParameters,
-                            }
+                            const fetchArgs: HogFunctionQueueParametersFetchRequest =
+                                this.hogExecutor.redactFetchRequest(
+                                    invocation.queueParameters as HogFunctionQueueParametersFetchRequest
+                                )
 
                             response = {
                                 invocation: {
