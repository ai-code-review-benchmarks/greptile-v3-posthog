// NOTE: PostIngestionEvent is our context event - it should never be sent directly to an output, but rather transformed into a lightweight schema

import { CyclotronJob, CyclotronJobUpdate } from '@posthog/cyclotron'
import { Bytecodes } from '@posthog/hogvm'
import { DateTime } from 'luxon'
import RE2 from 're2'
import { gunzip, gzip } from 'zlib'

import { RawClickHouseEvent, Team, TimestampFormat } from '../types'
import { safeClickhouseString } from '../utils/db/utils'
<<<<<<< HEAD
import { logger } from '../utils/logger'
=======
import { parseJSON } from '../utils/json-parse'
>>>>>>> 81117d1d
import { captureException } from '../utils/posthog'
import { castTimestampOrNow, clickHouseTimestampToISO, UUIDT } from '../utils/utils'
import { MAX_GROUP_TYPES_PER_TEAM } from '../worker/ingestion/group-type-manager'
import { CdpInternalEvent } from './schema'
import {
    HogFunctionCapturedEvent,
    HogFunctionFilterGlobals,
    HogFunctionInvocation,
    HogFunctionInvocationGlobals,
    HogFunctionInvocationGlobalsWithInputs,
    HogFunctionInvocationLogEntry,
    HogFunctionInvocationQueueParameters,
    HogFunctionInvocationSerialized,
    HogFunctionLogEntrySerialized,
    HogFunctionType,
} from './types'
// ID of functions that are hidden from normal users and used by us for special testing
// For example, transformations use this to only run if in comparison mode
export const CDP_TEST_ID = '[CDP-TEST-HIDDEN]'

export const PERSON_DEFAULT_DISPLAY_NAME_PROPERTIES = [
    'email',
    'Email',
    'name',
    'Name',
    'username',
    'Username',
    'UserName',
]

const getPersonDisplayName = (team: Team, distinctId: string, properties: Record<string, any>): string => {
    const personDisplayNameProperties = team.person_display_name_properties ?? PERSON_DEFAULT_DISPLAY_NAME_PROPERTIES
    const customPropertyKey = personDisplayNameProperties.find((x) => properties?.[x])
    const propertyIdentifier = customPropertyKey ? properties[customPropertyKey] : undefined

    const customIdentifier: string =
        typeof propertyIdentifier !== 'string' ? JSON.stringify(propertyIdentifier) : propertyIdentifier

    return (customIdentifier || distinctId)?.trim()
}

// that we can keep to as a contract
export function convertToHogFunctionInvocationGlobals(
    event: RawClickHouseEvent,
    team: Team,
    siteUrl: string
): HogFunctionInvocationGlobals {
    const properties = event.properties ? parseJSON(event.properties) : {}
    const projectUrl = `${siteUrl}/project/${team.id}`

    let person: HogFunctionInvocationGlobals['person']

    if (event.person_id) {
        const personProperties = event.person_properties ? parseJSON(event.person_properties) : {}
        const personDisplayName = getPersonDisplayName(team, event.distinct_id, personProperties)

        person = {
            id: event.person_id,
            properties: personProperties,
            name: personDisplayName,
            url: `${projectUrl}/person/${encodeURIComponent(event.distinct_id)}`,
        }
    }

    // TRICKY: the timsestamp can sometimes be an ISO for example if coming from the test api
    // so we need to handle that case
    const eventTimestamp = DateTime.fromISO(event.timestamp).isValid
        ? event.timestamp
        : clickHouseTimestampToISO(event.timestamp)

    const context: HogFunctionInvocationGlobals = {
        project: {
            id: team.id,
            name: team.name,
            url: projectUrl,
        },
        event: {
            uuid: event.uuid,
            event: event.event!,
            elements_chain: event.elements_chain,
            distinct_id: event.distinct_id,
            properties,
            timestamp: eventTimestamp,
            url: `${projectUrl}/events/${encodeURIComponent(event.uuid)}/${encodeURIComponent(eventTimestamp)}`,
        },
        person,
    }

    return context
}

export function convertInternalEventToHogFunctionInvocationGlobals(
    data: CdpInternalEvent,
    team: Team,
    siteUrl: string
): HogFunctionInvocationGlobals {
    const projectUrl = `${siteUrl}/project/${team.id}`

    let person: HogFunctionInvocationGlobals['person']

    if (data.person) {
        const personDisplayName = getPersonDisplayName(team, data.event.distinct_id, data.person.properties)

        person = {
            id: data.person.id,
            properties: data.person.properties,
            name: personDisplayName,
            url: data.person.url ?? '',
        }
    }

    const context: HogFunctionInvocationGlobals = {
        project: {
            id: team.id,
            name: team.name,
            url: projectUrl,
        },
        event: {
            uuid: data.event.uuid,
            event: data.event.event,
            elements_chain: '', // Not applicable but left here for compatibility
            distinct_id: data.event.distinct_id,
            properties: data.event.properties,
            timestamp: data.event.timestamp,
            url: data.event.url ?? '',
        },
        person,
    }

    return context
}

function getElementsChainHref(elementsChain: string): string {
    // Adapted from SQL: extract(elements_chain, '(?::|\")href="(.*?)"'),
    const hrefRegex = new RE2(/(?::|")href="(.*?)"/)
    const hrefMatch = hrefRegex.exec(elementsChain)
    return hrefMatch ? hrefMatch[1] : ''
}

function getElementsChainTexts(elementsChain: string): string[] {
    // Adapted from SQL: arrayDistinct(extractAll(elements_chain, '(?::|\")text="(.*?)"')),
    const textRegex = new RE2(/(?::|")text="(.*?)"/g)
    const textMatches = new Set<string>()
    let textMatch
    while ((textMatch = textRegex.exec(elementsChain)) !== null) {
        textMatches.add(textMatch[1])
    }
    return Array.from(textMatches)
}

function getElementsChainIds(elementsChain: string): string[] {
    // Adapted from SQL: arrayDistinct(extractAll(elements_chain, '(?::|\")attr_id="(.*?)"')),
    const idRegex = new RE2(/(?::|")attr_id="(.*?)"/g)
    const idMatches = new Set<string>()
    let idMatch
    while ((idMatch = idRegex.exec(elementsChain)) !== null) {
        idMatches.add(idMatch[1])
    }
    return Array.from(idMatches)
}

function getElementsChainElements(elementsChain: string): string[] {
    // Adapted from SQL: arrayDistinct(extractAll(elements_chain, '(?:^|;)(a|button|form|input|select|textarea|label)(?:\\.|$|:)'))
    const elementRegex = new RE2(/(?:^|;)(a|button|form|input|select|textarea|label)(?:\.|$|:)/g)
    const elementMatches = new Set<string>()
    let elementMatch
    while ((elementMatch = elementRegex.exec(elementsChain)) !== null) {
        elementMatches.add(elementMatch[1])
    }
    return Array.from(elementMatches)
}

export function convertToHogFunctionFilterGlobal(globals: HogFunctionInvocationGlobals): HogFunctionFilterGlobals {
    const groups: Record<string, any> = {}

    // We need to add default empty groups so that filtering works as it expects it to always exist
    for (let i = 0; i < MAX_GROUP_TYPES_PER_TEAM; i++) {
        groups[`group_${i}`] = {
            key: null,
            index: i,
            properties: {},
        }
    }

    for (const [_groupType, group] of Object.entries(globals.groups || {})) {
        groups[`group_${group.index}`] = {
            key: group.id,
            index: group.index,
            properties: group.properties,
        }
        groups[_groupType] = groups[`group_${group.index}`]
    }

    const elementsChain = globals.event.elements_chain ?? globals.event.properties['$elements_chain']
    const response = {
        ...groups,
        event: globals.event.event,
        elements_chain: elementsChain,
        elements_chain_href: '',
        elements_chain_texts: [] as string[],
        elements_chain_ids: [] as string[],
        elements_chain_elements: [] as string[],
        timestamp: globals.event.timestamp,
        properties: globals.event.properties,
        person: globals.person ? { id: globals.person.id, properties: globals.person.properties } : undefined,
        pdi: globals.person
            ? {
                  distinct_id: globals.event.distinct_id,
                  person_id: globals.person.id,
                  person: { id: globals.person.id, properties: globals.person.properties },
              }
            : undefined,
        distinct_id: globals.event.distinct_id,
    } satisfies HogFunctionFilterGlobals

    // The elements_chain_* fields are stored as materialized columns in ClickHouse.
    // We use the same formula to calculate them here.
    if (elementsChain) {
        const cache: Record<string, any> = {}
        Object.defineProperties(response, {
            elements_chain_href: {
                get: () => {
                    cache.elements_chain_href ??= getElementsChainHref(elementsChain)
                    return cache.elements_chain_href
                },
            },
            elements_chain_texts: {
                get: () => {
                    cache.elements_chain_texts ??= getElementsChainTexts(elementsChain)
                    return cache.elements_chain_texts
                },
            },
            elements_chain_ids: {
                get: () => {
                    cache.elements_chain_ids ??= getElementsChainIds(elementsChain)
                    return cache.elements_chain_ids
                },
            },
            elements_chain_elements: {
                get: () => {
                    cache.elements_chain_elements ??= getElementsChainElements(elementsChain)
                    return cache.elements_chain_elements
                },
            },
        })
    }

    return response
}

export const convertToCaptureEvent = (event: HogFunctionCapturedEvent, team: Team): any => {
    return {
        uuid: new UUIDT().toString(),
        distinct_id: safeClickhouseString(event.distinct_id),
        data: JSON.stringify({
            event: event.event,
            distinct_id: event.distinct_id,
            properties: event.properties,
            timestamp: event.timestamp,
        }),
        now: DateTime.now().toISO(),
        sent_at: DateTime.now().toISO(),
        token: team.api_token,
    }
}

export const gzipObject = async <T extends object>(object: T): Promise<string> => {
    const payload = JSON.stringify(object)
    const buffer = await new Promise<Buffer>((res, rej) =>
        gzip(payload, (err, result) => (err ? rej(err) : res(result)))
    )
    const res = buffer.toString('base64')

    // NOTE: Base64 encoding isn't as efficient but we would need to change the kafka producer/consumers to use ucs2 or something
    // as well in order to support binary data better

    return res
}

export const unGzipObject = async <T extends object>(data: string): Promise<T> => {
    const res = await new Promise<Buffer>((res, rej) =>
        gunzip(Buffer.from(data, 'base64'), (err, result) => (err ? rej(err) : res(result)))
    )

    return parseJSON(res.toString())
}

export const fixLogDeduplication = (logs: HogFunctionInvocationLogEntry[]): HogFunctionLogEntrySerialized[] => {
    const preparedLogs: HogFunctionLogEntrySerialized[] = []
    const sortedLogs = logs.sort((a, b) => a.timestamp.toMillis() - b.timestamp.toMillis())

    if (sortedLogs.length === 0) {
        return []
    }

    // Start with a timestamp that is guaranteed to be before the first log entry
    let previousTimestamp = sortedLogs[0].timestamp.minus(1)

    sortedLogs.forEach((logEntry) => {
        // TRICKY: The clickhouse table dedupes logs with the same timestamp - we need to ensure they are unique by simply plus-ing 1ms
        // if the timestamp is the same as the previous one
        if (logEntry.timestamp <= previousTimestamp) {
            logEntry.timestamp = previousTimestamp.plus(1)
        }

        previousTimestamp = logEntry.timestamp

        const sanitized: HogFunctionLogEntrySerialized = {
            ...logEntry,
            timestamp: castTimestampOrNow(logEntry.timestamp, TimestampFormat.ClickHouse),
        }
        preparedLogs.push(sanitized)
    })

    return preparedLogs
}

export function createInvocation(
    globals: HogFunctionInvocationGlobalsWithInputs,
    hogFunction: HogFunctionType,
    functionToExecute?: [string, any[]]
): HogFunctionInvocation {
    return {
        id: new UUIDT().toString(),
        globals,
        teamId: hogFunction.team_id,
        hogFunction,
        queue: 'hog',
        priority: 1,
        timings: [],
        functionToExecute,
    }
}

export function serializeHogFunctionInvocation(invocation: HogFunctionInvocation): HogFunctionInvocationSerialized {
    const serializedInvocation: HogFunctionInvocationSerialized = {
        ...invocation,
        hogFunctionId: invocation.hogFunction.id,
        // We clear the params as they are never used in the serialized form
        queueParameters: undefined,
    }

    delete (serializedInvocation as any).hogFunction

    return serializedInvocation
}

function prepareQueueParams(
    _params?: HogFunctionInvocation['queueParameters']
): Pick<CyclotronJobUpdate, 'parameters' | 'blob'> {
    let parameters: HogFunctionInvocation['queueParameters'] = _params
    let blob: CyclotronJobUpdate['blob'] = undefined

    if (!parameters) {
        return { parameters, blob }
    }

    const { body, ...rest } = parameters
    parameters = rest
    blob = body ? Buffer.from(body) : undefined

    return {
        parameters,
        blob,
    }
}

export function invocationToCyclotronJobUpdate(invocation: HogFunctionInvocation): CyclotronJobUpdate {
    const updates = {
        priority: invocation.priority,
        vmState: serializeHogFunctionInvocation(invocation),
        queueName: invocation.queue,
        ...prepareQueueParams(invocation.queueParameters),
    }
    return updates
}

export function cyclotronJobToInvocation(job: CyclotronJob, hogFunction: HogFunctionType): HogFunctionInvocation {
    const parsedState = job.vmState as HogFunctionInvocationSerialized
    const params = job.parameters as HogFunctionInvocationQueueParameters | undefined

    if (job.blob && params) {
        // Deserialize the blob into the params
        try {
            params.body = job.blob ? Buffer.from(job.blob).toString('utf-8') : undefined
        } catch (e) {
            logger.error('Error parsing blob', e, job.blob)
            captureException(e)
        }
    }

    return {
        id: job.id,
        globals: parsedState.globals,
        teamId: hogFunction.team_id,
        hogFunction,
        priority: job.priority,
        queue: (job.queueName as any) ?? 'hog',
        queueParameters: params,
        vmState: parsedState.vmState,
        timings: parsedState.timings,
    }
}

/** Build bytecode that calls a function in another imported bytecode */
export function buildExportedFunctionInvoker(
    exportBytecode: any[],
    exportGlobals: any,
    functionName: string,
    args: any[]
): Bytecodes {
    let argBytecodes: any[] = []
    for (let i = 0; i < args.length; i++) {
        argBytecodes = [
            ...argBytecodes,
            33, // integer
            i + 1, // (index in args array)
            32, // string
            '__args',
            1, // get global
            2, // (chain length)
        ]
    }
    const bytecode = [
        '_H',
        1,
        ...argBytecodes,
        32, // string
        'x',
        2, // call global
        'import',
        1, // (arg count)
        32, // string
        functionName,
        45, // get property
        54, // call local
        args.length,
        35, // pop
    ]
    return {
        bytecodes: {
            x: { bytecode: exportBytecode, globals: exportGlobals },
            root: { bytecode, globals: { __args: args } },
        },
    }
}

export function isLegacyPluginHogFunction(hogFunction: HogFunctionType): boolean {
    return hogFunction.template_id?.startsWith('plugin-') ?? false
}<|MERGE_RESOLUTION|>--- conflicted
+++ resolved
@@ -8,11 +8,8 @@
 
 import { RawClickHouseEvent, Team, TimestampFormat } from '../types'
 import { safeClickhouseString } from '../utils/db/utils'
-<<<<<<< HEAD
+import { parseJSON } from '../utils/json-parse'
 import { logger } from '../utils/logger'
-=======
-import { parseJSON } from '../utils/json-parse'
->>>>>>> 81117d1d
 import { captureException } from '../utils/posthog'
 import { castTimestampOrNow, clickHouseTimestampToISO, UUIDT } from '../utils/utils'
 import { MAX_GROUP_TYPES_PER_TEAM } from '../worker/ingestion/group-type-manager'
