--- conflicted
+++ resolved
@@ -1,8 +1,4 @@
-<<<<<<< HEAD
-import { convertHogToJS, convertJSToHog, exec, ExecResult } from '@posthog/hogvm'
-=======
-import { calculateCost, convertHogToJS, convertJSToHog, exec, ExecResult, VMState } from '@posthog/hogvm'
->>>>>>> c909bc9b
+import { calculateCost, convertHogToJS, convertJSToHog, exec, ExecResult } from '@posthog/hogvm'
 import { DateTime } from 'luxon'
 import { Histogram } from 'prom-client'
 
