import { PluginEvent } from '@posthog/plugin-scaffold'
import { Counter, Histogram } from 'prom-client'

import { HogFunctionInvocationGlobals, HogFunctionInvocationResult, HogFunctionType } from '../../cdp/types'
import { createInvocation, isLegacyPluginHogFunction } from '../../cdp/utils'
import { runInstrumentedFunction } from '../../main/utils'
import { Hub } from '../../types'
import { logger } from '../../utils/logger'
import { CdpRedis, createCdpRedisPool } from '../redis'
import { buildGlobalsWithInputs, HogExecutorService } from '../services/hog-executor.service'
import { HogFunctionManagerService } from '../services/hog-function-manager.service'
import { HogFunctionMonitoringService } from '../services/hog-function-monitoring.service'
import { HogWatcherService, HogWatcherState } from '../services/hog-watcher.service'
import { LegacyPluginExecutorService } from '../services/legacy-plugin-executor.service'
import { convertToHogFunctionFilterGlobal } from '../utils'
import { checkHogFunctionFilters } from '../utils/hog-function-filtering'
import { cleanNullValues } from './transformation-functions'

export const hogTransformationDroppedEvents = new Counter({
    name: 'hog_transformation_dropped_events',
    help: 'Indicates how many events are dropped by hog transformations',
})

export const hogTransformationInvocations = new Counter({
    name: 'hog_transformation_invocations_total',
    help: 'Number of times transformEvent was called directly',
})

export const hogTransformationAttempts = new Counter({
    name: 'hog_transformation_attempts_total',
    help: 'Number of transformation attempts before any processing',
    labelNames: ['type'],
})

export const hogTransformationCompleted = new Counter({
    name: 'hog_transformation_completed_total',
    help: 'Number of successfully completed transformations',
    labelNames: ['type'],
})

export const transformEventHogWatcherLatency = new Histogram({
    name: 'transform_event_hog_watcher_latency_milliseconds',
    help: 'Time spent in HogWatcher operations in milliseconds for transformEvent',
    labelNames: ['operation'],
})

export interface TransformationResultPure {
    event: PluginEvent | null
    invocationResults: HogFunctionInvocationResult[]
}

export interface TransformationResult extends TransformationResultPure {
    messagePromises: Promise<void>[]
}

export class HogTransformerService {
    private hogExecutor: HogExecutorService
    private hogFunctionManager: HogFunctionManagerService
    private hub: Hub
    private pluginExecutor: LegacyPluginExecutorService
    private hogFunctionMonitoringService: HogFunctionMonitoringService
<<<<<<< HEAD
    private hogFunctionManagerLazy: HogFunctionManagerLazyService
    private hogWatcher: HogWatcherService
    private redis: CdpRedis
=======
>>>>>>> 4a174789

    constructor(hub: Hub) {
        this.hub = hub
        this.redis = createCdpRedisPool(hub)
        this.hogFunctionManager = new HogFunctionManagerService(hub)
        this.hogExecutor = new HogExecutorService(hub)
        this.pluginExecutor = new LegacyPluginExecutorService(hub)
        this.hogFunctionMonitoringService = new HogFunctionMonitoringService(hub)
        this.hogWatcher = new HogWatcherService(hub, this.redis)
    }

    public async start(): Promise<void> {
        await this.hogFunctionManager.start()
    }

    public async stop(): Promise<void> {
        await this.hogFunctionManager.stop()
    }

    private async getTransformationFunctions() {
        const geoipLookup = await this.hub.geoipService.get()
        return {
            geoipLookup: (val: unknown): any => {
                return typeof val === 'string' ? geoipLookup.city(val) : null
            },
            cleanNullValues,
        }
    }

    private createInvocationGlobals(event: PluginEvent): HogFunctionInvocationGlobals {
        return {
            project: {
                id: event.team_id,
                name: 'WHERE TO GET THIS FROM??',
                url: this.hub.SITE_URL ?? 'http://localhost:8000',
            },
            event: {
                uuid: event.uuid,
                event: event.event,
                distinct_id: event.distinct_id,
                properties: event.properties || {},
                elements_chain: event.properties?.elements_chain || '',
                timestamp: event.timestamp || '',
                url: event.properties?.$current_url || '',
            },
        }
    }

    public transformEventAndProduceMessages(event: PluginEvent): Promise<TransformationResult> {
        return runInstrumentedFunction({
            statsKey: `hogTransformer.transformEventAndProduceMessages`,
            func: async () => {
                hogTransformationAttempts.inc({ type: 'with_messages' })

                const teamHogFunctions = await this.hogFunctionManager.getHogFunctionsForTeam(event.team_id, [
                    'transformation',
                ])
                const transformationResult = await this.transformEvent(event, teamHogFunctions)
                await this.hogFunctionMonitoringService.processInvocationResults(transformationResult.invocationResults)

                hogTransformationCompleted.inc({ type: 'with_messages' })
                return {
                    ...transformationResult,
                    messagePromises: [this.hogFunctionMonitoringService.produceQueuedMessages()],
                }
            },
        })
    }

    public transformEvent(event: PluginEvent, teamHogFunctions: HogFunctionType[]): Promise<TransformationResultPure> {
        return runInstrumentedFunction({
            statsKey: `hogTransformer.transformEvent`,
            func: async () => {
                hogTransformationInvocations.inc()
                const results: HogFunctionInvocationResult[] = []
                const transformationsSucceeded: string[] = event.properties?.$transformations_succeeded || []
                const transformationsFailed: string[] = event.properties?.$transformations_failed || []
                const transformationsSkipped: string[] = event.properties?.$transformations_skipped || []

                // Get states for all functions to check if any are disabled - only if feature flag is enabled
                let states: Record<string, { state: HogWatcherState }> = {}
                const timer = transformEventHogWatcherLatency.startTimer()
                if (this.hub.TRANSFORM_EVENT_HOG_WATCHER_ENABLED) {
                    states = await this.hogWatcher.getStates(teamHogFunctions.map((hf) => hf.id))
                }
                const durationSeconds = timer()
                transformEventHogWatcherLatency.observe({ operation: 'getStates' }, durationSeconds * 1000) // Convert seconds to milliseconds

                // For now, execute each transformation function in sequence
                for (const hogFunction of teamHogFunctions) {
                    const transformationIdentifier = `${hogFunction.name} (${hogFunction.id})`

                    // Check if the function is disabled via hogWatcher - skip if feature flag is disabled
                    if (this.hub.TRANSFORM_EVENT_HOG_WATCHER_ENABLED) {
                        const functionState = states[hogFunction.id]
                        if (functionState?.state >= HogWatcherState.disabledForPeriod) {
                            this.hogFunctionMonitoringService.produceAppMetric({
                                team_id: event.team_id,
                                app_source_id: hogFunction.id,
                                metric_kind: 'failure',
                                metric_name:
                                    functionState.state === HogWatcherState.disabledForPeriod
                                        ? 'disabled_temporarily'
                                        : 'disabled_permanently',
                                count: 1,
                            })
                            transformationsSkipped.push(`${transformationIdentifier} (disabled)`)
                            continue
                        }
                    }

                    // Check if we should apply this transformation based on its filters
                    if (this.hub.FILTER_TRANSFORMATIONS_ENABLED) {
                        const globals = this.createInvocationGlobals(event)
                        const filterGlobals = convertToHogFunctionFilterGlobal(globals)

                        // Check if function has filters - if not, always apply
                        if (hogFunction.filters?.bytecode) {
                            try {
                                const filterResults = checkHogFunctionFilters({
                                    hogFunction,
                                    filterGlobals,
                                    eventUuid: globals.event?.uuid,
                                })

                                // If filter didn't pass and there was no error, skip this transformation
                                if (!filterResults.match && !filterResults.error) {
                                    transformationsSkipped.push(transformationIdentifier)
                                    results.push({
                                        invocation: createInvocation(
                                            {
                                                ...globals,
                                                inputs: {}, // Not needed as this is only for a valid return type
                                            },
                                            hogFunction
                                        ),
                                        metrics: filterResults.metrics,
                                        logs: filterResults.logs,
                                        error: null,
                                        finished: true,
                                    })
                                    continue
                                }
                            } catch (error) {
                                // Already logged in the utility, continue with transformation for backward compatibility
                            }
                        }
                    }

                    const result = await this.executeHogFunction(hogFunction, this.createInvocationGlobals(event))

                    results.push(result)

                    if (result.error) {
                        logger.error('⚠️', 'Error in transformation', {
                            error: result.error,
                            function_id: hogFunction.id,
                            team_id: event.team_id,
                        })
                        transformationsFailed.push(transformationIdentifier)
                        continue
                    }

                    if (!result.execResult) {
                        logger.warn('⚠️', 'Execution result is null - dropping event')
                        hogTransformationDroppedEvents.inc()
                        transformationsFailed.push(transformationIdentifier)
                        return {
                            event: null,
                            invocationResults: results,
                        }
                    }

                    const transformedEvent: unknown = result.execResult

                    if (
                        !transformedEvent ||
                        typeof transformedEvent !== 'object' ||
                        !('properties' in transformedEvent) ||
                        !transformedEvent.properties ||
                        typeof transformedEvent.properties !== 'object'
                    ) {
                        logger.error('⚠️', 'Invalid transformation result - missing or invalid properties', {
                            function_id: hogFunction.id,
                        })
                        transformationsFailed.push(transformationIdentifier)
                        continue
                    }

                    event.properties = {
                        ...transformedEvent.properties,
                    }

                    event.ip = event.properties.$ip ?? null

                    if ('event' in transformedEvent) {
                        if (typeof transformedEvent.event !== 'string') {
                            logger.error('⚠️', 'Invalid transformation result - event name must be a string', {
                                function_id: hogFunction.id,
                                event: transformedEvent.event,
                            })
                            transformationsFailed.push(transformationIdentifier)
                            continue
                        }
                        event.event = transformedEvent.event
                    }

                    if ('distinct_id' in transformedEvent) {
                        if (typeof transformedEvent.distinct_id !== 'string') {
                            logger.error('⚠️', 'Invalid transformation result - distinct_id must be a string', {
                                function_id: hogFunction.id,
                                distinct_id: transformedEvent.distinct_id,
                            })
                            transformationsFailed.push(transformationIdentifier)
                            continue
                        }
                        event.distinct_id = transformedEvent.distinct_id
                    }

                    transformationsSucceeded.push(transformationIdentifier)
                }

                // Observe the results to update rate limiting state - only if feature flag is enabled
                if (results.length > 0 && this.hub.TRANSFORM_EVENT_HOG_WATCHER_ENABLED) {
                    const timer = transformEventHogWatcherLatency.startTimer()
                    await this.hogWatcher.observeResults(results)
                    const durationSeconds = timer()
                    transformEventHogWatcherLatency.observe({ operation: 'observeResults' }, durationSeconds * 1000) // Convert seconds to milliseconds
                }

                if (transformationsFailed.length > 0) {
                    event.properties = {
                        ...event.properties,
                        $transformations_failed: transformationsFailed,
                    }
                }

                if (transformationsSkipped.length > 0) {
                    event.properties = {
                        ...event.properties,
                        $transformations_skipped: transformationsSkipped,
                    }
                }

                if (transformationsSucceeded.length > 0) {
                    event.properties = {
                        ...event.properties,
                        $transformations_succeeded: transformationsSucceeded,
                    }
                }

                return {
                    event,
                    invocationResults: results,
                }
            },
        })
    }

    private async executeHogFunction(
        hogFunction: HogFunctionType,
        globals: HogFunctionInvocationGlobals
    ): Promise<HogFunctionInvocationResult> {
        const transformationFunctions = await this.getTransformationFunctions()
        const globalsWithInputs = buildGlobalsWithInputs(globals, {
            ...(hogFunction.inputs ?? {}),
            ...(hogFunction.encrypted_inputs ?? {}),
        })

        const invocation = createInvocation(globalsWithInputs, hogFunction)

        const result = isLegacyPluginHogFunction(hogFunction)
            ? await this.pluginExecutor.execute(invocation)
            : this.hogExecutor.execute(invocation, { functions: transformationFunctions })
        return result
    }
}<|MERGE_RESOLUTION|>--- conflicted
+++ resolved
@@ -59,12 +59,8 @@
     private hub: Hub
     private pluginExecutor: LegacyPluginExecutorService
     private hogFunctionMonitoringService: HogFunctionMonitoringService
-<<<<<<< HEAD
-    private hogFunctionManagerLazy: HogFunctionManagerLazyService
     private hogWatcher: HogWatcherService
     private redis: CdpRedis
-=======
->>>>>>> 4a174789
 
     constructor(hub: Hub) {
         this.hub = hub
