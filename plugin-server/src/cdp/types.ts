import { VMState } from '@posthog/hogvm'
import { DateTime } from 'luxon'

import { CyclotronInputType } from '~/schema/cyclotron'

import { HogFlow } from '../schema/hogflow'
import {
    ClickHouseTimestamp,
    ElementPropertyFilter,
    EventPropertyFilter,
    HogQLPropertyFilter,
    PersonPropertyFilter,
    Team,
} from '../types'

export type HogBytecode = any[]

// subset of EntityFilter
export interface HogFunctionFilterBase {
    id: string | null
    name?: string | null
    order?: number
    properties?: (EventPropertyFilter | PersonPropertyFilter | ElementPropertyFilter | HogQLPropertyFilter)[]
}

export interface HogFunctionFilterEvent extends HogFunctionFilterBase {
    type: 'events'
    bytecode?: HogBytecode
}

export interface HogFunctionFilterAction extends HogFunctionFilterBase {
    type: 'actions'
    // Loaded at run time from Action model
    bytecode?: HogBytecode
}

export type HogFunctionFilter = HogFunctionFilterEvent | HogFunctionFilterAction

export type HogFunctionMasking = {
    ttl: number | null
    hash: string
    bytecode: HogBytecode
    threshold: number | null
}

export interface HogFunctionFilters {
    events?: HogFunctionFilterEvent[]
    actions?: HogFunctionFilterAction[]
    filter_test_accounts?: boolean
    bytecode?: HogBytecode
}

export type GroupType = {
    id: string // the "key" of the group
    type: string
    index: number
    url: string
    properties: Record<string, any>
}

export type HogFunctionInvocationGlobals = {
    project: {
        id: number
        name: string
        url: string
    }
    source?: {
        name: string
        url: string
    }
    event: {
        /* Database fields */
        uuid: string
        event: string
        distinct_id: string
        properties: Record<string, unknown>
        elements_chain: string
        timestamp: string

        /* Special fields in Hog */
        url: string
    }
    person?: {
        /** Database fields */
        id: string
        properties: Record<string, any>

        /** Special fields in Hog */
        name: string
        url: string
    }
    groups?: Record<string, GroupType>

    // Unique to sources - will be modified later
    request?: {
        headers: Record<string, string | undefined>
        ip?: string
        body: Record<string, any>
    }
}

export type HogFunctionInvocationGlobalsWithInputs = HogFunctionInvocationGlobals & {
    inputs: Record<string, any>
}

export type HogFunctionFilterGlobals = {
    // Filter Hog is built in the same way as analytics so the global object is meant to be an event
    event: string
    timestamp: string
    elements_chain: string
    elements_chain_href: string
    elements_chain_texts: string[]
    elements_chain_ids: string[]
    elements_chain_elements: string[]
    properties: Record<string, any>
    distinct_id: string

    person: {
        id: string
        properties: Record<string, any>
    } | null
    pdi: {
        distinct_id: string
        person_id: string
        person: {
            id: string
            properties: Record<string, any>
        }
    } | null

    // Used by groupId filters on event_metadata
    $group_0: string | null
    $group_1: string | null
    $group_2: string | null
    $group_3: string | null
    $group_4: string | null

    // Used by group property filters
    group_0: {
        properties: Record<string, any>
    }
    group_1: {
        properties: Record<string, any>
    }
    group_2: {
        properties: Record<string, any>
    }
    group_3: {
        properties: Record<string, any>
    }
    group_4: {
        properties: Record<string, any>
    }
}

export type MetricLogSource = 'hog_function' | 'hog_flow'

export type LogEntryLevel = 'debug' | 'info' | 'warn' | 'error'

export type MinimalLogEntry = {
    timestamp: DateTime
    level: LogEntryLevel
    message: string
}

export type LogEntry = MinimalLogEntry & {
    team_id: number
    log_source: MetricLogSource // The kind of source (hog_function)
    log_source_id: string // The id of the hog function
    instance_id: string // The id of the specific invocation
}

export type LogEntrySerialized = Omit<LogEntry, 'timestamp'> & {
    timestamp: ClickHouseTimestamp
}

export type MinimalAppMetric = {
    team_id: number
    app_source_id: string // The main item (like the hog function or hog flow ID)
    instance_id?: string // The specific instance of the item (can be the invocation ID or a sub item like an action ID)
    metric_kind: 'failure' | 'success' | 'other'
    metric_name:
        | 'succeeded'
        | 'failed'
        | 'filtered'
        | 'disabled_temporarily'
        | 'disabled_permanently'
        | 'masked'
        | 'filtering_failed'
        | 'inputs_failed'
        | 'missing_addon'
        | 'fetch'
        | 'event_triggered_destination'
        | 'destination_invoked'

    count: number
}

export type AppMetricType = MinimalAppMetric & {
    timestamp: ClickHouseTimestamp
    app_source: MetricLogSource
}

export interface HogFunctionTiming {
    kind: 'hog' | 'async_function'
    duration_ms: number
}

export type HogFunctionQueueParametersFetchRequest = {
    type: 'fetch'
    url: string
    method: string
    body?: string
    max_tries?: number
    headers?: Record<string, string>
}

export type CyclotronInvocationQueueParameters = HogFunctionQueueParametersFetchRequest

export const CYCLOTRON_INVOCATION_JOB_QUEUES = ['hog', 'plugin', 'segment', 'hogflow'] as const
export type CyclotronJobQueueKind = (typeof CYCLOTRON_INVOCATION_JOB_QUEUES)[number]

export const CYCLOTRON_JOB_QUEUE_SOURCES = ['postgres', 'kafka'] as const
export type CyclotronJobQueueSource = (typeof CYCLOTRON_JOB_QUEUE_SOURCES)[number]

// Agnostic job invocation type
export type CyclotronJobInvocation = {
    id: string
    teamId: Team['id']
    functionId: string
    state: object | null
    // The queue that the invocation is on
    queue: CyclotronJobQueueKind
    // Optional parameters for that queue to use
    queueParameters?: CyclotronInvocationQueueParameters | null
    // Priority of the invocation
    queuePriority: number
    // When the invocation is scheduled to run
    queueScheduledAt?: DateTime
    // Metadata for the invocation - TODO: check when this gets cleared
    queueMetadata?: Record<string, any> | null
    // Where the invocation came from (kafka or postgres)
    queueSource?: CyclotronJobQueueSource
}

// The result of an execution
export type CyclotronJobInvocationResult<T extends CyclotronJobInvocation = CyclotronJobInvocation> = {
    invocation: T
    finished: boolean
    error?: any
    logs: MinimalLogEntry[]
    metrics: MinimalAppMetric[]
    capturedPostHogEvents: HogFunctionCapturedEvent[]
    execResult?: unknown
}

export type CyclotronJobInvocationHogFunctionContext = {
    globals: HogFunctionInvocationGlobalsWithInputs
    vmState?: VMState
    timings: HogFunctionTiming[]
    attempts: number // Indicates the number of times this invocation has been attempted (for example if it gets scheduled for retries)
}

export type CyclotronJobInvocationHogFunction = CyclotronJobInvocation & {
    state: CyclotronJobInvocationHogFunctionContext
    hogFunction: HogFunctionType
}

export type CyclotronJobInvocationHogFlow = CyclotronJobInvocation & {
    state?: HogFlowInvocationContext
    hogFlow: HogFlow

    // Add lazy getters for person and filter globals
    // getFilterGlobals: () => Promise<HogFunctionFilterGlobals>
    // getPerson: () => Promise<Person>
}

export type HogFlowInvocationContext = {
    event: HogFunctionInvocationGlobals['event']
    actionStepCount: number
    // variables: Record<string, any> // NOTE: not used yet but
    personId?: string
    currentAction?: {
        id: string
        startedAtTimestamp: number
        hogFunctionState?: CyclotronJobInvocationHogFunctionContext
    }
<<<<<<< HEAD
    hogFunctionState?: CyclotronJobInvocationHogFunctionContext
=======
>>>>>>> 7cbc1687
}

// Mostly copied from frontend types
export type HogFunctionInputSchemaType = {
    type:
        | 'string'
        | 'number'
        | 'boolean'
        | 'dictionary'
        | 'choice'
        | 'json'
        | 'integration'
        | 'integration_field'
        | 'email'
    key: string
    label?: string
    choices?: { value: string; label: string }[]
    required?: boolean
    default?: any
    secret?: boolean
    hidden?: boolean
    description?: string
    integration?: string
    integration_key?: string
    requires_field?: string
    integration_field?: string
    requiredScopes?: string
    templating?: boolean
}

export type HogFunctionTypeType = 'destination' | 'transformation' | 'internal_destination' | 'source_webhook'

export interface HogFunctionMappingType {
    inputs_schema?: HogFunctionInputSchemaType[]
    inputs?: Record<string, CyclotronInputType> | null
    filters?: HogFunctionFilters | null
}

export type HogFunctionType = {
    id: string
    type: HogFunctionTypeType
    team_id: number
    name: string
    enabled: boolean
    deleted: boolean
    hog: string
    bytecode: HogBytecode
    inputs_schema?: HogFunctionInputSchemaType[]
    inputs?: Record<string, CyclotronInputType | null>
    encrypted_inputs?: Record<string, CyclotronInputType>
    filters?: HogFunctionFilters | null
    mappings?: HogFunctionMappingType[] | null
    masking?: HogFunctionMasking | null
    depends_on_integration_ids?: Set<IntegrationType['id']>
    is_addon_required: boolean
    template_id?: string
    execution_order?: number
    created_at: string
    updated_at: string
}

export type HogFunctionMappingTemplate = HogFunctionMappingType & {
    name: string
    include_by_default?: boolean
}

export type HogFunctionTemplate = {
    status: 'stable' | 'alpha' | 'beta' | 'deprecated' | 'coming_soon' | 'hidden'
    free: boolean
    type: HogFunctionTypeType
    id: string
    name: string
    description: string
    hog: string
    inputs_schema: HogFunctionInputSchemaType[]
    category: string[]
    filters?: HogFunctionFilters
    mappings?: HogFunctionMappingType[]
    mapping_templates?: HogFunctionMappingTemplate[]
    masking?: HogFunctionMasking
    icon_url?: string
}

export type HogFunctionTemplateCompiled = HogFunctionTemplate & {
    bytecode: HogBytecode
}

// Slightly different model from the DB
export type DBHogFunctionTemplate = {
    id: string
    template_id: string
    sha: string
    name: string
    inputs_schema: HogFunctionInputSchemaType[]
    bytecode: HogBytecode
    type: HogFunctionTypeType
}

export type IntegrationType = {
    id: number
    team_id: number
    kind: 'slack'
    config: Record<string, any>
    sensitive_config: Record<string, any>

    // Fields we don't load but need for seeding data
    errors?: string
    created_at?: string
    created_by_id?: number
}

export type HogFunctionCapturedEvent = {
    team_id: number
    event: string
    distinct_id: string
    timestamp: string
    properties: Record<string, any>
}<|MERGE_RESOLUTION|>--- conflicted
+++ resolved
@@ -285,10 +285,6 @@
         startedAtTimestamp: number
         hogFunctionState?: CyclotronJobInvocationHogFunctionContext
     }
-<<<<<<< HEAD
-    hogFunctionState?: CyclotronJobInvocationHogFunctionContext
-=======
->>>>>>> 7cbc1687
 }
 
 // Mostly copied from frontend types
