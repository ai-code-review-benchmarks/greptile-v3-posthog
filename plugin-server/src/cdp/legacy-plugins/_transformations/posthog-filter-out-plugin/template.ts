--- conflicted
+++ resolved
@@ -1,7 +1,6 @@
 import { LegacyTransformationPlugin } from '../../types'
 import { processEvent, setupPlugin } from '.'
 
-<<<<<<< HEAD
 export const posthogFilterOutPlugin: LegacyTransformationPlugin = {
     setupPlugin: setupPlugin as any,
     processEvent,
@@ -20,7 +19,7 @@
                 key: 'filters',
                 templating: false,
                 label: 'Filters to apply',
-                type: 'string',
+                type: 'json',
                 description:
                     'A JSON file containing an array of filters to apply. See the README for more information.',
                 required: false,
@@ -46,45 +45,4 @@
             },
         ],
     },
-=======
-export const template: HogFunctionTemplate = {
-    free: true,
-    status: 'alpha',
-    type: 'transformation',
-    id: 'plugin-posthog-filter-out-plugin',
-    name: 'Filter Out Plugin',
-    description: 'Filter out events where property values satisfy the given condition',
-    icon_url: 'https://raw.githubusercontent.com/posthog/posthog-filter-out-plugin/main/logo.png',
-    category: ['Transformation'],
-    hog: `return event`,
-    inputs_schema: [
-        {
-            key: 'filters',
-            templating: false,
-            label: 'Filters to apply',
-            type: 'json',
-            description: 'A JSON file containing an array of filters to apply. See the README for more information.',
-            required: false,
-        },
-        {
-            key: 'eventsToDrop',
-            templating: false,
-            label: 'Events to filter out',
-            type: 'string',
-            description: 'A comma-separated list of event names to filter out (e.g. $pageview,$autocapture)',
-            required: false,
-        },
-        {
-            key: 'keepUndefinedProperties',
-            templating: false,
-            label: 'Keep event if any of the filtered properties are undefined?',
-            type: 'choice',
-            choices: [
-                { value: 'Yes', label: 'Yes' },
-                { value: 'No', label: 'No' },
-            ],
-            default: 'No',
-        },
-    ],
->>>>>>> 6904c688
 }