--- conflicted
+++ resolved
@@ -48,40 +48,6 @@
     urlNormalizationTemplate,
 ]
 
-<<<<<<< HEAD
-export const NATIVE_HOG_FUNCTIONS: NativeTemplate[] = [posthogTemplate, nativeWebhookTemplate, devCenterTemplate].map(
-    (plugin) => ({
-        ...plugin,
-        hog: 'return event;',
-        inputs_schema: [
-            ...plugin.inputs_schema,
-            {
-                key: 'debug_mode',
-                label: 'Debug Mode',
-                type: 'boolean',
-                description: 'Will log configuration and request details',
-                default: false,
-            },
-        ],
-        mapping_templates: plugin.mapping_templates.map((mapping) => ({
-            ...mapping,
-            inputs_schema: [
-                ...(mapping.inputs_schema || []),
-                {
-                    key: 'internal_associated_mapping',
-                    label: 'Associated Mapping',
-                    hidden: true,
-                    type: 'string',
-                    default: mapping.associated_action,
-                    description: 'The associated mapping to use',
-                    required: true,
-                    secret: false,
-                },
-            ],
-        })),
-    })
-)
-=======
 export const NATIVE_HOG_FUNCTIONS: NativeTemplate[] = [nativeWebhookTemplate].map((plugin) => ({
     ...plugin,
     code_language: 'javascript',
@@ -97,7 +63,6 @@
         },
     ],
 }))
->>>>>>> dbd046c5
 
 export const HOG_FUNCTION_TEMPLATES_SOURCES: HogFunctionTemplate[] = [incomingWebhookTemplate]
 
