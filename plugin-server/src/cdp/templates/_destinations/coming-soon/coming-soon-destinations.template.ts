--- conflicted
+++ resolved
@@ -973,21 +973,12 @@
 
     // Productivity
     {
-<<<<<<< HEAD
-=======
-        name: 'ClickUp',
-        id: 'coming-soon-clickup',
-        icon_url: '/static/coming-soon-destinations/ClickUp.svg',
-        category: ['Productivity'],
-    },
-    {
         name: 'Google Sheets',
         id: 'coming-soon-google-sheets',
         icon_url: '/static/coming-soon-destinations/Google_Sheets.svg',
         category: ['Productivity'],
     },
     {
->>>>>>> 140b5800
         name: 'Monday',
         id: 'coming-soon-monday',
         icon_url: '/static/coming-soon-destinations/Monday.svg',
