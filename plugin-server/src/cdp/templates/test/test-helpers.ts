import { defaultConfig } from '~/src/config/config'
import { GeoIp, GeoIPService } from '~/src/utils/geoip'

import { Hub } from '../../../types'
import { cleanNullValues } from '../../hog-transformations/transformation-functions'
import { buildGlobalsWithInputs, HogExecutorService } from '../../services/hog-executor.service'
import {
    CyclotronJobInvocationHogFunction,
    HogFunctionInputType,
    HogFunctionInvocationGlobals,
    HogFunctionInvocationGlobalsWithInputs,
    HogFunctionQueueParametersFetchResponse,
    HogFunctionType,
} from '../../types'
import { cloneInvocation } from '../../utils/invocation-utils'
import { createInvocation } from '../../utils/invocation-utils'
import { compileHog } from '../compiler'
import { HogFunctionTemplate, HogFunctionTemplateCompiled } from '../types'

export type DeepPartialHogFunctionInvocationGlobals = {
    event?: Partial<HogFunctionInvocationGlobals['event']>
    person?: Partial<HogFunctionInvocationGlobals['person']>
    source?: Partial<HogFunctionInvocationGlobals['source']>
}

export class TemplateTester {
    public template: HogFunctionTemplateCompiled
    private executor: HogExecutorService
    private mockHub: Hub

    private geoipService?: GeoIPService
    public geoIp?: GeoIp

    public mockFetch = jest.fn()
    public mockPrint = jest.fn()
    constructor(private _template: HogFunctionTemplate) {
        this.template = {
            ..._template,
            bytecode: [],
        }

        this.mockHub = {} as any

        this.executor = new HogExecutorService(this.mockHub)
    }

    /*
    we need transformResult to be able to test the geoip template
    the same way we did it here https://github.com/PostHog/posthog-plugin-geoip/blob/a5e9370422752eb7ea486f16c5cc8acf916b67b0/index.test.ts#L79
    */
    async beforeEach() {
        if (!this.geoipService) {
            this.geoipService = new GeoIPService(defaultConfig)
        }

        if (!this.geoIp) {
            this.geoIp = await this.geoipService.get()
        }

        this.template = {
            ...this._template,
            bytecode: await compileHog(this._template.hog),
        }

        this.mockHub = { mmdb: undefined } as any

        this.executor = new HogExecutorService(this.mockHub)
    }

    createGlobals(globals: DeepPartialHogFunctionInvocationGlobals = {}): HogFunctionInvocationGlobalsWithInputs {
        return {
            inputs: {},
            project: { id: 1, name: 'project-name', url: 'https://us.posthog.com/projects/1' },
            event: {
                uuid: 'event-id',
                event: 'event-name',
                distinct_id: 'distinct-id',
                properties: { $current_url: 'https://example.com', ...(globals.event?.properties ?? {}) },
                timestamp: '2024-01-01T00:00:00Z',
                elements_chain: '',
                url: 'https://us.posthog.com/projects/1/events/1234',
                ...globals.event,
            },
            person: {
                id: 'person-id',
                name: 'person-name',
                properties: { email: 'example@posthog.com', ...(globals.person?.properties ?? {}) },
                url: 'https://us.posthog.com/projects/1/persons/1234',
                ...globals.person,
            },
            source: {
                url: 'https://us.posthog.com/hog_functions/1234',
                name: 'hog-function-name',
                ...globals.source,
            },
        }
    }

    private async compileObject(obj: any): Promise<any> {
        if (Array.isArray(obj)) {
            return Promise.all(obj.map((item) => this.compileObject(item)))
        } else if (typeof obj === 'object') {
            const res: Record<string, any> = {}
            for (const [key, value] of Object.entries(obj)) {
                res[key] = await this.compileObject(value)
            }
            return res
        } else if (typeof obj === 'string') {
            return await compileHog(`return f'${obj}'`)
        } else {
            return undefined
        }
    }

    private async compileInputs(_inputs: Record<string, any>): Promise<Record<string, HogFunctionInputType>> {
        const defaultInputs = this.template.inputs_schema.reduce((acc, input) => {
            if (typeof input.default !== 'undefined') {
                acc[input.key] = input.default
            }
            return acc
        }, {} as Record<string, HogFunctionInputType>)

        const allInputs = { ...defaultInputs, ..._inputs }

        const compiledEntries = await Promise.all(
            Object.entries(allInputs).map(async ([key, value]) => [key, await this.compileObject(value)])
        )

        return compiledEntries.reduce((acc, [key, value]) => {
            acc[key] = {
                value: allInputs[key],
                bytecode: value,
            }
            return acc
        }, {} as Record<string, HogFunctionInputType>)
    }

    async invoke(_inputs: Record<string, any>, _globals?: DeepPartialHogFunctionInvocationGlobals) {
        if (this.template.mapping_templates) {
            throw new Error('Mapping templates found. Use invokeMappings instead.')
        }

        const compiledInputs = await this.compileInputs(_inputs)
        const globals = this.createGlobals(_globals)

        const hogFunction: HogFunctionType = {
            ...this.template,
            inputs: compiledInputs,
            bytecode: this.template.bytecode,
            team_id: 1,
            enabled: true,
            mappings: this.template.mappings || null,
            created_at: '2024-01-01T00:00:00Z',
            updated_at: '2024-01-01T00:00:00Z',
            deleted: false,
        }

        const globalsWithInputs = buildGlobalsWithInputs(globals, hogFunction.inputs)
        const invocation = createInvocation(globalsWithInputs, hogFunction)

        const transformationFunctions = {
            geoipLookup: (val: unknown): any => {
                return typeof val === 'string' ? this.geoIp?.city(val) : null
            },
            cleanNullValues,
        }

        const extraFunctions = invocation.hogFunction.type === 'transformation' ? transformationFunctions : {}

        return this.executor.execute(invocation, { functions: extraFunctions })
    }

<<<<<<< HEAD
    async invokeMappings(_inputs: Record<string, any>, _globals?: DeepPartialHogFunctionInvocationGlobals) {
        if (!this.template.mapping_templates) {
            throw new Error('No mapping templates found')
        }

        const compiledInputs = await this.compileInputs(_inputs)

        const compiledMappingInputs = this.template.mapping_templates.map((mapping) => ({
            ...mapping,
            inputs: {},
        }))

        await Promise.all(
            compiledMappingInputs.map(async (mapping) => {
                if (!mapping.inputs_schema) {
                    return
                }

                const processedInputs = await Promise.all(
                    mapping.inputs_schema
                        .filter((input) => typeof input.default !== 'undefined')
                        .map(async (input) => {
                            return {
                                key: input.key,
                                value: input.default,
                                bytecode: await this.compileObject(input.default),
                            }
                        })
                )

                const inputsObj = processedInputs.reduce((acc, item) => {
                    acc[item.key] = {
                        value: item.value,
                        bytecode: item.bytecode,
                    }
                    return acc
                }, {} as Record<string, HogFunctionInputType>)

                mapping.inputs = inputsObj
            })
        )

        const invocations = this.executor.buildHogFunctionInvocations(
            [
                {
                    ...this.template,
                    team_id: 1,
                    enabled: true,
                    created_at: '2024-01-01T00:00:00Z',
                    updated_at: '2024-01-01T00:00:00Z',
                    deleted: false,
                    inputs: compiledInputs,
                    mappings: compiledMappingInputs,
                },
            ],
            this.createGlobals(_globals)
        )

        return invocations.invocations.map((invocation) => this.executor.execute(invocation))
    }

    invokeFetchResponse(invocation: HogFunctionInvocation, response: HogFunctionQueueParametersFetchResponse) {
        const modifiedInvocation = {
            ...invocation,
=======
    invokeFetchResponse(
        invocation: CyclotronJobInvocationHogFunction,
        response: HogFunctionQueueParametersFetchResponse
    ) {
        const modifiedInvocation = cloneInvocation(invocation, {
>>>>>>> dc7371dd
            queue: 'hog' as const,
            queueParameters: response,
        })

        return this.executor.execute(modifiedInvocation)
    }
}<|MERGE_RESOLUTION|>--- conflicted
+++ resolved
@@ -170,7 +170,6 @@
         return this.executor.execute(invocation, { functions: extraFunctions })
     }
 
-<<<<<<< HEAD
     async invokeMappings(_inputs: Record<string, any>, _globals?: DeepPartialHogFunctionInvocationGlobals) {
         if (!this.template.mapping_templates) {
             throw new Error('No mapping templates found')
@@ -231,17 +230,11 @@
 
         return invocations.invocations.map((invocation) => this.executor.execute(invocation))
     }
-
-    invokeFetchResponse(invocation: HogFunctionInvocation, response: HogFunctionQueueParametersFetchResponse) {
-        const modifiedInvocation = {
-            ...invocation,
-=======
     invokeFetchResponse(
         invocation: CyclotronJobInvocationHogFunction,
         response: HogFunctionQueueParametersFetchResponse
     ) {
         const modifiedInvocation = cloneInvocation(invocation, {
->>>>>>> dc7371dd
             queue: 'hog' as const,
             queueParameters: response,
         })
