import Chance from 'chance'
import merge from 'deepmerge'
import { DateTime, Settings } from 'luxon'

import { NativeDestinationExecutorService } from '~/cdp/services/native-destination-executor.service'
import { defaultConfig } from '~/config/config'
import { CyclotronInputType } from '~/schema/cyclotron'
import { GeoIp, GeoIPService } from '~/utils/geoip'

import { Hub } from '../../../types'
import { cleanNullValues } from '../../hog-transformations/transformation-functions'
import { buildGlobalsWithInputs, HogExecutorService } from '../../services/hog-executor.service'
import {
    CyclotronJobInvocationHogFunction,
    CyclotronJobInvocationResult,
<<<<<<< HEAD
    HogFunctionInputSchemaType,
    HogFunctionInputType,
=======
>>>>>>> 3df80755
    HogFunctionInvocationGlobals,
    HogFunctionInvocationGlobalsWithInputs,
    HogFunctionTemplate,
    HogFunctionTemplateCompiled,
    HogFunctionType,
} from '../../types'
import { cloneInvocation } from '../../utils/invocation-utils'
import { createInvocation } from '../../utils/invocation-utils'
import { compileHog } from '../compiler'
<<<<<<< HEAD
import { HogFunctionTemplate, HogFunctionTemplateCompiled, NativeTemplate } from '../types'
=======
>>>>>>> 3df80755

export type DeepPartialHogFunctionInvocationGlobals = {
    event?: Partial<HogFunctionInvocationGlobals['event']>
    person?: Partial<HogFunctionInvocationGlobals['person']>
    source?: Partial<HogFunctionInvocationGlobals['source']>
    request?: HogFunctionInvocationGlobals['request']
}

const compileObject = async (obj: any): Promise<any> => {
    if (Array.isArray(obj)) {
        return Promise.all(obj.map((item) => compileObject(item)))
    } else if (typeof obj === 'object') {
        const res: Record<string, any> = {}
        for (const [key, value] of Object.entries(obj)) {
            res[key] = await compileObject(value)
        }
        return res
    } else if (typeof obj === 'string') {
        return await compileHog(`return f'${obj}'`)
    } else {
        return undefined
    }
}

const compileInputs = async (
    template: HogFunctionTemplate | NativeTemplate,
    _inputs: Record<string, any>
): Promise<Record<string, HogFunctionInputType>> => {
    const defaultInputs = template.inputs_schema.reduce((acc, input) => {
        if (typeof input.default !== 'undefined') {
            acc[input.key] = input.default
        }
        return acc
    }, {} as Record<string, HogFunctionInputType>)

    const allInputs = { ...defaultInputs, ..._inputs }

    // Don't compile inputs that don't suppport templating
    const compiledEntries = await Promise.all(
        Object.entries(allInputs).map(async ([key, value]) => {
            const schema = template.inputs_schema.find((input) => input.key === key)
            if (schema?.templating === false) {
                return [key, value]
            }
            return [key, await compileObject(value)]
        })
    )

    return compiledEntries.reduce((acc, [key, value]) => {
        acc[key] = {
            value: allInputs[key],
            bytecode: value,
        }
        return acc
    }, {} as Record<string, HogFunctionInputType>)
}

const createGlobals = (
    globals: DeepPartialHogFunctionInvocationGlobals = {}
): HogFunctionInvocationGlobalsWithInputs => {
    return {
        ...globals,
        inputs: {},
        project: { id: 1, name: 'project-name', url: 'https://us.posthog.com/projects/1' },
        event: {
            uuid: 'event-id',
            event: 'event-name',
            distinct_id: 'distinct-id',
            properties: { $current_url: 'https://example.com', ...globals.event?.properties },
            timestamp: '2024-01-01T00:00:00Z',
            elements_chain: '',
            url: 'https://us.posthog.com/projects/1/events/1234',
            ...globals.event,
        },
        person: {
            id: 'person-id',
            name: 'person-name',
            properties: { email: 'example@posthog.com', ...globals.person?.properties },
            url: 'https://us.posthog.com/projects/1/persons/1234',
            ...globals.person,
        },
        source: {
            url: 'https://us.posthog.com/hog_functions/1234',
            name: 'hog-function-name',
            ...globals.source,
        },
    }
}

export class TemplateTester {
    public template: HogFunctionTemplateCompiled
    private executor: HogExecutorService
    private mockHub: Hub

    private geoipService?: GeoIPService
    public geoIp?: GeoIp

    public mockFetch = jest.fn()
    public mockPrint = jest.fn()
    constructor(private _template: HogFunctionTemplate) {
        this.template = {
            ..._template,
            bytecode: [],
        }

        this.mockHub = {} as any

        this.executor = new HogExecutorService(this.mockHub)
    }

    /*
    we need transformResult to be able to test the geoip template
    the same way we did it here https://github.com/PostHog/posthog-plugin-geoip/blob/a5e9370422752eb7ea486f16c5cc8acf916b67b0/index.test.ts#L79
    */
    async beforeEach() {
        if (!this.geoipService) {
            this.geoipService = new GeoIPService(defaultConfig)
        }

        if (!this.geoIp) {
            this.geoIp = await this.geoipService.get()
        }

        this.template = {
            ...this._template,
            bytecode: await compileHog(this._template.hog),
        }

        this.mockHub = { mmdb: undefined } as any

        this.executor = new HogExecutorService(this.mockHub)
    }

    createGlobals(globals: DeepPartialHogFunctionInvocationGlobals = {}): HogFunctionInvocationGlobalsWithInputs {
<<<<<<< HEAD
        return createGlobals(globals)
=======
        return {
            ...globals,
            inputs: {},
            project: { id: 1, name: 'project-name', url: 'https://us.posthog.com/projects/1' },
            event: {
                uuid: 'event-id',
                event: 'event-name',
                distinct_id: 'distinct-id',
                properties: { $current_url: 'https://example.com', ...globals.event?.properties },
                timestamp: '2024-01-01T00:00:00Z',
                elements_chain: '',
                url: 'https://us.posthog.com/projects/1/events/1234',
                ...globals.event,
            },
            person: {
                id: 'person-id',
                name: 'person-name',
                properties: { email: 'example@posthog.com', ...globals.person?.properties },
                url: 'https://us.posthog.com/projects/1/persons/1234',
                ...globals.person,
            },
            source: {
                url: 'https://us.posthog.com/hog_functions/1234',
                name: 'hog-function-name',
                ...globals.source,
            },
        }
    }

    private async compileObject(obj: any): Promise<any> {
        if (Array.isArray(obj)) {
            return Promise.all(obj.map((item) => this.compileObject(item)))
        } else if (typeof obj === 'object') {
            const res: Record<string, any> = {}
            for (const [key, value] of Object.entries(obj)) {
                res[key] = await this.compileObject(value)
            }
            return res
        } else if (typeof obj === 'string') {
            return await compileHog(`return f'${obj}'`)
        } else {
            return undefined
        }
    }

    private async compileInputs(_inputs: Record<string, any>): Promise<Record<string, CyclotronInputType>> {
        const defaultInputs = this.template.inputs_schema.reduce((acc, input) => {
            if (typeof input.default !== 'undefined') {
                acc[input.key] = input.default
            }
            return acc
        }, {} as Record<string, CyclotronInputType>)

        const allInputs = { ...defaultInputs, ..._inputs }

        // Don't compile inputs that don't suppport templating
        const compiledEntries = await Promise.all(
            Object.entries(allInputs).map(async ([key, value]) => {
                const schema = this.template.inputs_schema.find((input) => input.key === key)
                if (schema?.templating === false) {
                    return [key, value]
                }
                return [key, await this.compileObject(value)]
            })
        )

        return compiledEntries.reduce((acc, [key, value]) => {
            acc[key] = {
                value: allInputs[key],
                bytecode: value,
            }
            return acc
        }, {} as Record<string, CyclotronInputType>)
>>>>>>> 3df80755
    }

    async invoke(
        _inputs: Record<string, any>,
        _globals?: DeepPartialHogFunctionInvocationGlobals
    ): Promise<CyclotronJobInvocationResult<CyclotronJobInvocationHogFunction>> {
        if (this.template.mapping_templates) {
            throw new Error('Mapping templates found. Use invokeMapping instead.')
        }

        const compiledInputs = await compileInputs(this.template, _inputs)
        const globals = this.createGlobals(_globals)

        const hogFunction: HogFunctionType = {
            ...this.template,
            inputs: compiledInputs,
            bytecode: this.template.bytecode,
            team_id: 1,
            enabled: true,
            mappings: this.template.mappings || null,
            created_at: '2024-01-01T00:00:00Z',
            updated_at: '2024-01-01T00:00:00Z',
            is_addon_required: false,
            deleted: false,
        }

        const globalsWithInputs = await buildGlobalsWithInputs(globals, hogFunction.inputs)
        const invocation = createInvocation(globalsWithInputs, hogFunction)

        const transformationFunctions = {
            geoipLookup: (val: unknown): any => {
                return typeof val === 'string' ? this.geoIp?.city(val) : null
            },
            cleanNullValues,
        }

        const extraFunctions = invocation.hogFunction.type === 'transformation' ? transformationFunctions : {}

        return this.executor.execute(invocation, { functions: extraFunctions })
    }

    async invokeMapping(
        mapping_name: string,
        _inputs: Record<string, any>,
        _globals?: DeepPartialHogFunctionInvocationGlobals,
        mapping_inputs?: Record<string, any>
    ): Promise<CyclotronJobInvocationResult<CyclotronJobInvocationHogFunction>> {
        if (!this.template.mapping_templates) {
            throw new Error('No mapping templates found')
        }

        const compiledInputs = await compileInputs(this.template, _inputs)

        const compiledMappingInputs = {
            ...this.template.mapping_templates.find((mapping) => mapping.name === mapping_name),
            inputs: mapping_inputs ?? {},
        }

        if (!compiledMappingInputs.inputs_schema) {
            throw new Error('No inputs schema found for mapping')
        }

        const processedInputs = await Promise.all(
            compiledMappingInputs.inputs_schema
                .filter((input) => typeof input.default !== 'undefined')
                .map(async (input) => {
                    const value = mapping_inputs?.[input.key] ?? input.default
                    return {
                        key: input.key,
                        value,
                        bytecode: await compileObject(value),
                    }
                })
        )

        const inputsObj = processedInputs.reduce((acc, item) => {
            acc[item.key] = {
                value: item.value,
                bytecode: item.bytecode,
            }
            return acc
        }, {} as Record<string, CyclotronInputType>)

        compiledMappingInputs.inputs = inputsObj

        const globalsWithInputs = await buildGlobalsWithInputs(this.createGlobals(_globals), {
            ...compiledInputs,
            ...compiledMappingInputs.inputs,
        })
        const invocation = createInvocation(globalsWithInputs, {
            ...this.template,
            team_id: 1,
            enabled: true,
            created_at: '2024-01-01T00:00:00Z',
            updated_at: '2024-01-01T00:00:00Z',
            deleted: false,
            inputs: compiledInputs,
            mappings: [compiledMappingInputs],
            is_addon_required: false,
        })

        return this.executor.execute(invocation)
    }

    async invokeFetchResponse(
        invocation: CyclotronJobInvocationHogFunction,
        response: { status: number; body: Record<string, any> }
    ): Promise<CyclotronJobInvocationResult<CyclotronJobInvocationHogFunction>> {
        const modifiedInvocation = cloneInvocation(invocation)

        modifiedInvocation.state.vmState!.stack.push({
            status: response.status,
            body: response.body,
        })

        return this.executor.execute(modifiedInvocation)
    }
}

export class DestinationTester {
    private executor: NativeDestinationExecutorService
    private mockFetch = jest.fn()

    constructor(private template: NativeTemplate) {
        this.template = template
        this.executor = new NativeDestinationExecutorService({} as any)

        this.executor.fetch = this.mockFetch

        this.mockFetch.mockResolvedValue({
            status: 200,
            json: () => Promise.resolve({ status: 'OK' }),
            text: () => Promise.resolve(JSON.stringify({ status: 'OK' })),
            headers: { 'content-type': 'application/json' },
        })
    }

    createGlobals(globals: DeepPartialHogFunctionInvocationGlobals = {}): HogFunctionInvocationGlobalsWithInputs {
        return createGlobals(globals)
    }

    mockFetchResponse(response?: { status?: number; body?: Record<string, any>; headers?: Record<string, string> }) {
        const defaultResponse = {
            status: 200,
            body: { status: 'OK' },
            headers: { 'content-type': 'application/json' },
        }

        const finalResponse = { ...defaultResponse, ...response }

        this.mockFetch.mockResolvedValue({
            status: finalResponse.status,
            json: () => Promise.resolve(finalResponse.body),
            text: () => Promise.resolve(JSON.stringify(finalResponse.body)),
            headers: finalResponse.headers,
        })
    }

    beforeEach() {
        Settings.defaultZone = 'UTC'
        const fixedTime = DateTime.fromISO('2025-01-01T00:00:00Z').toJSDate()
        jest.spyOn(Date, 'now').mockReturnValue(fixedTime.getTime())
    }

    afterEach() {
        Settings.defaultZone = 'system'
        jest.useRealTimers()
    }

    async invokeMapping(
        mapping_name: string,
        globals: HogFunctionInvocationGlobals,
        inputs: Record<string, any>,
        mapping_inputs: Record<string, any>
    ) {
        if (!this.template.mapping_templates) {
            throw new Error('No mapping templates found')
        }

        const compiledInputs = await compileInputs(this.template, inputs)

        const compiledMappingInputs = {
            ...this.template.mapping_templates.find((mapping) => mapping.name === mapping_name),
            inputs: mapping_inputs,
        }

        if (!compiledMappingInputs.inputs_schema) {
            throw new Error('No inputs schema found for mapping')
        }

        const processedInputs = await Promise.all(
            compiledMappingInputs.inputs_schema
                .filter((input) => mapping_inputs?.[input.key] !== undefined || typeof input.default !== 'undefined')
                .map(async (input) => {
                    const value = mapping_inputs?.[input.key] ?? input.default
                    return {
                        key: input.key,
                        value,
                        bytecode: await compileObject(value),
                    }
                })
        )

        const inputsObj = processedInputs.reduce((acc, item) => {
            acc[item.key] = {
                value: item.value,
                bytecode: item.bytecode,
            }
            return acc
        }, {} as Record<string, HogFunctionInputType>)

        compiledMappingInputs.inputs = inputsObj

        const globalsWithInputs = await buildGlobalsWithInputs(this.createGlobals(globals), {
            ...compiledInputs,
            ...compiledMappingInputs.inputs,
        })
        const invocation = createInvocation(globalsWithInputs, {
            ...this.template,
            template_id: this.template.id,
            hog: 'return event',
            bytecode: [],
            team_id: 1,
            enabled: true,
            created_at: '2024-01-01T00:00:00Z',
            updated_at: '2024-01-01T00:00:00Z',
            deleted: false,
            inputs: compiledInputs,
            mappings: [compiledMappingInputs],
            is_addon_required: false,
        })

        const result = await this.executor.execute(invocation)

        result.logs.forEach((x) => {
            if (typeof x.message === 'string' && x.message.includes('Function completed in')) {
                x.message = 'Function completed in [REPLACED]'
            }
        })
        result.invocation.id = 'invocation-id'

        return result
    }
}

export const createAdDestinationPayload = (
    globals?: DeepPartialHogFunctionInvocationGlobals
): DeepPartialHogFunctionInvocationGlobals => {
    let defaultPayload = {
        event: {
            properties: {},
            event: 'Order Completed',
            uuid: 'event-id',
            timestamp: '2025-01-01T00:00:00Z',
            distinct_id: 'distinct-id',
            elements_chain: '',
            url: 'https://us.posthog.com/projects/1/events/1234',
        },
        person: {
            id: 'person-id',
            properties: {
                email: 'example@posthog.com',
                ttclid: 'tiktok-id',
                gclid: 'google-id',
                sccid: 'snapchat-id',
                rdt_cid: 'reddit-id',
                phone: '+1234567890',
                external_id: '1234567890',
                first_name: 'Max',
                last_name: 'AI',
            },
            url: 'https://us.posthog.com/projects/1/persons/1234',
        },
    }

    defaultPayload = merge(defaultPayload, globals ?? {})

    return defaultPayload
}

export const generateTestData = (
    seedName: string,
    input_schema: HogFunctionInputSchemaType[],
    requiredFieldsOnly: boolean = false
): Record<string, any> => {
    const generateValue = (input: HogFunctionInputSchemaType): any => {
        const chance = new Chance(seedName)

        if (Array.isArray(input.choices)) {
            const choice = chance.pickone(input.choices)
            return choice.value
        }

        let val: any
        switch (input.type) {
            case 'boolean':
                val = chance.bool()
                break
            case 'number':
                val = chance.integer()
                break
            default:
                // covers string
                switch (input.format) {
                    case 'date': {
                        const d = chance.date()
                        val = [d.getFullYear(), d.getMonth() + 1, d.getDate()]
                            .map((v) => String(v).padStart(2, '0'))
                            .join('-')
                        break
                    }
                    case 'date-time':
                        val = chance.date().toISOString()
                        break
                    case 'email':
                        val = chance.email()
                        break
                    case 'hostname':
                        val = chance.domain()
                        break
                    case 'ipv4':
                        val = chance.ip()
                        break
                    case 'ipv6':
                        val = chance.ipv6()
                        break
                    case 'time': {
                        const d = chance.date()
                        val = [d.getHours(), d.getMinutes(), d.getSeconds()]
                            .map((v) => String(v).padStart(2, '0'))
                            .join(':')
                        break
                    }
                    case 'uri':
                        val = chance.url()
                        break
                    case 'uuid':
                        val = chance.guid()
                        break
                    default:
                        val = chance.string()
                        break
                }
                break
        }
        return val
    }

    const inputs = input_schema.reduce((acc, input) => {
        if (input.required || requiredFieldsOnly === false) {
            acc[input.key] = input.default ?? generateValue(input)
        }
        return acc
    }, {} as Record<string, any>)

    return inputs
}<|MERGE_RESOLUTION|>--- conflicted
+++ resolved
@@ -13,11 +13,7 @@
 import {
     CyclotronJobInvocationHogFunction,
     CyclotronJobInvocationResult,
-<<<<<<< HEAD
     HogFunctionInputSchemaType,
-    HogFunctionInputType,
-=======
->>>>>>> 3df80755
     HogFunctionInvocationGlobals,
     HogFunctionInvocationGlobalsWithInputs,
     HogFunctionTemplate,
@@ -27,10 +23,6 @@
 import { cloneInvocation } from '../../utils/invocation-utils'
 import { createInvocation } from '../../utils/invocation-utils'
 import { compileHog } from '../compiler'
-<<<<<<< HEAD
-import { HogFunctionTemplate, HogFunctionTemplateCompiled, NativeTemplate } from '../types'
-=======
->>>>>>> 3df80755
 
 export type DeepPartialHogFunctionInvocationGlobals = {
     event?: Partial<HogFunctionInvocationGlobals['event']>
@@ -165,83 +157,7 @@
     }
 
     createGlobals(globals: DeepPartialHogFunctionInvocationGlobals = {}): HogFunctionInvocationGlobalsWithInputs {
-<<<<<<< HEAD
         return createGlobals(globals)
-=======
-        return {
-            ...globals,
-            inputs: {},
-            project: { id: 1, name: 'project-name', url: 'https://us.posthog.com/projects/1' },
-            event: {
-                uuid: 'event-id',
-                event: 'event-name',
-                distinct_id: 'distinct-id',
-                properties: { $current_url: 'https://example.com', ...globals.event?.properties },
-                timestamp: '2024-01-01T00:00:00Z',
-                elements_chain: '',
-                url: 'https://us.posthog.com/projects/1/events/1234',
-                ...globals.event,
-            },
-            person: {
-                id: 'person-id',
-                name: 'person-name',
-                properties: { email: 'example@posthog.com', ...globals.person?.properties },
-                url: 'https://us.posthog.com/projects/1/persons/1234',
-                ...globals.person,
-            },
-            source: {
-                url: 'https://us.posthog.com/hog_functions/1234',
-                name: 'hog-function-name',
-                ...globals.source,
-            },
-        }
-    }
-
-    private async compileObject(obj: any): Promise<any> {
-        if (Array.isArray(obj)) {
-            return Promise.all(obj.map((item) => this.compileObject(item)))
-        } else if (typeof obj === 'object') {
-            const res: Record<string, any> = {}
-            for (const [key, value] of Object.entries(obj)) {
-                res[key] = await this.compileObject(value)
-            }
-            return res
-        } else if (typeof obj === 'string') {
-            return await compileHog(`return f'${obj}'`)
-        } else {
-            return undefined
-        }
-    }
-
-    private async compileInputs(_inputs: Record<string, any>): Promise<Record<string, CyclotronInputType>> {
-        const defaultInputs = this.template.inputs_schema.reduce((acc, input) => {
-            if (typeof input.default !== 'undefined') {
-                acc[input.key] = input.default
-            }
-            return acc
-        }, {} as Record<string, CyclotronInputType>)
-
-        const allInputs = { ...defaultInputs, ..._inputs }
-
-        // Don't compile inputs that don't suppport templating
-        const compiledEntries = await Promise.all(
-            Object.entries(allInputs).map(async ([key, value]) => {
-                const schema = this.template.inputs_schema.find((input) => input.key === key)
-                if (schema?.templating === false) {
-                    return [key, value]
-                }
-                return [key, await this.compileObject(value)]
-            })
-        )
-
-        return compiledEntries.reduce((acc, [key, value]) => {
-            acc[key] = {
-                value: allInputs[key],
-                bytecode: value,
-            }
-            return acc
-        }, {} as Record<string, CyclotronInputType>)
->>>>>>> 3df80755
     }
 
     async invoke(
