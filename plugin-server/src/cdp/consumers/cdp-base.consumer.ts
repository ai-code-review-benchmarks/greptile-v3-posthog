import { Counter, Histogram } from 'prom-client'

import { KafkaProducerWrapper } from '../../kafka/producer'
import { runInstrumentedFunction } from '../../main/utils'
import { Hub, PluginServerService, TeamId } from '../../types'
import { logger } from '../../utils/logger'
import { CdpRedis, createCdpRedisPool } from '../redis'
import { GroupsManagerService } from '../services/groups-manager.service'
import { HogExecutorService } from '../services/hog-executor.service'
import { HogFunctionManagerService } from '../services/hog-function-manager.service'
import { HogFunctionMonitoringService } from '../services/hog-function-monitoring.service'
import { HogMaskerService } from '../services/hog-masker.service'
import { HogWatcherService } from '../services/hog-watcher.service'
import { HogFunctionTypeType } from '../types'

// Metrics that were at the top of the file
export const histogramKafkaBatchSize = new Histogram({
    name: 'cdp_function_executor_batch_size',
    help: 'The size of the batches we are receiving from Kafka',
    buckets: [0, 50, 100, 250, 500, 750, 1000, 1500, 2000, 3000, Infinity],
})

export const histogramKafkaBatchSizeKb = new Histogram({
    name: 'cdp_function_executor_batch_size_kb',
    help: 'The size in kb of the batches we are receiving from Kafka',
    buckets: [0, 128, 512, 1024, 5120, 10240, 20480, 51200, 102400, 204800, Infinity],
})

export const counterParseError = new Counter({
    name: 'cdp_function_parse_error',
    help: 'A function invocation was parsed with an error',
    labelNames: ['error'],
})

export interface TeamIDWithConfig {
    teamId: TeamId | null
    consoleLogIngestionEnabled: boolean
}

export abstract class CdpConsumerBase {
    hogFunctionManager: HogFunctionManagerService
    hogExecutor: HogExecutorService
    hogWatcher: HogWatcherService
    hogMasker: HogMaskerService
    groupsManager: GroupsManagerService
    isStopping = false
    hogFunctionMonitoringService: HogFunctionMonitoringService
    redis: CdpRedis

    protected hogTypes: HogFunctionTypeType[] = []
    protected kafkaProducer?: KafkaProducerWrapper
    protected abstract name: string

    protected heartbeat = () => {}

    constructor(protected hub: Hub) {
        this.redis = createCdpRedisPool(hub)
        this.hogFunctionManager = new HogFunctionManagerService(hub)
        this.hogWatcher = new HogWatcherService(hub, this.redis)
        this.hogMasker = new HogMaskerService(this.redis)
        this.hogExecutor = new HogExecutorService(this.hub)
        this.groupsManager = new GroupsManagerService(this.hub)
        this.hogFunctionMonitoringService = new HogFunctionMonitoringService(this.hub)
    }

    public get service(): PluginServerService {
        return {
            id: this.name,
            onShutdown: async () => await this.stop(),
            healthcheck: () => this.isHealthy() ?? false,
        }
    }

    protected runInstrumented<T>(name: string, func: () => Promise<T>): Promise<T> {
        return runInstrumentedFunction<T>({ statsKey: `cdpConsumer.${name}`, func })
    }

    protected async runWithHeartbeat<T>(func: () => Promise<T> | T): Promise<T> {
        // Helper function to ensure that looping over lots of hog functions doesn't block up the thread, killing the consumer
        const res = await func()
        this.heartbeat()
        await new Promise((resolve) => process.nextTick(resolve))

        return res
    }

    protected async runManyWithHeartbeat<T, R>(items: T[], func: (item: T) => Promise<R> | R): Promise<R[]> {
        // Helper function to ensure that looping over lots of hog functions doesn't block up the event loop, leading to healthcheck failures
        const results = []

        for (const item of items) {
            results.push(await this.runWithHeartbeat(() => func(item)))
        }
        return results
    }

    public async start(): Promise<void> {
        // NOTE: This is only for starting shared services
        await Promise.all([
            this.hogFunctionManager.start(),
            KafkaProducerWrapper.create(this.hub).then((producer) => {
                this.kafkaProducer = producer
                this.kafkaProducer.producer.connect()
            }),
        ])
    }

    public async stop(): Promise<void> {
        logger.info('🔁', `${this.name} - stopping`)
        this.isStopping = true

        // Mark as stopping so that we don't actually process any more incoming messages, but still keep the process alive
        logger.info('🔁', `${this.name} - stopping kafka producer`)
        await this.kafkaProducer?.disconnect()
        logger.info('🔁', `${this.name} - stopping hog function manager`)
        await this.hogFunctionManager.stop()
        logger.info('👍', `${this.name} - stopped!`)
    }

<<<<<<< HEAD
    public isHealthy() {
        return true
    }
=======
    public abstract isHealthy(): boolean
>>>>>>> 6a7d1181
}<|MERGE_RESOLUTION|>--- conflicted
+++ resolved
@@ -117,11 +117,5 @@
         logger.info('👍', `${this.name} - stopped!`)
     }
 
-<<<<<<< HEAD
-    public isHealthy() {
-        return true
-    }
-=======
     public abstract isHealthy(): boolean
->>>>>>> 6a7d1181
 }