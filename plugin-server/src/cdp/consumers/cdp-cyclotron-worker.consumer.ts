--- conflicted
+++ resolved
@@ -1,12 +1,7 @@
 import { CyclotronJob, CyclotronWorker } from '@posthog/cyclotron'
 import { Counter, Gauge } from 'prom-client'
 
-<<<<<<< HEAD
-import { runInstrumentedFunction } from '../../main/utils'
 import { logger } from '../../utils/logger'
-=======
-import { status } from '../../utils/status'
->>>>>>> 1e1f9a55
 import { HogFunctionInvocation, HogFunctionInvocationResult, HogFunctionTypeType } from '../types'
 import { cyclotronJobToInvocation, invocationToCyclotronJobUpdate } from '../utils'
 import { CdpConsumerBase } from './cdp-base.consumer'
