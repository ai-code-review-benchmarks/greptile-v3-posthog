--- conflicted
+++ resolved
@@ -1,10 +1,7 @@
 // NOTE: Keep these as ~ imports as we can validate the build output this way
-<<<<<<< HEAD
 import { Settings } from 'luxon'
 
-=======
 import { initTracing } from '~/common/tracing/otel'
->>>>>>> 8cc102db
 import { PluginServer } from '~/server'
 import { initSuperProperties } from '~/utils/posthog'
 
