--- conflicted
+++ resolved
@@ -67,7 +67,34 @@
         break
 }
 
-<<<<<<< HEAD
+async function startBackfill() {
+    // This mode can be used as an nodejs counterpart to the django management commands, for incident remediation.
+    // Add your logic to the runBackfill function and run it:
+    //   - locally with: cd plugin-server && pnpm start:dev -- --backfill
+    //   - in a toolbox pod with: node ./plugin-server/dist/index.js -- --backfill
+
+    defaultConfig.PLUGIN_SERVER_MODE = null // Disable all consuming capabilities
+    const noCapability = {}
+    initApp(defaultConfig)
+    const [hub, closeHub] = await createHub(defaultConfig, null, noCapability)
+    status.info('🏁', 'Bootstraping done, starting to backfill')
+
+    await runBackfill(hub)
+
+    // Gracefully tear down the clients.
+    status.info('🏁', 'Backfill done, starting shutdown')
+    await closeHub()
+}
+
+async function runBackfill(hub: Hub) {
+    // Replace this function body with the backfilling logic.
+    // ⚠️ Make sure you can properly restart it if the pod gets killed: either make sure that the processing
+    // is idempotent, or process data in small chunks and persist a cursor.
+    const result = await hub.db.postgresQuery('SELECT 1', undefined, 'backfill')
+    console.assert(result.rows.length == 1, 'Expected one result row')
+    status.info('✅', 'Postgres query succeeded', { result: result.rows })
+}
+
 // TODO: query CH by 10 min chunks from start to end based on envs
 // run merges parallel across teams, non-parallel within teams
 // status log message when done
@@ -102,32 +129,4 @@
     const ts: DateTime = DateTime.fromISO(pluginEvent.timestamp as string)
     const personState = new PersonState(pluginEvent, pluginEvent.team_id, pluginEvent.distinct_id, ts, db)
     await personState.handleIdentifyOrAlias()
-=======
-async function startBackfill() {
-    // This mode can be used as an nodejs counterpart to the django management commands, for incident remediation.
-    // Add your logic to the runBackfill function and run it:
-    //   - locally with: cd plugin-server && pnpm start:dev -- --backfill
-    //   - in a toolbox pod with: node ./plugin-server/dist/index.js -- --backfill
-
-    defaultConfig.PLUGIN_SERVER_MODE = null // Disable all consuming capabilities
-    const noCapability = {}
-    initApp(defaultConfig)
-    const [hub, closeHub] = await createHub(defaultConfig, null, noCapability)
-    status.info('🏁', 'Bootstraping done, starting to backfill')
-
-    await runBackfill(hub)
-
-    // Gracefully tear down the clients.
-    status.info('🏁', 'Backfill done, starting shutdown')
-    await closeHub()
-}
-
-async function runBackfill(hub: Hub) {
-    // Replace this function body with the backfilling logic.
-    // ⚠️ Make sure you can properly restart it if the pod gets killed: either make sure that the processing
-    // is idempotent, or process data in small chunks and persist a cursor.
-    const result = await hub.db.postgresQuery('SELECT 1', undefined, 'backfill')
-    console.assert(result.rows.length == 1, 'Expected one result row')
-    status.info('✅', 'Postgres query succeeded', { result: result.rows })
->>>>>>> 4201ae53
 }