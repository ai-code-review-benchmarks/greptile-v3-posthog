--- conflicted
+++ resolved
@@ -1,8 +1,3 @@
-<<<<<<< HEAD
-import { DateTime } from 'luxon'
-=======
-import express, { Request, Response } from 'express'
->>>>>>> fbeb1e08
 import * as prometheus from 'prom-client'
 import express, { Request, Response } from 'ultimate-express'
 
