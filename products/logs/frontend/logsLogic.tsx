--- conflicted
+++ resolved
@@ -20,61 +20,6 @@
 export const logsLogic = kea<logsLogicType>([
     path(['products', 'logs', 'frontend', 'logsLogic']),
 
-<<<<<<< HEAD
-=======
-    urlToAction(({ actions, values }) => {
-        const urlToAction = (_: any, params: Params): void => {
-            if (params.dateRange && !equal(params.dateRange, values.dateRange)) {
-                actions.setDateRange(params.dateRange)
-            }
-            if (params.filterGroup && !equal(params.filterGroup, values.filterGroup)) {
-                actions.setFilterGroup(params.filterGroup, false)
-            }
-            if (params.searchTerm && !equal(params.searchTerm, values.searchTerm)) {
-                actions.setSearchTerm(params.searchTerm)
-            }
-            if (params.severityLevels && !equal(params.severityLevels, values.severityLevels)) {
-                actions.setSeverityLevels(params.severityLevels)
-            }
-            if (params.serviceNames && !equal(params.serviceNames, values.serviceNames)) {
-                actions.setServiceNames(params.serviceNames)
-            }
-        }
-        return {
-            '*': urlToAction,
-        }
-    }),
-
-    actionToUrl(({ actions, values }) => {
-        const buildURL = (): [
-            string,
-            Params,
-            Record<string, any>,
-            {
-                replace: boolean
-            }
-        ] => {
-            return syncSearchParams(router, (params: Params) => {
-                updateSearchParams(params, 'searchTerm', values.searchTerm, '')
-                updateSearchParams(params, 'filterGroup', values.filterGroup, DEFAULT_UNIVERSAL_GROUP_FILTER)
-                updateSearchParams(params, 'dateRange', values.dateRange, DEFAULT_DATE_RANGE)
-                updateSearchParams(params, 'severityLevels', values.severityLevels, DEFAULT_SEVERITY_LEVELS)
-                updateSearchParams(params, 'serviceNames', values.serviceNames, DEFAULT_SERVICE_NAMES)
-                actions.runQuery(300)
-                return params
-            })
-        }
-
-        return {
-            setDateRange: () => buildURL(),
-            setFilterGroup: () => buildURL(),
-            setSearchTerm: () => buildURL(),
-            setSeverityLevels: () => buildURL(),
-            setServiceNames: () => buildURL(),
-        }
-    }),
-
->>>>>>> 002f100d
     actions({
         runQuery: (debounce?: integer) => ({ debounce }),
         cancelInProgressLogs: (logsAbortController: AbortController | null) => ({ logsAbortController }),
@@ -120,9 +65,6 @@
             },
         ],
         severityLevels: [
-<<<<<<< HEAD
-            [] as LogsQuery['severityLevels'],
-=======
             DEFAULT_SEVERITY_LEVELS,
             { persist: true },
             {
@@ -131,7 +73,6 @@
         ],
         serviceNames: [
             DEFAULT_SERVICE_NAMES,
->>>>>>> 002f100d
             { persist: true },
             {
                 setServiceNames: (_, { serviceNames }) => serviceNames,
@@ -302,6 +243,9 @@
             if (params.severityLevels && !equal(params.severityLevels, values.severityLevels)) {
                 actions.setSeverityLevels(params.severityLevels)
             }
+            if (params.serviceNames && !equal(params.serviceNames, values.serviceNames)) {
+                actions.setServiceNames(params.serviceNames)
+            }
         }
         return {
             '*': urlToAction,
@@ -322,6 +266,7 @@
                 updateSearchParams(params, 'filterGroup', values.filterGroup, DEFAULT_UNIVERSAL_GROUP_FILTER)
                 updateSearchParams(params, 'dateRange', values.dateRange, DEFAULT_DATE_RANGE)
                 updateSearchParams(params, 'severityLevels', values.severityLevels, DEFAULT_SEVERITY_LEVELS)
+                updateSearchParams(params, 'serviceNames', values.serviceNames, DEFAULT_SERVICE_NAMES)
                 actions.runQuery(300)
                 return params
             })
@@ -332,6 +277,7 @@
             setFilterGroup: () => buildURL(),
             setSearchTerm: () => buildURL(),
             setSeverityLevels: () => buildURL(),
+            setServiceNames: () => buildURL(),
         }
     }),
 ])