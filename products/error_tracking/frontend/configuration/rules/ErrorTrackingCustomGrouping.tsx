--- conflicted
+++ resolved
@@ -9,11 +9,7 @@
         <>
             <p>Use the properties of an exception to decide how it should be grouped as an issue.</p>
             <ErrorTrackingRules<ErrorTrackingGroupingRule> ruleType={ErrorTrackingRuleType.Grouping}>
-<<<<<<< HEAD
-                {({ rule, editing }) => {
-=======
-                {({ rule, editable, disabled }) => {
->>>>>>> 3e42b417
+                {({ rule, editing, disabled }) => {
                     return (
                         <>
                             <div className="flex gap-2 justify-between px-2 py-3">
@@ -22,11 +18,7 @@
                                     <ErrorTrackingRules.Operator rule={rule} editing={editing} />
                                     <div>filters match</div>
                                 </div>
-<<<<<<< HEAD
-                                <ErrorTrackingRules.Actions rule={rule} editing={editing} />
-=======
-                                {!disabled && <ErrorTrackingRules.Actions rule={rule} editable={editable} />}
->>>>>>> 3e42b417
+                                {!disabled && <ErrorTrackingRules.Actions rule={rule} editing={editing} />}
                             </div>
                             <LemonDivider className="my-0" />
                             <div className="p-2">
