--- conflicted
+++ resolved
@@ -1,13 +1,7 @@
 import './ErrorTracking.scss'
 
 import { useActions, useValues } from 'kea'
-<<<<<<< HEAD
 
-import { useEffect } from 'react'
-=======
-import { PageHeader } from 'lib/components/PageHeader'
-
->>>>>>> 7bc123ab
 import { SceneExport } from 'scenes/sceneTypes'
 
 import { ErrorTrackingIssue } from '~/queries/schema/schema-general'
@@ -17,11 +11,8 @@
 import { errorTrackingIssueSceneLogic } from './errorTrackingIssueSceneLogic'
 import { Metadata } from './issue/Metadata'
 import { useErrorTagRenderer } from './hooks/use-error-tag-renderer'
-<<<<<<< HEAD
 import { ErrorTrackingIssueScenePanel } from './ErrorTrackingIssueScenePanel'
-=======
 import { EventsTable } from './components/EventsTable/EventsTable'
->>>>>>> 7bc123ab
 
 export const scene: SceneExport = {
     component: ErrorTrackingIssueScene,
@@ -41,26 +32,19 @@
 }
 
 export function ErrorTrackingIssueScene(): JSX.Element {
-<<<<<<< HEAD
-    const { issue, issueLoading, selectedEvent, firstSeenEventLoading } = useValues(errorTrackingIssueSceneLogic)
-    const { loadIssue } = useActions(errorTrackingIssueSceneLogic)
-=======
     const { issue, issueId, issueLoading, selectedEvent, initialEventLoading } = useValues(errorTrackingIssueSceneLogic)
     const { selectEvent } = useActions(errorTrackingIssueSceneLogic)
-    const { updateIssueAssignee, updateIssueStatus } = useActions(issueActionsLogic)
->>>>>>> 7bc123ab
     const tagRenderer = useErrorTagRenderer()
 
     return (
         <ErrorTrackingSetupPrompt>
-<<<<<<< HEAD
             <div className="ErrorTrackingIssue grid grid-cols-4 gap-4">
                 <div className="space-y-2 col-span-3">
                     <ExceptionCard
                         issue={issue ?? undefined}
                         issueLoading={issueLoading}
                         event={selectedEvent ?? undefined}
-                        eventLoading={firstSeenEventLoading}
+                        eventLoading={initialEventLoading}
                         label={tagRenderer(selectedEvent)}
                     />
                     <ErrorFilters.Root>
@@ -68,74 +52,15 @@
                         <ErrorFilters.FilterGroup />
                         <ErrorFilters.InternalAccounts />
                     </ErrorFilters.Root>
-                    <Metadata />
+                    <Metadata>
+                        <EventsTable
+                            issueId={issueId}
+                            selectedEvent={selectedEvent}
+                            onEventSelect={(selectedEvent) => (selectedEvent ? selectEvent(selectedEvent) : null)}
+                        />
+                    </Metadata>
                 </div>
                 <ErrorTrackingIssueScenePanel />
-=======
-            <PageHeader
-                buttons={
-                    <div className="flex gap-x-2">
-                        {hasIntegrations ? <ConnectIssueButton /> : null}
-                        {hasDiscussions && (
-                            <LemonButton
-                                type="secondary"
-                                onClick={() => openSidePanel(SidePanelTab.Discussion)}
-                                icon={<SidePanelDiscussionIcon />}
-                            >
-                                Comment
-                            </LemonButton>
-                        )}
-                        {!issueLoading && issue?.status === 'active' && (
-                            <AssigneeSelect
-                                assignee={issue?.assignee}
-                                onChange={(assignee) => updateIssueAssignee(issueId, assignee)}
-                            >
-                                {(displayAssignee) => (
-                                    <LemonButton
-                                        type="secondary"
-                                        icon={<AssigneeIconDisplay assignee={displayAssignee} />}
-                                    >
-                                        <AssigneeLabelDisplay assignee={displayAssignee} placeholder="Unassigned" />
-                                    </LemonButton>
-                                )}
-                            </AssigneeSelect>
-                        )}
-                        {!issueLoading && (
-                            <GenericSelect
-                                size="small"
-                                current={issue?.status}
-                                values={ISSUE_STATUS_OPTIONS}
-                                placeholder="Mark as"
-                                renderValue={(value) => (
-                                    <StatusIndicator status={value as IssueStatus} size="small" withTooltip={true} />
-                                )}
-                                onChange={(status) => updateIssueStatus(issueId, status)}
-                            />
-                        )}
-                    </div>
-                }
-            />
-            <div className="ErrorTrackingIssue space-y-2">
-                <ExceptionCard
-                    issue={issue ?? undefined}
-                    issueLoading={issueLoading}
-                    event={selectedEvent ?? undefined}
-                    eventLoading={initialEventLoading}
-                    label={tagRenderer(selectedEvent)}
-                />
-                <ErrorFilters.Root>
-                    <ErrorFilters.DateRange />
-                    <ErrorFilters.FilterGroup />
-                    <ErrorFilters.InternalAccounts />
-                </ErrorFilters.Root>
-                <Metadata>
-                    <EventsTable
-                        issueId={issueId}
-                        selectedEvent={selectedEvent}
-                        onEventSelect={(selectedEvent) => (selectedEvent ? selectEvent(selectedEvent) : null)}
-                    />
-                </Metadata>
->>>>>>> 7bc123ab
             </div>
         </ErrorTrackingSetupPrompt>
     )
