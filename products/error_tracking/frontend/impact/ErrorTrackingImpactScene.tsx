--- conflicted
+++ resolved
@@ -20,16 +20,12 @@
 
     return hasIssueCorrelation ? (
         <ErrorTrackingSetupPrompt>
-<<<<<<< HEAD
-            <EventName value={event} onChange={setEvent} allEventsOption="clear" />
-=======
             <ErrorTrackingIssueImpactTool />
-            <LemonEventName
+            <EventName
                 value={events && events.length > 0 ? events[0] : null}
                 onChange={(event) => setEvents(event ? [event] : [])}
                 allEventsOption="clear"
             />
->>>>>>> d4c9404b
             {issuesLoading ? <Spinner /> : <div>{JSON.stringify(issues)}</div>}
         </ErrorTrackingSetupPrompt>
     ) : null
