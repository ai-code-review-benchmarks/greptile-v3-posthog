--- conflicted
+++ resolved
@@ -1,8 +1,3 @@
-<<<<<<< HEAD
-import { LemonDialog, LemonInput, LemonTextArea, Link } from '@posthog/lemon-ui'
-
-=======
->>>>>>> 9db7d376
 import { useActions, useValues } from 'kea'
 
 import { IconPlus } from '@posthog/icons'
