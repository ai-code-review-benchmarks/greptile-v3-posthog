from typing import Optional

from langchain_core.messages import (
    merge_message_runs,
)
from langchain_core.prompts import ChatPromptTemplate
from pydantic import BaseModel, Field

from ee.hogai.graph.schema_generator.parsers import PydanticOutputParserException, parse_pydantic_structured_output
from ee.hogai.graph.schema_generator.utils import SchemaGeneratorOutput
from ee.hogai.graph.sql.mixins import HogQLGeneratorMixin
from ee.hogai.graph.sql.toolkit import SQL_SCHEMA
from ee.hogai.llm import MaxChatOpenAI
from ee.hogai.tool import MaxTool
from products.data_warehouse.backend.prompts import (
    HOGQL_GENERATOR_USER_PROMPT,
    HOGQL_INJECTED_QUERY_PROMPT,
    SQL_ASSISTANT_ROOT_SYSTEM_PROMPT,
)


class HogQLGeneratorArgs(BaseModel):
    instructions: str = Field(description="The instructions for what query to generate.")


class HogQLGeneratorTool(HogQLGeneratorMixin, MaxTool):
    name: str = "generate_hogql_query"
    description: str = (
        "Write or edit an SQL query to answer the user's question, and apply it to the current SQL editor"
    )
    thinking_message: str = "Coming up with an SQL query"
    args_schema: type[BaseModel] = HogQLGeneratorArgs
    root_system_prompt_template: str = SQL_ASSISTANT_ROOT_SYSTEM_PROMPT

    async def _arun_impl(self, instructions: str) -> tuple[str, str]:
        system_prompt = await self._construct_system_prompt()

        prompt = system_prompt + ChatPromptTemplate.from_messages(
            [
                ("system", HOGQL_INJECTED_QUERY_PROMPT),
                ("user", HOGQL_GENERATOR_USER_PROMPT),
            ],
            template_format="mustache",
        )

        final_error: Optional[Exception] = None
        for _ in range(3):
            try:
                chain = prompt | merge_message_runs | self._model | self._parse_output
                result: str = await chain.ainvoke(
                    {
                        **self.context,
                        "instructions": instructions,
                    }
                )
                break
            except PydanticOutputParserException as e:
                prompt += f"Avoid this error: {str(e)}"
                final_error = e
        else:
            assert final_error is not None
            raise final_error

        return "```sql\n" + result + "\n```", result

    @property
    def _model(self):
        return MaxChatOpenAI(
            user=self._user, team=self._team, model="gpt-4.1", temperature=0.3, disable_streaming=True
        ).with_structured_output(SQL_SCHEMA, method="function_calling", include_raw=False)

    async def _parse_output(self, output: dict) -> str:
        result = parse_pydantic_structured_output(SchemaGeneratorOutput[str])(output)  # type: ignore
<<<<<<< HEAD
        # We also ensure the generated SQL is valid
        assert result.query is not None
        try:
            print_ast(parse_select(result.query), context=hogql_context, dialect="clickhouse")
        except (ExposedHogQLError, ResolutionError) as err:
            err_msg = str(err)
            if err_msg.startswith("no viable alternative"):
                # The "no viable alternative" ANTLR error is horribly unhelpful, both for humans and LLMs
                err_msg = 'ANTLR parsing error: "no viable alternative at input". This means that the query isn\'t valid HogQL.'
            raise PydanticOutputParserException(llm_output=result.query, validation_message=err_msg)
        except Exception as e:
            raise PydanticOutputParserException(llm_output=result.query, validation_message=str(e))
        return result.query
=======
        database = await self._get_database()
        hogql_context = self._get_default_hogql_context(database)
        query = await self._parse_generated_hogql(result.query, hogql_context)
        return query
>>>>>>> e9a8e9a1
<|MERGE_RESOLUTION|>--- conflicted
+++ resolved
@@ -71,23 +71,7 @@
 
     async def _parse_output(self, output: dict) -> str:
         result = parse_pydantic_structured_output(SchemaGeneratorOutput[str])(output)  # type: ignore
-<<<<<<< HEAD
-        # We also ensure the generated SQL is valid
-        assert result.query is not None
-        try:
-            print_ast(parse_select(result.query), context=hogql_context, dialect="clickhouse")
-        except (ExposedHogQLError, ResolutionError) as err:
-            err_msg = str(err)
-            if err_msg.startswith("no viable alternative"):
-                # The "no viable alternative" ANTLR error is horribly unhelpful, both for humans and LLMs
-                err_msg = 'ANTLR parsing error: "no viable alternative at input". This means that the query isn\'t valid HogQL.'
-            raise PydanticOutputParserException(llm_output=result.query, validation_message=err_msg)
-        except Exception as e:
-            raise PydanticOutputParserException(llm_output=result.query, validation_message=str(e))
-        return result.query
-=======
         database = await self._get_database()
         hogql_context = self._get_default_hogql_context(database)
         query = await self._parse_generated_hogql(result.query, hogql_context)
-        return query
->>>>>>> e9a8e9a1
+        return query