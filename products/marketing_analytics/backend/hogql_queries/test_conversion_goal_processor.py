--- conflicted
+++ resolved
@@ -1210,7 +1210,6 @@
     # 8. EDGE CASE TESTS - Complex scenarios
     # ================================================================
 
-    @pytest.mark.xfail(reason="Organic source is not implemented")
     def test_edge_case_very_long_goal_names(self):
         """Test that queries work correctly with very long goal names"""
 
@@ -1266,7 +1265,6 @@
             conversion_count == 1
         ), f"Expected conversion count of 1 with very long goal name, got {conversion_count}. Long names should not affect query results."
 
-    @pytest.mark.xfail(reason="Organic source is not implemented")
     def test_edge_case_special_characters_in_event_names(self):
         """Test that events with special characters in names are correctly matched"""
 
@@ -1935,7 +1933,6 @@
         # 2. Last valid touchpoint before conversion (FALLBACK)
         # 3. Unknown Campaign/Source (DEFAULT)
 
-    @pytest.mark.xfail(reason="Organic source is not implemented")
     def test_temporal_attribution_basic_backward_order(self):
         """
         Test basic temporal attribution when ad comes after conversion.
@@ -2473,7 +2470,6 @@
         assert source_name == "email", f"Expected email source, got {source_name}"
         assert conversion_count == 1, f"Expected 1 conversion, got {conversion_count}"
 
-    @pytest.mark.xfail(reason="Organic source is not implemented")
     def test_temporal_attribution_same_day_evening_morning(self):
         """
         Test Case: Same day temporal order - morning conversion, evening ad
@@ -2591,7 +2587,6 @@
         assert source_name == "google", f"Expected google source, got {source_name}"
         assert conversion_count == 1, f"Expected 1 conversion, got {conversion_count}"
 
-    @pytest.mark.xfail(reason="Organic source is not implemented")
     def test_temporal_attribution_one_second_precision(self):
         """
         Test Case: Sub-minute temporal precision - 1 second difference
@@ -3340,7 +3335,6 @@
         ), f"Temporal attribution should find historical source outside query range, got {source_name}"
         assert conversion_count == 1, f"Expected 1 conversion, got {conversion_count}"
 
-    # @pytest.mark.xfail(reason="Attribution window limits not implemented - business requirement")
     def test_attribution_window_30_day_limit(self):
         """
         Test Case: 30-day attribution window enforcement
@@ -3439,44 +3433,9 @@
         beyond_campaign, beyond_source, beyond_count = beyond_result[0], beyond_result[1], beyond_result[2]
 
         assert beyond_campaign == "organic", f"Expected organic attribution, got {beyond_campaign}"
-<<<<<<< HEAD
         assert beyond_count == 1, f"Expected 1 conversion beyond window, got {beyond_count}"
         assert beyond_source == "organic", f"Expected organic source, got {beyond_source}"
 
-    # @pytest.mark.xfail(reason="Attribution window limits not implemented - business requirement")
-=======
-        assert beyond_count == 1, f"Expected 1 conversion beyond window, got {beyond_count}"
-        assert beyond_source == "organic", f"Expected organic source, got {beyond_source}"
-
-        # Test conversion beyond 30-day attribution window (should not attribute)
-        processor_beyond = ConversionGoalProcessor(
-            goal=goal,
-            index=0,
-            team=self.team,
-            query_date_range=DateRange(date_from="2023-02-01", date_to="2023-02-01"),
-        )
-
-        additional_conditions_beyond = [
-            ast.CompareOperation(
-                left=ast.Field(chain=["events", "timestamp"]),
-                op=ast.CompareOperationOp.GtEq,
-                right=ast.Call(name="toDate", args=[ast.Constant(value="2023-02-01")]),
-            ),
-        ]
-
-        cte_query_beyond = processor_beyond.generate_cte_query(additional_conditions_beyond)
-        response_beyond = execute_hogql_query(query=cte_query_beyond, team=self.team)
-        assert len(response_beyond.results) == 1, f"Expected 1 result beyond window, got {len(response_beyond.results)}"
-
-        # 🎯 ATTRIBUTION VALIDATION: Beyond 30-day window should not attribute
-        beyond_result = response_beyond.results[0]
-        beyond_campaign, beyond_source, beyond_count = beyond_result[0], beyond_result[1], beyond_result[2]
-
-        assert beyond_campaign == "organic", f"Expected organic attribution, got {beyond_campaign}"
-        assert beyond_count == 1, f"Expected 1 conversion beyond window, got {beyond_count}"
-
-    @pytest.mark.xfail(reason="Attribution window limits not implemented")
->>>>>>> f4f7bce7
     def test_attribution_window_beyond_limits(self):
         """
         Test Case: Attribution beyond reasonable limits - 2 years
@@ -3548,7 +3507,6 @@
     # 14. DATA QUALITY EDGE CASES - Malformed UTM, duplicates, missing data
     # ================================================================
 
-    @pytest.mark.xfail(reason="Organic source is not implemented")
     def test_malformed_utm_parameters_empty_campaign(self):
         """
         Test Case: Malformed UTM parameters - empty campaign name
@@ -3629,18 +3587,10 @@
         campaign_name, source_name, conversion_count = first_result[0], first_result[1], first_result[2]
         # Should handle gracefully - could attribute to last valid campaign or show Unknown
         assert campaign_name is not None, "Should handle malformed UTM without crashing"
-<<<<<<< HEAD
-        assert _conversion_count == 1, f"Expected 1 conversion, got {_conversion_count}"
-        assert _source_name == "organic", f"Expected organic source, got {_source_name}"
-
-    def test_duplicate_events_same_timestamp_but_first_event_id_is_first(self):
-=======
         assert conversion_count == 1, f"Expected 1 conversion, got {conversion_count}"
         assert source_name == "organic", f"Expected organic source, got {source_name}"
 
-    @pytest.mark.xfail(reason="Attribution logic is not implemented")
-    def test_duplicate_events_same_timestamp(self):
->>>>>>> f4f7bce7
+    def test_duplicate_events_same_timestamp_but_first_event_id_is_first(self):
         """
         Test Case: Duplicate events at the same timestamp
 
@@ -3776,11 +3726,7 @@
         # Validation: Duplicate events handling
         # Expected: Should handle duplicates gracefully (dedupe or use deterministic selection)
         first_result = response.results[0]
-<<<<<<< HEAD
-        campaign_name, source_name, _conversion_count = first_result[0], first_result[1], first_result[2]
-=======
         campaign_name, source_name, conversion_count = first_result[0], first_result[1], first_result[2]
->>>>>>> f4f7bce7
         # Should pick first duplicate campaign deterministically
         assert campaign_name == "duplicate1", f"Expected duplicate1 campaign, got {campaign_name}"
         assert source_name == "google", f"Expected google source, got {source_name}"
@@ -4003,7 +3949,6 @@
         assert source_name == "GOOGLE", f"Expected GOOGLE (last-touch, got {source_name}"
         assert conversion_count == 1, f"Expected 1 conversion, got {conversion_count}"
 
-    @pytest.mark.xfail(reason="Organic source is not implemented")
     def test_null_vs_empty_utm_parameters(self):
         """
         Test Case: Null vs empty string UTM parameters
