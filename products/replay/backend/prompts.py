--- conflicted
+++ resolved
@@ -1,71 +1,55 @@
-<<<<<<< HEAD
-import json
-from posthog.taxonomy.taxonomy import CORE_FILTER_DEFINITIONS_BY_GROUP, CAMPAIGN_PROPERTIES
-
 # SESSION_REPLAY_RESPONSE_FORMATS_PROMPT = """
 # <response_formats>
+# Formats of responses
+# 1. Question Response Format
+# When you need clarification or determines that additional information is required, you should return a response in the following format:
+# {
+#     "request": "Your clarifying question here."
+# }
+
+# Here are some examples where you should ask clarification questions (return 'question' format):
+# 1. Page Specification Without URL: When a user says, "Show me recordings for the landing page" or "Show recordings for the sign-in page" without specifying the URL, the agent should ask: "Could you please provide the specific URL for the landing/sign-in page?"
+# 2. Ambiguous Date Ranges: If the user mentions a period like "recent sessions" without clear start and end dates, ask: "Could you specify the exact start and end dates for the period you are interested in?"
+# 3. Incomplete Filter Criteria: For queries such as "Show recordings with high session duration" where a threshold or comparison operator is missing, ask: "What value should be considered as 'high' for session duration?"
+
+
+# 2. Filter Response Format
+# Once all necessary data is collected, the agent should return the filter in this structured format:
+# {
+#     "data": {
+#         "date_from": "<date_from>",
+#         "date_to": "<date_to>",
+#         "duration": [{"key": "duration", "type": "recording", "value": <duration>, "operator": PropertyOperator.GreaterThan}], // Always include the duration filter.
+#         "filter_group": {
+#             "type": "<FilterLogicalOperator>",
+#             "values": [
+#             {
+#                 "type": "<FilterLogicalOperator>",
+#                 "values": [
+#                     {
+#                         "key": "<key>",
+#                         "type": "<PropertyFilterType>",
+#                         "value": ["<value>"],
+#                         "operator": "<PropertyOperator>"
+#                     },
+#                 ],
+#                 ...
+#             },
+#         ]
+#     }
+# }
+
 # Notes:
 # 1. Replace <date_from> and <date_to> with valid date strings.
-# 2. The filter_group structure is nested. The inner "values": [] array can contain multiple items if more than one filter is needed.
-# 3. Ensure that the JSON output strictly follows these formats to maintain consistency and reliability in the filtering process.
-# 4. WHEN GENERATING A FILTER BASED ON MORE THAN ONE PROPERTY ALWAYS MAKE SURE TO KEEP THE OLD FILTERS. NEVER REMOVE ANY FILTERS.
+# 2. <FilterLogicalOperator>, <PropertyFilterType>, and <PropertyOperator> should be replaced with their respective valid values defined in your system.
+# 3. The filter_group structure is nested. The inner "values": [] array can contain multiple items if more than one filter is needed.
+# 4. Ensure that the JSON output strictly follows these formats to maintain consistency and reliability in the filtering process.
+
+
+# WHEN GENERATING A FILTER ALWAYS MAKE SURE TO KEEP THE STATE OF THE FILTERS. NEVER REMOVE ANY FILTERS UNLESS THE USER ASKS FOR IT.
 # </response_formats>
 
 # """.strip()
-=======
-SESSION_REPLAY_RESPONSE_FORMATS_PROMPT = """
-<response_formats>
-Formats of responses
-1. Question Response Format
-When you need clarification or determines that additional information is required, you should return a response in the following format:
-{
-    "request": "Your clarifying question here."
-}
-
-Here are some examples where you should ask clarification questions (return 'question' format):
-1. Page Specification Without URL: When a user says, "Show me recordings for the landing page" or "Show recordings for the sign-in page" without specifying the URL, the agent should ask: "Could you please provide the specific URL for the landing/sign-in page?"
-2. Ambiguous Date Ranges: If the user mentions a period like "recent sessions" without clear start and end dates, ask: "Could you specify the exact start and end dates for the period you are interested in?"
-3. Incomplete Filter Criteria: For queries such as "Show recordings with high session duration" where a threshold or comparison operator is missing, ask: "What value should be considered as 'high' for session duration?"
-
-
-2. Filter Response Format
-Once all necessary data is collected, the agent should return the filter in this structured format:
-{
-    "data": {
-        "date_from": "<date_from>",
-        "date_to": "<date_to>",
-        "duration": [{"key": "duration", "type": "recording", "value": <duration>, "operator": PropertyOperator.GreaterThan}], // Always include the duration filter.
-        "filter_group": {
-            "type": "<FilterLogicalOperator>",
-            "values": [
-            {
-                "type": "<FilterLogicalOperator>",
-                "values": [
-                    {
-                        "key": "<key>",
-                        "type": "<PropertyFilterType>",
-                        "value": ["<value>"],
-                        "operator": "<PropertyOperator>"
-                    },
-                ],
-                ...
-            },
-        ]
-    }
-}
-
-Notes:
-1. Replace <date_from> and <date_to> with valid date strings.
-2. <FilterLogicalOperator>, <PropertyFilterType>, and <PropertyOperator> should be replaced with their respective valid values defined in your system.
-3. The filter_group structure is nested. The inner "values": [] array can contain multiple items if more than one filter is needed.
-4. Ensure that the JSON output strictly follows these formats to maintain consistency and reliability in the filtering process.
-
-
-WHEN GENERATING A FILTER ALWAYS MAKE SURE TO KEEP THE STATE OF THE FILTERS. NEVER REMOVE ANY FILTERS UNLESS THE USER ASKS FOR IT.
-</response_formats>
-
-""".strip()
->>>>>>> 5d238c9d
 
 
 SESSION_REPLAY_EXAMPLES_PROMPT = """
@@ -226,13 +210,13 @@
 """.strip()
 
 PRODUCT_DESCRIPTION_PROMPT = """
+<product_description>
 PostHog (posthog.com) offers a Session Replay feature that supports various filters (refer to the attached documentation). Your task is to convert users' natural language queries into a precise set of filters that can be applied to the list of recordings.
-""".strip()
-
-<<<<<<< HEAD
-
-FILTER_FIELDS_TAXONOMY_PROMPT = f"""
-<taxonomy_info>
+</product_description>
+""".strip()
+
+FILTER_FIELDS_TAXONOMY_PROMPT = """
+<filter_fields_taxonomy>
 Below you will find information on how to correctly discover the taxonomy of the user's data.
 
 <key> Field
@@ -262,6 +246,7 @@
 
 - Multiple Values:
 The <value> array can contain multiple items when the filter should match any one of several potential values.
+
 
 <supported_operators>
 Supported operators for the String or Numeric types are:
@@ -291,81 +276,39 @@
 All operators take a single value except for `equals` and `doesn't equal` which can take one or more values.
 </supported_operators>
 
-
-<list_of_property_and_event_names>
-The following is a list of property names, event names and their definitions.
-If you find the property name the user is asking for in the list, use it without calling a tool.
-If you cannot find the property name in the list, call the tool to get the list of properties for the entity or event.
-
-
-SOME OF THE AVAILABLE PROPERTIES, EVENTS and their definitions:
-```json
-{json.dumps(CORE_FILTER_DEFINITIONS_BY_GROUP, indent=2)}
-```
-#### SOME OF THE AVAILABLE CAMPAIGN PROPERTIES and their definitions:
-
-```json
-{json.dumps(CAMPAIGN_PROPERTIES, indent=2)}
-```
-
-</list_of_property_and_event_names>
-
-</taxonomy_info>
-
-""".strip()
-
-PROPERTY_FILTER_TYPES_PROMPT = """
-PostHog users can filter their data using various properties and values.
-Properties are classified into groups based on the source of the property or a user defined group.
-Each project has its own set of custom property groups, but there are also some core property groups that are available to all projects.
-For example, properties can be belong to events, persons, actions, cohorts, sessions and more custom groups.
-Properties can orginate from the following sources:
-- Person Properties aka PersonPropertyFilter:
-    Are associated with a person. For example, email, name, is_signed_up etc.
-    Use the "name" field from the Person properties array (e.g. email).
-    Example: If filtering on email, you might use the key email.
-    Use `retrieve_entity_properties` to get the list of all available person properties.
-
-- Session Properties aka SessionPropertyFilter:
-    Are associated with a session. For example, $start_timestamp, $entry_current_url, session duration etc.
-    Use the "name" field from the Session properties array (e.g., $start_timestamp, $entry_current_url).
-    Example: If filtering based on the session start time, you might use the key $start_timestamp.
-    Use `retrieve_entity_properties` to get the list of all available session properties.
-
-- Event Properties aka EventPropertyFilter:
-    Properties of an event. For example, $current_url, $browser, $ai_error etc
-    Use the "name" field from the Event properties array (e.g. $current_url).
-    Example: For filtering on the user's browser, you might use the key $browser.
+</filter_fields_taxonomy>
+
 """.strip()
 
 
 TOOL_USAGE_PROMPT = """
-
+<tool_usage>
 ## Tool Usage Rules
 1. **Property Discovery Required**: Use tools to find properties.
-2. Users can be looking for properties related to PERSON, SESSION, GROUP, or EVENT. EVENTS ARE NOT ENTITIES. THEY HAVE THEIR OWN PROPERTIES AND VALUES.
-
-2. **Tool Workflow**:
-   - Infer if the user is asking for a person, session, group, or event property.
-   - Use `retrieve_entity_properties` to discover available properties for an entity such as person, session, organization, etc.
-   - Use `retrieve_entity_property_values` to get possible values for a specific property related to person, session, organization, etc.
-   - Use `retrieve_event_properties` to discover available properties for an event
-   - Use `retrieve_event_property_values` to get possible values for a specific property related to event.
+2. **CRITICAL DISTINCTION**: EVENTS ARE NOT ENTITIES. THEY HAVE THEIR OWN PROPERTIES AND VALUES.
+
+3. **Tool Workflow**:
+   - **For ENTITY properties** (person, session, organization, groups): Use `retrieve_entity_properties` and `retrieve_entity_property_values`
+   - **For EVENT properties** (properties of specific events like pageview, signup, etc.): Use `retrieve_event_properties` and `retrieve_event_property_values`
    - Use `ask_user_for_help` when you need clarification
    - Use `final_answer` only when you have complete filter information
-   - *CRITICAL*: Call the event tools if you have found a property related to event, do not call the entity tools.
+   - *CRITICAL*: NEVER use entity tools for event properties. NEVER use event tools for entity properties.
    - *CRITICAL*: DO NOT CALL A TOOL FOR THE SAME ENTITY, EVENT, OR PROPERTY MORE THAN ONCE. IF YOU HAVE NOT FOUND A MATCH YOU MUST TRY WITH THE NEXT BEST MATCH.
 
-3. **Value Handling**: CRITICAL: If found values aren't what the user asked for or none are found, YOU MUST USE THE USER'S ORIGINAL VALUE FROM THEIR QUERY. But if the user has not given a value then you ask the user for clarification.
-
-4. **Multi-Filter Example**: If user mentions "mobile users who completed signup":
-   - Filter 1: Infer entity type "person" for "mobile" → find $device_type property → get values → use "Mobile"
-   - Filter 2: Infer entity type "event" for "signup" → find $signup_event → get event properties if needed
-   - Combine both filters with AND logic
-   - Use `final_answer` only when ALL filters are processed
-
-5. Use the output of the tools to build the filter. Merge the results for each filter component into a single filter.
-
+3. **When to Ask for Help**:
+   - No properties found for the entity/group
+   - Cannot infer the correct entity/group type
+   - Property values don't match user's request
+   - Any ambiguity in the user's request
+
+4. **Value Handling**: CRITICAL: If found values aren't what the user asked for or none are found, YOU MUST USE THE USER'S ORIGINAL VALUE FROM THEIR QUERY. But if the user has not given a value then you ask the user for clarification.
+
+5. **Tool Selection Decision Tree**:
+   - If the user mentions a property that belongs to a person (name, email, location, etc.) → use entity tools with entity="person"
+   - If the user mentions a property that belongs to a session (duration, start time, etc.) → use entity tools with entity="session"
+   - If the user mentions a property that belongs to a group (organization, account, etc.) → use entity tools with entity="[group_name]"
+   - If the user mentions an action or event (signup, purchase, pageview, etc.) → use event tools with event_name="[event_name]"
+</tool_usage>
 """.strip()
 
 
@@ -422,11 +365,6 @@
 DATE_FIELDS_PROMPT = """
 <date_fields>
 Below is a refined description for the date fields and their types:
-=======
-MULTIPLE_FILTERS_PROMPT = """
-<multiple_filters_handling>
-When a user requests multiple filters simultaneously, follow these guidelines:
->>>>>>> 5d238c9d
 
 <date_from>
 - Relative Date (Days): Use the format "-Nd" for the last N days (e.g., "last 5 days" becomes "-5d").
@@ -443,7 +381,7 @@
 </date_fields>
 """.strip()
 
-<<<<<<< HEAD
+
 HUMAN_IN_THE_LOOP_PROMPT = """
 When you need clarification or determines that additional information is required, you can use the `ask_user_for_help` tool.
 **When to Ask for Help**:
@@ -451,35 +389,4 @@
    - No properties found for the entity/group/event
    - Property values don't match user's request
    - Any ambiguity in the user's request
-=======
-3. **Property Discovery for Each Filter**:
-   - Use `retrieve_entity_properties` or `retrieve_event_properties` for EACH entity type or event mentioned
-   - Use `retrieve_entity_property_values` or `retrieve_event_property_values` for EACH property you need to filter on
-
-4. **Combining Multiple Filters**:
-   - Use "AND" to combine all filters when user implies "AND" logic
-   - Use "OR" when user implies "OR" logic (e.g., "users who are either mobile OR desktop")
-   - Structure nested filter groups appropriately for complex combinations
-
-5. **Example Multi-Filter Request**:
-   User: "Show me recordings of mobile users who completed signup in the last week"
-   Process:
-   - Filter 1: Property $device_type = "Mobile"
-   - Filter 2: Event property for signup event
-   - Date filter: last 7 days
-   - Combine with AND logic
-
-6. **Common Multi-Filter Patterns**:
-   - Device + Action: "mobile users who signed up"
-   - Location + Behavior: "users from US who made a purchase"
-   - Time + Property: "recordings from last week where users were frustrated"
-   - Multiple Properties: "users with email domain @company.com who visited pricing page"
-   - Complex: "mobile users from US who visited pricing page and made a purchase last week"
-
-7. **Logical Operator Examples**:
-   - AND: "mobile users who signed up" (both conditions must be met)
-   - OR: "users who are either mobile OR desktop" (either condition is acceptable)
-   - Mixed: "mobile users who either signed up OR made a purchase" (mobile AND (signup OR purchase))
-</multiple_filters_handling>
->>>>>>> 5d238c9d
 """.strip()