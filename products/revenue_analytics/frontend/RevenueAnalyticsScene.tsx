--- conflicted
+++ resolved
@@ -201,14 +201,9 @@
         <div className="flex flex-col gap-4 mt-4">
             <OverviewTile />
 
-<<<<<<< HEAD
-            <div className="grid grid-cols-1 gap-4 md:grid-cols-2">
-                <RevenueTile />
-=======
             <div className="grid grid-cols-1 md:grid-cols-2 gap-4">
                 <MRRTile />
                 <GrossRevenueTile />
->>>>>>> 88174890
                 <MetricsTile />
                 <RevenueGrowthRateTile />
                 <TopCustomersTile />
