--- conflicted
+++ resolved
@@ -12,13 +12,8 @@
 import { viewLinkLogic } from 'scenes/data-warehouse/viewLinkLogic'
 import { urls } from 'scenes/urls'
 
-<<<<<<< HEAD
-import { SceneSection } from '~/layout/scenes/SceneContent'
+import { SceneSection } from '~/layout/scenes/components/SceneSection'
 import { ExternalDataSource } from '~/types'
-=======
-import { SceneSection } from '~/layout/scenes/components/SceneSection'
-import { ExternalDataSource, PipelineNodeTab, PipelineStage } from '~/types'
->>>>>>> 88c3a1cf
 
 import { revenueAnalyticsSettingsLogic } from './revenueAnalyticsSettingsLogic'
 
