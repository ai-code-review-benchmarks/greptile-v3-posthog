--- conflicted
+++ resolved
@@ -9,16 +9,10 @@
     RevenueAnalyticsTopCustomersQueryRunner,
 )
 from posthog.temporal.data_imports.sources.stripe.constants import (
-<<<<<<< HEAD
-    INVOICE_RESOURCE_NAME as STRIPE_INVOICE_RESOURCE_NAME,
-    CUSTOMER_RESOURCE_NAME as STRIPE_CUSTOMER_RESOURCE_NAME,
-    PRODUCT_RESOURCE_NAME as STRIPE_PRODUCT_RESOURCE_NAME,
-=======
     CHARGE_RESOURCE_NAME as STRIPE_CHARGE_RESOURCE_NAME,
     INVOICE_RESOURCE_NAME as STRIPE_INVOICE_RESOURCE_NAME,
     PRODUCT_RESOURCE_NAME as STRIPE_PRODUCT_RESOURCE_NAME,
     CUSTOMER_RESOURCE_NAME as STRIPE_CUSTOMER_RESOURCE_NAME,
->>>>>>> d338e5fe
 )
 
 from posthog.schema import (
