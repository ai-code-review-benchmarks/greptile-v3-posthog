--- conflicted
+++ resolved
@@ -22,15 +22,9 @@
     path(['products', 'messaging', 'frontend', 'functionsTableLogic']),
     props({} as FunctionsTableLogicProps),
     key((props: FunctionsTableLogicProps) => props.type ?? 'destination'),
-<<<<<<< HEAD
-    connect({
+    connect(() => ({
         values: [teamLogic, ['currentTeamId']],
-    }),
-=======
-    connect(() => ({
-        values: [projectLogic, ['currentProjectId']],
     })),
->>>>>>> 56807818
     actions({
         deleteHogFunction: (hogFunction: HogFunctionType) => ({ hogFunction }),
         setFilters: (filters: Partial<HogFunctionsFilter>) => ({ filters }),
