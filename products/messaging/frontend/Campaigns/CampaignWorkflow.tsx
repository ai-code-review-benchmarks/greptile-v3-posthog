--- conflicted
+++ resolved
@@ -9,17 +9,9 @@
 
     return (
         <div className="relative h-[calc(100vh-220px)] border rounded-md">
-<<<<<<< HEAD
-            {campaignLoading ? (
-                <SpinnerOverlay />
-            ) : (
-                <HogFlowEditor hogFlow={campaign} onChange={({ actions }) => setCampaignValues({ actions })} />
-            )}
-=======
             <BindLogic logic={campaignLogic} props={props}>
                 {!originalCampaign && campaignLoading ? <SpinnerOverlay /> : <HogFlowEditor />}
             </BindLogic>
->>>>>>> 25898a91
         </div>
     )
 }