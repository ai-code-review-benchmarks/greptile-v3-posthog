--- conflicted
+++ resolved
@@ -144,12 +144,7 @@
         ..._commonActionFields,
         type: z.literal('function_sms'),
         config: z.object({
-<<<<<<< HEAD
-            message_category: z.string().optional(),
-            template_uuid: z.string().optional(), // May be used later to specify a specific template version
-=======
             template_uuid: z.string().optional(),
->>>>>>> 00cb4714
             template_id: z.literal('template-hogflow-send-sms-twilio'),
             inputs: z.record(CyclotronInputSchema),
         }),
