import { Handle, Node, NodeProps } from '@xyflow/react'

import { Optional } from '~/types'

import { z } from 'zod'
import { HogFlowAction } from '../types'

export type HogFlowStepNodeProps = NodeProps & {
    data: HogFlowAction
    type: HogFlowAction['type']
}

export type StepViewNodeHandle = Omit<Optional<Handle, 'width' | 'height'>, 'nodeId'> & { label?: string }

export type HogFlowStep<T extends HogFlowAction['type']> = {
    type: T
    name: string
    description: string
    icon?: JSX.Element
    renderNode: (props: HogFlowStepNodeProps) => JSX.Element
    renderConfiguration: (node: Node<Extract<HogFlowAction, { type: T }>>) => JSX.Element
    create: () => {
        action: Pick<Extract<HogFlowAction, { type: T }>, 'config' | 'name' | 'description'>
        branchEdges?: number
    }
}

const _commonActionFields = {
    id: z.string(),
    name: z.string(),
    description: z.string(),
    on_error: z.enum(['continue', 'abort', 'complete', 'branch']).optional(),
    created_at: z.number(),
    updated_at: z.number(),
    filters: z.any(), // TODO: Correct to the right type
}

const CyclotronInputSchema = z.object({
    value: z.any(),
    templating: z.enum(['hog', 'liquid']).optional(),
    secret: z.boolean().optional(),
    bytecode: z.any().optional(),
    order: z.number().optional(),
})

export const HogFlowActionSchema = z.discriminatedUnion('type', [
    // Trigger
    z.object({
        ..._commonActionFields,
        type: z.literal('trigger'),
        config: z.object({
            type: z.literal('event'),
            filters: z.any(),
        }),
        // A trigger's event filters are stored on the top-level Hogflow object
    }),
    // Branching
    z.object({
        ..._commonActionFields,
        type: z.literal('conditional_branch'),
        config: z.object({
            conditions: z.array(
                z.object({
                    filters: z.any(), // type this stronger
                })
            ),
            delay_duration: z.string().optional(),
        }),
    }),
    z.object({
        ..._commonActionFields,
        type: z.literal('random_cohort_branch'),
        config: z.object({
            cohorts: z.array(
                z.object({
                    percentage: z.number(),
                })
            ),
        }),
    }),

    // Time based
    z.object({
        ..._commonActionFields,
        type: z.literal('delay'),
        config: z.object({
            delay_duration: z.string(),
        }),
    }),
    z.object({
        ..._commonActionFields,
        type: z.literal('wait_until_condition'),
        config: z.object({
            condition: z.object({
                filters: z.any(), // type this stronger
            }),
            max_wait_duration: z.string(),
        }),
    }),

    z.object({
        ..._commonActionFields,
        type: z.literal('wait_until_time_window'),
        config: z.object({
            timezone: z.string().nullable(),
            // Day can be special values "weekday", "weekend" or a list of days of the week e.g. 'monday', 'tuesday', 'wednesday', 'thursday', 'friday', 'saturday', 'sunday'
            day: z.union([
                z.literal('any'),
                z.literal('weekday'),
                z.literal('weekend'),
                z.array(z.enum(['monday', 'tuesday', 'wednesday', 'thursday', 'friday', 'saturday', 'sunday'])),
            ]),
            // time can be "any", or a time range [start, end]
            time: z.union([
                z.literal('any'),
                z.tuple([z.string(), z.string()]), // e.g. ['10:00', '11:00']
            ]),
        }),
    }),

    // Native messages
    z.object({
        ..._commonActionFields,
        type: z.literal('function_email'),
        config: z.object({
<<<<<<< HEAD
            message_category: z.string().optional(),
            template_uuid: z.string().optional(), // May be used later to specify a specific template version
            template_id: z.literal('template-hogflow-send-email-native'),
=======
            template_uuid: z.string().uuid().optional(), // May be used later to specify a specific template version
            template_id: z.literal('template-email-native'),
>>>>>>> 6802b815
            inputs: z.record(CyclotronInputSchema),
        }),
    }),

    // CDP functions
    z.object({
        ..._commonActionFields,
        type: z.literal('function'),
        config: z.object({
            template_uuid: z.string().uuid().optional(), // May be used later to specify a specific template version
            template_id: z.string(),
            inputs: z.record(CyclotronInputSchema),
        }),
    }),
    z.object({
        ..._commonActionFields,
        type: z.literal('function_sms'),
        config: z.object({
            template_uuid: z.string().uuid().optional(),
            template_id: z.literal('template-twilio'),
            inputs: z.record(CyclotronInputSchema),
        }),
    }),
    z.object({
        ..._commonActionFields,
        type: z.literal('function_slack'),
        config: z.object({
            template_uuid: z.string().uuid().optional(),
            template_id: z.literal('template-slack'),
            inputs: z.record(CyclotronInputSchema),
        }),
    }),
    z.object({
        ..._commonActionFields,
        type: z.literal('function_webhook'),
        config: z.object({
            template_uuid: z.string().uuid().optional(),
            template_id: z.literal('template-webhook'),
            inputs: z.record(CyclotronInputSchema),
        }),
    }),

    // Exit
    z.object({
        ..._commonActionFields,
        type: z.literal('exit'),
        config: z.object({
            reason: z.string().optional(),
        }),
    }),
])<|MERGE_RESOLUTION|>--- conflicted
+++ resolved
@@ -123,14 +123,9 @@
         ..._commonActionFields,
         type: z.literal('function_email'),
         config: z.object({
-<<<<<<< HEAD
             message_category: z.string().optional(),
             template_uuid: z.string().optional(), // May be used later to specify a specific template version
             template_id: z.literal('template-hogflow-send-email-native'),
-=======
-            template_uuid: z.string().uuid().optional(), // May be used later to specify a specific template version
-            template_id: z.literal('template-email-native'),
->>>>>>> 6802b815
             inputs: z.record(CyclotronInputSchema),
         }),
     }),
