--- conflicted
+++ resolved
@@ -45,11 +45,7 @@
             name: 'LLM analytics datasets',
             activityScope: 'LLMAnalytics',
             layout: 'app-container',
-<<<<<<< HEAD
-            defaultDocsPath: '/docs/ai-engineering/observability',
-=======
             defaultDocsPath: '/docs/llm-analytics/installation',
->>>>>>> 8dfa1a9f
         },
         LLMAnalyticsDataset: {
             import: () => import('./frontend/datasets/LLMAnalyticsDatasetScene'),
@@ -57,11 +53,7 @@
             name: 'LLM analytics dataset',
             activityScope: 'LLMAnalytics',
             layout: 'app-container',
-<<<<<<< HEAD
-            defaultDocsPath: '/docs/ai-engineering/observability',
-=======
             defaultDocsPath: '/docs/llm-analytics/installation',
->>>>>>> 8dfa1a9f
         },
     },
     routes: {
@@ -90,10 +82,6 @@
             combineUrl(`/llm-analytics/users`, searchParams, hashParams).url,
         '/llm-observability/playground': (_params, searchParams, hashParams) =>
             combineUrl(`/llm-analytics/playground`, searchParams, hashParams).url,
-        '/llm-observability/datasets': (_params, searchParams, hashParams) =>
-            combineUrl(`/llm-analytics/datasets`, searchParams, hashParams).url,
-        '/llm-observability/datasets/:id': (params, searchParams, hashParams) =>
-            combineUrl(`/llm-analytics/datasets/${params.id}`, searchParams, hashParams).url,
     },
     urls: {
         llmAnalyticsDashboard: (): string => '/llm-analytics',
