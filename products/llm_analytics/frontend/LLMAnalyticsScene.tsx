import clsx from 'clsx'
import { BindLogic, useActions, useValues } from 'kea'
import { combineUrl, router } from 'kea-router'

import { IconArchive } from '@posthog/icons'
import { LemonBanner, LemonButton, LemonTab, LemonTabs, LemonTag, Link } from '@posthog/lemon-ui'

import { QueryCard } from 'lib/components/Cards/InsightCard/QueryCard'
import { DateFilter } from 'lib/components/DateFilter/DateFilter'
import { PageHeader } from 'lib/components/PageHeader'
import { PropertyFilters } from 'lib/components/PropertyFilters/PropertyFilters'
import { TaxonomicFilterGroupType } from 'lib/components/TaxonomicFilter/types'
import { TestAccountFilterSwitch } from 'lib/components/TestAccountFiltersSwitch'
import { FEATURE_FLAGS } from 'lib/constants'
import { useFeatureFlag } from 'lib/hooks/useFeatureFlag'
import { Tooltip } from 'lib/lemon-ui/Tooltip'
import { featureFlagLogic } from 'lib/logic/featureFlagLogic'
import { SceneExport } from 'scenes/sceneTypes'
import { urls } from 'scenes/urls'

import { SceneContent } from '~/layout/scenes/components/SceneContent'
import { SceneDivider } from '~/layout/scenes/components/SceneDivider'
import { SceneTitleSection } from '~/layout/scenes/components/SceneTitleSection'
import { dataNodeCollectionLogic } from '~/queries/nodes/DataNode/dataNodeCollectionLogic'
import { DataTable } from '~/queries/nodes/DataTable/DataTable'
import { InsightVizNode, NodeKind } from '~/queries/schema/schema-general'
import { isEventsQuery } from '~/queries/utils'

import { LLMMessageDisplay } from './ConversationDisplay/ConversationMessagesDisplay'
import { LLMAnalyticsPlaygroundScene } from './LLMAnalyticsPlaygroundScene'
import { LLMAnalyticsReloadAction } from './LLMAnalyticsReloadAction'
import { LLMAnalyticsTraces } from './LLMAnalyticsTracesScene'
import { LLMAnalyticsUsers } from './LLMAnalyticsUsers'
import { LLMAnalyticsDatasetsScene } from './datasets/LLMAnalyticsDatasetsScene'
import { LLM_ANALYTICS_DATA_COLLECTION_NODE_ID, llmAnalyticsLogic } from './llmAnalyticsLogic'
import { CompatMessage } from './types'
import { normalizeMessages, truncateValue } from './utils'

export const scene: SceneExport = {
    component: LLMAnalyticsScene,
}

const Filters = (): JSX.Element => {
    const { dashboardDateFilter, dateFilter, shouldFilterTestAccounts, generationsQuery, propertyFilters, activeTab } =
        useValues(llmAnalyticsLogic)
    const { setDates, setShouldFilterTestAccounts, setPropertyFilters } = useActions(llmAnalyticsLogic)

    const dateFrom = activeTab === 'dashboard' ? dashboardDateFilter.dateFrom : dateFilter.dateFrom
    const dateTo = activeTab === 'dashboard' ? dashboardDateFilter.dateTo : dateFilter.dateTo

    return (
        <div className="flex gap-x-4 gap-y-2 items-center flex-wrap py-4 -mt-4 mb-4 border-b">
            <DateFilter dateFrom={dateFrom} dateTo={dateTo} onChange={setDates} />
            <PropertyFilters
                propertyFilters={propertyFilters}
                taxonomicGroupTypes={generationsQuery.showPropertyFilter as TaxonomicFilterGroupType[]}
                onChange={setPropertyFilters}
                pageKey="llm-analytics"
            />
            <div className="flex-1" />
            <TestAccountFilterSwitch checked={shouldFilterTestAccounts} onChange={setShouldFilterTestAccounts} />
            <LLMAnalyticsReloadAction />
        </div>
    )
}

const Tiles = (): JSX.Element => {
    const { tiles } = useValues(llmAnalyticsLogic)

    return (
        <div className="mt-2 grid grid-cols-1 @xl/dashboard:grid-cols-2 @4xl/dashboard:grid-cols-6 gap-4">
            {tiles.map(({ title, description, query, context }, i) => (
                <QueryCard
                    key={i}
                    title={title}
                    description={description}
                    query={{ kind: NodeKind.InsightVizNode, source: query } as InsightVizNode}
                    context={context}
                    className={clsx(
                        'h-96',
                        /* Second row is the only one to have 2 tiles in the xl layout */
                        i < 3 || i >= 5 ? '@4xl/dashboard:col-span-2' : '@4xl/dashboard:col-span-3'
                    )}
                />
            ))}
        </div>
    )
}

const IngestionStatusCheck = (): JSX.Element | null => {
    return (
        <LemonBanner type="warning">
            <p>
                <strong>No LLM generation events have been detected!</strong>
            </p>
            <p>
                To use the LLM Analytics product, please{' '}
                <Link to="https://posthog.com/docs/llm-analytics/installation">
                    instrument your LLM calls with the PostHog SDK
                </Link>{' '}
                (otherwise it'll be a little empty!)
            </p>
        </LemonBanner>
    )
}

function LLMAnalyticsDashboard(): JSX.Element {
    return (
        <div className="@container/dashboard">
            <Filters />
            <Tiles />
        </div>
    )
}

function LLMAnalyticsGenerations(): JSX.Element {
    const { setDates, setShouldFilterTestAccounts, setPropertyFilters, setGenerationsQuery, setGenerationsColumns } =
        useActions(llmAnalyticsLogic)
    const { generationsQuery } = useValues(llmAnalyticsLogic)

    return (
        <DataTable
            query={generationsQuery}
            setQuery={(query) => {
                if (!isEventsQuery(query.source)) {
                    throw new Error('Invalid query')
                }
                setDates(query.source.after || null, query.source.before || null)
                setShouldFilterTestAccounts(query.source.filterTestAccounts || false)
                setPropertyFilters(query.source.properties || [])

                if (query.source.select) {
                    setGenerationsColumns(query.source.select)
                }

                setGenerationsQuery(query)
            }}
            context={{
                emptyStateHeading: 'There were no generations in this period',
                emptyStateDetail: 'Try changing the date range or filters.',
                columns: {
                    uuid: {
                        title: 'ID',
                        render: ({ record, value }) => {
                            const traceId = (record as unknown[])[1]
                            if (!value) {
                                return <></>
                            }

                            const visualValue = truncateValue(value as string)

                            if (!traceId) {
                                return <strong>{visualValue}</strong>
                            }

                            return (
                                <strong>
                                    <Tooltip title={value as string}>
                                        <Link to={`/llm-analytics/traces/${traceId}?event=${value as string}`}>
                                            {visualValue}
                                        </Link>
                                    </Tooltip>
                                </strong>
                            )
                        },
                    },
                    'properties.$ai_input[-1]': {
                        title: 'Input',
                        render: ({ value }) => {
                            let inputNormalized: CompatMessage[] | undefined
                            if (typeof value === 'string') {
                                try {
                                    inputNormalized = normalizeMessages(JSON.parse(value), 'user')
                                } catch (e) {
                                    console.warn('Error parsing properties.$ai_input[-1] as JSON', e)
                                }
                            }
                            if (!inputNormalized?.length) {
                                return <>–</>
                            }
                            return <LLMMessageDisplay message={inputNormalized.at(-1)!} isOutput={false} minimal />
                        },
                    },
                    'properties.$ai_output_choices': {
                        title: 'Output',
                        render: ({ value }) => {
                            let outputNormalized: CompatMessage[] | undefined
                            if (typeof value === 'string') {
                                try {
                                    outputNormalized = normalizeMessages(JSON.parse(value), 'assistant')
                                } catch (e) {
                                    console.warn('Error parsing properties.$ai_output_choices as JSON', e)
                                }
                            }
                            if (!outputNormalized?.length) {
                                return <>–</>
                            }
                            return (
                                <div>
                                    {outputNormalized.map(
                                        (
                                            message,
                                            index // All output choices, if multiple
                                        ) => (
                                            <LLMMessageDisplay key={index} message={message} isOutput={true} minimal />
                                        )
                                    )}
                                </div>
                            )
                        },
                    },
                    'properties.$ai_trace_id': {
                        title: 'Trace ID',
                        render: ({ value }) => {
                            if (!value) {
                                return <></>
                            }

                            const visualValue = truncateValue(value as string)

                            return (
                                <Tooltip title={value as string}>
                                    <Link to={`/llm-analytics/traces/${value as string}`}>{visualValue}</Link>
                                </Tooltip>
                            )
                        },
                    },
                },
            }}
            uniqueKey="llm-analytics-generations"
        />
    )
}

function LLMAnalyticsNoEvents(): JSX.Element {
    return (
        <div className="w-full flex flex-col items-center justify-center">
            <div className="flex flex-col items-center justify-center max-w-md w-full">
                <IconArchive className="text-5xl mb-2 text-muted-alt" />
                <h2 className="text-xl leading-tight">We haven't detected any LLM generations yet</h2>
                <p className="text-sm text-center text-balance">
                    To use the LLM Analytics product, please{' '}
                    <Link to="https://posthog.com/docs/llm-analytics/installation">
                        instrument your LLM calls with the PostHog SDK
                    </Link>{' '}
                </p>
            </div>
        </div>
    )
}

export function LLMAnalyticsScene(): JSX.Element {
    const { activeTab, hasSentAiGenerationEvent, hasSentAiGenerationEventLoading } = useValues(llmAnalyticsLogic)
    const { featureFlags } = useValues(featureFlagLogic)
    const { searchParams } = useValues(router)

    const newSceneLayout = useFeatureFlag('NEW_SCENE_LAYOUT')

    const tabs: LemonTab<string>[] = [
        {
            key: 'dashboard',
            label: 'Dashboard',
            content: <LLMAnalyticsDashboard />,
            link: combineUrl(urls.llmAnalyticsDashboard(), searchParams).url,
        },
        {
            key: 'traces',
            label: 'Traces',
            content: hasSentAiGenerationEvent ? <LLMAnalyticsTraces /> : <LLMAnalyticsNoEvents />,
            link: combineUrl(urls.llmAnalyticsTraces(), searchParams).url,
        },
        {
            key: 'generations',
            label: 'Generations',
            content: hasSentAiGenerationEvent ? <LLMAnalyticsGenerations /> : <LLMAnalyticsNoEvents />,
            link: combineUrl(urls.llmAnalyticsGenerations(), searchParams).url,
        },
        {
            key: 'users',
            label: 'Users',
            content: hasSentAiGenerationEvent ? <LLMAnalyticsUsers /> : <LLMAnalyticsNoEvents />,
            link: combineUrl(urls.llmAnalyticsUsers(), searchParams).url,
        },
    ]

    if (featureFlags[FEATURE_FLAGS.LLM_OBSERVABILITY_PLAYGROUND]) {
        tabs.push({
            key: 'playground',
            label: (
                <>
                    Playground{' '}
                    <LemonTag className="ml-1" type="warning">
                        Beta
                    </LemonTag>
                </>
            ),
            content: <LLMAnalyticsPlaygroundScene />,
            link: combineUrl(urls.llmAnalyticsPlayground(), searchParams).url,
        })
    }

<<<<<<< HEAD
    if (featureFlags[FEATURE_FLAGS.LLM_OBSERVABILITY_DATASETS]) {
=======
    if (featureFlags[FEATURE_FLAGS.LLM_ANALYTICS_DATASETS]) {
>>>>>>> 8dfa1a9f
        tabs.push({
            key: 'datasets',
            label: (
                <>
                    Datasets{' '}
                    <LemonTag className="ml-1" type="warning">
                        Beta
                    </LemonTag>
                </>
            ),
            content: <LLMAnalyticsDatasetsScene />,
            link: combineUrl(urls.llmAnalyticsDatasets(), searchParams).url,
            'data-attr': 'datasets-tab',
        })
    }

    return (
        <BindLogic logic={dataNodeCollectionLogic} props={{ key: LLM_ANALYTICS_DATA_COLLECTION_NODE_ID }}>
            <PageHeader
                buttons={
                    <div className="flex gap-2">
                        <LemonButton
                            to="https://posthog.com/docs/llm-analytics/installation"
                            type="secondary"
                            targetBlank
                        >
                            Documentation
                        </LemonButton>
                    </div>
                }
            />

            <SceneContent>
                {!hasSentAiGenerationEventLoading && !hasSentAiGenerationEvent && <IngestionStatusCheck />}
                <SceneTitleSection
                    name="LLM Analytics"
                    description="Analyze and understand your LLM usage and performance."
                    resourceType={{
                        type: 'ai',
                        typePlural: 'LLM Analytics',
                    }}
                />
                <SceneDivider />

                <LemonTabs
                    activeKey={activeTab}
                    data-attr="llm-analytics-tabs"
                    tabs={tabs}
                    sceneInset={newSceneLayout}
                />
            </SceneContent>
        </BindLogic>
    )
}<|MERGE_RESOLUTION|>--- conflicted
+++ resolved
@@ -147,7 +147,7 @@
                                 return <></>
                             }
 
-                            const visualValue = truncateValue(value as string)
+                            const visualValue = truncateValue(value)
 
                             if (!traceId) {
                                 return <strong>{visualValue}</strong>
@@ -216,7 +216,7 @@
                                 return <></>
                             }
 
-                            const visualValue = truncateValue(value as string)
+                            const visualValue = truncateValue(value)
 
                             return (
                                 <Tooltip title={value as string}>
@@ -299,11 +299,7 @@
         })
     }
 
-<<<<<<< HEAD
-    if (featureFlags[FEATURE_FLAGS.LLM_OBSERVABILITY_DATASETS]) {
-=======
     if (featureFlags[FEATURE_FLAGS.LLM_ANALYTICS_DATASETS]) {
->>>>>>> 8dfa1a9f
         tabs.push({
             key: 'datasets',
             label: (
