--- conflicted
+++ resolved
@@ -32,18 +32,8 @@
     p.produce(topic=KAFKA_GROUPS, sql=INSERT_GROUP_SQL, data=data)
 
 
-def get_aggregation_target_field(
-    aggregation_group_type_index: Optional[int], event_table_alias: str, distinct_id_table_alias: str
-) -> str:
+def get_aggregation_target_field(aggregation_group_type_index: Optional[int], distinct_id_table_alias: str) -> str:
     if aggregation_group_type_index is not None:
-<<<<<<< HEAD
-        prop_var = f"$group_{aggregation_group_type_index}"
-        group_expression, _ = get_property_string_expr(
-            "events", prop_var, f"'{prop_var}'", f"{event_table_alias}.properties"
-        )
-        return group_expression
-=======
         return f"$group_{aggregation_group_type_index}"
->>>>>>> b11c4421
     else:
         return f"{distinct_id_table_alias}.person_id"