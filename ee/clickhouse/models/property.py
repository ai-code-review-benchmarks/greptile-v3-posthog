--- conflicted
+++ resolved
@@ -23,7 +23,6 @@
             params = {**params, **cohort_filter_params}
             final += "AND distinct_id IN ({clause}) ".format(clause=person_id_query)
         elif prop.type == "person":
-<<<<<<< HEAD
             filter_query, filter_params = prop_filter_json_extract(prop, idx, "{}person".format(prepend))
             final += " AND distinct_id IN ({filter_query})".format(
                 filter_query=GET_DISTINCT_IDS_BY_PROPERTY_SQL.format(
@@ -32,19 +31,6 @@
             )
             params.update(filter_params)
         else:
-=======
-
-            if json_extract:
-                filter_query, filter_params = prop_filter_json_extract(prop, idx, "person", "person_properties")
-                final += " {filter_query} AND team_id = %(team_id)s".format(filter_query=filter_query)
-                params.update(filter_params)
-            else:
-                filter_query, filter_params = person_prop_filter_kv(prop, idx)
-                final += " {filter_query}".format(filter_query=filter_query)
-                params.update(filter_params)
-        else:
-
->>>>>>> 5bb71362
             if json_extract:
                 filter_query, filter_params = prop_filter_json_extract(prop, idx, prepend)
                 final += " {filter_query} AND team_id = %(team_id)s".format(filter_query=filter_query)
@@ -54,23 +40,12 @@
                 final += " {filter_query}".format(filter_query=filter_query)
                 params.update(filter_params)
     return final, params
-<<<<<<< HEAD
 
 
 def prop_filter_json_extract(
     prop: Property, idx: int, prepend: str = "", prop_var: str = "properties"
 ) -> Tuple[str, Dict[str, Any]]:
     operator = prop.operator
-
-=======
-
-
-def prop_filter_json_extract(
-    prop: Property, idx: int, prepend: str = "", prop_var: str = "properties"
-) -> Tuple[str, Dict[str, Any]]:
-    operator = prop.operator
-
->>>>>>> 5bb71362
     if operator == "is_not":
         params = {"k{}_{}".format(prepend, idx): prop.key, "v{}_{}".format(prepend, idx): prop.value}
         return (
@@ -164,30 +139,6 @@
             )
 
 
-<<<<<<< HEAD
-=======
-def person_prop_filter_kv(prop: Property, idx: int, prepend: str = "person") -> Tuple[str, Dict[str, Any]]:
-
-    arg = "v{}_{}".format(prepend, idx)
-    operator_clause, value = get_operator(prop, arg)
-
-    params = {"k{}_{}".format(prepend, idx): prop.key, arg: value}
-
-    key_statement = "(ep.key = %(k{prepend}_{idx})s)".format(idx=idx, prepend=prepend)
-    filter = "{key_statement} {and_statement} {operator_clause}".format(
-        key_statement=key_statement, and_statement="AND" if operator_clause else "", operator_clause=operator_clause,
-    )
-    clause = GET_DISTINCT_IDS_BY_PROPERTY_SQL.format(
-        key_statement=key_statement,
-        filters=filter,
-        negation="NOT " if prop.operator and "not" in prop.operator else "",
-    )
-    filter_query = "AND distinct_id IN ({clause}) ".format(clause=clause)
-
-    return filter_query, params
-
-
->>>>>>> 5bb71362
 def prop_filter_kv(key: str, prop: Property, team: Team, idx: int, prepend: str = "") -> Tuple[str, Dict[str, Any]]:
     arg = "v{}_{}".format(prepend, idx)
     operator_clause, value = get_operator(prop, arg)
