--- conflicted
+++ resolved
@@ -1,10 +1,6 @@
 import json
-<<<<<<< HEAD
-from datetime import datetime, time, timezone
-=======
 import uuid
 from datetime import datetime, timezone
->>>>>>> 1ed6263a
 from typing import Dict, List, Optional, Tuple, Union
 
 import pytz
@@ -12,10 +8,6 @@
 from rest_framework import serializers
 
 from ee.clickhouse.client import sync_execute
-<<<<<<< HEAD
-from ee.clickhouse.models.clickhouse import generate_clickhouse_uuid
-=======
->>>>>>> 1ed6263a
 from ee.clickhouse.models.element import create_elements
 from ee.clickhouse.sql.events import GET_EVENTS_BY_TEAM_SQL, GET_EVENTS_SQL, INSERT_EVENT_SQL
 from ee.kafka.client import ClickhouseProducer
