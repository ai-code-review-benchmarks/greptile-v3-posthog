--- conflicted
+++ resolved
@@ -92,15 +92,9 @@
         return dt.astimezone().isoformat()
 
     def get_person(self, event):
-<<<<<<< HEAD
-        if not self.context["people"] or event[5] not in self.context["elements"]:
+        if not self.context["people"] or event[5] not in self.context["people"]:
             return event[5]
         props = json.loads(self.context["properties"])
-=======
-        if len(event) < 13:
-            return event[5]
-        props = json.loads(event[12])
->>>>>>> 095dca9e
         return props.get("email", event[5])
 
     def get_elements(self, event):
