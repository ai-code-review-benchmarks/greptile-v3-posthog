--- conflicted
+++ resolved
@@ -209,12 +209,6 @@
         self.assertEqual(len(results), 2)
         self.assertEqual(cohort.is_calculating, False)
 
-<<<<<<< HEAD
-        #  If we accidentally call calculate_people it shouldn't erase people
-        cohort.calculate_people()
-        results = get_person_ids_by_cohort_id(self.team, cohort.id)
-        self.assertEqual(len(results), 2)
-=======
         # test SQLi
         Person.objects.create(team_id=self.team.pk, distinct_ids=["'); truncate person_static_cohort; --"])
         cohort.insert_users_by_list(["'); truncate person_static_cohort; --", "123"])
@@ -225,13 +219,8 @@
         cohort.calculate_people()
         results = get_person_ids_by_cohort_id(self.team, cohort.id)
         self.assertEqual(len(results), 3)
->>>>>>> 3009e0aa
 
         # if we add people again, don't increase the number of people in cohort
         cohort.insert_users_by_list(["123"])
         results = get_person_ids_by_cohort_id(self.team, cohort.id)
-<<<<<<< HEAD
-        self.assertEqual(len(results), 2)
-=======
-        self.assertEqual(len(results), 3)
->>>>>>> 3009e0aa
+        self.assertEqual(len(results), 3)