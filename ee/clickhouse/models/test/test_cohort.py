--- conflicted
+++ resolved
@@ -1463,7 +1463,6 @@
         self.assertCountEqual([r[0] for r in results_team1], [person2_team1.uuid])
         self.assertCountEqual([r[0] for r in results_team2], [person1_team2.uuid])
 
-<<<<<<< HEAD
     def test_increment_cohort(self):
         cohort1 = Cohort.objects.create(
             team=self.team,
@@ -1475,7 +1474,7 @@
         assert new_version == 6
         new_version = get_and_update_pending_version(cohort1)
         assert new_version == 8
-=======
+
     def test_cohortpeople_action_all_events(self):
         # Create an action that matches all events (no specific event defined)
         action = Action.objects.create(team=self.team, name="all events", steps_json=[{"event": None}])
@@ -1532,5 +1531,4 @@
 
         # Should still only have 2 people since person 3 has no events
         results = self._get_cohortpeople(cohort)
-        self.assertEqual(len(results), 2)
->>>>>>> 7c6d824f
+        self.assertEqual(len(results), 2)