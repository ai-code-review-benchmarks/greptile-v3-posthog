--- conflicted
+++ resolved
@@ -78,9 +78,6 @@
             {
                 "properties": {
                     "type": "AND",
-<<<<<<< HEAD
-                    "values": [{"key": "email", "operator": "icontains", "value": ".com", "type": "person"},],
-=======
                     "values": [{"key": "email", "value": ".com", "operator": "icontains", "type": "person"}],
                 }
             },
@@ -92,7 +89,6 @@
                 "properties": {
                     "type": "AND",
                     "values": [{"key": "email", "value": ".com", "operator": "icontains", "type": "person"}],
->>>>>>> 69d3fce8
                 }
             },
         )
@@ -103,11 +99,6 @@
                 {
                     "properties": {
                         "type": "AND",
-<<<<<<< HEAD
-                        "values": [
-                            {"type": "precalculated-cohort", "key": "id", "value": cohort.pk, "operator": None},
-                        ],
-=======
                         "values": [{"key": "id", "value": cohort.pk, "operator": None, "type": "precalculated-cohort"}],
                     }
                 },
@@ -119,7 +110,6 @@
                     "properties": {
                         "type": "AND",
                         "values": [{"key": "id", "value": cohort.pk, "operator": None, "type": "precalculated-cohort"}],
->>>>>>> 69d3fce8
                     }
                 },
             )
@@ -133,11 +123,7 @@
             {
                 "properties": {
                     "type": "AND",
-<<<<<<< HEAD
-                    "values": [{"type": "static-cohort", "key": "id", "value": cohort.pk, "operator": None},],
-=======
                     "values": [{"type": "static-cohort", "key": "id", "value": cohort.pk, "operator": None}],
->>>>>>> 69d3fce8
                 }
             },
         )
@@ -189,11 +175,7 @@
             {
                 "properties": {
                     "type": "AND",
-<<<<<<< HEAD
-                    "values": [{"key": "email", "operator": "icontains", "value": ".com", "type": "person"},],
-=======
                     "values": [{"key": "email", "operator": "icontains", "value": ".com", "type": "person"}],
->>>>>>> 69d3fce8
                 }
             },
         )
