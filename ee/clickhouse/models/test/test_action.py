import json
from typing import Dict, List, Optional
from uuid import uuid4

from ee.clickhouse.client import sync_execute
from ee.clickhouse.models.action import filter_event, format_action_filter
from ee.clickhouse.models.event import create_event
from ee.clickhouse.sql.actions import ACTION_QUERY
from ee.clickhouse.util import ClickhouseTestMixin
from posthog.models.action import Action
from posthog.models.action_step import ActionStep
from posthog.models.event import Event
from posthog.models.person import Person
from posthog.test.base import BaseTest
from posthog.test.test_event_model import filter_by_actions_factory


def _create_event(**kwargs) -> Event:
    pk = uuid4()
    kwargs.update({"event_uuid": pk})
    create_event(**kwargs)
    return Event(pk=str(pk))


def query_action(action: Action) -> Optional[List]:
    formatted_query, params = format_action_filter(action, "")

    query = ACTION_QUERY.format(action_filter=formatted_query)

    if query:
        return sync_execute(query, {"team_id": action.team_id, **params})

    return None


def _get_events_for_action(action: Action) -> List[Event]:
    events = query_action(action)
    ret = []
    if not events:
        return []
    for event in events:
        ev = Event(pk=str(event[0]))
        ev.distinct_id = event[5]
        ret.append(ev)
    return ret


def _create_person(**kwargs) -> Person:
    person = Person.objects.create(**kwargs)
    return Person(id=person.uuid)


EVENT_UUID_QUERY = "SELECT uuid FROM events WHERE {} AND team_id = %(team_id)s"


class TestActions(
    ClickhouseTestMixin, filter_by_actions_factory(_create_event, _create_person, _get_events_for_action)  # type: ignore
):
    pass


class TestActionFormat(ClickhouseTestMixin, BaseTest):
    def test_filter_event_exact_url(self):

        event_target = _create_event(
            event="$autocapture",
            team=self.team,
            distinct_id="whatever",
            properties={"$current_url": "https://posthog.com/feedback/123"},
        )

        _create_event(
            event="$pageview",
            team=self.team,
            distinct_id="whatever",
            properties={"$current_url": "https://posthog.com/feedback/123"},
        )

        _create_event(
            event="$autocapture",
            team=self.team,
            distinct_id="whatever",
            properties={"$current_url": "https://posthog.com/feedback/1234"},
        )

        action1 = Action.objects.create(team=self.team, name="action1")
        step1 = ActionStep.objects.create(
            event="$autocapture", action=action1, url="https://posthog.com/feedback/123", url_matching=ActionStep.EXACT,
        )
        query, params = filter_event(step1)

<<<<<<< HEAD
        full_query = "SELECT uuid FROM events WHERE {} AND team_id = %(team_id)s".format(" AND ".join(query))
=======
        full_query = EVENT_UUID_QUERY.format(" AND ".join(query))
>>>>>>> 04700b27
        result = sync_execute(full_query, {**params, "team_id": self.team.pk})
        self.assertEqual(str(result[0][0]), event_target.pk)

    def test_filter_event_contains_url(self):

        _create_event(
            event="$autocapture",
            team=self.team,
            distinct_id="whatever",
            properties={"$current_url": "https://posthog.com/feedback/123"},
        )

        _create_event(
            event="$pageview",
            team=self.team,
            distinct_id="whatever",
            properties={"$current_url": "https://posthog.com/feedback/123"},
        )

        _create_event(
            event="$autocapture",
            team=self.team,
            distinct_id="whatever",
            properties={"$current_url": "https://posthog.com/feedback/1234"},
        )

        action1 = Action.objects.create(team=self.team, name="action1")
        step1 = ActionStep.objects.create(event="$autocapture", action=action1, url="https://posthog.com/feedback/123",)
        query, params = filter_event(step1)

<<<<<<< HEAD
        full_query = "SELECT uuid FROM events WHERE {} AND team_id = %(team_id)s".format(" AND ".join(query))
=======
        full_query = EVENT_UUID_QUERY.format(" AND ".join(query))
>>>>>>> 04700b27
        result = sync_execute(full_query, {**params, "team_id": self.team.pk})
        self.assertEqual(len(result), 2)

    def test_filter_event_regex_url(self):

        _create_event(
            event="$autocapture",
            team=self.team,
            distinct_id="whatever",
            properties={"$current_url": "https://posthog.com/feedback/123"},
        )

        _create_event(
            event="$autocapture",
            team=self.team,
            distinct_id="whatever",
            properties={"$current_url": "https://test.com/feedback"},
        )

        _create_event(
            event="$autocapture",
            team=self.team,
            distinct_id="whatever",
            properties={"$current_url": "https://posthog.com/feedback/1234"},
        )

        action1 = Action.objects.create(team=self.team, name="action1")
        step1 = ActionStep.objects.create(
            event="$autocapture", action=action1, url="/123", url_matching=ActionStep.REGEX,
        )
        query, params = filter_event(step1)

<<<<<<< HEAD
        full_query = "SELECT uuid FROM events WHERE {} AND team_id = %(team_id)s".format(" AND ".join(query))
=======
        full_query = EVENT_UUID_QUERY.format(" AND ".join(query))
>>>>>>> 04700b27
        result = sync_execute(full_query, {**params, "team_id": self.team.pk})
        self.assertEqual(len(result), 2)

    def test_double(self):
        # Tests a regression where the second step properties would override those of the first step, causing issues
        _create_event(
            event="insight viewed", team=self.team, distinct_id="whatever", properties={"filters_count": 2},
        )

        action1 = Action.objects.create(team=self.team, name="action1")
        step1 = ActionStep.objects.create(
            event="insight viewed",
            action=action1,
            properties=[{"key": "insight", "type": "event", "value": ["RETENTION"], "operator": "exact"}],
        )
        step2 = ActionStep.objects.create(
            event="insight viewed",
            action=action1,
            properties=[{"key": "filters_count", "type": "event", "value": "1", "operator": "gt"}],
        )

        events = query_action(action1)
        self.assertEqual(len(events), 1)  # type: ignore<|MERGE_RESOLUTION|>--- conflicted
+++ resolved
@@ -89,11 +89,7 @@
         )
         query, params = filter_event(step1)
 
-<<<<<<< HEAD
-        full_query = "SELECT uuid FROM events WHERE {} AND team_id = %(team_id)s".format(" AND ".join(query))
-=======
         full_query = EVENT_UUID_QUERY.format(" AND ".join(query))
->>>>>>> 04700b27
         result = sync_execute(full_query, {**params, "team_id": self.team.pk})
         self.assertEqual(str(result[0][0]), event_target.pk)
 
@@ -124,11 +120,7 @@
         step1 = ActionStep.objects.create(event="$autocapture", action=action1, url="https://posthog.com/feedback/123",)
         query, params = filter_event(step1)
 
-<<<<<<< HEAD
-        full_query = "SELECT uuid FROM events WHERE {} AND team_id = %(team_id)s".format(" AND ".join(query))
-=======
         full_query = EVENT_UUID_QUERY.format(" AND ".join(query))
->>>>>>> 04700b27
         result = sync_execute(full_query, {**params, "team_id": self.team.pk})
         self.assertEqual(len(result), 2)
 
@@ -161,11 +153,7 @@
         )
         query, params = filter_event(step1)
 
-<<<<<<< HEAD
-        full_query = "SELECT uuid FROM events WHERE {} AND team_id = %(team_id)s".format(" AND ".join(query))
-=======
         full_query = EVENT_UUID_QUERY.format(" AND ".join(query))
->>>>>>> 04700b27
         result = sync_execute(full_query, {**params, "team_id": self.team.pk})
         self.assertEqual(len(result), 2)
 
