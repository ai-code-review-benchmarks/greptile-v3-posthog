--- conflicted
+++ resolved
@@ -8,11 +8,8 @@
 from ee.clickhouse.models.action import format_action_filter
 from ee.clickhouse.sql.cohort import (
     CALCULATE_COHORT_PEOPLE_SQL,
-<<<<<<< HEAD
     GET_DISTINCT_ID_BY_ENTITY_SQL,
     GET_PERSON_ID_BY_ENTITY_COUNT_SQL,
-=======
->>>>>>> b4e05746
     INSERT_PEOPLE_MATCHING_COHORT_ID_SQL,
     REMOVE_PEOPLE_NOT_MATCHING_COHORT_ID_SQL,
 )
@@ -35,11 +32,7 @@
     if cohort.is_static:
         return (
             f"{custom_match_field} IN (SELECT person_id FROM {PERSON_STATIC_COHORT_TABLE} WHERE cohort_id = %(cohort_id)s AND team_id = %(team_id)s)",
-<<<<<<< HEAD
-            {"cohort_id": cohort.pk, "team_id": cohort.team.pk},
-=======
             {"cohort_id": cohort.pk, "team_id": cohort.team_id},
->>>>>>> b4e05746
         )
 
     or_queries = []
@@ -204,16 +197,7 @@
     cohort_filter = GET_PERSON_IDS_BY_FILTER.format(distinct_query="AND " + cohort_filter, query="")
 
     insert_cohortpeople_sql = INSERT_PEOPLE_MATCHING_COHORT_ID_SQL.format(cohort_filter=cohort_filter)
-<<<<<<< HEAD
-    sync_execute(insert_cohortpeople_sql, {**cohort_params, "cohort_id": cohort.pk, "team_id": cohort.team.pk})
+    sync_execute(insert_cohortpeople_sql, {**cohort_params, "cohort_id": cohort.pk, "team_id": cohort.team_id})
 
     remove_cohortpeople_sql = REMOVE_PEOPLE_NOT_MATCHING_COHORT_ID_SQL.format(cohort_filter=cohort_filter)
-    sync_execute(remove_cohortpeople_sql, {**cohort_params, "cohort_id": cohort.pk, "team_id": cohort.team.pk})
-=======
-
-    sync_execute(insert_cohortpeople_sql, {**cohort_params, "cohort_id": cohort.pk, "team_id": cohort.team_id})
-
-    remove_cohortpeople_sql = REMOVE_PEOPLE_NOT_MATCHING_COHORT_ID_SQL.format(cohort_filter=cohort_filter)
-
-    sync_execute(remove_cohortpeople_sql, {**cohort_params, "cohort_id": cohort.pk, "team_id": cohort.team_id})
->>>>>>> b4e05746
+    sync_execute(remove_cohortpeople_sql, {**cohort_params, "cohort_id": cohort.pk, "team_id": cohort.team_id})