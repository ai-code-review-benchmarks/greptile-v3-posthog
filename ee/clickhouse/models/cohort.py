--- conflicted
+++ resolved
@@ -49,26 +49,10 @@
     if cohort.is_static:
         return format_static_cohort_query(cohort.pk, index, prepend="", custom_match_field=custom_match_field)
 
-<<<<<<< HEAD
-    # TODO: figure out how to handle empty cohorts, raise here or not?
-    from ee.clickhouse.queries.cohort_query import CohortQuery
-
-    query, params = CohortQuery(
-        Filter(data={"properties": cohort.properties}), cohort.team, cohort_pk=cohort.pk
-    ).get_query()
-
-    return f"{custom_match_field} IN ({query})", params
-
-    filters = []
-    params: Dict[str, Any] = {}
-    or_queries = []
-    groups = cohort.groups
-=======
     if using_new_query:
         if not cohort.properties.values:
             # No person can match an empty cohort
             return "0 = 19", {}
->>>>>>> 8abb7f9e
 
         from ee.clickhouse.queries.cohort_query import CohortQuery
 
