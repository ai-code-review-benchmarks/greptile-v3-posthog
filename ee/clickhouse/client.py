import asyncio
import hashlib
import json
from time import time
from typing import Any, Dict, List, Tuple

import sqlparse
import statsd
from aioch import Client
from asgiref.sync import async_to_sync
from clickhouse_driver import Client as SyncClient
from django.conf import settings as app_settings
from django.core.cache import cache
from django.utils.timezone import now
from sentry_sdk.api import capture_exception

from posthog import redis
from posthog.constants import RDBMS
from posthog.settings import (
    CLICKHOUSE_ASYNC,
    CLICKHOUSE_CA,
    CLICKHOUSE_DATABASE,
    CLICKHOUSE_HOST,
    CLICKHOUSE_PASSWORD,
    CLICKHOUSE_SECURE,
    CLICKHOUSE_USER,
    CLICKHOUSE_VERIFY,
    PRIMARY_DB,
    STATSD_HOST,
    STATSD_PORT,
    STATSD_PREFIX,
    TEST,
)
from posthog.utils import get_safe_cache

if STATSD_HOST is not None:
    statsd.Connection.set_defaults(host=STATSD_HOST, port=STATSD_PORT)

CACHE_TTL = 60  # seconds

_save_query_user_id = False

if PRIMARY_DB != RDBMS.CLICKHOUSE:
    ch_client = None  # type: Client

    def async_execute(query, args=None, settings=None):
        return

    def sync_execute(query, args=None, settings=None):
        return

    def cache_sync_execute(query, args=None, redis_client=None, ttl=None, settings=None):
        return


else:
    if not TEST and CLICKHOUSE_ASYNC:
        ch_client = Client(
            host=CLICKHOUSE_HOST,
            database=CLICKHOUSE_DATABASE,
            secure=CLICKHOUSE_SECURE,
            user=CLICKHOUSE_USER,
            password=CLICKHOUSE_PASSWORD,
            ca_certs=CLICKHOUSE_CA,
            verify=CLICKHOUSE_VERIFY,
        )

        @async_to_sync
        async def async_execute(query, args=None, settings=None):
            loop = asyncio.get_event_loop()
            task = loop.create_task(ch_client.execute(query, args, settings=settings))
            return task

    else:
        # if this is a test use the sync client
        ch_client = SyncClient(
            host=CLICKHOUSE_HOST,
            database=CLICKHOUSE_DATABASE,
            secure=CLICKHOUSE_SECURE,
            user=CLICKHOUSE_USER,
            password=CLICKHOUSE_PASSWORD,
            ca_certs=CLICKHOUSE_CA,
            verify=CLICKHOUSE_VERIFY,
        )

        def async_execute(query, args=None, settings=None):
            return sync_execute(query, args, settings=settings)

    def cache_sync_execute(query, args=None, redis_client=None, ttl=CACHE_TTL, settings=None):
        if not redis_client:
            redis_client = redis.get_client()
        key = _key_hash(query, args)
        if redis_client.exists(key):
            result = _deserialize(redis_client.get(key))
            return result
        else:
            result = sync_execute(query, args, settings=settings)
            redis_client.set(key, _serialize(result), ex=ttl)
            return result

    def sync_execute(query, args=None, settings=None):
        client = SyncClient(
            host=CLICKHOUSE_HOST,
            database=CLICKHOUSE_DATABASE,
            secure=CLICKHOUSE_SECURE,
            user=CLICKHOUSE_USER,
            password=CLICKHOUSE_PASSWORD,
            ca_certs=CLICKHOUSE_CA,
            verify=CLICKHOUSE_VERIFY,
        )
        start_time = time()
        try:
            result = client.execute(query, args, settings=settings)
        finally:
            execution_time = time() - start_time
            g = statsd.Gauge("%s_clickhouse_sync_execution_time" % (STATSD_PREFIX,))
            g.send("clickhouse_sync_query_time", execution_time)
            if app_settings.SHELL_PLUS_PRINT_SQL:
                print(format_sql(query, args))
                print("Execution time: %.6fs" % (execution_time,))
            if _save_query_user_id:
                save_query(query, args, execution_time)
        return result


def _deserialize(result_bytes: bytes) -> List[Tuple]:
    results = []
    for x in json.loads(result_bytes):
        results.append(tuple(x))
    return results


def _serialize(result: Any) -> bytes:
    return json.dumps(result).encode("utf-8")


def _key_hash(query: str, args: Any) -> bytes:
    key = hashlib.md5(query.encode("utf-8") + json.dumps(args).encode("utf-8")).digest()
    return key


<<<<<<< HEAD
def format_sql(sql, params):
    substitute_params = (
        ch_client.substitute_params if isinstance(ch_client, SyncClient) else ch_client._client.substitute_params
    )
=======
def format_sql(sql, params, colorize=True):

>>>>>>> 195a3588
    sql = substitute_params(sql, params or {})
    sql = sqlparse.format(sql, reindent_aligned=True)
    if colorize:
        try:
            import pygments.formatters
            import pygments.lexers

            sql = pygments.highlight(
                sql, pygments.lexers.get_lexer_by_name("sql"), pygments.formatters.TerminalFormatter()
            )
        except:
            pass

    return sql


def save_query(sql: str, params: Dict, execution_time: float) -> None:
    """
    Save query for debugging purposes
    """

    try:
        key = "save_query_{}".format(_save_query_user_id)
        queries = json.loads(get_safe_cache(key) or "[]")

        queries.insert(
            0,
            {
                "timestamp": now().isoformat(),
                "query": format_sql(sql, params, colorize=False),
                "execution_time": execution_time,
            },
        )
        cache.set(key, json.dumps(queries), timeout=120)
    except Exception as e:
        capture_exception(e)<|MERGE_RESOLUTION|>--- conflicted
+++ resolved
@@ -139,15 +139,10 @@
     return key
 
 
-<<<<<<< HEAD
-def format_sql(sql, params):
+def format_sql(sql, params, colorize=True):
     substitute_params = (
         ch_client.substitute_params if isinstance(ch_client, SyncClient) else ch_client._client.substitute_params
     )
-=======
-def format_sql(sql, params, colorize=True):
-
->>>>>>> 195a3588
     sql = substitute_params(sql, params or {})
     sql = sqlparse.format(sql, reindent_aligned=True)
     if colorize:
