# name: TestClickhouseRetention.test_groups_aggregating_person_on_events
  '
  WITH actor_query AS
    (WITH 'week' as period,
          NULL as breakdown_values_filter,
          NULL as selected_interval,
          returning_event_query as
       (SELECT toStartOfWeek(toDateTime(e.timestamp, 'UTC')) AS event_date,
               e."$group_0" as target
        FROM events e
        WHERE team_id = 2
          AND e.event = '$pageview'
          AND toDateTime(e.timestamp) >= toDateTime('2020-06-07 00:00:00')
          AND toDateTime(e.timestamp) <= toDateTime('2020-07-27 00:00:00')
          AND (NOT has([''], "$group_0"))
        GROUP BY target,
                 event_date),
          target_event_query as
       (SELECT DISTINCT toStartOfWeek(toDateTime(e.timestamp, 'UTC')) AS event_date,
                        e."$group_0" as target,
                        [
                          dateDiff(
                              'Week',
                              toStartOfWeek(toDateTime('2020-06-07 00:00:00')),
                              toStartOfWeek(e.timestamp)
                          )
                      ] as breakdown_values
        FROM events e
        WHERE team_id = 2
          AND e.event = '$pageview'
          AND toDateTime(e.timestamp) >= toDateTime('2020-06-07 00:00:00')
          AND toDateTime(e.timestamp) <= toDateTime('2020-07-27 00:00:00')
          AND (NOT has([''], "$group_0")) ) SELECT DISTINCT breakdown_values,
                                                            intervals_from_base,
                                                            actor_id
     FROM
       (SELECT target_event.breakdown_values AS breakdown_values,
               datediff(period, target_event.event_date, returning_event.event_date) AS intervals_from_base,
               returning_event.target AS actor_id
        FROM target_event_query AS target_event
        JOIN returning_event_query AS returning_event ON returning_event.target = target_event.target
        WHERE returning_event.event_date > target_event.event_date
        UNION ALL SELECT target_event.breakdown_values AS breakdown_values,
                         0 AS intervals_from_base,
                         target_event.target AS actor_id
        FROM target_event_query AS target_event)
     WHERE (breakdown_values_filter is NULL
            OR breakdown_values = breakdown_values_filter)
       AND (selected_interval is NULL
            OR intervals_from_base = selected_interval) )
  SELECT actor_activity.breakdown_values AS breakdown_values,
         actor_activity.intervals_from_base AS intervals_from_base,
         COUNT(DISTINCT actor_activity.actor_id) AS count
  FROM actor_query AS actor_activity
  GROUP BY breakdown_values,
           intervals_from_base
  ORDER BY breakdown_values,
           intervals_from_base
  '
---
# name: TestClickhouseRetention.test_groups_aggregating_person_on_events.1
  '
  
  SELECT actor_id,
         groupArray(actor_activity.intervals_from_base) AS appearances
  FROM
    (WITH 'week' as period,
          [0] as breakdown_values_filter,
          NULL as selected_interval,
          returning_event_query as
       (SELECT toStartOfWeek(toDateTime(e.timestamp, 'UTC')) AS event_date,
               e."$group_0" as target
        FROM events e
        WHERE team_id = 2
          AND e.event = '$pageview'
          AND toDateTime(e.timestamp) >= toDateTime('2020-06-07 00:00:00')
          AND toDateTime(e.timestamp) <= toDateTime('2020-07-27 00:00:00')
          AND (NOT has([''], "$group_0"))
        GROUP BY target,
                 event_date),
          target_event_query as
       (SELECT DISTINCT toStartOfWeek(toDateTime(e.timestamp, 'UTC')) AS event_date,
                        e."$group_0" as target,
                        [
                          dateDiff(
                              'Week',
                              toStartOfWeek(toDateTime('2020-06-07 00:00:00')),
                              toStartOfWeek(e.timestamp)
                          )
                      ] as breakdown_values
        FROM events e
        WHERE team_id = 2
          AND e.event = '$pageview'
          AND toDateTime(e.timestamp) >= toDateTime('2020-06-07 00:00:00')
          AND toDateTime(e.timestamp) <= toDateTime('2020-07-27 00:00:00')
          AND (NOT has([''], "$group_0")) ) SELECT DISTINCT breakdown_values,
                                                            intervals_from_base,
                                                            actor_id
     FROM
       (SELECT target_event.breakdown_values AS breakdown_values,
               datediff(period, target_event.event_date, returning_event.event_date) AS intervals_from_base,
               returning_event.target AS actor_id
        FROM target_event_query AS target_event
        JOIN returning_event_query AS returning_event ON returning_event.target = target_event.target
        WHERE returning_event.event_date > target_event.event_date
        UNION ALL SELECT target_event.breakdown_values AS breakdown_values,
                         0 AS intervals_from_base,
                         target_event.target AS actor_id
        FROM target_event_query AS target_event)
     WHERE (breakdown_values_filter is NULL
            OR breakdown_values = breakdown_values_filter)
       AND (selected_interval is NULL
            OR intervals_from_base = selected_interval) ) AS actor_activity
  GROUP BY actor_id
  ORDER BY length(appearances) DESC, actor_id
  LIMIT 100
  OFFSET 0
  '
---
# name: TestClickhouseRetention.test_groups_aggregating_person_on_events.2
  '
  WITH actor_query AS
    (WITH 'week' as period,
          NULL as breakdown_values_filter,
          NULL as selected_interval,
          returning_event_query as
       (SELECT toStartOfWeek(toDateTime(e.timestamp, 'UTC')) AS event_date,
               e."$group_1" as target
        FROM events e
        WHERE team_id = 2
          AND e.event = '$pageview'
          AND toDateTime(e.timestamp) >= toDateTime('2020-06-07 00:00:00')
          AND toDateTime(e.timestamp) <= toDateTime('2020-07-27 00:00:00')
          AND (NOT has([''], "$group_1"))
        GROUP BY target,
                 event_date),
          target_event_query as
       (SELECT DISTINCT toStartOfWeek(toDateTime(e.timestamp, 'UTC')) AS event_date,
                        e."$group_1" as target,
                        [
                          dateDiff(
                              'Week',
                              toStartOfWeek(toDateTime('2020-06-07 00:00:00')),
                              toStartOfWeek(e.timestamp)
                          )
                      ] as breakdown_values
        FROM events e
        WHERE team_id = 2
          AND e.event = '$pageview'
          AND toDateTime(e.timestamp) >= toDateTime('2020-06-07 00:00:00')
          AND toDateTime(e.timestamp) <= toDateTime('2020-07-27 00:00:00')
          AND (NOT has([''], "$group_1")) ) SELECT DISTINCT breakdown_values,
                                                            intervals_from_base,
                                                            actor_id
     FROM
       (SELECT target_event.breakdown_values AS breakdown_values,
               datediff(period, target_event.event_date, returning_event.event_date) AS intervals_from_base,
               returning_event.target AS actor_id
        FROM target_event_query AS target_event
        JOIN returning_event_query AS returning_event ON returning_event.target = target_event.target
        WHERE returning_event.event_date > target_event.event_date
        UNION ALL SELECT target_event.breakdown_values AS breakdown_values,
                         0 AS intervals_from_base,
                         target_event.target AS actor_id
        FROM target_event_query AS target_event)
     WHERE (breakdown_values_filter is NULL
            OR breakdown_values = breakdown_values_filter)
       AND (selected_interval is NULL
            OR intervals_from_base = selected_interval) )
  SELECT actor_activity.breakdown_values AS breakdown_values,
         actor_activity.intervals_from_base AS intervals_from_base,
         COUNT(DISTINCT actor_activity.actor_id) AS count
  FROM actor_query AS actor_activity
  GROUP BY breakdown_values,
           intervals_from_base
  ORDER BY breakdown_values,
           intervals_from_base
  '
---
# name: TestClickhouseRetention.test_groups_aggregating_person_on_events_materialized
  '
  WITH actor_query AS
    (WITH 'week' as period,
          NULL as breakdown_values_filter,
          NULL as selected_interval,
          returning_event_query as
       (SELECT toStartOfWeek(toDateTime(e.timestamp, 'UTC')) AS event_date,
               e."$group_0" as target
        FROM events e
        WHERE team_id = 2
          AND e.event = '$pageview'
          AND toDateTime(e.timestamp) >= toDateTime('2020-06-07 00:00:00')
          AND toDateTime(e.timestamp) <= toDateTime('2020-07-27 00:00:00')
          AND (NOT has([''], "$group_0"))
        GROUP BY target,
                 event_date),
          target_event_query as
       (SELECT DISTINCT toStartOfWeek(toDateTime(e.timestamp, 'UTC')) AS event_date,
                        e."$group_0" as target,
                        [
                          dateDiff(
                              'Week',
                              toStartOfWeek(toDateTime('2020-06-07 00:00:00')),
                              toStartOfWeek(e.timestamp)
                          )
                      ] as breakdown_values
        FROM events e
        WHERE team_id = 2
          AND e.event = '$pageview'
          AND toDateTime(e.timestamp) >= toDateTime('2020-06-07 00:00:00')
          AND toDateTime(e.timestamp) <= toDateTime('2020-07-27 00:00:00')
          AND (NOT has([''], "$group_0")) ) SELECT DISTINCT breakdown_values,
                                                            intervals_from_base,
                                                            actor_id
     FROM
       (SELECT target_event.breakdown_values AS breakdown_values,
               datediff(period, target_event.event_date, returning_event.event_date) AS intervals_from_base,
               returning_event.target AS actor_id
        FROM target_event_query AS target_event
        JOIN returning_event_query AS returning_event ON returning_event.target = target_event.target
        WHERE returning_event.event_date > target_event.event_date
        UNION ALL SELECT target_event.breakdown_values AS breakdown_values,
                         0 AS intervals_from_base,
                         target_event.target AS actor_id
        FROM target_event_query AS target_event)
     WHERE (breakdown_values_filter is NULL
            OR breakdown_values = breakdown_values_filter)
       AND (selected_interval is NULL
            OR intervals_from_base = selected_interval) )
  SELECT actor_activity.breakdown_values AS breakdown_values,
         actor_activity.intervals_from_base AS intervals_from_base,
         COUNT(DISTINCT actor_activity.actor_id) AS count
  FROM actor_query AS actor_activity
  GROUP BY breakdown_values,
           intervals_from_base
  ORDER BY breakdown_values,
           intervals_from_base
  '
---
# name: TestClickhouseRetention.test_groups_aggregating_person_on_events_materialized.1
  '
  
  SELECT actor_id,
         groupArray(actor_activity.intervals_from_base) AS appearances
  FROM
    (WITH 'week' as period,
          [0] as breakdown_values_filter,
          NULL as selected_interval,
          returning_event_query as
       (SELECT toStartOfWeek(toDateTime(e.timestamp, 'UTC')) AS event_date,
               e."$group_0" as target
        FROM events e
        WHERE team_id = 2
          AND e.event = '$pageview'
          AND toDateTime(e.timestamp) >= toDateTime('2020-06-07 00:00:00')
          AND toDateTime(e.timestamp) <= toDateTime('2020-07-27 00:00:00')
          AND (NOT has([''], "$group_0"))
        GROUP BY target,
                 event_date),
          target_event_query as
       (SELECT DISTINCT toStartOfWeek(toDateTime(e.timestamp, 'UTC')) AS event_date,
                        e."$group_0" as target,
                        [
                          dateDiff(
                              'Week',
                              toStartOfWeek(toDateTime('2020-06-07 00:00:00')),
                              toStartOfWeek(e.timestamp)
                          )
                      ] as breakdown_values
        FROM events e
        WHERE team_id = 2
          AND e.event = '$pageview'
          AND toDateTime(e.timestamp) >= toDateTime('2020-06-07 00:00:00')
          AND toDateTime(e.timestamp) <= toDateTime('2020-07-27 00:00:00')
          AND (NOT has([''], "$group_0")) ) SELECT DISTINCT breakdown_values,
                                                            intervals_from_base,
                                                            actor_id
     FROM
       (SELECT target_event.breakdown_values AS breakdown_values,
               datediff(period, target_event.event_date, returning_event.event_date) AS intervals_from_base,
               returning_event.target AS actor_id
        FROM target_event_query AS target_event
        JOIN returning_event_query AS returning_event ON returning_event.target = target_event.target
        WHERE returning_event.event_date > target_event.event_date
        UNION ALL SELECT target_event.breakdown_values AS breakdown_values,
                         0 AS intervals_from_base,
                         target_event.target AS actor_id
        FROM target_event_query AS target_event)
     WHERE (breakdown_values_filter is NULL
            OR breakdown_values = breakdown_values_filter)
       AND (selected_interval is NULL
            OR intervals_from_base = selected_interval) ) AS actor_activity
  GROUP BY actor_id
  ORDER BY length(appearances) DESC, actor_id
  LIMIT 100
  OFFSET 0
  '
---
# name: TestClickhouseRetention.test_groups_aggregating_person_on_events_materialized.2
  '
  WITH actor_query AS
    (WITH 'week' as period,
          NULL as breakdown_values_filter,
          NULL as selected_interval,
          returning_event_query as
       (SELECT toStartOfWeek(toDateTime(e.timestamp, 'UTC')) AS event_date,
               e."$group_1" as target
        FROM events e
        WHERE team_id = 2
          AND e.event = '$pageview'
          AND toDateTime(e.timestamp) >= toDateTime('2020-06-07 00:00:00')
          AND toDateTime(e.timestamp) <= toDateTime('2020-07-27 00:00:00')
          AND (NOT has([''], "$group_1"))
        GROUP BY target,
                 event_date),
          target_event_query as
       (SELECT DISTINCT toStartOfWeek(toDateTime(e.timestamp, 'UTC')) AS event_date,
                        e."$group_1" as target,
                        [
                          dateDiff(
                              'Week',
                              toStartOfWeek(toDateTime('2020-06-07 00:00:00')),
                              toStartOfWeek(e.timestamp)
                          )
                      ] as breakdown_values
        FROM events e
        WHERE team_id = 2
          AND e.event = '$pageview'
          AND toDateTime(e.timestamp) >= toDateTime('2020-06-07 00:00:00')
          AND toDateTime(e.timestamp) <= toDateTime('2020-07-27 00:00:00')
          AND (NOT has([''], "$group_1")) ) SELECT DISTINCT breakdown_values,
                                                            intervals_from_base,
                                                            actor_id
     FROM
       (SELECT target_event.breakdown_values AS breakdown_values,
               datediff(period, target_event.event_date, returning_event.event_date) AS intervals_from_base,
               returning_event.target AS actor_id
        FROM target_event_query AS target_event
        JOIN returning_event_query AS returning_event ON returning_event.target = target_event.target
        WHERE returning_event.event_date > target_event.event_date
        UNION ALL SELECT target_event.breakdown_values AS breakdown_values,
                         0 AS intervals_from_base,
                         target_event.target AS actor_id
        FROM target_event_query AS target_event)
     WHERE (breakdown_values_filter is NULL
            OR breakdown_values = breakdown_values_filter)
       AND (selected_interval is NULL
            OR intervals_from_base = selected_interval) )
  SELECT actor_activity.breakdown_values AS breakdown_values,
         actor_activity.intervals_from_base AS intervals_from_base,
         COUNT(DISTINCT actor_activity.actor_id) AS count
  FROM actor_query AS actor_activity
  GROUP BY breakdown_values,
           intervals_from_base
  ORDER BY breakdown_values,
           intervals_from_base
  '
---
# name: TestClickhouseRetention.test_groups_filtering_person_on_events
  '
  WITH actor_query AS
    (WITH 'week' as period,
          NULL as breakdown_values_filter,
          NULL as selected_interval,
          returning_event_query as
       (SELECT toStartOfWeek(toDateTime(e.timestamp, 'UTC')) AS event_date,
               e.person_id as target
        FROM events e
        WHERE team_id = 2
          AND e.event = '$pageview'
          AND toDateTime(e.timestamp) >= toDateTime('2020-06-07 00:00:00')
          AND toDateTime(e.timestamp) <= toDateTime('2020-07-27 00:00:00')
          AND (has(['technology'], replaceRegexpAll(JSONExtractRaw(group0_properties, 'industry'), '^"|"$', '')))
<<<<<<< HEAD
          AND e.person_id != toUUIDOrZero('') ),
=======
        GROUP BY target,
                 event_date),
>>>>>>> f95f6107
          target_event_query as
       (SELECT DISTINCT toStartOfWeek(toDateTime(e.timestamp, 'UTC')) AS event_date,
                        e.person_id as target,
                        [
                          dateDiff(
                              'Week',
                              toStartOfWeek(toDateTime('2020-06-07 00:00:00')),
                              toStartOfWeek(e.timestamp)
                          )
                      ] as breakdown_values
        FROM events e
        WHERE team_id = 2
          AND e.event = '$pageview'
          AND toDateTime(e.timestamp) >= toDateTime('2020-06-07 00:00:00')
          AND toDateTime(e.timestamp) <= toDateTime('2020-07-27 00:00:00')
          AND (has(['technology'], replaceRegexpAll(JSONExtractRaw(group0_properties, 'industry'), '^"|"$', '')))
          AND e.person_id != toUUIDOrZero('') ) SELECT DISTINCT breakdown_values,
                                                                intervals_from_base,
                                                                actor_id
     FROM
       (SELECT target_event.breakdown_values AS breakdown_values,
               datediff(period, target_event.event_date, returning_event.event_date) AS intervals_from_base,
               returning_event.target AS actor_id
        FROM target_event_query AS target_event
        JOIN returning_event_query AS returning_event ON returning_event.target = target_event.target
        WHERE returning_event.event_date > target_event.event_date
        UNION ALL SELECT target_event.breakdown_values AS breakdown_values,
                         0 AS intervals_from_base,
                         target_event.target AS actor_id
        FROM target_event_query AS target_event)
     WHERE (breakdown_values_filter is NULL
            OR breakdown_values = breakdown_values_filter)
       AND (selected_interval is NULL
            OR intervals_from_base = selected_interval) )
  SELECT actor_activity.breakdown_values AS breakdown_values,
         actor_activity.intervals_from_base AS intervals_from_base,
         COUNT(DISTINCT actor_activity.actor_id) AS count
  FROM actor_query AS actor_activity
  GROUP BY breakdown_values,
           intervals_from_base
  ORDER BY breakdown_values,
           intervals_from_base
  '
---
# name: TestClickhouseRetention.test_groups_filtering_person_on_events.1
  '
  WITH actor_query AS
    (WITH 'week' as period,
          NULL as breakdown_values_filter,
          NULL as selected_interval,
          returning_event_query as
       (SELECT toStartOfWeek(toDateTime(e.timestamp, 'UTC')) AS event_date,
               e.person_id as target
        FROM events e
        WHERE team_id = 2
          AND e.event = '$pageview'
          AND toDateTime(e.timestamp) >= toDateTime('2020-06-07 00:00:00')
          AND toDateTime(e.timestamp) <= toDateTime('2020-07-27 00:00:00')
          AND (JSONHas(group0_properties, 'industry'))
<<<<<<< HEAD
          AND e.person_id != toUUIDOrZero('') ),
=======
        GROUP BY target,
                 event_date),
>>>>>>> f95f6107
          target_event_query as
       (SELECT DISTINCT toStartOfWeek(toDateTime(e.timestamp, 'UTC')) AS event_date,
                        e.person_id as target,
                        [
                          dateDiff(
                              'Week',
                              toStartOfWeek(toDateTime('2020-06-07 00:00:00')),
                              toStartOfWeek(e.timestamp)
                          )
                      ] as breakdown_values
        FROM events e
        WHERE team_id = 2
          AND e.event = '$pageview'
          AND toDateTime(e.timestamp) >= toDateTime('2020-06-07 00:00:00')
          AND toDateTime(e.timestamp) <= toDateTime('2020-07-27 00:00:00')
          AND (JSONHas(group0_properties, 'industry'))
          AND e.person_id != toUUIDOrZero('') ) SELECT DISTINCT breakdown_values,
                                                                intervals_from_base,
                                                                actor_id
     FROM
       (SELECT target_event.breakdown_values AS breakdown_values,
               datediff(period, target_event.event_date, returning_event.event_date) AS intervals_from_base,
               returning_event.target AS actor_id
        FROM target_event_query AS target_event
        JOIN returning_event_query AS returning_event ON returning_event.target = target_event.target
        WHERE returning_event.event_date > target_event.event_date
        UNION ALL SELECT target_event.breakdown_values AS breakdown_values,
                         0 AS intervals_from_base,
                         target_event.target AS actor_id
        FROM target_event_query AS target_event)
     WHERE (breakdown_values_filter is NULL
            OR breakdown_values = breakdown_values_filter)
       AND (selected_interval is NULL
            OR intervals_from_base = selected_interval) )
  SELECT actor_activity.breakdown_values AS breakdown_values,
         actor_activity.intervals_from_base AS intervals_from_base,
         COUNT(DISTINCT actor_activity.actor_id) AS count
  FROM actor_query AS actor_activity
  GROUP BY breakdown_values,
           intervals_from_base
  ORDER BY breakdown_values,
           intervals_from_base
  '
---
# name: TestClickhouseRetention.test_groups_filtering_person_on_events_materialized
  '
  WITH actor_query AS
    (WITH 'week' as period,
          NULL as breakdown_values_filter,
          NULL as selected_interval,
          returning_event_query as
       (SELECT toStartOfWeek(toDateTime(e.timestamp, 'UTC')) AS event_date,
               e.person_id as target
        FROM events e
        WHERE team_id = 2
          AND e.event = '$pageview'
          AND toDateTime(e.timestamp) >= toDateTime('2020-06-07 00:00:00')
          AND toDateTime(e.timestamp) <= toDateTime('2020-07-27 00:00:00')
          AND (has(['technology'], "mat_gp0_industry"))
<<<<<<< HEAD
          AND e.person_id != toUUIDOrZero('') ),
=======
        GROUP BY target,
                 event_date),
>>>>>>> f95f6107
          target_event_query as
       (SELECT DISTINCT toStartOfWeek(toDateTime(e.timestamp, 'UTC')) AS event_date,
                        e.person_id as target,
                        [
                          dateDiff(
                              'Week',
                              toStartOfWeek(toDateTime('2020-06-07 00:00:00')),
                              toStartOfWeek(e.timestamp)
                          )
                      ] as breakdown_values
        FROM events e
        WHERE team_id = 2
          AND e.event = '$pageview'
          AND toDateTime(e.timestamp) >= toDateTime('2020-06-07 00:00:00')
          AND toDateTime(e.timestamp) <= toDateTime('2020-07-27 00:00:00')
          AND (has(['technology'], "mat_gp0_industry"))
          AND e.person_id != toUUIDOrZero('') ) SELECT DISTINCT breakdown_values,
                                                                intervals_from_base,
                                                                actor_id
     FROM
       (SELECT target_event.breakdown_values AS breakdown_values,
               datediff(period, target_event.event_date, returning_event.event_date) AS intervals_from_base,
               returning_event.target AS actor_id
        FROM target_event_query AS target_event
        JOIN returning_event_query AS returning_event ON returning_event.target = target_event.target
        WHERE returning_event.event_date > target_event.event_date
        UNION ALL SELECT target_event.breakdown_values AS breakdown_values,
                         0 AS intervals_from_base,
                         target_event.target AS actor_id
        FROM target_event_query AS target_event)
     WHERE (breakdown_values_filter is NULL
            OR breakdown_values = breakdown_values_filter)
       AND (selected_interval is NULL
            OR intervals_from_base = selected_interval) )
  SELECT actor_activity.breakdown_values AS breakdown_values,
         actor_activity.intervals_from_base AS intervals_from_base,
         COUNT(DISTINCT actor_activity.actor_id) AS count
  FROM actor_query AS actor_activity
  GROUP BY breakdown_values,
           intervals_from_base
  ORDER BY breakdown_values,
           intervals_from_base
  '
---
# name: TestClickhouseRetention.test_groups_filtering_person_on_events_materialized.1
  '
  WITH actor_query AS
    (WITH 'week' as period,
          NULL as breakdown_values_filter,
          NULL as selected_interval,
          returning_event_query as
       (SELECT toStartOfWeek(toDateTime(e.timestamp, 'UTC')) AS event_date,
               e.person_id as target
        FROM events e
        WHERE team_id = 2
          AND e.event = '$pageview'
          AND toDateTime(e.timestamp) >= toDateTime('2020-06-07 00:00:00')
          AND toDateTime(e.timestamp) <= toDateTime('2020-07-27 00:00:00')
          AND (notEmpty("mat_gp0_industry"))
<<<<<<< HEAD
          AND e.person_id != toUUIDOrZero('') ),
=======
        GROUP BY target,
                 event_date),
>>>>>>> f95f6107
          target_event_query as
       (SELECT DISTINCT toStartOfWeek(toDateTime(e.timestamp, 'UTC')) AS event_date,
                        e.person_id as target,
                        [
                          dateDiff(
                              'Week',
                              toStartOfWeek(toDateTime('2020-06-07 00:00:00')),
                              toStartOfWeek(e.timestamp)
                          )
                      ] as breakdown_values
        FROM events e
        WHERE team_id = 2
          AND e.event = '$pageview'
          AND toDateTime(e.timestamp) >= toDateTime('2020-06-07 00:00:00')
          AND toDateTime(e.timestamp) <= toDateTime('2020-07-27 00:00:00')
          AND (notEmpty("mat_gp0_industry"))
          AND e.person_id != toUUIDOrZero('') ) SELECT DISTINCT breakdown_values,
                                                                intervals_from_base,
                                                                actor_id
     FROM
       (SELECT target_event.breakdown_values AS breakdown_values,
               datediff(period, target_event.event_date, returning_event.event_date) AS intervals_from_base,
               returning_event.target AS actor_id
        FROM target_event_query AS target_event
        JOIN returning_event_query AS returning_event ON returning_event.target = target_event.target
        WHERE returning_event.event_date > target_event.event_date
        UNION ALL SELECT target_event.breakdown_values AS breakdown_values,
                         0 AS intervals_from_base,
                         target_event.target AS actor_id
        FROM target_event_query AS target_event)
     WHERE (breakdown_values_filter is NULL
            OR breakdown_values = breakdown_values_filter)
       AND (selected_interval is NULL
            OR intervals_from_base = selected_interval) )
  SELECT actor_activity.breakdown_values AS breakdown_values,
         actor_activity.intervals_from_base AS intervals_from_base,
         COUNT(DISTINCT actor_activity.actor_id) AS count
  FROM actor_query AS actor_activity
  GROUP BY breakdown_values,
           intervals_from_base
  ORDER BY breakdown_values,
           intervals_from_base
  '
---
# name: TestClickhouseRetention.test_groups_in_period_person_on_events
  '
  
  SELECT actor_id,
         groupArray(actor_activity.intervals_from_base) AS appearances
  FROM
    (WITH 'week' as period,
          [0] as breakdown_values_filter,
          NULL as selected_interval,
          returning_event_query as
       (SELECT toStartOfWeek(toDateTime(e.timestamp, 'UTC')) AS event_date,
               e."$group_0" as target
        FROM events e
        WHERE team_id = 2
          AND e.event = '$pageview'
          AND toDateTime(e.timestamp) >= toDateTime('2020-06-07 00:00:00')
          AND toDateTime(e.timestamp) <= toDateTime('2020-07-27 00:00:00')
          AND (NOT has([''], "$group_0"))
<<<<<<< HEAD
          AND e.person_id != toUUIDOrZero('') ),
=======
        GROUP BY target,
                 event_date),
>>>>>>> f95f6107
          target_event_query as
       (SELECT DISTINCT toStartOfWeek(toDateTime(e.timestamp, 'UTC')) AS event_date,
                        e."$group_0" as target,
                        [
                          dateDiff(
                              'Week',
                              toStartOfWeek(toDateTime('2020-06-07 00:00:00')),
                              toStartOfWeek(e.timestamp)
                          )
                      ] as breakdown_values
        FROM events e
        WHERE team_id = 2
          AND e.event = '$pageview'
          AND toDateTime(e.timestamp) >= toDateTime('2020-06-07 00:00:00')
          AND toDateTime(e.timestamp) <= toDateTime('2020-07-27 00:00:00')
          AND (NOT has([''], "$group_0"))
          AND e.person_id != toUUIDOrZero('') ) SELECT DISTINCT breakdown_values,
                                                                intervals_from_base,
                                                                actor_id
     FROM
       (SELECT target_event.breakdown_values AS breakdown_values,
               datediff(period, target_event.event_date, returning_event.event_date) AS intervals_from_base,
               returning_event.target AS actor_id
        FROM target_event_query AS target_event
        JOIN returning_event_query AS returning_event ON returning_event.target = target_event.target
        WHERE returning_event.event_date > target_event.event_date
        UNION ALL SELECT target_event.breakdown_values AS breakdown_values,
                         0 AS intervals_from_base,
                         target_event.target AS actor_id
        FROM target_event_query AS target_event)
     WHERE (breakdown_values_filter is NULL
            OR breakdown_values = breakdown_values_filter)
       AND (selected_interval is NULL
            OR intervals_from_base = selected_interval) ) AS actor_activity
  GROUP BY actor_id
  ORDER BY length(appearances) DESC, actor_id
  LIMIT 100
  OFFSET 0
  '
---
# name: TestClickhouseRetention.test_groups_in_period_person_on_events_materialized
  '
  
  SELECT actor_id,
         groupArray(actor_activity.intervals_from_base) AS appearances
  FROM
    (WITH 'week' as period,
          [0] as breakdown_values_filter,
          NULL as selected_interval,
          returning_event_query as
       (SELECT toStartOfWeek(toDateTime(e.timestamp, 'UTC')) AS event_date,
               e."$group_0" as target
        FROM events e
        WHERE team_id = 2
          AND e.event = '$pageview'
          AND toDateTime(e.timestamp) >= toDateTime('2020-06-07 00:00:00')
          AND toDateTime(e.timestamp) <= toDateTime('2020-07-27 00:00:00')
          AND (NOT has([''], "$group_0"))
<<<<<<< HEAD
          AND e.person_id != toUUIDOrZero('') ),
=======
        GROUP BY target,
                 event_date),
>>>>>>> f95f6107
          target_event_query as
       (SELECT DISTINCT toStartOfWeek(toDateTime(e.timestamp, 'UTC')) AS event_date,
                        e."$group_0" as target,
                        [
                          dateDiff(
                              'Week',
                              toStartOfWeek(toDateTime('2020-06-07 00:00:00')),
                              toStartOfWeek(e.timestamp)
                          )
                      ] as breakdown_values
        FROM events e
        WHERE team_id = 2
          AND e.event = '$pageview'
          AND toDateTime(e.timestamp) >= toDateTime('2020-06-07 00:00:00')
          AND toDateTime(e.timestamp) <= toDateTime('2020-07-27 00:00:00')
          AND (NOT has([''], "$group_0"))
          AND e.person_id != toUUIDOrZero('') ) SELECT DISTINCT breakdown_values,
                                                                intervals_from_base,
                                                                actor_id
     FROM
       (SELECT target_event.breakdown_values AS breakdown_values,
               datediff(period, target_event.event_date, returning_event.event_date) AS intervals_from_base,
               returning_event.target AS actor_id
        FROM target_event_query AS target_event
        JOIN returning_event_query AS returning_event ON returning_event.target = target_event.target
        WHERE returning_event.event_date > target_event.event_date
        UNION ALL SELECT target_event.breakdown_values AS breakdown_values,
                         0 AS intervals_from_base,
                         target_event.target AS actor_id
        FROM target_event_query AS target_event)
     WHERE (breakdown_values_filter is NULL
            OR breakdown_values = breakdown_values_filter)
       AND (selected_interval is NULL
            OR intervals_from_base = selected_interval) ) AS actor_activity
  GROUP BY actor_id
  ORDER BY length(appearances) DESC, actor_id
  LIMIT 100
  OFFSET 0
  '
---
# name: TestClickhouseRetention.test_retention_event_action
  '
  WITH actor_query AS
    (WITH 'day' as period,
          NULL as breakdown_values_filter,
          NULL as selected_interval,
          returning_event_query as
       (SELECT toStartOfDay(toDateTime(e.timestamp, 'UTC')) AS event_date,
               pdi.person_id as target
        FROM events e
        INNER JOIN
          (SELECT distinct_id,
                  argMax(person_id, version) as person_id
           FROM person_distinct_id2
           WHERE team_id = 2
           GROUP BY distinct_id
           HAVING argMax(is_deleted, version) = 0) AS pdi ON e.distinct_id = pdi.distinct_id
        WHERE team_id = 2
          AND e.event = '$some_event'
          AND toDateTime(e.timestamp) >= toDateTime('2020-06-10 00:00:00')
          AND toDateTime(e.timestamp) <= toDateTime('2020-06-17 00:00:00')
        GROUP BY target,
                 event_date),
          target_event_query as
       (SELECT DISTINCT toStartOfDay(toDateTime(e.timestamp, 'UTC')) AS event_date,
                        pdi.person_id as target,
                        [
                          dateDiff(
                              'Day',
                              toStartOfDay(toDateTime('2020-06-10 00:00:00')),
                              toStartOfDay(e.timestamp)
                          )
                      ] as breakdown_values
        FROM events e
        INNER JOIN
          (SELECT distinct_id,
                  argMax(person_id, version) as person_id
           FROM person_distinct_id2
           WHERE team_id = 2
           GROUP BY distinct_id
           HAVING argMax(is_deleted, version) = 0) AS pdi ON e.distinct_id = pdi.distinct_id
        WHERE team_id = 2
          AND ((event = 'sign up'))
          AND toDateTime(e.timestamp) >= toDateTime('2020-06-10 00:00:00')
          AND toDateTime(e.timestamp) <= toDateTime('2020-06-17 00:00:00') ) SELECT DISTINCT breakdown_values,
                                                                                             intervals_from_base,
                                                                                             actor_id
     FROM
       (SELECT target_event.breakdown_values AS breakdown_values,
               datediff(period, target_event.event_date, returning_event.event_date) AS intervals_from_base,
               returning_event.target AS actor_id
        FROM target_event_query AS target_event
        JOIN returning_event_query AS returning_event ON returning_event.target = target_event.target
        WHERE returning_event.event_date > target_event.event_date
        UNION ALL SELECT target_event.breakdown_values AS breakdown_values,
                         0 AS intervals_from_base,
                         target_event.target AS actor_id
        FROM target_event_query AS target_event)
     WHERE (breakdown_values_filter is NULL
            OR breakdown_values = breakdown_values_filter)
       AND (selected_interval is NULL
            OR intervals_from_base = selected_interval) )
  SELECT actor_activity.breakdown_values AS breakdown_values,
         actor_activity.intervals_from_base AS intervals_from_base,
         COUNT(DISTINCT actor_activity.actor_id) AS count
  FROM actor_query AS actor_activity
  GROUP BY breakdown_values,
           intervals_from_base
  ORDER BY breakdown_values,
           intervals_from_base
  '
---
# name: TestClickhouseRetention.test_timezones
  '
  WITH actor_query AS
    (WITH 'day' as period,
          NULL as breakdown_values_filter,
          NULL as selected_interval,
          returning_event_query as
       (SELECT toStartOfDay(toDateTime(e.timestamp, 'UTC')) AS event_date,
               pdi.person_id as target
        FROM events e
        INNER JOIN
          (SELECT distinct_id,
                  argMax(person_id, version) as person_id
           FROM person_distinct_id2
           WHERE team_id = 2
           GROUP BY distinct_id
           HAVING argMax(is_deleted, version) = 0) AS pdi ON e.distinct_id = pdi.distinct_id
        WHERE team_id = 2
          AND e.event = '$pageview'
          AND toDateTime(e.timestamp) >= toDateTime('2020-06-10 00:00:00')
          AND toDateTime(e.timestamp) <= toDateTime('2020-06-21 00:00:00')
        GROUP BY target,
                 event_date),
          target_event_query as
       (SELECT DISTINCT toStartOfDay(toDateTime(e.timestamp, 'UTC')) AS event_date,
                        pdi.person_id as target,
                        [
                          dateDiff(
                              'Day',
                              toStartOfDay(toDateTime('2020-06-10 00:00:00')),
                              toStartOfDay(e.timestamp)
                          )
                      ] as breakdown_values
        FROM events e
        INNER JOIN
          (SELECT distinct_id,
                  argMax(person_id, version) as person_id
           FROM person_distinct_id2
           WHERE team_id = 2
           GROUP BY distinct_id
           HAVING argMax(is_deleted, version) = 0) AS pdi ON e.distinct_id = pdi.distinct_id
        WHERE team_id = 2
          AND e.event = '$pageview'
          AND toDateTime(e.timestamp) >= toDateTime('2020-06-10 00:00:00')
          AND toDateTime(e.timestamp) <= toDateTime('2020-06-21 00:00:00') ) SELECT DISTINCT breakdown_values,
                                                                                             intervals_from_base,
                                                                                             actor_id
     FROM
       (SELECT target_event.breakdown_values AS breakdown_values,
               datediff(period, target_event.event_date, returning_event.event_date) AS intervals_from_base,
               returning_event.target AS actor_id
        FROM target_event_query AS target_event
        JOIN returning_event_query AS returning_event ON returning_event.target = target_event.target
        WHERE returning_event.event_date > target_event.event_date
        UNION ALL SELECT target_event.breakdown_values AS breakdown_values,
                         0 AS intervals_from_base,
                         target_event.target AS actor_id
        FROM target_event_query AS target_event)
     WHERE (breakdown_values_filter is NULL
            OR breakdown_values = breakdown_values_filter)
       AND (selected_interval is NULL
            OR intervals_from_base = selected_interval) )
  SELECT actor_activity.breakdown_values AS breakdown_values,
         actor_activity.intervals_from_base AS intervals_from_base,
         COUNT(DISTINCT actor_activity.actor_id) AS count
  FROM actor_query AS actor_activity
  GROUP BY breakdown_values,
           intervals_from_base
  ORDER BY breakdown_values,
           intervals_from_base
  '
---
# name: TestClickhouseRetention.test_timezones.1
  '
  WITH actor_query AS
    (WITH 'day' as period,
          NULL as breakdown_values_filter,
          NULL as selected_interval,
          returning_event_query as
       (SELECT toStartOfDay(toDateTime(e.timestamp, 'US/Pacific')) AS event_date,
               pdi.person_id as target
        FROM events e
        INNER JOIN
          (SELECT distinct_id,
                  argMax(person_id, version) as person_id
           FROM person_distinct_id2
           WHERE team_id = 2
           GROUP BY distinct_id
           HAVING argMax(is_deleted, version) = 0) AS pdi ON e.distinct_id = pdi.distinct_id
        WHERE team_id = 2
          AND e.event = '$pageview'
          AND toDateTime(e.timestamp) >= toDateTime('2020-06-10 07:00:00')
          AND toDateTime(e.timestamp) <= toDateTime('2020-06-21 07:00:00')
        GROUP BY target,
                 event_date),
          target_event_query as
       (SELECT DISTINCT toStartOfDay(toDateTime(e.timestamp, 'US/Pacific')) AS event_date,
                        pdi.person_id as target,
                        [
                          dateDiff(
                              'Day',
                              toStartOfDay(toDateTime('2020-06-10 00:00:00')),
                              toStartOfDay(e.timestamp)
                          )
                      ] as breakdown_values
        FROM events e
        INNER JOIN
          (SELECT distinct_id,
                  argMax(person_id, version) as person_id
           FROM person_distinct_id2
           WHERE team_id = 2
           GROUP BY distinct_id
           HAVING argMax(is_deleted, version) = 0) AS pdi ON e.distinct_id = pdi.distinct_id
        WHERE team_id = 2
          AND e.event = '$pageview'
          AND toDateTime(e.timestamp) >= toDateTime('2020-06-10 07:00:00')
          AND toDateTime(e.timestamp) <= toDateTime('2020-06-21 07:00:00') ) SELECT DISTINCT breakdown_values,
                                                                                             intervals_from_base,
                                                                                             actor_id
     FROM
       (SELECT target_event.breakdown_values AS breakdown_values,
               datediff(period, target_event.event_date, returning_event.event_date) AS intervals_from_base,
               returning_event.target AS actor_id
        FROM target_event_query AS target_event
        JOIN returning_event_query AS returning_event ON returning_event.target = target_event.target
        WHERE returning_event.event_date > target_event.event_date
        UNION ALL SELECT target_event.breakdown_values AS breakdown_values,
                         0 AS intervals_from_base,
                         target_event.target AS actor_id
        FROM target_event_query AS target_event)
     WHERE (breakdown_values_filter is NULL
            OR breakdown_values = breakdown_values_filter)
       AND (selected_interval is NULL
            OR intervals_from_base = selected_interval) )
  SELECT actor_activity.breakdown_values AS breakdown_values,
         actor_activity.intervals_from_base AS intervals_from_base,
         COUNT(DISTINCT actor_activity.actor_id) AS count
  FROM actor_query AS actor_activity
  GROUP BY breakdown_values,
           intervals_from_base
  ORDER BY breakdown_values,
           intervals_from_base
  '
---<|MERGE_RESOLUTION|>--- conflicted
+++ resolved
@@ -371,12 +371,9 @@
           AND toDateTime(e.timestamp) >= toDateTime('2020-06-07 00:00:00')
           AND toDateTime(e.timestamp) <= toDateTime('2020-07-27 00:00:00')
           AND (has(['technology'], replaceRegexpAll(JSONExtractRaw(group0_properties, 'industry'), '^"|"$', '')))
-<<<<<<< HEAD
-          AND e.person_id != toUUIDOrZero('') ),
-=======
-        GROUP BY target,
-                 event_date),
->>>>>>> f95f6107
+          AND e.person_id != toUUIDOrZero('')
+        GROUP BY target,
+                 event_date),
           target_event_query as
        (SELECT DISTINCT toStartOfWeek(toDateTime(e.timestamp, 'UTC')) AS event_date,
                         e.person_id as target,
@@ -436,12 +433,9 @@
           AND toDateTime(e.timestamp) >= toDateTime('2020-06-07 00:00:00')
           AND toDateTime(e.timestamp) <= toDateTime('2020-07-27 00:00:00')
           AND (JSONHas(group0_properties, 'industry'))
-<<<<<<< HEAD
-          AND e.person_id != toUUIDOrZero('') ),
-=======
-        GROUP BY target,
-                 event_date),
->>>>>>> f95f6107
+          AND e.person_id != toUUIDOrZero('')
+        GROUP BY target,
+                 event_date),
           target_event_query as
        (SELECT DISTINCT toStartOfWeek(toDateTime(e.timestamp, 'UTC')) AS event_date,
                         e.person_id as target,
@@ -501,12 +495,9 @@
           AND toDateTime(e.timestamp) >= toDateTime('2020-06-07 00:00:00')
           AND toDateTime(e.timestamp) <= toDateTime('2020-07-27 00:00:00')
           AND (has(['technology'], "mat_gp0_industry"))
-<<<<<<< HEAD
-          AND e.person_id != toUUIDOrZero('') ),
-=======
-        GROUP BY target,
-                 event_date),
->>>>>>> f95f6107
+          AND e.person_id != toUUIDOrZero('')
+        GROUP BY target,
+                 event_date),
           target_event_query as
        (SELECT DISTINCT toStartOfWeek(toDateTime(e.timestamp, 'UTC')) AS event_date,
                         e.person_id as target,
@@ -566,12 +557,9 @@
           AND toDateTime(e.timestamp) >= toDateTime('2020-06-07 00:00:00')
           AND toDateTime(e.timestamp) <= toDateTime('2020-07-27 00:00:00')
           AND (notEmpty("mat_gp0_industry"))
-<<<<<<< HEAD
-          AND e.person_id != toUUIDOrZero('') ),
-=======
-        GROUP BY target,
-                 event_date),
->>>>>>> f95f6107
+          AND e.person_id != toUUIDOrZero('')
+        GROUP BY target,
+                 event_date),
           target_event_query as
        (SELECT DISTINCT toStartOfWeek(toDateTime(e.timestamp, 'UTC')) AS event_date,
                         e.person_id as target,
@@ -634,12 +622,9 @@
           AND toDateTime(e.timestamp) >= toDateTime('2020-06-07 00:00:00')
           AND toDateTime(e.timestamp) <= toDateTime('2020-07-27 00:00:00')
           AND (NOT has([''], "$group_0"))
-<<<<<<< HEAD
-          AND e.person_id != toUUIDOrZero('') ),
-=======
-        GROUP BY target,
-                 event_date),
->>>>>>> f95f6107
+          AND e.person_id != toUUIDOrZero('')
+        GROUP BY target,
+                 event_date),
           target_event_query as
        (SELECT DISTINCT toStartOfWeek(toDateTime(e.timestamp, 'UTC')) AS event_date,
                         e."$group_0" as target,
@@ -698,12 +683,9 @@
           AND toDateTime(e.timestamp) >= toDateTime('2020-06-07 00:00:00')
           AND toDateTime(e.timestamp) <= toDateTime('2020-07-27 00:00:00')
           AND (NOT has([''], "$group_0"))
-<<<<<<< HEAD
-          AND e.person_id != toUUIDOrZero('') ),
-=======
-        GROUP BY target,
-                 event_date),
->>>>>>> f95f6107
+          AND e.person_id != toUUIDOrZero('')
+        GROUP BY target,
+                 event_date),
           target_event_query as
        (SELECT DISTINCT toStartOfWeek(toDateTime(e.timestamp, 'UTC')) AS event_date,
                         e."$group_0" as target,
