--- conflicted
+++ resolved
@@ -1,5 +1,4 @@
 import pytest
-from rest_framework.exceptions import ValidationError
 
 from ee.clickhouse.queries.groups_join_query import GroupsJoinQuery
 from posthog.models.filters import Filter
@@ -29,23 +28,4 @@
         }
     )
 
-<<<<<<< HEAD
-    assert GroupsJoinQuery(filter, 2).get_join_query(["call_me_industry", "call_me_crazy"]) == snapshot
-
-
-def test_groups_join_query_filtering_with_custom_key_names_incomplete():
-
-    filter = Filter(
-        data={
-            "properties": [
-                {"key": "industry", "value": "finance", "type": "group", "group_type_index": 0},
-                {"key": "company", "value": "crashed", "type": "group", "group_type_index": 2},
-            ]
-        }
-    )
-
-    with pytest.raises(ValidationError):
-        GroupsJoinQuery(filter, 2).get_join_query(["call_me_industry"])
-=======
-    assert GroupsJoinQuery(filter, 2, join_key="call_me_industry").get_join_query() == snapshot
->>>>>>> 7a5bb93e
+    assert GroupsJoinQuery(filter, 2, join_key="call_me_industry").get_join_query() == snapshot