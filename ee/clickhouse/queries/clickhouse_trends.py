--- conflicted
+++ resolved
@@ -281,13 +281,8 @@
                     aggregate_operation=aggregate_operation,
                 )
             else:
-<<<<<<< HEAD
                 cohort_queries, cohort_ids, cohort_params = self._format_breakdown_cohort_join_query(breakdown, team)
                 params = {**params, "values": cohort_ids, "event": entity.id, **action_params, **cohort_params}
-=======
-                cohort_queries, cohort_ids = self._format_breakdown_cohort_join_query(breakdown, team)
-                params = {**params, "values": cohort_ids, "event": entity.id, **action_params}
->>>>>>> 72fe8fdf
                 breakdown_filter = BREAKDOWN_COHORT_JOIN_SQL.format(
                     cohort_queries=cohort_queries,
                     parsed_date_from=parsed_date_from,
