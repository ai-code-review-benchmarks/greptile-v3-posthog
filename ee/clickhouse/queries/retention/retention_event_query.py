from typing import Any, Dict, Literal, Tuple, Union, cast

from ee.clickhouse.models.action import format_action_filter
from ee.clickhouse.models.group import get_aggregation_target_field
from ee.clickhouse.models.property import get_single_or_multi_property_string_expr
from ee.clickhouse.queries.event_query import ClickhouseEventQuery
from ee.clickhouse.queries.util import get_trunc_func_ch
from posthog.constants import (
    PAGEVIEW_EVENT,
    TREND_FILTER_TYPE_ACTIONS,
    TREND_FILTER_TYPE_EVENTS,
    TRENDS_LINEAR,
    RetentionQueryType,
)
from posthog.models import Entity
from posthog.models.action import Action
from posthog.models.filters.retention_filter import RetentionFilter


class RetentionEventsQuery(ClickhouseEventQuery):
    _filter: RetentionFilter
    _event_query_type: RetentionQueryType
    _trunc_func: str

    def __init__(self, filter: RetentionFilter, event_query_type: RetentionQueryType, *args, **kwargs):
        self._event_query_type = event_query_type
        super().__init__(
<<<<<<< HEAD
            filter=filter,
            *args,
            **kwargs,
        )
=======
            filter=filter, *args, **kwargs,
        )  # type: ignore
>>>>>>> 18540ac9

        self._trunc_func = get_trunc_func_ch(self._filter.period)

    def get_query(self) -> Tuple[str, Dict[str, Any]]:
        _fields = [
            self.get_timestamp_field(),
            f"{get_aggregation_target_field(self._filter.aggregation_group_type_index, self.EVENT_TABLE_ALIAS, self.DISTINCT_ID_TABLE_ALIAS)} as target",
            (
                f"argMin(e.uuid, {self._trunc_func}(e.timestamp)) as min_uuid"
                if self._event_query_type == RetentionQueryType.TARGET_FIRST_TIME
                else f"{self.EVENT_TABLE_ALIAS}.uuid AS uuid"
            ),
            (
                f"argMin(e.event, {self._trunc_func}(e.timestamp)) as min_event"
                if self._event_query_type == RetentionQueryType.TARGET_FIRST_TIME
                else f"{self.EVENT_TABLE_ALIAS}.event AS event"
            ),
        ]

        if self._filter.breakdowns and self._filter.breakdown_type:
            # NOTE: `get_single_or_multi_property_string_expr` doesn't
            # support breakdowns with different types e.g. a person property
            # then an event property, so for now we just take the type of
            # the self._filter.breakdown_type.
            # TODO: update 'get_single_or_multi_property_string_expr` to take
            # `Breakdown` type
            breakdown_type = self._filter.breakdown_type
            table = "events"

            if breakdown_type == "person":
                table = "person"

            breakdown_values_expression = get_single_or_multi_property_string_expr(
                breakdown=[breakdown["property"] for breakdown in self._filter.breakdowns],
                table=cast(Union[Literal["events"], Literal["person"]], table),
                query_alias=None,
            )

            if self._event_query_type == RetentionQueryType.TARGET_FIRST_TIME:
                _fields += [f"argMin({breakdown_values_expression}, e.timestamp) AS breakdown_values"]
            else:
                _fields += [f"{breakdown_values_expression} AS breakdown_values"]
        else:
            # If we didn't have a breakdown specified, we default to the
            # initial event interval
            # NOTE: we wrap as an array to maintain the same structure as
            # for typical breakdowns
            # NOTE: we could add support for specifying expressions to
            # `get_single_or_multi_property_string_expr` or an abstraction
            # over the top somehow
            # NOTE: we use the datediff rather than the date to make our
            # lives easier when zero filling the response. We could however
            # handle this WITH FILL within the query.
            if self._event_query_type == RetentionQueryType.TARGET_FIRST_TIME:
                _fields += [
                    f"""
                    [
                        dateDiff(
                            %(period)s,
                            {self._trunc_func}(toDateTime(%(start_date)s)),
                            {self._trunc_func}(min(e.timestamp))
                        )
                    ] as breakdown_values
                    """
                ]
            elif self._event_query_type == RetentionQueryType.TARGET:
                _fields += [
                    f"""
                    [
                        dateDiff(
                            %(period)s,
                            {self._trunc_func}(toDateTime(%(start_date)s)),
                            {self._trunc_func}(e.timestamp)
                        )
                    ] as breakdown_values
                    """
                ]
            self.params.update({"start_date": self._filter.date_from, "period": self._filter.period})

        date_query, date_params = self._get_date_filter()
        self.params.update(date_params)

        prop_filters = [*self._filter.properties]
        prop_query, prop_params = self._get_props(prop_filters)
        self.params.update(prop_params)

        entity_query, entity_params = self._get_entity_query(
            entity=self._filter.target_entity
            if self._event_query_type == RetentionQueryType.TARGET
            or self._event_query_type == RetentionQueryType.TARGET_FIRST_TIME
            else self._filter.returning_entity
        )
        self.params.update(entity_params)

        person_query, person_params = self._get_person_query()
        self.params.update(person_params)

        groups_query, groups_params = self._get_groups_query()
        self.params.update(groups_params)

        query = f"""
            SELECT {','.join(_fields)} FROM events {self.EVENT_TABLE_ALIAS}
            {self._get_distinct_id_query()}
            {person_query}
            {groups_query}
            WHERE team_id = %(team_id)s
            {f"AND {entity_query}"}
            {f"AND {date_query}" if self._event_query_type != RetentionQueryType.TARGET_FIRST_TIME else ''}
            {prop_query}
            {f"GROUP BY target HAVING {date_query}" if self._event_query_type == RetentionQueryType.TARGET_FIRST_TIME else ''}
        """

        return query, self.params

    def get_timestamp_field(self) -> str:
        if self._event_query_type == RetentionQueryType.TARGET:
            return f"DISTINCT {self._trunc_func}({self.EVENT_TABLE_ALIAS}.timestamp) AS event_date"
        elif self._event_query_type == RetentionQueryType.TARGET_FIRST_TIME:
            return f"min({self._trunc_func}(e.timestamp)) as event_date"
        else:
            return f"{self._trunc_func}({self.EVENT_TABLE_ALIAS}.timestamp) AS event_date"

    def _determine_should_join_distinct_ids(self) -> None:
        if self._filter.aggregation_group_type_index is not None:
            self._should_join_distinct_ids = False
        else:
            self._should_join_distinct_ids = True

    def _get_entity_query(self, entity: Entity):
        prepend = self._event_query_type
        if entity.type == TREND_FILTER_TYPE_ACTIONS:
            action = Action.objects.get(pk=entity.id)
            action_query, params = format_action_filter(action, prepend=prepend, use_loop=False)
            condition = action_query
        elif entity.type == TREND_FILTER_TYPE_EVENTS:
            condition = f"{self.EVENT_TABLE_ALIAS}.event = %({prepend}_event)s"
            params = {f"{prepend}_event": entity.id}
        else:
            condition = f"{self.EVENT_TABLE_ALIAS}.event = %({prepend}_event)s"
            params = {f"{prepend}_event": PAGEVIEW_EVENT}
        return condition, params

    def _get_date_filter(self):
        query = (
            f"event_date >= toDateTime(%({self._event_query_type}_start_date)s) AND event_date <= toDateTime(%({self._event_query_type}_end_date)s)"
            if self._event_query_type == RetentionQueryType.TARGET_FIRST_TIME
            else f"toDateTime({self.EVENT_TABLE_ALIAS}.timestamp) >= toDateTime(%({self._event_query_type}_start_date)s) AND toDateTime({self.EVENT_TABLE_ALIAS}.timestamp) <= toDateTime(%({self._event_query_type}_end_date)s)"
        )
        params = {
            f"{self._event_query_type}_start_date": self._filter.date_from.strftime(
                "%Y-%m-%d{}".format(" %H:%M:%S" if self._filter.period == "Hour" else " 00:00:00")
            ),
            f"{self._event_query_type}_end_date": (
                (self._filter.date_from + self._filter.period_increment)
                if self._filter.display == TRENDS_LINEAR and self._event_query_type == RetentionQueryType.TARGET
                else self._filter.date_to
            ).strftime("%Y-%m-%d{}".format(" %H:%M:%S" if self._filter.period == "Hour" else " 00:00:00")),
        }
        return query, params<|MERGE_RESOLUTION|>--- conflicted
+++ resolved
@@ -25,15 +25,10 @@
     def __init__(self, filter: RetentionFilter, event_query_type: RetentionQueryType, *args, **kwargs):
         self._event_query_type = event_query_type
         super().__init__(
-<<<<<<< HEAD
             filter=filter,
             *args,
             **kwargs,
         )
-=======
-            filter=filter, *args, **kwargs,
-        )  # type: ignore
->>>>>>> 18540ac9
 
         self._trunc_func = get_trunc_func_ch(self._filter.period)
 
