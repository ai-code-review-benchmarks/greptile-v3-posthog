from typing import Any, Dict, Tuple

from ee.clickhouse.client import sync_execute
from ee.clickhouse.models.action import format_action_filter
from ee.clickhouse.models.person import ClickhousePersonSerializer
from ee.clickhouse.models.property import parse_prop_clauses
from ee.clickhouse.queries.util import get_trunc_func_ch
from ee.clickhouse.sql.retention.people_in_period import (
    DEFAULT_REFERENCE_EVENT_PEOPLE_PER_PERIOD_SQL,
    DEFAULT_REFERENCE_EVENT_UNIQUE_PEOPLE_PER_PERIOD_SQL,
    REFERENCE_EVENT_PEOPLE_PER_PERIOD_SQL,
    REFERENCE_EVENT_UNIQUE_PEOPLE_PER_PERIOD_SQL,
    RETENTION_PEOPLE_PER_PERIOD_SQL,
)
from ee.clickhouse.sql.retention.retention import (
    INITIAL_INTERVAL_SQL,
    REFERENCE_EVENT_SQL,
    REFERENCE_EVENT_UNIQUE_SQL,
    RETENTION_PEOPLE_SQL,
    RETENTION_SQL,
)
from posthog.constants import RETENTION_FIRST_TIME, TREND_FILTER_TYPE_ACTIONS, TREND_FILTER_TYPE_EVENTS, TRENDS_LINEAR
from posthog.models.action import Action
from posthog.models.entity import Entity
from posthog.models.filters import Filter, RetentionFilter
from posthog.models.person import Person
from posthog.models.team import Team
from posthog.queries.retention import Retention


class ClickhouseRetention(Retention):
    def _execute_sql(self, filter: RetentionFilter, team: Team,) -> Dict[Tuple[int, int], Dict[str, Any]]:
        period = filter.period
        prop_filters, prop_filter_params = parse_prop_clauses(filter.properties, team.pk)
        target_entity = filter.target_entity
        returning_entity = filter.returning_entity
        is_first_time_retention = filter.retention_type == RETENTION_FIRST_TIME
        date_from = filter.date_from
        date_to = filter.date_to

        target_query = ""
        target_params: Dict = {}
        trunc_func = get_trunc_func_ch(period)

        target_query, target_params = self._get_condition(target_entity, table="e")
        returning_query, returning_params = self._get_condition(returning_entity, table="e", prepend="returning")

        target_query_formatted = "AND {target_query}".format(target_query=target_query)
        returning_query_formatted = "AND {returning_query}".format(returning_query=returning_query)

        reference_event_sql = (REFERENCE_EVENT_UNIQUE_SQL if is_first_time_retention else REFERENCE_EVENT_SQL).format(
            target_query=target_query_formatted, filters=prop_filters, trunc_func=trunc_func,
        )

        target_condition, _ = self._get_condition(target_entity, table="reference_event")
        if is_first_time_retention:
            target_condition = target_condition.replace("reference_event.uuid", "reference_event.min_uuid")
            target_condition = target_condition.replace("reference_event.event", "reference_event.min_event")
        returning_condition, _ = self._get_condition(returning_entity, table="event", prepend="returning")

        all_params = {
            "team_id": team.pk,
            "start_date": date_from.strftime(
                "%Y-%m-%d{}".format(" %H:%M:%S" if filter.period == "Hour" else " 00:00:00")
            ),
            "end_date": date_to.strftime("%Y-%m-%d{}".format(" %H:%M:%S" if filter.period == "Hour" else " 00:00:00")),
            "reference_start_date": date_from.strftime(
                "%Y-%m-%d{}".format(" %H:%M:%S" if filter.period == "Hour" else " 00:00:00")
            ),
            "reference_end_date": (
                (date_from + filter.period_increment) if filter.display == TRENDS_LINEAR else date_to
            ).strftime("%Y-%m-%d{}".format(" %H:%M:%S" if filter.period == "Hour" else " 00:00:00")),
            **prop_filter_params,
            **target_params,
            **returning_params,
            "period": period,
        }

        result = sync_execute(
            RETENTION_SQL.format(
                target_query=target_query_formatted,
                returning_query=returning_query_formatted,
                filters=prop_filters,
                trunc_func=trunc_func,
                extra_union="UNION ALL {} ".format(reference_event_sql),
                reference_event_sql=reference_event_sql,
                target_condition=target_condition,
                returning_condition=returning_condition,
            ),
            all_params,
        )

        initial_interval_result = sync_execute(
            INITIAL_INTERVAL_SQL.format(reference_event_sql=reference_event_sql), all_params,
        )

        result_dict = {}
        for initial_res in initial_interval_result:
            result_dict.update({(initial_res[0], 0): {"count": initial_res[1], "people": []}})

        for res in result:
            result_dict.update({(res[0], res[1]): {"count": res[2], "people": []}})

        return result_dict

    def _get_condition(self, target_entity: Entity, table: str, prepend: str = "") -> Tuple[str, Dict]:
        if target_entity.type == TREND_FILTER_TYPE_ACTIONS:
            action = Action.objects.get(pk=target_entity.id)
            action_query, params = format_action_filter(action, prepend=prepend, use_loop=False)
            condition = action_query
        elif target_entity.type == TREND_FILTER_TYPE_EVENTS:
            condition = "{}.event = %({}_event)s".format(table, prepend)
            params = {"{}_event".format(prepend): target_entity.id}
        else:
            condition = "{}.event = %({}_event)s".format(table, prepend)
            params = {"{}_event".format(prepend): "$pageview"}
        return condition, params

    def _retrieve_people(self, filter: RetentionFilter, team: Team):
        period = filter.period
        is_first_time_retention = filter.retention_type == RETENTION_FIRST_TIME
        trunc_func = get_trunc_func_ch(period)
        prop_filters, prop_filter_params = parse_prop_clauses(filter.properties, team.pk)

        target_query, target_params = self._get_condition(filter.target_entity, table="e")
        target_query_formatted = "AND {target_query}".format(target_query=target_query)
        return_query, return_params = self._get_condition(filter.returning_entity, table="e", prepend="returning")
        return_query_formatted = "AND {return_query}".format(return_query=return_query)

        reference_event_query = (REFERENCE_EVENT_UNIQUE_SQL if is_first_time_retention else REFERENCE_EVENT_SQL).format(
            target_query=target_query_formatted, filters=prop_filters, trunc_func=trunc_func,
        )
        reference_date_from = filter.date_from
        reference_date_to = filter.date_from + filter.period_increment
        date_from = filter.date_from + filter.selected_interval * filter.period_increment
        date_to = filter.date_to

        result = sync_execute(
            RETENTION_PEOPLE_SQL.format(
                reference_event_query=reference_event_query, target_query=return_query_formatted, filters=prop_filters
            ),
            {
                "team_id": team.pk,
                "start_date": date_from.strftime(
                    "%Y-%m-%d{}".format(" %H:%M:%S" if filter.period == "Hour" else " 00:00:00")
                ),
                "end_date": date_to.strftime(
                    "%Y-%m-%d{}".format(" %H:%M:%S" if filter.period == "Hour" else " 00:00:00")
                ),
                "reference_start_date": reference_date_from.strftime(
                    "%Y-%m-%d{}".format(" %H:%M:%S" if filter.period == "Hour" else " 00:00:00")
                ),
                "reference_end_date": reference_date_to.strftime(
                    "%Y-%m-%d{}".format(" %H:%M:%S" if filter.period == "Hour" else " 00:00:00")
                ),
                "offset": filter.offset,
                **target_params,
                **return_params,
                **prop_filter_params,
            },
        )
        people = Person.objects.filter(team_id=team.pk, uuid__in=[val[0] for val in result])

        from posthog.api.person import PersonSerializer

        return PersonSerializer(people, many=True).data

    def _retrieve_people_in_period(self, filter: RetentionFilter, team: Team):
        period = filter.period
        is_first_time_retention = filter.retention_type == RETENTION_FIRST_TIME
        trunc_func = get_trunc_func_ch(period)
        prop_filters, prop_filter_params = parse_prop_clauses(filter.properties, team.pk)

        target_query, target_params = self._get_condition(filter.target_entity, table="e")
        target_query_formatted = "AND {target_query}".format(target_query=target_query)
        return_query, return_params = self._get_condition(filter.returning_entity, table="e", prepend="returning")
        return_query_formatted = "AND {return_query}".format(return_query=return_query)

        first_event_sql = (
            REFERENCE_EVENT_UNIQUE_PEOPLE_PER_PERIOD_SQL
            if is_first_time_retention
            else REFERENCE_EVENT_PEOPLE_PER_PERIOD_SQL
        ).format(target_query=target_query_formatted, filters=prop_filters, trunc_func=trunc_func,)
        default_event_query = (
            DEFAULT_REFERENCE_EVENT_UNIQUE_PEOPLE_PER_PERIOD_SQL
            if is_first_time_retention
            else DEFAULT_REFERENCE_EVENT_PEOPLE_PER_PERIOD_SQL
        ).format(target_query=target_query_formatted, filters=prop_filters, trunc_func=trunc_func,)

        date_from = filter.date_from + filter.selected_interval * filter.period_increment
        date_to = filter.date_to

<<<<<<< HEAD
        initial_event_date = date_from + filter.period_increment

        new_data = filter._data
        new_data.update({"total_intervals": filter.total_intervals - filter.selected_interval})
        filter = RetentionFilter(data=new_data)
=======
        filter = filter.with_data({"total_intervals": filter.total_intervals - filter.selected_interval})
>>>>>>> 02f611b6

        query_result = sync_execute(
            RETENTION_PEOPLE_PER_PERIOD_SQL.format(
                returning_query=return_query_formatted,
                filters=prop_filters,
                first_event_sql=first_event_sql,
                first_event_default_sql=default_event_query,
                trunc_func=trunc_func,
            ),
            {
                "team_id": team.pk,
                "start_date": date_from.strftime(
                    "%Y-%m-%d{}".format(" %H:%M:%S" if filter.period == "Hour" else " 00:00:00")
                ),
                "end_date": date_to.strftime(
                    "%Y-%m-%d{}".format(" %H:%M:%S" if filter.period == "Hour" else " 00:00:00")
                ),
                "initial_event_date": initial_event_date.strftime(
                    "%Y-%m-%d{}".format(" %H:%M:%S" if filter.period == "Hour" else " 00:00:00")
                ),
                "offset": filter.offset,
                "limit": 100,
                "period": period,
                **target_params,
                **return_params,
                **prop_filter_params,
            },
        )
        people_dict = {}

        from posthog.api.person import PersonSerializer

        for person in Person.objects.filter(team_id=team.pk, uuid__in=[val[0] for val in query_result]):
            people_dict.update({str(person.uuid): PersonSerializer(person).data})

        result = self.process_people_in_period(filter, query_result, people_dict)

        return result<|MERGE_RESOLUTION|>--- conflicted
+++ resolved
@@ -190,15 +190,9 @@
         date_from = filter.date_from + filter.selected_interval * filter.period_increment
         date_to = filter.date_to
 
-<<<<<<< HEAD
         initial_event_date = date_from + filter.period_increment
 
-        new_data = filter._data
-        new_data.update({"total_intervals": filter.total_intervals - filter.selected_interval})
-        filter = RetentionFilter(data=new_data)
-=======
         filter = filter.with_data({"total_intervals": filter.total_intervals - filter.selected_interval})
->>>>>>> 02f611b6
 
         query_result = sync_execute(
             RETENTION_PEOPLE_PER_PERIOD_SQL.format(
