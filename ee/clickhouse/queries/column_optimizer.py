--- conflicted
+++ resolved
@@ -78,40 +78,22 @@
         "Returns collection of properties + types that this query would use"
         counter: Counter[PropertyIdentifier] = extract_tables_and_properties(self.filter.properties)
 
-<<<<<<< HEAD
-        # Some breakdown types read properties
-        #
-        # See ee/clickhouse/queries/trends/breakdown.py#get_query or
-        # ee/clickhouse/queries/breakdown_props.py#get_breakdown_prop_values
-        if self.filter.breakdown_type in ["event", "person"]:
-            boxed_breakdown = box_value(self.filter.breakdown)
-            # TODO do we really benefit from materializing individual columns
-            # ToDO when queried together
-            # TODO without altering the query to handle an array of them?
-            for b in boxed_breakdown:
-                if isinstance(b, str):
-                    counter[(b, self.filter.breakdown_type, self.filter.breakdown_group_type_index)] += 1
-        elif self.filter.breakdown_type == "group":
-            # :TRICKY: We only support string breakdown for group properties
-            assert isinstance(self.filter.breakdown, str)
-            counter[(self.filter.breakdown, self.filter.breakdown_type, self.filter.breakdown_group_type_index)] += 1
-=======
         if not isinstance(self.filter, StickinessFilter):
             # Some breakdown types read properties
             #
             # See ee/clickhouse/queries/trends/breakdown.py#get_query or
             # ee/clickhouse/queries/breakdown_props.py#get_breakdown_prop_values
             if self.filter.breakdown_type in ["event", "person"]:
-                # :TRICKY: We only support string breakdown for event/person properties
-                assert isinstance(self.filter.breakdown, str)
-                counter[(self.filter.breakdown, self.filter.breakdown_type, None)] += 1
+                boxed_breakdown = box_value(self.filter.breakdown)
+                for b in boxed_breakdown:
+                    if isinstance(b, str):
+                        counter[(b, self.filter.breakdown_type, self.filter.breakdown_group_type_index)] += 1
             elif self.filter.breakdown_type == "group":
                 # :TRICKY: We only support string breakdown for group properties
                 assert isinstance(self.filter.breakdown, str)
                 counter[
                     (self.filter.breakdown, self.filter.breakdown_type, self.filter.breakdown_group_type_index)
                 ] += 1
->>>>>>> 05e83164
 
         # Both entities and funnel exclusions can contain nested property filters
         for entity in self.filter.entities + cast(List[Entity], self.filter.exclusions):
