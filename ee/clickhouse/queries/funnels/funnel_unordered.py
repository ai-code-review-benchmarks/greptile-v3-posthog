from typing import List

from ee.clickhouse.queries.funnels.base import ClickhouseFunnelBase


class ClickhouseFunnelUnordered(ClickhouseFunnelBase):
    """
    Unordered Funnel is a funnel where the order of steps doesn't matter.

    ## Query Intuition

    Imagine a funnel with three events: A, B, and C.
    This query splits the problem into two parts:
    1. Given the first event is A, find the furthest everyone went starting from A.
       This finds any B's and C's that happen after A (without ordering them)
    2. Repeat the above, assuming first event to be B, and then C.
    
    Then, the outer query unions the result of (2) and takes the maximum of these.

    ## Results

    The result format is the same as the basic funnel, i.e. [step, count].
    Here, `step_i` (0 indexed) signifies the number of people that did at least `i+1` steps.
    """

    def get_query(self, format_properties):

        max_steps = len(self._filter.entities)

        return f"""
        SELECT {self._get_count_columns(max_steps)} {self._get_step_time_avgs(max_steps)} FROM (
            {self.get_step_counts_query()}
        ) SETTINGS allow_experimental_window_functions = 1
        """

    def get_step_counts_query(self):

        max_steps = len(self._filter.entities)

        union_query = self.get_step_counts_without_aggregation_query()

        return f"""
        SELECT person_id, max(steps) AS steps {self._get_step_time_avgs(max_steps)} FROM (
                {union_query}
        ) GROUP BY person_id
        """

    def get_step_counts_without_aggregation_query(self):
        max_steps = len(self._filter.entities)
        union_queries = []
        entities_to_use = list(self._filter.entities)

        partition_select = self._get_partition_cols(1, max_steps)
        sorting_condition = self.get_sorting_condition(max_steps)

        for i in range(max_steps):
            inner_query = f"""
                SELECT 
                person_id,
                timestamp,
                {partition_select}
                FROM ({self._get_inner_event_query(entities_to_use, f"events_{i}")})
            """

            formatted_query = f"""
                SELECT *, {sorting_condition} AS steps_initial {self._get_step_times(max_steps)} FROM (
                        {inner_query}
                    ) WHERE step_0 = 1"""

            #  rotate entities by 1 to get new first event
            entities_to_use.append(entities_to_use.pop(0))
            union_queries.append(formatted_query)

<<<<<<< HEAD
        return " UNION ALL ".join(union_queries)
=======
        union_formatted_query = " UNION ALL ".join(union_queries)

        return f"""
        SELECT person_id, steps_initial as steps {self._get_step_time_avgs(max_steps)} FROM (
            SELECT person_id, steps_initial, max(steps_initial) over (PARTITION BY person_id) as max_steps {self._get_step_time_names(max_steps)} FROM (
                    {union_formatted_query}
            )
        ) GROUP BY person_id, steps
        HAVING steps = max_steps
        """
>>>>>>> 7d5e8a7e

    def _get_step_time_names(self, max_steps: int):
        names = []
        for i in range(1, max_steps):
            names.append(f"step_{i}_average_conversion_time")

        formatted = ",".join(names)
        return f", {formatted}" if formatted else ""

    def _get_step_times(self, max_steps: int):
        conditions: List[str] = []

        conversion_times_elements = []
        for i in range(max_steps):
            conversion_times_elements.append(f"latest_{i}")

        conditions.append(f"arraySort([{','.join(conversion_times_elements)}]) as conversion_times")

        for i in range(1, max_steps):
            conditions.append(
                f"if(isNotNull(conversion_times[{i+1}]), dateDiff('second', conversion_times[{i}], conversion_times[{i+1}]), NULL) step_{i}_average_conversion_time"
            )
            # array indices in ClickHouse are 1-based :shrug:

        formatted = ", ".join(conditions)
        return f", {formatted}" if formatted else ""

    def get_sorting_condition(self, max_steps: int):

        basic_conditions: List[str] = []
        for i in range(1, max_steps):
            basic_conditions.append(
                f"if(latest_0 < latest_{i} AND latest_{i} <= latest_0 + INTERVAL {self._filter.funnel_window_days} DAY, 1, 0)"
            )

        if basic_conditions:
            return f"arraySum([{','.join(basic_conditions)}, 1])"
        else:
            return "1"

    # TODO: copied from funnel.py. Once the new funnel query replaces old one, the base format_results function can use this
    def _format_results(self, results):
        # Format of this is [step order, person count (that reached that step), array of person uuids]
        steps = []
        total_people = 0

        for step in reversed(self._filter.entities):

            if results[0] and len(results[0]) > 0:
                total_people += results[0][step.order]

            serialized_result = self._serialize_step(step, total_people, [])
            if step.order > 0:
                serialized_result.update(
                    {"average_conversion_time": results[0][step.order + len(self._filter.entities) - 1]}
                )
            else:
                serialized_result.update({"average_conversion_time": None})
            steps.append(serialized_result)

        return steps[::-1]  #  reverse<|MERGE_RESOLUTION|>--- conflicted
+++ resolved
@@ -1,4 +1,4 @@
-from typing import List
+from typing import List, Union
 
 from ee.clickhouse.queries.funnels.base import ClickhouseFunnelBase
 
@@ -40,9 +40,12 @@
         union_query = self.get_step_counts_without_aggregation_query()
 
         return f"""
-        SELECT person_id, max(steps) AS steps {self._get_step_time_avgs(max_steps)} FROM (
-                {union_query}
-        ) GROUP BY person_id
+            SELECT person_id, steps_initial as steps {self._get_step_time_avgs(max_steps)} FROM (
+                SELECT person_id, steps_initial, max(steps_initial) over (PARTITION BY person_id) as max_steps {self._get_step_time_names(max_steps)} FROM (
+                        {union_query}
+                )
+            ) GROUP BY person_id, steps
+            HAVING steps = max_steps
         """
 
     def get_step_counts_without_aggregation_query(self):
@@ -71,20 +74,7 @@
             entities_to_use.append(entities_to_use.pop(0))
             union_queries.append(formatted_query)
 
-<<<<<<< HEAD
         return " UNION ALL ".join(union_queries)
-=======
-        union_formatted_query = " UNION ALL ".join(union_queries)
-
-        return f"""
-        SELECT person_id, steps_initial as steps {self._get_step_time_avgs(max_steps)} FROM (
-            SELECT person_id, steps_initial, max(steps_initial) over (PARTITION BY person_id) as max_steps {self._get_step_time_names(max_steps)} FROM (
-                    {union_formatted_query}
-            )
-        ) GROUP BY person_id, steps
-        HAVING steps = max_steps
-        """
->>>>>>> 7d5e8a7e
 
     def _get_step_time_names(self, max_steps: int):
         names = []
