--- conflicted
+++ resolved
@@ -73,8 +73,7 @@
             filter=self._filter, table="events.", team_id=self._team.pk
         )
         self.params.update(prop_filter_params)
-        steps = []
-        # [self._build_step_query(entity, index) for index, entity in enumerate(self._filter.entities)]
+        steps = [self._build_step_query(entity, index, "events") for index, entity in enumerate(self._filter.entities)]
 
         format_properties = {
             "team_id": self._team.id,
@@ -93,17 +92,6 @@
         query = self.get_query(format_properties)
         return sync_execute(query, self.params)
 
-<<<<<<< HEAD
-    def _get_inner_event_query(self, entities=[], entity_name="events") -> str:
-        entities_to_use = self._filter.entities
-        if entities:
-            entities_to_use = entities
-
-        event_query, params = FunnelEventQuery(filter=self._filter, team_id=self._team.pk).get_query(
-            entities_to_use, entity_name
-        )
-
-=======
     def _get_steps_per_person_query(self):
         formatted_query = ""
         max_steps = len(self._filter.entities)
@@ -185,9 +173,15 @@
 
         return f"if({' AND '.join(conditions)}, {curr_index}, {self._get_sorting_condition(curr_index - 1, max_steps)})"
 
-    def _get_inner_event_query(self) -> str:
-        event_query, params = FunnelEventQuery(filter=self._filter, team_id=self._team.pk).get_query()
->>>>>>> 49f8c92e
+    def _get_inner_event_query(self, entities=[], entity_name="events") -> str:
+        entities_to_use = self._filter.entities
+        if entities:
+            entities_to_use = entities
+
+        event_query, params = FunnelEventQuery(filter=self._filter, team_id=self._team.pk).get_query(
+            entities_to_use, entity_name
+        )
+
         self.params.update(params)
         steps_conditions = self._get_steps_conditions(length=len(entities_to_use))
 
