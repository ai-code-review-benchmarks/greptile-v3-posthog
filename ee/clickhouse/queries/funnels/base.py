import urllib.parse
import uuid
from abc import ABC
from typing import Any, Dict, List, Optional, Tuple, Union, cast

from rest_framework.exceptions import ValidationError

from ee.clickhouse.materialized_columns.columns import ColumnName
from ee.clickhouse.models.property import (
    box_value,
    get_property_string_expr,
    get_single_or_multi_property_string_expr,
    parse_prop_grouped_clauses,
)
from ee.clickhouse.queries.breakdown_props import format_breakdown_cohort_join_query, get_breakdown_prop_values
from ee.clickhouse.queries.funnels.funnel_event_query import FunnelEventQuery
from ee.clickhouse.sql.funnels.funnel import FUNNEL_INNER_EVENT_STEPS_QUERY
from posthog.client import sync_execute
from posthog.constants import (
    FUNNEL_WINDOW_INTERVAL,
    FUNNEL_WINDOW_INTERVAL_UNIT,
    LIMIT,
    OFFSET,
    TREND_FILTER_TYPE_ACTIONS,
)
from posthog.models import Entity, Filter, Team
from posthog.models.action.util import format_action_filter
from posthog.models.property import PropertyName
from posthog.models.utils import PersonPropertiesMode
from posthog.utils import relative_date_parse


class ClickhouseFunnelBase(ABC):
    _filter: Filter
    _team: Team
    _include_timestamp: Optional[bool]
    _include_preceding_timestamp: Optional[bool]
    _extra_event_fields: List[ColumnName]
    _extra_event_properties: List[PropertyName]

    def __init__(
        self,
        filter: Filter,
        team: Team,
        include_timestamp: Optional[bool] = None,
        include_preceding_timestamp: Optional[bool] = None,
        base_uri: str = "/",
    ) -> None:
        self._filter = filter
        self._team = team
        self._base_uri = base_uri
        self.params = {
            "team_id": self._team.pk,
            "timezone": self._team.timezone,
            "events": [],  # purely a speed optimization, don't need this for filtering
        }
        self._include_timestamp = include_timestamp
        self._include_preceding_timestamp = include_preceding_timestamp

        # handle default if window isn't provided
        if not self._filter.funnel_window_days and not self._filter.funnel_window_interval:
            self._filter = self._filter.with_data({FUNNEL_WINDOW_INTERVAL: 14, FUNNEL_WINDOW_INTERVAL_UNIT: "day"})

        if self._filter.funnel_window_days:
            self._filter = self._filter.with_data(
                {FUNNEL_WINDOW_INTERVAL: self._filter.funnel_window_days, FUNNEL_WINDOW_INTERVAL_UNIT: "day"}
            )

        if not self._filter.limit:
            new_limit = {LIMIT: 100}
            self._filter = self._filter.with_data(new_limit)
            self.params.update(new_limit)
        else:
            self.params.update({LIMIT: self._filter.limit})

        self.params.update({OFFSET: self._filter.offset})

        self._extra_event_fields: List[ColumnName] = []
        self._extra_event_properties: List[PropertyName] = []
        if self._filter.include_recordings:
            self._extra_event_fields = ["uuid"]
            self._extra_event_properties = ["$session_id", "$window_id"]

        self._update_filters()

    def run(self, *args, **kwargs):
        if len(self._filter.entities) == 0:
            return []

        results = self._exec_query()
        return self._format_results(results)

    def _serialize_step(self, step: Entity, count: int, people: Optional[List[uuid.UUID]] = None) -> Dict[str, Any]:
        if step.type == TREND_FILTER_TYPE_ACTIONS:
            name = step.get_action().name
        else:
            name = step.id
        return {
            "action_id": step.id,
            "name": name,
            "custom_name": step.custom_name,
            "order": step.order,
            "people": people if people else [],
            "count": count,
            "type": step.type,
        }

    @property
    def extra_event_fields_and_properties(self):
        return self._extra_event_fields + self._extra_event_properties

    def _update_filters(self):
        # format default dates
        data: Dict[str, Any] = {}
        if not self._filter._date_from:
            data.update({"date_from": relative_date_parse("-7d")})

        if self._filter.breakdown and not self._filter.breakdown_type:
            data.update({"breakdown_type": "event"})

        # the API accepts either:
        #   a string (single breakdown) in parameter "breakdown"
        #   a list of numbers (one or more cohorts) in parameter "breakdown"
        #   a list of strings (multiple breakdown) in parameter "breakdowns"
        # if the breakdown is a string, box it as a list to reduce paths through the code
        #
        # The code below ensures that breakdown is always an array
        # without it affecting the multiple areas of the code outside of funnels that use breakdown
        #
        # Once multi property breakdown is implemented in Trends this becomes unnecessary

        if isinstance(self._filter.breakdowns, List) and self._filter.breakdown_type in ["person", "event", None]:
            data.update({"breakdown": [b.get("property") for b in self._filter.breakdowns]})

        if isinstance(self._filter.breakdown, str) and self._filter.breakdown_type in ["person", "event", None]:
            boxed_breakdown: List[Union[str, int]] = box_value(self._filter.breakdown)
            data.update({"breakdown": boxed_breakdown})

        for exclusion in self._filter.exclusions:
            if exclusion.funnel_from_step is None or exclusion.funnel_to_step is None:
                raise ValidationError("Exclusion event needs to define funnel steps")

            if exclusion.funnel_from_step >= exclusion.funnel_to_step:
                raise ValidationError("Exclusion event range is invalid. End of range should be greater than start.")

            if exclusion.funnel_from_step >= len(self._filter.entities) - 1:
                raise ValidationError(
                    "Exclusion event range is invalid. Start of range is greater than number of steps."
                )

            if exclusion.funnel_to_step > len(self._filter.entities) - 1:
                raise ValidationError("Exclusion event range is invalid. End of range is greater than number of steps.")

            for entity in self._filter.entities[exclusion.funnel_from_step : exclusion.funnel_to_step + 1]:
                if entity.equals(exclusion) or exclusion.is_superset(entity):
                    raise ValidationError("Exclusion event can't be the same as funnel step")

        self._filter = self._filter.with_data(data)

    def _format_single_funnel(self, results, with_breakdown=False):
        # Format of this is [step order, person count (that reached that step), array of person uuids]
        steps = []
        total_people = 0

        for step in reversed(self._filter.entities):

            if results and len(results) > 0:
                total_people += results[step.order]

            serialized_result = self._serialize_step(step, total_people, [])  # persons not needed on initial return
            if cast(int, step.order) > 0:
                serialized_result.update(
                    {
                        "average_conversion_time": results[cast(int, step.order) + len(self._filter.entities) - 1],
                        "median_conversion_time": results[cast(int, step.order) + len(self._filter.entities) * 2 - 2],
                    }
                )
            else:
                serialized_result.update({"average_conversion_time": None, "median_conversion_time": None})

            # Construct converted and dropped people URLs
            funnel_step = step.index + 1
            converted_people_filter = self._filter.with_data({"funnel_step": funnel_step})
            dropped_people_filter = self._filter.with_data({"funnel_step": -funnel_step})

            if with_breakdown:
                breakdown = results[-1]
                serialized_result.update({"breakdown": breakdown, "breakdown_value": breakdown})
                # important to not try and modify this value any how - as these
                # are keys for fetching persons

                # Add in the breakdown to people urls as well
                converted_people_filter = converted_people_filter.with_data({"funnel_step_breakdown": breakdown})
                dropped_people_filter = dropped_people_filter.with_data({"funnel_step_breakdown": breakdown})

            serialized_result.update(
                {
                    "converted_people_url": f"{self._base_uri}api/person/funnel/?{urllib.parse.urlencode(converted_people_filter.to_params())}",
                    "dropped_people_url": (
                        f"{self._base_uri}api/person/funnel/?{urllib.parse.urlencode(dropped_people_filter.to_params())}"
                        # NOTE: If we are looking at the first step, there is no drop off,
                        # everyone converted, otherwise they would not have been
                        # included in the funnel.
                        if step.index > 0
                        else None
                    ),
                }
            )

            steps.append(serialized_result)

        return steps[::-1]  #  reverse

    def _format_results(self, results):
        if not results or len(results) == 0:
            return []

        if self._filter.breakdown:
            return [self._format_single_funnel(res, with_breakdown=True) for res in results]
        else:
            return self._format_single_funnel(results[0])

    def _exec_query(self) -> List[Tuple]:
        query = self.get_query()
        return sync_execute(query, self.params)

    def _get_timestamp_outer_select(self) -> str:
        if self._include_preceding_timestamp:
            return ", max_timestamp, min_timestamp"
        elif self._include_timestamp:
            return ", timestamp"
        else:
            return ""

    def _get_timestamp_selects(self) -> Tuple[str, str]:
        """
        Returns timestamp selectors for the target step and optionally the preceding step.
        In the former case, always returns the timestamp for the first and last step as well.
        """
        target_step = self._filter.funnel_step
        final_step = len(self._filter.entities) - 1
        first_step = 0

        if not target_step:
            return "", ""

        if target_step < 0:
            # the first valid dropoff argument for funnel_step is -2
            # -2 refers to persons who performed the first step but never made it to the second
            if target_step == -1:
                raise ValueError("To request dropoff of initial step use -2")

            target_step = abs(target_step) - 2
        else:
            target_step -= 1

        if self._include_preceding_timestamp:

            if target_step == 0:
                raise ValueError("Cannot request preceding step timestamp if target funnel step is the first step")

            return (
                f", latest_{target_step}, latest_{target_step - 1}",
                f", argMax(latest_{target_step}, steps) as max_timestamp, argMax(latest_{target_step - 1}, steps) as min_timestamp",
            )
        elif self._include_timestamp:
            return (
                f", latest_{target_step}, latest_{final_step}, latest_{first_step}",
                f", argMax(latest_{target_step}, steps) as timestamp, argMax(latest_{final_step}, steps) as final_timestamp, argMax(latest_{first_step}, steps) as first_timestamp",
            )
        else:
            return "", ""

    def _get_step_times(self, max_steps: int):
        conditions: List[str] = []
        for i in range(1, max_steps):
            conditions.append(
                f"if(isNotNull(latest_{i}) AND latest_{i} <= latest_{i-1} + INTERVAL {self._filter.funnel_window_interval} {self._filter.funnel_window_interval_unit_ch()}, "
                f"dateDiff('second', toDateTime(latest_{i - 1}), toDateTime(latest_{i})), NULL) step_{i}_conversion_time"
            )

        formatted = ", ".join(conditions)
        return f", {formatted}" if formatted else ""

    def _get_partition_cols(self, level_index: int, max_steps: int):
        cols: List[str] = []
        for i in range(0, max_steps):
            cols.append(f"step_{i}")
            if i < level_index:
                cols.append(f"latest_{i}")
                for field in self.extra_event_fields_and_properties:
                    cols.append(f'"{field}_{i}"')
                for exclusion_id, exclusion in enumerate(self._filter.exclusions):
                    if cast(int, exclusion.funnel_from_step) + 1 == i:
                        cols.append(f"exclusion_{exclusion_id}_latest_{exclusion.funnel_from_step}")
            else:
                duplicate_event = 0
                if i > 0 and (
                    self._filter.entities[i].equals(self._filter.entities[i - 1])
                    or self._filter.entities[i].is_superset(self._filter.entities[i - 1])
                ):
                    duplicate_event = 1
                cols.append(
                    f"min(latest_{i}) over (PARTITION by aggregation_target {self._get_breakdown_prop()} ORDER BY timestamp DESC ROWS BETWEEN UNBOUNDED PRECEDING AND {duplicate_event} PRECEDING) latest_{i}"
                )

                for field in self.extra_event_fields_and_properties:
                    cols.append(
                        f'last_value("{field}_{i}") over (PARTITION by aggregation_target {self._get_breakdown_prop()} ORDER BY timestamp DESC ROWS BETWEEN UNBOUNDED PRECEDING AND {duplicate_event} PRECEDING) "{field}_{i}"'
                    )

                for exclusion_id, exclusion in enumerate(self._filter.exclusions):
                    # exclusion starting at step i follows semantics of step i+1 in the query (since we're looking for exclusions after step i)
                    if cast(int, exclusion.funnel_from_step) + 1 == i:
                        cols.append(
                            f"min(exclusion_{exclusion_id}_latest_{exclusion.funnel_from_step}) over (PARTITION by aggregation_target {self._get_breakdown_prop()} ORDER BY timestamp DESC ROWS BETWEEN UNBOUNDED PRECEDING AND 0 PRECEDING) exclusion_{exclusion_id}_latest_{exclusion.funnel_from_step}"
                        )
        return ", ".join(cols)

    def _get_exclusion_condition(self):
        if not self._filter.exclusions:
            return ""

        conditions = []
        for exclusion_id, exclusion in enumerate(self._filter.exclusions):
            from_time = f"latest_{exclusion.funnel_from_step}"
            to_time = f"latest_{exclusion.funnel_to_step}"
            exclusion_time = f"exclusion_{exclusion_id}_latest_{exclusion.funnel_from_step}"
            condition = (
                f"if( {exclusion_time} > {from_time} AND {exclusion_time} < "
                f"if(isNull({to_time}), {from_time} + INTERVAL {self._filter.funnel_window_interval} {self._filter.funnel_window_interval_unit_ch()}, {to_time}), 1, 0)"
            )
            conditions.append(condition)

        if conditions:
            return f", arraySum([{','.join(conditions)}]) as exclusion"
        else:
            return ""

    def _get_sorting_condition(self, curr_index: int, max_steps: int):

        if curr_index == 1:
            return "1"

        conditions: List[str] = []
        for i in range(1, curr_index):
            conditions.append(f"latest_{i - 1} < latest_{i }")
            conditions.append(
                f"latest_{i} <= latest_0 + INTERVAL {self._filter.funnel_window_interval} {self._filter.funnel_window_interval_unit_ch()}"
            )

        return f"if({' AND '.join(conditions)}, {curr_index}, {self._get_sorting_condition(curr_index - 1, max_steps)})"

    def _get_inner_event_query(
        self, entities=None, entity_name="events", skip_entity_filter=False, skip_step_filter=False, extra_fields=[]
    ) -> str:
        parsed_extra_fields = f", {', '.join(extra_fields)}" if extra_fields else ""
        entities_to_use = entities or self._filter.entities

        event_query, params = FunnelEventQuery(
            filter=self._filter,
            team=self._team,
            extra_fields=[*self._extra_event_fields, *extra_fields],
            extra_event_properties=self._extra_event_properties,
            using_person_on_events=self._team.actor_on_events_querying_enabled,
        ).get_query(entities_to_use, entity_name, skip_entity_filter=skip_entity_filter)

        self.params.update(params)

        if skip_step_filter:
            steps_conditions = "1=1"
        else:
            steps_conditions = self._get_steps_conditions(length=len(entities_to_use))

        all_step_cols: List[str] = []
        for index, entity in enumerate(entities_to_use):
            step_cols = self._get_step_col(entity, index, entity_name)
            all_step_cols.extend(step_cols)

        for exclusion_id, entity in enumerate(self._filter.exclusions):
            step_cols = self._get_step_col(entity, entity.funnel_from_step, entity_name, f"exclusion_{exclusion_id}_")
            # every exclusion entity has the form: exclusion_<id>_step_i & timestamp exclusion_<id>_latest_i
            # where i is the starting step for exclusion on that entity
            all_step_cols.extend(step_cols)

        steps = ", ".join(all_step_cols)

        breakdown_select_prop = self._get_breakdown_select_prop()
        if len(breakdown_select_prop) > 0:
            select_prop = f", {breakdown_select_prop}"
        else:
            select_prop = ""
        extra_join = ""

        if self._filter.breakdown:
            if self._filter.breakdown_type == "cohort":
                extra_join = self._get_cohort_breakdown_join()
            else:
                values = self._get_breakdown_conditions()
                self.params.update({"breakdown_values": values})

        return FUNNEL_INNER_EVENT_STEPS_QUERY.format(
            steps=steps,
            event_query=event_query,
            extra_join=extra_join,
            steps_condition=steps_conditions,
            select_prop=select_prop,
            extra_fields=parsed_extra_fields,
        )

    def _get_steps_conditions(self, length: int) -> str:
        step_conditions: List[str] = []

        for index in range(length):
            step_conditions.append(f"step_{index} = 1")

        for exclusion_id, entity in enumerate(self._filter.exclusions):
            step_conditions.append(f"exclusion_{exclusion_id}_step_{entity.funnel_from_step} = 1")

        return " OR ".join(step_conditions)

    def _get_step_col(self, entity: Entity, index: int, entity_name: str, step_prefix: str = "") -> List[str]:
        # step prefix is used to distinguish actual steps, and exclusion steps
        # without the prefix, we get the same parameter binding for both, which borks things up
        step_cols: List[str] = []
        condition = self._build_step_query(entity, index, entity_name, step_prefix)
        step_cols.append(f"if({condition}, 1, 0) as {step_prefix}step_{index}")
        step_cols.append(f"if({step_prefix}step_{index} = 1, timestamp, null) as {step_prefix}latest_{index}")

        for field in self.extra_event_fields_and_properties:
            step_cols.append(f'if({step_prefix}step_{index} = 1, "{field}", null) as "{step_prefix}{field}_{index}"')

        return step_cols

    def _build_step_query(self, entity: Entity, index: int, entity_name: str, step_prefix: str) -> str:
        filters = self._build_filters(entity, index)
        if entity.type == TREND_FILTER_TYPE_ACTIONS:
            action = entity.get_action()
            for action_step in action.steps.all():
                if entity_name not in self.params[entity_name]:
                    self.params[entity_name].append(action_step.event)

            action_query, action_params = format_action_filter(
                team_id=self._team.pk,
                action=action,
                prepend=f"{entity_name}_{step_prefix}step_{index}",
                person_properties_mode=PersonPropertiesMode.DIRECT_ON_EVENTS
                if self._team.actor_on_events_querying_enabled
                else PersonPropertiesMode.USING_PERSON_PROPERTIES_COLUMN,
<<<<<<< HEAD
                person_id_joined_alias="aggregation_target",
=======
                person_id_joined_alias="person_id",
>>>>>>> 6bcdf3cb
            )
            if action_query == "":
                return ""

            self.params.update(action_params)
            content_sql = "{actions_query} {filters}".format(actions_query=action_query, filters=filters,)
        else:
            if entity.id not in self.params[entity_name]:
                self.params[entity_name].append(entity.id)
            event_param_key = f"{entity_name}_{step_prefix}event_{index}"
            self.params[event_param_key] = entity.id
            content_sql = f"event = %({event_param_key})s {filters}"
        return content_sql

    def _build_filters(self, entity: Entity, index: int) -> str:
        prop_filters, prop_filter_params = parse_prop_grouped_clauses(
            team_id=self._team.pk,
            property_group=entity.property_groups,
            prepend=str(index),
            person_properties_mode=PersonPropertiesMode.DIRECT_ON_EVENTS
            if self._team.actor_on_events_querying_enabled
            else PersonPropertiesMode.USING_PERSON_PROPERTIES_COLUMN,
<<<<<<< HEAD
            person_id_joined_alias="aggregation_target",
=======
            person_id_joined_alias="person_id",
>>>>>>> 6bcdf3cb
        )
        self.params.update(prop_filter_params)
        return prop_filters

    def _get_funnel_person_step_condition(self):
        step_num = self._filter.funnel_step
        custom_steps = self._filter.funnel_custom_steps
        max_steps = len(self._filter.entities)

        conditions = []

        if custom_steps:
            self.params.update({"custom_step_num": custom_steps})
            conditions.append("steps IN %(custom_step_num)s")
        elif step_num is not None:
            if step_num >= 0:
                self.params.update({"step_num": [i for i in range(step_num, max_steps + 1)]})
                conditions.append("steps IN %(step_num)s")
            else:
                self.params.update({"step_num": abs(step_num) - 1})
                conditions.append("steps = %(step_num)s")
        else:
            raise ValueError("Missing both funnel_step and funnel_custom_steps")

        if self._filter.funnel_step_breakdown is not None:
            breakdown_prop_value = self._filter.funnel_step_breakdown
            if isinstance(breakdown_prop_value, int) and self._filter.breakdown_type != "cohort":
                breakdown_prop_value = str(breakdown_prop_value)

            self.params.update({"breakdown_prop_value": breakdown_prop_value})
            conditions.append("hasAll(arrayFlatten(array(prop)), arrayFlatten(array(%(breakdown_prop_value)s)))")

        return " AND ".join(conditions)

    def _get_funnel_person_step_events(self):
        if self._filter.include_recordings:
            step_num = self._filter.funnel_step
            if self._filter.include_final_matching_events:
                # Always returns the user's final step of the funnel
                return ", final_matching_events as matching_events"
            elif step_num is None:
                raise ValueError("Missing funnel_step filter property")
            if step_num >= 0:
                # None drop off case
                self.params.update({"matching_events_step_num": step_num - 1})
            else:
                # Drop off case if negative number
                self.params.update({"matching_events_step_num": abs(step_num) - 2})
            return ", step_%(matching_events_step_num)s_matching_events as matching_events"
        return ""

    def _get_count_columns(self, max_steps: int):
        cols: List[str] = []

        for i in range(max_steps):
            cols.append(f"countIf(steps = {i + 1}) step_{i + 1}")

        return ", ".join(cols)

    def _get_step_time_names(self, max_steps: int):
        names = []
        for i in range(1, max_steps):
            names.append(f"step_{i}_conversion_time")

        formatted = ",".join(names)
        return f", {formatted}" if formatted else ""

    def _get_final_matching_event(self, max_steps: int):
        statement = None
        for i in range(max_steps - 1, -1, -1):
            if i == max_steps - 1:
                statement = f"if(isNull(latest_{i}),step_{i-1}_matching_event,step_{i}_matching_event)"
            elif i == 0:
                statement = f"if(isNull(latest_0),(null,null,null,null),{statement})"
            else:
                statement = f"if(isNull(latest_{i}),step_{i-1}_matching_event,{statement})"
        return f",{statement} as final_matching_event" if statement else ""

    def _get_matching_events(self, max_steps: int):
        if self._filter.include_recordings:
            events = []
            for i in range(0, max_steps):
                event_fields = ["latest"] + self.extra_event_fields_and_properties
                event_fields_with_step = ", ".join([f'"{field}_{i}"' for field in event_fields])
                event_clause = f"({event_fields_with_step}) as step_{i}_matching_event"
                events.append(event_clause)
            matching_event_select_statements = "," + ", ".join(events)

            final_matching_event_statement = self._get_final_matching_event(max_steps)

            return matching_event_select_statements + final_matching_event_statement

        return ""

    def _get_step_time_avgs(self, max_steps: int, inner_query: bool = False):
        conditions: List[str] = []
        for i in range(1, max_steps):
            conditions.append(
                f"avg(step_{i}_conversion_time) step_{i}_average_conversion_time_inner"
                if inner_query
                else f"avg(step_{i}_average_conversion_time_inner) step_{i}_average_conversion_time"
            )

        formatted = ", ".join(conditions)
        return f", {formatted}" if formatted else ""

    def _get_step_time_median(self, max_steps: int, inner_query: bool = False):
        conditions: List[str] = []
        for i in range(1, max_steps):
            conditions.append(
                f"median(step_{i}_conversion_time) step_{i}_median_conversion_time_inner"
                if inner_query
                else f"median(step_{i}_median_conversion_time_inner) step_{i}_median_conversion_time"
            )

        formatted = ", ".join(conditions)
        return f", {formatted}" if formatted else ""

    def _get_matching_event_arrays(self, max_steps: int):
        select_clause = ""
        if self._filter.include_recordings:
            for i in range(0, max_steps):
                select_clause += f", groupArray(10)(step_{i}_matching_event) as step_{i}_matching_events"
            select_clause += f", groupArray(10)(final_matching_event) as final_matching_events"
        return select_clause

    def get_query(self) -> str:
        raise NotImplementedError()

    def get_step_counts_query(self) -> str:
        raise NotImplementedError()

    def get_step_counts_without_aggregation_query(self) -> str:
        raise NotImplementedError()

    def _get_breakdown_select_prop(self) -> str:
        if self._filter.breakdown:
            self.params.update({"breakdown": self._filter.breakdown})
            if self._filter.breakdown_type == "person":

                if self._team.actor_on_events_querying_enabled:
                    return get_single_or_multi_property_string_expr(
                        self._filter.breakdown,
                        table="events",
                        query_alias="prop",
                        column="person_properties",
                        allow_denormalized_props=False,
                    )
                else:
                    return get_single_or_multi_property_string_expr(
                        self._filter.breakdown, table="person", query_alias="prop", column="person_props"
                    )
            elif self._filter.breakdown_type == "event":
                return get_single_or_multi_property_string_expr(
                    self._filter.breakdown, table="events", query_alias="prop", column="properties"
                )
            elif self._filter.breakdown_type == "cohort":
                return "value AS prop"
            elif self._filter.breakdown_type == "group":
                # :TRICKY: We only support string breakdown for group properties
                assert isinstance(self._filter.breakdown, str)

                if self._team.actor_on_events_querying_enabled:
                    properties_field = f"group{self._filter.breakdown_group_type_index}_properties"
                    expression, _ = get_property_string_expr(
                        table="events",
                        property_name=self._filter.breakdown,
                        var="%(breakdown)s",
                        column=properties_field,
                        allow_denormalized_props=False,
                    )
                else:
                    properties_field = f"group_properties_{self._filter.breakdown_group_type_index}"
                    expression, _ = get_property_string_expr(
                        table="groups",
                        property_name=self._filter.breakdown,
                        var="%(breakdown)s",
                        column=properties_field,
                    )
                return f"{expression} AS prop"

        return ""

    def _get_cohort_breakdown_join(self) -> str:
        cohort_queries, ids, cohort_params = format_breakdown_cohort_join_query(self._team, self._filter)
        self.params.update({"breakdown_values": ids})
        self.params.update(cohort_params)
        return f"""
            INNER JOIN (
                {cohort_queries}
            ) cohort_join
            ON events.distinct_id = cohort_join.distinct_id
        """

    def _get_breakdown_conditions(self) -> Optional[str]:
        """
        For people, pagination sets the offset param, which is common across filters
        and gives us the wrong breakdown values here, so we override it.
        For events, we assume breakdown values remain stable across the funnel,
        so using just the first entity to get breakdown values is ok.
        if this is a multi property breakdown then the breakdown values are misleading
        e.g. [Chrome, Safari], [95, 15] doesn't make clear that Chrome 15 isn't valid but Safari 15 is
        so the generated list here must be [[Chrome, 95], [Safari, 15]]
        """
        if self._filter.breakdown:
            first_entity = self._filter.entities[0]

            return get_breakdown_prop_values(
                self._filter, first_entity, "count(*)", self._team, extra_params={"offset": 0}
            )

        return None

    def _get_breakdown_prop(self, group_remaining=False) -> str:
        if self._filter.breakdown:
            if group_remaining and self._filter.breakdown_type in ["person", "event"]:
                return ", if(has(%(breakdown_values)s, prop), prop, ['Other']) as prop"
            elif group_remaining and self._filter.breakdown_type == "group":
                return ", if(has(%(breakdown_values)s, prop), prop, 'Other') as prop"
            else:
                return ", prop"
        else:
            return ""<|MERGE_RESOLUTION|>--- conflicted
+++ resolved
@@ -447,11 +447,7 @@
                 person_properties_mode=PersonPropertiesMode.DIRECT_ON_EVENTS
                 if self._team.actor_on_events_querying_enabled
                 else PersonPropertiesMode.USING_PERSON_PROPERTIES_COLUMN,
-<<<<<<< HEAD
-                person_id_joined_alias="aggregation_target",
-=======
                 person_id_joined_alias="person_id",
->>>>>>> 6bcdf3cb
             )
             if action_query == "":
                 return ""
@@ -474,11 +470,7 @@
             person_properties_mode=PersonPropertiesMode.DIRECT_ON_EVENTS
             if self._team.actor_on_events_querying_enabled
             else PersonPropertiesMode.USING_PERSON_PROPERTIES_COLUMN,
-<<<<<<< HEAD
-            person_id_joined_alias="aggregation_target",
-=======
             person_id_joined_alias="person_id",
->>>>>>> 6bcdf3cb
         )
         self.params.update(prop_filter_params)
         return prop_filters
