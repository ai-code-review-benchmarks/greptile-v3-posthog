from abc import ABC, abstractmethod
from typing import List, Tuple

from django.utils import timezone

from ee.clickhouse.client import sync_execute
from ee.clickhouse.models.action import format_action_filter
from ee.clickhouse.models.property import parse_prop_clauses
from ee.clickhouse.queries.funnels.funnel_event_query import FunnelEventQuery
from ee.clickhouse.queries.util import parse_timestamps
from ee.clickhouse.sql.funnels.funnel import FUNNEL_INNER_EVENT_STEPS_QUERY
from ee.clickhouse.sql.person import GET_LATEST_PERSON_DISTINCT_ID_SQL
from posthog.constants import FUNNEL_WINDOW_DAYS, TREND_FILTER_TYPE_ACTIONS
from posthog.models import Action, Entity, Filter, Team
from posthog.models.filters.mixins.funnel import FunnelWindowDaysMixin
from posthog.queries.funnel import Funnel
from posthog.utils import relative_date_parse


class ClickhouseFunnelBase(ABC, Funnel):
    _filter: Filter
    _team: Team

    def __init__(self, filter: Filter, team: Team) -> None:
        self._filter = filter

        # handle default if window isn't provided
        if not self._filter.funnel_window_days:
            self._filter = self._filter.with_data({FUNNEL_WINDOW_DAYS: 14})

        self._team = team
        self.params = {
            "team_id": self._team.pk,
            "events": [],  # purely a speed optimization, don't need this for filtering
        }

    def run(self, *args, **kwargs):
        if len(self._filter.entities) == 0:
            return []

        results = self._exec_query()
        return self._format_results(results)

    def _format_results(self, results):
        # Format of this is [step order, person count (that reached that step), array of person uuids]
        steps = []
        relevant_people = []
        total_people = 0

        for step in reversed(self._filter.entities):
            # Clickhouse step order starts at one, hence the +1
            result_step = [x for x in results if step.order + 1 == x[0]]
            if len(result_step) > 0:
                total_people += result_step[0][1]
                relevant_people += result_step[0][2]
            steps.append(self._serialize_step(step, total_people, relevant_people[0:100]))

        return steps[::-1]  #  reverse

    def _exec_query(self) -> List[Tuple]:
        prop_filters, prop_filter_params = parse_prop_clauses(
            self._filter.properties,
            self._team.pk,
            prepend="global",
            allow_denormalized_props=True,
            filter_test_accounts=self._filter.filter_test_accounts,
        )

        # format default dates
        data = {}
        if not self._filter._date_from:
            data.update({"date_from": relative_date_parse("-7d")})
        if not self._filter._date_to:
            data.update({"date_to": timezone.now()})
        self._filter = self._filter.with_data(data)

        parsed_date_from, parsed_date_to, _ = parse_timestamps(
            filter=self._filter, table="events.", team_id=self._team.pk
        )
        self.params.update(prop_filter_params)
        steps = [self._build_step_query(entity, index, "events") for index, entity in enumerate(self._filter.entities)]

        format_properties = {
            "team_id": self._team.id,
            "steps": ", ".join(steps),
            "filters": prop_filters.replace("uuid IN", "events.uuid IN", 1),
            "parsed_date_from": parsed_date_from,
            "parsed_date_to": parsed_date_to,
            "top_level_groupby": "",
            "extra_select": "",
            "extra_groupby": "",
            "within_time": FunnelWindowDaysMixin.microseconds_from_days(self._filter.funnel_window_days),
            "latest_distinct_id_sql": GET_LATEST_PERSON_DISTINCT_ID_SQL,
            "offset": self._filter.offset,
        }

        query = self.get_query(format_properties)
        return sync_execute(query, self.params)

    def _get_steps_per_person_query(self):
        formatted_query = ""
        max_steps = len(self._filter.entities)
        if max_steps >= 2:
            formatted_query = self.build_step_subquery(2, max_steps)
        else:
            formatted_query = self._get_inner_event_query()

        return f"""
        SELECT *, {self._get_sorting_condition(max_steps, max_steps)} AS steps {self._get_step_times(max_steps)} FROM (
            {formatted_query}
        ) WHERE step_0 = 1
        """

    def _get_step_times(self, max_steps: int):
        conditions: List[str] = []
        for i in range(1, max_steps):
            conditions.append(
                f"if(isNotNull(latest_{i}), dateDiff('second', toDateTime(latest_{i - 1}), toDateTime(latest_{i})), NULL) step_{i}_average_conversion_time"
            )

        formatted = ", ".join(conditions)
        return f", {formatted}" if formatted else ""

    def build_step_subquery(self, level_index: int, max_steps: int):
        if level_index >= max_steps:
            return f"""
            SELECT 
            person_id,
            timestamp,
            {self.get_partition_cols(1, max_steps)}
            FROM ({self._get_inner_event_query()})
            """
        else:
            return f"""
            SELECT 
            person_id,
            timestamp,
            {self.get_partition_cols(level_index, max_steps)}
            FROM (
                SELECT 
                person_id,
                timestamp,
                {self.get_comparison_cols(level_index, max_steps)}
                FROM ({self.build_step_subquery(level_index + 1, max_steps)})
            )
            """

    def get_partition_cols(self, level_index: int, max_steps: int):
        cols: List[str] = []
        for i in range(0, max_steps):
            cols.append(f"step_{i}")
            if i < level_index:
                cols.append(f"latest_{i}")
            else:
                duplicate_event = 0
                if i > 0 and self._filter.entities[i].equals(self._filter.entities[i - 1]):
                    duplicate_event = 1
                cols.append(
                    f"min(latest_{i}) over (PARTITION by person_id ORDER BY timestamp DESC ROWS BETWEEN UNBOUNDED PRECEDING AND {duplicate_event} PRECEDING) latest_{i}"
                )
        return ", ".join(cols)

    def get_comparison_cols(self, level_index: int, max_steps: int):
        cols: List[str] = []
        for i in range(0, max_steps):
            cols.append(f"step_{i}")
            if i < level_index:
                cols.append(f"latest_{i}")
            else:
                comparison = self._get_comparison_at_step(i, level_index)
                cols.append(f"if({comparison}, NULL, latest_{i}) as latest_{i}")
        return ", ".join(cols)

    def _get_comparison_at_step(self, index: int, level_index: int):
        or_statements: List[str] = []

        for i in range(level_index, index + 1):
            or_statements.append(f"latest_{i} < latest_{level_index - 1}")

        return " OR ".join(or_statements)

    def _get_sorting_condition(self, curr_index: int, max_steps: int):

        if curr_index == 1:
            return "1"

        conditions: List[str] = []
        for i in range(1, curr_index):
            conditions.append(f"latest_{i - 1} < latest_{i }")
            conditions.append(f"latest_{i} <= latest_0 + INTERVAL {self._filter.funnel_window_days} DAY")

        return f"if({' AND '.join(conditions)}, {curr_index}, {self._get_sorting_condition(curr_index - 1, max_steps)})"

<<<<<<< HEAD
    def _get_inner_event_query(self, skip_entity_filter=False, skip_step_filter=False) -> str:
        event_query, params = FunnelEventQuery(filter=self._filter, team_id=self._team.pk).get_query(
            skip_entity_filter=skip_entity_filter
        )
        self.params.update(params)

        if skip_step_filter:
            steps_conditions = "1=1"
        else:
            steps_conditions = self._get_steps_conditions(length=len(self._filter.entities))
=======
    def _get_inner_event_query(self, entities=None, entity_name="events") -> str:
        entities_to_use = entities or self._filter.entities

        event_query, params = FunnelEventQuery(filter=self._filter, team_id=self._team.pk).get_query(
            entities_to_use, entity_name
        )

        self.params.update(params)
        steps_conditions = self._get_steps_conditions(length=len(entities_to_use))
>>>>>>> cbcc1693

        all_step_cols: List[str] = []
        for index, entity in enumerate(entities_to_use):
            step_cols = self._get_step_col(entity, index, entity_name)
            all_step_cols.extend(step_cols)

        steps = ", ".join(all_step_cols)

        select_prop = self._get_breakdown_select_prop()

        return FUNNEL_INNER_EVENT_STEPS_QUERY.format(
            steps=steps,
            event_query=event_query,
            steps_condition=steps_conditions,
            select_prop=select_prop,
            extra_conditions=("AND prop != ''" if select_prop else ""),
        )

    def _get_breakdown_select_prop(self) -> str:
        if self._filter.breakdown:
            self.params.update({"breakdown": self._filter.breakdown})
            if self._filter.breakdown_type == "person":
                return f", trim(BOTH '\"' FROM JSONExtractRaw(person_props, %(breakdown)s)) as prop"
            elif self._filter.breakdown_type == "event":
                return f", trim(BOTH '\"' FROM JSONExtractRaw(properties, %(breakdown)s)) as prop"

        return ""

    def _get_steps_conditions(self, length: int) -> str:
        step_conditions: List[str] = []

        for index in range(length):
            step_conditions.append(f"step_{index} = 1")

        return " OR ".join(step_conditions)

    def _get_step_col(self, entity: Entity, index: int, entity_name: str) -> List[str]:
        step_cols: List[str] = []
        condition = self._build_step_query(entity, index, entity_name)
        step_cols.append(f"if({condition}, 1, 0) as step_{index}")
        step_cols.append(f"if(step_{index} = 1, timestamp, null) as latest_{index}")

        return step_cols

    def _build_step_query(self, entity: Entity, index: int, entity_name: str) -> str:
        filters = self._build_filters(entity, index)
        if entity.type == TREND_FILTER_TYPE_ACTIONS:
            action = Action.objects.get(pk=entity.id)
            for action_step in action.steps.all():
                self.params[entity_name].append(action_step.event)
            action_query, action_params = format_action_filter(action, "{}_step_{}".format(entity_name, index))
            if action_query == "":
                return ""

            self.params.update(action_params)
            content_sql = "{actions_query} {filters}".format(actions_query=action_query, filters=filters,)
        else:
            self.params[entity_name].append(entity.id)
            event_param_key = f"{entity_name}_event_{index}"
            self.params[event_param_key] = entity.id
            content_sql = f"event = %({event_param_key})s {filters}"
        return content_sql

    def _build_filters(self, entity: Entity, index: int) -> str:
        prop_filters, prop_filter_params = parse_prop_clauses(
            entity.properties, self._team.pk, prepend=str(index), allow_denormalized_props=True
        )
        self.params.update(prop_filter_params)
        if entity.properties:
            return prop_filters
        return ""

    @abstractmethod
    def get_query(self, format_properties):
        pass<|MERGE_RESOLUTION|>--- conflicted
+++ resolved
@@ -191,28 +191,21 @@
 
         return f"if({' AND '.join(conditions)}, {curr_index}, {self._get_sorting_condition(curr_index - 1, max_steps)})"
 
-<<<<<<< HEAD
-    def _get_inner_event_query(self, skip_entity_filter=False, skip_step_filter=False) -> str:
+    def _get_inner_event_query(
+        self, entities=None, entity_name="events", skip_entity_filter=False, skip_step_filter=False
+    ) -> str:
+        entities_to_use = entities or self._filter.entities
+
         event_query, params = FunnelEventQuery(filter=self._filter, team_id=self._team.pk).get_query(
-            skip_entity_filter=skip_entity_filter
-        )
+            entities_to_use, entity_name, skip_entity_filter=skip_entity_filter
+        )
+
         self.params.update(params)
 
         if skip_step_filter:
             steps_conditions = "1=1"
         else:
             steps_conditions = self._get_steps_conditions(length=len(self._filter.entities))
-=======
-    def _get_inner_event_query(self, entities=None, entity_name="events") -> str:
-        entities_to_use = entities or self._filter.entities
-
-        event_query, params = FunnelEventQuery(filter=self._filter, team_id=self._team.pk).get_query(
-            entities_to_use, entity_name
-        )
-
-        self.params.update(params)
-        steps_conditions = self._get_steps_conditions(length=len(entities_to_use))
->>>>>>> cbcc1693
 
         all_step_cols: List[str] = []
         for index, entity in enumerate(entities_to_use):
