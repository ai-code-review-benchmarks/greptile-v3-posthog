from abc import ABC, abstractmethod
from typing import Any, Dict, List, Tuple, cast

from django.utils import timezone
from rest_framework.exceptions import ValidationError

from ee.clickhouse.client import sync_execute
from ee.clickhouse.models.action import format_action_filter
from ee.clickhouse.models.property import parse_prop_clauses
from ee.clickhouse.queries.breakdown_props import (
    format_breakdown_cohort_join_query,
    get_breakdown_event_prop_query,
    get_breakdown_person_prop_query,
)
from ee.clickhouse.queries.funnels.funnel_event_query import FunnelEventQuery
from ee.clickhouse.sql.funnels.funnel import FUNNEL_INNER_EVENT_STEPS_QUERY
from posthog.constants import FUNNEL_WINDOW_DAYS, LIMIT, TREND_FILTER_TYPE_ACTIONS
from posthog.models import Entity, Filter, Team
from posthog.queries.base import CTE
from posthog.queries.funnel import Funnel
from posthog.utils import relative_date_parse


class ClickhouseFunnelBase(ABC, Funnel):
    _filter: Filter
    _team: Team

    def __init__(self, filter: Filter, team: Team) -> None:
        super().__init__(filter, team)
        self._filter = filter
        self._team = team
        self.params = {
            "team_id": self._team.pk,
            "events": [],  # purely a speed optimization, don't need this for filtering
        }

        # handle default if window isn't provided
        if not self._filter.funnel_window_days:
            self._filter = self._filter.with_data({FUNNEL_WINDOW_DAYS: 14})

        if not self._filter.limit:
            new_limit = {LIMIT: 100}
            self._filter = self._filter.with_data(new_limit)
            self.params.update(new_limit)

    def run(self, *args, **kwargs):
        if len(self._filter.entities) == 0:
            return []

        results = self._exec_query()
        return self._format_results(results)

    def _format_single_funnel(self, results, with_breakdown=False):
        # Format of this is [step order, person count (that reached that step), array of person uuids]
        steps = []
        total_people = 0

        for step in reversed(self._filter.entities):

            if results and len(results) > 0:
                total_people += results[step.order]

            serialized_result = self._serialize_step(step, total_people, [])
            if step.order > 0:
                serialized_result.update(
                    {
                        "average_conversion_time": results[step.order + len(self._filter.entities) - 1],
                        "median_conversion_time": results[step.order + len(self._filter.entities) * 2 - 2],
                    }
                )
            else:
                serialized_result.update({"average_conversion_time": None, "median_conversion_time": None})

            if with_breakdown:
                serialized_result.update({"breakdown": results[-1]})
                # important to not try and modify this value any how - as these are keys for fetching persons

            steps.append(serialized_result)

        return steps[::-1]  #  reverse

    def _format_results(self, results):
        if not results or len(results) == 0:
            return []

        if self._filter.breakdown:
            return [self._format_single_funnel(res, with_breakdown=True) for res in results]
        else:
            return self._format_single_funnel(results[0])

    def _exec_query(self) -> List[Tuple]:
        # format default dates
        data: Dict[str, Any] = {}
        if not self._filter._date_from:
            data.update({"date_from": relative_date_parse("-7d")})
        if not self._filter._date_to:
            data.update({"date_to": timezone.now()})

        if self._filter.breakdown and not self._filter.breakdown_type:
            data.update({"breakdown_type": "event"})

        for exclusion in self._filter.exclusions:
            if exclusion.funnel_from_step is None or exclusion.funnel_to_step is None:
                raise ValidationError("Exclusion event needs to define funnel steps")

            if exclusion.funnel_from_step >= exclusion.funnel_to_step:
                raise ValidationError("Exclusion event range is invalid. End of range should be greater than start.")

            if exclusion.funnel_from_step >= len(self._filter.entities) - 1:
                raise ValidationError(
                    "Exclusion event range is invalid. Start of range is greater than number of steps."
                )

            if exclusion.funnel_to_step > len(self._filter.entities) - 1:
                raise ValidationError("Exclusion event range is invalid. End of range is greater than number of steps.")

        self._filter = self._filter.with_data(data)

<<<<<<< HEAD
        query = self.get_query()
=======
        query = self._prefix_query_with_ctes(self.get_query())

>>>>>>> 700f5bc0
        return sync_execute(query, self.params)

    def _get_step_times(self, max_steps: int):
        conditions: List[str] = []
        for i in range(1, max_steps):
            conditions.append(
                f"if(isNotNull(latest_{i}), dateDiff('second', toDateTime(latest_{i - 1}), toDateTime(latest_{i})), NULL) step_{i}_conversion_time"
            )

        formatted = ", ".join(conditions)
        return f", {formatted}" if formatted else ""

    def _get_partition_cols(self, level_index: int, max_steps: int):
        cols: List[str] = []
        for i in range(0, max_steps):
            cols.append(f"step_{i}")
            if i < level_index:
                cols.append(f"latest_{i}")
                for exclusion in self._filter.exclusions:
                    if exclusion.funnel_from_step + 1 == i:
                        cols.append(f"exclusion_latest_{exclusion.funnel_from_step}")
            else:
                duplicate_event = 0
                if i > 0 and self._filter.entities[i].equals(self._filter.entities[i - 1]):
                    duplicate_event = 1
                cols.append(
                    f"min(latest_{i}) over (PARTITION by person_id {self._get_breakdown_prop()} ORDER BY timestamp DESC ROWS BETWEEN UNBOUNDED PRECEDING AND {duplicate_event} PRECEDING) latest_{i}"
                )
                for exclusion in self._filter.exclusions:
                    # exclusion starting at step i follows semantics of step i+1 in the query (since we're looking for exclusions after step i)
                    if exclusion.funnel_from_step + 1 == i:
                        cols.append(
                            f"min(exclusion_latest_{exclusion.funnel_from_step}) over (PARTITION by person_id {self._get_breakdown_prop()} ORDER BY timestamp DESC ROWS BETWEEN UNBOUNDED PRECEDING AND 0 PRECEDING) exclusion_latest_{exclusion.funnel_from_step}"
                        )
        return ", ".join(cols)

    def _get_exclusion_condition(self):
        if not self._filter.exclusions:
            return ""

        conditions = []
        for exclusion in self._filter.exclusions:
            from_time = f"latest_{exclusion.funnel_from_step}"
            to_time = f"latest_{exclusion.funnel_to_step}"
            exclusion_time = f"exclusion_latest_{exclusion.funnel_from_step}"
            condition = (
                f"if( {exclusion_time} > {from_time} AND {exclusion_time} < "
                f"""if(
                    isNull({to_time}),
                    {from_time} + INTERVAL {self._filter.funnel_window_days_or_default} DAY,
                    {to_time}), 1, 0
                )"""
            )
            conditions.append(condition)

        if conditions:
            return f", arraySum([{','.join(conditions)}]) as exclusion"
        else:
            return ""

    def _get_sorting_condition(self, curr_index: int, max_steps: int):

        if curr_index == 1:
            return "1"

        conditions: List[str] = []
        for i in range(1, curr_index):
            conditions.append(f"latest_{i - 1} < latest_{i }")
            conditions.append(f"latest_{i} <= latest_0 + INTERVAL {self._filter.funnel_window_days_or_default} DAY")

        return f"if({' AND '.join(conditions)}, {curr_index}, {self._get_sorting_condition(curr_index - 1, max_steps)})"

    def _get_inner_event_query(
        self, entities=None, entity_name="events", skip_entity_filter=False, skip_step_filter=False
    ) -> str:
        entities_to_use = entities or self._filter.entities

        event_query, params = FunnelEventQuery(filter=self._filter, team_id=self._team.pk).get_query(
            entities_to_use, entity_name, skip_entity_filter=skip_entity_filter
        )

        self.params.update(params)

        if skip_step_filter:
            steps_conditions = "1=1"
        else:
            steps_conditions = self._get_steps_conditions(length=len(entities_to_use))

        all_step_cols: List[str] = []
        for index, entity in enumerate(entities_to_use):
            step_cols = self._get_step_col(entity, index, entity_name)
            all_step_cols.extend(step_cols)

        for entity in self._filter.exclusions:
            step_cols = self._get_step_col(entity, entity.funnel_from_step, entity_name, "exclusion_")
            # every exclusion entity has the form: exclusion_step_i & timestamp exclusion_latest_i
            # where i is the starting step for exclusion on that entity
            all_step_cols.extend(step_cols)

        steps = ", ".join(all_step_cols)

        select_prop = self._get_breakdown_select_prop()
        breakdown_conditions = ""
        extra_conditions = ""
        extra_join = ""

        if self._filter.breakdown:
            if self._filter.breakdown_type == "cohort":
                extra_join = self._get_cohort_breakdown_join()
            else:
                breakdown_conditions = self._get_breakdown_conditions()
                extra_conditions = "AND prop != ''" if select_prop else ""
                extra_conditions += f"AND {breakdown_conditions}" if breakdown_conditions and select_prop else ""

        return FUNNEL_INNER_EVENT_STEPS_QUERY.format(
            steps=steps,
            event_query=event_query,
            extra_join=extra_join,
            steps_condition=steps_conditions,
            select_prop=select_prop,
            extra_conditions=extra_conditions,
        )

    def _get_steps_conditions(self, length: int) -> str:
        step_conditions: List[str] = []

        for index in range(length):
            step_conditions.append(f"step_{index} = 1")

        for entity in self._filter.exclusions:
            step_conditions.append(f"exclusion_step_{entity.funnel_from_step} = 1")

        return " OR ".join(step_conditions)

    def _get_step_col(self, entity: Entity, index: int, entity_name: str, step_prefix: str = "") -> List[str]:
        # step prefix is used to distinguish actual steps, and exclusion steps
        # without the prefix, we get the same parameter binding for both, which borks things up
        step_cols: List[str] = []
        condition = self._build_step_query(entity, index, entity_name, step_prefix)
        step_cols.append(f"if({condition}, 1, 0) as {step_prefix}step_{index}")
        step_cols.append(f"if({step_prefix}step_{index} = 1, timestamp, null) as {step_prefix}latest_{index}")

        return step_cols

    def _build_step_query(self, entity: Entity, index: int, entity_name: str, step_prefix: str) -> str:
        filters = self._build_filters(entity, index)
        if entity.type == TREND_FILTER_TYPE_ACTIONS:
            action = entity.get_action()
            for action_step in action.steps.all():
                self.params[entity_name].append(action_step.event)
            action_query, action_params = format_action_filter(action, f"{entity_name}_{step_prefix}step_{index}")
            if action_query == "":
                return ""

            self.params.update(action_params)
            content_sql = "{actions_query} {filters}".format(actions_query=action_query, filters=filters,)
        else:
            self.params[entity_name].append(entity.id)
            event_param_key = f"{entity_name}_{step_prefix}event_{index}"
            self.params[event_param_key] = entity.id
            content_sql = f"event = %({event_param_key})s {filters}"
        return content_sql

    def _build_filters(self, entity: Entity, index: int) -> str:
        prop_filters, prop_filter_params = parse_prop_clauses(
            entity.properties, self._team.pk, prepend=str(index), allow_denormalized_props=True
        )
        self.params.update(prop_filter_params)
        if entity.properties:
            return prop_filters
        return ""

    def _get_funnel_person_step_condition(self):
        step_num = self._filter.funnel_step
        max_steps = len(self._filter.entities)

        if step_num is None:
            raise ValueError("funnel_step should not be none")

        conditions = []
        if step_num >= 0:
            self.params.update({"step_num": [i for i in range(step_num, max_steps + 1)]})
            conditions.append("steps IN %(step_num)s")
        else:
            self.params.update({"step_num": abs(step_num) - 1})
            conditions.append("steps = %(step_num)s")

        if self._filter.funnel_step_breakdown:
            prop_vals = (
                [val.strip() for val in self._filter.funnel_step_breakdown.split(",")]
                if isinstance(self._filter.funnel_step_breakdown, str)
                else [self._filter.funnel_step_breakdown]
            )
            self.params.update({"breakdown_prop_value": prop_vals})
            conditions.append("prop IN %(breakdown_prop_value)s")

        return " AND ".join(conditions)

    def _get_count_columns(self, max_steps: int):
        cols: List[str] = []

        for i in range(max_steps):
            cols.append(f"countIf(steps = {i + 1}) step_{i + 1}")

        return ", ".join(cols)

    def _get_step_time_avgs(self, max_steps: int, inner_query: bool = False):
        conditions: List[str] = []
        for i in range(1, max_steps):
            conditions.append(
                f"avg(step_{i}_conversion_time) step_{i}_average_conversion_time_inner"
                if inner_query
                else f"avg(step_{i}_average_conversion_time_inner) step_{i}_average_conversion_time"
            )

        formatted = ", ".join(conditions)
        return f", {formatted}" if formatted else ""

    def _get_step_time_median(self, max_steps: int, inner_query: bool = False):
        conditions: List[str] = []
        for i in range(1, max_steps):
            conditions.append(
                f"median(step_{i}_conversion_time) step_{i}_median_conversion_time_inner"
                if inner_query
                else f"median(step_{i}_median_conversion_time_inner) step_{i}_median_conversion_time"
            )

        formatted = ", ".join(conditions)
        return f", {formatted}" if formatted else ""

    @abstractmethod
    def get_query(self) -> str:
        pass

    def get_step_counts_query(self):
        pass

    def get_step_counts_without_aggregation_query(self):
        pass

    def _get_breakdown_select_prop(self) -> str:
        if self._filter.breakdown:
            self.params.update({"breakdown": self._filter.breakdown})
            if self._filter.breakdown_type == "person":
                return f", trim(BOTH '\"' FROM JSONExtractRaw(person_props, %(breakdown)s)) as prop"
            elif self._filter.breakdown_type == "event":
                return f", trim(BOTH '\"' FROM JSONExtractRaw(properties, %(breakdown)s)) as prop"
            elif self._filter.breakdown_type == "cohort":
                return ", value as prop"

        return ""

    def _get_cohort_breakdown_join(self) -> str:
        cohort_queries, _, cohort_params = format_breakdown_cohort_join_query(self._team.pk, self._filter)
        self.params.update(cohort_params)
        return f"""
            INNER JOIN (
                {cohort_queries}
            ) cohort_join
            ON events.distinct_id = cohort_join.distinct_id
        """

    def _get_breakdown_conditions(self) -> str:
        if self._filter.breakdown:
            limit = 5
            first_entity = next(x for x in self._filter.entities if x.order == 0)
            if not first_entity:
                ValidationError("An entity with order 0 was not provided")
            query, params = "/* missing breakdown_values query! */", cast(Dict[str, Any], {})
            if self._filter.breakdown_type == "person":
                query, params = get_breakdown_person_prop_query(
                    self._filter, first_entity, "count(*)", self._team.pk, limit
                )
            elif self._filter.breakdown_type == "event":
                query, params = get_breakdown_event_prop_query(
                    self._filter, first_entity, "count(*)", self._team.pk, limit
                )
            else:
                raise ValidationError(f'Breakdown type "{self._filter.breakdown_type}" is not supported.')
            self.params.update(params)
            self.ctes.append(CTE(query=query, alias="breakdown_values", is_scalar=False))
            return "prop IN breakdown_values"
        else:
            return ""

    def _get_breakdown_prop(self) -> str:
        if self._filter.breakdown:
            return ", prop"
        else:
            return ""<|MERGE_RESOLUTION|>--- conflicted
+++ resolved
@@ -116,12 +116,8 @@
 
         self._filter = self._filter.with_data(data)
 
-<<<<<<< HEAD
-        query = self.get_query()
-=======
         query = self._prefix_query_with_ctes(self.get_query())
 
->>>>>>> 700f5bc0
         return sync_execute(query, self.params)
 
     def _get_step_times(self, max_steps: int):
