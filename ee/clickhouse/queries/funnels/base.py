from abc import ABC, abstractmethod
from typing import List, Tuple

from django.utils import timezone
from rest_framework.exceptions import ValidationError

from ee.clickhouse.client import sync_execute
from ee.clickhouse.models.action import format_action_filter
from ee.clickhouse.models.property import parse_prop_clauses
from ee.clickhouse.queries.breakdown_props import get_breakdown_event_prop_values, get_breakdown_person_prop_values
from ee.clickhouse.queries.funnels.funnel_event_query import FunnelEventQuery
from ee.clickhouse.queries.util import parse_timestamps
from ee.clickhouse.sql.funnels.funnel import FUNNEL_INNER_EVENT_STEPS_QUERY
from ee.clickhouse.sql.person import GET_LATEST_PERSON_DISTINCT_ID_SQL
from posthog.constants import FUNNEL_WINDOW_DAYS, TREND_FILTER_TYPE_ACTIONS
from posthog.models import Action, Entity, Filter, Team
from posthog.models.filters.mixins.funnel import FunnelWindowDaysMixin
from posthog.queries.funnel import Funnel
from posthog.utils import relative_date_parse


class ClickhouseFunnelBase(ABC, Funnel):
    _filter: Filter
    _team: Team

    def __init__(self, filter: Filter, team: Team) -> None:
        self._filter = filter

        # handle default if window isn't provided
        if not self._filter.funnel_window_days:
            self._filter = self._filter.with_data({FUNNEL_WINDOW_DAYS: 14})

        self._team = team
        self.params = {
            "team_id": self._team.pk,
            "events": [],  # purely a speed optimization, don't need this for filtering
        }

    def run(self, *args, **kwargs):
        if len(self._filter.entities) == 0:
            return []

        results = self._exec_query()
        return self._format_results(results)

    def _format_single_funnel(self, results, with_breakdown=False):
        # Format of this is [step order, person count (that reached that step), array of person uuids]
        steps = []
        total_people = 0

        for step in reversed(self._filter.entities):

            if results and len(results) > 0:
                total_people += results[step.order]

            serialized_result = self._serialize_step(step, total_people, [])
            if step.order > 0:
                serialized_result.update(
                    {"average_conversion_time": results[step.order + len(self._filter.entities) - 1]}
                )
            else:
                serialized_result.update({"average_conversion_time": None})

            if with_breakdown:
                serialized_result.update({"breakdown": results[-1]})
                # important to not try and modify this value any how - as these are keys for fetching persons

            steps.append(serialized_result)

        return steps[::-1]  #  reverse

    def _format_results(self, results):
        if not results or len(results) == 0:
            return []

        if self._filter.breakdown:
            return [self._format_single_funnel(res, with_breakdown=True) for res in results]
        else:
            return self._format_single_funnel(results[0])

    def _exec_query(self) -> List[Tuple]:

        # format default dates
        data = {}
        if not self._filter._date_from:
            data.update({"date_from": relative_date_parse("-7d")})
        if not self._filter._date_to:
            data.update({"date_to": timezone.now()})
        self._filter = self._filter.with_data(data)

        query = self.get_query()

        return sync_execute(query, self.params)

    def _get_step_times(self, max_steps: int):
        conditions: List[str] = []
        for i in range(1, max_steps):
            conditions.append(
                f"if(isNotNull(latest_{i}), dateDiff('second', toDateTime(latest_{i - 1}), toDateTime(latest_{i})), NULL) step_{i}_average_conversion_time"
            )

        formatted = ", ".join(conditions)
        return f", {formatted}" if formatted else ""

    def _get_partition_cols(self, level_index: int, max_steps: int):
        cols: List[str] = []
        for i in range(0, max_steps):
            cols.append(f"step_{i}")
            if i < level_index:
                cols.append(f"latest_{i}")
            else:
                duplicate_event = 0
                if i > 0 and self._filter.entities[i].equals(self._filter.entities[i - 1]):
                    duplicate_event = 1
                cols.append(
                    f"min(latest_{i}) over (PARTITION by person_id {self._get_breakdown_prop()} ORDER BY timestamp DESC ROWS BETWEEN UNBOUNDED PRECEDING AND {duplicate_event} PRECEDING) latest_{i}"
                )
        return ", ".join(cols)

    def _get_comparison_at_step(self, index: int, level_index: int):
        or_statements: List[str] = []

        for i in range(level_index, index + 1):
            or_statements.append(f"latest_{i} < latest_{level_index - 1}")

        return " OR ".join(or_statements)

    def _get_sorting_condition(self, curr_index: int, max_steps: int):

        if curr_index == 1:
            return "1"

        conditions: List[str] = []
        for i in range(1, curr_index):
            conditions.append(f"latest_{i - 1} < latest_{i }")
            conditions.append(f"latest_{i} <= latest_0 + INTERVAL {self._filter.funnel_window_days} DAY")

        return f"if({' AND '.join(conditions)}, {curr_index}, {self._get_sorting_condition(curr_index - 1, max_steps)})"

    def _get_inner_event_query(
        self, entities=None, entity_name="events", skip_entity_filter=False, skip_step_filter=False
    ) -> str:
        entities_to_use = entities or self._filter.entities

        event_query, params = FunnelEventQuery(filter=self._filter, team_id=self._team.pk).get_query(
            entities_to_use, entity_name, skip_entity_filter=skip_entity_filter
        )

        self.params.update(params)

        if skip_step_filter:
            steps_conditions = "1=1"
        else:
            steps_conditions = self._get_steps_conditions(length=len(self._filter.entities))

        all_step_cols: List[str] = []
        for index, entity in enumerate(entities_to_use):
            step_cols = self._get_step_col(entity, index, entity_name)
            all_step_cols.extend(step_cols)

        steps = ", ".join(all_step_cols)

        select_prop = self._get_breakdown_select_prop()
        breakdown_conditions = self._get_breakdown_conditions()
        extra_conditions = "AND prop != ''" if select_prop else ""
        extra_conditions += f"AND {breakdown_conditions}" if breakdown_conditions and select_prop else ""

        return FUNNEL_INNER_EVENT_STEPS_QUERY.format(
            steps=steps,
            event_query=event_query,
            steps_condition=steps_conditions,
            select_prop=select_prop,
            extra_conditions=extra_conditions,
        )

    def _get_steps_conditions(self, length: int) -> str:
        step_conditions: List[str] = []

        for index in range(length):
            step_conditions.append(f"step_{index} = 1")

        return " OR ".join(step_conditions)

    def _get_step_col(self, entity: Entity, index: int, entity_name: str) -> List[str]:
        step_cols: List[str] = []
        condition = self._build_step_query(entity, index, entity_name)
        step_cols.append(f"if({condition}, 1, 0) as step_{index}")
        step_cols.append(f"if(step_{index} = 1, timestamp, null) as latest_{index}")

        return step_cols

    def _build_step_query(self, entity: Entity, index: int, entity_name: str) -> str:
        filters = self._build_filters(entity, index)
        if entity.type == TREND_FILTER_TYPE_ACTIONS:
            action = entity.get_action()
            for action_step in action.steps.all():
                self.params[entity_name].append(action_step.event)
            action_query, action_params = format_action_filter(action, "{}_step_{}".format(entity_name, index))
            if action_query == "":
                return ""

            self.params.update(action_params)
            content_sql = "{actions_query} {filters}".format(actions_query=action_query, filters=filters,)
        else:
            self.params[entity_name].append(entity.id)
            event_param_key = f"{entity_name}_event_{index}"
            self.params[event_param_key] = entity.id
            content_sql = f"event = %({event_param_key})s {filters}"
        return content_sql

    def _build_filters(self, entity: Entity, index: int) -> str:
        prop_filters, prop_filter_params = parse_prop_clauses(
            entity.properties, self._team.pk, prepend=str(index), allow_denormalized_props=True
        )
        self.params.update(prop_filter_params)
        if entity.properties:
            return prop_filters
        return ""

    def _get_funnel_person_step_condition(self):
        step_num = self._filter.funnel_step
        max_steps = len(self._filter.entities)

        if step_num is None:
            raise ValueError("funnel_step should not be none")

        conditions = []
        if step_num >= 0:
            self.params.update({"step_num": [i for i in range(step_num, max_steps + 1)]})
            conditions.append("steps IN %(step_num)s")
        else:
            self.params.update({"step_num": abs(step_num) - 1})
            conditions.append("steps = %(step_num)s")

        if self._filter.funnel_step_breakdown:
            self.params.update(
                {"breakdown_prop_value": [val.strip() for val in self._filter.funnel_step_breakdown.split(",")]}
            )
            conditions.append("prop IN %(breakdown_prop_value)s")

        return " AND ".join(conditions)

    def _get_count_columns(self, max_steps: int):
        cols: List[str] = []

        for i in range(max_steps):
            cols.append(f"countIf(steps = {i + 1}) step_{i + 1}")

        return ", ".join(cols)

    def _get_step_time_avgs(self, max_steps: int):
        conditions: List[str] = []
        for i in range(1, max_steps):
            conditions.append(f"avg(step_{i}_average_conversion_time) step_{i}_average_conversion_time")

        formatted = ", ".join(conditions)
        return f", {formatted}" if formatted else ""

    @abstractmethod
    def get_query(self):
        pass

    def get_step_counts_query(self):
        pass

    def get_step_counts_without_aggregation_query(self):
        pass

    def _get_breakdown_select_prop(self) -> str:
        if self._filter.breakdown:
            self.params.update({"breakdown": self._filter.breakdown})
            if self._filter.breakdown_type == "person":
<<<<<<< HEAD
                return f", JSONExtractRaw(person_props, %(breakdown)s) as prop"
            elif self._filter.breakdown_type == "event" or not self._filter.breakdown_type:
                return f", JSONExtractRaw(properties, %(breakdown)s) as prop"
=======
                return f", trim(BOTH '\"' FROM JSONExtractRaw(person_props, %(breakdown)s)) as prop"
            elif self._filter.breakdown_type == "event":
                return f", trim(BOTH '\"' FROM JSONExtractRaw(properties, %(breakdown)s)) as prop"
>>>>>>> c554bb5e

        return ""

    def _get_breakdown_conditions(self) -> str:
        if self._filter.breakdown:
            limit = 5
            first_entity = next(x for x in self._filter.entities if x.order == 0)
            if not first_entity:
                ValidationError("An entity with order 0 was not provided")
            values = []
            if self._filter.breakdown_type == "person":
<<<<<<< HEAD
                values = get_breakdown_person_prop_values(self._filter, first_entity, "count(*)", self._team.pk, 5)
            elif self._filter.breakdown_type == "event" or not self._filter.breakdown_type:
                values = get_breakdown_event_prop_values(self._filter, first_entity, "count(*)", self._team.pk, 5)
=======
                values = get_breakdown_person_prop_values(self._filter, first_entity, "count(*)", self._team.pk, limit)
            elif self._filter.breakdown_type == "event":
                values = get_breakdown_event_prop_values(self._filter, first_entity, "count(*)", self._team.pk, limit)
>>>>>>> c554bb5e
            self.params.update({"breakdown_values": values})

            return "prop IN %(breakdown_values)s"
        else:
            return ""

    def _get_breakdown_prop(self) -> str:
        if self._filter.breakdown:
            return ", prop"
        else:
            return ""<|MERGE_RESOLUTION|>--- conflicted
+++ resolved
@@ -270,15 +270,9 @@
         if self._filter.breakdown:
             self.params.update({"breakdown": self._filter.breakdown})
             if self._filter.breakdown_type == "person":
-<<<<<<< HEAD
-                return f", JSONExtractRaw(person_props, %(breakdown)s) as prop"
+                return f", trim(BOTH '\"' FROM JSONExtractRaw(person_props, %(breakdown)s)) as prop"
             elif self._filter.breakdown_type == "event" or not self._filter.breakdown_type:
-                return f", JSONExtractRaw(properties, %(breakdown)s) as prop"
-=======
-                return f", trim(BOTH '\"' FROM JSONExtractRaw(person_props, %(breakdown)s)) as prop"
-            elif self._filter.breakdown_type == "event":
                 return f", trim(BOTH '\"' FROM JSONExtractRaw(properties, %(breakdown)s)) as prop"
->>>>>>> c554bb5e
 
         return ""
 
@@ -290,15 +284,9 @@
                 ValidationError("An entity with order 0 was not provided")
             values = []
             if self._filter.breakdown_type == "person":
-<<<<<<< HEAD
-                values = get_breakdown_person_prop_values(self._filter, first_entity, "count(*)", self._team.pk, 5)
+                values = get_breakdown_person_prop_values(self._filter, first_entity, "count(*)", self._team.pk, limit)
             elif self._filter.breakdown_type == "event" or not self._filter.breakdown_type:
-                values = get_breakdown_event_prop_values(self._filter, first_entity, "count(*)", self._team.pk, 5)
-=======
-                values = get_breakdown_person_prop_values(self._filter, first_entity, "count(*)", self._team.pk, limit)
-            elif self._filter.breakdown_type == "event":
                 values = get_breakdown_event_prop_values(self._filter, first_entity, "count(*)", self._team.pk, limit)
->>>>>>> c554bb5e
             self.params.update({"breakdown_values": values})
 
             return "prop IN %(breakdown_values)s"
