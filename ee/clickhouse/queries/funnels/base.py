--- conflicted
+++ resolved
@@ -50,18 +50,12 @@
 
         for step in reversed(self._filter.entities):
 
-<<<<<<< HEAD
             if results and len(results) > 0:
                 total_people += results[step.order]
-=======
-            if results[0] and len(results[0]) > 0:
-                total_people += results[0][step.order]
->>>>>>> f73193c2
 
             serialized_result = self._serialize_step(step, total_people, [])
             if step.order > 0:
                 serialized_result.update(
-<<<<<<< HEAD
                     {"average_conversion_time": results[step.order + len(self._filter.entities) - 1]}
                 )
             else:
@@ -71,12 +65,6 @@
                 serialized_result.update({"breakdown": results[-1]})
                 # important to not try and modify this value any how - as these are keys for fetching persons
 
-=======
-                    {"average_conversion_time": results[0][step.order + len(self._filter.entities) - 1]}
-                )
-            else:
-                serialized_result.update({"average_conversion_time": None})
->>>>>>> f73193c2
             steps.append(serialized_result)
 
         return steps[::-1]  #  reverse
