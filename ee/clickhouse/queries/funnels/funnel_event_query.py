from typing import Any, Dict, Tuple

from ee.clickhouse.queries.event_query import ClickhouseEventQuery
from posthog.constants import TREND_FILTER_TYPE_ACTIONS
from posthog.models.action import Action


class FunnelEventQuery(ClickhouseEventQuery):
<<<<<<< HEAD
    def get_query(self, skip_entity_filter=False) -> Tuple[str, Dict[str, Any]]:
=======
    def get_query(self, entities=None, entity_name="events") -> Tuple[str, Dict[str, Any]]:
>>>>>>> cbcc1693
        _fields = (
            f"{self.EVENT_TABLE_ALIAS}.event as event, {self.EVENT_TABLE_ALIAS}.team_id as team_id, {self.EVENT_TABLE_ALIAS}.distinct_id as distinct_id, {self.EVENT_TABLE_ALIAS}.timestamp as timestamp, {self.EVENT_TABLE_ALIAS}.properties as properties, {self.EVENT_TABLE_ALIAS}.elements_chain as elements_chain"
            + (f", {self.DISTINCT_ID_TABLE_ALIAS}.person_id as person_id" if self._should_join_distinct_ids else "")
            + (f", {self.PERSON_TABLE_ALIAS}.person_props as person_props" if self._should_join_persons else "")
        )

        date_query, date_params = self._get_date_filter()
        self.params.update(date_params)

        prop_filters = self._filter.properties
        prop_query, prop_params = self._get_props(prop_filters)
        self.params.update(prop_params)

<<<<<<< HEAD
        if skip_entity_filter:
            entity_query = ""
            entity_params: Dict[str, Any] = {}
        else:
            entity_query, entity_params = self._get_entity_query()

=======
        entity_query, entity_params = self._get_entity_query(entities, entity_name)
>>>>>>> cbcc1693
        self.params.update(entity_params)

        query = f"""
            SELECT {_fields} FROM events {self.EVENT_TABLE_ALIAS}
            {self._get_disintct_id_query()}
            {self._get_person_query()}
            WHERE team_id = %(team_id)s
            {entity_query}
            {date_query}
            {prop_query}
        """

        return query, self.params

    def _determine_should_join_distinct_ids(self) -> None:
        self._should_join_distinct_ids = True

    def _get_entity_query(self, entities=None, entity_name="events") -> Tuple[str, Dict[str, Any]]:
        events = []
        entities_to_use = entities or self._filter.entities

        for entity in entities_to_use:
            if entity.type == TREND_FILTER_TYPE_ACTIONS:
                action = Action.objects.get(pk=entity.id)
                for action_step in action.steps.all():
                    events.append(action_step.event)
            else:
                events.append(entity.id)

        return f"AND event IN %({entity_name})s", {entity_name: events}<|MERGE_RESOLUTION|>--- conflicted
+++ resolved
@@ -6,11 +6,7 @@
 
 
 class FunnelEventQuery(ClickhouseEventQuery):
-<<<<<<< HEAD
-    def get_query(self, skip_entity_filter=False) -> Tuple[str, Dict[str, Any]]:
-=======
-    def get_query(self, entities=None, entity_name="events") -> Tuple[str, Dict[str, Any]]:
->>>>>>> cbcc1693
+    def get_query(self, entities=None, entity_name="events", skip_entity_filter=False) -> Tuple[str, Dict[str, Any]]:
         _fields = (
             f"{self.EVENT_TABLE_ALIAS}.event as event, {self.EVENT_TABLE_ALIAS}.team_id as team_id, {self.EVENT_TABLE_ALIAS}.distinct_id as distinct_id, {self.EVENT_TABLE_ALIAS}.timestamp as timestamp, {self.EVENT_TABLE_ALIAS}.properties as properties, {self.EVENT_TABLE_ALIAS}.elements_chain as elements_chain"
             + (f", {self.DISTINCT_ID_TABLE_ALIAS}.person_id as person_id" if self._should_join_distinct_ids else "")
@@ -24,16 +20,12 @@
         prop_query, prop_params = self._get_props(prop_filters)
         self.params.update(prop_params)
 
-<<<<<<< HEAD
         if skip_entity_filter:
             entity_query = ""
             entity_params: Dict[str, Any] = {}
         else:
-            entity_query, entity_params = self._get_entity_query()
+            entity_query, entity_params = self._get_entity_query(entities, entity_name)
 
-=======
-        entity_query, entity_params = self._get_entity_query(entities, entity_name)
->>>>>>> cbcc1693
         self.params.update(entity_params)
 
         query = f"""
