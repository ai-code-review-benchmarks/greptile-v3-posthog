from string import ascii_lowercase
from typing import Dict, List, Tuple, TypedDict
from uuid import UUID

from ee.clickhouse.materialized_columns import materialize
from ee.clickhouse.models.group import create_group
from ee.clickhouse.queries.breakdown_props import ALL_USERS_COHORT_ID
from ee.clickhouse.queries.funnels.funnel import ClickhouseFunnel
from ee.clickhouse.util import snapshot_clickhouse_queries
from posthog.constants import INSIGHT_FUNNELS
from posthog.models.cohort import Cohort
from posthog.models.filters import Filter
from posthog.models.group_type_mapping import GroupTypeMapping
from posthog.test.base import APIBaseTest, test_with_materialized_columns


def funnel_breakdown_test_factory(Funnel, FunnelPerson, _create_event, _create_action, _create_person):
    class TestFunnelBreakdown(APIBaseTest):
        def _get_people_at_step(self, filter, funnel_step, breakdown_value=None):
            person_filter = filter.with_data({"funnel_step": funnel_step, "funnel_step_breakdown": breakdown_value})
            result = FunnelPerson(person_filter, self.team)._exec_query()
            return [row[0] for row in result]

        class EventTestCase(TypedDict):
            event: str
            day: int
            hour: int

        def a_journey_for(self, person: str, events: List[EventTestCase], properties: Dict[str, str]) -> None:
            for event in events:
                day = f"{event['day']:02d}"
                hour = f"{event['hour']:02d}"
                timestamp = f"2020-01-{day}T{hour}:00:00Z"

                _create_event(
                    team=self.team,
                    event=event["event"],
                    distinct_id=person,
                    properties=properties,
                    timestamp=timestamp,
                )

        @test_with_materialized_columns(["$browser"])
        def test_funnel_step_breakdown_event(self):

            filters = {
                "events": [{"id": "sign up", "order": 0}, {"id": "play movie", "order": 1}, {"id": "buy", "order": 2},],
                "insight": INSIGHT_FUNNELS,
                "date_from": "2020-01-01",
                "date_to": "2020-01-08",
                "funnel_window_days": 7,
                "breakdown_type": "event",
                "breakdown": ["$browser"],
            }

            filter = Filter(data=filters)
            funnel = Funnel(filter, self.team)

            person1 = _create_person(distinct_ids=["person1"], team_id=self.team.pk)
            self.a_journey_for(
                "person1",
                [
                    {"event": "sign up", "day": 1, "hour": 12},
                    {"event": "play movie", "day": 1, "hour": 13},
                    {"event": "buy", "day": 1, "hour": 15},
                ],
                {"key": "val", "$browser": "Chrome"},
            )

            person2 = _create_person(distinct_ids=["person2"], team_id=self.team.pk)
            self.a_journey_for(
                "person2",
                [{"event": "sign up", "day": 2, "hour": 14}, {"event": "play movie", "day": 2, "hour": 16},],
                {"key": "val", "$browser": "Safari"},
            )

            person3 = _create_person(distinct_ids=["person3"], team_id=self.team.pk)
            self.a_journey_for(
                "person3", [{"event": "sign up", "day": 2, "hour": 14},], {"key": "val", "$browser": "Safari"}
            )

            result = funnel.run()
            self.assertEqual(
                result[0],
                [
                    {
                        "action_id": "sign up",
                        "name": "sign up",
                        "custom_name": None,
                        "order": 0,
                        "people": [],
                        "count": 1,
                        "type": "events",
                        "average_conversion_time": None,
                        "median_conversion_time": None,
                        "breakdown": ["Chrome"],
                        "breakdown_value": ["Chrome"],
                    },
                    {
                        "action_id": "play movie",
                        "name": "play movie",
                        "custom_name": None,
                        "order": 1,
                        "people": [],
                        "count": 1,
                        "type": "events",
                        "average_conversion_time": 3600.0,
                        "median_conversion_time": 3600.0,
                        "breakdown": ["Chrome"],
                        "breakdown_value": ["Chrome"],
                    },
                    {
                        "action_id": "buy",
                        "name": "buy",
                        "custom_name": None,
                        "order": 2,
                        "people": [],
                        "count": 1,
                        "type": "events",
                        "average_conversion_time": 7200.0,
                        "median_conversion_time": 7200.0,
                        "breakdown": ["Chrome"],
                        "breakdown_value": ["Chrome"],
                    },
                ],
            )
            self.assertCountEqual(self._get_people_at_step(filter, 1, "Chrome"), [person1.uuid])
            self.assertCountEqual(self._get_people_at_step(filter, 2, "Chrome"), [person1.uuid])
            self.assertEqual(
                result[1],
                [
                    {
                        "action_id": "sign up",
                        "name": "sign up",
                        "custom_name": None,
                        "order": 0,
                        "people": [],
                        "count": 2,
                        "type": "events",
                        "average_conversion_time": None,
                        "median_conversion_time": None,
                        "breakdown": ["Safari"],
                        "breakdown_value": ["Safari"],
                    },
                    {
                        "action_id": "play movie",
                        "name": "play movie",
                        "custom_name": None,
                        "order": 1,
                        "people": [],
                        "count": 1,
                        "type": "events",
                        "average_conversion_time": 7200.0,
                        "median_conversion_time": 7200.0,
                        "breakdown": ["Safari"],
                        "breakdown_value": ["Safari"],
                    },
                    {
                        "action_id": "buy",
                        "name": "buy",
                        "custom_name": None,
                        "order": 2,
                        "people": [],
                        "count": 0,
                        "type": "events",
                        "average_conversion_time": None,
                        "median_conversion_time": None,
                        "breakdown": ["Safari"],
                        "breakdown_value": ["Safari"],
                    },
                ],
            )

            self.assertCountEqual(self._get_people_at_step(filter, 1, "Safari"), [person2.uuid, person3.uuid])
            self.assertCountEqual(self._get_people_at_step(filter, 2, "Safari"), [person2.uuid])

        @test_with_materialized_columns(["$browser"])
        def test_funnel_step_breakdown_event_with_other(self):

            filters = {
                "events": [{"id": "sign up", "order": 0}, {"id": "play movie", "order": 1}, {"id": "buy", "order": 2},],
                "insight": INSIGHT_FUNNELS,
                "date_from": "2020-01-01",
                "date_to": "2020-01-08",
                "funnel_window_days": 7,
                "breakdown_type": "event",
                "breakdown": ["$browser"],
                "breakdown_limit": 1,
            }

            filter = Filter(data=filters)
            funnel = Funnel(filter, self.team)

            # event
            person1 = _create_person(distinct_ids=["person1"], team_id=self.team.pk)
            self.a_journey_for(
                "person1",
                [
                    {"event": "sign up", "day": 1, "hour": 12},
                    {"event": "play movie", "day": 1, "hour": 13},
                    {"event": "buy", "day": 1, "hour": 15},
                ],
                {"key": "val", "$browser": "Chrome"},
            )

            person2 = _create_person(distinct_ids=["person2"], team_id=self.team.pk)
            self.a_journey_for(
                "person2",
                [{"event": "sign up", "day": 2, "hour": 14}, {"event": "play movie", "day": 2, "hour": 16},],
                {"key": "val", "$browser": "Safari"},
            )

            person3 = _create_person(distinct_ids=["person3"], team_id=self.team.pk)
            self.a_journey_for(
                "person3", [{"event": "sign up", "day": 2, "hour": 14},], {"key": "val", "$browser": "Safari"}
            )

            person4 = _create_person(distinct_ids=["person4"], team_id=self.team.pk)
            self.a_journey_for(
                "person4", [{"event": "sign up", "day": 2, "hour": 14},], {"key": "val", "$browser": "random"}
            )

            person5 = _create_person(distinct_ids=["person5"], team_id=self.team.pk)
            self.a_journey_for(
                "person5", [{"event": "sign up", "day": 2, "hour": 15},], {"key": "val", "$browser": "another one"}
            )

            result = funnel.run()

<<<<<<< HEAD
            self.assertCountEqual(self._get_people_at_step(filter, 2, ["Other"]), [person1.uuid])

=======
>>>>>>> d6d924af
            self.assertEqual(
                result[0],
                [
                    {
                        "action_id": "sign up",
                        "name": "sign up",
                        "custom_name": None,
                        "order": 0,
<<<<<<< HEAD
                        "people": [person2.uuid, person3.uuid]
                        if Funnel == ClickhouseFunnel
                        else [],  # backwards compatibility
                        "count": 2,
=======
                        "people": [],
                        "count": 3,
>>>>>>> d6d924af
                        "type": "events",
                        "average_conversion_time": None,
                        "median_conversion_time": None,
                        "breakdown": ["Safari"],
                        "breakdown_value": ["Safari"],
                    },
                    {
                        "action_id": "play movie",
                        "name": "play movie",
                        "custom_name": None,
                        "order": 1,
<<<<<<< HEAD
                        "people": [person2.uuid] if Funnel == ClickhouseFunnel else [],  # backwards compatibility
=======
                        "people": [],
>>>>>>> d6d924af
                        "count": 1,
                        "type": "events",
                        "average_conversion_time": 7200.0,
                        "median_conversion_time": 7200.0,
                        "breakdown": ["Safari"],
                        "breakdown_value": ["Safari"],
                    },
                    {
                        "action_id": "buy",
                        "name": "buy",
                        "custom_name": None,
                        "order": 2,
                        "people": [],
<<<<<<< HEAD
                        "count": 0,
=======
                        "count": 1,
>>>>>>> d6d924af
                        "type": "events",
                        "average_conversion_time": None,
                        "median_conversion_time": None,
                        "breakdown": ["Safari"],
                        "breakdown_value": ["Safari"],
                    },
                ],
            )

            self.assertCountEqual(self._get_people_at_step(filter, 1, ["Safari"]), [person2.uuid, person3.uuid])
            self.assertCountEqual(self._get_people_at_step(filter, 2, ["Safari"]), [person2.uuid])

            people = sorted(result[1][0].pop("people"))
            self.assertCountEqual(
                people, [person1.uuid, person4.uuid, person5.uuid] if Funnel == ClickhouseFunnel else []
            )

            self.assertEqual(
                result[1],
                [
                    {
                        "action_id": "sign up",
                        "name": "sign up",
                        "custom_name": None,
                        "order": 0,
<<<<<<< HEAD
                        # popped people because flakey ordering for assertEqual
                        "count": 3,
=======
                        "people": [],
                        "count": 2,
>>>>>>> d6d924af
                        "type": "events",
                        "average_conversion_time": None,
                        "median_conversion_time": None,
                        "breakdown": ["Other"],
                        "breakdown_value": ["Other"],
                    },
                    {
                        "action_id": "play movie",
                        "name": "play movie",
                        "custom_name": None,
                        "order": 1,
<<<<<<< HEAD
                        "people": [person1.uuid] if Funnel == ClickhouseFunnel else [],  # backwards compatibility
=======
                        "people": [],
>>>>>>> d6d924af
                        "count": 1,
                        "type": "events",
                        "average_conversion_time": 3600.0,
                        "median_conversion_time": 3600.0,
                        "breakdown": ["Other"],
                        "breakdown_value": ["Other"],
                    },
                    {
                        "action_id": "buy",
                        "name": "buy",
                        "custom_name": None,
                        "order": 2,
                        "people": [person1.uuid] if Funnel == ClickhouseFunnel else [],  # backwards compatibility
                        "count": 1,
                        "type": "events",
                        "average_conversion_time": 7200.0,
                        "median_conversion_time": 7200.0,
                        "breakdown": ["Other"],
                        "breakdown_value": ["Other"],
                    },
                ],
            )
            self.assertCountEqual(
                self._get_people_at_step(filter, 1, ["Other"]), [person1.uuid, person4.uuid, person5.uuid]
            )

        @test_with_materialized_columns(["$browser"])
        def test_funnel_step_breakdown_event_no_type(self):

            filters = {
                "events": [{"id": "sign up", "order": 0}, {"id": "play movie", "order": 1}, {"id": "buy", "order": 2},],
                "insight": INSIGHT_FUNNELS,
                "date_from": "2020-01-01",
                "date_to": "2020-01-08",
                "funnel_window_days": 7,
                "breakdown": ["$browser"],
            }

            filter = Filter(data=filters)
            funnel = Funnel(filter, self.team)

            person1 = _create_person(distinct_ids=["person1"], team_id=self.team.pk)
            self.a_journey_for(
                "person1",
                [
                    {"event": "sign up", "day": 1, "hour": 12},
                    {"event": "play movie", "day": 1, "hour": 13},
                    {"event": "buy", "day": 1, "hour": 15},
                ],
                {"key": "val", "$browser": "Chrome"},
            )

            person2 = _create_person(distinct_ids=["person2"], team_id=self.team.pk)
            self.a_journey_for(
                "person2",
                [{"event": "sign up", "day": 2, "hour": 14}, {"event": "play movie", "day": 2, "hour": 16},],
                {"key": "val", "$browser": "Safari"},
            )

            person3 = _create_person(distinct_ids=["person3"], team_id=self.team.pk)
            self.a_journey_for(
                "person3", [{"event": "sign up", "day": 2, "hour": 14},], {"key": "val", "$browser": "Safari"}
            )

            result = funnel.run()
            self.assertEqual(
                result[0],
                [
                    {
                        "action_id": "sign up",
                        "name": "sign up",
                        "custom_name": None,
                        "order": 0,
                        "people": [],
                        "count": 1,
                        "type": "events",
                        "average_conversion_time": None,
                        "median_conversion_time": None,
                        "breakdown": ["Chrome"],
                        "breakdown_value": ["Chrome"],
                    },
                    {
                        "action_id": "play movie",
                        "name": "play movie",
                        "custom_name": None,
                        "order": 1,
                        "people": [],
                        "count": 1,
                        "type": "events",
                        "average_conversion_time": 3600.0,
                        "median_conversion_time": 3600.0,
                        "breakdown": ["Chrome"],
                        "breakdown_value": ["Chrome"],
                    },
                    {
                        "action_id": "buy",
                        "name": "buy",
                        "custom_name": None,
                        "order": 2,
                        "people": [],
                        "count": 1,
                        "type": "events",
                        "average_conversion_time": 7200.0,
                        "median_conversion_time": 7200.0,
                        "breakdown": ["Chrome"],
                        "breakdown_value": ["Chrome"],
                    },
                ],
            )
            self.assertCountEqual(self._get_people_at_step(filter, 1, "Chrome"), [person1.uuid])
            self.assertCountEqual(self._get_people_at_step(filter, 2, "Chrome"), [person1.uuid])
            self.assertEqual(
                result[1],
                [
                    {
                        "action_id": "sign up",
                        "name": "sign up",
                        "custom_name": None,
                        "order": 0,
                        "people": [],
                        "count": 2,
                        "type": "events",
                        "average_conversion_time": None,
                        "median_conversion_time": None,
                        "breakdown": ["Safari"],
                        "breakdown_value": ["Safari"],
                    },
                    {
                        "action_id": "play movie",
                        "name": "play movie",
                        "custom_name": None,
                        "order": 1,
                        "people": [],
                        "count": 1,
                        "type": "events",
                        "average_conversion_time": 7200.0,
                        "median_conversion_time": 7200.0,
                        "breakdown": ["Safari"],
                        "breakdown_value": ["Safari"],
                    },
                    {
                        "action_id": "buy",
                        "name": "buy",
                        "custom_name": None,
                        "order": 2,
                        "people": [],
                        "count": 0,
                        "type": "events",
                        "average_conversion_time": None,
                        "median_conversion_time": None,
                        "breakdown": ["Safari"],
                        "breakdown_value": ["Safari"],
                    },
                ],
            )

            self.assertCountEqual(self._get_people_at_step(filter, 1, "Safari"), [person2.uuid, person3.uuid])
            self.assertCountEqual(self._get_people_at_step(filter, 2, "Safari"), [person2.uuid])

        @test_with_materialized_columns(person_properties=["$browser"])
        def test_funnel_step_breakdown_person(self):

            filters = {
                "events": [{"id": "sign up", "order": 0}, {"id": "play movie", "order": 1}, {"id": "buy", "order": 2},],
                "insight": INSIGHT_FUNNELS,
                "date_from": "2020-01-01",
                "date_to": "2020-01-08",
                "funnel_window_days": 7,
                "breakdown_type": "person",
                "breakdown": ["$browser"],
            }

            filter = Filter(data=filters)
            funnel = Funnel(filter, self.team)

            person1 = _create_person(distinct_ids=["person1"], team_id=self.team.pk, properties={"$browser": "Chrome"})
            self.a_journey_for(
                "person1",
                [
                    {"event": "sign up", "day": 1, "hour": 12},
                    {"event": "play movie", "day": 1, "hour": 13},
                    {"event": "buy", "day": 1, "hour": 15},
                ],
                {"key": "val"},
            )

            person2 = _create_person(distinct_ids=["person2"], team_id=self.team.pk, properties={"$browser": "Safari"})
            self.a_journey_for(
                "person2",
                [{"event": "sign up", "day": 2, "hour": 14}, {"event": "play movie", "day": 2, "hour": 16},],
                {"key": "val"},
            )

            result = funnel.run()
            self.assertEqual(
                result[0],
                [
                    {
                        "action_id": "sign up",
                        "name": "sign up",
                        "custom_name": None,
                        "order": 0,
                        "people": [],
                        "count": 1,
                        "type": "events",
                        "average_conversion_time": None,
                        "median_conversion_time": None,
                        "breakdown": ["Chrome"],
                        "breakdown_value": ["Chrome"],
                    },
                    {
                        "action_id": "play movie",
                        "name": "play movie",
                        "custom_name": None,
                        "order": 1,
                        "people": [],
                        "count": 1,
                        "type": "events",
                        "average_conversion_time": 3600.0,
                        "median_conversion_time": 3600.0,
                        "breakdown": ["Chrome"],
                        "breakdown_value": ["Chrome"],
                    },
                    {
                        "action_id": "buy",
                        "name": "buy",
                        "custom_name": None,
                        "order": 2,
                        "people": [],
                        "count": 1,
                        "type": "events",
                        "average_conversion_time": 7200.0,
                        "median_conversion_time": 7200.0,
                        "breakdown": ["Chrome"],
                        "breakdown_value": ["Chrome"],
                    },
                ],
            )
            self.assertCountEqual(self._get_people_at_step(filter, 1, "Chrome"), [person1.uuid])
            self.assertCountEqual(self._get_people_at_step(filter, 2, "Chrome"), [person1.uuid])

            self.assertEqual(
                result[1],
                [
                    {
                        "action_id": "sign up",
                        "name": "sign up",
                        "custom_name": None,
                        "order": 0,
                        "people": [],
                        "count": 1,
                        "type": "events",
                        "average_conversion_time": None,
                        "median_conversion_time": None,
                        "breakdown": ["Safari"],
                        "breakdown_value": ["Safari"],
                    },
                    {
                        "action_id": "play movie",
                        "name": "play movie",
                        "custom_name": None,
                        "order": 1,
                        "people": [],
                        "count": 1,
                        "type": "events",
                        "average_conversion_time": 7200.0,
                        "median_conversion_time": 7200.0,
                        "breakdown": ["Safari"],
                        "breakdown_value": ["Safari"],
                    },
                    {
                        "action_id": "buy",
                        "name": "buy",
                        "custom_name": None,
                        "order": 2,
                        "people": [],
                        "count": 0,
                        "type": "events",
                        "average_conversion_time": None,
                        "median_conversion_time": None,
                        "breakdown": ["Safari"],
                        "breakdown_value": ["Safari"],
                    },
                ],
            )
            self.assertCountEqual(self._get_people_at_step(filter, 1, "Safari"), [person2.uuid])
            self.assertCountEqual(self._get_people_at_step(filter, 3, "Safari"), [])

        @test_with_materialized_columns(["some_breakdown_val"])
        def test_funnel_step_breakdown_limit(self):

            filters = {
                "events": [{"id": "sign up", "order": 0}, {"id": "play movie", "order": 1}, {"id": "buy", "order": 2},],
                "insight": INSIGHT_FUNNELS,
                "date_from": "2020-01-01",
                "date_to": "2020-01-08",
                "funnel_window_days": 7,
                "breakdown_type": "event",
                "breakdown": ["some_breakdown_val"],
                "breakdown_limit": 5,
            }

            filter = Filter(data=filters)
            funnel = Funnel(filter, self.team)

            for num in range(10):
                for i in range(num):
                    person_id = f"person_{num}_{i}"
                    _create_person(distinct_ids=[person_id], team_id=self.team.pk)
                    self.a_journey_for(
                        person_id,
                        [
                            {"event": "sign up", "day": 1, "hour": 12},
                            {"event": "play movie", "day": 1, "hour": 13},
                            {"event": "buy", "day": 1, "hour": 15},
                        ],
                        {"key": "val", "some_breakdown_val": str(num)},
                    )

            result = funnel.run()

            # assert that we give 5 at a time at most and that those values are the most popular ones
            breakdown_vals = sorted([res[0]["breakdown"] for res in result])
            self.assertEqual([["5"], ["6"], ["7"], ["8"], ["9"], ["Other"]], breakdown_vals)

        @test_with_materialized_columns(["some_breakdown_val"])
        def test_funnel_step_custom_breakdown_limit_with_nulls(self):

            filters = {
                "events": [{"id": "sign up", "order": 0}, {"id": "play movie", "order": 1}, {"id": "buy", "order": 2},],
                "insight": INSIGHT_FUNNELS,
                "date_from": "2020-01-01",
                "date_to": "2020-01-08",
                "funnel_window_days": 7,
                "breakdown_type": "event",
                "breakdown_limit": 3,
                "breakdown": ["some_breakdown_val"],
            }

            filter = Filter(data=filters)
            funnel = Funnel(filter, self.team)

            for num in range(5):
                for i in range(num):
                    person_id = f"person_{num}_{i}"
                    _create_person(distinct_ids=[person_id], team_id=self.team.pk)
                    self.a_journey_for(
                        person_id,
                        [
                            {"event": "sign up", "day": 1, "hour": 12},
                            {"event": "play movie", "day": 1, "hour": 13},
                            {"event": "buy", "day": 1, "hour": 15},
                        ],
                        {"key": "val", "some_breakdown_val": str(num)},
                    )

            # no breakdown value for this guy
            person0 = _create_person(distinct_ids=[f"person_null"], team_id=self.team.pk)
            self.a_journey_for(
                f"person_null",
                [
                    {"event": "sign up", "day": 1, "hour": 12},
                    {"event": "play movie", "day": 1, "hour": 13},
                    {"event": "buy", "day": 1, "hour": 15},
                ],
                {"key": "val"},
            )

            result = funnel.run()

            breakdown_vals = sorted([res[0]["breakdown"] for res in result])
            self.assertEqual([["2"], ["3"], ["4"], ["Other"]], breakdown_vals)
            # skipped 1 and '' because the limit was 3.
            self.assertTrue(person0.uuid in self._get_people_at_step(filter, 1, "Other"))

        @test_with_materialized_columns(["some_breakdown_val"])
        def test_funnel_step_custom_breakdown_limit_with_nulls_included(self):

            filters = {
                "events": [{"id": "sign up", "order": 0}, {"id": "play movie", "order": 1}, {"id": "buy", "order": 2},],
                "insight": INSIGHT_FUNNELS,
                "date_from": "2020-01-01",
                "date_to": "2020-01-08",
                "funnel_window_days": 7,
                "breakdown_type": "event",
                "breakdown_limit": 6,
                "breakdown": ["some_breakdown_val"],
            }

            filter = Filter(data=filters)
            funnel = Funnel(filter, self.team)

            for num in range(5):
                for i in range(num):
                    person_id = f"person_{num}_{i}"
                    _create_person(distinct_ids=[person_id], team_id=self.team.pk)
                    self.a_journey_for(
                        person_id,
                        [
                            {"event": "sign up", "day": 1, "hour": 12},
                            {"event": "play movie", "day": 1, "hour": 13},
                            {"event": "buy", "day": 1, "hour": 15},
                        ],
                        {"key": "val", "some_breakdown_val": str(num)},
                    )

            # no breakdown value for this guy
            p_null = _create_person(distinct_ids=[f"person_null"], team_id=self.team.pk)
            self.a_journey_for(
                f"person_null",
                [
                    {"event": "sign up", "day": 1, "hour": 12},
                    {"event": "play movie", "day": 1, "hour": 13},
                    {"event": "buy", "day": 1, "hour": 15},
                ],
                {"key": "val"},
            )

            result = funnel.run()

            breakdown_vals = sorted([res[0]["breakdown"] for res in result])
            self.assertEqual([[""], ["1"], ["2"], ["3"], ["4"]], breakdown_vals)
            # included 1 and '' because the limit was 6.

            for i in range(1, 5):
                self.assertEqual(len(self._get_people_at_step(filter, 3, str(i))), i)

            self.assertEqual([p_null.uuid], self._get_people_at_step(filter, 1, ""))
            self.assertEqual([p_null.uuid], self._get_people_at_step(filter, 3, ""))

        @test_with_materialized_columns(["$browser"])
        def test_funnel_step_breakdown_event_single_person_multiple_breakdowns(self):

            filters = {
                "events": [{"id": "sign up", "order": 0}],
                "insight": INSIGHT_FUNNELS,
                "date_from": "2020-01-01",
                "date_to": "2020-01-08",
                "funnel_window_days": 7,
                "breakdown_type": "event",
                "breakdown": ["$browser"],
            }

            filter = Filter(data=filters)
            funnel = Funnel(filter, self.team)

            # event
            person1 = _create_person(distinct_ids=["person1"], team_id=self.team.pk)
            _create_event(
                team=self.team,
                event="sign up",
                distinct_id="person1",
                properties={"key": "val", "$browser": "Chrome"},
                timestamp="2020-01-01T12:00:00Z",
            )
            _create_event(
                team=self.team,
                event="sign up",
                distinct_id="person1",
                properties={"key": "val", "$browser": "Safari"},
                timestamp="2020-01-02T13:00:00Z",
            )
            _create_event(
                team=self.team,
                event="sign up",
                distinct_id="person1",
                properties={"key": "val", "$browser": "Mac"},
                timestamp="2020-01-02T14:00:00Z",
            )
            _create_event(
                team=self.team,
                event="sign up",
                distinct_id="person1",
                properties={"key": "val", "$browser": 0},  # mixed property type!
                timestamp="2020-01-02T15:00:00Z",
            )

            result = funnel.run()
            result = sorted(result, key=lambda res: res[0]["breakdown"])

            self.assertEqual(
                result[0],
                [
                    {
                        "action_id": "sign up",
                        "name": "sign up",
                        "custom_name": None,
                        "order": 0,
                        "people": [],
                        "count": 1,
                        "type": "events",
                        "average_conversion_time": None,
                        "median_conversion_time": None,
                        "breakdown": ["0"],
                        "breakdown_value": ["0"],
                    },
                ],
            )
            self.assertCountEqual(self._get_people_at_step(filter, 1, "0"), [person1.uuid])

            self.assertEqual(
                result[1],
                [
                    {
                        "action_id": "sign up",
                        "name": "sign up",
                        "custom_name": None,
                        "order": 0,
                        "people": [],
                        "count": 1,
                        "type": "events",
                        "average_conversion_time": None,
                        "median_conversion_time": None,
                        "breakdown": ["Chrome"],
                        "breakdown_value": ["Chrome"],
                    },
                ],
            )
            self.assertCountEqual(self._get_people_at_step(filter, 1, "Chrome"), [person1.uuid])

            self.assertEqual(
                result[2],
                [
                    {
                        "action_id": "sign up",
                        "name": "sign up",
                        "custom_name": None,
                        "order": 0,
                        "people": [],
                        "count": 1,
                        "type": "events",
                        "average_conversion_time": None,
                        "median_conversion_time": None,
                        "breakdown": ["Mac"],
                        "breakdown_value": ["Mac"],
                    },
                ],
            )
            self.assertCountEqual(self._get_people_at_step(filter, 1, "Mac"), [person1.uuid])

            self.assertEqual(
                result[3],
                [
                    {
                        "action_id": "sign up",
                        "name": "sign up",
                        "custom_name": None,
                        "order": 0,
                        "people": [],
                        "count": 1,
                        "type": "events",
                        "average_conversion_time": None,
                        "median_conversion_time": None,
                        "breakdown": ["Safari"],
                        "breakdown_value": ["Safari"],
                    },
                ],
            )
            self.assertCountEqual(self._get_people_at_step(filter, 1, "Safari"), [person1.uuid])

        def test_funnel_step_breakdown_event_single_person_events_with_multiple_properties(self):

            filters = {
                "events": [{"id": "sign up", "order": 0}, {"id": "play movie", "order": 1}],
                "insight": INSIGHT_FUNNELS,
                "date_from": "2020-01-01",
                "date_to": "2020-01-08",
                "funnel_window_days": 7,
                "breakdown_type": "event",
                "breakdown": ["$browser"],
            }

            filter = Filter(data=filters)
            funnel = Funnel(filter, self.team)

            # event
            person1 = _create_person(distinct_ids=["person1"], team_id=self.team.pk)
            _create_event(
                team=self.team,
                event="sign up",
                distinct_id="person1",
                properties={"key": "val", "$browser": "Chrome"},
                timestamp="2020-01-01T12:00:00Z",
            )
            _create_event(
                team=self.team,
                event="play movie",
                distinct_id="person1",
                properties={"key": "val", "$browser": "Safari"},
                timestamp="2020-01-02T12:30:00Z",
            )
            _create_event(
                team=self.team,
                event="sign up",
                distinct_id="person1",
                properties={"key": "val", "$browser": "Safari"},
                timestamp="2020-01-02T13:00:00Z",
            )
            _create_event(
                team=self.team,
                event="play movie",
                distinct_id="person1",
                properties={"key": "val", "$browser": "Safari"},
                timestamp="2020-01-02T14:00:00Z",
            )

            result = funnel.run()
            self.assertEqual(
                result[0],
                [
                    {
                        "action_id": "sign up",
                        "name": "sign up",
                        "custom_name": None,
                        "order": 0,
                        "people": [],
                        "count": 1,
                        "type": "events",
                        "average_conversion_time": None,
                        "median_conversion_time": None,
                        "breakdown": ["Chrome"],
                        "breakdown_value": ["Chrome"],
                    },
                    {
                        "action_id": "play movie",
                        "name": "play movie",
                        "custom_name": None,
                        "order": 1,
                        "people": [],
                        "count": 0,
                        "type": "events",
                        "average_conversion_time": None,
                        "median_conversion_time": None,
                        "breakdown": ["Chrome"],
                        "breakdown_value": ["Chrome"],
                    },
                ],
            )
            self.assertCountEqual(self._get_people_at_step(filter, 1, "Chrome"), [person1.uuid])
            self.assertCountEqual(self._get_people_at_step(filter, 2, "Chrome"), [])

            self.assertEqual(
                result[1],
                [
                    {
                        "action_id": "sign up",
                        "name": "sign up",
                        "custom_name": None,
                        "order": 0,
                        "people": [],
                        "count": 1,
                        "type": "events",
                        "average_conversion_time": None,
                        "median_conversion_time": None,
                        "breakdown": ["Safari"],
                        "breakdown_value": ["Safari"],
                    },
                    {
                        "action_id": "play movie",
                        "name": "play movie",
                        "custom_name": None,
                        "order": 1,
                        "people": [],
                        "count": 1,
                        "type": "events",
                        "average_conversion_time": 3600,
                        "median_conversion_time": 3600,
                        "breakdown": ["Safari"],
                        "breakdown_value": ["Safari"],
                    },
                ],
            )
            self.assertCountEqual(self._get_people_at_step(filter, 1, "Safari"), [person1.uuid])
            self.assertCountEqual(self._get_people_at_step(filter, 2, "Safari"), [person1.uuid])

        @test_with_materialized_columns(person_properties=["key"], verify_no_jsonextract=False)
        def test_funnel_cohort_breakdown(self):
            # This caused some issues with SQL parsing
            person = _create_person(distinct_ids=[f"person1"], team_id=self.team.pk, properties={"key": "value"})
            _create_event(
                team=self.team,
                event="sign up",
                distinct_id=f"person1",
                properties={},
                timestamp="2020-01-02T12:00:00Z",
            )
            cohort = Cohort.objects.create(
                team=self.team,
                name="test_cohort",
                groups=[{"properties": [{"key": "key", "value": "value", "type": "person"}]}],
            )
            filters = {
                "events": [{"id": "sign up", "order": 0}, {"id": "play movie", "order": 1}, {"id": "buy", "order": 2},],
                "insight": INSIGHT_FUNNELS,
                "date_from": "2020-01-01",
                "date_to": "2020-01-08",
                "funnel_window_days": 7,
                "breakdown_type": "cohort",
                "breakdown": ["all", cohort.pk],
            }
            filter = Filter(data=filters)
            funnel = ClickhouseFunnel(filter, self.team)

            result = funnel.run()
            self.assertEqual(len(result[0]), 3)
            self.assertEqual(result[0][0]["breakdown"], "all users")
            self.assertEqual(len(result[1]), 3)
            self.assertEqual(result[1][0]["breakdown"], "test_cohort")
            self.assertCountEqual(self._get_people_at_step(filter, 1, cohort.pk), [person.uuid])
            self.assertCountEqual(self._get_people_at_step(filter, 2, cohort.pk), [])

            self.assertCountEqual(self._get_people_at_step(filter, 1, ALL_USERS_COHORT_ID), [person.uuid])
            self.assertCountEqual(self._get_people_at_step(filter, 2, ALL_USERS_COHORT_ID), [])

            # non array
            filters = {
                "events": [{"id": "sign up", "order": 0}, {"id": "play movie", "order": 1}, {"id": "buy", "order": 2},],
                "insight": INSIGHT_FUNNELS,
                "date_from": "2020-01-01",
                "date_to": "2020-01-08",
                "funnel_window_days": 7,
                "breakdown_type": "cohort",
                "breakdown": cohort.pk,
            }
            filter = Filter(data=filters)
            funnel = ClickhouseFunnel(filter, self.team)

            result = funnel.run()
            self.assertEqual(len(result[0]), 3)
            self.assertEqual(result[0][0]["breakdown"], "test_cohort")
            self.assertEqual(result[0][0]["breakdown_value"], cohort.pk)
            self.assertCountEqual(self._get_people_at_step(filter, 1, cohort.pk), [person.uuid])
            self.assertCountEqual(self._get_people_at_step(filter, 2, cohort.pk), [])

        def test_basic_funnel_default_funnel_days_breakdown_event(self):

            person = _create_person(distinct_ids=["user_1"], team_id=self.team.pk)
            self.a_journey_for(
                "user_1",
                [{"event": "user signed up", "day": 2, "hour": 14}, {"event": "paid", "day": 10, "hour": 14},],
                {"$current_url": "https://posthog.com/docs/x"},
            )

            # Dummy events to make sure that breakdown is not confused
            # It was confused before due to the nature of fetching breakdown values with a LIMIT based on value popularity
            # See https://github.com/PostHog/posthog/pull/5496
            for current_url_letter in ascii_lowercase[:20]:
                # Twenty dummy breakdown values
                for _ in range(2):
                    # Each twice, so that the breakdown values from dummy events rank higher in raw order
                    # This test makes sure that events are prefiltered properly to avoid problems with this raw order
                    _create_event(
                        team=self.team,
                        event="user signed up",
                        distinct_id="user_1",
                        timestamp="2020-01-02T14:00:00Z",
                        properties={"$current_url": f"https://posthog.com/blog/{current_url_letter}"},
                    )

            filters = {
                "events": [
                    {
                        "id": "user signed up",
                        "type": "events",
                        "order": 0,
                        "properties": [
                            {
                                "key": "$current_url",
                                "operator": "icontains",
                                "type": "event",
                                "value": "https://posthog.com/docs",
                            }
                        ],
                    },
                    {"id": "paid", "type": "events", "order": 1},
                ],
                "insight": INSIGHT_FUNNELS,
                "date_from": "2020-01-01",
                "date_to": "2020-01-14",
                "breakdown": ["$current_url"],
                "breakdown_type": "event",
            }

            result = ClickhouseFunnel(Filter(data=filters), self.team).run()

            self.assertEqual(
                result,
                [
                    [
                        {
                            "action_id": "user signed up",
                            "average_conversion_time": None,
                            "breakdown": ["https://posthog.com/docs/x"],
                            "breakdown_value": ["https://posthog.com/docs/x"],
                            "count": 1,
                            "median_conversion_time": None,
                            "name": "user signed up",
                            "custom_name": None,
                            "order": 0,
                            "people": [],
                            "type": "events",
                        },
                        {
                            "action_id": "paid",
                            "average_conversion_time": 691200.0,
                            "breakdown": ["https://posthog.com/docs/x"],
                            "breakdown_value": ["https://posthog.com/docs/x"],
                            "count": 1,
                            "median_conversion_time": 691200.0,
                            "name": "paid",
                            "custom_name": None,
                            "order": 1,
                            "people": [],
                            "type": "events",
                        },
                    ]
                ],
            )

        @test_with_materialized_columns(["$current_url"])
        def test_basic_funnel_default_funnel_days_breakdown_action(self):
            # Same case as test_basic_funnel_default_funnel_days_breakdown_event but with an action
            user_signed_up_action = _create_action(name="user signed up", event="user signed up", team=self.team,)
            person = _create_person(distinct_ids=["user_1"], team_id=self.team.pk)
            self.a_journey_for(
                "user_1",
                [{"event": "user signed up", "day": 2, "hour": 14}, {"event": "paid", "day": 10, "hour": 14},],
                {"$current_url": "https://posthog.com/docs/x"},
            )

            for current_url_letter in ascii_lowercase[:20]:
                for _ in range(2):
                    _create_event(
                        team=self.team,
                        event="user signed up",
                        distinct_id="user_1",
                        timestamp="2020-01-02T14:00:00Z",
                        properties={"$current_url": f"https://posthog.com/blog/{current_url_letter}"},
                    )

            filters = {
                "actions": [
                    {
                        "id": user_signed_up_action.id,
                        "order": 0,
                        "properties": [
                            {
                                "key": "$current_url",
                                "operator": "icontains",
                                "type": "event",
                                "value": "https://posthog.com/docs",
                            }
                        ],
                    }
                ],
                "events": [{"id": "paid", "type": "events", "order": 1},],
                "insight": INSIGHT_FUNNELS,
                "date_from": "2020-01-01",
                "date_to": "2020-01-14",
                "breakdown": ["$current_url"],
                "breakdown_type": "event",
            }

            result = ClickhouseFunnel(Filter(data=filters), self.team).run()

            self.assertEqual(
                result,
                [
                    [
                        {
                            "action_id": user_signed_up_action.id,
                            "average_conversion_time": None,
                            "breakdown": ["https://posthog.com/docs/x"],
                            "breakdown_value": ["https://posthog.com/docs/x"],
                            "count": 1,
                            "median_conversion_time": None,
                            "name": "user signed up",
                            "custom_name": None,
                            "order": 0,
                            "people": [],
                            "type": "actions",
                        },
                        {
                            "action_id": "paid",
                            "average_conversion_time": 691200.0,
                            "breakdown": ["https://posthog.com/docs/x"],
                            "breakdown_value": ["https://posthog.com/docs/x"],
                            "count": 1,
                            "median_conversion_time": 691200.0,
                            "name": "paid",
                            "custom_name": None,
                            "order": 1,
                            "people": [],
                            "type": "events",
                        },
                    ]
                ],
            )

        def _create_groups(self):
            GroupTypeMapping.objects.create(team=self.team, group_type="organization", group_type_index=0)
            GroupTypeMapping.objects.create(team=self.team, group_type="company", group_type_index=1)

            create_group(
                team_id=self.team.pk, group_type_index=0, group_key="org:5", properties={"industry": "finance"}
            )
            create_group(
                team_id=self.team.pk, group_type_index=0, group_key="org:6", properties={"industry": "technology"}
            )
            create_group(team_id=self.team.pk, group_type_index=1, group_key="org:5", properties={"industry": "random"})

        @snapshot_clickhouse_queries
        def test_funnel_breakdown_group(self):
            self._create_groups()

            person1 = _create_person(distinct_ids=["person1"], team_id=self.team.pk)
            self.a_journey_for(
                "person1",
                [
                    {"event": "sign up", "day": 1, "hour": 12},
                    {"event": "play movie", "day": 1, "hour": 13},
                    {"event": "buy", "day": 1, "hour": 15},
                ],
                {"$group_0": "org:5", "$browser": "Chrome"},
            )

            person2 = _create_person(distinct_ids=["person2"], team_id=self.team.pk)
            self.a_journey_for(
                "person2",
                [{"event": "sign up", "day": 2, "hour": 14}, {"event": "play movie", "day": 2, "hour": 16},],
                {"$group_0": "org:6", "$browser": "Safari"},
            )

            person3 = _create_person(distinct_ids=["person3"], team_id=self.team.pk)
            self.a_journey_for(
                "person3", [{"event": "sign up", "day": 2, "hour": 14},], {"$group_0": "org:6", "$browser": "Safari"}
            )

            filters = {
                "events": [{"id": "sign up", "order": 0}, {"id": "play movie", "order": 1}, {"id": "buy", "order": 2},],
                "insight": INSIGHT_FUNNELS,
                "date_from": "2020-01-01",
                "date_to": "2020-01-08",
                "funnel_window_days": 7,
                "breakdown": "industry",
                "breakdown_type": "group",
                "breakdown_group_type_index": 0,
            }

            filter = Filter(data=filters, team=self.team)
            result = Funnel(filter, self.team).run()
            self.assertEqual(
                result[0],
                [
                    {
                        "action_id": "sign up",
                        "name": "sign up",
                        "custom_name": None,
                        "order": 0,
                        "people": [],
                        "count": 1,
                        "type": "events",
                        "average_conversion_time": None,
                        "median_conversion_time": None,
                        "breakdown": "finance",
                        "breakdown_value": "finance",
                    },
                    {
                        "action_id": "play movie",
                        "name": "play movie",
                        "custom_name": None,
                        "order": 1,
                        "people": [],
                        "count": 1,
                        "type": "events",
                        "average_conversion_time": 3600.0,
                        "median_conversion_time": 3600.0,
                        "breakdown": "finance",
                        "breakdown_value": "finance",
                    },
                    {
                        "action_id": "buy",
                        "name": "buy",
                        "custom_name": None,
                        "order": 2,
                        "people": [],
                        "count": 1,
                        "type": "events",
                        "average_conversion_time": 7200.0,
                        "median_conversion_time": 7200.0,
                        "breakdown": "finance",
                        "breakdown_value": "finance",
                    },
                ],
            )
            # Querying persons when aggregating by persons should be ok, despite group breakdown
            self.assertCountEqual(self._get_people_at_step(filter, 1, "finance"), [person1.uuid])
            self.assertCountEqual(self._get_people_at_step(filter, 2, "finance"), [person1.uuid])
            self.assertEqual(
                result[1],
                [
                    {
                        "action_id": "sign up",
                        "name": "sign up",
                        "custom_name": None,
                        "order": 0,
                        "people": [],
                        "count": 2,
                        "type": "events",
                        "average_conversion_time": None,
                        "median_conversion_time": None,
                        "breakdown": "technology",
                        "breakdown_value": "technology",
                    },
                    {
                        "action_id": "play movie",
                        "name": "play movie",
                        "custom_name": None,
                        "order": 1,
                        "people": [],
                        "count": 1,
                        "type": "events",
                        "average_conversion_time": 7200.0,
                        "median_conversion_time": 7200.0,
                        "breakdown": "technology",
                        "breakdown_value": "technology",
                    },
                    {
                        "action_id": "buy",
                        "name": "buy",
                        "custom_name": None,
                        "order": 2,
                        "people": [],
                        "count": 0,
                        "type": "events",
                        "average_conversion_time": None,
                        "median_conversion_time": None,
                        "breakdown": "technology",
                        "breakdown_value": "technology",
                    },
                ],
            )

            self.assertCountEqual(self._get_people_at_step(filter, 1, "technology"), [person2.uuid, person3.uuid])
            self.assertCountEqual(self._get_people_at_step(filter, 2, "technology"), [person2.uuid])

        @snapshot_clickhouse_queries
        def test_funnel_aggregate_by_groups_breakdown_group(self):
            self._create_groups()
            # event
            _create_person(distinct_ids=["person1"], team_id=self.team.pk)
            self.a_journey_for(
                "person1",
                [
                    {"event": "sign up", "day": 1, "hour": 12},
                    {"event": "play movie", "day": 1, "hour": 13},
                    {"event": "buy", "day": 1, "hour": 15},
                ],
                {"$group_0": "org:5", "$browser": "Chrome"},
            )

            _create_person(distinct_ids=["person2"], team_id=self.team.pk)
            self.a_journey_for(
                "person2",
                [{"event": "sign up", "day": 2, "hour": 14}, {"event": "play movie", "day": 2, "hour": 16},],
                {"$group_0": "org:6", "$browser": "Safari"},
            )

            _create_person(distinct_ids=["person3"], team_id=self.team.pk)
            self.a_journey_for(
                "person3", [{"event": "buy", "day": 2, "hour": 18},], {"$group_0": "org:6", "$browser": "Safari"}
            )

            filters = {
                "events": [{"id": "sign up", "order": 0}, {"id": "play movie", "order": 1}, {"id": "buy", "order": 2},],
                "insight": INSIGHT_FUNNELS,
                "date_from": "2020-01-01",
                "date_to": "2020-01-08",
                "funnel_window_days": 7,
                "breakdown": "industry",
                "breakdown_type": "group",
                "breakdown_group_type_index": 0,
                "aggregation_group_type_index": 0,
            }

            result = Funnel(Filter(data=filters, team=self.team), self.team).run()

            self.assertEqual(
                result[0],
                [
                    {
                        "action_id": "sign up",
                        "name": "sign up",
                        "custom_name": None,
                        "order": 0,
                        "people": [],
                        "count": 1,
                        "type": "events",
                        "average_conversion_time": None,
                        "median_conversion_time": None,
                        "breakdown": "finance",
                        "breakdown_value": "finance",
                    },
                    {
                        "action_id": "play movie",
                        "name": "play movie",
                        "custom_name": None,
                        "order": 1,
                        "people": [],
                        "count": 1,
                        "type": "events",
                        "average_conversion_time": 3600.0,
                        "median_conversion_time": 3600.0,
                        "breakdown": "finance",
                        "breakdown_value": "finance",
                    },
                    {
                        "action_id": "buy",
                        "name": "buy",
                        "custom_name": None,
                        "order": 2,
                        "people": [],
                        "count": 1,
                        "type": "events",
                        "average_conversion_time": 7200.0,
                        "median_conversion_time": 7200.0,
                        "breakdown": "finance",
                        "breakdown_value": "finance",
                    },
                ],
            )

            self.assertEqual(
                result[1],
                [
                    {
                        "action_id": "sign up",
                        "name": "sign up",
                        "custom_name": None,
                        "order": 0,
                        "people": [],
                        "count": 1,
                        "type": "events",
                        "average_conversion_time": None,
                        "median_conversion_time": None,
                        "breakdown": "technology",
                        "breakdown_value": "technology",
                    },
                    {
                        "action_id": "play movie",
                        "name": "play movie",
                        "custom_name": None,
                        "order": 1,
                        "people": [],
                        "count": 1,
                        "type": "events",
                        "average_conversion_time": 7200.0,
                        "median_conversion_time": 7200.0,
                        "breakdown": "technology",
                        "breakdown_value": "technology",
                    },
                    {
                        "action_id": "buy",
                        "name": "buy",
                        "custom_name": None,
                        "order": 2,
                        "people": [],
                        "count": 1,
                        "type": "events",
                        "average_conversion_time": 7200,
                        "median_conversion_time": 7200,
                        "breakdown": "technology",
                        "breakdown_value": "technology",
                    },
                ],
            )

    return TestFunnelBreakdown<|MERGE_RESOLUTION|>--- conflicted
+++ resolved
@@ -227,11 +227,6 @@
 
             result = funnel.run()
 
-<<<<<<< HEAD
-            self.assertCountEqual(self._get_people_at_step(filter, 2, ["Other"]), [person1.uuid])
-
-=======
->>>>>>> d6d924af
             self.assertEqual(
                 result[0],
                 [
@@ -240,15 +235,8 @@
                         "name": "sign up",
                         "custom_name": None,
                         "order": 0,
-<<<<<<< HEAD
-                        "people": [person2.uuid, person3.uuid]
-                        if Funnel == ClickhouseFunnel
-                        else [],  # backwards compatibility
+                        "people": [],
                         "count": 2,
-=======
-                        "people": [],
-                        "count": 3,
->>>>>>> d6d924af
                         "type": "events",
                         "average_conversion_time": None,
                         "median_conversion_time": None,
@@ -260,11 +248,7 @@
                         "name": "play movie",
                         "custom_name": None,
                         "order": 1,
-<<<<<<< HEAD
-                        "people": [person2.uuid] if Funnel == ClickhouseFunnel else [],  # backwards compatibility
-=======
-                        "people": [],
->>>>>>> d6d924af
+                        "people": [],
                         "count": 1,
                         "type": "events",
                         "average_conversion_time": 7200.0,
@@ -278,11 +262,7 @@
                         "custom_name": None,
                         "order": 2,
                         "people": [],
-<<<<<<< HEAD
                         "count": 0,
-=======
-                        "count": 1,
->>>>>>> d6d924af
                         "type": "events",
                         "average_conversion_time": None,
                         "median_conversion_time": None,
@@ -295,11 +275,6 @@
             self.assertCountEqual(self._get_people_at_step(filter, 1, ["Safari"]), [person2.uuid, person3.uuid])
             self.assertCountEqual(self._get_people_at_step(filter, 2, ["Safari"]), [person2.uuid])
 
-            people = sorted(result[1][0].pop("people"))
-            self.assertCountEqual(
-                people, [person1.uuid, person4.uuid, person5.uuid] if Funnel == ClickhouseFunnel else []
-            )
-
             self.assertEqual(
                 result[1],
                 [
@@ -308,13 +283,8 @@
                         "name": "sign up",
                         "custom_name": None,
                         "order": 0,
-<<<<<<< HEAD
-                        # popped people because flakey ordering for assertEqual
-                        "count": 3,
-=======
                         "people": [],
                         "count": 2,
->>>>>>> d6d924af
                         "type": "events",
                         "average_conversion_time": None,
                         "median_conversion_time": None,
@@ -326,11 +296,7 @@
                         "name": "play movie",
                         "custom_name": None,
                         "order": 1,
-<<<<<<< HEAD
-                        "people": [person1.uuid] if Funnel == ClickhouseFunnel else [],  # backwards compatibility
-=======
-                        "people": [],
->>>>>>> d6d924af
+                        "people": [],
                         "count": 1,
                         "type": "events",
                         "average_conversion_time": 3600.0,
