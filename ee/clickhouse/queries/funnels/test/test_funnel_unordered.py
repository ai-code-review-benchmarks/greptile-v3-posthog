from typing import List, cast
from uuid import uuid4

from rest_framework.exceptions import ValidationError

from ee.clickhouse.models.event import create_event
from ee.clickhouse.queries.actor_base_query import SerializedGroup, SerializedPerson
from ee.clickhouse.queries.funnels.funnel_unordered import ClickhouseFunnelUnordered
from ee.clickhouse.queries.funnels.funnel_unordered_persons import ClickhouseFunnelUnorderedActors
from ee.clickhouse.queries.funnels.test.breakdown_cases import (
    assert_funnel_results_equal,
    funnel_breakdown_test_factory,
)
from ee.clickhouse.queries.funnels.test.conversion_time_cases import funnel_conversion_time_test_factory
from ee.clickhouse.util import ClickhouseTestMixin
from posthog.constants import INSIGHT_FUNNELS
from posthog.models.action import Action
from posthog.models.action_step import ActionStep
from posthog.models.filters import Filter
from posthog.models.person import Person
from posthog.test.base import APIBaseTest

FORMAT_TIME = "%Y-%m-%d 00:00:00"


def _create_person(**kwargs):
    person = Person.objects.create(**kwargs)
    return Person(id=person.uuid, uuid=person.uuid)


def _create_event(**kwargs):
    kwargs.update({"event_uuid": uuid4()})
    create_event(**kwargs)


def _create_action(**kwargs):
    team = kwargs.pop("team")
    name = kwargs.pop("name")
    properties = kwargs.pop("properties", {})
    action = Action.objects.create(team=team, name=name)
    ActionStep.objects.create(action=action, event=name, properties=properties)
    return action


class TestFunnelUnorderedStepsBreakdown(ClickhouseTestMixin, funnel_breakdown_test_factory(ClickhouseFunnelUnordered, ClickhouseFunnelUnorderedActors, _create_event, _create_action, _create_person)):  # type: ignore
    maxDiff = None

    def test_funnel_step_breakdown_event_single_person_events_with_multiple_properties(self):
        # overriden from factory

        filters = {
            "events": [{"id": "sign up", "order": 0}, {"id": "play movie", "order": 1}],
            "insight": INSIGHT_FUNNELS,
            "date_from": "2020-01-01",
            "date_to": "2020-01-08",
            "funnel_window_days": 7,
            "breakdown_type": "event",
            "breakdown": "$browser",
        }

        filter = Filter(data=filters)
        funnel = ClickhouseFunnelUnordered(filter, self.team)

        # event
        person1 = _create_person(distinct_ids=["person1"], team_id=self.team.pk)
        _create_event(
            team=self.team,
            event="sign up",
            distinct_id="person1",
            properties={"key": "val", "$browser": "Chrome"},
            timestamp="2020-01-01T12:00:00Z",
        )
        _create_event(
            team=self.team,
            event="sign up",
            distinct_id="person1",
            properties={"key": "val", "$browser": "Safari"},
            timestamp="2020-01-02T13:00:00Z",
        )
        _create_event(
            team=self.team,
            event="play movie",
            distinct_id="person1",
            properties={"key": "val", "$browser": "Safari"},
            timestamp="2020-01-02T14:00:00Z",
        )

        result = funnel.run()
        assert_funnel_results_equal(
            result[0],
            [
                {
                    "action_id": "sign up",
                    "name": "sign up",
                    "custom_name": None,
                    "order": 0,
                    "people": [],
                    "count": 1,
                    "type": "events",
                    "average_conversion_time": None,
                    "median_conversion_time": None,
                    "breakdown": ["Chrome"],
                    "breakdown_value": ["Chrome"],
                },
                {
                    "action_id": "play movie",
                    "name": "play movie",
                    "custom_name": None,
                    "order": 1,
                    "people": [],
                    "count": 0,
                    "type": "events",
                    "average_conversion_time": None,
                    "median_conversion_time": None,
                    "breakdown": ["Chrome"],
                    "breakdown_value": ["Chrome"],
                },
            ],
        )
<<<<<<< HEAD
        self.assertCountEqual(self._get_actor_ids_at_step(filter, 1, "Chrome"), [person1.uuid])
        self.assertCountEqual(self._get_actor_ids_at_step(filter, 2, "Chrome"), [])
=======
        self.assertCountEqual(self._get_people_at_step(filter, 1, ["Chrome"]), [person1.uuid])
        self.assertCountEqual(self._get_people_at_step(filter, 2, ["Chrome"]), [])
>>>>>>> 3fd53907

        assert_funnel_results_equal(
            result[1],
            [
                {
                    "action_id": "sign up",
                    "name": "sign up",
                    "custom_name": None,
                    "order": 0,
                    "people": [],
                    "count": 1,
                    "type": "events",
                    "average_conversion_time": None,
                    "median_conversion_time": None,
                    "breakdown": ["Safari"],
                    "breakdown_value": ["Safari"],
                },
                {
                    "action_id": "play movie",
                    "name": "play movie",
                    "custom_name": None,
                    "order": 1,
                    "people": [],
                    "count": 1,
                    "type": "events",
                    "average_conversion_time": 3600,
                    "median_conversion_time": 3600,
                    "breakdown": ["Safari"],
                    "breakdown_value": ["Safari"],
                },
            ],
        )
<<<<<<< HEAD
        self.assertCountEqual(self._get_actor_ids_at_step(filter, 1, "Safari"), [person1.uuid])
        self.assertCountEqual(self._get_actor_ids_at_step(filter, 2, "Safari"), [person1.uuid])
=======
        self.assertCountEqual(self._get_people_at_step(filter, 1, ["Safari"]), [person1.uuid])
        self.assertCountEqual(self._get_people_at_step(filter, 2, ["Safari"]), [person1.uuid])
>>>>>>> 3fd53907


class TestFunnelUnorderedStepsConversionTime(ClickhouseTestMixin, funnel_conversion_time_test_factory(ClickhouseFunnelUnordered, ClickhouseFunnelUnorderedActors, _create_event, _create_person)):  # type: ignore
    maxDiff = None
    pass


class TestFunnelUnorderedSteps(ClickhouseTestMixin, APIBaseTest):
    def _get_actor_ids_at_step(self, filter, funnel_step, breakdown_value=None):
        person_filter = filter.with_data({"funnel_step": funnel_step, "funnel_step_breakdown": breakdown_value})
        funnel_query_builder = ClickhouseFunnelUnorderedActors(person_filter, self.team)
        is_aggregating_by_groups = funnel_query_builder.is_aggregating_by_groups
        _, serialized_result = funnel_query_builder.get_actors()

        if is_aggregating_by_groups:
            serialized_groups = cast(List[SerializedGroup], serialized_result)
            return [val["group_key"] for val in serialized_groups]
        else:
            serialized_people = cast(List[SerializedPerson], serialized_result)
            return [val["id"] for val in serialized_people]

    def test_basic_unordered_funnel(self):
        filter = Filter(
            data={
                "insight": INSIGHT_FUNNELS,
                "events": [
                    {"id": "user signed up", "order": 0},
                    {"id": "$pageview", "order": 1},
                    {"id": "insight viewed", "order": 2},
                ],
            }
        )

        funnel = ClickhouseFunnelUnordered(filter, self.team)

        person1_stopped_after_signup = _create_person(distinct_ids=["stopped_after_signup1"], team_id=self.team.pk)
        _create_event(team=self.team, event="user signed up", distinct_id="stopped_after_signup1")

        person2_stopped_after_one_pageview = _create_person(
            distinct_ids=["stopped_after_pageview1"], team_id=self.team.pk
        )
        _create_event(team=self.team, event="$pageview", distinct_id="stopped_after_pageview1")
        _create_event(team=self.team, event="user signed up", distinct_id="stopped_after_pageview1")

        person3_stopped_after_insight_view = _create_person(
            distinct_ids=["stopped_after_insightview"], team_id=self.team.pk
        )
        _create_event(team=self.team, event="user signed up", distinct_id="stopped_after_insightview")
        _create_event(team=self.team, event="$pageview", distinct_id="stopped_after_insightview")
        _create_event(team=self.team, event="blaah blaa", distinct_id="stopped_after_insightview")
        _create_event(team=self.team, event="insight viewed", distinct_id="stopped_after_insightview")

        person4_stopped_after_insight_view_reverse_order = _create_person(
            distinct_ids=["stopped_after_insightview2"], team_id=self.team.pk
        )
        _create_event(team=self.team, event="insight viewed", distinct_id="stopped_after_insightview2")
        _create_event(team=self.team, event="$pageview", distinct_id="stopped_after_insightview2")
        _create_event(team=self.team, event="user signed up", distinct_id="stopped_after_insightview2")

        person5_stopped_after_insight_view_random = _create_person(
            distinct_ids=["stopped_after_insightview3"], team_id=self.team.pk
        )
        _create_event(team=self.team, event="$pageview", distinct_id="stopped_after_insightview3")
        _create_event(team=self.team, event="user signed up", distinct_id="stopped_after_insightview3")
        _create_event(team=self.team, event="blaah blaa", distinct_id="stopped_after_insightview3")
        _create_event(team=self.team, event="insight viewed", distinct_id="stopped_after_insightview3")

        person6_did_only_insight_view = _create_person(
            distinct_ids=["stopped_after_insightview4"], team_id=self.team.pk
        )
        _create_event(team=self.team, event="blaah blaa", distinct_id="stopped_after_insightview4")
        _create_event(team=self.team, event="insight viewed", distinct_id="stopped_after_insightview4")

        person7_did_only_pageview = _create_person(distinct_ids=["stopped_after_insightview5"], team_id=self.team.pk)
        _create_event(team=self.team, event="$pageview", distinct_id="stopped_after_insightview5")
        _create_event(team=self.team, event="blaah blaa", distinct_id="stopped_after_insightview5")

        person8_didnot_signup = _create_person(distinct_ids=["stopped_after_insightview6"], team_id=self.team.pk)
        _create_event(team=self.team, event="insight viewed", distinct_id="stopped_after_insightview6")
        _create_event(team=self.team, event="$pageview", distinct_id="stopped_after_insightview6")

        result = funnel.run()

        self.assertEqual(result[0]["name"], "user signed up")
        self.assertEqual(result[0]["count"], 8)
        self.assertEqual(result[1]["name"], "$pageview")
        self.assertEqual(result[1]["count"], 5)
        self.assertEqual(result[2]["name"], "insight viewed")
        self.assertEqual(result[2]["count"], 3)

        self.assertCountEqual(
            self._get_actor_ids_at_step(filter, 1),
            [
                person1_stopped_after_signup.uuid,
                person2_stopped_after_one_pageview.uuid,
                person3_stopped_after_insight_view.uuid,
                person4_stopped_after_insight_view_reverse_order.uuid,
                person5_stopped_after_insight_view_random.uuid,
                person6_did_only_insight_view.uuid,
                person7_did_only_pageview.uuid,
                person8_didnot_signup.uuid,
            ],
        )

        self.assertCountEqual(
            self._get_actor_ids_at_step(filter, 2),
            [
                person2_stopped_after_one_pageview.uuid,
                person3_stopped_after_insight_view.uuid,
                person4_stopped_after_insight_view_reverse_order.uuid,
                person5_stopped_after_insight_view_random.uuid,
                person8_didnot_signup.uuid,
            ],
        )

        self.assertCountEqual(
            self._get_actor_ids_at_step(filter, -2),
            [person1_stopped_after_signup.uuid, person6_did_only_insight_view.uuid, person7_did_only_pageview.uuid,],
        )

        self.assertCountEqual(
            self._get_actor_ids_at_step(filter, 3),
            [
                person3_stopped_after_insight_view.uuid,
                person4_stopped_after_insight_view_reverse_order.uuid,
                person5_stopped_after_insight_view_random.uuid,
            ],
        )

        self.assertCountEqual(
            self._get_actor_ids_at_step(filter, -3),
            [person2_stopped_after_one_pageview.uuid, person8_didnot_signup.uuid,],
        )

    def test_big_multi_step_unordered_funnel(self):
        filter = Filter(
            data={
                "insight": INSIGHT_FUNNELS,
                "events": [
                    {"id": "user signed up", "order": 0},
                    {"id": "$pageview", "order": 1},
                    {"id": "insight viewed", "order": 2},
                    {"id": "crying", "order": 3},
                ],
            }
        )

        funnel = ClickhouseFunnelUnordered(filter, self.team)

        person1_stopped_after_signup = _create_person(distinct_ids=["stopped_after_signup1"], team_id=self.team.pk)
        _create_event(team=self.team, event="user signed up", distinct_id="stopped_after_signup1")

        person2_stopped_after_one_pageview = _create_person(
            distinct_ids=["stopped_after_pageview1"], team_id=self.team.pk
        )
        _create_event(team=self.team, event="$pageview", distinct_id="stopped_after_pageview1")
        _create_event(team=self.team, event="crying", distinct_id="stopped_after_pageview1")

        person3_stopped_after_insight_view = _create_person(
            distinct_ids=["stopped_after_insightview"], team_id=self.team.pk
        )
        _create_event(team=self.team, event="user signed up", distinct_id="stopped_after_insightview")
        _create_event(team=self.team, event="$pageview", distinct_id="stopped_after_insightview")
        _create_event(team=self.team, event="blaah blaa", distinct_id="stopped_after_insightview")
        _create_event(team=self.team, event="insight viewed", distinct_id="stopped_after_insightview")

        person4_stopped_after_insight_view_reverse_order = _create_person(
            distinct_ids=["stopped_after_insightview2"], team_id=self.team.pk
        )
        _create_event(team=self.team, event="insight viewed", distinct_id="stopped_after_insightview2")
        _create_event(team=self.team, event="crying", distinct_id="stopped_after_insightview2")
        _create_event(team=self.team, event="user signed up", distinct_id="stopped_after_insightview2")

        person5_stopped_after_insight_view_random = _create_person(
            distinct_ids=["stopped_after_insightview3"], team_id=self.team.pk
        )
        _create_event(team=self.team, event="$pageview", distinct_id="stopped_after_insightview3")
        _create_event(team=self.team, event="user signed up", distinct_id="stopped_after_insightview3")
        _create_event(team=self.team, event="crying", distinct_id="stopped_after_insightview3")
        _create_event(team=self.team, event="insight viewed", distinct_id="stopped_after_insightview3")

        person6_did_only_insight_view = _create_person(
            distinct_ids=["stopped_after_insightview4"], team_id=self.team.pk
        )
        _create_event(team=self.team, event="blaah blaa", distinct_id="stopped_after_insightview4")
        _create_event(team=self.team, event="insight viewed", distinct_id="stopped_after_insightview4")

        person7_did_only_pageview = _create_person(distinct_ids=["stopped_after_insightview5"], team_id=self.team.pk)
        _create_event(team=self.team, event="$pageview", distinct_id="stopped_after_insightview5")
        _create_event(team=self.team, event="blaah blaa", distinct_id="stopped_after_insightview5")

        person8_didnot_signup = _create_person(distinct_ids=["stopped_after_insightview6"], team_id=self.team.pk)
        _create_event(team=self.team, event="insight viewed", distinct_id="stopped_after_insightview6")
        _create_event(team=self.team, event="$pageview", distinct_id="stopped_after_insightview6")

        result = funnel.run()

        self.assertEqual(result[0]["name"], "user signed up")
        self.assertEqual(result[0]["count"], 8)
        self.assertEqual(result[1]["name"], "$pageview")
        self.assertEqual(result[1]["count"], 5)
        self.assertEqual(result[2]["name"], "insight viewed")
        self.assertEqual(result[2]["count"], 3)
        self.assertEqual(result[3]["name"], "crying")
        self.assertEqual(result[3]["count"], 1)

        self.assertCountEqual(
            self._get_actor_ids_at_step(filter, 1),
            [
                person1_stopped_after_signup.uuid,
                person2_stopped_after_one_pageview.uuid,
                person3_stopped_after_insight_view.uuid,
                person4_stopped_after_insight_view_reverse_order.uuid,
                person5_stopped_after_insight_view_random.uuid,
                person6_did_only_insight_view.uuid,
                person7_did_only_pageview.uuid,
                person8_didnot_signup.uuid,
            ],
        )

        self.assertCountEqual(
            self._get_actor_ids_at_step(filter, 2),
            [
                person2_stopped_after_one_pageview.uuid,
                person3_stopped_after_insight_view.uuid,
                person4_stopped_after_insight_view_reverse_order.uuid,
                person5_stopped_after_insight_view_random.uuid,
                person8_didnot_signup.uuid,
            ],
        )

        self.assertCountEqual(
            self._get_actor_ids_at_step(filter, 3),
            [
                person3_stopped_after_insight_view.uuid,
                person4_stopped_after_insight_view_reverse_order.uuid,
                person5_stopped_after_insight_view_random.uuid,
            ],
        )

        self.assertCountEqual(
            self._get_actor_ids_at_step(filter, 4), [person5_stopped_after_insight_view_random.uuid,],
        )

    def test_basic_unordered_funnel_conversion_times(self):
        filter = Filter(
            data={
                "insight": INSIGHT_FUNNELS,
                "events": [
                    {"id": "user signed up", "order": 0},
                    {"id": "$pageview", "order": 1},
                    {"id": "insight viewed", "order": 2},
                ],
                "date_from": "2021-05-01 00:00:00",
                "date_to": "2021-05-07 23:59:59",
                "funnel_window_days": "1",
            }
        )

        funnel = ClickhouseFunnelUnordered(filter, self.team)

        person1_stopped_after_signup = _create_person(distinct_ids=["stopped_after_signup1"], team_id=self.team.pk)
        _create_event(
            team=self.team, event="user signed up", distinct_id="stopped_after_signup1", timestamp="2021-05-02 00:00:00"
        )

        person2_stopped_after_one_pageview = _create_person(
            distinct_ids=["stopped_after_pageview1"], team_id=self.team.pk
        )
        _create_event(
            team=self.team, event="$pageview", distinct_id="stopped_after_pageview1", timestamp="2021-05-02 00:00:00"
        )
        _create_event(
            team=self.team,
            event="user signed up",
            distinct_id="stopped_after_pageview1",
            timestamp="2021-05-02 01:00:00",
        )

        person3_stopped_after_insight_view = _create_person(
            distinct_ids=["stopped_after_insightview"], team_id=self.team.pk
        )
        _create_event(
            team=self.team,
            event="insight viewed",
            distinct_id="stopped_after_insightview",
            timestamp="2021-05-02 00:00:00",
        )
        _create_event(
            team=self.team,
            event="user signed up",
            distinct_id="stopped_after_insightview",
            timestamp="2021-05-02 02:00:00",
        )
        _create_event(
            team=self.team, event="$pageview", distinct_id="stopped_after_insightview", timestamp="2021-05-02 04:00:00"
        )

        _create_event(
            team=self.team, event="$pageview", distinct_id="stopped_after_insightview", timestamp="2021-05-03 00:00:00"
        )
        _create_event(
            team=self.team,
            event="insight viewed",
            distinct_id="stopped_after_insightview",
            timestamp="2021-05-03 03:00:00",
        )
        _create_event(
            team=self.team,
            event="user signed up",
            distinct_id="stopped_after_insightview",
            timestamp="2021-05-03 06:00:00",
        )
        # Person 3 completes the funnel 2 times:
        # First time: 2 hours + 2 hours = total 4 hours.
        # Second time: 3 hours + 3 hours = total 6 hours.

        result = funnel.run()

        self.assertEqual(result[0]["name"], "user signed up")
        self.assertEqual(result[1]["name"], "$pageview")
        self.assertEqual(result[2]["name"], "insight viewed")
        self.assertEqual(result[0]["count"], 3)

        self.assertEqual(result[1]["average_conversion_time"], 6300)
        # 1 hour for Person 2, (2+3)/2 hours for Person 3, total = 3.5 hours, average = 3.5/2 = 1.75 hours

        self.assertEqual(result[2]["average_conversion_time"], 9000)
        # (2+3)/2 hours for Person 3 = 2.5 hours

        self.assertCountEqual(
            self._get_actor_ids_at_step(filter, 1),
            [
                person1_stopped_after_signup.uuid,
                person2_stopped_after_one_pageview.uuid,
                person3_stopped_after_insight_view.uuid,
            ],
        )

        self.assertCountEqual(
            self._get_actor_ids_at_step(filter, 2),
            [person2_stopped_after_one_pageview.uuid, person3_stopped_after_insight_view.uuid],
        )

        self.assertCountEqual(
            self._get_actor_ids_at_step(filter, 3), [person3_stopped_after_insight_view.uuid],
        )

    def test_single_event_unordered_funnel(self):
        filter = Filter(
            data={
                "insight": INSIGHT_FUNNELS,
                "events": [{"id": "user signed up", "order": 0},],
                "date_from": "2021-05-01 00:00:00",
                "date_to": "2021-05-07 23:59:59",
            }
        )

        funnel = ClickhouseFunnelUnordered(filter, self.team)

        person1_stopped_after_signup = _create_person(distinct_ids=["stopped_after_signup1"], team_id=self.team.pk)
        _create_event(
            team=self.team, event="user signed up", distinct_id="stopped_after_signup1", timestamp="2021-05-02 00:00:00"
        )

        person2_stopped_after_one_pageview = _create_person(
            distinct_ids=["stopped_after_pageview1"], team_id=self.team.pk
        )
        _create_event(
            team=self.team, event="$pageview", distinct_id="stopped_after_pageview1", timestamp="2021-05-02 00:00:00"
        )
        _create_event(
            team=self.team,
            event="user signed up",
            distinct_id="stopped_after_pageview1",
            timestamp="2021-05-02 01:00:00",
        )

        result = funnel.run()

        self.assertEqual(result[0]["name"], "user signed up")
        self.assertEqual(result[0]["count"], 2)

    def test_funnel_exclusions_invalid_params(self):
        filters = {
            "events": [
                {"id": "user signed up", "type": "events", "order": 0},
                {"id": "paid", "type": "events", "order": 1},
                {"id": "blah", "type": "events", "order": 2},
            ],
            "insight": INSIGHT_FUNNELS,
            "funnel_window_days": 14,
            "exclusions": [{"id": "x", "type": "events", "funnel_from_step": 1, "funnel_to_step": 1},],
        }
        filter = Filter(data=filters)
        self.assertRaises(ValidationError, lambda: ClickhouseFunnelUnordered(filter, self.team).run())

        # partial windows not allowed for unordered
        filter = filter.with_data(
            {"exclusions": [{"id": "x", "type": "events", "funnel_from_step": 0, "funnel_to_step": 1}]}
        )
        self.assertRaises(ValidationError, lambda: ClickhouseFunnelUnordered(filter, self.team).run())

    def test_funnel_exclusions_full_window(self):
        filters = {
            "events": [
                {"id": "user signed up", "type": "events", "order": 0},
                {"id": "paid", "type": "events", "order": 1},
            ],
            "insight": INSIGHT_FUNNELS,
            "funnel_window_days": 14,
            "date_from": "2021-05-01 00:00:00",
            "date_to": "2021-05-14 00:00:00",
            "exclusions": [{"id": "x", "type": "events", "funnel_from_step": 0, "funnel_to_step": 1},],
        }
        filter = Filter(data=filters)
        funnel = ClickhouseFunnelUnordered(filter, self.team)

        # event 1
        person1 = _create_person(distinct_ids=["person1"], team_id=self.team.pk)
        _create_event(team=self.team, event="user signed up", distinct_id="person1", timestamp="2021-05-01 01:00:00")
        _create_event(team=self.team, event="paid", distinct_id="person1", timestamp="2021-05-01 02:00:00")

        # event 2
        person2 = _create_person(distinct_ids=["person2"], team_id=self.team.pk)
        _create_event(team=self.team, event="user signed up", distinct_id="person2", timestamp="2021-05-01 03:00:00")
        _create_event(team=self.team, event="x", distinct_id="person2", timestamp="2021-05-01 03:30:00")
        _create_event(team=self.team, event="paid", distinct_id="person2", timestamp="2021-05-01 04:00:00")

        # event 3
        person3 = _create_person(distinct_ids=["person3"], team_id=self.team.pk)
        _create_event(team=self.team, event="user signed up", distinct_id="person3", timestamp="2021-05-01 05:00:00")
        _create_event(team=self.team, event="paid", distinct_id="person3", timestamp="2021-05-01 06:00:00")

        result = funnel.run()

        self.assertEqual(len(result), 2)
        self.assertEqual(result[0]["name"], "user signed up")
        self.assertEqual(result[0]["count"], 3)
        self.assertEqual(result[1]["name"], "paid")
        self.assertEqual(result[1]["count"], 2)

        self.assertCountEqual(
            self._get_actor_ids_at_step(filter, 1), [person1.uuid, person2.uuid, person3.uuid],
        )
        self.assertCountEqual(
            self._get_actor_ids_at_step(filter, 2), [person1.uuid, person3.uuid],
        )

    def test_advanced_funnel_multiple_exclusions_between_steps(self):
        filters = {
            "events": [
                {"id": "user signed up", "type": "events", "order": 0},
                {"id": "$pageview", "type": "events", "order": 1},
                {"id": "insight viewed", "type": "events", "order": 2},
                {"id": "invite teammate", "type": "events", "order": 3},
                {"id": "pageview2", "type": "events", "order": 4},
            ],
            "date_from": "2021-05-01 00:00:00",
            "date_to": "2021-05-14 00:00:00",
            "insight": INSIGHT_FUNNELS,
            "exclusions": [
                {"id": "x", "type": "events", "funnel_from_step": 0, "funnel_to_step": 4},
                {"id": "y", "type": "events", "funnel_from_step": 0, "funnel_to_step": 4},
            ],
        }

        person1 = _create_person(distinct_ids=["person1"], team_id=self.team.pk)
        _create_event(team=self.team, event="user signed up", distinct_id="person1", timestamp="2021-05-01 01:00:00")
        _create_event(team=self.team, event="x", distinct_id="person1", timestamp="2021-05-01 02:00:00")
        _create_event(team=self.team, event="$pageview", distinct_id="person1", timestamp="2021-05-01 03:00:00")
        _create_event(team=self.team, event="insight viewed", distinct_id="person1", timestamp="2021-05-01 04:00:00")
        _create_event(team=self.team, event="y", distinct_id="person1", timestamp="2021-05-01 04:30:00")
        _create_event(team=self.team, event="invite teammate", distinct_id="person1", timestamp="2021-05-01 05:00:00")
        _create_event(team=self.team, event="pageview2", distinct_id="person1", timestamp="2021-05-01 06:00:00")

        person2 = _create_person(distinct_ids=["person2"], team_id=self.team.pk)
        _create_event(team=self.team, event="user signed up", distinct_id="person2", timestamp="2021-05-01 01:00:00")
        _create_event(team=self.team, event="y", distinct_id="person2", timestamp="2021-05-01 01:30:00")
        _create_event(team=self.team, event="$pageview", distinct_id="person2", timestamp="2021-05-01 02:00:00")
        _create_event(team=self.team, event="insight viewed", distinct_id="person2", timestamp="2021-05-01 04:00:00")
        _create_event(team=self.team, event="y", distinct_id="person2", timestamp="2021-05-01 04:30:00")
        _create_event(team=self.team, event="invite teammate", distinct_id="person2", timestamp="2021-05-01 05:00:00")
        _create_event(team=self.team, event="x", distinct_id="person2", timestamp="2021-05-01 05:30:00")
        _create_event(team=self.team, event="pageview2", distinct_id="person2", timestamp="2021-05-01 06:00:00")

        person3 = _create_person(distinct_ids=["person3"], team_id=self.team.pk)
        _create_event(team=self.team, event="user signed up", distinct_id="person3", timestamp="2021-05-01 01:00:00")
        _create_event(team=self.team, event="x", distinct_id="person3", timestamp="2021-05-01 01:30:00")
        _create_event(team=self.team, event="$pageview", distinct_id="person3", timestamp="2021-05-01 02:00:00")
        _create_event(team=self.team, event="insight viewed", distinct_id="person3", timestamp="2021-05-01 04:00:00")
        _create_event(team=self.team, event="invite teammate", distinct_id="person3", timestamp="2021-05-01 05:00:00")
        _create_event(team=self.team, event="x", distinct_id="person3", timestamp="2021-05-01 05:30:00")
        _create_event(team=self.team, event="pageview2", distinct_id="person3", timestamp="2021-05-01 06:00:00")

        person4 = _create_person(distinct_ids=["person4"], team_id=self.team.pk)
        _create_event(team=self.team, event="user signed up", distinct_id="person4", timestamp="2021-05-01 01:00:00")
        _create_event(team=self.team, event="$pageview", distinct_id="person4", timestamp="2021-05-01 02:00:00")
        _create_event(team=self.team, event="insight viewed", distinct_id="person4", timestamp="2021-05-01 04:00:00")
        _create_event(team=self.team, event="invite teammate", distinct_id="person4", timestamp="2021-05-01 05:00:00")
        _create_event(team=self.team, event="pageview2", distinct_id="person4", timestamp="2021-05-01 06:00:00")

        person5 = _create_person(distinct_ids=["person5"], team_id=self.team.pk)
        _create_event(team=self.team, event="user signed up", distinct_id="person5", timestamp="2021-05-01 01:00:00")
        _create_event(team=self.team, event="x", distinct_id="person5", timestamp="2021-05-01 01:30:00")
        _create_event(team=self.team, event="$pageview", distinct_id="person5", timestamp="2021-05-01 02:00:00")
        _create_event(team=self.team, event="x", distinct_id="person5", timestamp="2021-05-01 02:30:00")
        _create_event(team=self.team, event="insight viewed", distinct_id="person5", timestamp="2021-05-01 04:00:00")
        _create_event(team=self.team, event="y", distinct_id="person5", timestamp="2021-05-01 04:30:00")
        _create_event(team=self.team, event="invite teammate", distinct_id="person5", timestamp="2021-05-01 05:00:00")
        _create_event(team=self.team, event="x", distinct_id="person5", timestamp="2021-05-01 05:30:00")
        _create_event(team=self.team, event="pageview2", distinct_id="person5", timestamp="2021-05-01 06:00:00")

        filter = Filter(data=filters)
        funnel = ClickhouseFunnelUnordered(filter, self.team)

        result = funnel.run()

        self.assertEqual(result[0]["name"], "user signed up")
        self.assertEqual(result[0]["count"], 5)
        self.assertEqual(result[1]["count"], 2)
        self.assertEqual(result[2]["count"], 1)
        self.assertEqual(result[3]["count"], 1)
        self.assertEqual(result[4]["count"], 1)

        self.assertCountEqual(
            self._get_actor_ids_at_step(filter, 1),
            [person1.uuid, person2.uuid, person3.uuid, person4.uuid, person5.uuid],
        )
        self.assertCountEqual(
            self._get_actor_ids_at_step(filter, 2), [person1.uuid, person4.uuid],
        )
        self.assertCountEqual(
            self._get_actor_ids_at_step(filter, 3), [person4.uuid],
        )
        self.assertCountEqual(
            self._get_actor_ids_at_step(filter, 4), [person4.uuid],
        )
        self.assertCountEqual(
            self._get_actor_ids_at_step(filter, 5), [person4.uuid],
        )<|MERGE_RESOLUTION|>--- conflicted
+++ resolved
@@ -117,13 +117,8 @@
                 },
             ],
         )
-<<<<<<< HEAD
-        self.assertCountEqual(self._get_actor_ids_at_step(filter, 1, "Chrome"), [person1.uuid])
-        self.assertCountEqual(self._get_actor_ids_at_step(filter, 2, "Chrome"), [])
-=======
-        self.assertCountEqual(self._get_people_at_step(filter, 1, ["Chrome"]), [person1.uuid])
-        self.assertCountEqual(self._get_people_at_step(filter, 2, ["Chrome"]), [])
->>>>>>> 3fd53907
+        self.assertCountEqual(self._get_actor_ids_at_step(filter, 1, ["Chrome"]), [person1.uuid])
+        self.assertCountEqual(self._get_actor_ids_at_step(filter, 2, ["Chrome"]), [])
 
         assert_funnel_results_equal(
             result[1],
@@ -156,13 +151,8 @@
                 },
             ],
         )
-<<<<<<< HEAD
-        self.assertCountEqual(self._get_actor_ids_at_step(filter, 1, "Safari"), [person1.uuid])
-        self.assertCountEqual(self._get_actor_ids_at_step(filter, 2, "Safari"), [person1.uuid])
-=======
-        self.assertCountEqual(self._get_people_at_step(filter, 1, ["Safari"]), [person1.uuid])
-        self.assertCountEqual(self._get_people_at_step(filter, 2, ["Safari"]), [person1.uuid])
->>>>>>> 3fd53907
+        self.assertCountEqual(self._get_actor_ids_at_step(filter, 1, ["Safari"]), [person1.uuid])
+        self.assertCountEqual(self._get_actor_ids_at_step(filter, 2, ["Safari"]), [person1.uuid])
 
 
 class TestFunnelUnorderedStepsConversionTime(ClickhouseTestMixin, funnel_conversion_time_test_factory(ClickhouseFunnelUnordered, ClickhouseFunnelUnorderedActors, _create_event, _create_person)):  # type: ignore
