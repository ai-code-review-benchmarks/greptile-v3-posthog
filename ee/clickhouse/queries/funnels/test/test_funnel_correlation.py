--- conflicted
+++ resolved
@@ -403,7 +403,11 @@
             ],
         )
 
-<<<<<<< HEAD
+        self.assertEqual(len(self._get_people_for_property(filter, [("$browser", "Positive")])), 10)
+        self.assertEqual(len(self._get_people_for_property(filter, [("$browser", "Positive")], False)), 1)
+        self.assertEqual(len(self._get_people_for_property(filter, [("$browser", "Negative")])), 1)
+        self.assertEqual(len(self._get_people_for_property(filter, [("$browser", "Negative")], False)), 10)
+
     @test_with_materialized_columns(event_properties=[], person_properties=["$browser"])
     @snapshot_clickhouse_queries
     def test_funnel_correlation_with_properties_and_groups(self):
@@ -554,12 +558,6 @@
             self.assertAlmostEqual(odds, expected_odds)
 
         self.assertEqual(new_result, result)
-=======
-        self.assertEqual(len(self._get_people_for_property(filter, [("$browser", "Positive")])), 10)
-        self.assertEqual(len(self._get_people_for_property(filter, [("$browser", "Positive")], False)), 1)
-        self.assertEqual(len(self._get_people_for_property(filter, [("$browser", "Negative")])), 1)
-        self.assertEqual(len(self._get_people_for_property(filter, [("$browser", "Negative")], False)), 10)
->>>>>>> 15ed4519
 
     def test_no_divide_by_zero_errors(self):
         filters = {
