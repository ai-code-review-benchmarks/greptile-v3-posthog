--- conflicted
+++ resolved
@@ -18,24 +18,17 @@
         breakdown_clause = self._get_breakdown_prop()
 
         return f"""
-<<<<<<< HEAD
         SELECT {self._get_count_columns(max_steps)} {self._get_step_time_avgs(max_steps)} {breakdown_clause} FROM (
-            SELECT person_id, max(steps) AS furthest {self._get_step_time_avgs(max_steps)} {breakdown_clause} FROM (
-                {steps_per_person_query}
-            ) GROUP BY person_id {self._get_breakdown_prop()}
-        ) {'GROUP BY prop' if breakdown_clause != '' else ''} SETTINGS allow_experimental_window_functions = 1
-=======
-        SELECT {self._get_count_columns(max_steps)} {self._get_step_time_avgs(max_steps)} FROM (
                 {steps_per_person_query}
         ) SETTINGS allow_experimental_window_functions = 1
->>>>>>> 22e02537
         """
 
     def get_step_counts_query(self):
         steps_per_person_query = self._get_steps_per_person_query()
         max_steps = len(self._filter.entities)
+        breakdown_clause = self._get_breakdown_prop()
 
-        return f"""SELECT person_id, max(steps) AS steps {self._get_step_time_avgs(max_steps)} FROM (
+        return f"""SELECT person_id, max(steps) AS steps {self._get_step_time_avgs(max_steps)} {breakdown_clause} FROM (
             {steps_per_person_query}
         ) GROUP BY person_id
         """
@@ -72,21 +65,4 @@
 
             steps.append(serialized_result)
 
-        return steps[::-1]  #  reverse
-
-<<<<<<< HEAD
-    def _get_step_time_avgs(self, max_steps: int):
-        conditions: List[str] = []
-        for i in range(1, max_steps):
-            conditions.append(f"avg(step_{i}_average_conversion_time) step_{i}_average_conversion_time")
-
-        formatted = ", ".join(conditions)
-        return f", {formatted}" if formatted else ""
-=======
-    # TODO: include in the inner query to handle breakdown
-    def _get_breakdown_prop(self) -> str:
-        if self._filter.breakdown:
-            return ", prop"
-        else:
-            return ""
->>>>>>> 22e02537
+        return steps[::-1]  #  reverse