--- conflicted
+++ resolved
@@ -63,15 +63,11 @@
     entity: Optional[Entity] = None
 
     def __init__(
-<<<<<<< HEAD
-        self, team: Team, filter: Union[Filter, StickinessFilter, RetentionFilter], entity: Optional[Entity] = None,
-=======
         self,
         team: Team,
         filter: Union[Filter, StickinessFilter, RetentionFilter],
         entity: Optional[Entity] = None,
         **kwargs
->>>>>>> 9f9b5f3e
     ):
         self._team = team
         self.entity = entity
