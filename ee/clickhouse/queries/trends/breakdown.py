--- conflicted
+++ resolved
@@ -292,51 +292,4 @@
         except:
             top_elements_array = []
 
-<<<<<<< HEAD
-        return top_elements_array
-=======
-        return top_elements_array
-
-    def _format_all_query(self, team_id: int, filter: Filter, entity: Entity) -> Tuple[str, Dict]:
-        parsed_date_from, parsed_date_to, date_params = parse_timestamps(
-            filter=filter, team_id=team_id, table="all_events."
-        )
-
-        props_to_filter = [*filter.properties, *entity.properties]
-        prop_filters, prop_filter_params = parse_prop_clauses(
-            props_to_filter, team_id, prepend="all_cohort_", table_name="all_events"
-        )
-        query = """
-            SELECT DISTINCT distinct_id, 0 as value
-            FROM events all_events
-            WHERE team_id = {} {} {} {}
-            """.format(
-            team_id, parsed_date_from, parsed_date_to, prop_filters
-        )
-        return query, {**date_params, **prop_filter_params}
-
-    def _format_breakdown_cohort_join_query(
-        self, team_id: int, filter: Filter, entity: Entity
-    ) -> Tuple[str, List, Dict]:
-        cohorts = Cohort.objects.filter(team_id=team_id, pk__in=[b for b in filter.breakdown if b != "all"])
-        cohort_queries, params = self._parse_breakdown_cohorts(cohorts)
-        ids = [cohort.pk for cohort in cohorts]
-        if "all" in filter.breakdown:
-            all_query, all_params = self._format_all_query(team_id, filter, entity)
-            cohort_queries.append(all_query)
-            params = {**params, **all_params}
-            ids.append(0)
-        return " UNION ALL ".join(cohort_queries), ids, params
-
-    def _parse_breakdown_cohorts(self, cohorts: BaseManager) -> Tuple[List[str], Dict]:
-        queries = []
-        params: Dict[str, Any] = {}
-        for idx, cohort in enumerate(cohorts):
-            person_id_query, cohort_filter_params = format_filter_query(cohort, idx)
-            params = {**params, **cohort_filter_params}
-            cohort_query = person_id_query.replace(
-                "SELECT distinct_id", "SELECT distinct_id, {} as value".format(cohort.pk)
-            )
-            queries.append(cohort_query)
-        return queries, params
->>>>>>> a76959bb
+        return top_elements_array