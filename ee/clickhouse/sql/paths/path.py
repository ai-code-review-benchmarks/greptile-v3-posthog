PATH_ARRAY_QUERY = """
    SELECT person_id,
            path,
            conversion_time,
            event_in_session_index,
            concat(toString(event_in_session_index), '_', path) as path_key,
<<<<<<< HEAD
            if(event_in_session_index > 1, concat(toString(event_in_session_index-1), '_', prev_path), null) AS last_path_key
=======
            if(event_in_session_index > 1, neighbor(path_key, -1), null) AS last_path_key,
            path_dropoff_key
>>>>>>> 3f786b8c
        FROM (
        
            SELECT person_id
                , joined_path_tuple.1 as path
                , joined_path_tuple.2 as conversion_time
                , joined_path_tuple.3 as prev_path
                , event_in_session_index
                , session_index
                , arrayPopFront(arrayPushBack(path_basic, '')) as path_basic_0
                , arrayMap((x,y) -> if(x=y, 0, 1), path_basic, path_basic_0) as mapping
                , arrayFilter((x,y) -> y, time, mapping) as timings
                , arrayFilter((x,y)->y, path_basic, mapping) as compact_path
                {target_clause}
                , arrayDifference(limited_timings) as timings_diff
<<<<<<< HEAD
                , arrayZip(limited_path, timings_diff, arrayPopBack(arrayPushFront(limited_path, ''))) as limited_path_timings
=======
                , arrayZip(limited_path, timings_diff) as limited_path_timings
                , concat(toString(length(limited_path)), '_', limited_path[-1]) as path_dropoff_key /* last path item */
>>>>>>> 3f786b8c
            FROM (
                SELECT person_id
                    , path_time_tuple.1 as path_basic
                    , path_time_tuple.2 as time
                    , session_index
                    , arrayZip(paths, timing, arrayDifference(timing)) as paths_tuple
                    , {session_threshold_clause} as session_paths
                FROM (
                        SELECT person_id,
                                groupArray(toUnixTimestamp64Milli(timestamp)) as timing,
                                groupArray(path_item) as paths
                        FROM ({path_event_query})
                        GROUP BY person_id
                        )
                /* this array join splits paths for a single personID per session */
                ARRAY JOIN session_paths AS path_time_tuple, arrayEnumerate(session_paths) AS session_index
            )
            ARRAY JOIN limited_path_timings AS joined_path_tuple, arrayEnumerate(limited_path_timings) AS event_in_session_index
            {boundary_event_filter}
            )
"""<|MERGE_RESOLUTION|>--- conflicted
+++ resolved
@@ -4,12 +4,8 @@
             conversion_time,
             event_in_session_index,
             concat(toString(event_in_session_index), '_', path) as path_key,
-<<<<<<< HEAD
             if(event_in_session_index > 1, concat(toString(event_in_session_index-1), '_', prev_path), null) AS last_path_key
-=======
-            if(event_in_session_index > 1, neighbor(path_key, -1), null) AS last_path_key,
             path_dropoff_key
->>>>>>> 3f786b8c
         FROM (
         
             SELECT person_id
@@ -24,12 +20,8 @@
                 , arrayFilter((x,y)->y, path_basic, mapping) as compact_path
                 {target_clause}
                 , arrayDifference(limited_timings) as timings_diff
-<<<<<<< HEAD
                 , arrayZip(limited_path, timings_diff, arrayPopBack(arrayPushFront(limited_path, ''))) as limited_path_timings
-=======
-                , arrayZip(limited_path, timings_diff) as limited_path_timings
                 , concat(toString(length(limited_path)), '_', limited_path[-1]) as path_dropoff_key /* last path item */
->>>>>>> 3f786b8c
             FROM (
                 SELECT person_id
                     , path_time_tuple.1 as path_basic
