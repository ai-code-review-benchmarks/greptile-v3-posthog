# Step 1. Make a table with the following fields from events:
#
# - person_id = dedupe event distinct_ids into person_id
# - timestamp
# - path_type = either name of event or $current_url or ...
# - new_session = this is 1 when the event is from a new session
#                 or 0 if it's less than 30min after and for the same person_id as the previous event
# - marked_session_start = this is the same as "new_session" if no start point given, otherwise it's 1 if
#                          the current event is the start point (e.g. path_start=/about) or 0 otherwise
paths_query_step_1 = """
    SELECT
        person_id,
        timestamp,
        event_id,
        path_type,
        neighbor(person_id, -1) != person_id OR dateDiff('minute', toDateTime(neighbor(timestamp, -1)), toDateTime(timestamp)) > 30 AS new_session,
        {marked_session_start} as marked_session_start
    FROM (
        SELECT
            timestamp,
            person_id,
            events.uuid AS event_id,
            {path_type} AS path_type
            {select_elements_chain}
        FROM events AS events
        JOIN ({GET_TEAM_PERSON_DISTINCT_IDS}) as person_distinct_id ON person_distinct_id.distinct_id = events.distinct_id
        WHERE
            events.team_id = %(team_id)s
            AND {event_query}
            {filters}
            {parsed_date_from}
            {parsed_date_to}
        GROUP BY
            person_id,
            timestamp,
            event_id,
            path_type
            {group_by_elements_chain}
        ORDER BY
            person_id,
            timestamp
    )
    WHERE {excess_row_filter}
"""

# Step 2.
# - Convert new_session = {1 or 0} into
#      ---> session_id = {1, 2, 3...}
# - Remove all "marked_session_start = 0" rows at the start of a session
paths_query_step_2 = """
    SELECT 
        person_id,
        event_id,
        timestamp,
        path_type,
        runningAccumulate(session_id_sumstate) as session_id
    FROM (
        SELECT 
            *,
            sumState(new_session) AS session_id_sumstate
        FROM 
            ({paths_query})
        GROUP BY
            person_id,
            timestamp,
            event_id,
            path_type,
            new_session,
            marked_session_start
        ORDER BY 
            person_id, 
            timestamp
    )
    WHERE
        marked_session_start = 1 or
        (neighbor(marked_session_start, -1) = 1 and neighbor(session_id, -1) = session_id) or
        (neighbor(marked_session_start, -2) = 1 and neighbor(session_id, -2) = session_id) or
        (neighbor(marked_session_start, -3) = 1 and neighbor(session_id, -3) = session_id)
""".format(
    paths_query=paths_query_step_1
)

# Step 3.
# - Add event index per session
# - Use the index and path_type to create a path key (e.g. "1_/pricing", "2_/help")
# - Remove every unused row per session (5th and later rows)
#   Those rows will only be there if many filter.start_point rows are in a query.
#   For example start_point=/pricing and the user clicked back and forth between pricing and other pages.
paths_query_step_3 = """
    SELECT
        person_id,
        event_id,
        timestamp,
        path_type,
        session_id,
        (neighbor(session_id, -4) = session_id ? 5 :
        (neighbor(session_id, -3) = session_id ? 4 :
        (neighbor(session_id, -2) = session_id ? 3 :
        (neighbor(session_id, -1) = session_id ? 2 : 1)))) as session_index,
        concat(toString(session_index), '_', path_type) as path_key,
        if(session_index > 1, neighbor(path_key, -1), null) AS last_path_key,
        if(session_index > 1, neighbor(event_id, -1), null) AS last_event_id
    FROM ({paths_query})
    WHERE
        session_index <= 4
""".format(
    paths_query=paths_query_step_2
)

# Step 4.
# - Aggregate and get counts for unique pairs
# - Filter out the entry rows that come from "null"
PATHS_QUERY_FINAL = """
    SELECT 
        last_path_key as source_event,
        any(last_event_id) as source_event_id,
        path_key as target_event,
        any(event_id) target_event_id, 
        COUNT(*) AS event_count
    FROM (
        {paths_query}
    )
    WHERE 
        source_event IS NOT NULL
        AND target_event IS NOT NULL
    GROUP BY
        source_event,
        target_event
    ORDER BY
        event_count DESC,
        source_event,
        target_event
    LIMIT 20
""".format(
    paths_query=paths_query_step_3
)


PATH_ARRAY_QUERY = """
SELECT if(target_event LIKE %(autocapture_match)s, concat(arrayElement(splitByString('autocapture:', assumeNotNull(source_event)), 1), final_source_element), source_event) final_source_event,
       if(target_event LIKE %(autocapture_match)s, concat(arrayElement(splitByString('autocapture:', assumeNotNull(target_event)), 1), final_target_element), target_event) final_target_event,
       event_count,
       average_conversion_time,
       if(target_event LIKE %(autocapture_match)s, arrayElement(splitByString('autocapture:', assumeNotNull(source_event)), 2), NULL) source_event_elements_chain,
       concat('<', extract(source_event_elements_chain, '^(.*?)[.|:]'), '> ', extract(source_event_elements_chain, 'text="(.*?)"')) final_source_element,
       if(target_event LIKE %(autocapture_match)s, arrayElement(splitByString('autocapture:', assumeNotNull(target_event)), 2), NULL) target_event_elements_chain,
       concat('<', extract(target_event_elements_chain, '^(.*?)[.|:]'), '> ', extract(target_event_elements_chain, 'text="(.*?)"')) final_target_element
FROM (
    SELECT last_path_key as source_event,
       path_key as target_event,
       COUNT(*) AS event_count,
       avg(conversion_time) AS average_conversion_time
  FROM (
        SELECT person_id,
               path,
               conversion_time,
               event_in_session_index,
               concat(toString(event_in_session_index), '_', path) as path_key,
               if(event_in_session_index > 1, neighbor(path_key, -1), null) AS last_path_key
          FROM (
          
              SELECT person_id
                    , joined_path_tuple.1 as path
                    , joined_path_tuple.2 as conversion_time
                    , event_in_session_index
                    , session_index
                    , arrayPopFront(arrayPushBack(path_basic, '')) as path_basic_0
                    , arrayMap((x,y) -> if(x=y, 0, 1), path_basic, path_basic_0) as mapping
                    , arrayFilter((x,y) -> y, time, mapping) as timings
                    , arrayFilter((x,y)->y, path_basic, mapping) as compact_path
<<<<<<< HEAD
                    , indexOf(compact_path, %(start_point)s) as start_index
                    , if(start_index > 0, arraySlice(compact_path, start_index), compact_path) as filtered_path
                    , if(start_index > 0, arraySlice(timings, start_index), timings) as filtered_timings
                    , arraySlice(filtered_path, 1, %(event_in_session_limit)s) as limited_path
                    , arraySlice(filtered_timings, 1, %(event_in_session_limit)s) as limited_timings
                    , arrayDifference(limited_timings) as timings_diff
                    , arrayZip(limited_path, timings_diff) as limited_path_timings
=======
                    , indexOf(compact_path, %(target_point)s) as target_index
                    , if(target_index > 0, {compacting_function}(compact_path, target_index), compact_path) as filtered_path
                    , if(target_index > 0, {compacting_function}(timings, target_index), timings) as filtered_timings
                    , {path_limiting_clause} as limited_path
                    , {time_limiting_clause} as limited_timings
                    , arrayZip(limited_path, limited_timings) as limited_path_timings
>>>>>>> 8709e17c
                FROM (
                    SELECT person_id
                        , path_time_tuple.1 as path_basic
                        , path_time_tuple.2 as time
                        , session_index
                        , arrayZip(paths, timing, arrayDifference(timing)) as paths_tuple
                        , arraySplit(x -> if(x.3 < %(session_time_threshold)s, 0, 1), paths_tuple) as session_paths
                    FROM (
                            SELECT person_id,
                                   groupArray(toUnixTimestamp64Milli(timestamp)) as timing,
                                   groupArray(path_item) as paths
                            FROM ({path_event_query})
                            GROUP BY person_id
                            ORDER BY person_id
                           )
                    /* this array join splits paths for a single personID per session */
                    ARRAY JOIN session_paths AS path_time_tuple, arrayEnumerate(session_paths) AS session_index
                )
                ARRAY JOIN limited_path_timings AS joined_path_tuple, arrayEnumerate(limited_path_timings) AS event_in_session_index
                {boundary_event_filter}
                ORDER BY person_id, session_index, event_in_session_index
               )
       )
 WHERE source_event IS NOT NULL
 GROUP BY source_event,
          target_event
 ORDER BY event_count DESC,
          source_event,
          target_event
 LIMIT 20
)

"""<|MERGE_RESOLUTION|>--- conflicted
+++ resolved
@@ -168,22 +168,13 @@
                     , arrayMap((x,y) -> if(x=y, 0, 1), path_basic, path_basic_0) as mapping
                     , arrayFilter((x,y) -> y, time, mapping) as timings
                     , arrayFilter((x,y)->y, path_basic, mapping) as compact_path
-<<<<<<< HEAD
-                    , indexOf(compact_path, %(start_point)s) as start_index
-                    , if(start_index > 0, arraySlice(compact_path, start_index), compact_path) as filtered_path
-                    , if(start_index > 0, arraySlice(timings, start_index), timings) as filtered_timings
-                    , arraySlice(filtered_path, 1, %(event_in_session_limit)s) as limited_path
-                    , arraySlice(filtered_timings, 1, %(event_in_session_limit)s) as limited_timings
-                    , arrayDifference(limited_timings) as timings_diff
-                    , arrayZip(limited_path, timings_diff) as limited_path_timings
-=======
                     , indexOf(compact_path, %(target_point)s) as target_index
                     , if(target_index > 0, {compacting_function}(compact_path, target_index), compact_path) as filtered_path
                     , if(target_index > 0, {compacting_function}(timings, target_index), timings) as filtered_timings
                     , {path_limiting_clause} as limited_path
                     , {time_limiting_clause} as limited_timings
-                    , arrayZip(limited_path, limited_timings) as limited_path_timings
->>>>>>> 8709e17c
+                    , arrayDifference(limited_timings) as timings_diff
+                    , arrayZip(limited_path, timings_diff) as limited_path_timings
                 FROM (
                     SELECT person_id
                         , path_time_tuple.1 as path_basic
