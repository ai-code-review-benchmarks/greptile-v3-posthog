--- conflicted
+++ resolved
@@ -1,9 +1,5 @@
 FUNNEL_PERSONS_BY_STEP_SQL = """
-<<<<<<< HEAD
-SELECT person_id {extra_columns}
-=======
 SELECT person_id {extra_fields}
->>>>>>> 2ae020d6
 FROM (
     {steps_per_person_query}
 )
