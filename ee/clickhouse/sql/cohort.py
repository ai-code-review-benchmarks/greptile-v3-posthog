from .clickhouse import COLLAPSING_MERGE_TREE, STORAGE_POLICY, table_engine

CALCULATE_COHORT_PEOPLE_SQL = """
SELECT distinct_id FROM ({latest_distinct_id_sql}) where {query} AND team_id = %(team_id)s
"""

CREATE_COHORTPEOPLE_TABLE_SQL = """
CREATE TABLE cohortpeople
(
    person_id UUID,
    cohort_id Int64,
    team_id Int64,
    sign Int8
) ENGINE = {engine}
Order By (team_id, cohort_id, person_id)
{storage_policy}
""".format(
    engine=table_engine("cohortpeople", "sign", COLLAPSING_MERGE_TREE), storage_policy=STORAGE_POLICY
)

DROP_COHORTPEOPLE_TABLE_SQL = """
DROP TABLE cohortpeople
"""

REMOVE_PEOPLE_NOT_MATCHING_COHORT_ID_SQL = """
INSERT INTO cohortpeople
SELECT person_id, cohort_id, %(team_id)s as team_id,  -1 as _sign
FROM cohortpeople
JOIN (
    SELECT id, argMax(properties, person._timestamp) as properties, sum(is_deleted) as is_deleted FROM person WHERE team_id = %(team_id)s GROUP BY id
) as person ON (person.id = cohortpeople.person_id)
WHERE cohort_id = %(cohort_id)s
AND 
    (
        person.is_deleted = 1 OR NOT person_id IN ({cohort_filter})
    )
"""

INSERT_PEOPLE_MATCHING_COHORT_ID_SQL = """
INSERT INTO cohortpeople
    SELECT id, %(cohort_id)s as cohort_id, %(team_id)s as team_id, 1 as _sign
    FROM (
        SELECT id, argMax(properties, person._timestamp) as properties, sum(is_deleted) as is_deleted FROM person WHERE team_id = %(team_id)s GROUP BY id
    ) as person
    LEFT JOIN cohortpeople ON (person.id = cohortpeople.person_id)
    WHERE cohortpeople.person_id = '00000000-0000-0000-0000-000000000000'
    AND person.is_deleted = 0
<<<<<<< HEAD
    AND {cohort_filter}
"""

GET_DISTINCT_ID_BY_ENTITY_SQL = """
SELECT distinct_id FROM events WHERE team_id = %(team_id)s {date_query} AND {entity_query}
=======
    AND id IN ({cohort_filter})
>>>>>>> 4524299e
"""<|MERGE_RESOLUTION|>--- conflicted
+++ resolved
@@ -45,13 +45,9 @@
     LEFT JOIN cohortpeople ON (person.id = cohortpeople.person_id)
     WHERE cohortpeople.person_id = '00000000-0000-0000-0000-000000000000'
     AND person.is_deleted = 0
-<<<<<<< HEAD
-    AND {cohort_filter}
+    AND id IN ({cohort_filter})
 """
 
 GET_DISTINCT_ID_BY_ENTITY_SQL = """
 SELECT distinct_id FROM events WHERE team_id = %(team_id)s {date_query} AND {entity_query}
-=======
-    AND id IN ({cohort_filter})
->>>>>>> 4524299e
 """