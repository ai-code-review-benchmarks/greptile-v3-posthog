import json

from rest_framework import viewsets
from rest_framework.decorators import action
from rest_framework.request import Request
from rest_framework.response import Response

from ee.clickhouse.client import sync_execute
from ee.clickhouse.models.element import get_elements_by_elements_hash
from ee.clickhouse.models.event import ClickhouseEventSerializer, determine_event_conditions
from ee.clickhouse.models.property import get_property_values_for_key, parse_filter
from ee.clickhouse.sql.events import SELECT_EVENT_WITH_ARRAY_PROPS_SQL, SELECT_EVENT_WITH_PROP_SQL, SELECT_ONE_EVENT_SQL
from posthog.models.filter import Filter
from posthog.utils import convert_property_value


class ClickhouseEvents(viewsets.ViewSet):
    serializer_class = ClickhouseEventSerializer

    def list(self, request):
<<<<<<< HEAD
        team = request.user.team_set.get()
=======

        team = request.user.team
>>>>>>> 6b6e0b97
        filter = Filter(request=request)
        limit = "LIMIT 100" if not filter._date_from and not filter._date_to else ""
        conditions, condition_params = determine_event_conditions(request.GET)
        prop_filters, prop_filter_params = parse_filter(filter.properties)

        if prop_filters:
            query_result = sync_execute(
                SELECT_EVENT_WITH_PROP_SQL.format(conditions=conditions, limit=limit, filters=prop_filters),
                {"team_id": team.pk, **condition_params, **prop_filter_params},
            )
        else:
            query_result = sync_execute(
                SELECT_EVENT_WITH_ARRAY_PROPS_SQL.format(conditions=conditions, limit=limit),
                {"team_id": team.pk, **condition_params},
            )

        result = ClickhouseEventSerializer(query_result, many=True, context={"elements": None, "people": None}).data

        return Response({"next": None, "results": result})

    def retrieve(self, request, pk=None):
        # TODO: implement getting elements
        team = request.user.team_set.get()
        query_result = sync_execute(SELECT_ONE_EVENT_SQL, {"team_id": team.pk, "event_id": pk},)
        result = ClickhouseEventSerializer(query_result[0], many=False).data

        if result["elements_hash"]:
            result["elements"] = get_elements_by_elements_hash(result["elements_hash"], team.pk)

        return Response(result)

    @action(methods=["GET"], detail=False)
    def values(self, request: Request) -> Response:
        key = request.GET.get("key")
        team = request.user.team
        result = []
        if key:
            result = get_property_values_for_key(key, team)
        return Response([{"name": json.loads(convert_property_value(value[0]))} for value in result])<|MERGE_RESOLUTION|>--- conflicted
+++ resolved
@@ -18,12 +18,7 @@
     serializer_class = ClickhouseEventSerializer
 
     def list(self, request):
-<<<<<<< HEAD
         team = request.user.team_set.get()
-=======
-
-        team = request.user.team
->>>>>>> 6b6e0b97
         filter = Filter(request=request)
         limit = "LIMIT 100" if not filter._date_from and not filter._date_to else ""
         conditions, condition_params = determine_event_conditions(request.GET)
