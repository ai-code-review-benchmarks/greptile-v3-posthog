--- conflicted
+++ resolved
@@ -42,7 +42,7 @@
                 ],
                 "funnel_window_days": 14,
                 "funnel_order_type": "unordered",
-                "insight": INSIGHT_FUNNELS,
+                "insight": "funnels",
             },
         ).json()
 
@@ -71,7 +71,7 @@
                 ],
                 "funnel_window_days": 14,
                 "funnel_order_type": "strict",
-                "insight": INSIGHT_FUNNELS,
+                "insight": "funnels",
             },
         ).json()
 
@@ -219,12 +219,7 @@
 
         self.assertEqual(len(response["result"]), 1)
         self.assertEqual(response["result"][0]["count"], 7)
-<<<<<<< HEAD
         self.assertEqual(response["result"][0]["data"], [100, 50, 0, 0, 0, 0, 0])
-
-    # TODO: Funnel time to convert basic API test
-=======
-        self.assertEqual(response["result"][0]["data"], [100, 100, 0, 0, 0, 0, 0])
 
     def test_funnel_time_to_convert_auto_bins(self):
         _create_person(distinct_ids=["user a"], team=self.team)
@@ -265,5 +260,4 @@
         self.assertEqual(response.status_code, 200)
         self.assertEqual(
             response.json(), {"result": [[2220.0, 2], [29080.0, 0], [55940.0, 0], [82800.0, 1],]},
-        )
->>>>>>> d12b09f8
+        )