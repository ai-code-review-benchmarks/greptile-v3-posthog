from uuid import uuid4

from ee.clickhouse.models.event import create_event
from ee.clickhouse.util import ClickhouseTestMixin
from posthog.api.test.test_insight import insight_test_factory
from posthog.models.person import Person
from posthog.test.base import APIBaseTest


def _create_person(**kwargs):
    person = Person.objects.create(**kwargs)
    return Person(id=person.uuid)


def _create_event(**kwargs):
    kwargs.update({"event_uuid": uuid4()})
    create_event(**kwargs)


class ClickhouseTestInsights(
    ClickhouseTestMixin, insight_test_factory(_create_event, _create_person)  # type: ignore
):
    pass


class ClickhouseTestFunnelTypes(ClickhouseTestMixin, APIBaseTest):
    def test_funnel_unordered_basic_post(self):
        _create_person(distinct_ids=["1"], team=self.team)
        _create_event(team=self.team, event="step one", distinct_id="1")
        _create_event(team=self.team, event="step two", distinct_id="1")

        _create_person(distinct_ids=["2"], team=self.team)
        _create_event(team=self.team, event="step two", distinct_id="2")
        _create_event(team=self.team, event="step one", distinct_id="2")

        response = self.client.post(
            "/api/insight/funnel/",
            {
                "events": [
                    {"id": "step one", "type": "events", "order": 0},
                    {"id": "step two", "type": "events", "order": 1},
                ],
                "funnel_window_days": 14,
                "funnel_order_type": "unordered",
<<<<<<< HEAD
                "insight": INSIGHT_FUNNELS,
=======
                "insight": "funnels",
>>>>>>> f73193c2
            },
        ).json()

        self.assertEqual(len(response["result"]), 2)
        self.assertEqual(response["result"][0]["name"], "step one")
        self.assertEqual(response["result"][1]["name"], "step two")
        self.assertEqual(response["result"][0]["count"], 2)
        self.assertEqual(response["result"][1]["count"], 2)

    def test_funnel_strict_basic_post(self):
        _create_person(distinct_ids=["1"], team=self.team)
        _create_event(team=self.team, event="step one", distinct_id="1")
        _create_event(team=self.team, event="step two", distinct_id="1")

        _create_person(distinct_ids=["2"], team=self.team)
        _create_event(team=self.team, event="step one", distinct_id="2")
        _create_event(team=self.team, event="blahh", distinct_id="2")
        _create_event(team=self.team, event="step two", distinct_id="2")

        response = self.client.post(
            "/api/insight/funnel/",
            {
                "events": [
                    {"id": "step one", "type": "events", "order": 0},
                    {"id": "step two", "type": "events", "order": 1},
                ],
                "funnel_window_days": 14,
                "funnel_order_type": "strict",
<<<<<<< HEAD
                "insight": INSIGHT_FUNNELS,
=======
                "insight": "funnels",
>>>>>>> f73193c2
            },
        ).json()

        self.assertEqual(len(response["result"]), 2)
        self.assertEqual(response["result"][0]["name"], "step one")
        self.assertEqual(response["result"][1]["name"], "step two")
        self.assertEqual(response["result"][0]["count"], 2)
        self.assertEqual(response["result"][1]["count"], 1)

    def test_funnel_trends_basic_post(self):
        _create_person(distinct_ids=["user_one"], team=self.team)
        _create_person(distinct_ids=["user_two"], team=self.team)

        # user_one, funnel steps: one, two three
        _create_event(event="step one", distinct_id="user_one", team=self.team, timestamp="2021-05-01 01:00:00")
        _create_event(event="step two", distinct_id="user_one", team=self.team, timestamp="2021-05-03 00:00:00")
        _create_event(event="step three", distinct_id="user_one", team=self.team, timestamp="2021-05-05 00:00:00")

        # user_two, funnel steps: one, two
        _create_event(event="step one", distinct_id="user_two", team=self.team, timestamp="2021-05-02 00:00:00")
        _create_event(event="step two", distinct_id="user_two", team=self.team, timestamp="2021-05-04 00:00:00")
        _create_event(event="step three", distinct_id="user_two", team=self.team, timestamp="2021-05-05 00:00:00")

        response = self.client.post(
            "/api/insight/funnel/",
            {
                "events": [
                    {"id": "step one", "type": "events", "order": 0},
                    {"id": "step two", "type": "events", "order": 1},
                    {"id": "step three", "type": "events", "order": 2},
                ],
                "funnel_window_days": 7,
                "date_from": "2021-05-01 00:00:00",
                "date_to": "2021-05-07 23:59:59",
                "funnel_viz_type": "trends",
            },
        ).json()

        self.assertEqual(len(response["result"]), 1)
        self.assertEqual(response["result"][0]["count"], 7)
        self.assertEqual(response["result"][0]["data"], [100, 100, 0, 0, 0, 0, 0])

    def test_funnel_trends_basic_post_backwards_compatibility(self):
        _create_person(distinct_ids=["user_one"], team=self.team)
        _create_person(distinct_ids=["user_two"], team=self.team)

        # user_one, funnel steps: one, two three
        _create_event(event="step one", distinct_id="user_one", team=self.team, timestamp="2021-05-01 01:00:00")
        _create_event(event="step two", distinct_id="user_one", team=self.team, timestamp="2021-05-03 00:00:00")
        _create_event(event="step three", distinct_id="user_one", team=self.team, timestamp="2021-05-05 00:00:00")

        # user_two, funnel steps: one, two
        _create_event(event="step one", distinct_id="user_two", team=self.team, timestamp="2021-05-02 00:00:00")
        _create_event(event="step two", distinct_id="user_two", team=self.team, timestamp="2021-05-04 00:00:00")
        _create_event(event="step three", distinct_id="user_two", team=self.team, timestamp="2021-05-05 00:00:00")

        response = self.client.post(
            "/api/insight/funnel/",
            {
                "events": [
                    {"id": "step one", "type": "events", "order": 0},
                    {"id": "step two", "type": "events", "order": 1},
                    {"id": "step three", "type": "events", "order": 2},
                ],
                "funnel_window_days": 7,
                "date_from": "2021-05-01 00:00:00",
                "date_to": "2021-05-07 23:59:59",
                "display": "ActionsLineGraph",
            },
        ).json()

        self.assertEqual(len(response["result"]), 1)
        self.assertEqual(response["result"][0]["count"], 7)
        self.assertEqual(response["result"][0]["data"], [100, 100, 0, 0, 0, 0, 0])

    def test_funnel_trends_unordered_basic_post(self):
        _create_person(distinct_ids=["user_one"], team=self.team)
        _create_person(distinct_ids=["user_two"], team=self.team)
        # user_one, funnel steps: one, two three
        _create_event(event="step one", distinct_id="user_one", team=self.team, timestamp="2021-05-01 01:00:00")
        _create_event(event="step three", distinct_id="user_one", team=self.team, timestamp="2021-05-03 00:00:00")
        _create_event(event="step two", distinct_id="user_one", team=self.team, timestamp="2021-05-05 00:00:00")

        # user_two, funnel steps: one, two, three
        _create_event(event="step three", distinct_id="user_two", team=self.team, timestamp="2021-05-02 00:00:00")
        _create_event(event="step one", distinct_id="user_two", team=self.team, timestamp="2021-05-03 00:00:00")
        _create_event(event="step two", distinct_id="user_two", team=self.team, timestamp="2021-05-04 00:00:00")

        response = self.client.post(
            "/api/insight/funnel/",
            {
                "events": [
                    {"id": "step one", "type": "events", "order": 0},
                    {"id": "step two", "type": "events", "order": 1},
                    {"id": "step three", "type": "events", "order": 2},
                ],
                "funnel_window_days": 7,
                "date_from": "2021-05-01 00:00:00",
                "date_to": "2021-05-07 23:59:59",
                "funnel_viz_type": "trends",
                "funnel_order_type": "unordered",
            },
        ).json()

        self.assertEqual(len(response["result"]), 1)
        self.assertEqual(response["result"][0]["count"], 7)
        self.assertEqual(response["result"][0]["data"], [100, 100, 0, 0, 0, 0, 0])

    def test_funnel_trends_strict_basic_post(self):
        _create_person(distinct_ids=["user_one"], team=self.team)
        _create_person(distinct_ids=["user_two"], team=self.team)
        _create_person(distinct_ids=["user_three"], team=self.team)

        # user_one, funnel steps: one, two three
        _create_event(event="step one", distinct_id="user_one", team=self.team, timestamp="2021-05-01 01:00:00")
        _create_event(event="step two", distinct_id="user_one", team=self.team, timestamp="2021-05-03 00:00:00")
        _create_event(event="step three", distinct_id="user_one", team=self.team, timestamp="2021-05-05 00:00:00")

        # user_two, funnel steps: one, two
        _create_event(event="step one", distinct_id="user_two", team=self.team, timestamp="2021-05-02 00:00:00")
        _create_event(event="step two", distinct_id="user_two", team=self.team, timestamp="2021-05-04 00:00:00")
        _create_event(event="blah", distinct_id="user_two", team=self.team, timestamp="2021-05-04 02:00:00")
        _create_event(event="step three", distinct_id="user_two", team=self.team, timestamp="2021-05-05 00:00:00")

        # user_three, funnel steps: one, two, three
        _create_event(event="step one", distinct_id="user_three", team=self.team, timestamp="2021-05-02 00:00:00")
        _create_event(event="step two", distinct_id="user_three", team=self.team, timestamp="2021-05-04 00:00:00")
        _create_event(event="step three", distinct_id="user_three", team=self.team, timestamp="2021-05-05 00:00:00")

        response = self.client.post(
            "/api/insight/funnel/",
            {
                "events": [
                    {"id": "step one", "type": "events", "order": 0},
                    {"id": "step two", "type": "events", "order": 1},
                    {"id": "step three", "type": "events", "order": 2},
                ],
                "funnel_window_days": 7,
                "date_from": "2021-05-01 00:00:00",
                "date_to": "2021-05-07 23:59:59",
                "funnel_viz_type": "trends",
                "funnel_order_type": "strict",
            },
        ).json()

        self.assertEqual(len(response["result"]), 1)
        self.assertEqual(response["result"][0]["count"], 7)
        self.assertEqual(response["result"][0]["data"], [100, 50, 0, 0, 0, 0, 0])

<<<<<<< HEAD
    # TODO: Funnel time to convert basic API test
=======
    def test_funnel_time_to_convert_auto_bins(self):
        _create_person(distinct_ids=["user a"], team=self.team)
        _create_person(distinct_ids=["user b"], team=self.team)
        _create_person(distinct_ids=["user c"], team=self.team)

        _create_event(event="step one", distinct_id="user a", team=self.team, timestamp="2021-06-08 18:00:00")
        _create_event(event="step two", distinct_id="user a", team=self.team, timestamp="2021-06-08 19:00:00")
        # Converted from 0 to 1 in 3600 s
        _create_event(event="step three", distinct_id="user a", team=self.team, timestamp="2021-06-08 21:00:00")

        _create_event(event="step one", distinct_id="user b", team=self.team, timestamp="2021-06-09 13:00:00")
        _create_event(event="step two", distinct_id="user b", team=self.team, timestamp="2021-06-09 13:37:00")
        # Converted from 0 to 1 in 2200 s

        _create_event(event="step one", distinct_id="user c", team=self.team, timestamp="2021-06-11 07:00:00")
        _create_event(event="step two", distinct_id="user c", team=self.team, timestamp="2021-06-12 06:00:00")
        # Converted from 0 to 1 in 82_800 s

        response = self.client.post(
            "/api/insight/funnel/",
            {
                "insight": "funnels",
                "funnel_viz_type": "time_to_convert",
                "interval": "day",
                "date_from": "2021-06-07 00:00:00",
                "date_to": "2021-06-13 23:59:59",
                "funnel_to_step": 1,
                "funnel_window_days": 7,
                "events": [
                    {"id": "step one", "order": 0},
                    {"id": "step two", "order": 1},
                    {"id": "step three", "order": 2},
                ],
            },
        )

        self.assertEqual(response.status_code, 200)
        self.assertEqual(
            response.json(), {"result": [[2220.0, 2], [29080.0, 0], [55940.0, 0], [82800.0, 1],]},
        )

    def test_funnel_invalid_action_handled(self):
        response = self.client.post("/api/insight/funnel/", {"actions": [{"id": 666, "type": "actions", "order": 0},]},)

        self.assertEqual(response.status_code, 400)
        self.assertEqual(response.json(), self.validation_error_response("Action ID 666 does not exist!"))
>>>>>>> f73193c2
<|MERGE_RESOLUTION|>--- conflicted
+++ resolved
@@ -42,11 +42,7 @@
                 ],
                 "funnel_window_days": 14,
                 "funnel_order_type": "unordered",
-<<<<<<< HEAD
-                "insight": INSIGHT_FUNNELS,
-=======
                 "insight": "funnels",
->>>>>>> f73193c2
             },
         ).json()
 
@@ -75,11 +71,7 @@
                 ],
                 "funnel_window_days": 14,
                 "funnel_order_type": "strict",
-<<<<<<< HEAD
-                "insight": INSIGHT_FUNNELS,
-=======
                 "insight": "funnels",
->>>>>>> f73193c2
             },
         ).json()
 
@@ -122,6 +114,39 @@
         self.assertEqual(response["result"][0]["count"], 7)
         self.assertEqual(response["result"][0]["data"], [100, 100, 0, 0, 0, 0, 0])
 
+    def test_funnel_trends_unordered_basic_post(self):
+        _create_person(distinct_ids=["user_one"], team=self.team)
+        _create_person(distinct_ids=["user_two"], team=self.team)
+        # user_one, funnel steps: one, two three
+        _create_event(event="step one", distinct_id="user_one", team=self.team, timestamp="2021-05-01 01:00:00")
+        _create_event(event="step three", distinct_id="user_one", team=self.team, timestamp="2021-05-03 00:00:00")
+        _create_event(event="step two", distinct_id="user_one", team=self.team, timestamp="2021-05-05 00:00:00")
+
+        # user_two, funnel steps: one, two, three
+        _create_event(event="step three", distinct_id="user_two", team=self.team, timestamp="2021-05-02 00:00:00")
+        _create_event(event="step one", distinct_id="user_two", team=self.team, timestamp="2021-05-03 00:00:00")
+        _create_event(event="step two", distinct_id="user_two", team=self.team, timestamp="2021-05-04 00:00:00")
+
+        response = self.client.post(
+            "/api/insight/funnel/",
+            {
+                "events": [
+                    {"id": "step one", "type": "events", "order": 0},
+                    {"id": "step two", "type": "events", "order": 1},
+                    {"id": "step three", "type": "events", "order": 2},
+                ],
+                "funnel_window_days": 7,
+                "date_from": "2021-05-01 00:00:00",
+                "date_to": "2021-05-07 23:59:59",
+                "funnel_viz_type": "trends",
+                "funnel_order_type": "unordered",
+            },
+        ).json()
+
+        self.assertEqual(len(response["result"]), 1)
+        self.assertEqual(response["result"][0]["count"], 7)
+        self.assertEqual(response["result"][0]["data"], [100, 100, 0, 0, 0, 0, 0])
+
     def test_funnel_trends_basic_post_backwards_compatibility(self):
         _create_person(distinct_ids=["user_one"], team=self.team)
         _create_person(distinct_ids=["user_two"], team=self.team)
@@ -229,9 +254,6 @@
         self.assertEqual(response["result"][0]["count"], 7)
         self.assertEqual(response["result"][0]["data"], [100, 50, 0, 0, 0, 0, 0])
 
-<<<<<<< HEAD
-    # TODO: Funnel time to convert basic API test
-=======
     def test_funnel_time_to_convert_auto_bins(self):
         _create_person(distinct_ids=["user a"], team=self.team)
         _create_person(distinct_ids=["user b"], team=self.team)
@@ -277,5 +299,4 @@
         response = self.client.post("/api/insight/funnel/", {"actions": [{"id": 666, "type": "actions", "order": 0},]},)
 
         self.assertEqual(response.status_code, 400)
-        self.assertEqual(response.json(), self.validation_error_response("Action ID 666 does not exist!"))
->>>>>>> f73193c2
+        self.assertEqual(response.json(), self.validation_error_response("Action ID 666 does not exist!"))