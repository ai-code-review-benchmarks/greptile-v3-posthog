# name: ClickhouseTestTrends.test_insight_trends_aggregate
  '
  /* user_id:0 request:_snapshot_ */
  SELECT count(*) as data
  FROM
    (SELECT e.timestamp as timestamp
     FROM events e
     WHERE team_id = 2
       AND event = '$pageview'
       AND toDateTime(timestamp, 'UTC') >= toStartOfDay(toDateTime('2012-01-01 00:00:00', 'UTC'))
       AND toDateTime(timestamp, 'UTC') <= toDateTime('2012-01-15 23:59:59', 'UTC') ) events
  '
---
# name: ClickhouseTestTrends.test_insight_trends_aggregate.1
  '
  /* user_id:0 request:_snapshot_ */
  SELECT person_id AS actor_id
  FROM
    (SELECT e.timestamp as timestamp,
            pdi.person_id as person_id,
            e.distinct_id as distinct_id,
            e.team_id as team_id
     FROM events e
     INNER JOIN
       (SELECT distinct_id,
               argMax(person_id, version) as person_id
        FROM person_distinct_id2
        WHERE team_id = 2
        GROUP BY distinct_id
        HAVING argMax(is_deleted, version) = 0) AS pdi ON e.distinct_id = pdi.distinct_id
     WHERE team_id = 2
       AND event = '$pageview'
       AND toDateTime(timestamp, 'UTC') >= toStartOfDay(toDateTime('2012-01-01 00:00:00', 'UTC'))
       AND toDateTime(timestamp, 'UTC') <= toDateTime('2012-01-15 23:59:59', 'UTC') )
  GROUP BY actor_id
  LIMIT 100
  OFFSET 0
  '
---
# name: ClickhouseTestTrends.test_insight_trends_basic
  '
  /* user_id:0 request:_snapshot_ */
  SELECT groupArray(day_start) as date,
         groupArray(count) as data
  FROM
    (SELECT SUM(total) AS count,
            day_start
     from
       (SELECT toUInt16(0) AS total,
               toStartOfDay(toDateTime('2012-01-15 23:59:59', 'UTC') - toIntervalDay(number)) AS day_start
        FROM numbers(dateDiff('day', toStartOfDay(toDateTime('2012-01-01 00:00:00', 'UTC')), toDateTime('2012-01-15 23:59:59', 'UTC')))
        UNION ALL SELECT toUInt16(0) AS total,
<<<<<<< HEAD
                         toStartOfDay(toDateTime('2012-01-01 00:00:00'), 'UTC')
        UNION ALL SELECT count(DISTINCT person_id) AS data,
                         toStartOfDay(toDateTime(timestamp), 'UTC') AS date
=======
                         toStartOfDay(toDateTime('2012-01-01 00:00:00', 'UTC'))
        UNION ALL SELECT count(DISTINCT person_id) as data,
                         toStartOfDay(toTimeZone(toDateTime(timestamp, 'UTC'), 'UTC')) as date
>>>>>>> e9bd083a
        FROM
          (SELECT e.timestamp as timestamp,
                  pdi.person_id as person_id
           FROM events e
           INNER JOIN
             (SELECT distinct_id,
                     argMax(person_id, version) as person_id
              FROM person_distinct_id2
              WHERE team_id = 2
              GROUP BY distinct_id
              HAVING argMax(is_deleted, version) = 0) AS pdi ON e.distinct_id = pdi.distinct_id
           WHERE team_id = 2
             AND event = '$pageview'
             AND toDateTime(timestamp, 'UTC') >= toStartOfDay(toDateTime('2012-01-01 00:00:00', 'UTC'))
             AND toDateTime(timestamp, 'UTC') <= toDateTime('2012-01-15 23:59:59', 'UTC') )
        GROUP BY date)
     group by day_start
     order by day_start SETTINGS allow_experimental_window_functions = 1) SETTINGS timeout_before_checking_execution_speed = 60
  '
---
# name: ClickhouseTestTrends.test_insight_trends_basic.1
  '
  /* user_id:0 request:_snapshot_ */
  SELECT person_id AS actor_id
  FROM
    (SELECT e.timestamp as timestamp,
            pdi.person_id as person_id,
            e.distinct_id as distinct_id,
            e.team_id as team_id
     FROM events e
     INNER JOIN
       (SELECT distinct_id,
               argMax(person_id, version) as person_id
        FROM person_distinct_id2
        WHERE team_id = 2
        GROUP BY distinct_id
        HAVING argMax(is_deleted, version) = 0) AS pdi ON e.distinct_id = pdi.distinct_id
     WHERE team_id = 2
       AND event = '$pageview'
       AND toDateTime(timestamp, 'UTC') >= toDateTime('2012-01-14 00:00:00', 'UTC')
       AND toDateTime(timestamp, 'UTC') <= toDateTime('2012-01-14 23:59:59', 'UTC') )
  GROUP BY actor_id
  LIMIT 100
  OFFSET 0
  '
---
# name: ClickhouseTestTrends.test_insight_trends_clean_arg
  '
  /* user_id:0 request:_snapshot_ */
  SELECT groupArray(day_start) as date,
         groupArray(count) as data
  FROM
    (SELECT SUM(total) AS count,
            day_start
     from
       (SELECT toUInt16(0) AS total,
               toStartOfDay(toDateTime('2012-01-15 23:59:59', 'UTC') - toIntervalDay(number)) AS day_start
        FROM numbers(dateDiff('day', toStartOfDay(toDateTime('2012-01-01 00:00:00', 'UTC')), toDateTime('2012-01-15 23:59:59', 'UTC')))
        UNION ALL SELECT toUInt16(0) AS total,
<<<<<<< HEAD
                         toStartOfDay(toDateTime('2012-01-01 00:00:00'), 'UTC')
        UNION ALL SELECT count(*) AS data,
                         toStartOfDay(toDateTime(timestamp), 'UTC') AS date
=======
                         toStartOfDay(toDateTime('2012-01-01 00:00:00', 'UTC'))
        UNION ALL SELECT count(*) as data,
                         toStartOfDay(toTimeZone(toDateTime(timestamp, 'UTC'), 'UTC')) as date
>>>>>>> e9bd083a
        FROM
          (SELECT e.timestamp as timestamp,
                  e."properties" as "properties"
           FROM events e
           WHERE team_id = 2
             AND event = '$pageview'
             AND toDateTime(timestamp, 'UTC') >= toStartOfDay(toDateTime('2012-01-01 00:00:00', 'UTC'))
             AND toDateTime(timestamp, 'UTC') <= toDateTime('2012-01-15 23:59:59', 'UTC')
             AND (has(['val'], replaceRegexpAll(JSONExtractRaw(e.properties, 'key'), '^"|"$', ''))) )
        GROUP BY date)
     group by day_start
     order by day_start SETTINGS allow_experimental_window_functions = 1) SETTINGS timeout_before_checking_execution_speed = 60
  '
---
# name: ClickhouseTestTrends.test_insight_trends_clean_arg.1
  '
  /* user_id:0 request:_snapshot_ */
  SELECT person_id AS actor_id
  FROM
    (SELECT e.timestamp as timestamp,
            e."properties" as "properties",
            pdi.person_id as person_id,
            e.distinct_id as distinct_id,
            e.team_id as team_id
     FROM events e
     INNER JOIN
       (SELECT distinct_id,
               argMax(person_id, version) as person_id
        FROM person_distinct_id2
        WHERE team_id = 2
        GROUP BY distinct_id
        HAVING argMax(is_deleted, version) = 0) AS pdi ON e.distinct_id = pdi.distinct_id
     WHERE team_id = 2
       AND event = '$pageview'
       AND toDateTime(timestamp, 'UTC') >= toDateTime('2012-01-14 00:00:00', 'UTC')
       AND toDateTime(timestamp, 'UTC') <= toDateTime('2012-01-14 23:59:59', 'UTC')
       AND (has(['val'], replaceRegexpAll(JSONExtractRaw(e.properties, 'key'), '^"|"$', ''))) )
  GROUP BY actor_id
  LIMIT 100
  OFFSET 0
  '
---
# name: ClickhouseTestTrends.test_insight_trends_cumulative
  '
  /* user_id:0 request:_snapshot_ */
  SELECT groupArray(day_start) as date,
         groupArray(count) as data
  FROM
    (SELECT SUM(total) AS count,
            day_start
     from
       (SELECT toUInt16(0) AS total,
               toStartOfDay(toDateTime('2012-01-15 23:59:59', 'UTC') - toIntervalDay(number)) AS day_start
        FROM numbers(dateDiff('day', toStartOfDay(toDateTime('2012-01-01 00:00:00', 'UTC')), toDateTime('2012-01-15 23:59:59', 'UTC')))
        UNION ALL SELECT toUInt16(0) AS total,
<<<<<<< HEAD
                         toStartOfDay(toDateTime('2012-01-01 00:00:00'), 'UTC')
        UNION ALL SELECT count(*) AS data,
                         toStartOfDay(toDateTime(timestamp), 'UTC') AS date
=======
                         toStartOfDay(toDateTime('2012-01-01 00:00:00', 'UTC'))
        UNION ALL SELECT count(*) as data,
                         toStartOfDay(toTimeZone(toDateTime(timestamp, 'UTC'), 'UTC')) as date
>>>>>>> e9bd083a
        FROM
          (SELECT e.timestamp as timestamp
           FROM events e
           WHERE team_id = 2
             AND event = '$pageview'
             AND toDateTime(timestamp, 'UTC') >= toStartOfDay(toDateTime('2012-01-01 00:00:00', 'UTC'))
             AND toDateTime(timestamp, 'UTC') <= toDateTime('2012-01-15 23:59:59', 'UTC') )
        GROUP BY date)
     group by day_start
     order by day_start SETTINGS allow_experimental_window_functions = 1) SETTINGS timeout_before_checking_execution_speed = 60
  '
---
# name: ClickhouseTestTrends.test_insight_trends_cumulative.1
  '
  /* user_id:0 request:_snapshot_ */
  SELECT person_id AS actor_id
  FROM
    (SELECT e.timestamp as timestamp,
            pdi.person_id as person_id,
            e.distinct_id as distinct_id,
            e.team_id as team_id
     FROM events e
     INNER JOIN
       (SELECT distinct_id,
               argMax(person_id, version) as person_id
        FROM person_distinct_id2
        WHERE team_id = 2
        GROUP BY distinct_id
        HAVING argMax(is_deleted, version) = 0) AS pdi ON e.distinct_id = pdi.distinct_id
     WHERE team_id = 2
       AND event = '$pageview'
       AND toDateTime(timestamp, 'UTC') >= toStartOfDay(toDateTime('2012-01-01 00:00:00', 'UTC'))
       AND toDateTime(timestamp, 'UTC') <= toDateTime('2012-01-14 23:59:59', 'UTC') )
  GROUP BY actor_id
  LIMIT 100
  OFFSET 0
  '
---
# name: ClickhouseTestTrends.test_insight_trends_cumulative.10
  '
  /* user_id:0 request:_snapshot_ */
  SELECT groupArray(value)
  FROM
    (SELECT replaceRegexpAll(JSONExtractRaw(properties, 'key'), '^"|"$', '') AS value,
            count(*) as count
     FROM events e
     WHERE team_id = 2
       AND event = '$pageview'
       AND toDateTime(timestamp, 'UTC') >= toDateTime('2012-01-01 00:00:00', 'UTC')
       AND toDateTime(timestamp, 'UTC') <= toDateTime('2012-01-15 23:59:59', 'UTC')
     GROUP BY value
     ORDER BY count DESC, value DESC
     LIMIT 25
     OFFSET 0)
  '
---
# name: ClickhouseTestTrends.test_insight_trends_cumulative.11
  '
  /* user_id:0 request:_snapshot_ */
  SELECT groupArray(day_start) as date,
         groupArray(count) as data,
         breakdown_value
  FROM
    (SELECT SUM(total) as count,
            day_start,
            breakdown_value
     FROM
       (SELECT *
        FROM
          (SELECT toUInt16(0) AS total,
                  ticks.day_start as day_start,
                  breakdown_value
           FROM
             (SELECT toStartOfDay(toDateTime('2012-01-15 23:59:59', 'UTC') - number * 86400) as day_start
              FROM numbers(15)
              UNION ALL SELECT toStartOfDay(toDateTime('2012-01-01 00:00:00', 'UTC')) as day_start) as ticks
           CROSS JOIN
             (SELECT breakdown_value
              FROM
                (SELECT ['val', 'notval'] as breakdown_value) ARRAY
              JOIN breakdown_value) as sec
           ORDER BY breakdown_value,
                    day_start
           UNION ALL SELECT count(DISTINCT pdi.person_id) as total,
                            toStartOfDay(toTimeZone(toDateTime(timestamp, 'UTC'), 'UTC')) as day_start,
                            breakdown_value
           FROM
             (SELECT person_id,
                     min(timestamp) as timestamp,
                     breakdown_value
              FROM
                (SELECT pdi.person_id as person_id,
                        timestamp,
                        replaceRegexpAll(JSONExtractRaw(properties, 'key'), '^"|"$', '') as breakdown_value
                 FROM events e
                 INNER JOIN
                   (SELECT distinct_id,
                           argMax(person_id, version) as person_id
                    FROM person_distinct_id2
                    WHERE team_id = 2
                    GROUP BY distinct_id
                    HAVING argMax(is_deleted, version) = 0) as pdi ON events.distinct_id = pdi.distinct_id
                 WHERE e.team_id = 2
                   AND event = '$pageview'
                   AND toDateTime(timestamp, 'UTC') >= toStartOfDay(toDateTime('2012-01-01 00:00:00', 'UTC'))
                   AND toDateTime(timestamp, 'UTC') <= toDateTime('2012-01-15 23:59:59', 'UTC')
                   AND replaceRegexpAll(JSONExtractRaw(properties, 'key'), '^"|"$', '') in (['val', 'notval']) )
              GROUP BY person_id,
                       breakdown_value) AS pdi
           GROUP BY day_start,
                    breakdown_value))
     GROUP BY day_start,
              breakdown_value
     ORDER BY breakdown_value,
              day_start)
  GROUP BY breakdown_value
  ORDER BY breakdown_value
  '
---
# name: ClickhouseTestTrends.test_insight_trends_cumulative.12
  '
  /* user_id:0 request:_snapshot_ */
  SELECT person_id AS actor_id
  FROM
    (SELECT e.timestamp as timestamp,
            e."properties" as "properties",
            pdi.person_id as person_id,
            e.distinct_id as distinct_id,
            e.team_id as team_id
     FROM events e
     INNER JOIN
       (SELECT distinct_id,
               argMax(person_id, version) as person_id
        FROM person_distinct_id2
        WHERE team_id = 2
        GROUP BY distinct_id
        HAVING argMax(is_deleted, version) = 0) AS pdi ON e.distinct_id = pdi.distinct_id
     WHERE team_id = 2
       AND event = '$pageview'
       AND toDateTime(timestamp, 'UTC') >= toStartOfDay(toDateTime('2012-01-01 00:00:00', 'UTC'))
       AND toDateTime(timestamp, 'UTC') <= toDateTime('2012-01-14 23:59:59', 'UTC')
       AND (has(['val'], replaceRegexpAll(JSONExtractRaw(e.properties, 'key'), '^"|"$', ''))) )
  GROUP BY actor_id
  LIMIT 100
  OFFSET 0
  '
---
# name: ClickhouseTestTrends.test_insight_trends_cumulative.2
  '
  /* user_id:0 request:_snapshot_ */
  SELECT groupArray(day_start) as date,
         groupArray(count) as data
  FROM
    (SELECT SUM(total) AS count,
            day_start
     from
       (SELECT toUInt16(0) AS total,
               toStartOfDay(toDateTime('2012-01-15 23:59:59', 'UTC') - toIntervalDay(number)) AS day_start
        FROM numbers(dateDiff('day', toStartOfDay(toDateTime('2012-01-01 00:00:00', 'UTC')), toDateTime('2012-01-15 23:59:59', 'UTC')))
        UNION ALL SELECT toUInt16(0) AS total,
<<<<<<< HEAD
                         toStartOfDay(toDateTime('2012-01-01 00:00:00'), 'UTC')
        UNION ALL SELECT count(DISTINCT person_id) AS data,
                         toStartOfDay(toDateTime(timestamp), 'UTC') AS date
=======
                         toStartOfDay(toDateTime('2012-01-01 00:00:00', 'UTC'))
        UNION ALL SELECT count(DISTINCT person_id) as data,
                         toStartOfDay(toTimeZone(toDateTime(timestamp, 'UTC'), 'UTC')) as date
>>>>>>> e9bd083a
        FROM
          (SELECT person_id,
                  min(timestamp) as timestamp
           FROM
             (SELECT e.timestamp as timestamp,
                     pdi.person_id as person_id
              FROM events e
              INNER JOIN
                (SELECT distinct_id,
                        argMax(person_id, version) as person_id
                 FROM person_distinct_id2
                 WHERE team_id = 2
                 GROUP BY distinct_id
                 HAVING argMax(is_deleted, version) = 0) AS pdi ON e.distinct_id = pdi.distinct_id
              WHERE team_id = 2
                AND event = '$pageview'
                AND toDateTime(timestamp, 'UTC') >= toStartOfDay(toDateTime('2012-01-01 00:00:00', 'UTC'))
                AND toDateTime(timestamp, 'UTC') <= toDateTime('2012-01-15 23:59:59', 'UTC') )
           GROUP BY person_id)
        GROUP BY date)
     group by day_start
     order by day_start SETTINGS allow_experimental_window_functions = 1) SETTINGS timeout_before_checking_execution_speed = 60
  '
---
# name: ClickhouseTestTrends.test_insight_trends_cumulative.3
  '
  /* user_id:0 request:_snapshot_ */
  SELECT person_id AS actor_id
  FROM
    (SELECT e.timestamp as timestamp,
            pdi.person_id as person_id,
            e.distinct_id as distinct_id,
            e.team_id as team_id
     FROM events e
     INNER JOIN
       (SELECT distinct_id,
               argMax(person_id, version) as person_id
        FROM person_distinct_id2
        WHERE team_id = 2
        GROUP BY distinct_id
        HAVING argMax(is_deleted, version) = 0) AS pdi ON e.distinct_id = pdi.distinct_id
     WHERE team_id = 2
       AND event = '$pageview'
       AND toDateTime(timestamp, 'UTC') >= toStartOfDay(toDateTime('2012-01-01 00:00:00', 'UTC'))
       AND toDateTime(timestamp, 'UTC') <= toDateTime('2012-01-14 23:59:59', 'UTC') )
  GROUP BY actor_id
  LIMIT 100
  OFFSET 0
  '
---
# name: ClickhouseTestTrends.test_insight_trends_cumulative.4
  '
  /* user_id:0 request:_snapshot_ */
  SELECT groupArray(value)
  FROM
    (SELECT replaceRegexpAll(JSONExtractRaw(properties, 'key'), '^"|"$', '') AS value,
            count(*) as count
     FROM events e
     WHERE team_id = 2
       AND event = '$pageview'
       AND toDateTime(timestamp, 'UTC') >= toDateTime('2012-01-01 00:00:00', 'UTC')
       AND toDateTime(timestamp, 'UTC') <= toDateTime('2012-01-15 23:59:59', 'UTC')
     GROUP BY value
     ORDER BY count DESC, value DESC
     LIMIT 25
     OFFSET 0)
  '
---
# name: ClickhouseTestTrends.test_insight_trends_cumulative.5
  '
  /* user_id:0 request:_snapshot_ */
  SELECT groupArray(day_start) as date,
         groupArray(count) as data,
         breakdown_value
  FROM
    (SELECT SUM(total) as count,
            day_start,
            breakdown_value
     FROM
       (SELECT *
        FROM
          (SELECT toUInt16(0) AS total,
                  ticks.day_start as day_start,
                  breakdown_value
           FROM
             (SELECT toStartOfDay(toDateTime('2012-01-15 23:59:59', 'UTC') - number * 86400) as day_start
              FROM numbers(15)
              UNION ALL SELECT toStartOfDay(toDateTime('2012-01-01 00:00:00', 'UTC')) as day_start) as ticks
           CROSS JOIN
             (SELECT breakdown_value
              FROM
                (SELECT ['val', 'notval'] as breakdown_value) ARRAY
              JOIN breakdown_value) as sec
           ORDER BY breakdown_value,
                    day_start
           UNION ALL SELECT count(*) as total,
                            toStartOfDay(toTimeZone(toDateTime(timestamp, 'UTC'), 'UTC')) as day_start,
                            replaceRegexpAll(JSONExtractRaw(properties, 'key'), '^"|"$', '') as breakdown_value
           FROM events e
           WHERE e.team_id = 2
             AND event = '$pageview'
             AND toDateTime(timestamp, 'UTC') >= toStartOfDay(toDateTime('2012-01-01 00:00:00', 'UTC'))
             AND toDateTime(timestamp, 'UTC') <= toDateTime('2012-01-15 23:59:59', 'UTC')
             AND replaceRegexpAll(JSONExtractRaw(properties, 'key'), '^"|"$', '') in (['val', 'notval'])
           GROUP BY day_start,
                    breakdown_value))
     GROUP BY day_start,
              breakdown_value
     ORDER BY breakdown_value,
              day_start)
  GROUP BY breakdown_value
  ORDER BY breakdown_value
  '
---
# name: ClickhouseTestTrends.test_insight_trends_cumulative.6
  '
  /* user_id:0 request:_snapshot_ */
  SELECT person_id AS actor_id
  FROM
    (SELECT e.timestamp as timestamp,
            e."properties" as "properties",
            pdi.person_id as person_id,
            e.distinct_id as distinct_id,
            e.team_id as team_id
     FROM events e
     INNER JOIN
       (SELECT distinct_id,
               argMax(person_id, version) as person_id
        FROM person_distinct_id2
        WHERE team_id = 2
        GROUP BY distinct_id
        HAVING argMax(is_deleted, version) = 0) AS pdi ON e.distinct_id = pdi.distinct_id
     WHERE team_id = 2
       AND event = '$pageview'
       AND toDateTime(timestamp, 'UTC') >= toStartOfDay(toDateTime('2012-01-01 00:00:00', 'UTC'))
       AND toDateTime(timestamp, 'UTC') <= toDateTime('2012-01-14 23:59:59', 'UTC')
       AND (has(['val'], replaceRegexpAll(JSONExtractRaw(e.properties, 'key'), '^"|"$', ''))) )
  GROUP BY actor_id
  LIMIT 100
  OFFSET 0
  '
---
# name: ClickhouseTestTrends.test_insight_trends_cumulative.7
  '
  /* user_id:0 request:_snapshot_ */
  SELECT groupArray(value)
  FROM
    (SELECT replaceRegexpAll(JSONExtractRaw(properties, 'key'), '^"|"$', '') AS value,
            count(*) as count
     FROM events e
     INNER JOIN
       (SELECT distinct_id,
               argMax(person_id, version) as person_id
        FROM person_distinct_id2
        WHERE team_id = 2
        GROUP BY distinct_id
        HAVING argMax(is_deleted, version) = 0) AS pdi ON e.distinct_id = pdi.distinct_id
     INNER JOIN
       (SELECT id
        FROM person
        WHERE team_id = 2
          AND id IN
            (SELECT id
             FROM person
             WHERE team_id = 2
               AND ((has(['some_val'], replaceRegexpAll(JSONExtractRaw(person.properties, 'key'), '^"|"$', '')))
                    AND (has(['some_val'], replaceRegexpAll(JSONExtractRaw(person.properties, 'key'), '^"|"$', '')))) )
        GROUP BY id
        HAVING max(is_deleted) = 0
        AND ((has(['some_val'], replaceRegexpAll(JSONExtractRaw(argMax(person.properties, _timestamp), 'key'), '^"|"$', '')))
             AND (has(['some_val'], replaceRegexpAll(JSONExtractRaw(argMax(person.properties, _timestamp), 'key'), '^"|"$', ''))))) person ON pdi.person_id = person.id
     WHERE team_id = 2
       AND event = '$pageview'
       AND toDateTime(timestamp, 'UTC') >= toDateTime('2012-01-01 00:00:00', 'UTC')
       AND toDateTime(timestamp, 'UTC') <= toDateTime('2012-01-15 23:59:59', 'UTC')
     GROUP BY value
     ORDER BY count DESC, value DESC
     LIMIT 25
     OFFSET 0)
  '
---
# name: ClickhouseTestTrends.test_insight_trends_cumulative.8
  '
  /* user_id:0 request:_snapshot_ */
  SELECT groupArray(day_start) as date,
         groupArray(count) as data,
         breakdown_value
  FROM
    (SELECT SUM(total) as count,
            day_start,
            breakdown_value
     FROM
       (SELECT *
        FROM
          (SELECT toUInt16(0) AS total,
                  ticks.day_start as day_start,
                  breakdown_value
           FROM
             (SELECT toStartOfDay(toDateTime('2012-01-15 23:59:59', 'UTC') - number * 86400) as day_start
              FROM numbers(15)
              UNION ALL SELECT toStartOfDay(toDateTime('2012-01-01 00:00:00', 'UTC')) as day_start) as ticks
           CROSS JOIN
             (SELECT breakdown_value
              FROM
                (SELECT ['val', 'notval'] as breakdown_value) ARRAY
              JOIN breakdown_value) as sec
           ORDER BY breakdown_value,
                    day_start
           UNION ALL SELECT counts as total,
                            timestamp as day_start,
                                         breakdown_value
           FROM
             (SELECT d.timestamp,
                     COUNT(DISTINCT person_id) counts,
                     breakdown_value
              FROM
                (SELECT toStartOfDay(toTimeZone(toDateTime(timestamp, 'UTC'), 'UTC')) as timestamp
                 FROM events e
                 WHERE team_id = 2
                   AND toDateTime(timestamp, 'UTC') >= toDateTime('2011-12-25 00:00:00', 'UTC')
                   AND toDateTime(timestamp, 'UTC') <= toDateTime('2012-01-15 23:59:59', 'UTC')
                 GROUP BY timestamp) d
              CROSS JOIN
                (SELECT toStartOfDay(toTimeZone(toDateTime(timestamp, 'UTC'), 'UTC')) as timestamp,
                        pdi.person_id AS person_id,
                        replaceRegexpAll(JSONExtractRaw(properties, 'key'), '^"|"$', '') as breakdown_value
                 FROM events e
                 INNER JOIN
                   (SELECT distinct_id,
                           argMax(person_id, version) as person_id
                    FROM person_distinct_id2
                    WHERE team_id = 2
                    GROUP BY distinct_id
                    HAVING argMax(is_deleted, version) = 0) as pdi ON events.distinct_id = pdi.distinct_id
                 INNER JOIN
                   (SELECT id
                    FROM person
                    WHERE team_id = 2
                      AND id IN
                        (SELECT id
                         FROM person
                         WHERE team_id = 2
                           AND ((has(['some_val'], replaceRegexpAll(JSONExtractRaw(person.properties, 'key'), '^"|"$', '')))
                                AND (has(['some_val'], replaceRegexpAll(JSONExtractRaw(person.properties, 'key'), '^"|"$', '')))) )
                    GROUP BY id
                    HAVING max(is_deleted) = 0
                    AND ((has(['some_val'], replaceRegexpAll(JSONExtractRaw(argMax(person.properties, _timestamp), 'key'), '^"|"$', '')))
                         AND (has(['some_val'], replaceRegexpAll(JSONExtractRaw(argMax(person.properties, _timestamp), 'key'), '^"|"$', ''))))) person ON person.id = pdi.person_id
                 WHERE e.team_id = 2
                   AND event = '$pageview'
                   AND toDateTime(timestamp, 'UTC') >= toDateTime('2011-12-25 00:00:00', 'UTC')
                   AND toDateTime(timestamp, 'UTC') <= toDateTime('2012-01-15 23:59:59', 'UTC')
                 GROUP BY timestamp,
                          person_id,
                          breakdown_value) e
              WHERE e.timestamp <= d.timestamp
                AND e.timestamp > d.timestamp - INTERVAL 7 DAY
              GROUP BY d.timestamp,
                       breakdown_value
              ORDER BY d.timestamp)
           WHERE 11111 = 11111
             AND toDateTime(timestamp, 'UTC') >= toStartOfDay(toDateTime('2012-01-01 00:00:00', 'UTC'))
             AND toDateTime(timestamp, 'UTC') <= toDateTime('2012-01-15 23:59:59', 'UTC') ))
     GROUP BY day_start,
              breakdown_value
     ORDER BY breakdown_value,
              day_start)
  GROUP BY breakdown_value
  ORDER BY breakdown_value
  '
---
# name: ClickhouseTestTrends.test_insight_trends_cumulative.9
  '
  /* user_id:0 request:_snapshot_ */
  SELECT person_id AS actor_id
  FROM
    (SELECT e.timestamp as timestamp,
            e."properties" as "properties",
            pdi.person_id as person_id,
            e.distinct_id as distinct_id,
            e.team_id as team_id
     FROM events e
     INNER JOIN
       (SELECT distinct_id,
               argMax(person_id, version) as person_id
        FROM person_distinct_id2
        WHERE team_id = 2
        GROUP BY distinct_id
        HAVING argMax(is_deleted, version) = 0) AS pdi ON e.distinct_id = pdi.distinct_id
     INNER JOIN
       (SELECT id
        FROM person
        WHERE team_id = 2
          AND id IN
            (SELECT id
             FROM person
             WHERE team_id = 2
               AND (((has(['some_val'], replaceRegexpAll(JSONExtractRaw(person.properties, 'key'), '^"|"$', ''))))
                    AND (has(['some_val'], replaceRegexpAll(JSONExtractRaw(person.properties, 'key'), '^"|"$', '')))) )
        GROUP BY id
        HAVING max(is_deleted) = 0
        AND (((has(['some_val'], replaceRegexpAll(JSONExtractRaw(argMax(person.properties, _timestamp), 'key'), '^"|"$', ''))))
             AND (has(['some_val'], replaceRegexpAll(JSONExtractRaw(argMax(person.properties, _timestamp), 'key'), '^"|"$', ''))))) person ON person.id = pdi.person_id
     WHERE team_id = 2
       AND event = '$pageview'
       AND toDateTime(timestamp, 'UTC') >= toDateTime('2011-12-25 00:00:00', 'UTC')
       AND toDateTime(timestamp, 'UTC') <= toDateTime('2012-01-14 23:59:59', 'UTC')
       AND (((has(['val'], replaceRegexpAll(JSONExtractRaw(e.properties, 'key'), '^"|"$', ''))))) )
  GROUP BY actor_id
  LIMIT 100
  OFFSET 0
  '
---
# name: ClickhouseTestTrendsCaching.test_insight_trends_merging
  '
  /* user_id:0 request:_snapshot_ */
  SELECT groupArray(day_start) as date,
         groupArray(count) as data
  FROM
    (SELECT SUM(total) AS count,
            day_start
     from
       (SELECT toUInt16(0) AS total,
               toStartOfDay(toDateTime('2012-01-15 23:59:59', 'UTC') - toIntervalDay(number)) AS day_start
        FROM numbers(dateDiff('day', toStartOfDay(toDateTime('2012-01-01 00:00:00', 'UTC')), toDateTime('2012-01-15 23:59:59', 'UTC')))
        UNION ALL SELECT toUInt16(0) AS total,
<<<<<<< HEAD
                         toStartOfDay(toDateTime('2012-01-01 00:00:00'), 'UTC')
        UNION ALL SELECT count(DISTINCT person_id) AS data,
                         toStartOfDay(toDateTime(timestamp), 'UTC') AS date
=======
                         toStartOfDay(toDateTime('2012-01-01 00:00:00', 'UTC'))
        UNION ALL SELECT count(DISTINCT person_id) as data,
                         toStartOfDay(toTimeZone(toDateTime(timestamp, 'UTC'), 'UTC')) as date
>>>>>>> e9bd083a
        FROM
          (SELECT e.timestamp as timestamp,
                  pdi.person_id as person_id
           FROM events e
           INNER JOIN
             (SELECT distinct_id,
                     argMax(person_id, version) as person_id
              FROM person_distinct_id2
              WHERE team_id = 2
              GROUP BY distinct_id
              HAVING argMax(is_deleted, version) = 0) AS pdi ON e.distinct_id = pdi.distinct_id
           WHERE team_id = 2
             AND event = '$pageview'
             AND toDateTime(timestamp, 'UTC') >= toStartOfDay(toDateTime('2012-01-01 00:00:00', 'UTC'))
             AND toDateTime(timestamp, 'UTC') <= toDateTime('2012-01-15 23:59:59', 'UTC') )
        GROUP BY date)
     group by day_start
     order by day_start SETTINGS allow_experimental_window_functions = 1) SETTINGS timeout_before_checking_execution_speed = 60
  '
---
# name: ClickhouseTestTrendsCaching.test_insight_trends_merging.1
  '
  /* user_id:0 request:_snapshot_ */
  SELECT groupArray(day_start) as date,
         groupArray(count) as data
  FROM
    (SELECT SUM(total) AS count,
            day_start
     from
       (SELECT toUInt16(0) AS total,
               toStartOfDay(toDateTime('2012-01-15 23:59:59', 'UTC') - toIntervalDay(number)) AS day_start
        FROM numbers(dateDiff('day', toStartOfDay(toDateTime('2012-01-14 00:00:00', 'UTC')), toDateTime('2012-01-15 23:59:59', 'UTC')))
        UNION ALL SELECT toUInt16(0) AS total,
<<<<<<< HEAD
                         toStartOfDay(toDateTime('2012-01-14 00:00:00'), 'UTC')
        UNION ALL SELECT count(DISTINCT person_id) AS data,
                         toStartOfDay(toDateTime(timestamp), 'UTC') AS date
=======
                         toStartOfDay(toDateTime('2012-01-14 00:00:00', 'UTC'))
        UNION ALL SELECT count(DISTINCT person_id) as data,
                         toStartOfDay(toTimeZone(toDateTime(timestamp, 'UTC'), 'UTC')) as date
>>>>>>> e9bd083a
        FROM
          (SELECT e.timestamp as timestamp,
                  pdi.person_id as person_id
           FROM events e
           INNER JOIN
             (SELECT distinct_id,
                     argMax(person_id, version) as person_id
              FROM person_distinct_id2
              WHERE team_id = 2
              GROUP BY distinct_id
              HAVING argMax(is_deleted, version) = 0) AS pdi ON e.distinct_id = pdi.distinct_id
           WHERE team_id = 2
             AND event = '$pageview'
             AND toDateTime(timestamp, 'UTC') >= toDateTime('2012-01-14 00:00:00', 'UTC')
             AND toDateTime(timestamp, 'UTC') <= toDateTime('2012-01-15 23:59:59', 'UTC') )
        GROUP BY date)
     group by day_start
     order by day_start SETTINGS allow_experimental_window_functions = 1) SETTINGS timeout_before_checking_execution_speed = 60
  '
---
# name: ClickhouseTestTrendsCaching.test_insight_trends_merging_skipped_interval
  '
  /* user_id:0 request:_snapshot_ */
  SELECT groupArray(day_start) as date,
         groupArray(count) as data
  FROM
    (SELECT SUM(total) AS count,
            day_start
     from
       (SELECT toUInt16(0) AS total,
               toStartOfDay(toDateTime('2012-01-14 23:59:59', 'UTC') - toIntervalDay(number)) AS day_start
        FROM numbers(dateDiff('day', toStartOfDay(toDateTime('2011-12-31 00:00:00', 'UTC')), toDateTime('2012-01-14 23:59:59', 'UTC')))
        UNION ALL SELECT toUInt16(0) AS total,
<<<<<<< HEAD
                         toStartOfDay(toDateTime('2011-12-31 00:00:00'), 'UTC')
        UNION ALL SELECT count(DISTINCT person_id) AS data,
                         toStartOfDay(toDateTime(timestamp), 'UTC') AS date
=======
                         toStartOfDay(toDateTime('2011-12-31 00:00:00', 'UTC'))
        UNION ALL SELECT count(DISTINCT person_id) as data,
                         toStartOfDay(toTimeZone(toDateTime(timestamp, 'UTC'), 'UTC')) as date
>>>>>>> e9bd083a
        FROM
          (SELECT e.timestamp as timestamp,
                  pdi.person_id as person_id
           FROM events e
           INNER JOIN
             (SELECT distinct_id,
                     argMax(person_id, version) as person_id
              FROM person_distinct_id2
              WHERE team_id = 2
              GROUP BY distinct_id
              HAVING argMax(is_deleted, version) = 0) AS pdi ON e.distinct_id = pdi.distinct_id
           WHERE team_id = 2
             AND event = '$pageview'
             AND toDateTime(timestamp, 'UTC') >= toStartOfDay(toDateTime('2011-12-31 00:00:00', 'UTC'))
             AND toDateTime(timestamp, 'UTC') <= toDateTime('2012-01-14 23:59:59', 'UTC') )
        GROUP BY date)
     group by day_start
     order by day_start SETTINGS allow_experimental_window_functions = 1) SETTINGS timeout_before_checking_execution_speed = 60
  '
---
# name: ClickhouseTestTrendsCaching.test_insight_trends_merging_skipped_interval.1
  '
  /* user_id:0 request:_snapshot_ */
  SELECT groupArray(day_start) as date,
         groupArray(count) as data
  FROM
    (SELECT SUM(total) AS count,
            day_start
     from
       (SELECT toUInt16(0) AS total,
               toStartOfDay(toDateTime('2012-01-16 23:59:59', 'UTC') - toIntervalDay(number)) AS day_start
        FROM numbers(dateDiff('day', toStartOfDay(toDateTime('2012-01-02 00:00:00', 'UTC')), toDateTime('2012-01-16 23:59:59', 'UTC')))
        UNION ALL SELECT toUInt16(0) AS total,
<<<<<<< HEAD
                         toStartOfDay(toDateTime('2012-01-02 00:00:00'), 'UTC')
        UNION ALL SELECT count(DISTINCT person_id) AS data,
                         toStartOfDay(toDateTime(timestamp), 'UTC') AS date
=======
                         toStartOfDay(toDateTime('2012-01-02 00:00:00', 'UTC'))
        UNION ALL SELECT count(DISTINCT person_id) as data,
                         toStartOfDay(toTimeZone(toDateTime(timestamp, 'UTC'), 'UTC')) as date
>>>>>>> e9bd083a
        FROM
          (SELECT e.timestamp as timestamp,
                  pdi.person_id as person_id
           FROM events e
           INNER JOIN
             (SELECT distinct_id,
                     argMax(person_id, version) as person_id
              FROM person_distinct_id2
              WHERE team_id = 2
              GROUP BY distinct_id
              HAVING argMax(is_deleted, version) = 0) AS pdi ON e.distinct_id = pdi.distinct_id
           WHERE team_id = 2
             AND event = '$pageview'
             AND toDateTime(timestamp, 'UTC') >= toStartOfDay(toDateTime('2012-01-02 00:00:00', 'UTC'))
             AND toDateTime(timestamp, 'UTC') <= toDateTime('2012-01-16 23:59:59', 'UTC') )
        GROUP BY date)
     group by day_start
     order by day_start SETTINGS allow_experimental_window_functions = 1) SETTINGS timeout_before_checking_execution_speed = 60
  '
---
# name: ClickhouseTestTrendsGroups.test_aggregating_by_group
  '
  /* user_id:0 request:_snapshot_ */
  SELECT groupArray(day_start) as date,
         groupArray(count) as data
  FROM
    (SELECT SUM(total) AS count,
            day_start
     from
       (SELECT toUInt16(0) AS total,
               toStartOfDay(toDateTime('2020-01-12 23:59:59', 'UTC') - toIntervalDay(number)) AS day_start
        FROM numbers(dateDiff('day', toStartOfDay(toDateTime('2020-01-01 00:00:00', 'UTC')), toDateTime('2020-01-12 23:59:59', 'UTC')))
        UNION ALL SELECT toUInt16(0) AS total,
<<<<<<< HEAD
                         toStartOfDay(toDateTime('2020-01-01 00:00:00'), 'UTC')
        UNION ALL SELECT count(DISTINCT "$group_0") AS data,
                         toStartOfDay(toDateTime(timestamp), 'UTC') AS date
=======
                         toStartOfDay(toDateTime('2020-01-01 00:00:00', 'UTC'))
        UNION ALL SELECT count(DISTINCT "$group_0") as data,
                         toStartOfDay(toTimeZone(toDateTime(timestamp, 'UTC'), 'UTC')) as date
>>>>>>> e9bd083a
        FROM
          (SELECT e.timestamp as timestamp,
                  e."$group_0" as "$group_0"
           FROM events e
           WHERE team_id = 2
             AND event = '$pageview'
             AND toDateTime(timestamp, 'UTC') >= toStartOfDay(toDateTime('2020-01-01 00:00:00', 'UTC'))
             AND toDateTime(timestamp, 'UTC') <= toDateTime('2020-01-12 23:59:59', 'UTC')
             AND (NOT has([''], "$group_0")) )
        GROUP BY date)
     group by day_start
     order by day_start SETTINGS allow_experimental_window_functions = 1) SETTINGS timeout_before_checking_execution_speed = 60
  '
---
# name: ClickhouseTestTrendsGroups.test_aggregating_by_group.1
  '
  /* user_id:0 request:_snapshot_ */
  SELECT $group_0 AS actor_id
  FROM
    (SELECT e.timestamp as timestamp,
            e."$group_0" as "$group_0"
     FROM events e
     WHERE team_id = 2
       AND event = '$pageview'
       AND toDateTime(timestamp, 'UTC') >= toDateTime('2020-01-02 00:00:00', 'UTC')
       AND toDateTime(timestamp, 'UTC') <= toDateTime('2020-01-02 23:59:59', 'UTC')
       AND (NOT has([''], "$group_0")
            AND NOT has([''], "$group_0")) )
  GROUP BY actor_id
  LIMIT 100
  OFFSET 0
  '
---
# name: ClickhouseTestTrendsGroups.test_aggregating_by_session
  '
  /* user_id:0 request:_snapshot_ */
  SELECT groupArray(day_start) as date,
         groupArray(count) as data
  FROM
    (SELECT SUM(total) AS count,
            day_start
     from
       (SELECT toUInt16(0) AS total,
               toStartOfDay(toDateTime('2020-01-12 23:59:59', 'UTC') - toIntervalDay(number)) AS day_start
        FROM numbers(dateDiff('day', toStartOfDay(toDateTime('2020-01-01 00:00:00', 'UTC')), toDateTime('2020-01-12 23:59:59', 'UTC')))
        UNION ALL SELECT toUInt16(0) AS total,
<<<<<<< HEAD
                         toStartOfDay(toDateTime('2020-01-01 00:00:00'), 'UTC')
        UNION ALL SELECT count(DISTINCT "$session_id") AS data,
                         toStartOfDay(toDateTime(timestamp), 'UTC') AS date
=======
                         toStartOfDay(toDateTime('2020-01-01 00:00:00', 'UTC'))
        UNION ALL SELECT count(DISTINCT "$session_id") as data,
                         toStartOfDay(toTimeZone(toDateTime(timestamp, 'UTC'), 'UTC')) as date
>>>>>>> e9bd083a
        FROM
          (SELECT e.timestamp as timestamp,
                  e."$session_id" as "$session_id"
           FROM events e
           WHERE team_id = 2
             AND event = '$pageview'
             AND toDateTime(timestamp, 'UTC') >= toStartOfDay(toDateTime('2020-01-01 00:00:00', 'UTC'))
             AND toDateTime(timestamp, 'UTC') <= toDateTime('2020-01-12 23:59:59', 'UTC') )
        GROUP BY date)
     group by day_start
     order by day_start SETTINGS allow_experimental_window_functions = 1) SETTINGS timeout_before_checking_execution_speed = 60
  '
---
# name: ClickhouseTestTrendsGroups.test_aggregating_by_session.1
  '
  /* user_id:0 request:_snapshot_ */
  SELECT person_id AS actor_id
  FROM
    (SELECT e.timestamp as timestamp,
            e."$session_id" as "$session_id",
            pdi.person_id as person_id,
            e.distinct_id as distinct_id,
            e.team_id as team_id
     FROM events e
     INNER JOIN
       (SELECT distinct_id,
               argMax(person_id, version) as person_id
        FROM person_distinct_id2
        WHERE team_id = 2
        GROUP BY distinct_id
        HAVING argMax(is_deleted, version) = 0) AS pdi ON e.distinct_id = pdi.distinct_id
     WHERE team_id = 2
       AND event = '$pageview'
       AND toDateTime(timestamp, 'UTC') >= toDateTime('2020-01-02 00:00:00', 'UTC')
       AND toDateTime(timestamp, 'UTC') <= toDateTime('2020-01-02 23:59:59', 'UTC') )
  GROUP BY actor_id
  LIMIT 100
  OFFSET 0
  '
---<|MERGE_RESOLUTION|>--- conflicted
+++ resolved
@@ -50,15 +50,9 @@
                toStartOfDay(toDateTime('2012-01-15 23:59:59', 'UTC') - toIntervalDay(number)) AS day_start
         FROM numbers(dateDiff('day', toStartOfDay(toDateTime('2012-01-01 00:00:00', 'UTC')), toDateTime('2012-01-15 23:59:59', 'UTC')))
         UNION ALL SELECT toUInt16(0) AS total,
-<<<<<<< HEAD
-                         toStartOfDay(toDateTime('2012-01-01 00:00:00'), 'UTC')
-        UNION ALL SELECT count(DISTINCT person_id) AS data,
-                         toStartOfDay(toDateTime(timestamp), 'UTC') AS date
-=======
                          toStartOfDay(toDateTime('2012-01-01 00:00:00', 'UTC'))
         UNION ALL SELECT count(DISTINCT person_id) as data,
                          toStartOfDay(toTimeZone(toDateTime(timestamp, 'UTC'), 'UTC')) as date
->>>>>>> e9bd083a
         FROM
           (SELECT e.timestamp as timestamp,
                   pdi.person_id as person_id
@@ -118,15 +112,9 @@
                toStartOfDay(toDateTime('2012-01-15 23:59:59', 'UTC') - toIntervalDay(number)) AS day_start
         FROM numbers(dateDiff('day', toStartOfDay(toDateTime('2012-01-01 00:00:00', 'UTC')), toDateTime('2012-01-15 23:59:59', 'UTC')))
         UNION ALL SELECT toUInt16(0) AS total,
-<<<<<<< HEAD
-                         toStartOfDay(toDateTime('2012-01-01 00:00:00'), 'UTC')
-        UNION ALL SELECT count(*) AS data,
-                         toStartOfDay(toDateTime(timestamp), 'UTC') AS date
-=======
                          toStartOfDay(toDateTime('2012-01-01 00:00:00', 'UTC'))
         UNION ALL SELECT count(*) as data,
                          toStartOfDay(toTimeZone(toDateTime(timestamp, 'UTC'), 'UTC')) as date
->>>>>>> e9bd083a
         FROM
           (SELECT e.timestamp as timestamp,
                   e."properties" as "properties"
@@ -182,15 +170,9 @@
                toStartOfDay(toDateTime('2012-01-15 23:59:59', 'UTC') - toIntervalDay(number)) AS day_start
         FROM numbers(dateDiff('day', toStartOfDay(toDateTime('2012-01-01 00:00:00', 'UTC')), toDateTime('2012-01-15 23:59:59', 'UTC')))
         UNION ALL SELECT toUInt16(0) AS total,
-<<<<<<< HEAD
-                         toStartOfDay(toDateTime('2012-01-01 00:00:00'), 'UTC')
-        UNION ALL SELECT count(*) AS data,
-                         toStartOfDay(toDateTime(timestamp), 'UTC') AS date
-=======
                          toStartOfDay(toDateTime('2012-01-01 00:00:00', 'UTC'))
         UNION ALL SELECT count(*) as data,
                          toStartOfDay(toTimeZone(toDateTime(timestamp, 'UTC'), 'UTC')) as date
->>>>>>> e9bd083a
         FROM
           (SELECT e.timestamp as timestamp
            FROM events e
@@ -351,15 +333,9 @@
                toStartOfDay(toDateTime('2012-01-15 23:59:59', 'UTC') - toIntervalDay(number)) AS day_start
         FROM numbers(dateDiff('day', toStartOfDay(toDateTime('2012-01-01 00:00:00', 'UTC')), toDateTime('2012-01-15 23:59:59', 'UTC')))
         UNION ALL SELECT toUInt16(0) AS total,
-<<<<<<< HEAD
-                         toStartOfDay(toDateTime('2012-01-01 00:00:00'), 'UTC')
-        UNION ALL SELECT count(DISTINCT person_id) AS data,
-                         toStartOfDay(toDateTime(timestamp), 'UTC') AS date
-=======
                          toStartOfDay(toDateTime('2012-01-01 00:00:00', 'UTC'))
         UNION ALL SELECT count(DISTINCT person_id) as data,
                          toStartOfDay(toTimeZone(toDateTime(timestamp, 'UTC'), 'UTC')) as date
->>>>>>> e9bd083a
         FROM
           (SELECT person_id,
                   min(timestamp) as timestamp
@@ -686,15 +662,9 @@
                toStartOfDay(toDateTime('2012-01-15 23:59:59', 'UTC') - toIntervalDay(number)) AS day_start
         FROM numbers(dateDiff('day', toStartOfDay(toDateTime('2012-01-01 00:00:00', 'UTC')), toDateTime('2012-01-15 23:59:59', 'UTC')))
         UNION ALL SELECT toUInt16(0) AS total,
-<<<<<<< HEAD
-                         toStartOfDay(toDateTime('2012-01-01 00:00:00'), 'UTC')
-        UNION ALL SELECT count(DISTINCT person_id) AS data,
-                         toStartOfDay(toDateTime(timestamp), 'UTC') AS date
-=======
                          toStartOfDay(toDateTime('2012-01-01 00:00:00', 'UTC'))
         UNION ALL SELECT count(DISTINCT person_id) as data,
                          toStartOfDay(toTimeZone(toDateTime(timestamp, 'UTC'), 'UTC')) as date
->>>>>>> e9bd083a
         FROM
           (SELECT e.timestamp as timestamp,
                   pdi.person_id as person_id
@@ -728,15 +698,9 @@
                toStartOfDay(toDateTime('2012-01-15 23:59:59', 'UTC') - toIntervalDay(number)) AS day_start
         FROM numbers(dateDiff('day', toStartOfDay(toDateTime('2012-01-14 00:00:00', 'UTC')), toDateTime('2012-01-15 23:59:59', 'UTC')))
         UNION ALL SELECT toUInt16(0) AS total,
-<<<<<<< HEAD
-                         toStartOfDay(toDateTime('2012-01-14 00:00:00'), 'UTC')
-        UNION ALL SELECT count(DISTINCT person_id) AS data,
-                         toStartOfDay(toDateTime(timestamp), 'UTC') AS date
-=======
                          toStartOfDay(toDateTime('2012-01-14 00:00:00', 'UTC'))
         UNION ALL SELECT count(DISTINCT person_id) as data,
                          toStartOfDay(toTimeZone(toDateTime(timestamp, 'UTC'), 'UTC')) as date
->>>>>>> e9bd083a
         FROM
           (SELECT e.timestamp as timestamp,
                   pdi.person_id as person_id
@@ -770,15 +734,9 @@
                toStartOfDay(toDateTime('2012-01-14 23:59:59', 'UTC') - toIntervalDay(number)) AS day_start
         FROM numbers(dateDiff('day', toStartOfDay(toDateTime('2011-12-31 00:00:00', 'UTC')), toDateTime('2012-01-14 23:59:59', 'UTC')))
         UNION ALL SELECT toUInt16(0) AS total,
-<<<<<<< HEAD
-                         toStartOfDay(toDateTime('2011-12-31 00:00:00'), 'UTC')
-        UNION ALL SELECT count(DISTINCT person_id) AS data,
-                         toStartOfDay(toDateTime(timestamp), 'UTC') AS date
-=======
                          toStartOfDay(toDateTime('2011-12-31 00:00:00', 'UTC'))
         UNION ALL SELECT count(DISTINCT person_id) as data,
                          toStartOfDay(toTimeZone(toDateTime(timestamp, 'UTC'), 'UTC')) as date
->>>>>>> e9bd083a
         FROM
           (SELECT e.timestamp as timestamp,
                   pdi.person_id as person_id
@@ -812,15 +770,9 @@
                toStartOfDay(toDateTime('2012-01-16 23:59:59', 'UTC') - toIntervalDay(number)) AS day_start
         FROM numbers(dateDiff('day', toStartOfDay(toDateTime('2012-01-02 00:00:00', 'UTC')), toDateTime('2012-01-16 23:59:59', 'UTC')))
         UNION ALL SELECT toUInt16(0) AS total,
-<<<<<<< HEAD
-                         toStartOfDay(toDateTime('2012-01-02 00:00:00'), 'UTC')
-        UNION ALL SELECT count(DISTINCT person_id) AS data,
-                         toStartOfDay(toDateTime(timestamp), 'UTC') AS date
-=======
                          toStartOfDay(toDateTime('2012-01-02 00:00:00', 'UTC'))
         UNION ALL SELECT count(DISTINCT person_id) as data,
                          toStartOfDay(toTimeZone(toDateTime(timestamp, 'UTC'), 'UTC')) as date
->>>>>>> e9bd083a
         FROM
           (SELECT e.timestamp as timestamp,
                   pdi.person_id as person_id
@@ -854,15 +806,9 @@
                toStartOfDay(toDateTime('2020-01-12 23:59:59', 'UTC') - toIntervalDay(number)) AS day_start
         FROM numbers(dateDiff('day', toStartOfDay(toDateTime('2020-01-01 00:00:00', 'UTC')), toDateTime('2020-01-12 23:59:59', 'UTC')))
         UNION ALL SELECT toUInt16(0) AS total,
-<<<<<<< HEAD
-                         toStartOfDay(toDateTime('2020-01-01 00:00:00'), 'UTC')
-        UNION ALL SELECT count(DISTINCT "$group_0") AS data,
-                         toStartOfDay(toDateTime(timestamp), 'UTC') AS date
-=======
                          toStartOfDay(toDateTime('2020-01-01 00:00:00', 'UTC'))
         UNION ALL SELECT count(DISTINCT "$group_0") as data,
                          toStartOfDay(toTimeZone(toDateTime(timestamp, 'UTC'), 'UTC')) as date
->>>>>>> e9bd083a
         FROM
           (SELECT e.timestamp as timestamp,
                   e."$group_0" as "$group_0"
@@ -909,15 +855,9 @@
                toStartOfDay(toDateTime('2020-01-12 23:59:59', 'UTC') - toIntervalDay(number)) AS day_start
         FROM numbers(dateDiff('day', toStartOfDay(toDateTime('2020-01-01 00:00:00', 'UTC')), toDateTime('2020-01-12 23:59:59', 'UTC')))
         UNION ALL SELECT toUInt16(0) AS total,
-<<<<<<< HEAD
-                         toStartOfDay(toDateTime('2020-01-01 00:00:00'), 'UTC')
-        UNION ALL SELECT count(DISTINCT "$session_id") AS data,
-                         toStartOfDay(toDateTime(timestamp), 'UTC') AS date
-=======
                          toStartOfDay(toDateTime('2020-01-01 00:00:00', 'UTC'))
         UNION ALL SELECT count(DISTINCT "$session_id") as data,
                          toStartOfDay(toTimeZone(toDateTime(timestamp, 'UTC'), 'UTC')) as date
->>>>>>> e9bd083a
         FROM
           (SELECT e.timestamp as timestamp,
                   e."$session_id" as "$session_id"
