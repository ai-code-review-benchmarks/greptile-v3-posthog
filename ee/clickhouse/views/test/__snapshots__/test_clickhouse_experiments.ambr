--- conflicted
+++ resolved
@@ -552,11 +552,7 @@
 ---
 # name: ClickhouseTestTrendExperimentResults.test_experiment_flow_with_event_results
   '
-<<<<<<< HEAD
-  /* user_id:66 celery:posthog.celery.sync_insight_caching_state */
-=======
   /* user_id:68 celery:posthog.celery.sync_insight_caching_state */
->>>>>>> c051d68d
   SELECT team_id,
          date_diff('second', max(timestamp), now()) AS age
   FROM events
@@ -753,11 +749,7 @@
 ---
 # name: ClickhouseTestTrendExperimentResults.test_experiment_flow_with_event_results_for_three_test_variants
   '
-<<<<<<< HEAD
-  /* user_id:67 celery:posthog.celery.sync_insight_caching_state */
-=======
   /* user_id:69 celery:posthog.celery.sync_insight_caching_state */
->>>>>>> c051d68d
   SELECT team_id,
          date_diff('second', max(timestamp), now()) AS age
   FROM events
@@ -900,11 +892,7 @@
 ---
 # name: ClickhouseTestTrendExperimentResults.test_experiment_flow_with_event_results_out_of_timerange_timezone
   '
-<<<<<<< HEAD
-  /* user_id:69 celery:posthog.celery.sync_insight_caching_state */
-=======
   /* user_id:71 celery:posthog.celery.sync_insight_caching_state */
->>>>>>> c051d68d
   SELECT team_id,
          date_diff('second', max(timestamp), now()) AS age
   FROM events
@@ -1101,11 +1089,7 @@
 ---
 # name: ClickhouseTestTrendExperimentResults.test_experiment_flow_with_event_results_with_hogql_filter
   '
-<<<<<<< HEAD
-  /* user_id:71 celery:posthog.celery.sync_insight_caching_state */
-=======
   /* user_id:73 celery:posthog.celery.sync_insight_caching_state */
->>>>>>> c051d68d
   SELECT team_id,
          date_diff('second', max(timestamp), now()) AS age
   FROM events
