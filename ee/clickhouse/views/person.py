--- conflicted
+++ resolved
@@ -1,8 +1,3 @@
-<<<<<<< HEAD
-from typing import Optional
-
-=======
->>>>>>> 23f129e0
 from rest_framework import request, response
 from rest_framework.decorators import action
 
@@ -16,19 +11,11 @@
 
 
 # TODO: Move grabbing all this to Clickhouse. See WIP-people-from-clickhouse branch.
-<<<<<<< HEAD
-class ClickhousePerson(PersonViewSet):
-
+class ClickhousePersonViewSet(PersonViewSet):
     retention_class = ClickhouseRetention
 
-    def destroy(self, request: request.Request, pk=None):  # type: ignore
-        team = request.user.team
-        assert team is not None
-=======
-class ClickhousePersonViewSet(PersonViewSet):
     def destroy(self, request: request.Request, pk=None, **kwargs):  # type: ignore
         team = self.team
->>>>>>> 23f129e0
         person = Person.objects.get(team=team, pk=pk)
         # TODO: Probably won't need this after a while
 
