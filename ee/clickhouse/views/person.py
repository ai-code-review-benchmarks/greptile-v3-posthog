<<<<<<< HEAD
from typing import Callable, Dict, Optional, Tuple, cast
=======
import json
from typing import Callable, Dict, List, Optional, Tuple
>>>>>>> 7b3defb9

from rest_framework.decorators import action
from rest_framework.exceptions import NotFound
from rest_framework.request import Request
from rest_framework.response import Response
from rest_framework.utils.serializer_helpers import ReturnDict, ReturnList

from ee.clickhouse.client import sync_execute
from ee.clickhouse.models.person import delete_person
from ee.clickhouse.queries.clickhouse_retention import ClickhouseRetention
from ee.clickhouse.queries.clickhouse_stickiness import ClickhouseStickiness
from ee.clickhouse.queries.funnels import ClickhouseFunnelPersons, ClickhouseFunnelTrendsPersons
from ee.clickhouse.queries.funnels.funnel_correlation_persons import FunnelCorrelationPersons
from ee.clickhouse.queries.paths import ClickhousePathsPersons
from ee.clickhouse.queries.trends.lifecycle import ClickhouseLifecycle
from ee.clickhouse.sql.person import GET_PERSON_PROPERTIES_COUNT
from posthog.api.person import PersonViewSet
from posthog.constants import (
    FUNNEL_CORRELATION_PERSON_LIMIT,
    FUNNEL_CORRELATION_PERSON_OFFSET,
    INSIGHT_FUNNELS,
    INSIGHT_PATHS,
    FunnelVizType,
)
from posthog.decorators import cached_function
from posthog.models import Event, Filter, Person, Team, User
from posthog.models.filters.path_filter import PathFilter
from posthog.utils import format_query_params_absolute_url


class ClickhousePersonViewSet(PersonViewSet):
    lifecycle_class = ClickhouseLifecycle
    retention_class = ClickhouseRetention
    stickiness_class = ClickhouseStickiness

    @action(methods=["GET", "POST"], detail=False)
    def funnel(self, request: Request, **kwargs) -> Response:
        if request.user.is_anonymous or not self.team:
            return Response(data=[])

        results_package = self.calculate_funnel_persons(request)

        if not results_package:
            return Response(data=[])

        people, next_url, initial_url = results_package["result"]

        return Response(
            data={
                "results": [{"people": people, "count": len(people)}],
                "next": next_url,
                "initial": initial_url,
                "is_cached": results_package.get("is_cached"),
                "last_refresh": results_package.get("last_refresh"),
            }
        )

    @cached_function
    def calculate_funnel_persons(self, request: Request) -> Dict[str, Tuple[list, Optional[str], Optional[str]]]:
        if request.user.is_anonymous or not self.team:
            return {"result": ([], None, None)}

<<<<<<< HEAD
        user = cast(User, request.user)
        team = cast(Team, user.team)
        filter = Filter(request=request, data={"insight": INSIGHT_FUNNELS})
=======
        filter = Filter(request=request, data={"insight": INSIGHT_FUNNELS}, team=self.team)
>>>>>>> 7b3defb9
        funnel_class: Callable = ClickhouseFunnelPersons

        if filter.funnel_viz_type == FunnelVizType.TRENDS:
            funnel_class = ClickhouseFunnelTrendsPersons

<<<<<<< HEAD
        people, should_paginate = funnel_class(filter, team, user=user).run()
=======
        people, should_paginate = funnel_class(filter, self.team).run()
>>>>>>> 7b3defb9
        limit = filter.limit if filter.limit else 100
        next_url = format_query_params_absolute_url(request, filter.offset + limit) if should_paginate else None
        initial_url = format_query_params_absolute_url(request, 0)

        # cached_function expects a dict with the key result
        return {"result": (people, next_url, initial_url)}

    @action(methods=["GET", "POST"], url_path="funnel/correlation", detail=False)
    def funnel_correlation(self, request: Request, **kwargs) -> Response:
        if request.user.is_anonymous or not self.team:
            return Response(data=[])

        results_package = self.calculate_funnel_correlation_persons(request)

        if not results_package:
            return Response(data=[])

        people, next_url, initial_url = results_package["result"]

        return Response(
            data={
                "results": [{"people": people, "count": len(people)}],
                "next": next_url,
                "initial": initial_url,
                "is_cached": results_package.get("is_cached"),
                "last_refresh": results_package.get("last_refresh"),
            }
        )

    @cached_function
    def calculate_funnel_correlation_persons(
        self, request: Request
    ) -> Dict[str, Tuple[list, Optional[str], Optional[str]]]:
        if request.user.is_anonymous or not self.team:
            return {"result": ([], None, None)}

        filter = Filter(request=request, data={"insight": INSIGHT_FUNNELS}, team=self.team)
        people, should_paginate = FunnelCorrelationPersons(filter=filter, team=self.team).run()

        limit = filter.correlation_person_limit if filter.correlation_person_limit else 100
        next_url = (
            format_query_params_absolute_url(
                request,
                filter.correlation_person_offset + limit,
                offset_alias=FUNNEL_CORRELATION_PERSON_OFFSET,
                limit_alias=FUNNEL_CORRELATION_PERSON_LIMIT,
            )
            if should_paginate
            else None
        )
        initial_url = format_query_params_absolute_url(request, 0)

        # cached_function expects a dict with the key result
        return {"result": (people, next_url, initial_url)}

    def get_properties(self, request: Request):
        rows = sync_execute(GET_PERSON_PROPERTIES_COUNT, {"team_id": self.team.pk})
        return [{"name": name, "count": count} for name, count in rows]

    @action(methods=["GET", "POST"], detail=False)
    def path(self, request: Request, **kwargs) -> Response:
        if request.user.is_anonymous or not self.team:
            return Response(data=[])

        results_package = self.calculate_path_persons(request)

        if not results_package:
            return Response(data=[])

        people, next_url, initial_url = results_package["result"]

        return Response(
            data={
                "results": [{"people": people, "count": len(people)}],
                "next": next_url,
                "initial": initial_url,
                "is_cached": results_package.get("is_cached"),
                "last_refresh": results_package.get("last_refresh"),
            }
        )

    @cached_function
    def calculate_path_persons(self, request: Request) -> Dict[str, Tuple[list, Optional[str], Optional[str]]]:
        if request.user.is_anonymous or not self.team:
            return {"result": ([], None, None)}

        filter = PathFilter(request=request, data={"insight": INSIGHT_PATHS}, team=self.team)

        funnel_filter = None
        funnel_filter_data = request.GET.get("funnel_filter") or request.data.get("funnel_filter")
        if funnel_filter_data:
            if isinstance(funnel_filter_data, str):
                funnel_filter_data = json.loads(funnel_filter_data)
            funnel_filter = Filter(data={"insight": INSIGHT_FUNNELS, **funnel_filter_data}, team=self.team)

        people, should_paginate = ClickhousePathsPersons(filter, self.team, funnel_filter=funnel_filter).run()
        limit = filter.limit or 100
        next_url = format_query_params_absolute_url(request, filter.offset + limit) if should_paginate else None
        initial_url = format_query_params_absolute_url(request, 0)

        # cached_function expects a dict with the key result
        return {"result": (people, next_url, initial_url)}

    def destroy(self, request: Request, pk=None, **kwargs):  # type: ignore
        try:
            person = Person.objects.get(team=self.team, pk=pk)

            events = Event.objects.filter(team=self.team, distinct_id__in=person.distinct_ids)
            events.delete()
            delete_person(
                person.uuid, person.properties, person.is_identified, delete_events=True, team_id=self.team.pk
            )
            person.delete()
            return Response(status=204)
        except Person.DoesNotExist:
            raise NotFound(detail="Person not found.")


class LegacyClickhousePersonViewSet(ClickhousePersonViewSet):
    legacy_team_compatibility = True<|MERGE_RESOLUTION|>--- conflicted
+++ resolved
@@ -1,15 +1,10 @@
-<<<<<<< HEAD
+import json
 from typing import Callable, Dict, Optional, Tuple, cast
-=======
-import json
-from typing import Callable, Dict, List, Optional, Tuple
->>>>>>> 7b3defb9
 
 from rest_framework.decorators import action
 from rest_framework.exceptions import NotFound
 from rest_framework.request import Request
 from rest_framework.response import Response
-from rest_framework.utils.serializer_helpers import ReturnDict, ReturnList
 
 from ee.clickhouse.client import sync_execute
 from ee.clickhouse.models.person import delete_person
@@ -66,23 +61,15 @@
         if request.user.is_anonymous or not self.team:
             return {"result": ([], None, None)}
 
-<<<<<<< HEAD
         user = cast(User, request.user)
         team = cast(Team, user.team)
-        filter = Filter(request=request, data={"insight": INSIGHT_FUNNELS})
-=======
-        filter = Filter(request=request, data={"insight": INSIGHT_FUNNELS}, team=self.team)
->>>>>>> 7b3defb9
+        filter = Filter(request=request, data={"insight": INSIGHT_FUNNELS}, team=team)
         funnel_class: Callable = ClickhouseFunnelPersons
 
         if filter.funnel_viz_type == FunnelVizType.TRENDS:
             funnel_class = ClickhouseFunnelTrendsPersons
 
-<<<<<<< HEAD
         people, should_paginate = funnel_class(filter, team, user=user).run()
-=======
-        people, should_paginate = funnel_class(filter, self.team).run()
->>>>>>> 7b3defb9
         limit = filter.limit if filter.limit else 100
         next_url = format_query_params_absolute_url(request, filter.offset + limit) if should_paginate else None
         initial_url = format_query_params_absolute_url(request, 0)
