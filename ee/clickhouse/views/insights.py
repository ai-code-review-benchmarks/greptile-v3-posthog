--- conflicted
+++ resolved
@@ -12,12 +12,8 @@
 from ee.clickhouse.queries.trends.clickhouse_trends import ClickhouseTrends
 from ee.clickhouse.queries.util import get_earliest_timestamp
 from posthog.api.insight import InsightViewSet
-<<<<<<< HEAD
 from posthog.constants import INSIGHT_FUNNELS, INSIGHT_PATHS, INSIGHT_SESSIONS, TRENDS_STICKINESS
 from posthog.models import Event
-=======
-from posthog.constants import TRENDS_STICKINESS
->>>>>>> adb86b17
 from posthog.models.filters import Filter
 from posthog.models.filters.retention_filter import RetentionFilter
 from posthog.models.filters.sessions_filter import SessionsFilter
@@ -43,32 +39,11 @@
 
     @action(methods=["GET"], detail=False)
     def session(self, request: Request, *args: Any, **kwargs: Any) -> Response:
-<<<<<<< HEAD
-        team = self.team
-        filter = SessionsFilter(request=request, data={"insight": INSIGHT_SESSIONS})
-
-        limit = int(request.GET.get("limit", SESSIONS_LIST_DEFAULT_LIMIT))
-        offset = int(request.GET.get("offset", 0))
-
-        response = ClickhouseSessions().run(team=team, filter=filter, limit=limit + 1, offset=offset)
-
-        if filter.distinct_id:
-            try:
-                person_ids = get_persons_by_distinct_ids(team.pk, [filter.distinct_id])[0].distinct_ids
-                response = [session for i, session in enumerate(response) if response[i]["distinct_id"] in person_ids]
-            except IndexError:
-                response = []
-
-        if len(response) > limit:
-            response.pop()
-            return Response({"result": response, "offset": offset + limit})
-        else:
-            return Response({"result": response,})
-=======
-        response = ClickhouseSessions().run(team=self.team, filter=Filter(request=request))
+        response = ClickhouseSessions().run(
+            team=self.team, filter=Filter(request=request, data={"insight": INSIGHT_SESSIONS})
+        )
 
         return Response({"result": response,})
->>>>>>> adb86b17
 
     @action(methods=["GET"], detail=False)
     def path(self, request: Request, *args: Any, **kwargs: Any) -> Response:
