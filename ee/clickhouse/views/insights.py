from typing import Any, Dict, Type

from rest_framework.decorators import action
from rest_framework.request import Request
from rest_framework.response import Response

from ee.clickhouse.queries.clickhouse_paths import ClickhousePaths
from ee.clickhouse.queries.clickhouse_retention import ClickhouseRetention
from ee.clickhouse.queries.clickhouse_stickiness import ClickhouseStickiness
from ee.clickhouse.queries.funnels import (
    ClickhouseFunnel,
    ClickhouseFunnelBase,
    ClickhouseFunnelStrict,
    ClickhouseFunnelTimeToConvert,
    ClickhouseFunnelTrends,
    ClickhouseFunnelUnordered,
)
from ee.clickhouse.queries.sessions.clickhouse_sessions import ClickhouseSessions
from ee.clickhouse.queries.trends.clickhouse_trends import ClickhouseTrends
from ee.clickhouse.queries.util import get_earliest_timestamp
from posthog.api.insight import InsightViewSet
from posthog.constants import (
    INSIGHT_FUNNELS,
    INSIGHT_PATHS,
    INSIGHT_SESSIONS,
    INSIGHT_STICKINESS,
    TRENDS_STICKINESS,
    FunnelOrderType,
    FunnelVizType,
)
from posthog.decorators import cached_function
from posthog.models.filters import Filter
from posthog.models.filters.path_filter import PathFilter
from posthog.models.filters.retention_filter import RetentionFilter
from posthog.models.filters.sessions_filter import SessionsFilter
from posthog.models.filters.stickiness_filter import StickinessFilter


class ClickhouseInsightsViewSet(InsightViewSet):
    @cached_function()
    def calculate_trends(self, request: Request) -> Dict[str, Any]:
        team = self.team
        filter = Filter(request=request)

        if filter.insight == INSIGHT_STICKINESS or filter.shown_as == TRENDS_STICKINESS:
            stickiness_filter = StickinessFilter(
                request=request, team=team, get_earliest_timestamp=get_earliest_timestamp
            )
            result = ClickhouseStickiness().run(stickiness_filter, team)
        else:
            trends_query = ClickhouseTrends()
            result = trends_query.run(filter, team)

        self._refresh_dashboard(request=request)
        return {"result": result}

    @cached_function()
    def calculate_session(self, request: Request) -> Dict[str, Any]:
        return {
            "result": ClickhouseSessions().run(
                team=self.team, filter=SessionsFilter(request=request, data={"insight": INSIGHT_SESSIONS})
            )
        }

    @cached_function()
    def calculate_path(self, request: Request) -> Dict[str, Any]:
        team = self.team
        filter = PathFilter(request=request, data={"insight": INSIGHT_PATHS})
        resp = ClickhousePaths().run(filter=filter, team=team)
        return {"result": resp}

    @action(methods=["GET", "POST"], detail=False)
    def funnel(self, request: Request, *args: Any, **kwargs: Any) -> Response:
        response = self.calculate_funnel(request)
        return Response(response)

    @cached_function()
    def calculate_funnel(self, request: Request) -> Dict[str, Any]:
        team = self.team
        filter = Filter(request=request, data={"insight": INSIGHT_FUNNELS})

<<<<<<< HEAD
        funnel_order_class: Type[ClickhouseFunnelBase] = ClickhouseFunnel
        if filter.funnel_order_type == FunnelOrderType.UNORDERED:
            funnel_order_class = ClickhouseFunnelUnordered
=======
        if filter.funnel_viz_type == FunnelVizType.TRENDS:
            return {"result": ClickhouseFunnelTrends(team=team, filter=filter).run()}
        elif filter.funnel_viz_type == FunnelVizType.TIME_TO_CONVERT:
            return {"result": ClickhouseFunnelTimeToConvert(team=team, filter=filter).run()}
        elif filter.funnel_order_type == FunnelOrderType.UNORDERED:
            return {"result": ClickhouseFunnelUnordered(team=team, filter=filter).run()}
>>>>>>> d12b09f8
        elif filter.funnel_order_type == FunnelOrderType.STRICT:
            funnel_order_class = ClickhouseFunnelStrict

        if filter.funnel_viz_type == FunnelVizType.TRENDS:
            return {
                "result": ClickhouseFunnelTrends(team=team, filter=filter, funnel_order_class=funnel_order_class).run()
            }
        elif filter.funnel_viz_type == FunnelVizType.TIME_TO_CONVERT:
            return {
                "result": ClickhouseFunnelTimeToConvert(
                    team=team, filter=filter, funnel_order_class=funnel_order_class
                ).run()
            }
        else:
            return {"result": funnel_order_class(team=team, filter=filter).run()}

    @cached_function()
    def calculate_retention(self, request: Request) -> Dict[str, Any]:
        team = self.team
        data = {}
        if not request.GET.get("date_from"):
            data.update({"date_from": "-11d"})
        filter = RetentionFilter(data=data, request=request)
        result = ClickhouseRetention().run(filter, team)
        return {"result": result}<|MERGE_RESOLUTION|>--- conflicted
+++ resolved
@@ -79,18 +79,9 @@
         team = self.team
         filter = Filter(request=request, data={"insight": INSIGHT_FUNNELS})
 
-<<<<<<< HEAD
         funnel_order_class: Type[ClickhouseFunnelBase] = ClickhouseFunnel
         if filter.funnel_order_type == FunnelOrderType.UNORDERED:
             funnel_order_class = ClickhouseFunnelUnordered
-=======
-        if filter.funnel_viz_type == FunnelVizType.TRENDS:
-            return {"result": ClickhouseFunnelTrends(team=team, filter=filter).run()}
-        elif filter.funnel_viz_type == FunnelVizType.TIME_TO_CONVERT:
-            return {"result": ClickhouseFunnelTimeToConvert(team=team, filter=filter).run()}
-        elif filter.funnel_order_type == FunnelOrderType.UNORDERED:
-            return {"result": ClickhouseFunnelUnordered(team=team, filter=filter).run()}
->>>>>>> d12b09f8
         elif filter.funnel_order_type == FunnelOrderType.STRICT:
             funnel_order_class = ClickhouseFunnelStrict
 
