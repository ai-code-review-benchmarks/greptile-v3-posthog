from typing import Any, List

from django.urls.conf import path
from rest_framework_extensions.routers import NestedRegistryItem

from ee.api import integration
from posthog.api.routing import DefaultRouterPlusPlus

from .api import (
    authentication,
    billing,
    dashboard_collaborator,
    debug_ch_queries,
    explicit_team_member,
    hooks,
    license,
<<<<<<< HEAD
    role,
=======
    sentry_stats,
>>>>>>> b6df9707
    subscription,
)


def extend_api_router(
    root_router: DefaultRouterPlusPlus,
    *,
    projects_router: NestedRegistryItem,
    project_dashboards_router: NestedRegistryItem,
) -> None:
    root_router.register(r"billing-v2", billing.BillingViewset, "billing")
    root_router.register(r"license", license.LicenseViewSet)
    root_router.register(r"debug_ch_queries", debug_ch_queries.DebugCHQueries, "debug_ch_queries")
    root_router.register(r"integrations", integration.PublicIntegrationViewSet)
    root_router.register(r"roles", role.RoleViewSet)
    root_router.register(r"role_memberships", role.RoleMembershipViewSet)

    projects_router.register(r"hooks", hooks.HookViewSet, "project_hooks", ["team_id"])
    projects_router.register(
        r"explicit_members", explicit_team_member.ExplicitTeamMemberViewSet, "project_explicit_members", ["team_id"]
    )
    project_dashboards_router.register(
        r"collaborators",
        dashboard_collaborator.DashboardCollaboratorViewSet,
        "project_dashboard_collaborators",
        ["team_id", "dashboard_id"],
    )

    projects_router.register(r"subscriptions", subscription.SubscriptionViewSet, "subscriptions", ["team_id"])


urlpatterns: List[Any] = [
    path("api/saml/metadata/", authentication.saml_metadata_view),
    path("api/sentry_errors/", sentry_stats.sentry_stats),
]<|MERGE_RESOLUTION|>--- conflicted
+++ resolved
@@ -14,11 +14,8 @@
     explicit_team_member,
     hooks,
     license,
-<<<<<<< HEAD
     role,
-=======
     sentry_stats,
->>>>>>> b6df9707
     subscription,
 )
 
