from typing import Optional

from django.utils import timezone

<<<<<<< HEAD
from ee.models.license import License, LicenseManager
from posthog.api.test.base import APIBaseTest, BaseTest, TransactionBaseTest
=======
from ee.models.license import License
from posthog.test.base import APIBaseTest, APITransactionBaseTest
>>>>>>> 6a69fa5b


class LicensedTestMixin:
    """
    Test API using Django REST Framework test suite, for licensed PostHog (mainly enterprise edition).
    """

    CONFIG_LICENSE_PLAN: Optional[str] = "enterprise"

    def setUp(self):
        super().setUp()  # type: ignore
        if self.CONFIG_LICENSE_PLAN:
            self.license = super(LicenseManager, License.objects).create(
                key=self.CONFIG_LICENSE_PLAN,
                plan=self.CONFIG_LICENSE_PLAN,
                valid_until=timezone.datetime(2038, 1, 19, 3, 14, 7),
            )


class APILicensedTest(LicensedTestMixin, APIBaseTest):
    pass


class APITransactionLicensedTest(LicensedTestMixin, APITransactionBaseTest):
    pass<|MERGE_RESOLUTION|>--- conflicted
+++ resolved
@@ -2,13 +2,8 @@
 
 from django.utils import timezone
 
-<<<<<<< HEAD
 from ee.models.license import License, LicenseManager
-from posthog.api.test.base import APIBaseTest, BaseTest, TransactionBaseTest
-=======
-from ee.models.license import License
 from posthog.test.base import APIBaseTest, APITransactionBaseTest
->>>>>>> 6a69fa5b
 
 
 class LicensedTestMixin:
