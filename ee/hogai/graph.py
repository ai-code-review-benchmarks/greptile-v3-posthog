from collections.abc import Hashable
from typing import Optional, cast

from langchain_core.runnables.base import RunnableLike
from langgraph.graph.state import StateGraph

from ee.hogai.django_checkpoint.checkpointer import DjangoCheckpointer
from ee.hogai.funnels.nodes import (
    FunnelGeneratorNode,
    FunnelGeneratorToolsNode,
    FunnelPlannerNode,
    FunnelPlannerToolsNode,
)
from ee.hogai.inkeep_docs.nodes import InkeepDocsNode
from ee.hogai.memory.nodes import (
    MemoryCollectorNode,
    MemoryCollectorToolsNode,
    MemoryInitializerInterruptNode,
    MemoryInitializerNode,
    MemoryOnboardingNode,
)
from ee.hogai.query_executor.nodes import QueryExecutorNode
from ee.hogai.rag.nodes import InsightRagContextNode
from ee.hogai.retention.nodes import (
    RetentionGeneratorNode,
    RetentionGeneratorToolsNode,
    RetentionPlannerNode,
    RetentionPlannerToolsNode,
)
from ee.hogai.root.nodes import RootNode, RootNodeTools
from ee.hogai.trends.nodes import (
    TrendsGeneratorNode,
    TrendsGeneratorToolsNode,
    TrendsPlannerNode,
    TrendsPlannerToolsNode,
)
<<<<<<< HEAD
from ee.hogai.sql.nodes import (
    SQLGeneratorNode,
    SQLGeneratorToolsNode,
    SQLPlannerNode,
    SQLPlannerToolsNode,
)
from ee.hogai.inkeep_docs.nodes import InkeepDocsNode
=======
>>>>>>> ea1ed088
from ee.hogai.utils.types import AssistantNodeName, AssistantState
from posthog.models.team.team import Team

checkpointer = DjangoCheckpointer()


class AssistantGraph:
    _team: Team
    _graph: StateGraph

    def __init__(self, team: Team):
        self._team = team
        self._graph = StateGraph(AssistantState)
        self._has_start_node = False

    def add_edge(self, from_node: AssistantNodeName, to_node: AssistantNodeName):
        if from_node == AssistantNodeName.START:
            self._has_start_node = True
        self._graph.add_edge(from_node, to_node)
        return self

    def add_node(self, node: AssistantNodeName, action: RunnableLike):
        self._graph.add_node(node, action)
        return self

    def compile(self):
        if not self._has_start_node:
            raise ValueError("Start node not added to the graph")
        return self._graph.compile(checkpointer=checkpointer)

    def add_root(
        self,
        path_map: Optional[dict[Hashable, AssistantNodeName]] = None,
    ):
        builder = self._graph
        path_map = path_map or {
<<<<<<< HEAD
            "trends": AssistantNodeName.TRENDS_PLANNER,
            "funnel": AssistantNodeName.FUNNEL_PLANNER,
            "retention": AssistantNodeName.RETENTION_PLANNER,
            "sql": AssistantNodeName.SQL_PLANNER,
=======
            "insights": AssistantNodeName.INSIGHT_RAG_CONTEXT,
>>>>>>> ea1ed088
            "docs": AssistantNodeName.INKEEP_DOCS,
            "root": AssistantNodeName.ROOT,
            "end": AssistantNodeName.END,
        }
        root_node = RootNode(self._team)
        builder.add_node(AssistantNodeName.ROOT, root_node)
        root_node_tools = RootNodeTools(self._team)
        builder.add_node(AssistantNodeName.ROOT_TOOLS, root_node_tools)
        builder.add_edge(AssistantNodeName.ROOT, AssistantNodeName.ROOT_TOOLS)
        builder.add_conditional_edges(
            AssistantNodeName.ROOT_TOOLS, root_node_tools.router, path_map=cast(dict[Hashable, str], path_map)
        )
        return self

    def add_product_analytics_retriever(self):
        builder = self._graph
        retriever = InsightRagContextNode(self._team)
        builder.add_node(AssistantNodeName.INSIGHT_RAG_CONTEXT, retriever)
        builder.add_conditional_edges(
            AssistantNodeName.INSIGHT_RAG_CONTEXT,
            retriever.router,
            path_map={
                "trends": AssistantNodeName.TRENDS_PLANNER,
                "funnel": AssistantNodeName.FUNNEL_PLANNER,
                "retention": AssistantNodeName.RETENTION_PLANNER,
                "end": AssistantNodeName.ROOT,
            },
        )
        return self

    def add_trends_planner(
        self,
        next_node: AssistantNodeName = AssistantNodeName.TRENDS_GENERATOR,
        root_node: AssistantNodeName = AssistantNodeName.ROOT,
    ):
        builder = self._graph

        create_trends_plan_node = TrendsPlannerNode(self._team)
        builder.add_node(AssistantNodeName.TRENDS_PLANNER, create_trends_plan_node)
        builder.add_edge(AssistantNodeName.TRENDS_PLANNER, AssistantNodeName.TRENDS_PLANNER_TOOLS)

        create_trends_plan_tools_node = TrendsPlannerToolsNode(self._team)
        builder.add_node(AssistantNodeName.TRENDS_PLANNER_TOOLS, create_trends_plan_tools_node)
        builder.add_conditional_edges(
            AssistantNodeName.TRENDS_PLANNER_TOOLS,
            create_trends_plan_tools_node.router,
            path_map={
                "continue": AssistantNodeName.TRENDS_PLANNER,
                "plan_found": next_node,
                "root": root_node,
            },
        )

        return self

    def add_trends_generator(self, next_node: AssistantNodeName = AssistantNodeName.QUERY_EXECUTOR):
        builder = self._graph

        trends_generator = TrendsGeneratorNode(self._team)
        builder.add_node(AssistantNodeName.TRENDS_GENERATOR, trends_generator)

        trends_generator_tools = TrendsGeneratorToolsNode(self._team)
        builder.add_node(AssistantNodeName.TRENDS_GENERATOR_TOOLS, trends_generator_tools)

        builder.add_edge(AssistantNodeName.TRENDS_GENERATOR_TOOLS, AssistantNodeName.TRENDS_GENERATOR)
        builder.add_conditional_edges(
            AssistantNodeName.TRENDS_GENERATOR,
            trends_generator.router,
            path_map={
                "tools": AssistantNodeName.TRENDS_GENERATOR_TOOLS,
                "next": next_node,
            },
        )

        return self

    def add_funnel_planner(
        self,
        next_node: AssistantNodeName = AssistantNodeName.FUNNEL_GENERATOR,
        root_node: AssistantNodeName = AssistantNodeName.ROOT,
    ):
        builder = self._graph

        funnel_planner = FunnelPlannerNode(self._team)
        builder.add_node(AssistantNodeName.FUNNEL_PLANNER, funnel_planner)
        builder.add_edge(AssistantNodeName.FUNNEL_PLANNER, AssistantNodeName.FUNNEL_PLANNER_TOOLS)

        funnel_planner_tools = FunnelPlannerToolsNode(self._team)
        builder.add_node(AssistantNodeName.FUNNEL_PLANNER_TOOLS, funnel_planner_tools)
        builder.add_conditional_edges(
            AssistantNodeName.FUNNEL_PLANNER_TOOLS,
            funnel_planner_tools.router,
            path_map={
                "continue": AssistantNodeName.FUNNEL_PLANNER,
                "plan_found": next_node,
                "root": root_node,
            },
        )

        return self

    def add_funnel_generator(self, next_node: AssistantNodeName = AssistantNodeName.QUERY_EXECUTOR):
        builder = self._graph

        funnel_generator = FunnelGeneratorNode(self._team)
        builder.add_node(AssistantNodeName.FUNNEL_GENERATOR, funnel_generator)

        funnel_generator_tools = FunnelGeneratorToolsNode(self._team)
        builder.add_node(AssistantNodeName.FUNNEL_GENERATOR_TOOLS, funnel_generator_tools)

        builder.add_edge(AssistantNodeName.FUNNEL_GENERATOR_TOOLS, AssistantNodeName.FUNNEL_GENERATOR)
        builder.add_conditional_edges(
            AssistantNodeName.FUNNEL_GENERATOR,
            funnel_generator.router,
            path_map={
                "tools": AssistantNodeName.FUNNEL_GENERATOR_TOOLS,
                "next": next_node,
            },
        )

        return self

    def add_retention_planner(
        self,
        next_node: AssistantNodeName = AssistantNodeName.RETENTION_GENERATOR,
        root_node: AssistantNodeName = AssistantNodeName.ROOT,
    ):
        builder = self._graph

        retention_planner = RetentionPlannerNode(self._team)
        builder.add_node(AssistantNodeName.RETENTION_PLANNER, retention_planner)
        builder.add_edge(AssistantNodeName.RETENTION_PLANNER, AssistantNodeName.RETENTION_PLANNER_TOOLS)

        retention_planner_tools = RetentionPlannerToolsNode(self._team)
        builder.add_node(AssistantNodeName.RETENTION_PLANNER_TOOLS, retention_planner_tools)
        builder.add_conditional_edges(
            AssistantNodeName.RETENTION_PLANNER_TOOLS,
            retention_planner_tools.router,
            path_map={
                "continue": AssistantNodeName.RETENTION_PLANNER,
                "plan_found": next_node,
                "root": root_node,
            },
        )

        return self

    def add_retention_generator(self, next_node: AssistantNodeName = AssistantNodeName.QUERY_EXECUTOR):
        builder = self._graph

        retention_generator = RetentionGeneratorNode(self._team)
        builder.add_node(AssistantNodeName.RETENTION_GENERATOR, retention_generator)

        retention_generator_tools = RetentionGeneratorToolsNode(self._team)
        builder.add_node(AssistantNodeName.RETENTION_GENERATOR_TOOLS, retention_generator_tools)

        builder.add_edge(AssistantNodeName.RETENTION_GENERATOR_TOOLS, AssistantNodeName.RETENTION_GENERATOR)
        builder.add_conditional_edges(
            AssistantNodeName.RETENTION_GENERATOR,
            retention_generator.router,
            path_map={
                "tools": AssistantNodeName.RETENTION_GENERATOR_TOOLS,
                "next": next_node,
            },
        )

        return self

    def add_sql_planner(
        self,
        next_node: AssistantNodeName = AssistantNodeName.SQL_GENERATOR,
        root_node: AssistantNodeName = AssistantNodeName.ROOT,
    ):
        builder = self._graph

        sql_planner = SQLPlannerNode(self._team)
        builder.add_node(AssistantNodeName.SQL_PLANNER, sql_planner)
        builder.add_edge(AssistantNodeName.SQL_PLANNER, AssistantNodeName.SQL_PLANNER_TOOLS)

        sql_planner_tools = SQLPlannerToolsNode(self._team)
        builder.add_node(AssistantNodeName.SQL_PLANNER_TOOLS, sql_planner_tools)
        builder.add_conditional_edges(
            AssistantNodeName.SQL_PLANNER_TOOLS,
            sql_planner_tools.router,
            path_map={
                "continue": AssistantNodeName.SQL_PLANNER,
                "plan_found": next_node,
                "root": root_node,
            },
        )

        return self

    def add_sql_generator(self, next_node: AssistantNodeName = AssistantNodeName.QUERY_EXECUTOR):
        builder = self._graph

        sql_generator = SQLGeneratorNode(self._team)
        builder.add_node(AssistantNodeName.SQL_GENERATOR, sql_generator)

        sql_generator_tools = SQLGeneratorToolsNode(self._team)
        builder.add_node(AssistantNodeName.SQL_GENERATOR_TOOLS, sql_generator_tools)

        builder.add_edge(AssistantNodeName.SQL_GENERATOR_TOOLS, AssistantNodeName.SQL_GENERATOR)
        builder.add_conditional_edges(
            AssistantNodeName.SQL_GENERATOR,
            sql_generator.router,
            path_map={
                "tools": AssistantNodeName.SQL_GENERATOR_TOOLS,
                "next": next_node,
            },
        )

        return self

    def add_query_executor(self, next_node: AssistantNodeName = AssistantNodeName.ROOT):
        builder = self._graph
        query_executor_node = QueryExecutorNode(self._team)
        builder.add_node(AssistantNodeName.QUERY_EXECUTOR, query_executor_node)
        builder.add_edge(AssistantNodeName.QUERY_EXECUTOR, next_node)
        return self

    def add_memory_initializer(self, next_node: AssistantNodeName = AssistantNodeName.ROOT):
        builder = self._graph
        self._has_start_node = True

        memory_onboarding = MemoryOnboardingNode(self._team)
        memory_initializer = MemoryInitializerNode(self._team)
        memory_initializer_interrupt = MemoryInitializerInterruptNode(self._team)

        builder.add_node(AssistantNodeName.MEMORY_ONBOARDING, memory_onboarding)
        builder.add_node(AssistantNodeName.MEMORY_INITIALIZER, memory_initializer)
        builder.add_node(AssistantNodeName.MEMORY_INITIALIZER_INTERRUPT, memory_initializer_interrupt)

        builder.add_conditional_edges(
            AssistantNodeName.START,
            memory_onboarding.should_run,
            path_map={True: AssistantNodeName.MEMORY_ONBOARDING, False: next_node},
        )
        builder.add_conditional_edges(
            AssistantNodeName.MEMORY_ONBOARDING,
            memory_onboarding.router,
            path_map={"continue": next_node, "initialize_memory": AssistantNodeName.MEMORY_INITIALIZER},
        )
        builder.add_conditional_edges(
            AssistantNodeName.MEMORY_INITIALIZER,
            memory_initializer.router,
            path_map={"continue": next_node, "interrupt": AssistantNodeName.MEMORY_INITIALIZER_INTERRUPT},
        )
        builder.add_edge(AssistantNodeName.MEMORY_INITIALIZER_INTERRUPT, next_node)

        return self

    def add_memory_collector(
        self,
        next_node: AssistantNodeName = AssistantNodeName.END,
        tools_node: AssistantNodeName = AssistantNodeName.MEMORY_COLLECTOR_TOOLS,
    ):
        builder = self._graph
        self._has_start_node = True

        memory_collector = MemoryCollectorNode(self._team)
        builder.add_edge(AssistantNodeName.START, AssistantNodeName.MEMORY_COLLECTOR)
        builder.add_node(AssistantNodeName.MEMORY_COLLECTOR, memory_collector)
        builder.add_conditional_edges(
            AssistantNodeName.MEMORY_COLLECTOR,
            memory_collector.router,
            path_map={"tools": tools_node, "next": next_node},
        )
        return self

    def add_memory_collector_tools(self):
        builder = self._graph
        memory_collector_tools = MemoryCollectorToolsNode(self._team)
        builder.add_node(AssistantNodeName.MEMORY_COLLECTOR_TOOLS, memory_collector_tools)
        builder.add_edge(AssistantNodeName.MEMORY_COLLECTOR_TOOLS, AssistantNodeName.MEMORY_COLLECTOR)
        return self

    def add_inkeep_docs(self, path_map: Optional[dict[Hashable, AssistantNodeName]] = None):
        """Add the Inkeep docs search node to the graph."""
        builder = self._graph
        path_map = path_map or {
            "end": AssistantNodeName.END,
            "root": AssistantNodeName.ROOT,
        }
        inkeep_docs_node = InkeepDocsNode(self._team)
        builder.add_node(AssistantNodeName.INKEEP_DOCS, inkeep_docs_node)
        builder.add_conditional_edges(
            AssistantNodeName.INKEEP_DOCS,
            inkeep_docs_node.router,
            path_map=cast(dict[Hashable, str], path_map),
        )
        return self

    def compile_full_graph(self):
        return (
            self.add_memory_initializer()
            .add_memory_collector()
            .add_memory_collector_tools()
            .add_root()
            .add_product_analytics_retriever()
            .add_trends_planner()
            .add_trends_generator()
            .add_funnel_planner()
            .add_funnel_generator()
            .add_retention_planner()
            .add_retention_generator()
            .add_sql_planner()
            .add_sql_generator()
            .add_query_executor()
            .add_inkeep_docs()
            .compile()
        )<|MERGE_RESOLUTION|>--- conflicted
+++ resolved
@@ -34,16 +34,12 @@
     TrendsPlannerNode,
     TrendsPlannerToolsNode,
 )
-<<<<<<< HEAD
 from ee.hogai.sql.nodes import (
     SQLGeneratorNode,
     SQLGeneratorToolsNode,
     SQLPlannerNode,
     SQLPlannerToolsNode,
 )
-from ee.hogai.inkeep_docs.nodes import InkeepDocsNode
-=======
->>>>>>> ea1ed088
 from ee.hogai.utils.types import AssistantNodeName, AssistantState
 from posthog.models.team.team import Team
 
@@ -80,14 +76,7 @@
     ):
         builder = self._graph
         path_map = path_map or {
-<<<<<<< HEAD
-            "trends": AssistantNodeName.TRENDS_PLANNER,
-            "funnel": AssistantNodeName.FUNNEL_PLANNER,
-            "retention": AssistantNodeName.RETENTION_PLANNER,
-            "sql": AssistantNodeName.SQL_PLANNER,
-=======
             "insights": AssistantNodeName.INSIGHT_RAG_CONTEXT,
->>>>>>> ea1ed088
             "docs": AssistantNodeName.INKEEP_DOCS,
             "root": AssistantNodeName.ROOT,
             "end": AssistantNodeName.END,
@@ -113,6 +102,7 @@
                 "trends": AssistantNodeName.TRENDS_PLANNER,
                 "funnel": AssistantNodeName.FUNNEL_PLANNER,
                 "retention": AssistantNodeName.RETENTION_PLANNER,
+                "sql": AssistantNodeName.SQL_PLANNER,
                 "end": AssistantNodeName.ROOT,
             },
         )
