from django.utils import timezone

from structlog import get_logger

from posthog.models.notebook.notebook import Notebook
from posthog.models.notebook.util import (
    TipTapContent,
    TipTapNode,
    create_bullet_list,
    create_empty_paragraph,
    create_heading_with_text,
    create_paragraph_with_content,
    create_paragraph_with_text,
    create_task_list,
    create_text_content,
)
from posthog.models.team import Team
from posthog.models.user import User
from posthog.temporal.ai.session_summary.types.group import SessionSummaryStep

from ee.hogai.session_summaries.session_group.patterns import (
    EnrichedSessionGroupSummaryPattern,
    EnrichedSessionGroupSummaryPatternsList,
    PatternAssignedEventSegmentContext,
    RawSessionGroupSummaryPattern,
)
from ee.hogai.session_summaries.utils import logging_session_ids

logger = get_logger(__name__)


def format_single_sessions_status(sessions_status: dict[str, bool]) -> TipTapNode:
    """Format sessions status dictionary as a TipTap bullet list"""
    items = []
    for session_id, is_completed in sessions_status.items():
        emoji = "✅" if is_completed else "⏳"
        items.append(f"{emoji} {session_id}")

    bullet_list = create_bullet_list(items)
    return {"type": "doc", "content": [bullet_list]}


def format_extracted_patterns_status(patterns: list[RawSessionGroupSummaryPattern]) -> TipTapNode:
    """Format extracted patterns as a TipTap document with details"""
    content = []

    if not patterns:
        # Show a message when no patterns are extracted yet
        content.append(create_paragraph_with_text("No patterns extracted yet..."))
    else:
        # Create a list of patterns with their details
        pattern_items = []
        for pattern in patterns:
            # Create pattern header with name and severity using TipTap bold
            pattern_name = pattern.pattern_name

            # Build pattern content with proper TipTap formatting
            pattern_content = []

            # Add pattern name in bold with severity
            pattern_header_content = [
                create_text_content(pattern_name, is_bold=True),
                create_text_content(f" ({pattern.severity.value.title()})"),
            ]
            pattern_content.append(create_paragraph_with_content(pattern_header_content))

            # Add description
            desc_content = [create_text_content(pattern.pattern_description)]
            pattern_content.append(create_paragraph_with_content(desc_content))

            # Add as a list item with nested content
            pattern_items.append({"type": "listItem", "content": pattern_content})

        # Add the bullet list
        content.append({"type": "bulletList", "content": pattern_items})

    return {"type": "doc", "content": content}


def format_patterns_assignment_progress() -> TipTapNode:
    """Format patterns assignment progress as a TipTap document with details"""
    # TODO: Replace later when we move pattern assignment chunks into separate activities
    content = [create_paragraph_with_text(f"Generating a report from analyzed patterns and sessions...")]
    return {"type": "doc", "content": content}


class SummaryNotebookIntermediateState:
    """Manages the intermediate state of a notebook during session group summarization."""

    def __init__(self, team_name: str, summary_title: str | None):
        """Initialize the intermediate state with a plan."""
        self.team_name = team_name
        self.summary_title = summary_title
        # Using dict to maintain order (Python 3.7+ guarantees order)
        self.plan_items: dict[SessionSummaryStep, tuple[str, bool]] = {
            SessionSummaryStep.WATCHING_SESSIONS: ("Watch sessions", False),
            SessionSummaryStep.FINDING_PATTERNS: ("Find initial patterns", False),
            SessionSummaryStep.GENERATING_REPORT: ("Generate final report", False),
        }
        # Store content for each step - allows late-arriving updates to be handled correctly
        self.steps_content: dict[SessionSummaryStep, TipTapNode] = {}
        self.current_step: SessionSummaryStep | None = SessionSummaryStep.WATCHING_SESSIONS

    @property
    def current_step_content(self) -> TipTapNode | None:
        """Get the content for the current step."""
        if self.current_step:
            return self.steps_content.get(self.current_step)
        return None

    @property
    def completed_steps(self) -> dict[str, TipTapNode]:
        """Get completed steps with their content."""
        completed = {}
        for step, (step_name, is_completed) in self.plan_items.items():
            if is_completed and step in self.steps_content:
                completed[step_name] = self.steps_content[step]
        return completed

    def update_step_progress(self, content: TipTapNode | None, step: SessionSummaryStep) -> None:
        """Update the step's content and handle step transitions if needed."""
        # Update content for the specific step if provided
        if content:
            self.steps_content[step] = content

        # Only transition if moving forward to a new step
        if step != self.current_step and self._is_forward_transition(step):
            self._complete_and_transition(step)

    def _is_forward_transition(self, new_step: SessionSummaryStep) -> bool:
        """Check if transitioning to new_step would be a forward transition."""
        if self.current_step is None:
            return True

        # Get the order of steps
        steps_list = list(self.plan_items.keys())
        try:
            current_index = steps_list.index(self.current_step)
            new_index = steps_list.index(new_step)
            return new_index > current_index
        except ValueError:
            # If step not found in plan, don't transition
            return False

    def _complete_and_transition(self, new_step: SessionSummaryStep) -> None:
        """Complete current step and transition to the new step."""
        # If no current step - set the new step as current
        if self.current_step is None:
            self.current_step = new_step
            return

        # Mark current step as completed if it exists in plan
        if self.current_step in self.plan_items:
            step_name, _ = self.plan_items[self.current_step]
            self.plan_items[self.current_step] = (step_name, True)

        # Update current step
        self.current_step = new_step

    def format_intermediate_state(self) -> TipTapNode:
        """Convert the intermediate state to TipTap format for display."""
        content = []

        # Add main title
        content.append(
            create_heading_with_text(
                _create_notebook_title(team_name=self.team_name, summary_title=self.summary_title), 1
            )
        )
        content.append(create_empty_paragraph())

        # Add plan section
        content.append(create_heading_with_text("Plan", 2))
        # Extract just the name and completion status for the task list
        task_list_items = [(name, completed) for name, completed in self.plan_items.values()]
        content.append(create_task_list(task_list_items))
        content.append(create_empty_paragraph())
        content.append(_create_line_separator())

        # Add current step content if exists
        if self.current_step_content and self.current_step:
            content.append(create_empty_paragraph())
            # Add header for current step (In progress)
            if self.current_step in self.plan_items:
                step_name, _ = self.plan_items[self.current_step]
                content.append(create_heading_with_text(f"Step: {step_name} (In progress)", 2))
            content.extend(self.current_step_content.get("content", []))

        # Add completed steps in reverse order (most recent first)
        for step_name, step_content in reversed(list(self.completed_steps.items())):
            content.append(create_empty_paragraph())
            content.append(create_heading_with_text(f"Step: {step_name} (Completed)", 2))
            content.extend(step_content.get("content", []))

        return {"type": "doc", "content": content}


def _create_notebook_title(team_name: str, summary_title: str | None) -> str:
    title = f"Session summaries report - {team_name}"
    timestamp = timezone.now().strftime("%Y-%m-%d")
    if summary_title:
        title += f" - {summary_title}"
    title += f" ({timestamp})"
    return title


async def create_empty_notebook_for_summary(user: User, team: Team, summary_title: str | None) -> Notebook:
    """Create an empty notebook for a summary."""
    notebook = await Notebook.objects.acreate(
        team=team,
        title=_create_notebook_title(team_name=team.name, summary_title=summary_title),
        content="",
        created_by=user,
        last_modified_by=user,
    )
    return notebook


async def create_notebook_from_summary_content(
    user: User, team: Team, summary_content: TipTapNode, summary_title: str | None
) -> Notebook:
    """Create a notebook with session summary patterns."""
    notebook = await Notebook.objects.acreate(
        team=team,
        title=_create_notebook_title(team_name=team.name, summary_title=summary_title),
        content=summary_content,
        created_by=user,
        last_modified_by=user,
    )
    return notebook


async def update_notebook_from_summary_content(
    notebook: Notebook | None, summary_content: TipTapNode, session_ids: list[str]
) -> None:
    """Update a notebook with session summary patterns."""
    if not notebook:
        logger.exception(
            f"No notebook_id provided, skipping notebook update (session_ids: {logging_session_ids(session_ids)})"
        )
        return None
    notebook.content = summary_content
    await notebook.asave()


def generate_notebook_content_from_summary(
    summary: EnrichedSessionGroupSummaryPatternsList,
    session_ids: list[str],
    project_name: str,
    team_id: int,
<<<<<<< HEAD
    tasks_available: bool = False,
=======
    summary_title: str | None,
>>>>>>> 975998f2
) -> TipTapNode:
    """Convert summary data to notebook structure."""
    patterns = summary.patterns
    total_sessions = len(session_ids)
    if not patterns:
        return {
            "type": "doc",
            "content": [
                create_heading_with_text(
                    _create_notebook_title(team_name=project_name, summary_title=summary_title), 1
                ),
                create_paragraph_with_text("No patterns found."),
                create_paragraph_with_text(f"Sessions covered: {', '.join(session_ids)}"),
            ],
        }

    # Sort patterns by severity: critical, high, medium, low
    content = []
    # Title
    content.append(
        create_heading_with_text(_create_notebook_title(team_name=project_name, summary_title=summary_title), 1)
    )
    # Issues to review summary
    session_text = "session" if total_sessions == 1 else "sessions"
    content.append(create_heading_with_text(f"Issues to review – based on {total_sessions} {session_text}", 2))
    # Summary table
    table_content = _create_summary_table(patterns, total_sessions)
    content.extend(table_content)
    content.append(_create_line_separator())

    # Pattern details
    for pattern in patterns:
        pattern_content = _create_pattern_section(
            pattern=pattern, total_sessions=total_sessions, team_id=team_id, tasks_available=tasks_available
        )
        content.extend(pattern_content)

    content.append(
        create_paragraph_with_text(f"Sessions covered: {', '.join(session_ids)}"),
    )

    return {
        "type": "doc",
        "content": content,
    }


def _milliseconds_to_timestamp(milliseconds: int) -> str:
    """Convert milliseconds to HH:MM:SS format."""
    seconds = milliseconds // 1000
    hours = seconds // 3600
    minutes = (seconds % 3600) // 60
    seconds = seconds % 60
    return f"{hours:02d}:{minutes:02d}:{seconds:02d}" if hours > 0 else f"{minutes:02d}:{seconds:02d}"


def _create_recording_widget_content(name: str, *, session_id: str, timestamp_ms: int) -> TipTapNode:
    """Create a session recording widget for playing the session within notebook."""
    return {
        "type": "ph-recording",
        "attrs": {
            "id": session_id,
            "noInspector": False,
            # Actually start playback from 5 seconds before the interesting timestamp,
            # so that the user sees what happened just before
            "timestampMs": max(timestamp_ms - 5000, 0),
            "title": f"{name} at {_milliseconds_to_timestamp(timestamp_ms)}",
        },
    }


def _create_line_separator() -> TipTapNode:
    """Create a line separator node."""
    return {"type": "horizontalRule"}


def _create_summary_table(patterns: list[EnrichedSessionGroupSummaryPattern], total_sessions: int) -> TipTapContent:
    """Create summary table-like content using text formatting."""
    severity_icons = {"critical": "🔴", "high": "🟠", "medium": "🟡", "low": "🟢"}

    content = []

    # Create a table-like structure using bullet points
    table_items = []

    for pattern in patterns:
        stats = pattern.stats
        sessions_affected = stats.sessions_affected
        sessions_percentage = f"{sessions_affected / total_sessions * 100:.0f}%"
        failure_percentage = f"{(1 - stats.segments_success_ratio) * 100:.0f}%"
        severity_icon = severity_icons.get(
            pattern.severity.value if hasattr(pattern.severity, "value") else pattern.severity, ""
        )
        severity_text = pattern.severity.value if hasattr(pattern.severity, "value") else pattern.severity

        # Create a formatted item for each pattern
        pattern_info = [
            create_text_content(f"{pattern.pattern_name} - ", is_bold=True),
            create_text_content(f"{severity_icon} {severity_text} - "),
            create_text_content(f"{sessions_percentage} ({sessions_affected}) sessions - "),
            create_text_content(f"{failure_percentage} failure rate"),
        ]
        table_items.append(pattern_info)

    content.append(create_bullet_list(table_items))

    return content


def _create_pattern_section(
    pattern: EnrichedSessionGroupSummaryPattern, total_sessions: int, team_id: int, tasks_available: bool
) -> TipTapContent:
    """Create detailed pattern section content."""
    content = []

    # Pattern header
    content.append(create_heading_with_text(pattern.pattern_name, 2))
    # Pattern description
    content.append(create_paragraph_with_text(pattern.pattern_description))

    # Pattern stats
    stats = pattern.stats
    sessions_affected = stats.sessions_affected
    sessions_percentage = f"{sessions_affected / total_sessions * 100:.0f}%"
    success_percentage = f"{stats.segments_success_ratio * 100:.0f}%"
    success_count = int(stats.segments_success_ratio * stats.occurences)
    severity_text = pattern.severity.value if hasattr(pattern.severity, "value") else pattern.severity
    content.append(
        create_paragraph_with_content(
            [create_text_content("How severe it is: ", is_bold=True), create_text_content(severity_text.title())]
        )
    )
    content.append(
        create_paragraph_with_content(
            [
                create_text_content("How many sessions affected: ", is_bold=True),
                create_text_content(f"{sessions_percentage} ({sessions_affected} out of {total_sessions})"),
            ]
        )
    )
    content.append(
        create_paragraph_with_content(
            [
                create_text_content("How often users succeed, despite the pattern: ", is_bold=True),
                create_text_content(f"{success_percentage} ({success_count} out of {stats.occurences})"),
            ]
        )
    )

    # Detection indicators
    content.append(
        create_paragraph_with_content(
            [create_text_content("🔍 "), create_text_content("How we detect this:", is_bold=True)]
        )
    )
    # Convert indicators to bullet list
    content.append(create_bullet_list(pattern.indicators))

    if tasks_available:
        try:
            # Action: allow creating a task directly from this pattern in Notebooks (behind feature flag)
            task_description_lines = [
                f"Pattern: {pattern.pattern_name}",
                f"Severity: {(pattern.severity.value if hasattr(pattern.severity, 'value') else pattern.severity).title()}",
                f"Description: {pattern.pattern_description}",
            ]
            # Add a compact list of indicators for quick context
            if getattr(pattern, "indicators", None):
                indicators_text = "; ".join(str(x) for x in pattern.indicators[:5])
                task_description_lines.append(f"Indicators: {indicators_text}")

            # Include a succinct developer-oriented example from the first event
            try:
                first_event = next(iter(pattern.events))
            except Exception:
                first_event = None

            if first_event is not None:
                example_lines: list[str] = [
                    "",
                    "Example:",
                    f"  Segment: {getattr(first_event, 'segment_name', 'Unknown')}",
                    f"  What confirmed: {getattr(getattr(first_event, 'target_event', None), 'description', 'Unknown')}",
                    f"  Where: {getattr(getattr(first_event, 'target_event', None), 'current_url', 'Unknown')}",
                    f"  When: {getattr(getattr(first_event, 'target_event', None), 'milliseconds_since_start', 'Unknown')}ms into session",
                ]

                prev_list = [
                    getattr(ev, "description", str(ev))
                    for ev in getattr(first_event, "previous_events_in_segment", [])[:3]
                ]
                next_list = [
                    getattr(ev, "description", str(ev)) for ev in getattr(first_event, "next_events_in_segment", [])[:3]
                ]

                if prev_list:
                    example_lines.append(f"  Previous: {'; '.join(prev_list)}")
                if next_list:
                    example_lines.append(f"  Next: {'; '.join(next_list)}")

                task_description_lines.extend(example_lines)

            content.append(
                {
                    "type": "ph-task-create",
                    "attrs": {
                        "title": pattern.pattern_name,
                        "description": "\n".join(task_description_lines),
                        "severity": (
                            pattern.severity.value if hasattr(pattern.severity, "value") else pattern.severity
                        ).title(),
                    },
                }
            )
        except Exception:
            # Don't block notebook rendering
            pass

    # Examples section, collapsed to avoid overwhelming the user
    content.append(create_heading_with_text("Examples", 3, collapsed=True))
    # TODO: Decide if to limit examples (or create some sort of collapsible section in notebooks)
    events_to_show = pattern.events
    for event_data in events_to_show:
        example_content = _create_example_section(event_data=event_data, team_id=team_id)
        content.append(_create_line_separator())
        content.extend(example_content)
    content.append(_create_line_separator())
    return content


def _create_example_section(event_data: PatternAssignedEventSegmentContext, team_id: int) -> TipTapContent:
    """Create example section content for an event."""
    content = []
    session_id = event_data.target_event.session_id

    # Embedded session recording widget
    content.append(
        _create_recording_widget_content(
            name=event_data.target_event.description,
            session_id=session_id,
            timestamp_ms=event_data.target_event.milliseconds_since_start,
        )
    )

    # Quick summary
    content.append(create_heading_with_text("Quick summary", 4))
    quick_summary_items = [
        [create_text_content("What user was doing: ", is_bold=True), create_text_content(event_data.segment_name)],
        [
            create_text_content("What confirmed the pattern: ", is_bold=True),
            create_text_content(event_data.target_event.description),
        ],
        [
            create_text_content("Where it happened: ", is_bold=True),
            create_text_content(event_data.target_event.current_url or "Unknown"),
        ],
    ]
    content.append(create_bullet_list(quick_summary_items))
    # Outcome section
    content.append(create_heading_with_text("Outcome", 4))
    outcome_items = []
    # What happened before
    if event_data.previous_events_in_segment:
        # Add nested items for previous events
        prev_events_list = []
        for prev_event in event_data.previous_events_in_segment:
            prev_events_list.append(prev_event.description)

        # Create list item with paragraph and nested bullet list as content
        prev_events_content = [
            create_paragraph_with_content([create_text_content("What happened before:", is_bold=True)]),
            create_bullet_list(prev_events_list),
        ]
        outcome_items.append(prev_events_content)
    else:
        outcome_items.append(
            [
                create_text_content("What happened before: ", is_bold=True),
                create_text_content("Nothing, start of the segment"),
            ]
        )

    # What happened after
    if event_data.next_events_in_segment:
        # Add nested items for next events
        next_events_list = []
        for next_event in event_data.next_events_in_segment:
            next_events_list.append(next_event.description)

        # Create list item with paragraph and nested bullet list as content
        next_events_content = [
            create_paragraph_with_content([create_text_content("What happened after:", is_bold=True)]),
            create_bullet_list(next_events_list),
        ]
        outcome_items.append(next_events_content)
    else:
        outcome_items.append(
            [
                create_text_content("What happened after: ", is_bold=True),
                create_text_content("Nothing, end of the segment"),
            ]
        )

    # Outcome
    outcome_status = "Success" if event_data.segment_success else "Failure"
    outcome_items.append(
        [
            create_text_content("What's the outcome: ", is_bold=True),
            create_text_content(f"{outcome_status}. {event_data.segment_outcome}"),
        ]
    )

    content.append(create_bullet_list(outcome_items))

    return content<|MERGE_RESOLUTION|>--- conflicted
+++ resolved
@@ -248,11 +248,8 @@
     session_ids: list[str],
     project_name: str,
     team_id: int,
-<<<<<<< HEAD
     tasks_available: bool = False,
-=======
     summary_title: str | None,
->>>>>>> 975998f2
 ) -> TipTapNode:
     """Convert summary data to notebook structure."""
     patterns = summary.patterns
