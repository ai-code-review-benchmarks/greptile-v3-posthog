from abc import ABC, abstractmethod
from functools import cached_property
from typing import Generic, TypeVar

from langchain_core.agents import AgentAction
from langchain_core.messages import (
    AIMessage as LangchainAIMessage,
    ToolMessage as LangchainToolMessage,
    merge_message_runs,
)
from langchain_core.prompts import ChatPromptTemplate
from langchain_core.runnables import RunnableConfig
from pydantic import ValidationError

from posthog.schema import MaxEventContext

from posthog.models import Team, User
from posthog.models.group_type_mapping import GroupTypeMapping

from ee.hogai.llm import MaxChatOpenAI
<<<<<<< HEAD
from posthog.models.group_type_mapping import GroupTypeMapping
from .toolkit import TaxonomyAgentToolkit
from ..mixins import StateClassMixin, TaxonomyReasoningNodeMixin
=======
from ee.hogai.utils.helpers import format_events_yaml

>>>>>>> 33822600
from ..base import BaseAssistantNode
from ..mixins import StateClassMixin
from .prompts import (
    HUMAN_IN_THE_LOOP_PROMPT,
    ITERATION_LIMIT_PROMPT,
    PROPERTY_TYPES_PROMPT,
    REACT_PYDANTIC_VALIDATION_EXCEPTION_PROMPT,
    TAXONOMY_TOOL_USAGE_PROMPT,
)
from .toolkit import TaxonomyAgentToolkit
from .tools import TaxonomyTool
from .types import EntityType, TaxonomyAgentState

TaxonomyStateType = TypeVar("TaxonomyStateType", bound=TaxonomyAgentState)
TaxonomyPartialStateType = TypeVar("TaxonomyPartialStateType", bound=TaxonomyAgentState)
TaxonomyNodeBound = BaseAssistantNode[TaxonomyStateType, TaxonomyPartialStateType]


class TaxonomyAgentNode(
    Generic[TaxonomyStateType, TaxonomyPartialStateType],
    TaxonomyNodeBound,
    StateClassMixin,
    TaxonomyReasoningNodeMixin,
    ABC,
):
    """Base node for taxonomy agents."""

    def __init__(self, team: Team, user: User, toolkit_class: type["TaxonomyAgentToolkit"]):
        super().__init__(team, user)
        self._toolkit = toolkit_class(team=team)
        self._state_class, self._partial_state_class = self._get_state_class(TaxonomyAgentNode)

    @cached_property
    def _team_group_types(self) -> list[str]:
        """Get all available group names for this team."""
        return list(
            GroupTypeMapping.objects.filter(project_id=self._team.project.id)
            .order_by("group_type_index")
            .values_list("group_type", flat=True)
        )

    @cached_property
    def _all_entities(self) -> list[str]:
        """Get all available entities as strings."""
        return EntityType.values() + self._team_group_types

    def _get_model(self, state: TaxonomyStateType):
        return MaxChatOpenAI(
            model="gpt-4.1", streaming=False, temperature=0.3, user=self._user, team=self._team
        ).bind_tools(
            self._toolkit.get_tools(),
            tool_choice="required",
            parallel_tool_calls=False,
        )

    def _get_default_system_prompts(self) -> list[str]:
        """Get the system prompt for this node. Override in subclasses."""
        return [PROPERTY_TYPES_PROMPT, TAXONOMY_TOOL_USAGE_PROMPT, HUMAN_IN_THE_LOOP_PROMPT]

    @abstractmethod
    def _get_system_prompt(self) -> ChatPromptTemplate:
        """Get the system prompt for this node. Must be implemented in subclasses."""

    def _construct_messages(self, state: TaxonomyStateType) -> ChatPromptTemplate:
        """
        Construct the conversation thread for the agent. Handles both initial conversation setup
        and continuation with intermediate steps.
        """
        conversation = list(self._get_system_prompt().messages)
        human_content = state.change or ""
        all_messages = [*conversation, ("human", human_content)]

        progress_messages = state.tool_progress_messages or []
        all_messages.extend(progress_messages)

        return ChatPromptTemplate(all_messages, template_format="mustache")

    def _format_events(self, events_in_context: list[MaxEventContext]) -> str:
        """
        Generate the output format for events. Can be overridden by subclasses.
        Default implementation uses YAML format but it can be overridden to use XML format.
        """
        return format_events_yaml(events_in_context, self._team)

    def run(self, state: TaxonomyStateType, config: RunnableConfig) -> TaxonomyPartialStateType:
        """Process the state and return filtering options."""
        progress_messages = state.tool_progress_messages or []
        full_conversation = self._construct_messages(state)

        chain = full_conversation | merge_message_runs() | self._get_model(state)

        events_in_context = []
        if ui_context := self._get_ui_context(state):
            events_in_context = ui_context.events if ui_context.events else []

        output_message = chain.invoke(
            {
                "events": self._format_events(events_in_context),
                "groups": self._team_group_types,
            },
            config,
        )

        if not output_message.tool_calls:
            raise ValueError("No tool calls found in the output message.")

        tool_call = output_message.tool_calls[0]
        result = AgentAction(tool_call["name"], tool_call["args"], tool_call["id"])
        intermediate_steps = state.intermediate_steps or []

        # Add the new AI message to the progress log
        ai_message = LangchainAIMessage(
            content=output_message.content, tool_calls=output_message.tool_calls, id=output_message.id
        )

        return self._partial_state_class(
            tool_progress_messages=[*progress_messages, ai_message],
            intermediate_steps=[*intermediate_steps, (result, None)],
            output=state.output,
        )


class TaxonomyAgentToolsNode(
    Generic[TaxonomyStateType, TaxonomyPartialStateType], TaxonomyNodeBound, StateClassMixin, TaxonomyReasoningNodeMixin
):
    """Base tools node for taxonomy agents."""

    MAX_ITERATIONS = 10

    def __init__(self, team: Team, user: User, toolkit_class: type["TaxonomyAgentToolkit"]):
        super().__init__(team, user)
        self._toolkit = toolkit_class(team=team)
        self._state_class, self._partial_state_class = self._get_state_class(TaxonomyAgentToolsNode)

    def run(self, state: TaxonomyStateType, config: RunnableConfig) -> TaxonomyPartialStateType:
        intermediate_steps = state.intermediate_steps or []
        action, _output = intermediate_steps[-1]
        tool_input: TaxonomyTool | None = None
        output = ""
        tool_result_msg: list[LangchainToolMessage] = []

        try:
            tool_input = self._toolkit.get_tool_input_model(action)
        except ValidationError as e:
            output = str(
                ChatPromptTemplate.from_template(REACT_PYDANTIC_VALIDATION_EXCEPTION_PROMPT, template_format="mustache")
                .format_messages(exception=e.errors(include_url=False))[0]
                .content
            )
        else:
            if tool_input.name == "final_answer":
                return self._partial_state_class(
                    output=tool_input.arguments.answer,  # type: ignore
                    intermediate_steps=None,
                )

            # The agent has requested help, so we return a message to the root node
            if tool_input.name == "ask_user_for_help":
                return self._get_reset_state(
                    tool_input.arguments.request,  # type: ignore
                    tool_input.name,
                    state,
                )

        # If we're still here, check if we've hit the iteration limit within this cycle
        if len(intermediate_steps) >= self.MAX_ITERATIONS:
            return self._get_reset_state(ITERATION_LIMIT_PROMPT, "max_iterations", state)

        if tool_input and not output:
            # Use the toolkit to handle tool execution
            _, output = self._toolkit.handle_tools(tool_input.name, tool_input)

        if output:
            tool_msg = LangchainToolMessage(
                content=output,
                tool_call_id=action.log,
            )
            tool_result_msg.append(tool_msg)

        old_msg = state.tool_progress_messages or []
        return self._partial_state_class(
            tool_progress_messages=[*old_msg, *tool_result_msg],
            intermediate_steps=[*intermediate_steps[:-1], (action, output)],
        )

    def router(self, state: TaxonomyStateType) -> str:
        # If we have a final answer, end the process
        if state.output:
            return "end"

        # Continue normal processing - agent should see tool results and make next decision
        return "continue"

    def _get_reset_state(self, output: str, tool_call_id: str, state: TaxonomyStateType) -> TaxonomyPartialStateType:
        """Reset the state with new intermediate steps while preserving the state type."""
        reset_state = state.__class__.get_reset_state()
        reset_state.intermediate_steps = [
            (
                AgentAction(tool=tool_call_id, tool_input=output, log=""),
                None,
            )
        ]
        reset_state.output = output
        return reset_state  # type: ignore[return-value]<|MERGE_RESOLUTION|>--- conflicted
+++ resolved
@@ -18,16 +18,10 @@
 from posthog.models.group_type_mapping import GroupTypeMapping
 
 from ee.hogai.llm import MaxChatOpenAI
-<<<<<<< HEAD
-from posthog.models.group_type_mapping import GroupTypeMapping
-from .toolkit import TaxonomyAgentToolkit
+from ee.hogai.utils.helpers import format_events_yaml
+
+from ..base import BaseAssistantNode
 from ..mixins import StateClassMixin, TaxonomyReasoningNodeMixin
-=======
-from ee.hogai.utils.helpers import format_events_yaml
-
->>>>>>> 33822600
-from ..base import BaseAssistantNode
-from ..mixins import StateClassMixin
 from .prompts import (
     HUMAN_IN_THE_LOOP_PROMPT,
     ITERATION_LIMIT_PROMPT,
