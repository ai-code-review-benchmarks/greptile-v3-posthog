import datetime
from abc import ABC
from collections.abc import Sequence
from typing import Any
from uuid import UUID

from django.utils import timezone
from langchain_core.runnables import RunnableConfig

from ee.hogai.utils.exceptions import GenerationCanceled
from ee.hogai.utils.helpers import find_last_ui_context
from ee.models import Conversation, CoreMemory
from posthog.models import Team
from posthog.models.user import User
from posthog.schema import AssistantMessage, AssistantToolCall, MaxContextShape
from posthog.sync import database_sync_to_async

from ..utils.types import AssistantMessageUnion, AssistantState, PartialAssistantState


class AssistantVariablesMixin(ABC):
    _team: Team
    _user: User

    def __init__(self, team: Team, user: User, **kwargs):
        super().__init__(**kwargs)
        self._team = team
        self._user = user

<<<<<<< HEAD
=======
    async def __call__(self, state: AssistantState, config: RunnableConfig) -> PartialAssistantState | None:
        """
        Run the assistant node and handle cancelled conversation before the node is run.
        """
        thread_id = (config.get("configurable") or {}).get("thread_id")
        if thread_id and await self._is_conversation_cancelled(thread_id):
            raise GenerationCanceled
        try:
            return await self.arun(state, config)
        except NotImplementedError:
            return await database_sync_to_async(self.run, thread_sensitive=False)(state, config)

    # DEPRECATED: Use `arun` instead
    def run(self, state: AssistantState, config: RunnableConfig) -> PartialAssistantState | None:
        """DEPRECATED. Use `arun` instead."""
        raise NotImplementedError

    async def arun(self, state: AssistantState, config: RunnableConfig) -> PartialAssistantState | None:
        raise NotImplementedError

    async def _aget_conversation(self, conversation_id: UUID) -> Conversation | None:
        try:
            return await Conversation.objects.aget(team=self._team, id=conversation_id)
        except Conversation.DoesNotExist:
            return None

    def _get_conversation(self, conversation_id: UUID) -> Conversation | None:
        try:
            return Conversation.objects.get(team=self._team, id=conversation_id)
        except Conversation.DoesNotExist:
            return None

    async def _aget_core_memory(self) -> CoreMemory | None:
        try:
            return await CoreMemory.objects.aget(team=self._team)
        except CoreMemory.DoesNotExist:
            return None

>>>>>>> 9ca0adce
    @property
    def core_memory(self) -> CoreMemory | None:
        try:
            return CoreMemory.objects.get(team=self._team)
        except CoreMemory.DoesNotExist:
            return None

    @property
    def core_memory_text(self) -> str:
        if not self.core_memory:
            return ""
        return self.core_memory.formatted_text

    @property
    def _utc_now_datetime(self) -> datetime.datetime:
        return timezone.now().astimezone(datetime.UTC)

    @property
    def utc_now(self) -> str:
        """
        Returns the current time in UTC.
        """
        return self._utc_now_datetime.strftime("%Y-%m-%d %H:%M:%S")

    @property
    def project_now(self) -> str:
        """
        Returns the current time in the project's timezone.
        """
        return self._utc_now_datetime.astimezone(self._team.timezone_info).strftime("%Y-%m-%d %H:%M:%S")

    @property
    def project_timezone(self) -> str | None:
        """
        Returns the timezone of the project, e.g. "PST" or "UTC".
        """
        return self._team.timezone_info.tzname(self._utc_now_datetime)

    @property
    def project_org_user_variables(self) -> dict[str, Any]:
        return {
            "project_datetime": self.project_now,
            "project_timezone": self.project_timezone,
            "project_name": self._team.name,
            "organization_name": self._team.organization.name,
            "user_full_name": self._user.get_full_name(),
            "user_email": self._user.email,
        }


class AssistantNode(AssistantVariablesMixin, ABC):
    async def __call__(self, state: AssistantState, config: RunnableConfig) -> PartialAssistantState | None:
        """
        Run the assistant node and handle cancelled conversation before the node is run.
        """
        thread_id = (config.get("configurable") or {}).get("thread_id")
        if thread_id and await self._is_conversation_cancelled(thread_id):
            raise GenerationCanceled
        try:
            return await self.arun(state, config)
        except NotImplementedError:
            return await database_sync_to_async(self.run)(state, config)

    # DEPRECATED: Use `arun` instead
    def run(self, state: AssistantState, config: RunnableConfig) -> PartialAssistantState | None:
        """DEPRECATED. Use `arun` instead."""
        raise NotImplementedError

    async def arun(self, state: AssistantState, config: RunnableConfig) -> PartialAssistantState | None:
        raise NotImplementedError

    async def _aget_conversation(self, conversation_id: UUID) -> Conversation | None:
        try:
            return await Conversation.objects.aget(team=self._team, id=conversation_id)
        except Conversation.DoesNotExist:
            return None

    def _get_conversation(self, conversation_id: UUID) -> Conversation | None:
        try:
            return Conversation.objects.get(team=self._team, id=conversation_id)
        except Conversation.DoesNotExist:
            return None

    async def _aget_core_memory(self) -> CoreMemory | None:
        try:
            return await CoreMemory.objects.aget(team=self._team)
        except CoreMemory.DoesNotExist:
            return None

    async def _is_conversation_cancelled(self, conversation_id: UUID) -> bool:
        conversation = await self._aget_conversation(conversation_id)
        if not conversation:
            raise ValueError(f"Conversation {conversation_id} not found")
        return conversation.status == Conversation.Status.CANCELING

    def _get_tool_call(self, messages: Sequence[AssistantMessageUnion], tool_call_id: str) -> AssistantToolCall:
        for message in reversed(messages):
            if not isinstance(message, AssistantMessage) or not message.tool_calls:
                continue
            for tool_call in message.tool_calls:
                if tool_call.id == tool_call_id:
                    return tool_call
        raise ValueError(f"Tool call {tool_call_id} not found in state")

    def _get_contextual_tools(self, config: RunnableConfig) -> dict[str, Any]:
        """
        Extracts contextual tools from the runnable config.
        """
        contextual_tools = (config.get("configurable") or {}).get("contextual_tools") or {}
        if not isinstance(contextual_tools, dict):
            raise ValueError("Contextual tools must be a dictionary of tool names to tool context")
        return contextual_tools

    def _get_ui_context(self, state: AssistantState) -> MaxContextShape | None:
        """
        Extracts the UI context from the latest human message.
        """
        return find_last_ui_context(state.messages)

    def _get_user_distinct_id(self, config: RunnableConfig) -> Any | None:
        """
        Extracts the user distinct ID from the runnable config.
        """
        return (config.get("configurable") or {}).get("distinct_id") or None

    def _get_trace_id(self, config: RunnableConfig) -> Any | None:
        """
        Extracts the trace ID from the runnable config.
        """
        return (config.get("configurable") or {}).get("trace_id") or None<|MERGE_RESOLUTION|>--- conflicted
+++ resolved
@@ -27,47 +27,6 @@
         self._team = team
         self._user = user
 
-<<<<<<< HEAD
-=======
-    async def __call__(self, state: AssistantState, config: RunnableConfig) -> PartialAssistantState | None:
-        """
-        Run the assistant node and handle cancelled conversation before the node is run.
-        """
-        thread_id = (config.get("configurable") or {}).get("thread_id")
-        if thread_id and await self._is_conversation_cancelled(thread_id):
-            raise GenerationCanceled
-        try:
-            return await self.arun(state, config)
-        except NotImplementedError:
-            return await database_sync_to_async(self.run, thread_sensitive=False)(state, config)
-
-    # DEPRECATED: Use `arun` instead
-    def run(self, state: AssistantState, config: RunnableConfig) -> PartialAssistantState | None:
-        """DEPRECATED. Use `arun` instead."""
-        raise NotImplementedError
-
-    async def arun(self, state: AssistantState, config: RunnableConfig) -> PartialAssistantState | None:
-        raise NotImplementedError
-
-    async def _aget_conversation(self, conversation_id: UUID) -> Conversation | None:
-        try:
-            return await Conversation.objects.aget(team=self._team, id=conversation_id)
-        except Conversation.DoesNotExist:
-            return None
-
-    def _get_conversation(self, conversation_id: UUID) -> Conversation | None:
-        try:
-            return Conversation.objects.get(team=self._team, id=conversation_id)
-        except Conversation.DoesNotExist:
-            return None
-
-    async def _aget_core_memory(self) -> CoreMemory | None:
-        try:
-            return await CoreMemory.objects.aget(team=self._team)
-        except CoreMemory.DoesNotExist:
-            return None
-
->>>>>>> 9ca0adce
     @property
     def core_memory(self) -> CoreMemory | None:
         try:
