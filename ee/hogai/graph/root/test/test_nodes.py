--- conflicted
+++ resolved
@@ -29,11 +29,8 @@
     MaxDashboardContext,
     MaxEventContext,
     MaxInsightContext,
-<<<<<<< HEAD
+    MaxUIContext,
     MaxBillingContext,
-=======
-    MaxUIContext,
->>>>>>> ed7b8871
     RetentionEntity,
     RetentionFilter,
     RetentionQuery,
@@ -610,36 +607,7 @@
         )
         self.assertEqual(node.router(state_1), "root")
 
-<<<<<<< HEAD
-        # Test case 2: Has root tool call with query_kind - should return that query_kind
-        # If the user has not completed the onboarding, it should return memory_onboarding instead
-        state_2 = AssistantState(
-            messages=[
-                AssistantMessage(content="Hello"),
-                AssistantMessage(
-                    content="",
-                    tool_calls=[
-                        AssistantToolCall(
-                            id="xyz",
-                            name="create_and_query_insight",
-                            args={"query_kind": "trends", "query_description": "test query"},
-                        )
-                    ],
-                ),
-            ],
-            root_tool_call_id="xyz",
-            root_tool_insight_plan="Foobar",
-            root_tool_insight_type="trends",
-        )
-        self.assertEqual(node.router(state_2), "memory_onboarding")
-        core_memory = CoreMemory.objects.create(team=self.team)
-        core_memory.change_status_to_skipped()
-        self.assertEqual(node.router(state_2), "insights")
-
-        # Test case 3: No tool call message or root tool call - should return "end"
-=======
         # Test case 2: No tool call message or root tool call - should return "end"
->>>>>>> ed7b8871
         state_3 = AssistantState(messages=[AssistantMessage(content="Hello")])
         self.assertEqual(node.router(state_3), "end")
 
