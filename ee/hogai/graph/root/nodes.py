import math
from typing import Literal, Optional, TypeVar, cast
from uuid import uuid4

from django.conf import settings
from langchain_core.messages import (
    AIMessage as LangchainAIMessage,
    BaseMessage,
    HumanMessage as LangchainHumanMessage,
    ToolMessage as LangchainToolMessage,
    trim_messages,
)
from langchain_core.prompts import ChatPromptTemplate, PromptTemplate
from langchain_core.runnables import RunnableConfig
from langgraph.errors import NodeInterrupt
from posthoganalytics import capture_exception
from pydantic import BaseModel

from ee.hogai.graph.query_executor.query_executor import AssistantQueryExecutor, SupportedQueryTypes
from ee.hogai.graph.shared_prompts import CORE_MEMORY_PROMPT
from ee.hogai.llm import MaxChatOpenAI

# Import moved inside functions to avoid circular imports
from ee.hogai.utils.types import AssistantState, PartialAssistantState
from posthog.hogql_queries.apply_dashboard_filters import (
    apply_dashboard_filters_to_dict,
    apply_dashboard_variables_to_dict,
)
from posthog.models.organization import OrganizationMembership
from posthog.schema import (
    AssistantContextualTool,
    AssistantMessage,
    AssistantToolCall,
    AssistantToolCallMessage,
    FailureMessage,
    FunnelsQuery,
    HogQLQuery,
    HumanMessage,
    MaxInsightContext,
    MaxUIContext,
    RetentionQuery,
    TrendsQuery,
)

from ..base import AssistantNode
from .prompts import (
    ROOT_BILLING_CONTEXT_WITH_ACCESS_PROMPT,
    ROOT_BILLING_CONTEXT_WITH_NO_ACCESS_PROMPT,
    ROOT_DASHBOARD_CONTEXT_PROMPT,
    ROOT_DASHBOARDS_CONTEXT_PROMPT,
    ROOT_HARD_LIMIT_REACHED_PROMPT,
    ROOT_INSIGHT_CONTEXT_PROMPT,
    ROOT_INSIGHTS_CONTEXT_PROMPT,
    ROOT_SYSTEM_PROMPT,
    ROOT_UI_CONTEXT_PROMPT,
)

# Map query kinds to their respective full UI query classes
# NOTE: Update this and SupportedQueryTypes when adding new query types
MAX_SUPPORTED_QUERY_KIND_TO_MODEL: dict[str, type[SupportedQueryTypes]] = {
    "TrendsQuery": TrendsQuery,
    "FunnelsQuery": FunnelsQuery,
    "RetentionQuery": RetentionQuery,
    "HogQLQuery": HogQLQuery,
}

SLASH_COMMAND_INIT = "/init"

<<<<<<< HEAD

RouteName = Literal[
    "insights", "root", "end", "search_documentation", "memory_onboarding", "insights_search", "session_summarization"
]
=======
RouteName = Literal["insights", "root", "end", "search_documentation", "insights_search", "billing"]
>>>>>>> e1350344


RootMessageUnion = HumanMessage | AssistantMessage | FailureMessage | AssistantToolCallMessage
T = TypeVar("T", RootMessageUnion, BaseMessage)


class RootNodeUIContextMixin(AssistantNode):
    """Mixin that provides UI context formatting capabilities for root nodes."""

    def _format_ui_context(self, ui_context: MaxUIContext | None, config: RunnableConfig) -> str:
        """
        Format UI context into template variables for the prompt.

        Args:
            ui_context: UI context data or None

        Returns:
            Dict of context variables for prompt template
        """
        if not ui_context:
            return ""

        query_runner = AssistantQueryExecutor(self._team, self._utc_now_datetime)

        # Extract global filters and variables override from UI context
        filters_override = ui_context.filters_override.model_dump() if ui_context.filters_override else None
        variables_override = ui_context.variables_override if ui_context.variables_override else None

        # Format dashboard context with insights
        dashboard_context = ""
        if ui_context.dashboards:
            dashboard_contexts = []

            for dashboard in ui_context.dashboards:
                dashboard_insights = ""
                if dashboard.insights:
                    insight_texts = []
                    for insight in dashboard.insights:
                        # Get formatted insight
                        dashboard_filters = (
                            dashboard.filters.model_dump()
                            if hasattr(dashboard, "filters") and dashboard.filters
                            else None
                        )
                        formatted_insight = self._run_and_format_insight(
                            config,
                            insight,
                            query_runner,
                            dashboard_filters,
                            filters_override,
                            variables_override,
                            heading="####",
                        )
                        if formatted_insight:
                            insight_texts.append(formatted_insight)

                    dashboard_insights = "\n\n".join(insight_texts)

                # Use the dashboard template
                dashboard_text = (
                    PromptTemplate.from_template(ROOT_DASHBOARD_CONTEXT_PROMPT, template_format="mustache")
                    .format_prompt(
                        name=dashboard.name or f"Dashboard {dashboard.id}",
                        description=dashboard.description if dashboard.description else None,
                        insights=dashboard_insights,
                    )
                    .to_string()
                )
                dashboard_contexts.append(dashboard_text)

            if dashboard_contexts:
                joined_dashboards = "\n\n".join(dashboard_contexts)
                # Use the dashboards template
                dashboard_context = (
                    PromptTemplate.from_template(ROOT_DASHBOARDS_CONTEXT_PROMPT, template_format="mustache")
                    .format_prompt(dashboards=joined_dashboards)
                    .to_string()
                )

        # Format standalone insights context
        insights_context = ""
        if ui_context.insights:
            insights_results = []
            for insight in ui_context.insights:
                result = self._run_and_format_insight(
                    config, insight, query_runner, None, filters_override, variables_override, heading="##"
                )
                if result:
                    insights_results.append(result)

            if insights_results:
                joined_results = "\n\n".join(insights_results)
                # Use the insights template
                insights_context = (
                    PromptTemplate.from_template(ROOT_INSIGHTS_CONTEXT_PROMPT, template_format="mustache")
                    .format_prompt(insights=joined_results)
                    .to_string()
                )

        # Format events and actions context
        events_context = self._format_entity_context(ui_context.events, "events", "Event")
        actions_context = self._format_entity_context(ui_context.actions, "actions", "Action")

        if dashboard_context or insights_context or events_context or actions_context:
            return self._render_user_context_template(
                dashboard_context, insights_context, events_context, actions_context
            )
        return ""

    def _run_and_format_insight(
        self,
        config: RunnableConfig,
        insight: MaxInsightContext,
        query_runner: AssistantQueryExecutor,
        dashboard_filters: Optional[dict] = None,
        filters_override: Optional[dict] = None,
        variables_override: Optional[dict] = None,
        heading: Optional[str] = None,
    ) -> str | None:
        """
        Run and format a single insight for AI consumption.

        Args:
            insight: Insight object with query and metadata
            query_runner: AssistantQueryExecutor instance for execution
            dashboard_filters: Optional dashboard filters to apply to the query

        Returns:
            Formatted insight string or empty string if failed
        """
        try:
            query_kind = cast(str | None, getattr(insight.query, "kind", None))
            serialized_query = insight.query.model_dump_json(exclude_none=True)

            if not query_kind or query_kind not in MAX_SUPPORTED_QUERY_KIND_TO_MODEL:
                return None  # Skip unsupported query types

            query_obj = cast(SupportedQueryTypes, insight.query)

            if dashboard_filters or filters_override or variables_override:
                query_dict = insight.query.model_dump(mode="json")
                if dashboard_filters:
                    query_dict = apply_dashboard_filters_to_dict(query_dict, dashboard_filters, self._team)
                if filters_override:
                    query_dict = apply_dashboard_filters_to_dict(query_dict, filters_override, self._team)
                if variables_override:
                    query_dict = apply_dashboard_variables_to_dict(query_dict, variables_override, self._team)

                QueryModel = MAX_SUPPORTED_QUERY_KIND_TO_MODEL[query_kind]
                query_obj = QueryModel.model_validate(query_dict)

            raw_results, _ = query_runner.run_and_format_query(query_obj)

            result = (
                PromptTemplate.from_template(ROOT_INSIGHT_CONTEXT_PROMPT, template_format="mustache")
                .format_prompt(
                    heading=heading or "",
                    name=insight.name or f"ID {insight.id}",
                    description=insight.description,
                    query_schema=serialized_query,
                    query=raw_results,
                )
                .to_string()
            )
            return result

        except Exception as err:
            # Skip insights that fail to run
            capture_exception(
                err, distinct_id=self._get_user_distinct_id(config), properties=self._get_debug_props(config)
            )
            return None

    def _format_entity_context(self, entities, context_tag: str, entity_type: str) -> str:
        """
        Format entity context (events or actions) into XML context string.

        Args:
            entities: List of entities (events or actions) or None
            context_tag: XML tag name (e.g., "events" or "actions")
            entity_type: Entity type for display (e.g., "Event" or "Action")

        Returns:
            Formatted context string or empty string if no entities
        """
        if not entities:
            return ""

        entity_details = []
        for entity in entities:
            name = entity.name or f"{entity_type} {entity.id}"
            entity_detail = f'"{name}'
            if entity.description:
                entity_detail += f": {entity.description}"
            entity_detail += '"'
            entity_details.append(entity_detail)

        if entity_details:
            return f"<{context_tag}_context>{entity_type} names the user is referring to:\n{', '.join(entity_details)}\n</{context_tag}_context>"
        return ""

    def _render_user_context_template(
        self, dashboard_context: str, insights_context: str, events_context: str, actions_context: str
    ) -> str:
        """Render the user context template with the provided context strings."""
        template = PromptTemplate.from_template(ROOT_UI_CONTEXT_PROMPT, template_format="mustache")
        return template.format_prompt(
            ui_context_dashboard=dashboard_context,
            ui_context_insights=insights_context,
            ui_context_events=events_context,
            ui_context_actions=actions_context,
        ).to_string()


class RootNode(RootNodeUIContextMixin):
    MAX_TOOL_CALLS = 4
    """
    Determines the maximum number of tool calls allowed in a single generation.
    """
    CONVERSATION_WINDOW_SIZE = 64000
    """
    Determines the maximum number of tokens allowed in the conversation window.
    """

    def run(self, state: AssistantState, config: RunnableConfig) -> PartialAssistantState:
        from ee.hogai.tool import get_contextual_tool_class

        history, new_window_id = self._construct_and_update_messages_window(state, config)

        prompt = (
            ChatPromptTemplate.from_messages(
                [
                    ("system", ROOT_SYSTEM_PROMPT),
                    (
                        "system",
                        CORE_MEMORY_PROMPT
                        + "\nNew memories will automatically be added to the core memory as the conversation progresses. "
                        + " If users ask to save, update, or delete the core memory, say you have done it.",
                    ),
                    *[
                        (
                            "system",
                            f"<{tool_name}>\n"
                            f"{get_contextual_tool_class(tool_name)(team=self._team, user=self._user).format_system_prompt_injection(tool_context)}\n"  # type: ignore
                            f"</{tool_name}>",
                        )
                        for tool_name, tool_context in self._get_contextual_tools(config).items()
                        if get_contextual_tool_class(tool_name) is not None
                    ],
                ],
                template_format="mustache",
            )
            + history
        )

        ui_context = self._format_ui_context(self._get_ui_context(state), config)
        has_billing_access, billing_context_prompt = self._get_billing_info(config)

        chain = prompt | self._get_model(
            state, config, extra_tools=["retrieve_billing_information"] if has_billing_access else []
        )

        message = chain.invoke(
            {
                "core_memory": self.core_memory_text,
                "project_datetime": self.project_now,
                "project_timezone": self.project_timezone,
                "project_name": self._team.name,
                "organization_name": self._team.organization.name,
                "user_full_name": self._user.get_full_name(),
                "user_email": self._user.email,
                "ui_context": ui_context,
                "billing_context": billing_context_prompt,
            },
            config,
        )
        message = cast(LangchainAIMessage, message)

        return PartialAssistantState(
            root_conversation_start_id=new_window_id,
            messages=[
                AssistantMessage(
                    content=str(message.content),
                    tool_calls=[
                        AssistantToolCall(id=tool_call["id"], name=tool_call["name"], args=tool_call["args"])
                        for tool_call in message.tool_calls
                    ],
                    id=str(uuid4()),
                ),
            ],
        )

    def _get_billing_info(self, config: RunnableConfig) -> tuple[bool, str]:
        """Get billing information including access, prompt, and whether to include the tool.
        Returns:
            Tuple[bool, str]: (has_access, prompt)
        """
        has_billing_context = self._get_billing_context(config) is not None

        if not has_billing_context:
            return False, ""

        has_access = self._user.organization_memberships.get(organization=self._team.organization).level in (
            OrganizationMembership.Level.ADMIN,
            OrganizationMembership.Level.OWNER,
        )
        prompt = ROOT_BILLING_CONTEXT_WITH_ACCESS_PROMPT if has_access else ROOT_BILLING_CONTEXT_WITH_NO_ACCESS_PROMPT

        return has_access, prompt

    def _get_model(self, state: AssistantState, config: RunnableConfig, extra_tools: list[str] | None = None):
        if extra_tools is None:
            extra_tools = []
        # Research suggests temperature is not _massively_ correlated with creativity (https://arxiv.org/html/2405.00492v1).
        # It _probably_ doesn't matter, but let's use a lower temperature for _maybe_ less of a risk of hallucinations.
        # We were previously using 0.0, but that wasn't useful, as the false determinism didn't help in any way,
        # only made evals less useful precisely because of the false determinism.
        base_model = MaxChatOpenAI(
            model="gpt-4.1",
            temperature=0.3,
            streaming=True,
            stream_usage=True,
            user=self._user,
            team=self._team,
        )

        # The agent can now be in loops. Since insight building is an expensive operation, we want to limit a recursion depth.
        # This will remove the functions, so the agent doesn't have any other option but to exit.
        if self._is_hard_limit_reached(state):
            return base_model

        from ee.hogai.tool import (
            create_and_query_insight,
            get_contextual_tool_class,
            search_documentation,
            search_insights,
            session_summarization,
        )

        available_tools: list[type[BaseModel]] = [search_insights, session_summarization]
        if settings.INKEEP_API_KEY:
            available_tools.append(search_documentation)
        tool_names = self._get_contextual_tools(config).keys()
        is_editing_insight = AssistantContextualTool.CREATE_AND_QUERY_INSIGHT in tool_names
        if not is_editing_insight:
            # This is the default tool, which can be overriden by the MaxTool based tool with the same name
            available_tools.append(create_and_query_insight)
        for tool_name in tool_names:
            ToolClass = get_contextual_tool_class(tool_name)
            if ToolClass is None:
                continue  # Ignoring a tool that the backend doesn't know about - might be a deployment mismatch
            available_tools.append(ToolClass(team=self._team, user=self._user))  # type: ignore

        if "retrieve_billing_information" in extra_tools:
            from ee.hogai.tool import retrieve_billing_information

            available_tools.append(retrieve_billing_information)

        return base_model.bind_tools(available_tools, strict=True, parallel_tool_calls=False)

    def _get_assistant_messages_in_window(self, state: AssistantState) -> list[RootMessageUnion]:
        filtered_conversation = [message for message in state.messages if isinstance(message, RootMessageUnion)]
        if state.root_conversation_start_id is not None:
            filtered_conversation = self._get_conversation_window(
                filtered_conversation, state.root_conversation_start_id
            )
        return filtered_conversation

    def _construct_messages(self, state: AssistantState) -> list[BaseMessage]:
        # Filter out messages that are not part of the conversation window.
        conversation_window = self._get_assistant_messages_in_window(state)

        # `assistant` messages must be contiguous with the respective `tool` messages.
        tool_result_messages = {
            message.tool_call_id: message
            for message in conversation_window
            if isinstance(message, AssistantToolCallMessage)
        }

        history: list[BaseMessage] = []
        for message in conversation_window:
            if isinstance(message, HumanMessage):
                history.append(LangchainHumanMessage(content=message.content, id=message.id))
            elif isinstance(message, AssistantMessage):
                # Filter out tool calls without a tool response, so the completion doesn't fail.
                tool_calls = [
                    tool for tool in (message.model_dump()["tool_calls"] or []) if tool["id"] in tool_result_messages
                ]

                history.append(LangchainAIMessage(content=message.content, tool_calls=tool_calls, id=message.id))

                # Append associated tool call messages.
                for tool_call in tool_calls:
                    tool_call_id = tool_call["id"]
                    result_message = tool_result_messages[tool_call_id]
                    history.append(
                        LangchainToolMessage(
                            content=result_message.content, tool_call_id=tool_call_id, id=result_message.id
                        )
                    )
            elif isinstance(message, FailureMessage):
                history.append(
                    LangchainAIMessage(content=message.content or "An unknown failure occurred.", id=message.id)
                )

        return history

    def _construct_and_update_messages_window(
        self, state: AssistantState, config: RunnableConfig
    ) -> tuple[list[BaseMessage], str | None]:
        """
        Retrieves the current conversation window, finds a new window if necessary, and enforces the tool call limit.
        """

        history = self._construct_messages(state)

        # Find a new window id and trim the history to it.
        new_window_id = self._find_new_window_id(state, config, history)
        if new_window_id is not None:
            history = self._get_conversation_window(history, new_window_id)

        # Force the agent to stop if the tool call limit is reached.
        if self._is_hard_limit_reached(state):
            history.append(LangchainHumanMessage(content=ROOT_HARD_LIMIT_REACHED_PROMPT))

        return history, new_window_id

    def _is_hard_limit_reached(self, state: AssistantState) -> bool:
        return state.root_tool_calls_count is not None and state.root_tool_calls_count >= self.MAX_TOOL_CALLS

    def _find_new_window_id(
        self, state: AssistantState, config: RunnableConfig, window: list[BaseMessage]
    ) -> str | None:
        """
        If we simply trim the conversation on N tokens, the cache will be invalidated for every new message after that
        limit leading to increased latency. Instead, when we hit the limit, we trim the conversation to N/2 tokens, so
        the cache invalidates only for the next generation.
        """
        model = self._get_model(state, config)

        if model.get_num_tokens_from_messages(window) > self.CONVERSATION_WINDOW_SIZE:
            trimmed_window: list[BaseMessage] = trim_messages(
                window,
                token_counter=model,
                max_tokens=math.floor(self.CONVERSATION_WINDOW_SIZE / 2),
                start_on="human",
                end_on=("human", "tool"),
                allow_partial=False,
            )
            if len(trimmed_window) != len(window):
                if trimmed_window:
                    new_start_id = trimmed_window[0].id
                    return new_start_id
                # We don't want the conversation to be completely empty.
                if isinstance(window[-1], LangchainHumanMessage):
                    return window[-1].id
                if len(window) > 1 and isinstance(window[-2], LangchainAIMessage):
                    return window[-2].id
        return None

    def _get_conversation_window(self, messages: list[T], start_id: str) -> list[T]:
        for idx, message in enumerate(messages):
            if message.id == start_id:
                return messages[idx:]
        return messages


class RootNodeTools(AssistantNode):
    async def arun(self, state: AssistantState, config: RunnableConfig) -> PartialAssistantState:
        last_message = state.messages[-1]
        if not isinstance(last_message, AssistantMessage) or not last_message.tool_calls:
            # Reset tools.
            return PartialAssistantState(root_tool_calls_count=0)

        tool_call_count = state.root_tool_calls_count or 0

        tools_calls = last_message.tool_calls
        if len(tools_calls) != 1:
            raise ValueError("Expected exactly one tool call.")

        tool_names = self._get_contextual_tools(config).keys()
        is_editing_insight = AssistantContextualTool.CREATE_AND_QUERY_INSIGHT in tool_names
        tool_call = tools_calls[0]

        from ee.hogai.tool import get_contextual_tool_class

        if tool_call.name == "create_and_query_insight" and not is_editing_insight:
            return PartialAssistantState(
                root_tool_call_id=tool_call.id,
                root_tool_insight_plan=tool_call.args["query_description"],
                root_tool_calls_count=tool_call_count + 1,
            )
        elif tool_call.name in ["search_documentation", "retrieve_billing_information"]:
            return PartialAssistantState(
                root_tool_call_id=tool_call.id,
                root_tool_calls_count=tool_call_count + 1,
            )
        elif tool_call.name == "search_insights":
            return PartialAssistantState(
                root_tool_call_id=tool_call.id,
                search_insights_query=tool_call.args["search_query"],
                root_tool_calls_count=tool_call_count + 1,
            )
        elif tool_call.name == "session_summarization":
            return PartialAssistantState(
                root_tool_call_id=tool_call.id,
                session_summarization_query=tool_call.args["session_summarization_query"],
                root_tool_calls_count=tool_call_count + 1,
            )
        elif ToolClass := get_contextual_tool_class(tool_call.name):
            tool_class = ToolClass(team=self._team, user=self._user, state=state)
            result = await tool_class.ainvoke(tool_call.model_dump(), config)
            if not isinstance(result, LangchainToolMessage):
                raise TypeError(f"Expected a {LangchainToolMessage}, got {type(result)}")

            # If this is a navigation tool call, pause the graph execution
            # so that the frontend can re-initialise Max with a new set of contextual tools.
            if tool_call.name == "navigate":
                navigate_message = AssistantToolCallMessage(
                    content=str(result.content) if result.content else "",
                    ui_payload={tool_call.name: result.artifact},
                    id=str(uuid4()),
                    tool_call_id=tool_call.id,
                    visible=True,
                )
                # Raising a `NodeInterrupt` ensures the assistant graph stops here and
                # surfaces the navigation confirmation to the client. The next user
                # interaction will resume the graph with potentially different
                # contextual tools.
                raise NodeInterrupt(navigate_message)

            new_state = tool_class._state  # latest state, in case the tool has updated it
            last_message = new_state.messages[-1]
            if isinstance(last_message, AssistantToolCallMessage) and last_message.tool_call_id == tool_call.id:
                return PartialAssistantState(
                    # we send all messages from the tool call onwards
                    messages=new_state.messages[len(state.messages) :],
                    root_tool_calls_count=tool_call_count + 1,
                )

            return PartialAssistantState(
                messages=[
                    AssistantToolCallMessage(
                        content=str(result.content) if result.content else "",
                        ui_payload={tool_call.name: result.artifact},
                        id=str(uuid4()),
                        tool_call_id=tool_call.id,
                        visible=True,
                    )
                ],
                root_tool_calls_count=tool_call_count + 1,
            )
        else:
            raise ValueError(f"Unknown tool called: {tool_call.name}")

    def router(self, state: AssistantState) -> RouteName:
        last_message = state.messages[-1]

        if isinstance(last_message, AssistantToolCallMessage):
            return "root"  # Let the root either proceed or finish, since it now can see the tool call result
        if isinstance(last_message, AssistantMessage) and state.root_tool_call_id:
            tool_calls = getattr(last_message, "tool_calls", None)
            if tool_calls and len(tool_calls) > 0:
                tool_call = tool_calls[0]
                tool_call_name = tool_call.name
                if tool_call_name == "retrieve_billing_information":
                    return "billing"
            if state.root_tool_insight_plan:
                return "insights"
            elif state.search_insights_query:
                return "insights_search"
            elif state.session_summarization_query:
                return "session_summarization"
            else:
                return "search_documentation"
        return "end"<|MERGE_RESOLUTION|>--- conflicted
+++ resolved
@@ -66,14 +66,9 @@
 
 SLASH_COMMAND_INIT = "/init"
 
-<<<<<<< HEAD
-
 RouteName = Literal[
-    "insights", "root", "end", "search_documentation", "memory_onboarding", "insights_search", "session_summarization"
+    "insights", "root", "end", "search_documentation", "memory_onboarding", "insights_search", "billing", "session_summarization"
 ]
-=======
-RouteName = Literal["insights", "root", "end", "search_documentation", "insights_search", "billing"]
->>>>>>> e1350344
 
 
 RootMessageUnion = HumanMessage | AssistantMessage | FailureMessage | AssistantToolCallMessage
