--- conflicted
+++ resolved
@@ -15,7 +15,7 @@
 )
 from posthog.hogql_queries.query_runner import ExecutionMode
 from posthog.models import Action
-from posthog.schema import ActionContextForMax, CachedVectorSearchQueryResponse, TeamTaxonomyQuery, VectorSearchQuery
+from posthog.schema import MaxActionContext, CachedVectorSearchQueryResponse, TeamTaxonomyQuery, VectorSearchQuery
 
 from ..base import AssistantNode
 
@@ -39,8 +39,8 @@
         self._prewarm_queries()
 
         actions_in_context = []
-        if ui_context := self._get_ui_context(config):
-            actions_in_context = list(ui_context.actions.values() if ui_context.actions else [])
+        if ui_context := self._get_ui_context(state):
+            actions_in_context = ui_context.actions if ui_context.actions else []
 
         try:
             embeddings_client = get_azure_embeddings_client()
@@ -66,36 +66,24 @@
     def _retrieve_actions(
         self,
         embedding: list[float] | None,
-        actions_in_context: list[ActionContextForMax] | None,
+        actions_in_context: list[MaxActionContext],
         trace_id: Any | None = None,
         distinct_id: Any | None = None,
     ) -> str:
-<<<<<<< HEAD
         ids = [str(int(action.id)) for action in actions_in_context] if actions_in_context else []
 
         if embedding:
             runner = VectorSearchQueryRunner(
                 team=self._team,
-                query=VectorSearchQuery(embedding=embedding),
+                query=VectorSearchQuery(embedding=embedding, embeddingVersion=LATEST_ACTIONS_EMBEDDING_VERSION),
             )
             response = runner.run(ExecutionMode.RECENT_CACHE_CALCULATE_BLOCKING_IF_STALE)
-            if not isinstance(response, CachedVectorSearchQueryResponse) or not response.results:
-                if len(ids) == 0:
-                    return ""
-            else:
-                ids = list(set([row.id for row in response.results] + ids))
+            if isinstance(response, CachedVectorSearchQueryResponse) and response.results:
+                ids = list({row.id for row in response.results} | set(ids))
                 distances = [row.distance for row in response.results]
                 self._report_metrics(distances, trace_id, distinct_id)
 
         if len(ids) == 0:
-=======
-        runner = VectorSearchQueryRunner(
-            team=self._team,
-            query=VectorSearchQuery(embedding=embedding, embeddingVersion=LATEST_ACTIONS_EMBEDDING_VERSION),
-        )
-        response = runner.run(ExecutionMode.RECENT_CACHE_CALCULATE_BLOCKING_IF_STALE)
-        if not isinstance(response, CachedVectorSearchQueryResponse) or not response.results:
->>>>>>> 4dd5a566
             return ""
 
         actions = Action.objects.filter(team__project_id=self._team.project_id, id__in=ids)
