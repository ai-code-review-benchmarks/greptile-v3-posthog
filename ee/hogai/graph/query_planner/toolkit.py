import re
from typing import Literal

<<<<<<< HEAD
from pydantic import BaseModel, field_validator
from ee.hogai.graph.taxonomy import (
    TaxonomyAgentToolkit,
    retrieve_action_properties,
    retrieve_action_property_values,
    TaxonomyToolNotFoundError,
=======
from pydantic import BaseModel, Field, field_validator

from posthog.clickhouse.query_tagging import Product, tags_context
from posthog.hogql.database.schema.channel_type import DEFAULT_CHANNEL_TYPES
from posthog.hogql_queries.ai.actors_property_taxonomy_query_runner import ActorsPropertyTaxonomyQueryRunner
from posthog.hogql_queries.ai.event_taxonomy_query_runner import EventTaxonomyQueryRunner
from posthog.hogql_queries.query_runner import ExecutionMode
from posthog.models import Action, Team
from posthog.models.group_type_mapping import GroupTypeMapping
from posthog.models.property_definition import PropertyDefinition, PropertyType
from posthog.schema import (
    ActorsPropertyTaxonomyQuery,
    CachedActorsPropertyTaxonomyQueryResponse,
    CachedEventTaxonomyQueryResponse,
    EventTaxonomyQuery,
>>>>>>> 52aecd77
)
from ee.hogai.graph.taxonomy.tools import get_dynamic_entity_tools
from posthog.models import Team

MaxSupportedQueryKind = Literal["trends", "funnel", "retention", "sql"]


class final_answer(BaseModel):
    """
    Use this tool to finalize the answer to the user's question.
    """

    plan: str
    query_kind: MaxSupportedQueryKind  # query_kind is intentionally AFTER plan so that these tokens are generated after decision explanation

    @field_validator("plan", mode="before")
    def normalize_plan(cls, plan: str) -> str:
        """
        Normalize the generated plan, so the `action` entity becomes `event`.
        """
        return re.sub(
            r"-\s*(entity:)?\s*action(?!\s*id)",
            "- entity: event",
            plan,
            flags=re.IGNORECASE | re.MULTILINE,
        )


class QueryPlannerTaxonomyAgentToolkit(TaxonomyAgentToolkit):
    def __init__(self, team: Team):
        super().__init__(team=team)

<<<<<<< HEAD
    def get_tools(self) -> list:
        """Get tool signatures for query planning."""
        dynamic_retrieve_entity_properties, dynamic_retrieve_entity_property_values = get_dynamic_entity_tools(
            self._team_group_types
=======
        if entity not in ("person", "session", *[group.group_type for group in self._groups]):
            return f"Entity {entity} does not exist in the taxonomy."

        if entity == "person":
            qs = PropertyDefinition.objects.filter(team=self._team, type=PropertyDefinition.Type.PERSON).values_list(
                "name", "property_type"
            )
            props = self._enrich_props_with_descriptions("person", qs)
        elif entity == "session":
            # Session properties are not in the DB.
            props = self._enrich_props_with_descriptions(
                "session",
                [
                    (prop_name, prop["type"])
                    for prop_name, prop in CORE_FILTER_DEFINITIONS_BY_GROUP["session_properties"].items()
                    if prop.get("type") is not None
                ],
            )

        else:
            group_type_index = next(
                (group.group_type_index for group in self._groups if group.group_type == entity), None
            )
            if group_type_index is None:
                return f"Group {entity} does not exist in the taxonomy."
            qs = PropertyDefinition.objects.filter(
                team=self._team, type=PropertyDefinition.Type.GROUP, group_type_index=group_type_index
            ).values_list("name", "property_type")[:max_properties]
            props = self._enrich_props_with_descriptions(entity, qs)

        if not props:
            return f"Properties do not exist in the taxonomy for the entity {entity}."

        return self._generate_properties_output(props)

    def _retrieve_event_or_action_taxonomy(self, event_name_or_action_id: str | int):
        is_event = isinstance(event_name_or_action_id, str)
        if is_event:
            query = EventTaxonomyQuery(event=event_name_or_action_id, maxPropertyValues=25)
            verbose_name = f"event {event_name_or_action_id}"
        else:
            query = EventTaxonomyQuery(actionId=event_name_or_action_id, maxPropertyValues=25)
            verbose_name = f"action with ID {event_name_or_action_id}"
        runner = EventTaxonomyQueryRunner(query, self._team)
        with tags_context(product=Product.MAX_AI, team_id=self._team.pk, org_id=self._team.organization_id):
            response = runner.run(ExecutionMode.RECENT_CACHE_CALCULATE_ASYNC_IF_STALE_AND_BLOCKING_ON_MISS)
        return response, verbose_name

    def retrieve_event_or_action_properties(self, event_name_or_action_id: str | int) -> str:
        """
        Retrieve properties for an event.
        """
        try:
            response, verbose_name = self._retrieve_event_or_action_taxonomy(event_name_or_action_id)
        except Action.DoesNotExist:
            project_actions = Action.objects.filter(team__project_id=self._team.project_id, deleted=False)
            if not project_actions:
                return "No actions exist in the project."
            return f"Action {event_name_or_action_id} does not exist in the taxonomy. Verify that the action ID is correct and try again."

        if not isinstance(response, CachedEventTaxonomyQueryResponse):
            return "Properties have not been found."
        if not response.results:
            return f"Properties do not exist in the taxonomy for the {verbose_name}."

        # Intersect properties with their types.
        qs = PropertyDefinition.objects.filter(
            team=self._team, type=PropertyDefinition.Type.EVENT, name__in=[item.property for item in response.results]
>>>>>>> 52aecd77
        )
        return [
            *self._get_default_tools(),
            retrieve_action_properties,
            retrieve_action_property_values,
            final_answer,
            dynamic_retrieve_entity_properties,
            dynamic_retrieve_entity_property_values,
        ]

    def handle_tools(self, tool_name: str, tool_input: BaseModel) -> tuple[str, str]:
        """Handle tool execution and return (tool_id, result)."""
        try:
            return super().handle_tools(tool_name, tool_input)
        except TaxonomyToolNotFoundError:
            # We come here if the tool is not available in the taxonomy toolkit.
            # Must be a custom tool
            if tool_name == "retrieve_action_properties":
                result = self.retrieve_event_or_action_properties(tool_input.arguments.action_id)  # type: ignore
            elif tool_name == "retrieve_action_property_values":
                result = self.retrieve_event_or_action_property_values(
                    tool_input.arguments.action_id,  # type: ignore
                    tool_input.arguments.property_name,  # type: ignore
                )
            else:
<<<<<<< HEAD
                result = self.handle_incorrect_response(tool_input)
=======
                prop_type = PropertyDefinition.Type.PERSON
                group_type_index = None
            property_definition = PropertyDefinition.objects.get(
                team=self._team,
                name=property_name,
                type=prop_type,
                group_type_index=group_type_index,
            )
        except PropertyDefinition.DoesNotExist:
            return f"The property {property_name} does not exist in the taxonomy for the entity {entity}."

        with tags_context(product=Product.MAX_AI, team_id=self._team.pk, org_id=self._team.organization_id):
            response = ActorsPropertyTaxonomyQueryRunner(query, self._team).run(
                ExecutionMode.RECENT_CACHE_CALCULATE_ASYNC_IF_STALE_AND_BLOCKING_ON_MISS
            )
>>>>>>> 52aecd77

            return tool_name, result<|MERGE_RESOLUTION|>--- conflicted
+++ resolved
@@ -1,31 +1,14 @@
 import re
 from typing import Literal
 
-<<<<<<< HEAD
-from pydantic import BaseModel, field_validator
 from ee.hogai.graph.taxonomy import (
     TaxonomyAgentToolkit,
     retrieve_action_properties,
     retrieve_action_property_values,
     TaxonomyToolNotFoundError,
-=======
-from pydantic import BaseModel, Field, field_validator
+)
+from pydantic import BaseModel, field_validator
 
-from posthog.clickhouse.query_tagging import Product, tags_context
-from posthog.hogql.database.schema.channel_type import DEFAULT_CHANNEL_TYPES
-from posthog.hogql_queries.ai.actors_property_taxonomy_query_runner import ActorsPropertyTaxonomyQueryRunner
-from posthog.hogql_queries.ai.event_taxonomy_query_runner import EventTaxonomyQueryRunner
-from posthog.hogql_queries.query_runner import ExecutionMode
-from posthog.models import Action, Team
-from posthog.models.group_type_mapping import GroupTypeMapping
-from posthog.models.property_definition import PropertyDefinition, PropertyType
-from posthog.schema import (
-    ActorsPropertyTaxonomyQuery,
-    CachedActorsPropertyTaxonomyQueryResponse,
-    CachedEventTaxonomyQueryResponse,
-    EventTaxonomyQuery,
->>>>>>> 52aecd77
-)
 from ee.hogai.graph.taxonomy.tools import get_dynamic_entity_tools
 from posthog.models import Team
 
@@ -57,81 +40,10 @@
     def __init__(self, team: Team):
         super().__init__(team=team)
 
-<<<<<<< HEAD
     def get_tools(self) -> list:
         """Get tool signatures for query planning."""
         dynamic_retrieve_entity_properties, dynamic_retrieve_entity_property_values = get_dynamic_entity_tools(
             self._team_group_types
-=======
-        if entity not in ("person", "session", *[group.group_type for group in self._groups]):
-            return f"Entity {entity} does not exist in the taxonomy."
-
-        if entity == "person":
-            qs = PropertyDefinition.objects.filter(team=self._team, type=PropertyDefinition.Type.PERSON).values_list(
-                "name", "property_type"
-            )
-            props = self._enrich_props_with_descriptions("person", qs)
-        elif entity == "session":
-            # Session properties are not in the DB.
-            props = self._enrich_props_with_descriptions(
-                "session",
-                [
-                    (prop_name, prop["type"])
-                    for prop_name, prop in CORE_FILTER_DEFINITIONS_BY_GROUP["session_properties"].items()
-                    if prop.get("type") is not None
-                ],
-            )
-
-        else:
-            group_type_index = next(
-                (group.group_type_index for group in self._groups if group.group_type == entity), None
-            )
-            if group_type_index is None:
-                return f"Group {entity} does not exist in the taxonomy."
-            qs = PropertyDefinition.objects.filter(
-                team=self._team, type=PropertyDefinition.Type.GROUP, group_type_index=group_type_index
-            ).values_list("name", "property_type")[:max_properties]
-            props = self._enrich_props_with_descriptions(entity, qs)
-
-        if not props:
-            return f"Properties do not exist in the taxonomy for the entity {entity}."
-
-        return self._generate_properties_output(props)
-
-    def _retrieve_event_or_action_taxonomy(self, event_name_or_action_id: str | int):
-        is_event = isinstance(event_name_or_action_id, str)
-        if is_event:
-            query = EventTaxonomyQuery(event=event_name_or_action_id, maxPropertyValues=25)
-            verbose_name = f"event {event_name_or_action_id}"
-        else:
-            query = EventTaxonomyQuery(actionId=event_name_or_action_id, maxPropertyValues=25)
-            verbose_name = f"action with ID {event_name_or_action_id}"
-        runner = EventTaxonomyQueryRunner(query, self._team)
-        with tags_context(product=Product.MAX_AI, team_id=self._team.pk, org_id=self._team.organization_id):
-            response = runner.run(ExecutionMode.RECENT_CACHE_CALCULATE_ASYNC_IF_STALE_AND_BLOCKING_ON_MISS)
-        return response, verbose_name
-
-    def retrieve_event_or_action_properties(self, event_name_or_action_id: str | int) -> str:
-        """
-        Retrieve properties for an event.
-        """
-        try:
-            response, verbose_name = self._retrieve_event_or_action_taxonomy(event_name_or_action_id)
-        except Action.DoesNotExist:
-            project_actions = Action.objects.filter(team__project_id=self._team.project_id, deleted=False)
-            if not project_actions:
-                return "No actions exist in the project."
-            return f"Action {event_name_or_action_id} does not exist in the taxonomy. Verify that the action ID is correct and try again."
-
-        if not isinstance(response, CachedEventTaxonomyQueryResponse):
-            return "Properties have not been found."
-        if not response.results:
-            return f"Properties do not exist in the taxonomy for the {verbose_name}."
-
-        # Intersect properties with their types.
-        qs = PropertyDefinition.objects.filter(
-            team=self._team, type=PropertyDefinition.Type.EVENT, name__in=[item.property for item in response.results]
->>>>>>> 52aecd77
         )
         return [
             *self._get_default_tools(),
@@ -145,7 +57,7 @@
     def handle_tools(self, tool_name: str, tool_input: BaseModel) -> tuple[str, str]:
         """Handle tool execution and return (tool_id, result)."""
         try:
-            return super().handle_tools(tool_name, tool_input)
+            tool_name, result = super().handle_tools(tool_name, tool_input)
         except TaxonomyToolNotFoundError:
             # We come here if the tool is not available in the taxonomy toolkit.
             # Must be a custom tool
@@ -157,24 +69,6 @@
                     tool_input.arguments.property_name,  # type: ignore
                 )
             else:
-<<<<<<< HEAD
                 result = self.handle_incorrect_response(tool_input)
-=======
-                prop_type = PropertyDefinition.Type.PERSON
-                group_type_index = None
-            property_definition = PropertyDefinition.objects.get(
-                team=self._team,
-                name=property_name,
-                type=prop_type,
-                group_type_index=group_type_index,
-            )
-        except PropertyDefinition.DoesNotExist:
-            return f"The property {property_name} does not exist in the taxonomy for the entity {entity}."
-
-        with tags_context(product=Product.MAX_AI, team_id=self._team.pk, org_id=self._team.organization_id):
-            response = ActorsPropertyTaxonomyQueryRunner(query, self._team).run(
-                ExecutionMode.RECENT_CACHE_CALCULATE_ASYNC_IF_STALE_AND_BLOCKING_ON_MISS
-            )
->>>>>>> 52aecd77
 
             return tool_name, result