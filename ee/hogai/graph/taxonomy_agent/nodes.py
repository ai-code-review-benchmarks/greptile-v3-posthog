import xml.etree.ElementTree as ET
from abc import ABC
from functools import cached_property
from typing import cast

from git import Optional
from langchain.agents.format_scratchpad import format_log_to_str
from langchain_core.agents import AgentAction
from langchain_core.messages import (
    AIMessage as LangchainAssistantMessage,
    BaseMessage,
    merge_message_runs,
)
from langchain_core.prompts import ChatPromptTemplate, HumanMessagePromptTemplate
from langchain_core.runnables import RunnableConfig
from ee.hogai.llm import MaxChatOpenAI
from pydantic import ValidationError

from .parsers import (
    ReActParserException,
    ReActParserMissingActionException,
    parse_react_agent_output,
)
from .prompts import (
    CORE_MEMORY_INSTRUCTIONS,
    REACT_ACTIONS_PROMPT,
    REACT_DEFINITIONS_PROMPT,
    REACT_FOLLOW_UP_PROMPT,
    REACT_FORMAT_PROMPT,
    REACT_FORMAT_REMINDER_PROMPT,
    REACT_HELP_REQUEST_PROMPT,
    REACT_HUMAN_IN_THE_LOOP_PROMPT,
    REACT_MALFORMED_JSON_PROMPT,
    REACT_MISSING_ACTION_CORRECTION_PROMPT,
    REACT_MISSING_ACTION_PROMPT,
    REACT_PROPERTY_FILTERS_PROMPT,
    REACT_PYDANTIC_VALIDATION_EXCEPTION_PROMPT,
    REACT_REACHED_LIMIT_PROMPT,
    REACT_SCRATCHPAD_PROMPT,
    REACT_USER_PROMPT,
)
from .toolkit import TaxonomyAgentTool, TaxonomyAgentToolkit, TaxonomyAgentToolUnion
from ee.hogai.utils.helpers import remove_line_breaks
from ..base import AssistantNode
from ee.hogai.utils.types import AssistantState, PartialAssistantState
from posthog.hogql_queries.ai.team_taxonomy_query_runner import TeamTaxonomyQueryRunner
from posthog.hogql_queries.query_runner import ExecutionMode
from posthog.models.group_type_mapping import GroupTypeMapping
from posthog.schema import (
    AssistantToolCallMessage,
    CachedTeamTaxonomyQueryResponse,
    MaxEventContext,
    TeamTaxonomyQuery,
    VisualizationMessage,
)
from posthog.taxonomy.taxonomy import CORE_FILTER_DEFINITIONS_BY_GROUP


class TaxonomyAgentPlannerNode(AssistantNode):
    def _run_with_prompt_and_toolkit(
        self,
        state: AssistantState,
        prompt: ChatPromptTemplate,
        toolkit: TaxonomyAgentToolkit,
        config: RunnableConfig,
    ) -> PartialAssistantState:
        intermediate_steps = state.intermediate_steps or []
        conversation = (
            prompt
            + ChatPromptTemplate.from_messages(
                [
                    ("user", REACT_DEFINITIONS_PROMPT),
                ],
                template_format="mustache",
            )
            + self._construct_messages(state)
            + ChatPromptTemplate.from_messages(
                [
                    ("user", REACT_SCRATCHPAD_PROMPT),
                ],
                template_format="mustache",
            )
        )

        events_in_context = []
        if ui_context := self._get_ui_context(state):
            events_in_context = ui_context.events if ui_context.events else []

        agent = conversation | merge_message_runs() | self._model | parse_react_agent_output

        try:
            result = cast(
                AgentAction,
                agent.invoke(
                    {
                        "react_format": self._get_react_format_prompt(toolkit),
                        "core_memory": self.core_memory.text if self.core_memory else "",
                        "tools": toolkit.render_text_description(),
                        "react_property_filters": self._get_react_property_filters_prompt(),
                        "react_human_in_the_loop": REACT_HUMAN_IN_THE_LOOP_PROMPT,
                        "groups": self._team_group_types,
                        "events": self._format_events_prompt(events_in_context),
                        "agent_scratchpad": self._get_agent_scratchpad(intermediate_steps),
                        "core_memory_instructions": CORE_MEMORY_INSTRUCTIONS,
                        "project_datetime": self.project_now,
                        "project_timezone": self.project_timezone,
                        "project_name": self._team.name,
                        "actions": state.rag_context,
                        "actions_prompt": REACT_ACTIONS_PROMPT,
                    },
                    config,
                ),
            )
        except ReActParserException as e:
            if isinstance(e, ReActParserMissingActionException):
                # When the agent doesn't output the "Action:" block, we need to correct the log and append the action block,
                # so that it has a higher chance to recover.
                corrected_log = str(
                    ChatPromptTemplate.from_template(REACT_MISSING_ACTION_CORRECTION_PROMPT, template_format="mustache")
                    .format_messages(output=e.llm_output)[0]
                    .content
                )
                result = AgentAction(
                    "handle_incorrect_response",
                    REACT_MISSING_ACTION_PROMPT,
                    corrected_log,
                )
            else:
                result = AgentAction(
                    "handle_incorrect_response",
                    REACT_MALFORMED_JSON_PROMPT,
                    e.llm_output,
                )

        return PartialAssistantState(
            intermediate_steps=[*intermediate_steps, (result, None)],
        )

    @property
<<<<<<< HEAD
    def _model(self) -> ChatOpenAI:
        return ChatOpenAI(model="gpt-4.1", temperature=0.3, streaming=True, stream_usage=True, max_retries=3)
=======
    def _model(self) -> MaxChatOpenAI:
        return MaxChatOpenAI(
            model="gpt-4o",
            temperature=0.3,
            streaming=True,
            stream_usage=True,
            user=self._user,
            team=self._team,
        )
>>>>>>> 8584e502

    def _get_react_format_prompt(self, toolkit: TaxonomyAgentToolkit) -> str:
        return cast(
            str,
            ChatPromptTemplate.from_template(REACT_FORMAT_PROMPT, template_format="mustache")
            .format_messages(
                tool_names=", ".join([t["name"] for t in toolkit.tools]),
            )[0]
            .content,
        )

    def _get_react_property_filters_prompt(self) -> str:
        return cast(
            str,
            ChatPromptTemplate.from_template(REACT_PROPERTY_FILTERS_PROMPT, template_format="mustache")
            .format_messages(groups=self._team_group_types)[0]
            .content,
        )

    def _format_events_prompt(self, events_in_context: list[MaxEventContext]) -> str:
        response = TeamTaxonomyQueryRunner(TeamTaxonomyQuery(), self._team).run(
            ExecutionMode.RECENT_CACHE_CALCULATE_ASYNC_IF_STALE_AND_BLOCKING_ON_MISS
        )

        if not isinstance(response, CachedTeamTaxonomyQueryResponse):
            raise ValueError("Failed to generate events prompt.")

        events: list[str] = [
            # Add "All events" to the mapping
            "All events",
        ]
        for item in response.results:
            if len(response.results) > 25 and item.count <= 3:
                continue
            events.append(item.event)
        event_to_description: dict[str, str] = {}
        for event in events_in_context:
            if event.name and event.name not in events:
                events.append(event.name)
                if event.description:
                    event_to_description[event.name] = event.description

        # Create a set of event names from context for efficient lookup
        context_event_names = {event.name for event in events_in_context if event.name}

        root = ET.Element("defined_events")
        for event_name in events:
            event_tag = ET.SubElement(root, "event")
            name_tag = ET.SubElement(event_tag, "name")
            name_tag.text = event_name

            if event_core_definition := CORE_FILTER_DEFINITIONS_BY_GROUP["events"].get(event_name):
                if event_name not in context_event_names and (
                    event_core_definition.get("system") or event_core_definition.get("ignored_in_assistant")
                ):
                    continue  # Skip irrelevant events but keep events the user has added to the context
                if description := event_core_definition.get("description"):
                    desc_tag = ET.SubElement(event_tag, "description")
                    if label := event_core_definition.get("label_llm") or event_core_definition.get("label"):
                        desc_tag.text = f"{label}. {description}"
                    else:
                        desc_tag.text = description
                    desc_tag.text = remove_line_breaks(desc_tag.text)
            elif event_name in event_to_description:
                desc_tag = ET.SubElement(event_tag, "description")
                desc_tag.text = event_to_description[event_name]
                desc_tag.text = remove_line_breaks(desc_tag.text)
        return ET.tostring(root, encoding="unicode")

    @cached_property
    def _team_group_types(self) -> list[str]:
        return list(
            GroupTypeMapping.objects.filter(project_id=self._team.project_id)
            .order_by("group_type_index")
            .values_list("group_type", flat=True)
        )

    def _construct_messages(self, state: AssistantState) -> list[BaseMessage]:
        """
        Reconstruct the conversation for the agent. On this step we only care about previously asked questions and generated plans. All other messages are filtered out.
        """
        # Only process the last ten visualization messages.
        viz_messages = [message for message in state.messages if isinstance(message, VisualizationMessage)][-10:]
        conversation: list[BaseMessage] = []

        for idx, message in enumerate(viz_messages):
            prompt = REACT_USER_PROMPT if idx == 0 else REACT_FOLLOW_UP_PROMPT
            conversation.append(
                HumanMessagePromptTemplate.from_template(prompt, template_format="mustache").format(
                    question=message.query
                )
            )
            conversation.append(LangchainAssistantMessage(content=message.plan or ""))

        # The description of a new insight is added to the end of the conversation.
        new_insight_prompt = REACT_USER_PROMPT if not conversation else REACT_FOLLOW_UP_PROMPT
        conversation.append(
            HumanMessagePromptTemplate.from_template(new_insight_prompt, template_format="mustache").format(
                question=state.root_tool_insight_plan,
                react_format_reminder=REACT_FORMAT_REMINDER_PROMPT,
            )
        )

        return conversation

    def _get_agent_scratchpad(self, scratchpad: list[tuple[AgentAction, str | None]]) -> str:
        actions = []
        for action, observation in scratchpad:
            if observation is None:
                continue
            actions.append((action, observation))
        return format_log_to_str(actions)


class TaxonomyAgentPlannerToolsNode(AssistantNode, ABC):
    MAX_ITERATIONS = 16
    """
    Maximum number of iterations for the ReAct agent. After the limit is reached,
    the agent will terminate the conversation and return a message to the root node
    to request additional information.
    """

    def _run_with_toolkit(
        self, state: AssistantState, toolkit: TaxonomyAgentToolkit, config: Optional[RunnableConfig] = None
    ) -> PartialAssistantState:
        intermediate_steps = state.intermediate_steps or []
        action, observation = intermediate_steps[-1]

        input = None
        output = ""

        try:
            input = TaxonomyAgentTool.model_validate({"name": action.tool, "arguments": action.tool_input}).root
        except ValidationError as e:
            output = str(
                ChatPromptTemplate.from_template(REACT_PYDANTIC_VALIDATION_EXCEPTION_PROMPT, template_format="mustache")
                .format_messages(exception=e.errors(include_url=False))[0]
                .content
            )
        else:
            # First check if we've reached the terminal stage.
            # The plan has been found. Move to the generation.
            if input.name == "final_answer":
                return PartialAssistantState(
                    plan=input.arguments,
                    intermediate_steps=[],
                )

            # The agent has requested help, so we return a message to the root node.
            if input.name == "ask_user_for_help":
                return self._get_reset_state(state, REACT_HELP_REQUEST_PROMPT.format(request=input.arguments))

        # If we're still here, the final prompt hasn't helped.
        if len(intermediate_steps) >= self.MAX_ITERATIONS:
            return self._get_reset_state(state, REACT_REACHED_LIMIT_PROMPT)

        if input and not output:
            output = self._handle_tool(input, toolkit)

        return PartialAssistantState(
            intermediate_steps=[*intermediate_steps[:-1], (action, output)],
        )

    def router(self, state: AssistantState):
        # Human-in-the-loop. Get out of the product analytics subgraph.
        if not state.root_tool_call_id:
            return "end"
        # The plan has been found. Move to the generation.
        if state.plan:
            return "plan_found"
        return "continue"

    def _handle_tool(self, input: TaxonomyAgentToolUnion, toolkit: TaxonomyAgentToolkit) -> str:
        if input.name == "retrieve_event_properties" or input.name == "retrieve_action_properties":
            output = toolkit.retrieve_event_or_action_properties(input.arguments)
        elif input.name == "retrieve_event_property_values":
            output = toolkit.retrieve_event_or_action_property_values(
                input.arguments.event_name, input.arguments.property_name
            )
        elif input.name == "retrieve_action_property_values":
            output = toolkit.retrieve_event_or_action_property_values(
                input.arguments.action_id, input.arguments.property_name
            )
        elif input.name == "retrieve_entity_properties":
            output = toolkit.retrieve_entity_properties(input.arguments)
        elif input.name == "retrieve_entity_property_values":
            output = toolkit.retrieve_entity_property_values(input.arguments.entity, input.arguments.property_name)
        else:
            output = toolkit.handle_incorrect_response(input.arguments)
        return output

    def _get_reset_state(self, state: AssistantState, output: str):
        reset_state = PartialAssistantState.get_reset_state()
        reset_state.messages = [
            AssistantToolCallMessage(
                tool_call_id=state.root_tool_call_id,
                content=output,
            )
        ]
        return reset_state<|MERGE_RESOLUTION|>--- conflicted
+++ resolved
@@ -137,20 +137,15 @@
         )
 
     @property
-<<<<<<< HEAD
-    def _model(self) -> ChatOpenAI:
-        return ChatOpenAI(model="gpt-4.1", temperature=0.3, streaming=True, stream_usage=True, max_retries=3)
-=======
     def _model(self) -> MaxChatOpenAI:
         return MaxChatOpenAI(
-            model="gpt-4o",
+            model="gpt-4.1",
             temperature=0.3,
             streaming=True,
             stream_usage=True,
             user=self._user,
             team=self._team,
         )
->>>>>>> 8584e502
 
     def _get_react_format_prompt(self, toolkit: TaxonomyAgentToolkit) -> str:
         return cast(
