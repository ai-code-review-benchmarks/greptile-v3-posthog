import datetime
import math
from typing import Literal, TypeVar, cast
from uuid import uuid4

from django.conf import settings
from langchain_core.messages import (
    AIMessage as LangchainAIMessage,
    BaseMessage,
    HumanMessage as LangchainHumanMessage,
    ToolMessage as LangchainToolMessage,
    trim_messages,
)
from langchain_core.output_parsers import PydanticToolsParser
from langchain_core.prompts import ChatPromptTemplate
from langchain_core.runnables import RunnableConfig
from langchain_openai import ChatOpenAI
from pydantic import BaseModel, Field, ValidationError

from ee.hogai.root.prompts import (
    ROOT_HARD_LIMIT_REACHED_PROMPT,
    ROOT_INSIGHT_DESCRIPTION_PROMPT,
    ROOT_SYSTEM_PROMPT,
    ROOT_VALIDATION_EXCEPTION_PROMPT,
)
from ee.hogai.utils.nodes import AssistantNode
from ee.hogai.utils.types import AssistantState, PartialAssistantState
from posthog.schema import AssistantMessage, AssistantToolCall, AssistantToolCallMessage, HumanMessage

<<<<<<< HEAD
RouteName = Literal["root", "trends", "funnel", "retention", "sql", "docs", "end"]
=======
RouteName = Literal["insights", "root", "end", "docs"]
>>>>>>> ea1ed088


# Lower casing matters here. Do not change it.
class create_and_query_insight(BaseModel):
    """
    Retrieve results for a specific data question by creating a query or iterate on a previous query.
    This tool only retrieves data for a single insight at a time.
    The `trends` insight type is the only insight that can display multiple trends insights in one request.
    All other insight types strictly return data for a single insight.
    """

    query_description: str = Field(description="The description of the query being asked.")
    query_kind: Literal["trends", "funnel", "retention", "sql"] = Field(description=ROOT_INSIGHT_DESCRIPTION_PROMPT)


class search_documentation(BaseModel):
    """
    Search PostHog documentation to answer questions about features, concepts, and usage.
    Use this tool when the user asks about how to use PostHog, its features, or needs help understanding concepts.
    Don't use this tool if the necessary information is already in the conversation.
    """


RootToolCall = create_and_query_insight | search_documentation
root_tools_parser = PydanticToolsParser(tools=[create_and_query_insight, search_documentation])

RootMessageUnion = HumanMessage | AssistantMessage | AssistantToolCallMessage

T = TypeVar("T", RootMessageUnion, BaseMessage)


class RootNode(AssistantNode):
    MAX_TOOL_CALLS = 4
    """
    Determines the maximum number of tool calls allowed in a single generation.
    """
    CONVERSATION_WINDOW_SIZE = 64000
    """
    Determines the maximum number of tokens allowed in the conversation window.
    """

    def run(self, state: AssistantState, config: RunnableConfig) -> PartialAssistantState:
        history, new_window_id = self._construct_and_update_messages_window(state)

        prompt = (
            ChatPromptTemplate.from_messages(
                [
                    ("system", ROOT_SYSTEM_PROMPT),
                ],
                template_format="mustache",
            )
            + history
        )
        chain = prompt | self._get_model(state)

        utc_now = datetime.datetime.now(datetime.UTC)
        project_now = utc_now.astimezone(self._team.timezone_info)

        message = chain.invoke(
            {
                "core_memory": self.core_memory_text,
                "utc_datetime_display": utc_now.strftime("%Y-%m-%d %H:%M:%S"),
                "project_datetime_display": project_now.strftime("%Y-%m-%d %H:%M:%S"),
                "project_timezone": self._team.timezone_info.tzname(utc_now),
            },
            config,
        )
        message = cast(LangchainAIMessage, message)

        return PartialAssistantState(
            root_conversation_start_id=new_window_id,
            messages=[
                AssistantMessage(
                    content=str(message.content),
                    tool_calls=[
                        AssistantToolCall(id=tool_call["id"], name=tool_call["name"], args=tool_call["args"])
                        for tool_call in message.tool_calls
                    ],
                    id=str(uuid4()),
                ),
            ],
        )

    def _get_model(self, state: AssistantState):
        # Research suggests temperature is not _massively_ correlated with creativity, hence even in this very
        # conversational context we're using a temperature of 0, for near determinism (https://arxiv.org/html/2405.00492v1)
        base_model = ChatOpenAI(model="gpt-4o", temperature=0.0, streaming=True, stream_usage=True)

        # The agent can now be in loops. Since insight building is an expensive operation, we want to limit a recursion depth.
        # This will remove the functions, so the agent doesn't have any other option but to exit.
        if self._is_hard_limit_reached(state):
            return base_model

        available_tools: list[type[BaseModel]] = [create_and_query_insight]
        if settings.INKEEP_API_KEY:
            available_tools.append(search_documentation)

        return base_model.bind_tools(available_tools, strict=True, parallel_tool_calls=False)

    def _get_assistant_messages_in_window(self, state: AssistantState) -> list[RootMessageUnion]:
        filtered_conversation = [message for message in state.messages if isinstance(message, RootMessageUnion)]
        if state.root_conversation_start_id is not None:
            filtered_conversation = self._get_conversation_window(
                filtered_conversation, state.root_conversation_start_id
            )
        return filtered_conversation

    def _construct_messages(self, state: AssistantState) -> list[BaseMessage]:
        # Filter out messages that are not part of the conversation window.
        conversation_window = self._get_assistant_messages_in_window(state)

        # `assistant` messages must be contiguous with the respective `tool` messages.
        tool_result_messages = {
            message.tool_call_id: message
            for message in conversation_window
            if isinstance(message, AssistantToolCallMessage)
        }

        history: list[BaseMessage] = []
        for message in conversation_window:
            if isinstance(message, HumanMessage):
                history.append(LangchainHumanMessage(content=message.content, id=message.id))
            elif isinstance(message, AssistantMessage):
                # Filter out tool calls without a tool response, so the completion doesn't fail.
                tool_calls = [
                    tool for tool in message.model_dump()["tool_calls"] or [] if tool["id"] in tool_result_messages
                ]

                history.append(LangchainAIMessage(content=message.content, tool_calls=tool_calls, id=message.id))

                # Append associated tool call messages.
                for tool_call in tool_calls:
                    tool_call_id = tool_call["id"]
                    result_message = tool_result_messages[tool_call_id]
                    history.append(
                        LangchainToolMessage(
                            content=result_message.content, tool_call_id=tool_call_id, id=result_message.id
                        )
                    )

        return history

    def _construct_and_update_messages_window(self, state: AssistantState) -> tuple[list[BaseMessage], str | None]:
        """
        Retrieves the current conversation window, finds a new window if necessary, and enforces the tool call limit.
        """

        history = self._construct_messages(state)

        # Find a new window id and trim the history to it.
        new_window_id = self._find_new_window_id(state, history)
        if new_window_id is not None:
            history = self._get_conversation_window(history, new_window_id)

        # Force the agent to stop if the tool call limit is reached.
        if self._is_hard_limit_reached(state):
            history.append(LangchainHumanMessage(content=ROOT_HARD_LIMIT_REACHED_PROMPT))

        return history, new_window_id

    def _is_hard_limit_reached(self, state: AssistantState) -> bool:
        return state.root_tool_calls_count is not None and state.root_tool_calls_count >= self.MAX_TOOL_CALLS

    def _find_new_window_id(self, state: AssistantState, window: list[BaseMessage]) -> str | None:
        """
        If we simply trim the conversation on N tokens, the cache will be invalidated for every new message after that
        limit leading to increased latency. Instead, when we hit the limit, we trim the conversation to N/2 tokens, so
        the cache invalidates only for the next generation.
        """
        model = self._get_model(state)

        if model.get_num_tokens_from_messages(window) > self.CONVERSATION_WINDOW_SIZE:
            trimmed_window: list[BaseMessage] = trim_messages(
                window,
                token_counter=model,
                max_tokens=math.floor(self.CONVERSATION_WINDOW_SIZE / 2),
                start_on="human",
                end_on=("human", "tool"),
                allow_partial=False,
            )
            if len(trimmed_window) != len(window):
                if trimmed_window:
                    new_start_id = trimmed_window[0].id
                    return new_start_id
                # We don't want the conversation to be completely empty.
                if isinstance(window[-1], LangchainHumanMessage):
                    return window[-1].id
                if len(window) > 1 and isinstance(window[-2], LangchainAIMessage):
                    return window[-2].id
        return None

    def _get_conversation_window(self, messages: list[T], start_id: str) -> list[T]:
        for idx, message in enumerate(messages):
            if message.id == start_id:
                return messages[idx:]
        return messages


class RootNodeTools(AssistantNode):
    def run(self, state: AssistantState, config: RunnableConfig) -> PartialAssistantState:
        last_message = state.messages[-1]
        if not isinstance(last_message, AssistantMessage) or not last_message.tool_calls:
            # Reset tools.
            return PartialAssistantState(root_tool_calls_count=0)

        tool_call_count = state.root_tool_calls_count or 0

        try:
            langchain_msg = self._construct_langchain_ai_message(last_message)
            parsed_tool_calls: list[RootToolCall] = root_tools_parser.invoke(langchain_msg)
        except ValidationError as e:
            content = (
                ChatPromptTemplate.from_template(ROOT_VALIDATION_EXCEPTION_PROMPT, template_format="mustache")
                .format_messages(exception=e.errors(include_url=False))[0]
                .content
            )
            return PartialAssistantState(
                messages=[
                    AssistantToolCallMessage(content=str(content), id=str(uuid4()), tool_call_id=last_message.id)
                ],
                root_tool_calls_count=tool_call_count + 1,
            )

        if len(parsed_tool_calls) != 1:
            raise ValueError("Expected exactly one tool call.")

        tool_call = parsed_tool_calls[0]
        if isinstance(tool_call, create_and_query_insight):
            return PartialAssistantState(
                root_tool_call_id=langchain_msg.tool_calls[-1]["id"],
                root_tool_insight_plan=tool_call.query_description,
                root_tool_insight_type=tool_call.query_kind,
                root_tool_calls_count=tool_call_count + 1,
            )
        elif isinstance(tool_call, search_documentation):
            return PartialAssistantState(
                root_tool_call_id=langchain_msg.tool_calls[-1]["id"],
                root_tool_insight_plan=None,  # No insight plan for docs search
                root_tool_insight_type=None,  # No insight type for docs search
                root_tool_calls_count=tool_call_count + 1,
            )
        else:
            raise ValueError(f"Unsupported tool call: {type(tool_call)}")

    def router(self, state: AssistantState) -> RouteName:
        last_message = state.messages[-1]
        if isinstance(last_message, AssistantToolCallMessage):
            return "root"
        if state.root_tool_call_id:
            if state.root_tool_insight_type:
                return "insights"
            # If no insight type is set but we have a tool call ID, it must be a docs search
            return "docs"
        return "end"

    def _construct_langchain_ai_message(self, message: AssistantMessage):
        return LangchainAIMessage(content=message.content, tool_calls=message.model_dump()["tool_calls"] or [])<|MERGE_RESOLUTION|>--- conflicted
+++ resolved
@@ -27,11 +27,7 @@
 from ee.hogai.utils.types import AssistantState, PartialAssistantState
 from posthog.schema import AssistantMessage, AssistantToolCall, AssistantToolCallMessage, HumanMessage
 
-<<<<<<< HEAD
-RouteName = Literal["root", "trends", "funnel", "retention", "sql", "docs", "end"]
-=======
 RouteName = Literal["insights", "root", "end", "docs"]
->>>>>>> ea1ed088
 
 
 # Lower casing matters here. Do not change it.
