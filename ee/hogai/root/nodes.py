import datetime
from typing import Literal, cast
from uuid import uuid4

from langchain_core.messages import (
    AIMessage as LangchainAIMessage,
    BaseMessage,
    HumanMessage as LangchainHumanMessage,
    ToolMessage as LangchainToolMessage,
)
from langchain_core.output_parsers import PydanticToolsParser
from langchain_core.prompts import ChatPromptTemplate
from langchain_core.runnables import RunnableConfig
from langchain_openai import ChatOpenAI
from pydantic import BaseModel, Field, ValidationError

from ee.hogai.root.prompts import (
    ROOT_HARD_LIMIT_REACHED_PROMPT,
    ROOT_INSIGHT_DESCRIPTION_PROMPT,
    ROOT_SYSTEM_PROMPT,
    ROOT_VALIDATION_EXCEPTION_PROMPT,
)
from ee.hogai.utils.nodes import AssistantNode
from ee.hogai.utils.types import AssistantState, PartialAssistantState
from posthog.schema import AssistantMessage, AssistantToolCall, AssistantToolCallMessage, HumanMessage

RouteName = Literal["trends", "funnel", "retention", "root", "end"]


# Lower casing matters here. Do not change it.
class create_and_query_insight(BaseModel):
    """
    Retrieve results for a specific data question by creating a query or iterate on a previous query.
    This tool only retrieves data for a single insight at a time.
    The `trends` insight type is the only insight that can display multiple trends insights in one request.
    All other insight types strictly return data for a single insight.
    """

    query_description: str = Field(description="The description of the query being asked.")
    query_kind: Literal["trends", "funnel", "retention"] = Field(description=ROOT_INSIGHT_DESCRIPTION_PROMPT)


RootToolCall = create_and_query_insight
root_tools_parser = PydanticToolsParser(tools=[create_and_query_insight])


class RootNode(AssistantNode):
    MAX_TOOL_CALLS = 4

    def run(self, state: AssistantState, config: RunnableConfig) -> PartialAssistantState:
        prompt = ChatPromptTemplate.from_messages(
            [
                ("system", ROOT_SYSTEM_PROMPT),
            ],
            template_format="mustache",
        ) + self._construct_messages(state)
        chain = prompt | self._get_model(state)

        utc_now = datetime.datetime.now(datetime.UTC)
        project_now = utc_now.astimezone(self._team.timezone_info)

        message = chain.invoke(
            {
                "core_memory": self.core_memory_text,
                "utc_datetime_display": utc_now.strftime("%Y-%m-%d %H:%M:%S"),
                "project_datetime_display": project_now.strftime("%Y-%m-%d %H:%M:%S"),
                "project_timezone": self._team.timezone_info.tzname(utc_now),
            },
            config,
        )
        message = cast(LangchainAIMessage, message)

        return PartialAssistantState(
            messages=[
                AssistantMessage(
                    content=str(message.content),
                    tool_calls=[
                        AssistantToolCall(id=tool_call["id"], name=tool_call["name"], args=tool_call["args"])
                        for tool_call in message.tool_calls
                    ],
                    id=str(uuid4()),
                ),
            ]
        )

    def _get_model(self, state: AssistantState):
        # Research suggests temperature is not _massively_ correlated with creativity, hence even in this very
        # conversational context we're using a temperature of 0, for near determinism (https://arxiv.org/html/2405.00492v1)
        base_model = ChatOpenAI(model="gpt-4o", temperature=0.0, streaming=True, stream_usage=True)

        # The agent can now be involved in loops. Since insight building is an expensive operation, we want to limit a recursion depth.
        # This will remove the functions, so the agent don't have any other option but to exit.
        if self._is_hard_limit_reached(state):
            return base_model

        return base_model.bind_tools([create_and_query_insight], strict=True, parallel_tool_calls=False)

    def _construct_messages(self, state: AssistantState) -> list[BaseMessage]:
        # `assistant` messages must be contiguous with the respective `tool` messages.
        tool_result_messages = {
            message.tool_call_id: message for message in state.messages if isinstance(message, AssistantToolCallMessage)
        }

        history: list[BaseMessage] = []
        for message in state.messages:
            if isinstance(message, HumanMessage):
                history.append(LangchainHumanMessage(content=message.content))
            elif isinstance(message, AssistantMessage):
                history.append(
                    LangchainAIMessage(content=message.content, tool_calls=message.model_dump()["tool_calls"] or [])
                )
                for tool_call in message.tool_calls or []:
                    if tool_call.id in tool_result_messages:
                        history.append(
                            LangchainToolMessage(
                                content=tool_result_messages[tool_call.id].content, tool_call_id=tool_call.id
                            )
                        )

<<<<<<< HEAD
        if state.messages and isinstance(state.messages[-1], AssistantMessage):
            history.append(LangchainHumanMessage(content=POST_QUERY_USER_PROMPT))
=======
        if self._is_hard_limit_reached(state):
            history.append(LangchainHumanMessage(content=ROOT_HARD_LIMIT_REACHED_PROMPT))
>>>>>>> 3fd8126c

        return history

    def _is_hard_limit_reached(self, state: AssistantState) -> bool:
        return state.root_tool_calls_count is not None and state.root_tool_calls_count >= self.MAX_TOOL_CALLS


class RootNodeTools(AssistantNode):
    def run(self, state: AssistantState, config: RunnableConfig) -> PartialAssistantState:
        last_message = state.messages[-1]
        if not isinstance(last_message, AssistantMessage) or not last_message.tool_calls:
            # Reset tools.
            return PartialAssistantState(root_tool_calls_count=0)

        tool_call_count = state.root_tool_calls_count or 0

        try:
            langchain_msg = self._construct_langchain_ai_message(last_message)
            parsed_tool_calls: list[RootToolCall] = root_tools_parser.invoke(langchain_msg)
        except ValidationError as e:
            content = (
                ChatPromptTemplate.from_template(ROOT_VALIDATION_EXCEPTION_PROMPT, template_format="mustache")
                .format_messages(exception=e.errors(include_url=False))[0]
                .content
            )
            return PartialAssistantState(
                messages=[
                    AssistantToolCallMessage(content=str(content), id=str(uuid4()), tool_call_id=last_message.id)
                ],
                root_tool_calls_count=tool_call_count + 1,
            )

        if len(parsed_tool_calls) != 1:
            raise ValueError("Expected exactly one tool call.")

        tool_call = parsed_tool_calls[0]
        return PartialAssistantState(
            root_tool_call_id=last_message.tool_calls[-1].id,
            root_tool_insight_plan=tool_call.query_description,
            root_tool_insight_type=tool_call.query_kind,
            root_tool_calls_count=tool_call_count + 1,
        )

    def router(self, state: AssistantState) -> RouteName:
        last_message = state.messages[-1]
        if isinstance(last_message, AssistantToolCallMessage):
            return "root"
        if state.root_tool_call_id is not None and state.root_tool_insight_type:
            return cast(RouteName, state.root_tool_insight_type)
        return "end"

    def _construct_langchain_ai_message(self, message: AssistantMessage):
        return LangchainAIMessage(content=message.content, tool_calls=message.model_dump()["tool_calls"] or [])<|MERGE_RESOLUTION|>--- conflicted
+++ resolved
@@ -117,13 +117,8 @@
                             )
                         )
 
-<<<<<<< HEAD
-        if state.messages and isinstance(state.messages[-1], AssistantMessage):
-            history.append(LangchainHumanMessage(content=POST_QUERY_USER_PROMPT))
-=======
         if self._is_hard_limit_reached(state):
             history.append(LangchainHumanMessage(content=ROOT_HARD_LIMIT_REACHED_PROMPT))
->>>>>>> 3fd8126c
 
         return history
 
