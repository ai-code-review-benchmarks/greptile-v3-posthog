--- conflicted
+++ resolved
@@ -21,21 +21,14 @@
     FunnelsQuery,
     HogQLQuery,
     HumanMessage,
-<<<<<<< HEAD
     MultiVisualizationMessage,
+    NotebookUpdateMessage,
     PlanningMessage,
-=======
-    NotebookUpdateMessage,
->>>>>>> d2ba76a3
     ReasoningMessage,
     RetentionQuery,
+    TaskExecutionMessage,
     TrendsQuery,
     VisualizationMessage,
-<<<<<<< HEAD
-    NotebookUpdateMessage,
-    TaskExecutionMessage,
-=======
->>>>>>> d2ba76a3
 )
 
 from ee.models import Conversation
@@ -58,7 +51,10 @@
     | tuple[Literal[AssistantEventType.MESSAGE], AssistantMessageOrStatusUnion]
 )
 
-<<<<<<< HEAD
+AnyAssistantGeneratedQuery = (
+    AssistantTrendsQuery | AssistantFunnelsQuery | AssistantRetentionQuery | AssistantHogQLQuery
+)
+AnyAssistantSupportedQuery = TrendsQuery | FunnelsQuery | RetentionQuery | HogQLQuery
 # We define this since AssistantMessageUnion is a type and wouldn't work with isinstance()
 ASSISTANT_MESSAGE_TYPES = (
     HumanMessage,
@@ -72,12 +68,6 @@
     TaskExecutionMessage,
     MultiVisualizationMessage,
 )
-=======
-AnyAssistantGeneratedQuery = (
-    AssistantTrendsQuery | AssistantFunnelsQuery | AssistantRetentionQuery | AssistantHogQLQuery
-)
-AnyAssistantSupportedQuery = TrendsQuery | FunnelsQuery | RetentionQuery | HogQLQuery
->>>>>>> d2ba76a3
 
 
 def replace(_: Any | None, right: Any | None) -> Any | None:
