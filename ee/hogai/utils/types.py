--- conflicted
+++ resolved
@@ -65,14 +65,10 @@
     FUNNEL_PLANNER_TOOLS = "funnel_planner_tools"
     FUNNEL_GENERATOR = "funnel_generator"
     FUNNEL_GENERATOR_TOOLS = "funnel_generator_tools"
-<<<<<<< HEAD
-    SUMMARIZER = "summarizer"
-    MEMORY_COLLECTOR = "memory_collector"
-    MEMORY_COLLECTOR_TOOLS = "memory_collector_tools"
-=======
     RETENTION_PLANNER = "retention_planner"
     RETENTION_PLANNER_TOOLS = "retention_planner_tools"
     RETENTION_GENERATOR = "retention_generator"
     RETENTION_GENERATOR_TOOLS = "retention_generator_tools"
     SUMMARIZER = "summarizer"
->>>>>>> bd3ca529
+    MEMORY_COLLECTOR = "memory_collector"
+    MEMORY_COLLECTOR_TOOLS = "memory_collector_tools"