--- conflicted
+++ resolved
@@ -562,17 +562,10 @@
             # Immediately return assistant messages coming from custom message streams
             return langchain_message
 
-<<<<<<< HEAD
         if not isinstance(langchain_message, AIMessageChunk):
             return None
 
         node_name: MaxNodeName = langgraph_state["langgraph_node"]
-=======
-            # Extract and process content
-            message_content = extract_content_from_ai_message(self._chunks)
-            if not message_content:
-                return None
->>>>>>> 6c0330fc
 
         # Check for commentary in tool call chunks first
         if commentary := self._extract_commentary_from_tool_call_chunk(langchain_message):
@@ -590,34 +583,12 @@
         # Merge message chunks
         self._chunks = merge_message_chunk(self._chunks, langchain_message)
 
-        if node_name == AssistantNodeName.MEMORY_INITIALIZER:
-            return self._process_memory_initializer_chunk(langchain_message)
-
         # Extract and process content
         message_content = extract_content_from_ai_message(self._chunks)
         if not message_content:
             return None
 
         return AssistantMessage(content=message_content)
-
-<<<<<<< HEAD
-    def _process_memory_initializer_chunk(self, langchain_message: AIMessageChunk) -> Optional[AssistantMessage]:
-        """Process memory initializer specific chunk logic."""
-        if not MemoryInitializerNode.should_process_message_chunk(langchain_message):
-            return None
-        return AssistantMessage(content=MemoryInitializerNode.format_message(cast(str, self._chunks.content)))
-=======
-    def _create_notebook_update_message(self, content: str) -> Optional[NotebookUpdateMessage]:
-        """Create a notebook update message from markdown content."""
-        if not self._state or not self._state.notebook_id:
-            logger.debug("No notebook id found in state", state=self._state)
-            return None
-
-        serializer = NotebookSerializer()
-        json_content = serializer.from_markdown_to_json(content)
-        # NOTE: this shouldn't have an id, because it's a partial update chunk, not the final message
-        return NotebookUpdateMessage(notebook_id=self._state.notebook_id, content=json_content)
->>>>>>> 6c0330fc
 
     def _chunk_reasoning_headline(self, reasoning: dict[str, Any]) -> Optional[str]:
         """Process a chunk of OpenAI `reasoning`, and if a new headline was just finalized, return it."""
