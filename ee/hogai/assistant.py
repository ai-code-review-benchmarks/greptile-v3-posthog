--- conflicted
+++ resolved
@@ -1,11 +1,7 @@
+import traceback  # TODO(DEEP_RESEARCH): Remove this
 from collections.abc import AsyncGenerator, AsyncIterator
 from contextlib import asynccontextmanager
-<<<<<<< HEAD
-import traceback  # TODO(DEEP_RESEARCH): Remove this
 from typing import Any, Literal, Optional, cast
-=======
-from typing import Any, Literal, Optional, cast, get_args
->>>>>>> d2ba76a3
 from uuid import UUID, uuid4
 
 import structlog
@@ -29,7 +25,6 @@
     FailureMessage,
     HumanMessage,
     MaxBillingContext,
-    NotebookUpdateMessage,
     ReasoningMessage,
     VisualizationMessage,
 )
@@ -52,8 +47,9 @@
 )
 from ee.hogai.graph.base import AssistantNode
 from ee.hogai.graph.deep_research.base.nodes import DeepResearchNode
+from ee.hogai.graph.deep_research.graph import DeepResearchAssistantGraph
+from ee.hogai.graph.deep_research.types import DeepResearchNodeName, DeepResearchState, PartialDeepResearchState
 from ee.hogai.graph.taxonomy.types import TaxonomyNodeName
-from ee.hogai.graph.deep_research.graph import DeepResearchAssistantGraph
 from ee.hogai.tool import CONTEXTUAL_TOOL_NAME_TO_TOOL
 from ee.hogai.utils.exceptions import GenerationCanceled
 from ee.hogai.utils.helpers import (
@@ -83,32 +79,8 @@
     AssistantState,
     PartialAssistantState,
 )
-from ee.hogai.graph.deep_research.types import (
-    DeepResearchNodeName,
-    DeepResearchState,
-    PartialDeepResearchState,
-)
 from ee.hogai.utils.types.composed import MaxGraphState, MaxNodeName
 from ee.models import Conversation
-<<<<<<< HEAD
-from posthog.event_usage import report_user_action
-from posthog.exceptions_capture import capture_exception
-from posthog.models import Action, Team, User
-from posthog.schema import (
-    AssistantEventType,
-    AssistantGenerationStatusEvent,
-    AssistantGenerationStatusType,
-    AssistantMessage,
-    AssistantMessageType,
-    FailureMessage,
-    HumanMessage,
-    MaxBillingContext,
-    ReasoningMessage,
-    VisualizationMessage,
-)
-from posthog.sync import database_sync_to_async
-=======
->>>>>>> d2ba76a3
 
 VISUALIZATION_NODES: dict[MaxNodeName, type[SchemaGeneratorNode]] = {
     AssistantNodeName.TRENDS_GENERATOR: TrendsGeneratorNode,
@@ -131,13 +103,10 @@
     AssistantNodeName.MEMORY_ONBOARDING_FINALIZE,
     TaxonomyNodeName.LOOP_NODE,
     AssistantNodeName.SESSION_SUMMARIZATION,
-<<<<<<< HEAD
+    AssistantNodeName.INSIGHTS_SEARCH,
     DeepResearchNodeName.ONBOARDING,
     DeepResearchNodeName.PLANNER,
     DeepResearchNodeName.TASK_EXECUTOR,
-=======
-    AssistantNodeName.INSIGHTS_SEARCH,
->>>>>>> d2ba76a3
 }
 """Nodes that can stream messages to the client directly from a streaming API (e.g. MaxChatOpenAI)."""
 
@@ -591,7 +560,6 @@
 
     def _process_message_update(self, update: GraphMessageUpdateTuple) -> BaseModel | None:
         langchain_message, langgraph_state = update[1]
-<<<<<<< HEAD
 
         if isinstance(langchain_message, ASSISTANT_MESSAGE_TYPES):
             # Immediately return assistant messages coming from custom message streams
@@ -617,36 +585,16 @@
 
         # Merge message chunks
         self._chunks = merge_message_chunk(self._chunks, langchain_message)
-=======
-        # Process message chunks
-        if isinstance(langchain_message, AIMessageChunk):
-            node_name: MaxNodeName = langgraph_state["langgraph_node"]
-            # Check for reasoning content first (for all nodes that support it)
-            if reasoning := langchain_message.additional_kwargs.get("reasoning"):
-                if reasoning_headline := self._chunk_reasoning_headline(reasoning):
-                    return ReasoningMessage(content=reasoning_headline)
-
-            # Only process streaming nodes
-            if node_name not in STREAMING_NODES:
-                return None
-
-            # Merge message chunks
-            self._merge_message_chunk(langchain_message)
->>>>>>> d2ba76a3
-
-            if node_name == AssistantNodeName.MEMORY_INITIALIZER:
-                return self._process_memory_initializer_chunk(langchain_message)
-
-            # Extract and process content
-            message_content = extract_content_from_ai_message(self._chunks)
-            if not message_content:
-                return None
-
-            return AssistantMessage(content=message_content)
-        # Return ready messages as is
-        elif isinstance(langchain_message, get_args(AssistantMessageUnion)):
-            return langchain_message
-        return None
+
+        if node_name == AssistantNodeName.MEMORY_INITIALIZER:
+            return self._process_memory_initializer_chunk(langchain_message)
+
+        # Extract and process content
+        message_content = extract_content_from_ai_message(self._chunks)
+        if not message_content:
+            return None
+
+        return AssistantMessage(content=message_content)
 
     def _process_memory_initializer_chunk(self, langchain_message: AIMessageChunk) -> Optional[AssistantMessage]:
         """Process memory initializer specific chunk logic."""
