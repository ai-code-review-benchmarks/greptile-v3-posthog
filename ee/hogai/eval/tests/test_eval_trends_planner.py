from collections.abc import Callable

import pytest
from deepeval import assert_test
from deepeval.metrics import GEval
from deepeval.test_case import LLMTestCase, LLMTestCaseParams
from langchain_core.runnables.config import RunnableConfig
from langgraph.graph.state import CompiledStateGraph

from ee.hogai.assistant import AssistantGraph
from ee.hogai.eval.metrics import time_and_interval_correctness
from ee.hogai.utils.types import AssistantNodeName, AssistantState
from posthog.schema import HumanMessage


@pytest.fixture(scope="module")
def metric():
    return GEval(
        name="Trends Plan Correctness",
        criteria="You will be given expected and actual generated plans to provide a taxonomy to answer a user's question with a trends insight. Compare the plans to determine whether the taxonomy of the actual plan matches the expected plan. Do not apply general knowledge about trends insights.",
        evaluation_steps=[
            "A plan must define at least one event and a math type, but it is not required to define any filters, breakdowns, or formulas.",
            "Compare events, properties, math types, and property values of 'expected output' and 'actual output'. Do not penalize if the actual output does not include a timeframe.",
            "Check if the combination of events, properties, and property values in 'actual output' can answer the user's question according to the 'expected output'.",
            # The criteria for aggregations must be more specific because there isn't a way to bypass them.
            "Check if the math types in 'actual output' match those in 'expected output'. Math types sometimes are interchangeable, so use your judgement. If the aggregation type is specified by a property, user, or group in 'expected output', the same property, user, or group must be used in 'actual output'.",
            "If 'expected output' contains a breakdown, check if 'actual output' contains a similar breakdown, and heavily penalize if the breakdown is not present or different.",
            "If 'expected output' contains a formula, check if 'actual output' contains a similar formula, and heavily penalize if the formula is not present or different.",
            # We don't want to see in the output unnecessary property filters. The assistant tries to use them all the time.
            "Heavily penalize if the 'actual output' contains any excessive output not present in the 'expected output'. For example, the `is set` operator in filters should not be used unless the user explicitly asks for it.",
        ],
        evaluation_params=[
            LLMTestCaseParams.INPUT,
            LLMTestCaseParams.EXPECTED_OUTPUT,
            LLMTestCaseParams.ACTUAL_OUTPUT,
        ],
        threshold=0.7,
    )


@pytest.fixture
def call_node(team, runnable_config: RunnableConfig) -> Callable[[str], str]:
    graph: CompiledStateGraph = (
        AssistantGraph(team)
        .add_edge(AssistantNodeName.START, AssistantNodeName.TRENDS_PLANNER)
        .add_trends_planner(AssistantNodeName.END, AssistantNodeName.END)
        .compile()
    )

    def callable(query: str) -> str:
        state = graph.invoke(
            AssistantState(
                messages=[HumanMessage(content=query)],
                root_tool_insight_plan=query,
<<<<<<< HEAD
                root_tool_id="eval_test",
=======
                root_tool_call_id="eval_test",
>>>>>>> bbd39435
                root_tool_insight_type="trends",
            ),
            runnable_config,
        )
        return AssistantState.model_validate(state).plan or ""

    return callable


def test_no_excessive_property_filters(metric, call_node):
    query = "Show the $pageview trend"
    test_case = LLMTestCase(
        input=query,
        expected_output="""
        Events:
        - $pageview
            - math operation: total count
        """,
        actual_output=call_node(query),
    )
    assert_test(test_case, [metric])


def test_no_excessive_property_filters_for_a_defined_math_type(metric, call_node):
    query = "What is the MAU?"
    test_case = LLMTestCase(
        input=query,
        expected_output="""
        Events:
        - $pageview
            - math operation: unique users
        """,
        actual_output=call_node(query),
    )
    assert_test(test_case, [metric])


def test_basic_filtering(metric, call_node):
    query = "can you compare how many Chrome vs Safari users uploaded a file in the last 30d?"
    test_case = LLMTestCase(
        input=query,
        expected_output="""
        Events:
        - uploaded_file
            - math operation: total count
            - property filter 1:
                - entity: event
                - property name: $browser
                - property type: String
                - operator: equals
                - property value: Chrome
            - property filter 2:
                - entity: event
                - property name: $browser
                - property type: String
                - operator: equals
                - property value: Safari

        Breakdown by:
        - breakdown 1:
            - entity: event
            - property name: $browser
        """,
        actual_output=call_node(query),
    )
    assert_test(test_case, [metric])


def test_formula_mode(metric, call_node):
    query = "i want to see a ratio of identify divided by page views"
    test_case = LLMTestCase(
        input=query,
        expected_output="""
        Events:
        - $identify
            - math operation: total count
        - $pageview
            - math operation: total count

        Formula:
        `A/B`, where `A` is the total count of `$identify` and `B` is the total count of `$pageview`
        """,
        actual_output=call_node(query),
    )
    assert_test(test_case, [metric])


def test_math_type_by_a_property(metric, call_node):
    query = "what is the average session duration?"
    test_case = LLMTestCase(
        input=query,
        expected_output="""
        Events:
        - All Events
            - math operation: average by `$session_duration`
        """,
        actual_output=call_node(query),
    )
    assert_test(test_case, [metric])


def test_math_type_by_a_user(metric, call_node):
    query = "What is the median page view count for a user?"
    test_case = LLMTestCase(
        input=query,
        expected_output="""
        Events:
        - $pageview
            - math operation: median by users
        """,
        actual_output=call_node(query),
    )
    assert_test(test_case, [metric])


def test_needle_in_a_haystack(metric, call_node):
    query = "How frequently do people pay for a personal-pro plan?"
    test_case = LLMTestCase(
        input=query,
        expected_output="""
        Events:
        - paid_bill
            - math operation: total count
            - property filter 1:
                - entity: event
                - property name: plan
                - property type: String
                - operator: contains
                - property value: personal/pro
        """,
        actual_output=call_node(query),
    )
    assert_test(test_case, [metric])


@pytest.mark.parametrize(
    "time_period, time_interval",
    [
        ("for yesterday", "hour"),
        ("for the last 1 week", "day"),
        ("for the last 1 month", "week"),
        ("for the last 80 days", "week"),
        ("for the last 6 months", "month"),
        ("from 2020 to 2025", "month"),
        ("for 2023 by a week", "week"),
    ],
)
def test_trends_planner_handles_time_intervals(call_node, time_period, time_interval):
    query = f"$pageview trends {time_period}"
    plan = call_node(query)

    test_case = LLMTestCase(
        input=query,
        expected_output=f"""
        Events:
        - $pageview
            - math operation: total count

        Time period: {time_period}
        Time interval: {time_interval}
        """,
        actual_output=plan,
    )
    assert_test(test_case, [time_and_interval_correctness("trends")])


def test_trends_planner_uses_default_time_period_and_interval(call_node):
    query = "$pageview trends"
    plan = call_node(query)

    test_case = LLMTestCase(
        input=query,
        expected_output=f"""
        Events:
        - $pageview
            - math operation: total count

        Time period: last 30 days
        Time interval: day
        """,
        actual_output=plan,
    )
<<<<<<< HEAD
    assert_test(test_case, [metric])


def test_trends_for_unique_sessions(metric, call_node):
    query = "how many $pageviews with unique sessions did we have?"
    plan = call_node(query)

    test_case = LLMTestCase(
        input=query,
        expected_output="""
        Events:
        - $pageview
            - math operation: unique sessions

        Time period: last month
        Time interval: day
        """,
        actual_output=plan,
        comments=plan,
    )
    assert_test(test_case, [metric])
=======
    assert_test(test_case, [time_and_interval_correctness("trends")])
>>>>>>> bbd39435
<|MERGE_RESOLUTION|>--- conflicted
+++ resolved
@@ -52,11 +52,7 @@
             AssistantState(
                 messages=[HumanMessage(content=query)],
                 root_tool_insight_plan=query,
-<<<<<<< HEAD
-                root_tool_id="eval_test",
-=======
                 root_tool_call_id="eval_test",
->>>>>>> bbd39435
                 root_tool_insight_type="trends",
             ),
             runnable_config,
@@ -188,6 +184,26 @@
                 - property value: personal/pro
         """,
         actual_output=call_node(query),
+    )
+    assert_test(test_case, [metric])
+
+
+def test_trends_for_unique_sessions(metric, call_node):
+    query = "how many $pageviews with unique sessions did we have?"
+    plan = call_node(query)
+
+    test_case = LLMTestCase(
+        input=query,
+        expected_output="""
+        Events:
+        - $pageview
+            - math operation: unique sessions
+
+        Time period: last month
+        Time interval: day
+        """,
+        actual_output=plan,
+        comments=plan,
     )
     assert_test(test_case, [metric])
 
@@ -239,28 +255,4 @@
         """,
         actual_output=plan,
     )
-<<<<<<< HEAD
-    assert_test(test_case, [metric])
-
-
-def test_trends_for_unique_sessions(metric, call_node):
-    query = "how many $pageviews with unique sessions did we have?"
-    plan = call_node(query)
-
-    test_case = LLMTestCase(
-        input=query,
-        expected_output="""
-        Events:
-        - $pageview
-            - math operation: unique sessions
-
-        Time period: last month
-        Time interval: day
-        """,
-        actual_output=plan,
-        comments=plan,
-    )
-    assert_test(test_case, [metric])
-=======
-    assert_test(test_case, [time_and_interval_correctness("trends")])
->>>>>>> bbd39435
+    assert_test(test_case, [time_and_interval_correctness("trends")])