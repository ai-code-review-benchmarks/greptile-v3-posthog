import os

from django.conf import settings
from django.core.management.base import BaseCommand
from django.db import connection

from posthog.demo import _create_anonymous_users, _create_funnel, _recalculate
<<<<<<< HEAD
from posthog.models import Organization, OrganizationMembership, Team, User
=======
from posthog.models import User
>>>>>>> 8a629179


class Command(BaseCommand):
    help = "Set up review instance with demo data"

    def handle(self, *args, **options):
<<<<<<< HEAD
        organization = Organization.objects.create(name="Hogflix")
        team = Team.objects.create_with_data(
            organization=organization,
            name="Hogflix App",
            completed_snippet_onboarding=True,
            event_names=["$pageview", "$autocapture"],
            event_properties=["$current_url", "$browser", "$os"],
=======
        organization, team, user = User.objects.bootstrap(
            company_name="Hogflix",
            email="test@posthog.com",
            password="pass",
            first_name="Mr. Pokee",
            team_fields={
                "name": "Hogflix App",
                "completed_snippet_onboarding": True,
                "event_names": ["$pageview", "$autocapture"],
                "event_properties": ["$current_url", "$browser", "$os"],
            },
>>>>>>> 8a629179
        )
        user = User.objects.create_superuser(email="test@posthog.com", password="pass")
        OrganizationMembership.objects.create(
            organization=organization, user=user, level=OrganizationMembership.Level.ADMIN
        )
        user.current_organization = organization
        user.current_team = team
        user.save()
        heroku_app_name = os.getenv("HEROKU_APP_NAME")
        base_url = f"https://{heroku_app_name}.herokuapp.com/demo/" if heroku_app_name else f"{settings.SITE_URL}/demo/"
        _create_anonymous_users(team=team, base_url=base_url)
        _create_funnel(team=team, base_url=base_url)
        _recalculate(team=team)<|MERGE_RESOLUTION|>--- conflicted
+++ resolved
@@ -5,26 +5,13 @@
 from django.db import connection
 
 from posthog.demo import _create_anonymous_users, _create_funnel, _recalculate
-<<<<<<< HEAD
 from posthog.models import Organization, OrganizationMembership, Team, User
-=======
-from posthog.models import User
->>>>>>> 8a629179
 
 
 class Command(BaseCommand):
     help = "Set up review instance with demo data"
 
     def handle(self, *args, **options):
-<<<<<<< HEAD
-        organization = Organization.objects.create(name="Hogflix")
-        team = Team.objects.create_with_data(
-            organization=organization,
-            name="Hogflix App",
-            completed_snippet_onboarding=True,
-            event_names=["$pageview", "$autocapture"],
-            event_properties=["$current_url", "$browser", "$os"],
-=======
         organization, team, user = User.objects.bootstrap(
             company_name="Hogflix",
             email="test@posthog.com",
@@ -36,7 +23,6 @@
                 "event_names": ["$pageview", "$autocapture"],
                 "event_properties": ["$current_url", "$browser", "$os"],
             },
->>>>>>> 8a629179
         )
         user = User.objects.create_superuser(email="test@posthog.com", password="pass")
         OrganizationMembership.objects.create(
