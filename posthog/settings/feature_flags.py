--- conflicted
+++ resolved
@@ -8,9 +8,5 @@
     "invite-teammates-prompt",
     "insight-legends",
     "experiments-secondary-metrics",
-<<<<<<< HEAD
-=======
-    "lemon-funnel-viz",
     "multi-dashboard-insights",
->>>>>>> 9fc52dbd
 ]