--- conflicted
+++ resolved
@@ -30,7 +30,6 @@
         "Used to disable automatic rollback of failed async migrations",
         bool,
     ),
-<<<<<<< HEAD
     "EMAIL_ENABLED": (get_from_env("EMAIL_ENABLED", True, type_cast=str_to_bool), "", bool,),
     "EMAIL_HOST": (get_from_env("EMAIL_HOST", optional=True), "", str,),
     "EMAIL_PORT": (get_from_env("EMAIL_PORT", 25, type_cast=int), "", int,),
@@ -44,20 +43,17 @@
         str,
     ),
     "EMAIL_REPLY_TO": (get_from_env("EMAIL_REPLY_TO", ""), "", str,),
-=======
     "ASYNC_MIGRATIONS_OPT_OUT_EMAILS": (
         get_from_env("ASYNC_MIGRATIONS_OPT_OUT_EMAILS", False, type_cast=str_to_bool),
         "Used to disable emails from async migrations service",
         bool,
     ),
->>>>>>> 7fa779bb
 }
 
 SETTINGS_ALLOWING_API_OVERRIDE = (
     "AUTO_START_ASYNC_MIGRATIONS",
     "ASYNC_MIGRATIONS_ROLLBACK_TIMEOUT",
     "ASYNC_MIGRATIONS_DISABLE_AUTO_ROLLBACK",
-<<<<<<< HEAD
     "EMAIL_ENABLED",
     "EMAIL_HOST",
     "EMAIL_PORT",
@@ -67,7 +63,5 @@
     "EMAIL_USE_SSL",
     "EMAIL_DEFAULT_FROM",
     "EMAIL_REPLY_TO",
-=======
     "ASYNC_MIGRATIONS_OPT_OUT_EMAILS",
->>>>>>> 7fa779bb
 )