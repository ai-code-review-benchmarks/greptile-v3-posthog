from posthog.settings.utils import get_from_env, str_to_bool

CONSTANCE_DATABASE_PREFIX = "constance:posthog:"

# Warning: Dynamically updating these settings should only be done through the API.
# CONSTANCE_CONFIG: https://django-constance.readthedocs.io/en/latest/

CONSTANCE_CONFIG = {
    "RECORDINGS_TTL_WEEKS": (
        3,
        "Number of weeks recordings will be kept before removing them (for all projects). Storing recordings for a shorter timeframe can help reduce Clickhouse disk usage.",
        int,
    ),
    "MATERIALIZED_COLUMNS_ENABLED": (
        get_from_env("MATERIALIZED_COLUMNS_ENABLED", True, type_cast=str_to_bool),
        "Whether materialized columns should be created or used at query time.",
        bool,
    ),
    "COMPUTE_MATERIALIZED_COLUMNS_ENABLED": (
        get_from_env("COMPUTE_MATERIALIZED_COLUMNS_ENABLED", True, type_cast=str_to_bool),
        "Whether materialized columns should be created or updated (existing columns will still be used at query time).",
        bool,
    ),
    "AGGREGATE_BY_DISTINCT_IDS_TEAMS": (
        get_from_env("AGGREGATE_BY_DISTINCT_IDS_TEAMS", ""),
        "Whether unique users should be counted by distinct IDs. Speeds up queries at the cost of accuracy.",
        str,
    ),
    "PERSON_ON_EVENTS_ENABLED": (
        get_from_env("PERSON_ON_EVENTS_ENABLED", False, type_cast=str_to_bool),
        "Whether to use query path using person_id and person_properties on events or the old query",
        bool,
    ),
    "GROUPS_ON_EVENTS_ENABLED": (
        get_from_env("GROUPS_ON_EVENTS_ENABLED", False, type_cast=str_to_bool),
        "Whether to use query path using group_properties on events or the old query",
        bool,
    ),
    "AUTO_START_ASYNC_MIGRATIONS": (
        get_from_env("AUTO_START_ASYNC_MIGRATIONS", False, type_cast=str_to_bool),
        "Whether the earliest unapplied async migration should be triggered automatically on server startup.",
        bool,
    ),
    "ASYNC_MIGRATIONS_ROLLBACK_TIMEOUT": (
        get_from_env("ASYNC_MIGRATION_ROLLBACK_TIMEOUT", 30, type_cast=int),
        "The timeout for completing the full rollback of an async migration.",
        int,
    ),
    "ASYNC_MIGRATIONS_DISABLE_AUTO_ROLLBACK": (
        get_from_env("ASYNC_MIGRATIONS_DISABLE_AUTO_ROLLBACK", False, type_cast=str_to_bool),
        "Used to disable automatic rollback of failed async migrations.",
        bool,
    ),
    "ASYNC_MIGRATIONS_AUTO_CONTINUE": (
        get_from_env("ASYNC_MIGRATIONS_AUTO_CONTINUE", True, type_cast=str_to_bool),
        "Whether to resume the migration, when celery worker crashed.",
        bool,
    ),
    "ASYNC_MIGRATIONS_BLOCK_UPGRADE": (
        get_from_env("ASYNC_MIGRATIONS_BLOCK_UPGRADE", True, type_cast=str_to_bool),
        "(Advanced) Whether having an async migration running, errored or required should prevent upgrades.",
        bool,
    ),
    "ASYNC_MIGRATIONS_IGNORE_POSTHOG_VERSION": (
        get_from_env("ASYNC_MIGRATIONS_IGNORE_POSTHOG_VERSION", False, type_cast=str_to_bool),
        "(Advanced) Whether to ignore async migrations posthog version restrictions",
        bool,
    ),
    "STRICT_CACHING_TEAMS": (
        get_from_env("STRICT_CACHING_TEAMS", ""),
        "Whether to always try to find cached data for historical intervals on trends",
        str,
    ),
    "EMAIL_ENABLED": (
        get_from_env("EMAIL_ENABLED", True, type_cast=str_to_bool),
        "Whether email service is enabled or not.",
        bool,
    ),
    "EMAIL_HOST": (
        get_from_env("EMAIL_HOST", default=""),
        "Hostname to connect to for establishing SMTP connections.",
        str,
    ),
    "EMAIL_PORT": (
        get_from_env("EMAIL_PORT", 25, type_cast=int),
        "Port that should be used to connect to the email host.",
        int,
    ),
    "EMAIL_HOST_USER": (
        get_from_env(
            "EMAIL_HOST_USER", default=""
        ),  # we use default='' so an unconfigured value is an empty string, not a `None`
        "Credentials to connect to the email host.",
        str,
    ),
    "EMAIL_HOST_PASSWORD": (
        get_from_env("EMAIL_HOST_PASSWORD", default=""),
        "Credentials to connect to the email host.",
        str,
    ),
    "EMAIL_USE_TLS": (
        get_from_env("EMAIL_USE_TLS", False, type_cast=str_to_bool),
        "Whether to use TLS protocol when connecting to the email host.",
        bool,
    ),
    "EMAIL_USE_SSL": (
        get_from_env("EMAIL_USE_SSL", False, type_cast=str_to_bool),
        "Whether to use SSL protocol when connecting to the email host.",
        bool,
    ),
    "EMAIL_DEFAULT_FROM": (
        get_from_env("EMAIL_DEFAULT_FROM", get_from_env("DEFAULT_FROM_EMAIL", "root@localhost")),
        "Email address that will appear as the sender in emails (From header).",
        str,
    ),
    "EMAIL_REPLY_TO": (
        get_from_env("EMAIL_REPLY_TO", default=""),
        "Reply address to which email clients should send responses.",
        str,
    ),
    "ASYNC_MIGRATIONS_OPT_OUT_EMAILS": (
        get_from_env("ASYNC_MIGRATIONS_OPT_OUT_EMAILS", False, type_cast=str_to_bool),
        "Used to disable emails from async migrations service",
        bool,
    ),
    "INGESTION_SITE_URL": (None, "Used in ingestion pipeline to determine sites url", str),
    "SLACK_APP_CLIENT_ID": (
        get_from_env("SLACK_APP_CLIENT_ID", default=""),
        "Used to enable the 'Add to Slack' button across all projects",
        str,
    ),
    "SLACK_APP_CLIENT_SECRET": (
        get_from_env("SLACK_APP_CLIENT_SECRET", default=""),
        "Used to enable the 'Add to Slack' button across all projects",
        str,
    ),
    "SLACK_APP_SIGNING_SECRET": (
        get_from_env("SLACK_APP_SIGNING_SECRET", default=""),
        "Used to validate Slack events for example when unfurling links",
        str,
    ),
    "PARALLEL_DASHBOARD_ITEM_CACHE": (
        get_from_env("PARALLEL_DASHBOARD_ITEM_CACHE", default=5),
        "user to determine how many insight cache updates to run at a time",
        int,
    ),
    "ALLOW_EXPERIMENTAL_ASYNC_MIGRATIONS": (
        get_from_env("ALLOW_EXPERIMENTAL_ASYNC_MIGRATIONS", default=False),
        "Used to enable the running of experimental async migrations",
        bool,
    ),
<<<<<<< HEAD
    "RATE_LIMIT_ENABLED": (
        get_from_env("RATE_LIMIT_ENABLED", False, type_cast=str_to_bool),
        "Whether rate limiting is enabled",
        bool,
    ),
    "RATE_LIMITING_ALLOW_LIST_TEAMS": (
        get_from_env("RATE_LIMITING_ALLOW_LIST_TEAMS", ""),
        "Whether teams are on an allow list to bypass rate limiting. Comma separated list of team-ids",
=======
    "SENTRY_AUTH_TOKEN": (
        get_from_env("SENTRY_AUTH_TOKEN", default=""),
        "Used to enable Sentry error tracking in PostHog",
        str,
    ),
    "SENTRY_ORGANIZATION": (
        get_from_env("SENTRY_ORGANIZATION", default=""),
        "Used to enable Sentry error tracking in PostHog",
>>>>>>> 8930d9e4
        str,
    ),
}

SETTINGS_ALLOWING_API_OVERRIDE = (
    "RECORDINGS_TTL_WEEKS",
    "AUTO_START_ASYNC_MIGRATIONS",
    "AGGREGATE_BY_DISTINCT_IDS_TEAMS",
    "ASYNC_MIGRATIONS_ROLLBACK_TIMEOUT",
    "ASYNC_MIGRATIONS_DISABLE_AUTO_ROLLBACK",
    "ASYNC_MIGRATIONS_AUTO_CONTINUE",
    "ASYNC_MIGRATIONS_BLOCK_UPGRADE",
    "ASYNC_MIGRATIONS_IGNORE_POSTHOG_VERSION",
    "EMAIL_ENABLED",
    "EMAIL_HOST",
    "EMAIL_PORT",
    "EMAIL_HOST_USER",
    "EMAIL_HOST_PASSWORD",
    "EMAIL_USE_TLS",
    "EMAIL_USE_SSL",
    "EMAIL_DEFAULT_FROM",
    "EMAIL_REPLY_TO",
    "ASYNC_MIGRATIONS_OPT_OUT_EMAILS",
    "PERSON_ON_EVENTS_ENABLED",
    "GROUPS_ON_EVENTS_ENABLED",
    "STRICT_CACHING_TEAMS",
    "SLACK_APP_CLIENT_ID",
    "SLACK_APP_CLIENT_SECRET",
    "SLACK_APP_SIGNING_SECRET",
    "PARALLEL_DASHBOARD_ITEM_CACHE",
    "ALLOW_EXPERIMENTAL_ASYNC_MIGRATIONS",
<<<<<<< HEAD
    "RATE_LIMIT_ENABLED",
    "RATE_LIMITING_ALLOW_LIST_TEAMS",
=======
    "SENTRY_AUTH_TOKEN",
    "SENTRY_ORGANIZATION",
>>>>>>> 8930d9e4
)

# SECRET_SETTINGS can only be updated but will never be exposed through the API (we do store them plain text in the DB)
# On the frontend UI will clearly show which configuration elements are secret and whether they have a set value or not.
SECRET_SETTINGS = ["EMAIL_HOST_PASSWORD", "SLACK_APP_CLIENT_SECRET", "SLACK_APP_SIGNING_SECRET", "SENTRY_AUTH_TOKEN"]<|MERGE_RESOLUTION|>--- conflicted
+++ resolved
@@ -149,7 +149,6 @@
         "Used to enable the running of experimental async migrations",
         bool,
     ),
-<<<<<<< HEAD
     "RATE_LIMIT_ENABLED": (
         get_from_env("RATE_LIMIT_ENABLED", False, type_cast=str_to_bool),
         "Whether rate limiting is enabled",
@@ -158,7 +157,8 @@
     "RATE_LIMITING_ALLOW_LIST_TEAMS": (
         get_from_env("RATE_LIMITING_ALLOW_LIST_TEAMS", ""),
         "Whether teams are on an allow list to bypass rate limiting. Comma separated list of team-ids",
-=======
+        str,
+    ),
     "SENTRY_AUTH_TOKEN": (
         get_from_env("SENTRY_AUTH_TOKEN", default=""),
         "Used to enable Sentry error tracking in PostHog",
@@ -167,7 +167,6 @@
     "SENTRY_ORGANIZATION": (
         get_from_env("SENTRY_ORGANIZATION", default=""),
         "Used to enable Sentry error tracking in PostHog",
->>>>>>> 8930d9e4
         str,
     ),
 }
@@ -199,13 +198,10 @@
     "SLACK_APP_SIGNING_SECRET",
     "PARALLEL_DASHBOARD_ITEM_CACHE",
     "ALLOW_EXPERIMENTAL_ASYNC_MIGRATIONS",
-<<<<<<< HEAD
     "RATE_LIMIT_ENABLED",
     "RATE_LIMITING_ALLOW_LIST_TEAMS",
-=======
     "SENTRY_AUTH_TOKEN",
     "SENTRY_ORGANIZATION",
->>>>>>> 8930d9e4
 )
 
 # SECRET_SETTINGS can only be updated but will never be exposed through the API (we do store them plain text in the DB)
