import os
from urllib.parse import urlparse

import dj_database_url
from django.core.exceptions import ImproperlyConfigured

from posthog.settings.base_variables import DEBUG, IS_COLLECT_STATIC, TEST
from posthog.settings.utils import get_from_env, str_to_bool, get_list

# See https://docs.djangoproject.com/en/3.2/ref/settings/#std:setting-DATABASE-DISABLE_SERVER_SIDE_CURSORS
DISABLE_SERVER_SIDE_CURSORS = get_from_env("USING_PGBOUNCER", False, type_cast=str_to_bool)
# See https://docs.djangoproject.com/en/3.2/ref/settings/#std:setting-DATABASE-DISABLE_SERVER_SIDE_CURSORS
DEFAULT_AUTO_FIELD = "django.db.models.AutoField"

# Configuration for sqlcommenter
SQLCOMMENTER_WITH_FRAMEWORK = False

# Database
# https://docs.djangoproject.com/en/2.2/ref/settings/#databases

JOB_QUEUE_GRAPHILE_URL = os.getenv("JOB_QUEUE_GRAPHILE_URL")


def postgres_config(host: str) -> dict:
    """Generate the config map we need for a postgres database.

    Generally all our postgres databases will need the same config - replicas are identical other than host.

    Parameters:
        host (str): The host to connect to

    Returns:
        dict: The config, to be set in django DATABASES
    """

    return {
        "ENGINE": "django.db.backends.postgresql_psycopg2",
        "NAME": get_from_env("POSTHOG_DB_NAME"),
        "USER": os.getenv("POSTHOG_DB_USER", "postgres"),
        "PASSWORD": os.getenv("POSTHOG_DB_PASSWORD", ""),
        "HOST": host,
        "PORT": os.getenv("POSTHOG_POSTGRES_PORT", "5432"),
        "CONN_MAX_AGE": 0,
        "DISABLE_SERVER_SIDE_CURSORS": DISABLE_SERVER_SIDE_CURSORS,
        "SSL_OPTIONS": {
            "sslmode": os.getenv("POSTHOG_POSTGRES_SSL_MODE", None),
            "sslrootcert": os.getenv("POSTHOG_POSTGRES_CLI_SSL_CA", None),
            "sslcert": os.getenv("POSTHOG_POSTGRES_CLI_SSL_CRT", None),
            "sslkey": os.getenv("POSTHOG_POSTGRES_CLI_SSL_KEY", None),
        },
    }


if TEST or DEBUG:
    PG_HOST = os.getenv("PGHOST", "localhost")
    PG_USER = os.getenv("PGUSER", "posthog")
    PG_PASSWORD = os.getenv("PGPASSWORD", "posthog")
    PG_PORT = os.getenv("PGPORT", "5432")
    PG_DATABASE = os.getenv("PGDATABASE", "posthog")
    DATABASE_URL = os.getenv("DATABASE_URL", f"postgres://{PG_USER}:{PG_PASSWORD}@{PG_HOST}:{PG_PORT}/{PG_DATABASE}")
else:
    DATABASE_URL = os.getenv("DATABASE_URL", "")

if DATABASE_URL:
    DATABASES = {"default": dj_database_url.config(default=DATABASE_URL, conn_max_age=0)}

    if DISABLE_SERVER_SIDE_CURSORS:
        DATABASES["default"]["DISABLE_SERVER_SIDE_CURSORS"] = True

elif os.getenv("POSTHOG_DB_NAME"):
    DATABASES = {"default": postgres_config(os.getenv("POSTHOG_POSTGRES_HOST", "localhost"))}

    ssl_configurations = []
    for ssl_option, value in DATABASES["default"]["SSL_OPTIONS"].items():
        if value:
            ssl_configurations.append("{}={}".format(ssl_option, value))

    if ssl_configurations:
        ssl_configuration = "?{}".format("&".join(ssl_configurations))
    else:
        ssl_configuration = ""

    DATABASE_URL = "postgres://{}{}{}{}:{}/{}{}".format(
        DATABASES["default"]["USER"],
        ":" + DATABASES["default"]["PASSWORD"] if DATABASES["default"]["PASSWORD"] else "",
        "@" if DATABASES["default"]["USER"] or DATABASES["default"]["PASSWORD"] else "",
        DATABASES["default"]["HOST"],
        DATABASES["default"]["PORT"],
        DATABASES["default"]["NAME"],
        ssl_configuration,
    )
else:
    raise ImproperlyConfigured(
        f'The environment vars "DATABASE_URL" or "POSTHOG_DB_NAME" are absolutely required to run this software'
    )

# Configure the database which will be used as a read replica.
# This should have all the same config as our main writer DB, just use a different host.
# Our database router will point here.
read_host = os.getenv("POSTHOG_POSTGRES_READ_HOST")
if read_host:
    DATABASES["replica"] = postgres_config(read_host)
    DATABASE_ROUTERS = ["posthog.dbrouter.ReplicaRouter"]

if JOB_QUEUE_GRAPHILE_URL:
    DATABASES["graphile"] = dj_database_url.config(default=JOB_QUEUE_GRAPHILE_URL, conn_max_age=600)


# Opt-in to using the read replica
# Models using this will likely see better query latency, and better performance.
# Immediately reading after writing may not return consistent data if done in <100ms
# Pass in model classnames that should use the read replica

# Note: Regardless of settings, cursor usage will use the default DB unless otherwise specified.
# Database routers route models!
replica_opt_in = os.environ.get("READ_REPLICA_OPT_IN", "")
READ_REPLICA_OPT_IN: list[str] = get_list(replica_opt_in)


# Clickhouse Settings
CLICKHOUSE_TEST_DB = "posthog_test"

CLICKHOUSE_HOST = os.getenv("CLICKHOUSE_HOST", "localhost")
CLICKHOUSE_OFFLINE_CLUSTER_HOST = os.getenv("CLICKHOUSE_OFFLINE_CLUSTER_HOST", None)
CLICKHOUSE_USER = os.getenv("CLICKHOUSE_USER", "default")
CLICKHOUSE_PASSWORD = os.getenv("CLICKHOUSE_PASSWORD", "")
CLICKHOUSE_DATABASE = CLICKHOUSE_TEST_DB if TEST else os.getenv("CLICKHOUSE_DATABASE", "default")
CLICKHOUSE_CLUSTER = os.getenv("CLICKHOUSE_CLUSTER", "posthog")
CLICKHOUSE_CA = os.getenv("CLICKHOUSE_CA", None)
CLICKHOUSE_SECURE = get_from_env("CLICKHOUSE_SECURE", not TEST and not DEBUG, type_cast=str_to_bool)
CLICKHOUSE_VERIFY = get_from_env("CLICKHOUSE_VERIFY", True, type_cast=str_to_bool)
CLICKHOUSE_ENABLE_STORAGE_POLICY = get_from_env("CLICKHOUSE_ENABLE_STORAGE_POLICY", False, type_cast=str_to_bool)

CLICKHOUSE_CONN_POOL_MIN = get_from_env("CLICKHOUSE_CONN_POOL_MIN", 20, type_cast=int)
CLICKHOUSE_CONN_POOL_MAX = get_from_env("CLICKHOUSE_CONN_POOL_MAX", 1000, type_cast=int)

CLICKHOUSE_STABLE_HOST = get_from_env("CLICKHOUSE_STABLE_HOST", CLICKHOUSE_HOST)
# If enabled, some queries will use system.cluster table to query each shard
CLICKHOUSE_ALLOW_PER_SHARD_EXECUTION = get_from_env(
    "CLICKHOUSE_ALLOW_PER_SHARD_EXECUTION", False, type_cast=str_to_bool
)

_clickhouse_http_protocol = "http://"
_clickhouse_http_port = "8123"
if CLICKHOUSE_SECURE:
    _clickhouse_http_protocol = "https://"
    _clickhouse_http_port = "8443"

CLICKHOUSE_HTTP_URL = f"{_clickhouse_http_protocol}{CLICKHOUSE_HOST}:{_clickhouse_http_port}/"

# Kafka configs

_parse_kafka_hosts = lambda kafka_url: ",".join(urlparse(host).netloc for host in kafka_url.split(","))

# URL(s) used by Kafka clients/producers - KEEP IN SYNC WITH plugin-server/src/config/config.ts
KAFKA_URL = os.getenv("KAFKA_URL", "kafka://kafka:9092")
KAFKA_HOSTS = _parse_kafka_hosts(KAFKA_URL)

# To support e.g. Multi-tenanted plans on Heroko, we support specifying a prefix for
# Kafka Topics. See
# https://devcenter.heroku.com/articles/multi-tenant-kafka-on-heroku#differences-to-dedicated-kafka-plans
# for details.
KAFKA_PREFIX = os.getenv("KAFKA_PREFIX", "")

# Kafka broker host(s) that is used by clickhouse for ingesting messages. Useful if clickhouse is hosted outside the cluster.
KAFKA_HOSTS_FOR_CLICKHOUSE = _parse_kafka_hosts(os.getenv("KAFKA_URL_FOR_CLICKHOUSE", KAFKA_URL))

KAFKA_BASE64_KEYS = get_from_env("KAFKA_BASE64_KEYS", False, type_cast=str_to_bool)

KAFKA_SECURITY_PROTOCOL = os.getenv("KAFKA_SECURITY_PROTOCOL", None)
KAFKA_SASL_MECHANISM = os.getenv("KAFKA_SASL_MECHANISM", None)
KAFKA_SASL_USER = os.getenv("KAFKA_SASL_USER", None)
KAFKA_SASL_PASSWORD = os.getenv("KAFKA_SASL_PASSWORD", None)

SUFFIX = "_test" if TEST else ""

KAFKA_EVENTS_PLUGIN_INGESTION: str = (
    f"{KAFKA_PREFIX}events_plugin_ingestion{SUFFIX}"  # can be overridden in settings.py
)

# Topic to write events to between clickhouse
KAFKA_EVENTS_PLUGIN_INGESTION_TOPIC: str = os.getenv(
    "KAFKA_EVENTS_PLUGIN_INGESTION_TOPIC", KAFKA_EVENTS_PLUGIN_INGESTION
)

# The last case happens when someone upgrades Heroku but doesn't have Redis installed yet. Collectstatic gets called before we can provision Redis.
if TEST or DEBUG or IS_COLLECT_STATIC:
    REDIS_URL = os.getenv("REDIS_URL", "redis://localhost/")
else:
    REDIS_URL = os.getenv("REDIS_URL", "")

if not REDIS_URL and get_from_env("POSTHOG_REDIS_HOST", ""):
    REDIS_URL = "redis://:{}@{}:{}/".format(
        os.getenv("POSTHOG_REDIS_PASSWORD", ""),
        os.getenv("POSTHOG_REDIS_HOST", ""),
        os.getenv("POSTHOG_REDIS_PORT", "6379"),
    )

if not REDIS_URL:
    raise ImproperlyConfigured(
        "Env var REDIS_URL or POSTHOG_REDIS_HOST is absolutely required to run this software.\n"
        "If upgrading from PostHog 1.0.10 or earlier, see here: "
        "https://posthog.com/docs/deployment/upgrading-posthog#upgrading-from-before-1011"
    )

<<<<<<< HEAD
# AWS ElastiCache supports "reader" endpoints.
# See "Finding a Redis (Cluster Mode Disabled) Cluster's Endpoints (Console)"
# on https://docs.aws.amazon.com/AmazonElastiCache/latest/red-ug/Endpoints.html#Endpoints.Find.Redis
# A reader endpoint distributes read-only connections across all replicas in the cluster.
# ElastiCache manages updating which nodes are used if a replica is failed-over to primary
# so that we don't have to worry about changing config.
REDIS_READER_URL = os.getenv("REDIS_READER_URL", None)
=======
# Controls whether the TolerantZlibCompressor is used for Redis compression when writing to Redis.
# The TolerantZlibCompressor is a drop-in replacement for the standard Django ZlibCompressor that
# can cope with compressed and uncompressed reading at the same time
USE_REDIS_COMPRESSION = get_from_env("USE_REDIS_COMPRESSION", False, type_cast=str_to_bool)
>>>>>>> 4178009f

CACHES = {
    "default": {
        "BACKEND": "django_redis.cache.RedisCache",
        # the django redis default client can be replica aware
        # if location is an array then the first element is the primary
        # and the rest are replicas
        "LOCATION": REDIS_URL if not REDIS_READER_URL else [REDIS_URL, REDIS_READER_URL],
        "OPTIONS": {
            "CLIENT_CLASS": "django_redis.client.DefaultClient",
            "COMPRESSOR": "posthog.caching.tolerant_zlib_compressor.TolerantZlibCompressor",
        },
        "KEY_PREFIX": "posthog",
    }
}

if TEST:
    CACHES["default"] = {"BACKEND": "django.core.cache.backends.locmem.LocMemCache"}<|MERGE_RESOLUTION|>--- conflicted
+++ resolved
@@ -203,7 +203,11 @@
         "https://posthog.com/docs/deployment/upgrading-posthog#upgrading-from-before-1011"
     )
 
-<<<<<<< HEAD
+# Controls whether the TolerantZlibCompressor is used for Redis compression when writing to Redis.
+# The TolerantZlibCompressor is a drop-in replacement for the standard Django ZlibCompressor that
+# can cope with compressed and uncompressed reading at the same time
+USE_REDIS_COMPRESSION = get_from_env("USE_REDIS_COMPRESSION", False, type_cast=str_to_bool)
+
 # AWS ElastiCache supports "reader" endpoints.
 # See "Finding a Redis (Cluster Mode Disabled) Cluster's Endpoints (Console)"
 # on https://docs.aws.amazon.com/AmazonElastiCache/latest/red-ug/Endpoints.html#Endpoints.Find.Redis
@@ -211,12 +215,6 @@
 # ElastiCache manages updating which nodes are used if a replica is failed-over to primary
 # so that we don't have to worry about changing config.
 REDIS_READER_URL = os.getenv("REDIS_READER_URL", None)
-=======
-# Controls whether the TolerantZlibCompressor is used for Redis compression when writing to Redis.
-# The TolerantZlibCompressor is a drop-in replacement for the standard Django ZlibCompressor that
-# can cope with compressed and uncompressed reading at the same time
-USE_REDIS_COMPRESSION = get_from_env("USE_REDIS_COMPRESSION", False, type_cast=str_to_bool)
->>>>>>> 4178009f
 
 CACHES = {
     "default": {
