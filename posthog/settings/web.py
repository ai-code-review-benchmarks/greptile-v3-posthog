# Web app specific settings/middleware/apps setup
import os
from datetime import timedelta

import structlog
from corsheaders.defaults import default_headers

from posthog.settings.base_variables import BASE_DIR, DEBUG, TEST
from posthog.settings.utils import get_from_env, get_list, str_to_bool
from posthog.utils_cors import CORS_ALLOWED_TRACING_HEADERS

logger = structlog.get_logger(__name__)

# django-axes settings to lockout after too many attempts


AXES_ENABLED = get_from_env("AXES_ENABLED", not TEST, type_cast=str_to_bool)
AXES_HANDLER = "axes.handlers.cache.AxesCacheHandler"
AXES_FAILURE_LIMIT = get_from_env("AXES_FAILURE_LIMIT", 30, type_cast=int)
AXES_COOLOFF_TIME = timedelta(minutes=10)
AXES_LOCKOUT_CALLABLE = "posthog.api.authentication.axes_locked_out"
AXES_META_PRECEDENCE_ORDER = ["HTTP_X_FORWARDED_FOR", "REMOTE_ADDR"]

# Decide rate limit setting

DECIDE_RATE_LIMIT_ENABLED = get_from_env("DECIDE_RATE_LIMIT_ENABLED", False, type_cast=str_to_bool)
DECIDE_BUCKET_CAPACITY = get_from_env("DECIDE_BUCKET_CAPACITY", type_cast=int, default=500)
DECIDE_BUCKET_REPLENISH_RATE = get_from_env("DECIDE_BUCKET_REPLENISH_RATE", type_cast=float, default=10.0)

# Prevent decide abuse

# This is a list of team-ids that are prevented from using the /decide endpoint
# until they fix an issue with their feature flags causing instability in posthog.
DECIDE_SHORT_CIRCUITED_TEAM_IDS = [0]
# Decide db settings

DECIDE_SKIP_POSTGRES_FLAGS = get_from_env("DECIDE_SKIP_POSTGRES_FLAGS", False, type_cast=str_to_bool)

# Decide billing analytics

DECIDE_BILLING_SAMPLING_RATE = get_from_env("DECIDE_BILLING_SAMPLING_RATE", 0.1, type_cast=float)
DECIDE_BILLING_ANALYTICS_TOKEN = get_from_env("DECIDE_BILLING_ANALYTICS_TOKEN", None, type_cast=str, optional=True)

# Decide request logging settings

DECIDE_REQUEST_LOGGING_SAMPLING_RATE = get_from_env("DECIDE_REQUEST_LOGGING_SAMPLING_RATE", 0.05, type_cast=float)

# Decide regular request analytics
# Takes 3 possible formats, all separated by commas:
# A number: "2"
# A range: "2:5" -- represents team IDs 2, 3, 4, 5
# The string "all" -- represents all team IDs
DECIDE_TRACK_TEAM_IDS = get_list(os.getenv("DECIDE_TRACK_TEAM_IDS", ""))

# Decide skip hash key overrides
DECIDE_SKIP_HASH_KEY_OVERRIDE_WRITES = get_from_env(
    "DECIDE_SKIP_HASH_KEY_OVERRIDE_WRITES", False, type_cast=str_to_bool
)

# if `true` we disable session replay if over quota
DECIDE_SESSION_REPLAY_QUOTA_CHECK = get_from_env("DECIDE_SESSION_REPLAY_QUOTA_CHECK", False, type_cast=str_to_bool)

# if `true` we disable feature flags if over quota
DECIDE_FEATURE_FLAG_QUOTA_CHECK = get_from_env("DECIDE_FEATURE_FLAG_QUOTA_CHECK", False, type_cast=str_to_bool)

# Application definition

INSTALLED_APPS = [
    "whitenoise.runserver_nostatic",  # makes sure that whitenoise handles static files in development
    "django.contrib.admin",
    "django.contrib.auth",
    "django.contrib.contenttypes",
    "django.contrib.sessions",
    "django.contrib.messages",
    "django.contrib.postgres",
    "django.contrib.staticfiles",
    "posthog.apps.PostHogConfig",
    "rest_framework",
    "loginas",
    "corsheaders",
    "social_django",
    "django_filters",
    "axes",
    "drf_spectacular",
    "django_otp",
    "django_otp.plugins.otp_static",
    "django_otp.plugins.otp_totp",
    # 'django_otp.plugins.otp_email',  # <- if you want email capability.
    "two_factor",
    # 'two_factor.plugins.phonenumber',  # <- if you want phone number capability.
    # 'two_factor.plugins.email',  # <- if you want email capability.
    # 'two_factor.plugins.yubikey',  # <- for yubikey capability.
    "products.early_access_features",  # TODO: add this automatically
]


MIDDLEWARE = [
    "django_prometheus.middleware.PrometheusBeforeMiddleware",
    "posthog.gzip_middleware.ScopedGZipMiddleware",
    "posthog.middleware.per_request_logging_context_middleware",
    "django_structlog.middlewares.RequestMiddleware",
    "django_structlog.middlewares.CeleryMiddleware",
    "django.middleware.security.SecurityMiddleware",
    "posthog.middleware.CaptureMiddleware",
    # NOTE: we need healthcheck high up to avoid hitting middlewares that may be
    # using dependencies that the healthcheck should be checking. It should be
    # ok below the above middlewares however.
    "posthog.health.healthcheck_middleware",
    "posthog.middleware.ShortCircuitMiddleware",
    "posthog.middleware.AllowIPMiddleware",
    "whitenoise.middleware.WhiteNoiseMiddleware",
    "django.contrib.sessions.middleware.SessionMiddleware",
    "posthog.middleware.SessionAgeMiddleware",
    "corsheaders.middleware.CorsMiddleware",
    "django.middleware.common.CommonMiddleware",
    "posthog.middleware.CsrfOrKeyViewMiddleware",
    "posthog.middleware.QueryTimeCountingMiddleware",
    "django.contrib.auth.middleware.AuthenticationMiddleware",
    "posthog.middleware.user_logging_context_middleware",
    "django_otp.middleware.OTPMiddleware",
    "django.contrib.messages.middleware.MessageMiddleware",
    "posthog.middleware.AutoLogoutImpersonateMiddleware",
    "django.middleware.clickjacking.XFrameOptionsMiddleware",
    "posthog.middleware.CsvNeverCacheMiddleware",
    "axes.middleware.AxesMiddleware",
    "posthog.middleware.AutoProjectMiddleware",
    "posthog.middleware.CHQueries",
    "django_prometheus.middleware.PrometheusAfterMiddleware",
    "posthog.middleware.PostHogTokenCookieMiddleware",
]

if DEBUG:
    # rebase_migration command
    INSTALLED_APPS.append("django_linear_migrations")

# Append Enterprise Edition as an app if available
try:
    from ee.apps import EnterpriseConfig  # noqa: F401
except ImportError:
    pass
else:
    INSTALLED_APPS.append("ee.apps.EnterpriseConfig")

# Use django-extensions if it exists
try:
    import django_extensions  # noqa: F401
except ImportError:
    pass
else:
    INSTALLED_APPS.append("django_extensions")

# Max size of a POST body (for event ingestion)
DATA_UPLOAD_MAX_MEMORY_SIZE = 20971520  # 20 MB

ROOT_URLCONF = "posthog.urls"

TEMPLATES = [
    {
        "BACKEND": "django.template.backends.django.DjangoTemplates",
        "DIRS": ["frontend/dist", "posthog/templates", "posthog/year_in_posthog"],
        "APP_DIRS": True,
        "OPTIONS": {
            "context_processors": [
                "django.template.context_processors.debug",
                "django.template.context_processors.request",
                "django.contrib.auth.context_processors.auth",
                "django.contrib.messages.context_processors.messages",
                "loginas.context_processors.impersonated_session_status",
            ]
        },
    }
]

WSGI_APPLICATION = "posthog.wsgi.application"


# Social Auth

SOCIAL_AUTH_JSONFIELD_ENABLED = True
SOCIAL_AUTH_USER_MODEL = "posthog.User"
SOCIAL_AUTH_REDIRECT_IS_HTTPS: bool = get_from_env("SOCIAL_AUTH_REDIRECT_IS_HTTPS", not DEBUG, type_cast=str_to_bool)

AUTHENTICATION_BACKENDS: list[str] = [
    "axes.backends.AxesBackend",
    "social_core.backends.github.GithubOAuth2",
    "social_core.backends.gitlab.GitLabOAuth2",
    "django.contrib.auth.backends.ModelBackend",
]

SOCIAL_AUTH_PIPELINE = (
    "social_core.pipeline.social_auth.social_details",
    "social_core.pipeline.social_auth.social_uid",
    "social_core.pipeline.social_auth.auth_allowed",
    "social_core.pipeline.social_auth.social_user",
    "social_core.pipeline.social_auth.associate_by_email",
    "posthog.api.signup.social_create_user",
    "social_core.pipeline.social_auth.associate_user",
    "social_core.pipeline.social_auth.load_extra_data",
    "social_core.pipeline.user.user_details",
)

SOCIAL_AUTH_STRATEGY = "social_django.strategy.DjangoStrategy"
SOCIAL_AUTH_STORAGE = "social_django.models.DjangoStorage"
SOCIAL_AUTH_FIELDS_STORED_IN_SESSION = [
    "invite_id",
    "user_name",
    "email_opt_in",
    "organization_name",
]
SOCIAL_AUTH_GITHUB_SCOPE = ["user:email"]
SOCIAL_AUTH_GITHUB_KEY: str | None = os.getenv("SOCIAL_AUTH_GITHUB_KEY")
SOCIAL_AUTH_GITHUB_SECRET: str | None = os.getenv("SOCIAL_AUTH_GITHUB_SECRET")

SOCIAL_AUTH_GITLAB_SCOPE = ["read_user"]
SOCIAL_AUTH_GITLAB_KEY: str | None = os.getenv("SOCIAL_AUTH_GITLAB_KEY")
SOCIAL_AUTH_GITLAB_SECRET: str | None = os.getenv("SOCIAL_AUTH_GITLAB_SECRET")
SOCIAL_AUTH_GITLAB_API_URL: str = os.getenv("SOCIAL_AUTH_GITLAB_API_URL", "https://gitlab.com")

# 2FA
TWO_FACTOR_REMEMBER_COOKIE_AGE = 60 * 60 * 24 * 30

# Password validation
# https://docs.djangoproject.com/en/2.2/ref/settings/#auth-password-validators

AUTH_PASSWORD_VALIDATORS = [
    {"NAME": "django.contrib.auth.password_validation.MinimumLengthValidator"},
    {"NAME": "posthog.auth.ZxcvbnValidator"},
]

PASSWORD_RESET_TIMEOUT = 86_400  # 1 day

# Internationalization
# https://docs.djangoproject.com/en/2.2/topics/i18n/

LANGUAGE_CODE = "en-us"

TIME_ZONE = "UTC"

USE_I18N = True

USE_L10N = True

USE_TZ = True


# Static files (CSS, JavaScript, Images)
# https://docs.djangoproject.com/en/2.2/howto/static-files/

STATIC_ROOT = os.path.join(BASE_DIR, "staticfiles")
STATIC_URL = "/static/"
STATICFILES_DIRS = [
    os.path.join(BASE_DIR, "frontend/dist"),
    os.path.join(BASE_DIR, "posthog/year_in_posthog/images"),
]
STATICFILES_STORAGE = "whitenoise.storage.ManifestStaticFilesStorage"


def static_varies_origin(headers, path, url):
    headers["Vary"] = "Accept-Encoding, Origin"


WHITENOISE_ADD_HEADERS_FUNCTION = static_varies_origin

AUTH_USER_MODEL = "posthog.User"

LOGIN_URL = "/login"
LOGOUT_URL = "/logout"
LOGIN_REDIRECT_URL = "/"
APPEND_SLASH = False
CORS_URLS_REGEX = r"^(/site_app/|/array/|/api/(?!early_access_features|surveys|web_experiments).*$)"
CORS_ALLOW_HEADERS = default_headers + CORS_ALLOWED_TRACING_HEADERS
X_FRAME_OPTIONS = "SAMEORIGIN"

REST_FRAMEWORK = {
    "DEFAULT_AUTHENTICATION_CLASSES": ["posthog.auth.SessionAuthentication"],
    "DEFAULT_PAGINATION_CLASS": "rest_framework.pagination.LimitOffsetPagination",
    "DEFAULT_PERMISSION_CLASSES": ["rest_framework.permissions.IsAuthenticated"],
    "DEFAULT_RENDERER_CLASSES": ["posthog.renderers.SafeJSONRenderer"],
    "PAGE_SIZE": 100,
    "EXCEPTION_HANDLER": "exceptions_hog.exception_handler",
    "TEST_REQUEST_DEFAULT_FORMAT": "json",
    "DEFAULT_SCHEMA_CLASS": "drf_spectacular.openapi.AutoSchema",
    # These rate limits are defined in `rate_limit.py`, and they're only
    # applied if env variable `RATE_LIMIT_ENABLED` is set to True
    "DEFAULT_THROTTLE_CLASSES": [
        "posthog.rate_limit.BurstRateThrottle",
        "posthog.rate_limit.SustainedRateThrottle",
    ],
    # The default STRICT_JSON fails the whole request if the data can't be strictly JSON-serialized
    "STRICT_JSON": False,
}
if DEBUG:
    REST_FRAMEWORK["DEFAULT_RENDERER_CLASSES"].append("rest_framework.renderers.BrowsableAPIRenderer")  # type: ignore


SPECTACULAR_SETTINGS = {
    "AUTHENTICATION_WHITELIST": ["posthog.auth.PersonalAPIKeyAuthentication"],
    "PREPROCESSING_HOOKS": ["posthog.api.documentation.preprocess_exclude_path_format"],
    "POSTPROCESSING_HOOKS": [
        "drf_spectacular.hooks.postprocess_schema_enums",
        "posthog.api.documentation.custom_postprocessing_hook",
    ],
    "ENUM_NAME_OVERRIDES": {
        "DashboardRestrictionLevel": "posthog.models.dashboard.Dashboard.RestrictionLevel",
        "OrganizationMembershipLevel": "posthog.models.organization.OrganizationMembership.Level",
        "SurveyType": "posthog.models.feedback.survey.Survey.SurveyType",
    },
}

EXCEPTIONS_HOG = {"EXCEPTION_REPORTING": "posthog.exceptions.exception_reporting"}

# Cookie age in seconds (default 2 weeks) - these are the standard defaults for Django but having it here to be explicit
SESSION_COOKIE_AGE = get_from_env("SESSION_COOKIE_AGE", 60 * 60 * 24 * 14, type_cast=int)

# For sensitive actions we have an additional permission (default 1 hour)
SESSION_SENSITIVE_ACTIONS_AGE = get_from_env("SESSION_SENSITIVE_ACTIONS_AGE", 60 * 60 * 6, type_cast=int)

CSRF_COOKIE_NAME = "posthog_csrftoken"
CSRF_COOKIE_AGE = get_from_env("CSRF_COOKIE_AGE", SESSION_COOKIE_AGE, type_cast=int)


# see posthog.gzip_middleware.ScopedGZipMiddleware
# for how adding paths here can add vulnerability to the "breach" attack
GZIP_POST_RESPONSE_ALLOW_LIST = get_list(
    os.getenv(
        "GZIP_POST_RESPONSE_ALLOW_LIST",
        ",".join(
            [
                "^/?api/projects/\\d+/query/?$",
            ]
        ),
    )
)

GZIP_RESPONSE_ALLOW_LIST = get_list(
    os.getenv(
        "GZIP_RESPONSE_ALLOW_LIST",
        ",".join(
            [
                "^/?api/plugin_config/\\d+/frontend/?$",
                "^/?api/projects/@current/property_definitions/?$",
                "^/?api/projects/\\d+/event_definitions/?$",
                "^/?api/projects/\\d+/insights/(trend|funnel)/?$",
                "^/?api/projects/\\d+/insights/?$",
                "^/?api/projects/\\d+/insights/\\d+/?$",
                "^/?api/projects/\\d+/dashboards/\\d+/?$",
                "^/?api/projects/\\d+/dashboards/?$",
                "^/?api/projects/\\d+/actions/?$",
                "^/?api/projects/\\d+/session_recordings/?$",
                "^/?api/projects/\\d+/session_recordings/.*$",
                "^/?api/projects/\\d+/session_recording_playlists/?$",
                "^/?api/projects/\\d+/session_recording_playlists/.*$",
                "^/?api/projects/\\d+/performance_events/?$",
                "^/?api/projects/\\d+/performance_events/.*$",
                "^/?api/projects/\\d+/exports/\\d+/content/?$",
                "^/?api/projects/\\d+/activity_log/important_changes/?$",
                "^/?api/projects/\\d+/uploaded_media/?$",
                "^/uploaded_media/.*$",
                "^/year_in_posthog/.*$",
                "^/api/element/stats/?$",
                "^/api/projects/\\d+/groups/property_definitions/?$",
                "^/api/projects/\\d+/cohorts/?$",
                "^/api/projects/\\d+/persons/?$",
                "^/api/organizations/@current/plugins/?$",
                "^api/projects/@current/feature_flags/my_flags/?$",
                "^/?api/projects/\\d+/query/?$",
                "^/?api/instance_status/?$",
                "^/array/.*$",
            ]
        ),
    )
)

KAFKA_PRODUCE_ACK_TIMEOUT_SECONDS = int(os.getenv("KAFKA_PRODUCE_ACK_TIMEOUT_SECONDS", None) or 10)

# Prometheus Django metrics settings, see
# https://github.com/korfuri/django-prometheus for more details

# We keep the number of buckets low to reduce resource usage on the Prometheus
PROMETHEUS_LATENCY_BUCKETS = [0.1, 0.3, 0.9, 2.7, 8.1, float("inf")]

# temporary flag to control new UUID version setting in posthog-js
# is set to v7 to test new generation but can be set to "og" to revert
POSTHOG_JS_UUID_VERSION = os.getenv("POSTHOG_JS_UUID_VERSION", "v7")

# Used only to display in the UI to inform users of allowlist options
PUBLIC_EGRESS_IP_ADDRESSES = get_list(os.getenv("PUBLIC_EGRESS_IP_ADDRESSES", ""))

# The total time allowed for an impersonated session
IMPERSONATION_TIMEOUT_SECONDS = get_from_env("IMPERSONATION_TIMEOUT_SECONDS", 60 * 60 * 2, type_cast=int)
# The time allowed for an impersonated session to be idle before it expires
IMPERSONATION_IDLE_TIMEOUT_SECONDS = get_from_env("IMPERSONATION_IDLE_TIMEOUT_SECONDS", 30 * 60, type_cast=int)
# Impersonation cookie last activity key
IMPERSONATION_COOKIE_LAST_ACTIVITY_KEY = get_from_env(
    "IMPERSONATION_COOKIE_LAST_ACTIVITY_KEY", "impersonation_last_activity"
)

SESSION_COOKIE_CREATED_AT_KEY = get_from_env("SESSION_COOKIE_CREATED_AT_KEY", "session_created_at")

PROJECT_SWITCHING_TOKEN_ALLOWLIST = get_list(os.getenv("PROJECT_SWITCHING_TOKEN_ALLOWLIST", "sTMFPsFhdP1Ssg"))

PROXY_PROVISIONER_URL = get_from_env("PROXY_PROVISIONER_URL", "")  # legacy, from before gRPC
PROXY_PROVISIONER_ADDR = get_from_env("PROXY_PROVISIONER_ADDR", "")
PROXY_TARGET_CNAME = get_from_env("PROXY_TARGET_CNAME", "")
PROXY_BASE_CNAME = get_from_env("PROXY_BASE_CNAME", "")

LOGO_DEV_TOKEN = get_from_env("LOGO_DEV_TOKEN", "")

# disables frontend side navigation hooks to make hot-reload work seamlessly
DEV_DISABLE_NAVIGATION_HOOKS = get_from_env("DEV_DISABLE_NAVIGATION_HOOKS", False, type_cast=bool)


REMOTE_CONFIG_DECIDE_ROLLOUT_PERCENTAGE = get_from_env("REMOTE_CONFIG_DECIDE_ROLLOUT_PERCENTAGE", 0.0, type_cast=float)

if REMOTE_CONFIG_DECIDE_ROLLOUT_PERCENTAGE > 1:
    raise ValueError(
        f"REMOTE_CONFIG_DECIDE_ROLLOUT_PERCENTAGE must be between 0 and 1 but got {REMOTE_CONFIG_DECIDE_ROLLOUT_PERCENTAGE}"
    )
REMOTE_CONFIG_CDN_PURGE_ENDPOINT = get_from_env("REMOTE_CONFIG_CDN_PURGE_ENDPOINT", "")
REMOTE_CONFIG_CDN_PURGE_TOKEN = get_from_env("REMOTE_CONFIG_CDN_PURGE_TOKEN", "")
REMOTE_CONFIG_CDN_PURGE_DOMAINS = get_list(os.getenv("REMOTE_CONFIG_CDN_PURGE_DOMAINS", ""))
# Teams allowed to modify transformation code (comma-separated list of team IDs),
# keep in sync with client-side feature flag HOG_TRANSFORMATIONS_CUSTOM_HOG_ENABLED
HOG_TRANSFORMATIONS_CUSTOM_ENABLED_TEAMS = get_list(os.getenv("HOG_TRANSFORMATIONS_CUSTOM_ENABLED_TEAMS", ""))

<<<<<<< HEAD
# Passed to the frontend for the web app to know where to connect to
LIVESTREAM_HOST = get_from_env("LIVESTREAM_HOST", "")
=======
# temporary setting to control if a cluster has person_properties_map_custom column optimization
USE_PERSON_PROPERTIES_MAP_CUSTOM = get_from_env("USE_PERSON_PROPERTIES_MAP_CUSTOM", False, type_cast=bool)
>>>>>>> 00af2515
<|MERGE_RESOLUTION|>--- conflicted
+++ resolved
@@ -423,10 +423,8 @@
 # keep in sync with client-side feature flag HOG_TRANSFORMATIONS_CUSTOM_HOG_ENABLED
 HOG_TRANSFORMATIONS_CUSTOM_ENABLED_TEAMS = get_list(os.getenv("HOG_TRANSFORMATIONS_CUSTOM_ENABLED_TEAMS", ""))
 
-<<<<<<< HEAD
-# Passed to the frontend for the web app to know where to connect to
-LIVESTREAM_HOST = get_from_env("LIVESTREAM_HOST", "")
-=======
 # temporary setting to control if a cluster has person_properties_map_custom column optimization
 USE_PERSON_PROPERTIES_MAP_CUSTOM = get_from_env("USE_PERSON_PROPERTIES_MAP_CUSTOM", False, type_cast=bool)
->>>>>>> 00af2515
+
+# Passed to the frontend for the web app to know where to connect to
+LIVESTREAM_HOST = get_from_env("LIVESTREAM_HOST", "")