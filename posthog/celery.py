--- conflicted
+++ resolved
@@ -61,21 +61,14 @@
 
     sender.add_periodic_task(crontab(day_of_week="fri", hour=0, minute=0), clean_stale_partials.s())
 
-<<<<<<< HEAD
     if not is_ee_enabled():
-        sender.add_periodic_task(15 * 60, calculate_cohort.s(), name="debug")
         sender.add_periodic_task(600, check_cached_items.s(), name="check dashboard items")
+        sender.add_periodic_task(15 * 60, calculate_cohort.s(15), name="recalculate cohorts")
     else:
         # ee enabled scheduled tasks
-=======
-    if check_ee_enabled():
->>>>>>> 4f70f029
         sender.add_periodic_task(120, clickhouse_lag.s(), name="clickhouse event table lag")
         sender.add_periodic_task(120, clickhouse_events_count.s(), name="clickhouse events table row count")
         sender.add_periodic_task(60 * 60, calculate_cohort.s(), name="recalculate cohorts")
-    else:
-        sender.add_periodic_task(600, check_cached_items.s(), name="check dashboard items")
-        sender.add_periodic_task(15 * 60, calculate_cohort.s(15), name="recalculate cohorts")
 
     if settings.ASYNC_EVENT_ACTION_MAPPING:
         sender.add_periodic_task(
@@ -106,7 +99,7 @@
 
 @app.task(ignore_result=True)
 def clickhouse_events_count():
-    if check_ee_enabled() and settings.EE_AVAILABLE:
+    if is_ee_enabled() and settings.EE_AVAILABLE:
         from ee.clickhouse.client import sync_execute
 
         QUERY = """select count(1) freq from events;"""
