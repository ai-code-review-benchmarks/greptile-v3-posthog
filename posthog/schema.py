--- conflicted
+++ resolved
@@ -761,13 +761,13 @@
     DORMANT = "dormant"
 
 
-<<<<<<< HEAD
 class MatchedRecordingEvent(BaseModel):
     model_config = ConfigDict(
         extra="forbid",
     )
     uuid: str
-=======
+
+
 class MinimalHedgehogConfig(BaseModel):
     model_config = ConfigDict(
         extra="forbid",
@@ -775,7 +775,6 @@
     accessories: list[str]
     color: Optional[HedgehogColorOptions] = None
     use_as_profile: bool
->>>>>>> fb1cb6f3
 
 
 class MultipleBreakdownType(StrEnum):
