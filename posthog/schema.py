# mypy: disable-error-code="assignment"

from __future__ import annotations

from datetime import datetime
from enum import Enum, StrEnum
from typing import Any, Literal, Optional, Union

from pydantic import BaseModel, ConfigDict, Field, RootModel


class SchemaRoot(RootModel[Any]):
    root: Any


class MathGroupTypeIndex(float, Enum):
    NUMBER_0 = 0
    NUMBER_1 = 1
    NUMBER_2 = 2
    NUMBER_3 = 3
    NUMBER_4 = 4


class AggregationAxisFormat(StrEnum):
    NUMERIC = "numeric"
    DURATION = "duration"
    DURATION_MS = "duration_ms"
    PERCENTAGE = "percentage"
    PERCENTAGE_SCALED = "percentage_scaled"


class AlertCalculationInterval(StrEnum):
    HOURLY = "hourly"
    DAILY = "daily"
    WEEKLY = "weekly"
    MONTHLY = "monthly"


class AlertConditionType(StrEnum):
    ABSOLUTE_VALUE = "absolute_value"
    RELATIVE_INCREASE = "relative_increase"
    RELATIVE_DECREASE = "relative_decrease"


class AlertState(StrEnum):
    FIRING = "Firing"
    NOT_FIRING = "Not firing"
    ERRORED = "Errored"
    SNOOZED = "Snoozed"


class AssistantArrayPropertyFilterOperator(StrEnum):
    EXACT = "exact"
    IS_NOT = "is_not"


class AssistantBaseMultipleBreakdownFilter(BaseModel):
    model_config = ConfigDict(
        extra="forbid",
    )
    property: str = Field(..., description="Property name from the plan to break down by.")


class AssistantContextualTool(StrEnum):
    SEARCH_SESSION_RECORDINGS = "search_session_recordings"
    GENERATE_HOGQL_QUERY = "generate_hogql_query"
    FIX_HOGQL_QUERY = "fix_hogql_query"
    ANALYZE_USER_INTERVIEWS = "analyze_user_interviews"
    CREATE_AND_QUERY_INSIGHT = "create_and_query_insight"


class AssistantDateRange(BaseModel):
    model_config = ConfigDict(
        extra="forbid",
    )
    date_from: str = Field(..., description="ISO8601 date string.")
    date_to: Optional[str] = Field(default=None, description="ISO8601 date string.")


class AssistantDateTimePropertyFilterOperator(StrEnum):
    IS_DATE_EXACT = "is_date_exact"
    IS_DATE_BEFORE = "is_date_before"
    IS_DATE_AFTER = "is_date_after"


class AssistantDurationRange(BaseModel):
    model_config = ConfigDict(
        extra="forbid",
    )
    date_from: str = Field(
        ...,
        description=(
            "Duration in the past. Supported units are: `h` (hour), `d` (day), `w` (week), `m` (month), `y` (year),"
            " `all` (all time). Use the `Start` suffix to define the exact left date boundary. Examples: `-1d` last day"
            " from now, `-180d` last 180 days from now, `mStart` this month start, `-1dStart` yesterday's start."
        ),
    )


class AssistantEventMultipleBreakdownFilterType(StrEnum):
    PERSON = "person"
    EVENT = "event"
    EVENT_METADATA = "event_metadata"
    SESSION = "session"
    HOGQL = "hogql"


class AssistantEventType(StrEnum):
    STATUS = "status"
    MESSAGE = "message"
    CONVERSATION = "conversation"


class AssistantFormOption(BaseModel):
    model_config = ConfigDict(
        extra="forbid",
    )
    value: str
    variant: Optional[str] = None


class AssistantFunnelsBreakdownType(StrEnum):
    PERSON = "person"
    EVENT = "event"
    GROUP = "group"
    SESSION = "session"


class AssistantFunnelsMath(StrEnum):
    FIRST_TIME_FOR_USER = "first_time_for_user"
    FIRST_TIME_FOR_USER_WITH_FILTERS = "first_time_for_user_with_filters"


class AssistantGenerationStatusType(StrEnum):
    ACK = "ack"
    GENERATION_ERROR = "generation_error"


class AssistantGenericMultipleBreakdownFilter(BaseModel):
    model_config = ConfigDict(
        extra="forbid",
    )
    property: str = Field(..., description="Property name from the plan to break down by.")
    type: AssistantEventMultipleBreakdownFilterType


class AssistantGenericPropertyFilter2(BaseModel):
    model_config = ConfigDict(
        extra="forbid",
    )
    key: str = Field(..., description="Use one of the properties the user has provided in the plan.")
    operator: AssistantArrayPropertyFilterOperator = Field(
        ..., description="`exact` - exact match of any of the values. `is_not` - does not match any of the values."
    )
    type: str
    value: list[str] = Field(
        ...,
        description=(
            "Only use property values from the plan. Always use strings as values. If you have a number, convert it to"
            ' a string first. If you have a boolean, convert it to a string "true" or "false".'
        ),
    )


class AssistantGenericPropertyFilter3(BaseModel):
    model_config = ConfigDict(
        extra="forbid",
    )
    key: str = Field(..., description="Use one of the properties the user has provided in the plan.")
    operator: AssistantDateTimePropertyFilterOperator
    type: str
    value: str = Field(..., description="Value must be a date in ISO 8601 format.")


class AssistantHogQLQuery(BaseModel):
    model_config = ConfigDict(
        extra="forbid",
    )
    kind: Literal["HogQLQuery"] = "HogQLQuery"
    query: str = Field(
        ...,
        description="SQL SELECT statement to execute. Mostly standard ClickHouse SQL with PostHog-specific additions.",
    )


class AssistantMessageType(StrEnum):
    HUMAN = "human"
    TOOL = "tool"
    AI = "ai"
    AI_REASONING = "ai/reasoning"
    AI_VIZ = "ai/viz"
    AI_FAILURE = "ai/failure"


class MeanRetentionCalculation(StrEnum):
    SIMPLE = "simple"
    WEIGHTED = "weighted"
    NONE = "none"


class RetentionReference(StrEnum):
    TOTAL = "total"
    PREVIOUS = "previous"


class AssistantSetPropertyFilterOperator(StrEnum):
    IS_SET = "is_set"
    IS_NOT_SET = "is_not_set"


class AssistantSingleValuePropertyFilterOperator(StrEnum):
    EXACT = "exact"
    IS_NOT = "is_not"
    ICONTAINS = "icontains"
    NOT_ICONTAINS = "not_icontains"
    REGEX = "regex"
    NOT_REGEX = "not_regex"


class AssistantToolCall(BaseModel):
    model_config = ConfigDict(
        extra="forbid",
    )
    args: dict[str, Any]
    id: str
    name: str
    type: Literal["tool_call"] = Field(
        default="tool_call", description="`type` needed to conform to the OpenAI shape, which is expected by LangChain"
    )


class AssistantToolCallMessage(BaseModel):
    model_config = ConfigDict(
        extra="forbid",
    )
    content: str
    id: Optional[str] = None
    tool_call_id: str
    type: Literal["tool"] = "tool"
    ui_payload: Optional[dict[str, Any]] = Field(
        default=None,
        description=(
            "Payload passed through to the frontend - specifically for calls of contextual tool. Tool call messages"
            " without a ui_payload are not passed through to the frontend."
        ),
    )
    visible: Optional[bool] = None


class AssistantTrendsDisplayType(RootModel[Union[str, Any]]):
    root: Union[str, Any]


class Display(StrEnum):
    ACTIONS_LINE_GRAPH = "ActionsLineGraph"
    ACTIONS_BAR = "ActionsBar"
    ACTIONS_AREA_GRAPH = "ActionsAreaGraph"
    ACTIONS_LINE_GRAPH_CUMULATIVE = "ActionsLineGraphCumulative"
    BOLD_NUMBER = "BoldNumber"
    ACTIONS_PIE = "ActionsPie"
    ACTIONS_BAR_VALUE = "ActionsBarValue"
    ACTIONS_TABLE = "ActionsTable"
    WORLD_MAP = "WorldMap"


class YAxisScaleType(StrEnum):
    LOG10 = "log10"
    LINEAR = "linear"


class AssistantTrendsFilter(BaseModel):
    model_config = ConfigDict(
        extra="forbid",
    )
    aggregationAxisFormat: Optional[AggregationAxisFormat] = Field(
        default=AggregationAxisFormat.NUMERIC,
        description=(
            "Formats the trends value axis. Do not use the formatting unless you are absolutely sure that formatting"
            " will match the data. `numeric` - no formatting. Prefer this option by default. `duration` - formats the"
            " value in seconds to a human-readable duration, e.g., `132` becomes `2 minutes 12 seconds`. Use this"
            " option only if you are sure that the values are in seconds. `duration_ms` - formats the value in"
            " miliseconds to a human-readable duration, e.g., `1050` becomes `1 second 50 milliseconds`. Use this"
            " option only if you are sure that the values are in miliseconds. `percentage` - adds a percentage sign to"
            " the value, e.g., `50` becomes `50%`. `percentage_scaled` - formats the value as a percentage scaled to"
            " 0-100, e.g., `0.5` becomes `50%`."
        ),
    )
    aggregationAxisPostfix: Optional[str] = Field(
        default=None,
        description=(
            "Custom postfix to add to the aggregation axis, e.g., ` clicks` to format 5 as `5 clicks`. You may need to"
            " add a space before postfix."
        ),
    )
    aggregationAxisPrefix: Optional[str] = Field(
        default=None,
        description=(
            "Custom prefix to add to the aggregation axis, e.g., `$` for USD dollars. You may need to add a space after"
            " prefix."
        ),
    )
    decimalPlaces: Optional[float] = Field(
        default=None,
        description=(
            "Number of decimal places to show. Do not add this unless you are sure that values will have a decimal"
            " point."
        ),
    )
    display: Optional[Display] = Field(
        default=Display.ACTIONS_LINE_GRAPH,
        description=(
            "Visualization type. Available values: `ActionsLineGraph` - time-series line chart; most common option, as"
            " it shows change over time. `ActionsBar` - time-series bar chart. `ActionsAreaGraph` - time-series area"
            " chart. `ActionsLineGraphCumulative` - cumulative time-series line chart; good for cumulative metrics."
            " `BoldNumber` - total value single large number. You can't use this with breakdown or with multiple"
            " series; use when user explicitly asks for a single output number. `ActionsBarValue` - total value (NOT"
            " time-series) bar chart; good for categorical data. `ActionsPie` - total value pie chart; good for"
            " visualizing proportions. `ActionsTable` - total value table; good when using breakdown to list users or"
            " other entities. `WorldMap` - total value world map; use when breaking down by country name using property"
            " `$geoip_country_name`, and only then."
        ),
    )
    formulas: Optional[list[str]] = Field(default=None, description="If the formula is provided, apply it here.")
    showLegend: Optional[bool] = Field(
        default=False, description="Whether to show the legend describing series and breakdowns."
    )
    showPercentStackView: Optional[bool] = Field(
        default=False, description="Whether to show a percentage of each series. Use only with"
    )
    showValuesOnSeries: Optional[bool] = Field(default=False, description="Whether to show a value on each data point.")
    yAxisScaleType: Optional[YAxisScaleType] = Field(
        default=YAxisScaleType.LINEAR, description="Whether to scale the y-axis."
    )


class AutocompleteCompletionItemKind(StrEnum):
    METHOD = "Method"
    FUNCTION = "Function"
    CONSTRUCTOR = "Constructor"
    FIELD = "Field"
    VARIABLE = "Variable"
    CLASS_ = "Class"
    STRUCT = "Struct"
    INTERFACE = "Interface"
    MODULE = "Module"
    PROPERTY = "Property"
    EVENT = "Event"
    OPERATOR = "Operator"
    UNIT = "Unit"
    VALUE = "Value"
    CONSTANT = "Constant"
    ENUM = "Enum"
    ENUM_MEMBER = "EnumMember"
    KEYWORD = "Keyword"
    TEXT = "Text"
    COLOR = "Color"
    FILE = "File"
    REFERENCE = "Reference"
    CUSTOMCOLOR = "Customcolor"
    FOLDER = "Folder"
    TYPE_PARAMETER = "TypeParameter"
    USER = "User"
    ISSUE = "Issue"
    SNIPPET = "Snippet"


class BaseAssistantMessage(BaseModel):
    model_config = ConfigDict(
        extra="forbid",
    )
    id: Optional[str] = None


class BaseMathType(StrEnum):
    TOTAL = "total"
    DAU = "dau"
    WEEKLY_ACTIVE = "weekly_active"
    MONTHLY_ACTIVE = "monthly_active"
    UNIQUE_SESSION = "unique_session"
    FIRST_TIME_FOR_USER = "first_time_for_user"
    FIRST_MATCHING_EVENT_FOR_USER = "first_matching_event_for_user"


class BreakdownAttributionType(StrEnum):
    FIRST_TOUCH = "first_touch"
    LAST_TOUCH = "last_touch"
    ALL_EVENTS = "all_events"
    STEP = "step"


class BreakdownType(StrEnum):
    COHORT = "cohort"
    PERSON = "person"
    EVENT = "event"
    EVENT_METADATA = "event_metadata"
    GROUP = "group"
    SESSION = "session"
    HOGQL = "hogql"
    DATA_WAREHOUSE = "data_warehouse"
    DATA_WAREHOUSE_PERSON_PROPERTY = "data_warehouse_person_property"


class CompareItem(BaseModel):
    model_config = ConfigDict(
        extra="forbid",
    )
    label: str
    value: str


class StatusItem(BaseModel):
    model_config = ConfigDict(
        extra="forbid",
    )
    label: str
    value: str


class CalendarHeatmapFilter(BaseModel):
    model_config = ConfigDict(
        extra="forbid",
    )
    dummy: Optional[str] = None


class CalendarHeatmapMathType(StrEnum):
    TOTAL = "total"
    DAU = "dau"


class ChartDisplayCategory(StrEnum):
    TIME_SERIES = "TimeSeries"
    CUMULATIVE_TIME_SERIES = "CumulativeTimeSeries"
    TOTAL_VALUE = "TotalValue"


class ChartDisplayType(StrEnum):
    ACTIONS_LINE_GRAPH = "ActionsLineGraph"
    ACTIONS_BAR = "ActionsBar"
    ACTIONS_STACKED_BAR = "ActionsStackedBar"
    ACTIONS_AREA_GRAPH = "ActionsAreaGraph"
    ACTIONS_LINE_GRAPH_CUMULATIVE = "ActionsLineGraphCumulative"
    BOLD_NUMBER = "BoldNumber"
    ACTIONS_PIE = "ActionsPie"
    ACTIONS_BAR_VALUE = "ActionsBarValue"
    ACTIONS_TABLE = "ActionsTable"
    WORLD_MAP = "WorldMap"


class DisplayType(StrEnum):
    AUTO = "auto"
    LINE = "line"
    BAR = "bar"


class YAxisPosition(StrEnum):
    LEFT = "left"
    RIGHT = "right"


class ChartSettingsDisplay(BaseModel):
    model_config = ConfigDict(
        extra="forbid",
    )
    color: Optional[str] = None
    displayType: Optional[DisplayType] = None
    label: Optional[str] = None
    trendLine: Optional[bool] = None
    yAxisPosition: Optional[YAxisPosition] = None


class Style(StrEnum):
    NONE = "none"
    NUMBER = "number"
    PERCENT = "percent"


class ChartSettingsFormatting(BaseModel):
    model_config = ConfigDict(
        extra="forbid",
    )
    decimalPlaces: Optional[float] = None
    prefix: Optional[str] = None
    style: Optional[Style] = None
    suffix: Optional[str] = None


class CompareFilter(BaseModel):
    model_config = ConfigDict(
        extra="forbid",
    )
    compare: Optional[bool] = Field(
        default=False, description="Whether to compare the current date range to a previous date range."
    )
    compare_to: Optional[str] = Field(
        default=None,
        description=(
            "The date range to compare to. The value is a relative date. Examples of relative dates are: `-1y` for 1"
            " year ago, `-14m` for 14 months ago, `-100w` for 100 weeks ago, `-14d` for 14 days ago, `-30h` for 30"
            " hours ago."
        ),
    )


class ColorMode(StrEnum):
    LIGHT = "light"
    DARK = "dark"


class ConditionalFormattingRule(BaseModel):
    model_config = ConfigDict(
        extra="forbid",
    )
    bytecode: list
    color: str
    colorMode: Optional[ColorMode] = None
    columnName: str
    id: str
    input: str
    templateId: str


class CountPerActorMathType(StrEnum):
    AVG_COUNT_PER_ACTOR = "avg_count_per_actor"
    MIN_COUNT_PER_ACTOR = "min_count_per_actor"
    MAX_COUNT_PER_ACTOR = "max_count_per_actor"
    MEDIAN_COUNT_PER_ACTOR = "median_count_per_actor"
    P75_COUNT_PER_ACTOR = "p75_count_per_actor"
    P90_COUNT_PER_ACTOR = "p90_count_per_actor"
    P95_COUNT_PER_ACTOR = "p95_count_per_actor"
    P99_COUNT_PER_ACTOR = "p99_count_per_actor"


class CurrencyCode(StrEnum):
    AED = "AED"
    AFN = "AFN"
    ALL = "ALL"
    AMD = "AMD"
    ANG = "ANG"
    AOA = "AOA"
    ARS = "ARS"
    AUD = "AUD"
    AWG = "AWG"
    AZN = "AZN"
    BAM = "BAM"
    BBD = "BBD"
    BDT = "BDT"
    BGN = "BGN"
    BHD = "BHD"
    BIF = "BIF"
    BMD = "BMD"
    BND = "BND"
    BOB = "BOB"
    BRL = "BRL"
    BSD = "BSD"
    BTC = "BTC"
    BTN = "BTN"
    BWP = "BWP"
    BYN = "BYN"
    BZD = "BZD"
    CAD = "CAD"
    CDF = "CDF"
    CHF = "CHF"
    CLP = "CLP"
    CNY = "CNY"
    COP = "COP"
    CRC = "CRC"
    CVE = "CVE"
    CZK = "CZK"
    DJF = "DJF"
    DKK = "DKK"
    DOP = "DOP"
    DZD = "DZD"
    EGP = "EGP"
    ERN = "ERN"
    ETB = "ETB"
    EUR = "EUR"
    FJD = "FJD"
    GBP = "GBP"
    GEL = "GEL"
    GHS = "GHS"
    GIP = "GIP"
    GMD = "GMD"
    GNF = "GNF"
    GTQ = "GTQ"
    GYD = "GYD"
    HKD = "HKD"
    HNL = "HNL"
    HRK = "HRK"
    HTG = "HTG"
    HUF = "HUF"
    IDR = "IDR"
    ILS = "ILS"
    INR = "INR"
    IQD = "IQD"
    IRR = "IRR"
    ISK = "ISK"
    JMD = "JMD"
    JOD = "JOD"
    JPY = "JPY"
    KES = "KES"
    KGS = "KGS"
    KHR = "KHR"
    KMF = "KMF"
    KRW = "KRW"
    KWD = "KWD"
    KYD = "KYD"
    KZT = "KZT"
    LAK = "LAK"
    LBP = "LBP"
    LKR = "LKR"
    LRD = "LRD"
    LTL = "LTL"
    LVL = "LVL"
    LSL = "LSL"
    LYD = "LYD"
    MAD = "MAD"
    MDL = "MDL"
    MGA = "MGA"
    MKD = "MKD"
    MMK = "MMK"
    MNT = "MNT"
    MOP = "MOP"
    MRU = "MRU"
    MTL = "MTL"
    MUR = "MUR"
    MVR = "MVR"
    MWK = "MWK"
    MXN = "MXN"
    MYR = "MYR"
    MZN = "MZN"
    NAD = "NAD"
    NGN = "NGN"
    NIO = "NIO"
    NOK = "NOK"
    NPR = "NPR"
    NZD = "NZD"
    OMR = "OMR"
    PAB = "PAB"
    PEN = "PEN"
    PGK = "PGK"
    PHP = "PHP"
    PKR = "PKR"
    PLN = "PLN"
    PYG = "PYG"
    QAR = "QAR"
    RON = "RON"
    RSD = "RSD"
    RUB = "RUB"
    RWF = "RWF"
    SAR = "SAR"
    SBD = "SBD"
    SCR = "SCR"
    SDG = "SDG"
    SEK = "SEK"
    SGD = "SGD"
    SRD = "SRD"
    SSP = "SSP"
    STN = "STN"
    SYP = "SYP"
    SZL = "SZL"
    THB = "THB"
    TJS = "TJS"
    TMT = "TMT"
    TND = "TND"
    TOP = "TOP"
    TRY_ = "TRY"
    TTD = "TTD"
    TWD = "TWD"
    TZS = "TZS"
    UAH = "UAH"
    UGX = "UGX"
    USD = "USD"
    UYU = "UYU"
    UZS = "UZS"
    VES = "VES"
    VND = "VND"
    VUV = "VUV"
    WST = "WST"
    XAF = "XAF"
    XCD = "XCD"
    XOF = "XOF"
    XPF = "XPF"
    YER = "YER"
    ZAR = "ZAR"
    ZMW = "ZMW"


class CustomChannelField(StrEnum):
    UTM_SOURCE = "utm_source"
    UTM_MEDIUM = "utm_medium"
    UTM_CAMPAIGN = "utm_campaign"
    REFERRING_DOMAIN = "referring_domain"
    URL = "url"
    PATHNAME = "pathname"
    HOSTNAME = "hostname"


class CustomChannelOperator(StrEnum):
    EXACT = "exact"
    IS_NOT = "is_not"
    IS_SET = "is_set"
    IS_NOT_SET = "is_not_set"
    ICONTAINS = "icontains"
    NOT_ICONTAINS = "not_icontains"
    REGEX = "regex"
    NOT_REGEX = "not_regex"


class CustomEventConversionGoal(BaseModel):
    model_config = ConfigDict(
        extra="forbid",
    )
    customEventName: str


class DataColorToken(StrEnum):
    PRESET_1 = "preset-1"
    PRESET_2 = "preset-2"
    PRESET_3 = "preset-3"
    PRESET_4 = "preset-4"
    PRESET_5 = "preset-5"
    PRESET_6 = "preset-6"
    PRESET_7 = "preset-7"
    PRESET_8 = "preset-8"
    PRESET_9 = "preset-9"
    PRESET_10 = "preset-10"
    PRESET_11 = "preset-11"
    PRESET_12 = "preset-12"
    PRESET_13 = "preset-13"
    PRESET_14 = "preset-14"
    PRESET_15 = "preset-15"


class Type(StrEnum):
    EVENT_DEFINITION = "event_definition"
    TEAM_COLUMNS = "team_columns"


class Context(BaseModel):
    model_config = ConfigDict(
        extra="forbid",
    )
    eventDefinitionId: Optional[str] = None
    type: Type


class DataWarehouseEventsModifier(BaseModel):
    model_config = ConfigDict(
        extra="forbid",
    )
    distinct_id_field: str
    id_field: str
    table_name: str
    timestamp_field: str


class DatabaseSchemaManagedViewTableKind(StrEnum):
    REVENUE_ANALYTICS_CHARGE = "revenue_analytics_charge"
    REVENUE_ANALYTICS_CUSTOMER = "revenue_analytics_customer"


class DatabaseSchemaSchema(BaseModel):
    model_config = ConfigDict(
        extra="forbid",
    )
    id: str
    incremental: bool
    last_synced_at: Optional[str] = None
    name: str
    should_sync: bool
    status: Optional[str] = None


class DatabaseSchemaSource(BaseModel):
    model_config = ConfigDict(
        extra="forbid",
    )
    id: str
    last_synced_at: Optional[str] = None
    prefix: str
    source_type: str
    status: str


class Type1(StrEnum):
    POSTHOG = "posthog"
    DATA_WAREHOUSE = "data_warehouse"
    VIEW = "view"
    BATCH_EXPORT = "batch_export"
    MATERIALIZED_VIEW = "materialized_view"
    MANAGED_VIEW = "managed_view"


class DatabaseSerializedFieldType(StrEnum):
    INTEGER = "integer"
    FLOAT = "float"
    DECIMAL = "decimal"
    STRING = "string"
    DATETIME = "datetime"
    DATE = "date"
    BOOLEAN = "boolean"
    ARRAY = "array"
    JSON = "json"
    LAZY_TABLE = "lazy_table"
    VIRTUAL_TABLE = "virtual_table"
    FIELD_TRAVERSER = "field_traverser"
    EXPRESSION = "expression"
    VIEW = "view"
    MATERIALIZED_VIEW = "materialized_view"
    UNKNOWN = "unknown"


class DateRange(BaseModel):
    model_config = ConfigDict(
        extra="forbid",
    )
    date_from: Optional[str] = None
    date_to: Optional[str] = None
    explicitDate: Optional[bool] = Field(
        default=False,
        description=(
            "Whether the date_from and date_to should be used verbatim. Disables rounding to the start and end of"
            " period."
        ),
    )


class DatetimeDay(RootModel[datetime]):
    root: datetime


class DefaultChannelTypes(StrEnum):
    CROSS_NETWORK = "Cross Network"
    PAID_SEARCH = "Paid Search"
    PAID_SOCIAL = "Paid Social"
    PAID_VIDEO = "Paid Video"
    PAID_SHOPPING = "Paid Shopping"
    PAID_UNKNOWN = "Paid Unknown"
    DIRECT = "Direct"
    ORGANIC_SEARCH = "Organic Search"
    ORGANIC_SOCIAL = "Organic Social"
    ORGANIC_VIDEO = "Organic Video"
    ORGANIC_SHOPPING = "Organic Shopping"
    PUSH = "Push"
    SMS = "SMS"
    AUDIO = "Audio"
    EMAIL = "Email"
    REFERRAL = "Referral"
    AFFILIATE = "Affiliate"
    UNKNOWN = "Unknown"


class DurationType(StrEnum):
    DURATION = "duration"
    ACTIVE_SECONDS = "active_seconds"
    INACTIVE_SECONDS = "inactive_seconds"


class Key(StrEnum):
    TAG_NAME = "tag_name"
    TEXT = "text"
    HREF = "href"
    SELECTOR = "selector"


class ElementType(BaseModel):
    model_config = ConfigDict(
        extra="forbid",
    )
    attr_class: Optional[list[str]] = None
    attr_id: Optional[str] = None
    attributes: dict[str, str]
    href: Optional[str] = None
    nth_child: Optional[float] = None
    nth_of_type: Optional[float] = None
    order: Optional[float] = None
    tag_name: str
    text: Optional[str] = None


class EmptyPropertyFilter(BaseModel):
    pass
    model_config = ConfigDict(
        extra="forbid",
    )


class EntityType(StrEnum):
    ACTIONS = "actions"
    EVENTS = "events"
    DATA_WAREHOUSE = "data_warehouse"
    NEW_ENTITY = "new_entity"


class Status(StrEnum):
    ARCHIVED = "archived"
    ACTIVE = "active"
    RESOLVED = "resolved"
    PENDING_RELEASE = "pending_release"
    SUPPRESSED = "suppressed"


class ErrorTrackingIssueAggregations(BaseModel):
    model_config = ConfigDict(
        extra="forbid",
    )
    occurrences: float
    sessions: float
    users: float
    volumeDay: list[float]
    volumeRange: list[float]


class Type2(StrEnum):
    USER_GROUP = "user_group"
    USER = "user"
    ROLE = "role"


class OrderBy(StrEnum):
    LAST_SEEN = "last_seen"
    FIRST_SEEN = "first_seen"
    OCCURRENCES = "occurrences"
    USERS = "users"
    SESSIONS = "sessions"


class OrderDirection(StrEnum):
    ASC = "ASC"
    DESC = "DESC"


class Status1(StrEnum):
    ARCHIVED = "archived"
    ACTIVE = "active"
    RESOLVED = "resolved"
    PENDING_RELEASE = "pending_release"
    SUPPRESSED = "suppressed"
    ALL = "all"


class Status2(StrEnum):
    ARCHIVED = "archived"
    ACTIVE = "active"
    RESOLVED = "resolved"
    PENDING_RELEASE = "pending_release"
    SUPPRESSED = "suppressed"


class EventDefinition(BaseModel):
    model_config = ConfigDict(
        extra="forbid",
    )
    elements: list
    event: str
    properties: dict[str, Any]


class CorrelationType(StrEnum):
    SUCCESS = "success"
    FAILURE = "failure"


class Person(BaseModel):
    model_config = ConfigDict(
        extra="forbid",
    )
    distinct_ids: list[str]
    is_identified: Optional[bool] = None
    properties: dict[str, Any]


class EventType(BaseModel):
    model_config = ConfigDict(
        extra="forbid",
    )
    distinct_id: str
    elements: list[ElementType]
    elements_chain: Optional[str] = None
    event: str
    id: str
    person: Optional[Person] = None
    properties: dict[str, Any]
    timestamp: str
    uuid: Optional[str] = None


class Properties(BaseModel):
    model_config = ConfigDict(
        extra="forbid",
    )
    email: Optional[str] = None
    name: Optional[str] = None


class EventsQueryPersonColumn(BaseModel):
    model_config = ConfigDict(
        extra="forbid",
    )
    created_at: str
    distinct_id: str
    properties: Properties
    uuid: str


class ExperimentExposureTimeSeries(BaseModel):
    model_config = ConfigDict(
        extra="forbid",
    )
    days: list[str]
    exposure_counts: list[float]
    variant: str


class ExperimentMetricMathType(StrEnum):
    TOTAL = "total"
    SUM = "sum"
    UNIQUE_SESSION = "unique_session"


class ExperimentMetricOutlierHandling(BaseModel):
    model_config = ConfigDict(
        extra="forbid",
    )
    lower_bound_percentile: Optional[float] = None
    upper_bound_percentile: Optional[float] = None


class ExperimentMetricType(StrEnum):
    FUNNEL = "funnel"
    MEAN = "mean"


class ExperimentSignificanceCode(StrEnum):
    SIGNIFICANT = "significant"
    NOT_ENOUGH_EXPOSURE = "not_enough_exposure"
    LOW_WIN_PROBABILITY = "low_win_probability"
    HIGH_LOSS = "high_loss"
    HIGH_P_VALUE = "high_p_value"


class ExperimentVariantFunnelsBaseStats(BaseModel):
    model_config = ConfigDict(
        extra="forbid",
    )
    failure_count: float
    key: str
    success_count: float


class ExperimentVariantTrendsBaseStats(BaseModel):
    model_config = ConfigDict(
        extra="forbid",
    )
    absolute_exposure: float
    count: float
    exposure: float
    key: str


class FailureMessage(BaseModel):
    model_config = ConfigDict(
        extra="forbid",
    )
    content: Optional[str] = None
    id: Optional[str] = None
    type: Literal["ai/failure"] = "ai/failure"


class FileSystemCount(BaseModel):
    model_config = ConfigDict(
        extra="forbid",
    )
    count: float


class FileSystemEntry(BaseModel):
    model_config = ConfigDict(
        extra="forbid",
    )
    field_loading: Optional[bool] = Field(
        default=None, alias="_loading", description="Used to indicate pending actions, frontend only"
    )
    created_at: Optional[str] = Field(
        default=None, description="Timestamp when file was added. Used to check persistence"
    )
    href: Optional[str] = Field(default=None, description="Object's URL")
    id: str = Field(..., description="Unique UUID for tree entry")
    meta: Optional[dict[str, Any]] = Field(default=None, description="Metadata")
    path: str = Field(..., description="Object's name and folder")
    ref: Optional[str] = Field(default=None, description="Object's ID or other unique reference")
    shortcut: Optional[bool] = Field(default=None, description="Whether this is a shortcut or the actual item")
    type: Optional[str] = Field(
        default=None, description="Type of object, used for icon, e.g. feature_flag, insight, etc"
    )


class FileSystemImport(BaseModel):
    model_config = ConfigDict(
        extra="forbid",
    )
    field_loading: Optional[bool] = Field(
        default=None, alias="_loading", description="Used to indicate pending actions, frontend only"
    )
    created_at: Optional[str] = Field(
        default=None, description="Timestamp when file was added. Used to check persistence"
    )
    flag: Optional[str] = None
    href: Optional[str] = Field(default=None, description="Object's URL")
    iconType: Optional[str] = None
    id: Optional[str] = None
    meta: Optional[dict[str, Any]] = Field(default=None, description="Metadata")
    path: str = Field(..., description="Object's name and folder")
    ref: Optional[str] = Field(default=None, description="Object's ID or other unique reference")
    shortcut: Optional[bool] = Field(default=None, description="Whether this is a shortcut or the actual item")
    type: Optional[str] = Field(
        default=None, description="Type of object, used for icon, e.g. feature_flag, insight, etc"
    )


class FilterLogicalOperator(StrEnum):
    AND_ = "AND"
    OR_ = "OR"


class FunnelConversionWindowTimeUnit(StrEnum):
    SECOND = "second"
    MINUTE = "minute"
    HOUR = "hour"
    DAY = "day"
    WEEK = "week"
    MONTH = "month"


class FunnelCorrelationResultsType(StrEnum):
    EVENTS = "events"
    PROPERTIES = "properties"
    EVENT_WITH_PROPERTIES = "event_with_properties"


class FunnelExclusionLegacy(BaseModel):
    model_config = ConfigDict(
        extra="forbid",
    )
    custom_name: Optional[str] = None
    funnel_from_step: float
    funnel_to_step: float
    id: Optional[Union[str, float]] = None
    index: Optional[float] = None
    name: Optional[str] = None
    order: Optional[float] = None
    type: Optional[EntityType] = None


class FunnelLayout(StrEnum):
    HORIZONTAL = "horizontal"
    VERTICAL = "vertical"


class FunnelMathType(StrEnum):
    TOTAL = "total"
    FIRST_TIME_FOR_USER = "first_time_for_user"
    FIRST_TIME_FOR_USER_WITH_FILTERS = "first_time_for_user_with_filters"


class FunnelPathType(StrEnum):
    FUNNEL_PATH_BEFORE_STEP = "funnel_path_before_step"
    FUNNEL_PATH_BETWEEN_STEPS = "funnel_path_between_steps"
    FUNNEL_PATH_AFTER_STEP = "funnel_path_after_step"


class FunnelStepReference(StrEnum):
    TOTAL = "total"
    PREVIOUS = "previous"


class FunnelTimeToConvertResults(BaseModel):
    model_config = ConfigDict(
        extra="forbid",
    )
    average_conversion_time: Optional[float] = None
    bins: list[list[int]]


class FunnelVizType(StrEnum):
    STEPS = "steps"
    TIME_TO_CONVERT = "time_to_convert"
    TRENDS = "trends"


class GoalLine(BaseModel):
    model_config = ConfigDict(
        extra="forbid",
    )
    borderColor: Optional[str] = None
    displayLabel: Optional[bool] = None
    label: str
    value: float


class HedgehogColorOptions(StrEnum):
    GREEN = "green"
    RED = "red"
    BLUE = "blue"
    PURPLE = "purple"
    DARK = "dark"
    LIGHT = "light"
    SEPIA = "sepia"
    INVERT = "invert"
    INVERT_HUE = "invert-hue"
    GREYSCALE = "greyscale"


class HogCompileResponse(BaseModel):
    model_config = ConfigDict(
        extra="forbid",
    )
    bytecode: list
    locals: list


class HogLanguage(StrEnum):
    HOG = "hog"
    HOG_JSON = "hogJson"
    HOG_QL = "hogQL"
    HOG_QL_EXPR = "hogQLExpr"
    HOG_TEMPLATE = "hogTemplate"


class BounceRatePageViewMode(StrEnum):
    COUNT_PAGEVIEWS = "count_pageviews"
    UNIQ_URLS = "uniq_urls"
    UNIQ_PAGE_SCREEN_AUTOCAPTURES = "uniq_page_screen_autocaptures"


class InCohortVia(StrEnum):
    AUTO = "auto"
    LEFTJOIN = "leftjoin"
    SUBQUERY = "subquery"
    LEFTJOIN_CONJOINED = "leftjoin_conjoined"


class MaterializationMode(StrEnum):
    AUTO = "auto"
    LEGACY_NULL_AS_STRING = "legacy_null_as_string"
    LEGACY_NULL_AS_NULL = "legacy_null_as_null"
    DISABLED = "disabled"


class PersonsArgMaxVersion(StrEnum):
    AUTO = "auto"
    V1 = "v1"
    V2 = "v2"


class PersonsJoinMode(StrEnum):
    INNER = "inner"
    LEFT = "left"


class PersonsOnEventsMode(StrEnum):
    DISABLED = "disabled"
    PERSON_ID_NO_OVERRIDE_PROPERTIES_ON_EVENTS = "person_id_no_override_properties_on_events"
    PERSON_ID_OVERRIDE_PROPERTIES_ON_EVENTS = "person_id_override_properties_on_events"
    PERSON_ID_OVERRIDE_PROPERTIES_JOINED = "person_id_override_properties_joined"


class PropertyGroupsMode(StrEnum):
    ENABLED = "enabled"
    DISABLED = "disabled"
    OPTIMIZED = "optimized"


class SessionTableVersion(StrEnum):
    AUTO = "auto"
    V1 = "v1"
    V2 = "v2"


class SessionsV2JoinMode(StrEnum):
    STRING = "string"
    UUID = "uuid"


class HogQLVariable(BaseModel):
    model_config = ConfigDict(
        extra="forbid",
    )
    code_name: str
    isNull: Optional[bool] = None
    value: Optional[Any] = None
    variableId: str


class HogQueryResponse(BaseModel):
    model_config = ConfigDict(
        extra="forbid",
    )
    bytecode: Optional[list] = None
    coloredBytecode: Optional[list] = None
    results: Any
    stdout: Optional[str] = None


class HumanMessage(BaseModel):
    model_config = ConfigDict(
        extra="forbid",
    )
    content: str
    id: Optional[str] = None
    type: Literal["human"] = "human"


class Compare(StrEnum):
    CURRENT = "current"
    PREVIOUS = "previous"


class InsightFilterProperty(StrEnum):
    TRENDS_FILTER = "trendsFilter"
    FUNNELS_FILTER = "funnelsFilter"
    RETENTION_FILTER = "retentionFilter"
    PATHS_FILTER = "pathsFilter"
    STICKINESS_FILTER = "stickinessFilter"
    CALENDAR_HEATMAP_FILTER = "calendarHeatmapFilter"
    LIFECYCLE_FILTER = "lifecycleFilter"


class InsightNodeKind(StrEnum):
    TRENDS_QUERY = "TrendsQuery"
    FUNNELS_QUERY = "FunnelsQuery"
    RETENTION_QUERY = "RetentionQuery"
    PATHS_QUERY = "PathsQuery"
    STICKINESS_QUERY = "StickinessQuery"
    LIFECYCLE_QUERY = "LifecycleQuery"
    CALENDAR_HEATMAP_QUERY = "CalendarHeatmapQuery"


class InsightThresholdType(StrEnum):
    ABSOLUTE = "absolute"
    PERCENTAGE = "percentage"


class InsightsThresholdBounds(BaseModel):
    model_config = ConfigDict(
        extra="forbid",
    )
    lower: Optional[float] = None
    upper: Optional[float] = None


class IntervalType(StrEnum):
    MINUTE = "minute"
    HOUR = "hour"
    DAY = "day"
    WEEK = "week"
    MONTH = "month"


class LLMTraceEvent(BaseModel):
    model_config = ConfigDict(
        extra="forbid",
    )
    createdAt: str
    event: str
    id: str
    properties: dict[str, Any]


class LLMTracePerson(BaseModel):
    model_config = ConfigDict(
        extra="forbid",
    )
    created_at: str
    distinct_id: str
    properties: dict[str, Any]
    uuid: str


class LifecycleToggle(StrEnum):
    NEW = "new"
    RESURRECTING = "resurrecting"
    RETURNING = "returning"
    DORMANT = "dormant"


class LogSeverityLevel(StrEnum):
    DEBUG = "debug"
    INFO = "info"
    WARN = "warn"
    ERROR = "error"


class OrderBy1(StrEnum):
    LATEST = "latest"
    EARLIEST = "earliest"


class MatchedRecordingEvent(BaseModel):
    model_config = ConfigDict(
        extra="forbid",
    )
    uuid: str


class MinimalHedgehogConfig(BaseModel):
    model_config = ConfigDict(
        extra="forbid",
    )
    accessories: list[str]
    color: Optional[HedgehogColorOptions] = None
    use_as_profile: bool


class MultipleBreakdownType(StrEnum):
    PERSON = "person"
    EVENT = "event"
    EVENT_METADATA = "event_metadata"
    GROUP = "group"
    SESSION = "session"
    HOGQL = "hogql"


class NodeKind(StrEnum):
    EVENTS_NODE = "EventsNode"
    ACTIONS_NODE = "ActionsNode"
    DATA_WAREHOUSE_NODE = "DataWarehouseNode"
    EVENTS_QUERY = "EventsQuery"
    PERSONS_NODE = "PersonsNode"
    HOG_QUERY = "HogQuery"
    HOG_QL_QUERY = "HogQLQuery"
    HOG_QLAST_QUERY = "HogQLASTQuery"
    HOG_QL_METADATA = "HogQLMetadata"
    HOG_QL_AUTOCOMPLETE = "HogQLAutocomplete"
    ACTORS_QUERY = "ActorsQuery"
    GROUPS_QUERY = "GroupsQuery"
    FUNNELS_ACTORS_QUERY = "FunnelsActorsQuery"
    FUNNEL_CORRELATION_ACTORS_QUERY = "FunnelCorrelationActorsQuery"
    SESSIONS_TIMELINE_QUERY = "SessionsTimelineQuery"
    RECORDINGS_QUERY = "RecordingsQuery"
    SESSION_ATTRIBUTION_EXPLORER_QUERY = "SessionAttributionExplorerQuery"
    REVENUE_EXAMPLE_EVENTS_QUERY = "RevenueExampleEventsQuery"
    REVENUE_EXAMPLE_DATA_WAREHOUSE_TABLES_QUERY = "RevenueExampleDataWarehouseTablesQuery"
    ERROR_TRACKING_QUERY = "ErrorTrackingQuery"
    LOGS_QUERY = "LogsQuery"
    DATA_TABLE_NODE = "DataTableNode"
    DATA_VISUALIZATION_NODE = "DataVisualizationNode"
    SAVED_INSIGHT_NODE = "SavedInsightNode"
    INSIGHT_VIZ_NODE = "InsightVizNode"
    TRENDS_QUERY = "TrendsQuery"
    CALENDAR_HEATMAP_QUERY = "CalendarHeatmapQuery"
    FUNNELS_QUERY = "FunnelsQuery"
    RETENTION_QUERY = "RetentionQuery"
    PATHS_QUERY = "PathsQuery"
    STICKINESS_QUERY = "StickinessQuery"
    LIFECYCLE_QUERY = "LifecycleQuery"
    INSIGHT_ACTORS_QUERY = "InsightActorsQuery"
    INSIGHT_ACTORS_QUERY_OPTIONS = "InsightActorsQueryOptions"
    FUNNEL_CORRELATION_QUERY = "FunnelCorrelationQuery"
    WEB_OVERVIEW_QUERY = "WebOverviewQuery"
    WEB_STATS_TABLE_QUERY = "WebStatsTableQuery"
    WEB_EXTERNAL_CLICKS_TABLE_QUERY = "WebExternalClicksTableQuery"
    WEB_GOALS_QUERY = "WebGoalsQuery"
    WEB_VITALS_QUERY = "WebVitalsQuery"
    WEB_VITALS_PATH_BREAKDOWN_QUERY = "WebVitalsPathBreakdownQuery"
    WEB_PAGE_URL_SEARCH_QUERY = "WebPageURLSearchQuery"
    REVENUE_ANALYTICS_OVERVIEW_QUERY = "RevenueAnalyticsOverviewQuery"
    REVENUE_ANALYTICS_GROWTH_RATE_QUERY = "RevenueAnalyticsGrowthRateQuery"
    REVENUE_ANALYTICS_TOP_CUSTOMERS_QUERY = "RevenueAnalyticsTopCustomersQuery"
    EXPERIMENT_METRIC = "ExperimentMetric"
    EXPERIMENT_QUERY = "ExperimentQuery"
    EXPERIMENT_EXPOSURE_QUERY = "ExperimentExposureQuery"
    EXPERIMENT_EVENT_EXPOSURE_CONFIG = "ExperimentEventExposureConfig"
    EXPERIMENT_TRENDS_QUERY = "ExperimentTrendsQuery"
    EXPERIMENT_FUNNELS_QUERY = "ExperimentFunnelsQuery"
    EXPERIMENT_DATA_WAREHOUSE_NODE = "ExperimentDataWarehouseNode"
    DATABASE_SCHEMA_QUERY = "DatabaseSchemaQuery"
    SUGGESTED_QUESTIONS_QUERY = "SuggestedQuestionsQuery"
    TEAM_TAXONOMY_QUERY = "TeamTaxonomyQuery"
    EVENT_TAXONOMY_QUERY = "EventTaxonomyQuery"
    ACTORS_PROPERTY_TAXONOMY_QUERY = "ActorsPropertyTaxonomyQuery"
    TRACES_QUERY = "TracesQuery"
    VECTOR_SEARCH_QUERY = "VectorSearchQuery"


class PageURL(BaseModel):
    model_config = ConfigDict(
        extra="forbid",
    )
    count: float
    url: str


class PathCleaningFilter(BaseModel):
    model_config = ConfigDict(
        extra="forbid",
    )
    alias: Optional[str] = None
    regex: Optional[str] = None


class PathType(StrEnum):
    FIELD_PAGEVIEW = "$pageview"
    FIELD_SCREEN = "$screen"
    CUSTOM_EVENT = "custom_event"
    HOGQL = "hogql"


class PathsFilterLegacy(BaseModel):
    model_config = ConfigDict(
        extra="forbid",
    )
    edge_limit: Optional[int] = None
    end_point: Optional[str] = None
    exclude_events: Optional[list[str]] = None
    funnel_filter: Optional[dict[str, Any]] = None
    funnel_paths: Optional[FunnelPathType] = None
    include_event_types: Optional[list[PathType]] = None
    local_path_cleaning_filters: Optional[list[PathCleaningFilter]] = None
    max_edge_weight: Optional[int] = None
    min_edge_weight: Optional[int] = None
    path_groupings: Optional[list[str]] = None
    path_replacements: Optional[bool] = None
    path_type: Optional[PathType] = None
    paths_hogql_expression: Optional[str] = None
    start_point: Optional[str] = None
    step_limit: Optional[int] = None


class PathsLink(BaseModel):
    model_config = ConfigDict(
        extra="forbid",
    )
    average_conversion_time: float
    source: str
    target: str
    value: float


class PersonType(BaseModel):
    model_config = ConfigDict(
        extra="forbid",
    )
    created_at: Optional[str] = None
    distinct_ids: list[str]
    id: Optional[str] = None
    is_identified: Optional[bool] = None
    name: Optional[str] = None
    properties: dict[str, Any]
    uuid: Optional[str] = None


class PropertyFilterType(StrEnum):
    META = "meta"
    EVENT = "event"
    EVENT_METADATA = "event_metadata"
    PERSON = "person"
    ELEMENT = "element"
    FEATURE = "feature"
    SESSION = "session"
    COHORT = "cohort"
    RECORDING = "recording"
    LOG_ENTRY = "log_entry"
    GROUP = "group"
    HOGQL = "hogql"
    DATA_WAREHOUSE = "data_warehouse"
    DATA_WAREHOUSE_PERSON_PROPERTY = "data_warehouse_person_property"
    ERROR_TRACKING_ISSUE = "error_tracking_issue"


class PropertyMathType(StrEnum):
    AVG = "avg"
    SUM = "sum"
    MIN = "min"
    MAX = "max"
    MEDIAN = "median"
    P75 = "p75"
    P90 = "p90"
    P95 = "p95"
    P99 = "p99"


class PropertyOperator(StrEnum):
    EXACT = "exact"
    IS_NOT = "is_not"
    ICONTAINS = "icontains"
    NOT_ICONTAINS = "not_icontains"
    REGEX = "regex"
    NOT_REGEX = "not_regex"
    GT = "gt"
    GTE = "gte"
    LT = "lt"
    LTE = "lte"
    IS_SET = "is_set"
    IS_NOT_SET = "is_not_set"
    IS_DATE_EXACT = "is_date_exact"
    IS_DATE_BEFORE = "is_date_before"
    IS_DATE_AFTER = "is_date_after"
    BETWEEN = "between"
    NOT_BETWEEN = "not_between"
    MIN = "min"
    MAX = "max"
    IN_ = "in"
    NOT_IN = "not_in"
    IS_CLEANED_PATH_EXACT = "is_cleaned_path_exact"


class QueryIndexUsage(StrEnum):
    UNDECISIVE = "undecisive"
    NO = "no"
    PARTIAL = "partial"
    YES = "yes"


class QueryResponseAlternative6(BaseModel):
    model_config = ConfigDict(
        extra="forbid",
    )
    bytecode: Optional[list] = None
    coloredBytecode: Optional[list] = None
    results: Any
    stdout: Optional[str] = None


class QueryResponseAlternative17(BaseModel):
    model_config = ConfigDict(
        extra="forbid",
    )
    date_range: DateRange
    kind: Literal["ExperimentExposureQuery"] = "ExperimentExposureQuery"
    timeseries: list[ExperimentExposureTimeSeries]
    total_exposures: dict[str, float]


class QueryResponseAlternative56(BaseModel):
    model_config = ConfigDict(
        extra="forbid",
    )
    questions: list[str]


class QueryTiming(BaseModel):
    model_config = ConfigDict(
        extra="forbid",
    )
    k: str = Field(..., description="Key. Shortened to 'k' to save on data.")
    t: float = Field(..., description="Time in seconds. Shortened to 't' to save on data.")


class ReasoningMessage(BaseModel):
    model_config = ConfigDict(
        extra="forbid",
    )
    content: str
    id: Optional[str] = None
    substeps: Optional[list[str]] = None
    type: Literal["ai/reasoning"] = "ai/reasoning"


class RecordingDurationFilter(BaseModel):
    model_config = ConfigDict(
        extra="forbid",
    )
    key: DurationType
    label: Optional[str] = None
    operator: PropertyOperator
    type: Literal["recording"] = "recording"
    value: float


class RecordingOrder(StrEnum):
    DURATION = "duration"
    RECORDING_DURATION = "recording_duration"
    INACTIVE_SECONDS = "inactive_seconds"
    ACTIVE_SECONDS = "active_seconds"
    START_TIME = "start_time"
    CONSOLE_ERROR_COUNT = "console_error_count"
    CLICK_COUNT = "click_count"
    KEYPRESS_COUNT = "keypress_count"
    MOUSE_ACTIVITY_COUNT = "mouse_activity_count"
    ACTIVITY_SCORE = "activity_score"


class RefreshType(StrEnum):
    ASYNC_ = "async"
    ASYNC_EXCEPT_ON_CACHE_MISS = "async_except_on_cache_miss"
    BLOCKING = "blocking"
    FORCE_ASYNC = "force_async"
    FORCE_BLOCKING = "force_blocking"
    FORCE_CACHE = "force_cache"
    LAZY_ASYNC = "lazy_async"


class ResultCustomizationBase(BaseModel):
    model_config = ConfigDict(
        extra="forbid",
    )
    color: DataColorToken


class ResultCustomizationBy(StrEnum):
    VALUE = "value"
    POSITION = "position"


class ResultCustomizationByPosition(BaseModel):
    model_config = ConfigDict(
        extra="forbid",
    )
    assignmentBy: Literal["position"] = "position"
    color: DataColorToken


class ResultCustomizationByValue(BaseModel):
    model_config = ConfigDict(
        extra="forbid",
    )
    assignmentBy: Literal["value"] = "value"
    color: DataColorToken


class RetentionDashboardDisplayType(StrEnum):
    TABLE_ONLY = "table_only"
    GRAPH_ONLY = "graph_only"
    ALL = "all"


class RetentionEntityKind(StrEnum):
    ACTIONS_NODE = "ActionsNode"
    EVENTS_NODE = "EventsNode"


class RetentionPeriod(StrEnum):
    HOUR = "Hour"
    DAY = "Day"
    WEEK = "Week"
    MONTH = "Month"


class RetentionType(StrEnum):
    RETENTION_RECURRING = "retention_recurring"
    RETENTION_FIRST_TIME = "retention_first_time"


class RevenueAnalyticsOverviewItemKey(StrEnum):
    REVENUE = "revenue"
    PAYING_CUSTOMER_COUNT = "paying_customer_count"
    AVG_REVENUE_PER_CUSTOMER = "avg_revenue_per_customer"


class RevenueAnalyticsTopCustomersGroupBy(StrEnum):
    MONTH = "month"
    ALL = "all"


class RevenueCurrencyPropertyConfig(BaseModel):
    model_config = ConfigDict(
        extra="forbid",
    )
    property: Optional[str] = None
    static: Optional[CurrencyCode] = None


class RevenueSources(BaseModel):
    model_config = ConfigDict(
        extra="forbid",
    )
    dataWarehouseSources: list[str]
    events: list[str]


class RootAssistantMessage1(BaseModel):
    model_config = ConfigDict(
        extra="forbid",
    )
    content: str
    id: Optional[str] = None
    tool_call_id: str
    type: Literal["tool"] = "tool"
    ui_payload: Optional[dict[str, Any]] = Field(
        default=None,
        description=(
            "Payload passed through to the frontend - specifically for calls of contextual tool. Tool call messages"
            " without a ui_payload are not passed through to the frontend."
        ),
    )
    visible: Optional[bool] = None


class SamplingRate(BaseModel):
    model_config = ConfigDict(
        extra="forbid",
    )
    denominator: Optional[float] = None
    numerator: float


class Type3(StrEnum):
    EVENT_DEFINITION = "event_definition"
    TEAM_COLUMNS = "team_columns"


class Context1(BaseModel):
    model_config = ConfigDict(
        extra="forbid",
    )
    eventDefinitionId: Optional[str] = None
    type: Type3


class SessionAttributionGroupBy(StrEnum):
    CHANNEL_TYPE = "ChannelType"
    MEDIUM = "Medium"
    SOURCE = "Source"
    CAMPAIGN = "Campaign"
    AD_IDS = "AdIds"
    REFERRING_DOMAIN = "ReferringDomain"
    INITIAL_URL = "InitialURL"


class SnapshotSource(StrEnum):
    WEB = "web"
    MOBILE = "mobile"
    UNKNOWN = "unknown"


class Storage(StrEnum):
    OBJECT_STORAGE_LTS = "object_storage_lts"
    OBJECT_STORAGE = "object_storage"


class StepOrderValue(StrEnum):
    STRICT = "strict"
    UNORDERED = "unordered"
    ORDERED = "ordered"


class StickinessComputationMode(StrEnum):
    NON_CUMULATIVE = "non_cumulative"
    CUMULATIVE = "cumulative"


class StickinessFilterLegacy(BaseModel):
    model_config = ConfigDict(
        extra="forbid",
    )
    compare: Optional[bool] = None
    compare_to: Optional[str] = None
    display: Optional[ChartDisplayType] = None
    hidden_legend_keys: Optional[dict[str, Union[bool, Any]]] = None
    show_legend: Optional[bool] = None
    show_multiple_y_axes: Optional[bool] = None
    show_values_on_series: Optional[bool] = None


class StickinessOperator(StrEnum):
    GTE = "gte"
    LTE = "lte"
    EXACT = "exact"


class SuggestedQuestionsQueryResponse(BaseModel):
    model_config = ConfigDict(
        extra="forbid",
    )
    questions: list[str]


class TaxonomicFilterGroupType(StrEnum):
    METADATA = "metadata"
    ACTIONS = "actions"
    COHORTS = "cohorts"
    COHORTS_WITH_ALL = "cohorts_with_all"
    DATA_WAREHOUSE = "data_warehouse"
    DATA_WAREHOUSE_PROPERTIES = "data_warehouse_properties"
    DATA_WAREHOUSE_PERSON_PROPERTIES = "data_warehouse_person_properties"
    ELEMENTS = "elements"
    EVENTS = "events"
    EVENT_PROPERTIES = "event_properties"
    EVENT_FEATURE_FLAGS = "event_feature_flags"
    EVENT_METADATA = "event_metadata"
    NUMERICAL_EVENT_PROPERTIES = "numerical_event_properties"
    PERSON_PROPERTIES = "person_properties"
    PAGEVIEW_URLS = "pageview_urls"
    SCREENS = "screens"
    CUSTOM_EVENTS = "custom_events"
    WILDCARD = "wildcard"
    GROUPS = "groups"
    PERSONS = "persons"
    FEATURE_FLAGS = "feature_flags"
    INSIGHTS = "insights"
    EXPERIMENTS = "experiments"
    PLUGINS = "plugins"
    DASHBOARDS = "dashboards"
    NAME_GROUPS = "name_groups"
    SESSION_PROPERTIES = "session_properties"
    HOGQL_EXPRESSION = "hogql_expression"
    NOTEBOOKS = "notebooks"
    LOG_ENTRIES = "log_entries"
    ERROR_TRACKING_ISSUES = "error_tracking_issues"
    REPLAY = "replay"
    RESOURCES = "resources"


class TimelineEntry(BaseModel):
    model_config = ConfigDict(
        extra="forbid",
    )
    events: list[EventType]
    recording_duration_s: Optional[float] = Field(default=None, description="Duration of the recording in seconds.")
    sessionId: Optional[str] = Field(default=None, description="Session ID. None means out-of-session events")


class TrendsFilterLegacy(BaseModel):
    model_config = ConfigDict(
        extra="forbid",
    )
    aggregation_axis_format: Optional[AggregationAxisFormat] = None
    aggregation_axis_postfix: Optional[str] = None
    aggregation_axis_prefix: Optional[str] = None
    breakdown_histogram_bin_count: Optional[float] = None
    compare: Optional[bool] = None
    compare_to: Optional[str] = None
    decimal_places: Optional[float] = None
    display: Optional[ChartDisplayType] = None
    formula: Optional[str] = None
    hidden_legend_keys: Optional[dict[str, Union[bool, Any]]] = None
    min_decimal_places: Optional[float] = None
    show_alert_threshold_lines: Optional[bool] = None
    show_labels_on_series: Optional[bool] = None
    show_legend: Optional[bool] = None
    show_multiple_y_axes: Optional[bool] = None
    show_percent_stack_view: Optional[bool] = None
    show_values_on_series: Optional[bool] = None
    smoothing_intervals: Optional[float] = None
    y_axis_scale_type: Optional[YAxisScaleType] = YAxisScaleType.LINEAR


class TrendsFormulaNode(BaseModel):
    model_config = ConfigDict(
        extra="forbid",
    )
    custom_name: Optional[str] = Field(default=None, description="Optional user-defined name for the formula")
    formula: str


class UserBasicType(BaseModel):
    model_config = ConfigDict(
        extra="forbid",
    )
    distinct_id: str
    email: str
    first_name: str
    hedgehog_config: Optional[MinimalHedgehogConfig] = None
    id: float
    is_email_verified: Optional[Any] = None
    last_name: Optional[str] = None
    uuid: str


class VectorSearchResponseItem(BaseModel):
    model_config = ConfigDict(
        extra="forbid",
    )
    distance: float
    id: str


class ActionsPie(BaseModel):
    model_config = ConfigDict(
        extra="forbid",
    )
    disableHoverOffset: Optional[bool] = None
    hideAggregation: Optional[bool] = None


class RETENTION(BaseModel):
    model_config = ConfigDict(
        extra="forbid",
    )
    hideLineGraph: Optional[bool] = None
    hideSizeColumn: Optional[bool] = None
    useSmallLayout: Optional[bool] = None


class VizSpecificOptions(BaseModel):
    model_config = ConfigDict(
        extra="forbid",
    )
    ActionsPie_1: Optional[ActionsPie] = Field(default=None, alias="ActionsPie")
    RETENTION_1: Optional[RETENTION] = Field(default=None, alias="RETENTION")


class WebAnalyticsOrderByDirection(StrEnum):
    ASC = "ASC"
    DESC = "DESC"


class WebAnalyticsOrderByFields(StrEnum):
    VISITORS = "Visitors"
    VIEWS = "Views"
    CLICKS = "Clicks"
    BOUNCE_RATE = "BounceRate"
    AVERAGE_SCROLL_PERCENTAGE = "AverageScrollPercentage"
    SCROLL_GT80_PERCENTAGE = "ScrollGt80Percentage"
    TOTAL_CONVERSIONS = "TotalConversions"
    UNIQUE_CONVERSIONS = "UniqueConversions"
    CONVERSION_RATE = "ConversionRate"
    CONVERTING_USERS = "ConvertingUsers"
    RAGE_CLICKS = "RageClicks"
    DEAD_CLICKS = "DeadClicks"
    ERRORS = "Errors"


class Sampling(BaseModel):
    model_config = ConfigDict(
        extra="forbid",
    )
    enabled: Optional[bool] = None
    forceSamplingRate: Optional[SamplingRate] = None


class WebOverviewItemKind(StrEnum):
    UNIT = "unit"
    DURATION_S = "duration_s"
    PERCENTAGE = "percentage"
    CURRENCY = "currency"


class WebStatsBreakdown(StrEnum):
    PAGE = "Page"
    INITIAL_PAGE = "InitialPage"
    EXIT_PAGE = "ExitPage"
    EXIT_CLICK = "ExitClick"
    SCREEN_NAME = "ScreenName"
    INITIAL_CHANNEL_TYPE = "InitialChannelType"
    INITIAL_REFERRING_DOMAIN = "InitialReferringDomain"
    INITIAL_UTM_SOURCE = "InitialUTMSource"
    INITIAL_UTM_CAMPAIGN = "InitialUTMCampaign"
    INITIAL_UTM_MEDIUM = "InitialUTMMedium"
    INITIAL_UTM_TERM = "InitialUTMTerm"
    INITIAL_UTM_CONTENT = "InitialUTMContent"
    INITIAL_UTM_SOURCE_MEDIUM_CAMPAIGN = "InitialUTMSourceMediumCampaign"
    BROWSER = "Browser"
    OS = "OS"
    VIEWPORT = "Viewport"
    DEVICE_TYPE = "DeviceType"
    COUNTRY = "Country"
    REGION = "Region"
    CITY = "City"
    TIMEZONE = "Timezone"
    LANGUAGE = "Language"
    FRUSTRATION_METRICS = "FrustrationMetrics"


class WebVitalsMetric(StrEnum):
    INP = "INP"
    LCP = "LCP"
    CLS = "CLS"
    FCP = "FCP"


class WebVitalsMetricBand(StrEnum):
    GOOD = "good"
    NEEDS_IMPROVEMENTS = "needs_improvements"
    POOR = "poor"


class WebVitalsPathBreakdownResultItem(BaseModel):
    model_config = ConfigDict(
        extra="forbid",
    )
    path: str
    value: float


class WebVitalsPercentile(StrEnum):
    P75 = "p75"
    P90 = "p90"
    P99 = "p99"


class Scale(StrEnum):
    LINEAR = "linear"
    LOGARITHMIC = "logarithmic"


class YAxisSettings(BaseModel):
    model_config = ConfigDict(
        extra="forbid",
    )
    scale: Optional[Scale] = None
    startAtZero: Optional[bool] = Field(default=None, description="Whether the Y axis should start at zero")


class Integer(RootModel[int]):
    root: int


class ActionConversionGoal(BaseModel):
    model_config = ConfigDict(
        extra="forbid",
    )
    actionId: int


class ActorsPropertyTaxonomyResponse(BaseModel):
    model_config = ConfigDict(
        extra="forbid",
    )
    sample_count: int
    sample_values: list[Union[str, float, bool, int]]


class AlertCondition(BaseModel):
    model_config = ConfigDict(
        extra="forbid",
    )
    type: AlertConditionType


class AssistantArrayPropertyFilter(BaseModel):
    model_config = ConfigDict(
        extra="forbid",
    )
    operator: AssistantArrayPropertyFilterOperator = Field(
        ..., description="`exact` - exact match of any of the values. `is_not` - does not match any of the values."
    )
    value: list[str] = Field(
        ...,
        description=(
            "Only use property values from the plan. Always use strings as values. If you have a number, convert it to"
            ' a string first. If you have a boolean, convert it to a string "true" or "false".'
        ),
    )


class AssistantBreakdownFilter(BaseModel):
    model_config = ConfigDict(
        extra="forbid",
    )
    breakdown_limit: Optional[int] = Field(default=25, description="How many distinct values to show.")


class AssistantDateTimePropertyFilter(BaseModel):
    model_config = ConfigDict(
        extra="forbid",
    )
    operator: AssistantDateTimePropertyFilterOperator
    value: str = Field(..., description="Value must be a date in ISO 8601 format.")


class AssistantForm(BaseModel):
    model_config = ConfigDict(
        extra="forbid",
    )
    options: list[AssistantFormOption]


class AssistantFunnelsBreakdownFilter(BaseModel):
    model_config = ConfigDict(
        extra="forbid",
    )
    breakdown: str = Field(..., description="The entity property to break down by.")
    breakdown_group_type_index: Optional[int] = Field(
        default=None,
        description=(
            "If `breakdown_type` is `group`, this is the index of the group. Use the index from the group mapping."
        ),
    )
    breakdown_limit: Optional[int] = Field(default=25, description="How many distinct values to show.")
    breakdown_type: Optional[AssistantFunnelsBreakdownType] = Field(
        default=AssistantFunnelsBreakdownType.EVENT,
        description=(
            "Type of the entity to break down by. If `group` is used, you must also provide"
            " `breakdown_group_type_index` from the group mapping."
        ),
    )


class AssistantFunnelsExclusionEventsNode(BaseModel):
    model_config = ConfigDict(
        extra="forbid",
    )
    event: str
    funnelFromStep: int
    funnelToStep: int
    kind: Literal["EventsNode"] = "EventsNode"


class AssistantFunnelsFilter(BaseModel):
    model_config = ConfigDict(
        extra="forbid",
    )
    binCount: Optional[int] = Field(
        default=None,
        description=(
            "Use this setting only when `funnelVizType` is `time_to_convert`: number of bins to show in histogram."
        ),
    )
    exclusions: Optional[list[AssistantFunnelsExclusionEventsNode]] = Field(
        default=[],
        description=(
            "Users may want to use exclusion events to filter out conversions in which a particular event occurred"
            " between specific steps. These events must not be included in the main sequence. You must include start"
            " and end indexes for each exclusion where the minimum index is one and the maximum index is the number of"
            " steps in the funnel. For example, there is a sequence with three steps: sign up, finish onboarding,"
            " purchase. If the user wants to exclude all conversions in which users left the page before finishing the"
            " onboarding, the exclusion step would be the event `$pageleave` with start index 2 and end index 3."
        ),
    )
    funnelAggregateByHogQL: Literal["properties.$session_id"] = Field(
        default="properties.$session_id",
        description="Use this field only if the user explicitly asks to aggregate the funnel by unique sessions.",
    )
    funnelOrderType: Optional[StepOrderValue] = Field(
        default=StepOrderValue.ORDERED,
        description=(
            "Defines the behavior of event matching between steps. Prefer the `strict` option unless explicitly told to"
            " use a different one. `ordered` - defines a sequential funnel. Step B must happen after Step A, but any"
            " number of events can happen between A and B. `strict` - defines a funnel where all events must happen in"
            " order. Step B must happen directly after Step A without any events in between. `any` - order doesn't"
            " matter. Steps can be completed in any sequence."
        ),
    )
    funnelStepReference: Optional[FunnelStepReference] = Field(
        default=FunnelStepReference.TOTAL,
        description=(
            "Whether conversion shown in the graph should be across all steps or just relative to the previous step."
        ),
    )
    funnelVizType: Optional[FunnelVizType] = Field(
        default=FunnelVizType.STEPS,
        description=(
            "Defines the type of visualization to use. The `steps` option is recommended. `steps` - shows a"
            " step-by-step funnel. Perfect to show a conversion rate of a sequence of events (default)."
            " `time_to_convert` - shows a histogram of the time it took to complete the funnel. `trends` - shows trends"
            " of the conversion rate of the whole sequence over time."
        ),
    )
    funnelWindowInterval: Optional[int] = Field(
        default=14,
        description=(
            "Controls a time frame value for a conversion to be considered. Select a reasonable value based on the"
            " user's query. Use in combination with `funnelWindowIntervalUnit`. The default value is 14 days."
        ),
    )
    funnelWindowIntervalUnit: Optional[FunnelConversionWindowTimeUnit] = Field(
        default=FunnelConversionWindowTimeUnit.DAY,
        description=(
            "Controls a time frame interval for a conversion to be considered. Select a reasonable value based on the"
            " user's query. Use in combination with `funnelWindowInterval`. The default value is 14 days."
        ),
    )
    layout: Optional[FunnelLayout] = Field(
        default=FunnelLayout.VERTICAL,
        description="Controls how the funnel chart is displayed: vertically (preferred) or horizontally.",
    )


class AssistantGenerationStatusEvent(BaseModel):
    model_config = ConfigDict(
        extra="forbid",
    )
    type: AssistantGenerationStatusType


class AssistantGenericPropertyFilter1(BaseModel):
    model_config = ConfigDict(
        extra="forbid",
    )
    key: str = Field(..., description="Use one of the properties the user has provided in the plan.")
    operator: AssistantSingleValuePropertyFilterOperator = Field(
        ...,
        description=(
            "`icontains` - case insensitive contains. `not_icontains` - case insensitive does not contain. `regex` -"
            " matches the regex pattern. `not_regex` - does not match the regex pattern."
        ),
    )
    type: str
    value: str = Field(
        ...,
        description=(
            "Only use property values from the plan. If the operator is `regex` or `not_regex`, the value must be a"
            " valid ClickHouse regex pattern to match against. Otherwise, the value must be a substring that will be"
            " matched against the property value."
        ),
    )


class AssistantGenericPropertyFilter4(BaseModel):
    model_config = ConfigDict(
        extra="forbid",
    )
    key: str = Field(..., description="Use one of the properties the user has provided in the plan.")
    operator: AssistantSetPropertyFilterOperator = Field(
        ...,
        description=(
            "`is_set` - the property has any value. `is_not_set` - the property doesn't have a value or wasn't"
            " collected."
        ),
    )
    type: str


class AssistantGroupMultipleBreakdownFilter(BaseModel):
    model_config = ConfigDict(
        extra="forbid",
    )
    group_type_index: Optional[int] = Field(default=None, description="Index of the group type from the group mapping.")
    property: str = Field(..., description="Property name from the plan to break down by.")
    type: Literal["group"] = "group"


class AssistantGroupPropertyFilter1(BaseModel):
    model_config = ConfigDict(
        extra="forbid",
    )
    group_type_index: int = Field(..., description="Index of the group type from the group mapping.")
    key: str = Field(..., description="Use one of the properties the user has provided in the plan.")
    operator: AssistantSingleValuePropertyFilterOperator = Field(
        ...,
        description=(
            "`icontains` - case insensitive contains. `not_icontains` - case insensitive does not contain. `regex` -"
            " matches the regex pattern. `not_regex` - does not match the regex pattern."
        ),
    )
    type: Literal["group"] = "group"
    value: str = Field(
        ...,
        description=(
            "Only use property values from the plan. If the operator is `regex` or `not_regex`, the value must be a"
            " valid ClickHouse regex pattern to match against. Otherwise, the value must be a substring that will be"
            " matched against the property value."
        ),
    )


class AssistantGroupPropertyFilter2(BaseModel):
    model_config = ConfigDict(
        extra="forbid",
    )
    group_type_index: int = Field(..., description="Index of the group type from the group mapping.")
    key: str = Field(..., description="Use one of the properties the user has provided in the plan.")
    operator: AssistantArrayPropertyFilterOperator = Field(
        ..., description="`exact` - exact match of any of the values. `is_not` - does not match any of the values."
    )
    type: Literal["group"] = "group"
    value: list[str] = Field(
        ...,
        description=(
            "Only use property values from the plan. Always use strings as values. If you have a number, convert it to"
            ' a string first. If you have a boolean, convert it to a string "true" or "false".'
        ),
    )


class AssistantGroupPropertyFilter3(BaseModel):
    model_config = ConfigDict(
        extra="forbid",
    )
    group_type_index: int = Field(..., description="Index of the group type from the group mapping.")
    key: str = Field(..., description="Use one of the properties the user has provided in the plan.")
    operator: AssistantDateTimePropertyFilterOperator
    type: Literal["group"] = "group"
    value: str = Field(..., description="Value must be a date in ISO 8601 format.")


class AssistantGroupPropertyFilter4(BaseModel):
    model_config = ConfigDict(
        extra="forbid",
    )
    group_type_index: int = Field(..., description="Index of the group type from the group mapping.")
    key: str = Field(..., description="Use one of the properties the user has provided in the plan.")
    operator: AssistantSetPropertyFilterOperator = Field(
        ...,
        description=(
            "`is_set` - the property has any value. `is_not_set` - the property doesn't have a value or wasn't"
            " collected."
        ),
    )
    type: Literal["group"] = "group"


class AssistantMessageMetadata(BaseModel):
    model_config = ConfigDict(
        extra="forbid",
    )
    form: Optional[AssistantForm] = None


class AssistantRetentionActionsNode(BaseModel):
    model_config = ConfigDict(
        extra="forbid",
    )
    id: float = Field(..., description="Action ID from the plan.")
    name: str = Field(..., description="Action name from the plan.")
    properties: Optional[
        list[
            Union[
                Union[
                    AssistantGenericPropertyFilter1,
                    AssistantGenericPropertyFilter2,
                    AssistantGenericPropertyFilter3,
                    AssistantGenericPropertyFilter4,
                ],
                Union[
                    AssistantGroupPropertyFilter1,
                    AssistantGroupPropertyFilter2,
                    AssistantGroupPropertyFilter3,
                    AssistantGroupPropertyFilter4,
                ],
            ]
        ]
    ] = Field(default=None, description="Property filters for the action.")
    type: Literal["actions"] = "actions"


class AssistantRetentionEventsNode(BaseModel):
    model_config = ConfigDict(
        extra="forbid",
    )
    custom_name: Optional[str] = Field(
        default=None, description="Custom name for the event if it is needed to be renamed."
    )
    name: str = Field(..., description="Event name from the plan.")
    properties: Optional[
        list[
            Union[
                Union[
                    AssistantGenericPropertyFilter1,
                    AssistantGenericPropertyFilter2,
                    AssistantGenericPropertyFilter3,
                    AssistantGenericPropertyFilter4,
                ],
                Union[
                    AssistantGroupPropertyFilter1,
                    AssistantGroupPropertyFilter2,
                    AssistantGroupPropertyFilter3,
                    AssistantGroupPropertyFilter4,
                ],
            ]
        ]
    ] = Field(default=None, description="Property filters for the event.")
    type: Literal["events"] = "events"


class AssistantSetPropertyFilter(BaseModel):
    model_config = ConfigDict(
        extra="forbid",
    )
    operator: AssistantSetPropertyFilterOperator = Field(
        ...,
        description=(
            "`is_set` - the property has any value. `is_not_set` - the property doesn't have a value or wasn't"
            " collected."
        ),
    )


class AssistantSingleValuePropertyFilter(BaseModel):
    model_config = ConfigDict(
        extra="forbid",
    )
    operator: AssistantSingleValuePropertyFilterOperator = Field(
        ...,
        description=(
            "`icontains` - case insensitive contains. `not_icontains` - case insensitive does not contain. `regex` -"
            " matches the regex pattern. `not_regex` - does not match the regex pattern."
        ),
    )
    value: str = Field(
        ...,
        description=(
            "Only use property values from the plan. If the operator is `regex` or `not_regex`, the value must be a"
            " valid ClickHouse regex pattern to match against. Otherwise, the value must be a substring that will be"
            " matched against the property value."
        ),
    )


class AssistantTrendsBreakdownFilter(BaseModel):
    model_config = ConfigDict(
        extra="forbid",
    )
    breakdown_limit: Optional[int] = Field(default=25, description="How many distinct values to show.")
    breakdowns: list[Union[AssistantGroupMultipleBreakdownFilter, AssistantGenericMultipleBreakdownFilter]] = Field(
        ..., description="Use this field to define breakdowns.", max_length=3
    )


class AutocompleteCompletionItem(BaseModel):
    model_config = ConfigDict(
        extra="forbid",
    )
    detail: Optional[str] = Field(
        default=None,
        description=(
            "A human-readable string with additional information about this item, like type or symbol information."
        ),
    )
    documentation: Optional[str] = Field(
        default=None, description="A human-readable string that represents a doc-comment."
    )
    insertText: str = Field(
        ..., description="A string or snippet that should be inserted in a document when selecting this completion."
    )
    kind: AutocompleteCompletionItemKind = Field(
        ..., description="The kind of this completion item. Based on the kind an icon is chosen by the editor."
    )
    label: str = Field(
        ...,
        description=(
            "The label of this completion item. By default this is also the text that is inserted when selecting this"
            " completion."
        ),
    )


class Breakdown(BaseModel):
    model_config = ConfigDict(
        extra="forbid",
    )
    group_type_index: Optional[int] = None
    histogram_bin_count: Optional[int] = None
    normalize_url: Optional[bool] = None
    property: str
    type: Optional[MultipleBreakdownType] = None


class BreakdownFilter(BaseModel):
    model_config = ConfigDict(
        extra="forbid",
    )
    breakdown: Optional[Union[str, list[Union[str, int]], int]] = None
    breakdown_group_type_index: Optional[int] = None
    breakdown_hide_other_aggregation: Optional[bool] = None
    breakdown_histogram_bin_count: Optional[int] = None
    breakdown_limit: Optional[int] = None
    breakdown_normalize_url: Optional[bool] = None
    breakdown_type: Optional[BreakdownType] = BreakdownType.EVENT
    breakdowns: Optional[list[Breakdown]] = Field(default=None, max_length=3)


class IntervalItem(BaseModel):
    model_config = ConfigDict(
        extra="forbid",
    )
    label: str
    value: int = Field(..., description="An interval selected out of available intervals in source query")


class Series(BaseModel):
    model_config = ConfigDict(
        extra="forbid",
    )
    label: str
    value: int


class Settings(BaseModel):
    model_config = ConfigDict(
        extra="forbid",
    )
    display: Optional[ChartSettingsDisplay] = None
    formatting: Optional[ChartSettingsFormatting] = None


class ChartAxis(BaseModel):
    model_config = ConfigDict(
        extra="forbid",
    )
    column: str
    settings: Optional[Settings] = None


class ChartSettings(BaseModel):
    model_config = ConfigDict(
        extra="forbid",
    )
    goalLines: Optional[list[GoalLine]] = None
    leftYAxisSettings: Optional[YAxisSettings] = None
    rightYAxisSettings: Optional[YAxisSettings] = None
    seriesBreakdownColumn: Optional[str] = None
    showLegend: Optional[bool] = None
    stackBars100: Optional[bool] = Field(default=None, description="Whether we fill the bars to 100% in stacked mode")
    xAxis: Optional[ChartAxis] = None
    yAxis: Optional[list[ChartAxis]] = None
    yAxisAtZero: Optional[bool] = Field(
        default=None, description="Deprecated: use `[left|right]YAxisSettings`. Whether the Y axis should start at zero"
    )


class ClickhouseQueryProgress(BaseModel):
    model_config = ConfigDict(
        extra="forbid",
    )
    active_cpu_time: int
    bytes_read: int
    estimated_rows_total: int
    rows_read: int
    time_elapsed: int


class CohortPropertyFilter(BaseModel):
    model_config = ConfigDict(
        extra="forbid",
    )
    cohort_name: Optional[str] = None
    key: Literal["id"] = "id"
    label: Optional[str] = None
    operator: Optional[PropertyOperator] = PropertyOperator.IN_
    type: Literal["cohort"] = "cohort"
    value: int


class CustomChannelCondition(BaseModel):
    model_config = ConfigDict(
        extra="forbid",
    )
    id: str
    key: CustomChannelField
    op: CustomChannelOperator
    value: Optional[Union[str, list[str]]] = None


class CustomChannelRule(BaseModel):
    model_config = ConfigDict(
        extra="forbid",
    )
    channel_type: str
    combiner: FilterLogicalOperator
    id: str
    items: list[CustomChannelCondition]


class DatabaseSchemaField(BaseModel):
    model_config = ConfigDict(
        extra="forbid",
    )
    chain: Optional[list[Union[str, int]]] = None
    fields: Optional[list[str]] = None
    hogql_value: str
    id: Optional[str] = None
    name: str
    schema_valid: bool
    table: Optional[str] = None
    type: DatabaseSerializedFieldType


class DatabaseSchemaPostHogTable(BaseModel):
    model_config = ConfigDict(
        extra="forbid",
    )
    fields: dict[str, DatabaseSchemaField]
    id: str
    name: str
    row_count: Optional[float] = None
    type: Literal["posthog"] = "posthog"


class DatabaseSchemaTableCommon(BaseModel):
    model_config = ConfigDict(
        extra="forbid",
    )
    fields: dict[str, DatabaseSchemaField]
    id: str
    name: str
    row_count: Optional[float] = None
    type: Type1


class Day(RootModel[int]):
    root: int


class ErrorTrackingIssueAssignee(BaseModel):
    model_config = ConfigDict(
        extra="forbid",
    )
    id: Union[str, int]
    type: Type2


class ErrorTrackingRelationalIssue(BaseModel):
    model_config = ConfigDict(
        extra="forbid",
    )
    assignee: Optional[ErrorTrackingIssueAssignee] = None
    description: Optional[str] = None
    first_seen: datetime
    id: str
    name: Optional[str] = None
    status: Status2


class EventOddsRatioSerialized(BaseModel):
    model_config = ConfigDict(
        extra="forbid",
    )
    correlation_type: CorrelationType
    event: EventDefinition
    failure_count: int
    odds_ratio: float
    success_count: int


class EventTaxonomyItem(BaseModel):
    model_config = ConfigDict(
        extra="forbid",
    )
    property: str
    sample_count: int
    sample_values: list[str]


class EventsHeatMapColumnAggregationResult(BaseModel):
    model_config = ConfigDict(
        extra="forbid",
    )
    column: int
    value: int


class EventsHeatMapDataResult(BaseModel):
    model_config = ConfigDict(
        extra="forbid",
    )
    column: int
    row: int
    value: int


class EventsHeatMapRowAggregationResult(BaseModel):
    model_config = ConfigDict(
        extra="forbid",
    )
    row: int
    value: int


class EventsHeatMapStructuredResult(BaseModel):
    model_config = ConfigDict(
        extra="forbid",
    )
    allAggregations: int
    columnAggregations: list[EventsHeatMapColumnAggregationResult]
    data: list[EventsHeatMapDataResult]
    rowAggregations: list[EventsHeatMapRowAggregationResult]


class ExperimentExposureQueryResponse(BaseModel):
    model_config = ConfigDict(
        extra="forbid",
    )
    date_range: DateRange
    kind: Literal["ExperimentExposureQuery"] = "ExperimentExposureQuery"
    timeseries: list[ExperimentExposureTimeSeries]
    total_exposures: dict[str, float]


class ExperimentHoldoutType(BaseModel):
    model_config = ConfigDict(
        extra="forbid",
    )
    created_at: Optional[str] = None
    created_by: Optional[UserBasicType] = None
    description: Optional[str] = None
    filters: dict[str, Any]
    id: Optional[float] = None
    name: str
    updated_at: Optional[str] = None


class ExperimentMetricBaseProperties(BaseModel):
    model_config = ConfigDict(
        extra="forbid",
    )
    conversion_window: Optional[int] = None
    conversion_window_unit: Optional[FunnelConversionWindowTimeUnit] = None
    kind: Literal["ExperimentMetric"] = "ExperimentMetric"
    name: Optional[str] = None


class FunnelCorrelationResult(BaseModel):
    model_config = ConfigDict(
        extra="forbid",
    )
    events: list[EventOddsRatioSerialized]
    skewed: bool


class FunnelExclusionSteps(BaseModel):
    model_config = ConfigDict(
        extra="forbid",
    )
    funnelFromStep: int
    funnelToStep: int


class FunnelsFilterLegacy(BaseModel):
    model_config = ConfigDict(
        extra="forbid",
    )
    bin_count: Optional[Union[float, str]] = None
    breakdown_attribution_type: Optional[BreakdownAttributionType] = None
    breakdown_attribution_value: Optional[float] = None
    exclusions: Optional[list[FunnelExclusionLegacy]] = None
    funnel_aggregate_by_hogql: Optional[str] = None
    funnel_from_step: Optional[float] = None
    funnel_order_type: Optional[StepOrderValue] = None
    funnel_step_reference: Optional[FunnelStepReference] = None
    funnel_to_step: Optional[float] = None
    funnel_viz_type: Optional[FunnelVizType] = None
    funnel_window_interval: Optional[float] = None
    funnel_window_interval_unit: Optional[FunnelConversionWindowTimeUnit] = None
    hidden_legend_keys: Optional[dict[str, Union[bool, Any]]] = None
    layout: Optional[FunnelLayout] = None


class HogQLAutocompleteResponse(BaseModel):
    model_config = ConfigDict(
        extra="forbid",
    )
    incomplete_list: bool = Field(..., description="Whether or not the suggestions returned are complete")
    suggestions: list[AutocompleteCompletionItem]
    timings: Optional[list[QueryTiming]] = Field(
        default=None, description="Measured timings for different parts of the query generation process"
    )


class HogQLNotice(BaseModel):
    model_config = ConfigDict(
        extra="forbid",
    )
    end: Optional[int] = None
    fix: Optional[str] = None
    message: str
    start: Optional[int] = None


class HogQLQueryModifiers(BaseModel):
    model_config = ConfigDict(
        extra="forbid",
    )
    bounceRateDurationSeconds: Optional[float] = None
    bounceRatePageViewMode: Optional[BounceRatePageViewMode] = None
    customChannelTypeRules: Optional[list[CustomChannelRule]] = None
    dataWarehouseEventsModifiers: Optional[list[DataWarehouseEventsModifier]] = None
    debug: Optional[bool] = None
    inCohortVia: Optional[InCohortVia] = None
    materializationMode: Optional[MaterializationMode] = None
    optimizeJoinedFilters: Optional[bool] = None
    personsArgMaxVersion: Optional[PersonsArgMaxVersion] = None
    personsJoinMode: Optional[PersonsJoinMode] = None
    personsOnEventsMode: Optional[PersonsOnEventsMode] = None
    propertyGroupsMode: Optional[PropertyGroupsMode] = None
    s3TableUseInvalidColumns: Optional[bool] = None
    sessionTableVersion: Optional[SessionTableVersion] = None
    sessionsV2JoinMode: Optional[SessionsV2JoinMode] = None
    useMaterializedViews: Optional[bool] = None
    usePresortedEventsTable: Optional[bool] = None
    useWebAnalyticsPreAggregatedTables: Optional[bool] = None


class HogQuery(BaseModel):
    model_config = ConfigDict(
        extra="forbid",
    )
    code: Optional[str] = None
    kind: Literal["HogQuery"] = "HogQuery"
    modifiers: Optional[HogQLQueryModifiers] = Field(
        default=None, description="Modifiers used when performing the query"
    )
    response: Optional[HogQueryResponse] = None
    v: Optional[float] = Field(default=None, description="version of the node, used for schema migrations")


class DayItem(BaseModel):
    model_config = ConfigDict(
        extra="forbid",
    )
    label: str
    value: Union[str, datetime, int]


class InsightThreshold(BaseModel):
    model_config = ConfigDict(
        extra="forbid",
    )
    bounds: Optional[InsightsThresholdBounds] = None
    type: InsightThresholdType


class LLMTrace(BaseModel):
    model_config = ConfigDict(
        extra="forbid",
    )
    createdAt: str
    events: list[LLMTraceEvent]
    id: str
    inputCost: Optional[float] = None
    inputState: Optional[Any] = None
    inputTokens: Optional[float] = None
    outputCost: Optional[float] = None
    outputState: Optional[Any] = None
    outputTokens: Optional[float] = None
    person: LLMTracePerson
    totalCost: Optional[float] = None
    totalLatency: Optional[float] = None
    traceName: Optional[str] = None


class LifecycleFilter(BaseModel):
    model_config = ConfigDict(
        extra="forbid",
    )
    showLegend: Optional[bool] = False
    showValuesOnSeries: Optional[bool] = None
    toggledLifecycles: Optional[list[LifecycleToggle]] = None


class LifecycleFilterLegacy(BaseModel):
    model_config = ConfigDict(
        extra="forbid",
    )
    show_legend: Optional[bool] = None
    show_values_on_series: Optional[bool] = None
    toggledLifecycles: Optional[list[LifecycleToggle]] = None


class LogMessage(BaseModel):
    model_config = ConfigDict(
        extra="forbid",
    )
    attributes: str
    body: str
    event_name: str
    instrumentation_scope: str
    level: LogSeverityLevel
    observed_timestamp: datetime
    resource: str
    severity_number: float
    severity_text: LogSeverityLevel
    span_id: str
    timestamp: datetime
    trace_id: str
    uuid: str


class MatchedRecording(BaseModel):
    model_config = ConfigDict(
        extra="forbid",
    )
    events: list[MatchedRecordingEvent]
    session_id: Optional[str] = None


class PathsFilter(BaseModel):
    model_config = ConfigDict(
        extra="forbid",
    )
    edgeLimit: Optional[int] = 50
    endPoint: Optional[str] = None
    excludeEvents: Optional[list[str]] = None
    includeEventTypes: Optional[list[PathType]] = None
    localPathCleaningFilters: Optional[list[PathCleaningFilter]] = None
    maxEdgeWeight: Optional[int] = None
    minEdgeWeight: Optional[int] = None
    pathDropoffKey: Optional[str] = Field(default=None, description="Relevant only within actors query")
    pathEndKey: Optional[str] = Field(default=None, description="Relevant only within actors query")
    pathGroupings: Optional[list[str]] = None
    pathReplacements: Optional[bool] = None
    pathStartKey: Optional[str] = Field(default=None, description="Relevant only within actors query")
    pathsHogQLExpression: Optional[str] = None
    startPoint: Optional[str] = None
    stepLimit: Optional[int] = 5


class QueryResponseAlternative8(BaseModel):
    model_config = ConfigDict(
        extra="forbid",
    )
    errors: list[HogQLNotice]
    isUsingIndices: Optional[QueryIndexUsage] = None
    isValid: Optional[bool] = None
    notices: list[HogQLNotice]
    query: Optional[str] = None
    table_names: Optional[list[str]] = None
    warnings: list[HogQLNotice]


class QueryResponseAlternative9(BaseModel):
    model_config = ConfigDict(
        extra="forbid",
    )
    incomplete_list: bool = Field(..., description="Whether or not the suggestions returned are complete")
    suggestions: list[AutocompleteCompletionItem]
    timings: Optional[list[QueryTiming]] = Field(
        default=None, description="Measured timings for different parts of the query generation process"
    )


class QueryStatus(BaseModel):
    model_config = ConfigDict(
        extra="forbid",
    )
    complete: Optional[bool] = Field(
        default=False,
        description=(
            "Whether the query is still running. Will be true if the query is complete, even if it errored. Either"
            " result or error will be set."
        ),
    )
    dashboard_id: Optional[int] = None
    end_time: Optional[datetime] = Field(
        default=None, description="When did the query execution task finish (whether successfully or not)."
    )
    error: Optional[bool] = Field(
        default=False,
        description=(
            "If the query failed, this will be set to true. More information can be found in the error_message field."
        ),
    )
    error_message: Optional[str] = None
    expiration_time: Optional[datetime] = None
    id: str
    insight_id: Optional[int] = None
    labels: Optional[list[str]] = None
    pickup_time: Optional[datetime] = Field(
        default=None, description="When was the query execution task picked up by a worker."
    )
    query_async: Literal[True] = Field(default=True, description="ONLY async queries use QueryStatus.")
    query_progress: Optional[ClickhouseQueryProgress] = None
    results: Optional[Any] = None
    start_time: Optional[datetime] = Field(default=None, description="When was query execution task enqueued.")
    task_id: Optional[str] = None
    team_id: int


class QueryStatusResponse(BaseModel):
    model_config = ConfigDict(
        extra="forbid",
    )
    query_status: QueryStatus


class RecordingPropertyFilter(BaseModel):
    model_config = ConfigDict(
        extra="forbid",
    )
    key: Union[DurationType, str]
    label: Optional[str] = None
    operator: PropertyOperator
    type: Literal["recording"] = "recording"
    value: Optional[
        Union[list[Union[str, float, ErrorTrackingIssueAssignee]], Union[str, float, ErrorTrackingIssueAssignee]]
    ] = None


class ResultCustomization(RootModel[Union[ResultCustomizationByValue, ResultCustomizationByPosition]]):
    root: Union[ResultCustomizationByValue, ResultCustomizationByPosition]


class RetentionValue(BaseModel):
    model_config = ConfigDict(
        extra="forbid",
    )
    count: int
    label: Optional[str] = None


class RevenueAnalyticsEventItem(BaseModel):
    model_config = ConfigDict(
        extra="forbid",
    )
    currencyAwareDecimal: Optional[bool] = Field(
        default=False,
        description=(
            "If true, the revenue will be divided by the smallest unit of the currency.\n\nFor example, in case this is"
            " set to true, if the revenue is 1089 and the currency is USD, the revenue will be $10.89, but if the"
            " currency is JPY, the revenue will be ¥1089."
        ),
    )
    eventName: str
    revenueCurrencyProperty: Optional[RevenueCurrencyPropertyConfig] = Field(
        default_factory=lambda: RevenueCurrencyPropertyConfig.model_validate({"static": "USD"})
    )
    revenueProperty: str


class RevenueAnalyticsGrowthRateQueryResponse(BaseModel):
    model_config = ConfigDict(
        extra="forbid",
    )
    columns: Optional[list[str]] = None
    error: Optional[str] = Field(
        default=None,
        description="Query error. Returned only if 'explain' or `modifiers.debug` is true. Throws an error otherwise.",
    )
    hogql: Optional[str] = Field(default=None, description="Generated HogQL query.")
    modifiers: Optional[HogQLQueryModifiers] = Field(
        default=None, description="Modifiers used when performing the query"
    )
    query_status: Optional[QueryStatus] = Field(
        default=None, description="Query status indicates whether next to the provided data, a query is still running."
    )
    results: Any
    timings: Optional[list[QueryTiming]] = Field(
        default=None, description="Measured timings for different parts of the query generation process"
    )


class RevenueAnalyticsOverviewItem(BaseModel):
    model_config = ConfigDict(
        extra="forbid",
    )
    key: RevenueAnalyticsOverviewItemKey
    value: float


class RevenueAnalyticsOverviewQueryResponse(BaseModel):
    model_config = ConfigDict(
        extra="forbid",
    )
    error: Optional[str] = Field(
        default=None,
        description="Query error. Returned only if 'explain' or `modifiers.debug` is true. Throws an error otherwise.",
    )
    hogql: Optional[str] = Field(default=None, description="Generated HogQL query.")
    modifiers: Optional[HogQLQueryModifiers] = Field(
        default=None, description="Modifiers used when performing the query"
    )
    query_status: Optional[QueryStatus] = Field(
        default=None, description="Query status indicates whether next to the provided data, a query is still running."
    )
    results: list[RevenueAnalyticsOverviewItem]
    timings: Optional[list[QueryTiming]] = Field(
        default=None, description="Measured timings for different parts of the query generation process"
    )


class RevenueAnalyticsTopCustomersQueryResponse(BaseModel):
    model_config = ConfigDict(
        extra="forbid",
    )
    columns: Optional[list[str]] = None
    error: Optional[str] = Field(
        default=None,
        description="Query error. Returned only if 'explain' or `modifiers.debug` is true. Throws an error otherwise.",
    )
    hogql: Optional[str] = Field(default=None, description="Generated HogQL query.")
    modifiers: Optional[HogQLQueryModifiers] = Field(
        default=None, description="Modifiers used when performing the query"
    )
    query_status: Optional[QueryStatus] = Field(
        default=None, description="Query status indicates whether next to the provided data, a query is still running."
    )
    results: Any
    timings: Optional[list[QueryTiming]] = Field(
        default=None, description="Measured timings for different parts of the query generation process"
    )


class RevenueExampleDataWarehouseTablesQueryResponse(BaseModel):
    model_config = ConfigDict(
        extra="forbid",
    )
    columns: Optional[list] = None
    error: Optional[str] = Field(
        default=None,
        description="Query error. Returned only if 'explain' or `modifiers.debug` is true. Throws an error otherwise.",
    )
    hasMore: Optional[bool] = None
    hogql: Optional[str] = Field(default=None, description="Generated HogQL query.")
    limit: Optional[int] = None
    modifiers: Optional[HogQLQueryModifiers] = Field(
        default=None, description="Modifiers used when performing the query"
    )
    offset: Optional[int] = None
    query_status: Optional[QueryStatus] = Field(
        default=None, description="Query status indicates whether next to the provided data, a query is still running."
    )
    results: Any
    timings: Optional[list[QueryTiming]] = Field(
        default=None, description="Measured timings for different parts of the query generation process"
    )
    types: Optional[list] = None


class RevenueExampleEventsQueryResponse(BaseModel):
    model_config = ConfigDict(
        extra="forbid",
    )
    columns: Optional[list] = None
    error: Optional[str] = Field(
        default=None,
        description="Query error. Returned only if 'explain' or `modifiers.debug` is true. Throws an error otherwise.",
    )
    hasMore: Optional[bool] = None
    hogql: Optional[str] = Field(default=None, description="Generated HogQL query.")
    limit: Optional[int] = None
    modifiers: Optional[HogQLQueryModifiers] = Field(
        default=None, description="Modifiers used when performing the query"
    )
    offset: Optional[int] = None
    query_status: Optional[QueryStatus] = Field(
        default=None, description="Query status indicates whether next to the provided data, a query is still running."
    )
    results: Any
    timings: Optional[list[QueryTiming]] = Field(
        default=None, description="Measured timings for different parts of the query generation process"
    )
    types: Optional[list] = None


class SavedInsightNode(BaseModel):
    model_config = ConfigDict(
        extra="forbid",
    )
    allowSorting: Optional[bool] = Field(
        default=None, description="Can the user click on column headers to sort the table? (default: true)"
    )
    context: Optional[Context1] = Field(
        default=None, description="Context for the table, used by components like ColumnConfigurator"
    )
    embedded: Optional[bool] = Field(default=None, description="Query is embedded inside another bordered component")
    expandable: Optional[bool] = Field(
        default=None, description="Can expand row to show raw event data (default: true)"
    )
    full: Optional[bool] = Field(
        default=None, description="Show with most visual options enabled. Used in insight scene."
    )
    hidePersonsModal: Optional[bool] = None
    hideTooltipOnScroll: Optional[bool] = None
    kind: Literal["SavedInsightNode"] = "SavedInsightNode"
    propertiesViaUrl: Optional[bool] = Field(default=None, description="Link properties via the URL (default: false)")
    shortId: str
    showActions: Optional[bool] = Field(default=None, description="Show the kebab menu at the end of the row")
    showColumnConfigurator: Optional[bool] = Field(
        default=None, description="Show a button to configure the table's columns if possible"
    )
    showCorrelationTable: Optional[bool] = None
    showDateRange: Optional[bool] = Field(default=None, description="Show date range selector")
    showElapsedTime: Optional[bool] = Field(default=None, description="Show the time it takes to run a query")
    showEventFilter: Optional[bool] = Field(
        default=None, description="Include an event filter above the table (EventsNode only)"
    )
    showExport: Optional[bool] = Field(default=None, description="Show the export button")
    showFilters: Optional[bool] = None
    showHeader: Optional[bool] = None
    showHogQLEditor: Optional[bool] = Field(default=None, description="Include a HogQL query editor above HogQL tables")
    showLastComputation: Optional[bool] = None
    showLastComputationRefresh: Optional[bool] = None
    showOpenEditorButton: Optional[bool] = Field(
        default=None, description="Show a button to open the current query as a new insight. (default: true)"
    )
    showPersistentColumnConfigurator: Optional[bool] = Field(
        default=None, description="Show a button to configure and persist the table's default columns if possible"
    )
    showPropertyFilter: Optional[Union[bool, list[TaxonomicFilterGroupType]]] = Field(
        default=None, description="Include a property filter above the table"
    )
    showReload: Optional[bool] = Field(default=None, description="Show a reload button")
    showResults: Optional[bool] = None
    showResultsTable: Optional[bool] = Field(default=None, description="Show a results table")
    showSavedQueries: Optional[bool] = Field(default=None, description="Shows a list of saved queries")
    showSearch: Optional[bool] = Field(default=None, description="Include a free text search field (PersonsNode only)")
    showTable: Optional[bool] = None
    showTestAccountFilters: Optional[bool] = Field(default=None, description="Show filter to exclude test accounts")
    showTimings: Optional[bool] = Field(default=None, description="Show a detailed query timing breakdown")
    suppressSessionAnalysisWarning: Optional[bool] = None
    v: Optional[float] = Field(default=None, description="version of the node, used for schema migrations")
    vizSpecificOptions: Optional[VizSpecificOptions] = None


class SessionAttributionExplorerQueryResponse(BaseModel):
    model_config = ConfigDict(
        extra="forbid",
    )
    columns: Optional[list] = None
    error: Optional[str] = Field(
        default=None,
        description="Query error. Returned only if 'explain' or `modifiers.debug` is true. Throws an error otherwise.",
    )
    hasMore: Optional[bool] = None
    hogql: Optional[str] = Field(default=None, description="Generated HogQL query.")
    limit: Optional[int] = None
    modifiers: Optional[HogQLQueryModifiers] = Field(
        default=None, description="Modifiers used when performing the query"
    )
    offset: Optional[int] = None
    query_status: Optional[QueryStatus] = Field(
        default=None, description="Query status indicates whether next to the provided data, a query is still running."
    )
    results: Any
    timings: Optional[list[QueryTiming]] = Field(
        default=None, description="Measured timings for different parts of the query generation process"
    )
    types: Optional[list] = None


class SessionPropertyFilter(BaseModel):
    model_config = ConfigDict(
        extra="forbid",
    )
    key: str
    label: Optional[str] = None
    operator: PropertyOperator
    type: Literal["session"] = "session"
    value: Optional[
        Union[list[Union[str, float, ErrorTrackingIssueAssignee]], Union[str, float, ErrorTrackingIssueAssignee]]
    ] = None


class SessionRecordingType(BaseModel):
    model_config = ConfigDict(
        extra="forbid",
    )
    active_seconds: Optional[float] = None
    activity_score: Optional[float] = Field(
        default=None, description="calculated on the backend so that we can sort by it, definition may change over time"
    )
    click_count: Optional[float] = None
    console_error_count: Optional[float] = None
    console_log_count: Optional[float] = None
    console_warn_count: Optional[float] = None
    distinct_id: Optional[str] = None
    email: Optional[str] = None
    end_time: str = Field(..., description="When the recording ends in ISO format.")
    id: str
    inactive_seconds: Optional[float] = None
    keypress_count: Optional[float] = None
    matching_events: Optional[list[MatchedRecording]] = Field(default=None, description="List of matching events. *")
    mouse_activity_count: Optional[float] = Field(
        default=None, description="count of all mouse activity in the recording, not just clicks"
    )
    ongoing: Optional[bool] = Field(
        default=None,
        description=(
            "whether we have received data for this recording in the last 5 minutes (assumes the recording was loaded"
            " from ClickHouse)\n*"
        ),
    )
    person: Optional[PersonType] = None
    recording_duration: float = Field(..., description="Length of recording in seconds.")
    snapshot_source: SnapshotSource
    start_time: str = Field(..., description="When the recording starts in ISO format.")
    start_url: Optional[str] = None
    storage: Optional[Storage] = Field(default=None, description="Where this recording information was loaded from")
    summary: Optional[str] = None
    viewed: bool = Field(..., description="Whether this recording has been viewed by you already.")
    viewers: list[str] = Field(..., description="user ids of other users who have viewed this recording")


class SessionsTimelineQueryResponse(BaseModel):
    model_config = ConfigDict(
        extra="forbid",
    )
    error: Optional[str] = Field(
        default=None,
        description="Query error. Returned only if 'explain' or `modifiers.debug` is true. Throws an error otherwise.",
    )
    hasMore: Optional[bool] = None
    hogql: Optional[str] = Field(default=None, description="Generated HogQL query.")
    modifiers: Optional[HogQLQueryModifiers] = Field(
        default=None, description="Modifiers used when performing the query"
    )
    query_status: Optional[QueryStatus] = Field(
        default=None, description="Query status indicates whether next to the provided data, a query is still running."
    )
    results: list[TimelineEntry]
    timings: Optional[list[QueryTiming]] = Field(
        default=None, description="Measured timings for different parts of the query generation process"
    )


class StickinessCriteria(BaseModel):
    model_config = ConfigDict(
        extra="forbid",
    )
    operator: StickinessOperator
    value: int


class StickinessFilter(BaseModel):
    model_config = ConfigDict(
        extra="forbid",
    )
    computedAs: Optional[StickinessComputationMode] = None
    display: Optional[ChartDisplayType] = None
    hiddenLegendIndexes: Optional[list[int]] = None
    showLegend: Optional[bool] = None
    showMultipleYAxes: Optional[bool] = None
    showValuesOnSeries: Optional[bool] = None
    stickinessCriteria: Optional[StickinessCriteria] = None


class StickinessQueryResponse(BaseModel):
    model_config = ConfigDict(
        extra="forbid",
    )
    error: Optional[str] = Field(
        default=None,
        description="Query error. Returned only if 'explain' or `modifiers.debug` is true. Throws an error otherwise.",
    )
    hogql: Optional[str] = Field(default=None, description="Generated HogQL query.")
    modifiers: Optional[HogQLQueryModifiers] = Field(
        default=None, description="Modifiers used when performing the query"
    )
    query_status: Optional[QueryStatus] = Field(
        default=None, description="Query status indicates whether next to the provided data, a query is still running."
    )
    results: list[dict[str, Any]]
    timings: Optional[list[QueryTiming]] = Field(
        default=None, description="Measured timings for different parts of the query generation process"
    )


class SuggestedQuestionsQuery(BaseModel):
    model_config = ConfigDict(
        extra="forbid",
    )
    kind: Literal["SuggestedQuestionsQuery"] = "SuggestedQuestionsQuery"
    modifiers: Optional[HogQLQueryModifiers] = Field(
        default=None, description="Modifiers used when performing the query"
    )
    response: Optional[SuggestedQuestionsQueryResponse] = None
    v: Optional[float] = Field(default=None, description="version of the node, used for schema migrations")


class TableSettings(BaseModel):
    model_config = ConfigDict(
        extra="forbid",
    )
    columns: Optional[list[ChartAxis]] = None
    conditionalFormatting: Optional[list[ConditionalFormattingRule]] = None


class TeamTaxonomyItem(BaseModel):
    model_config = ConfigDict(
        extra="forbid",
    )
    count: int
    event: str


class TestBasicQueryResponse(BaseModel):
    model_config = ConfigDict(
        extra="forbid",
    )
    error: Optional[str] = Field(
        default=None,
        description="Query error. Returned only if 'explain' or `modifiers.debug` is true. Throws an error otherwise.",
    )
    hogql: Optional[str] = Field(default=None, description="Generated HogQL query.")
    modifiers: Optional[HogQLQueryModifiers] = Field(
        default=None, description="Modifiers used when performing the query"
    )
    query_status: Optional[QueryStatus] = Field(
        default=None, description="Query status indicates whether next to the provided data, a query is still running."
    )
    results: list
    timings: Optional[list[QueryTiming]] = Field(
        default=None, description="Measured timings for different parts of the query generation process"
    )


class TestCachedBasicQueryResponse(BaseModel):
    model_config = ConfigDict(
        extra="forbid",
    )
    cache_key: str
    cache_target_age: Optional[datetime] = None
    calculation_trigger: Optional[str] = Field(
        default=None, description="What triggered the calculation of the query, leave empty if user/immediate"
    )
    error: Optional[str] = Field(
        default=None,
        description="Query error. Returned only if 'explain' or `modifiers.debug` is true. Throws an error otherwise.",
    )
    hogql: Optional[str] = Field(default=None, description="Generated HogQL query.")
    is_cached: bool
    last_refresh: datetime
    modifiers: Optional[HogQLQueryModifiers] = Field(
        default=None, description="Modifiers used when performing the query"
    )
    next_allowed_client_refresh: datetime
    query_status: Optional[QueryStatus] = Field(
        default=None, description="Query status indicates whether next to the provided data, a query is still running."
    )
    results: list
    timezone: str
    timings: Optional[list[QueryTiming]] = Field(
        default=None, description="Measured timings for different parts of the query generation process"
    )


class TracesQueryResponse(BaseModel):
    model_config = ConfigDict(
        extra="forbid",
    )
    columns: Optional[list[str]] = None
    error: Optional[str] = Field(
        default=None,
        description="Query error. Returned only if 'explain' or `modifiers.debug` is true. Throws an error otherwise.",
    )
    hasMore: Optional[bool] = None
    hogql: Optional[str] = Field(default=None, description="Generated HogQL query.")
    limit: Optional[int] = None
    modifiers: Optional[HogQLQueryModifiers] = Field(
        default=None, description="Modifiers used when performing the query"
    )
    offset: Optional[int] = None
    query_status: Optional[QueryStatus] = Field(
        default=None, description="Query status indicates whether next to the provided data, a query is still running."
    )
    results: list[LLMTrace]
    timings: Optional[list[QueryTiming]] = Field(
        default=None, description="Measured timings for different parts of the query generation process"
    )


class TrendsAlertConfig(BaseModel):
    model_config = ConfigDict(
        extra="forbid",
    )
    check_ongoing_interval: Optional[bool] = None
    series_index: int
    type: Literal["TrendsAlertConfig"] = "TrendsAlertConfig"


class TrendsFilter(BaseModel):
    model_config = ConfigDict(
        extra="forbid",
    )
    aggregationAxisFormat: Optional[AggregationAxisFormat] = AggregationAxisFormat.NUMERIC
    aggregationAxisPostfix: Optional[str] = None
    aggregationAxisPrefix: Optional[str] = None
    breakdown_histogram_bin_count: Optional[float] = None
    decimalPlaces: Optional[float] = None
    display: Optional[ChartDisplayType] = ChartDisplayType.ACTIONS_LINE_GRAPH
    formula: Optional[str] = None
    formulaNodes: Optional[list[TrendsFormulaNode]] = Field(
        default=None,
        description="List of formulas with optional custom names. Takes precedence over formula/formulas if set.",
    )
    formulas: Optional[list[str]] = None
    goalLines: Optional[list[GoalLine]] = Field(default=None, description="Goal Lines")
    hiddenLegendIndexes: Optional[list[int]] = None
    minDecimalPlaces: Optional[float] = None
    resultCustomizationBy: Optional[ResultCustomizationBy] = Field(
        default=ResultCustomizationBy.VALUE,
        description="Wether result datasets are associated by their values or by their order.",
    )
    resultCustomizations: Optional[
        Union[dict[str, ResultCustomizationByValue], dict[str, ResultCustomizationByPosition]]
    ] = Field(default=None, description="Customizations for the appearance of result datasets.")
    showAlertThresholdLines: Optional[bool] = False
    showLabelsOnSeries: Optional[bool] = None
    showLegend: Optional[bool] = False
    showMultipleYAxes: Optional[bool] = False
    showPercentStackView: Optional[bool] = False
    showValuesOnSeries: Optional[bool] = False
    smoothingIntervals: Optional[int] = 1
    yAxisScaleType: Optional[YAxisScaleType] = YAxisScaleType.LINEAR


class TrendsQueryResponse(BaseModel):
    model_config = ConfigDict(
        extra="forbid",
    )
    error: Optional[str] = Field(
        default=None,
        description="Query error. Returned only if 'explain' or `modifiers.debug` is true. Throws an error otherwise.",
    )
    hasMore: Optional[bool] = Field(default=None, description="Wether more breakdown values are available.")
    hogql: Optional[str] = Field(default=None, description="Generated HogQL query.")
    modifiers: Optional[HogQLQueryModifiers] = Field(
        default=None, description="Modifiers used when performing the query"
    )
    query_status: Optional[QueryStatus] = Field(
        default=None, description="Query status indicates whether next to the provided data, a query is still running."
    )
    results: list[dict[str, Any]]
    timings: Optional[list[QueryTiming]] = Field(
        default=None, description="Measured timings for different parts of the query generation process"
    )


class WebExternalClicksTableQueryResponse(BaseModel):
    model_config = ConfigDict(
        extra="forbid",
    )
    columns: Optional[list] = None
    error: Optional[str] = Field(
        default=None,
        description="Query error. Returned only if 'explain' or `modifiers.debug` is true. Throws an error otherwise.",
    )
    hasMore: Optional[bool] = None
    hogql: Optional[str] = Field(default=None, description="Generated HogQL query.")
    limit: Optional[int] = None
    modifiers: Optional[HogQLQueryModifiers] = Field(
        default=None, description="Modifiers used when performing the query"
    )
    offset: Optional[int] = None
    query_status: Optional[QueryStatus] = Field(
        default=None, description="Query status indicates whether next to the provided data, a query is still running."
    )
    results: list
    samplingRate: Optional[SamplingRate] = None
    timings: Optional[list[QueryTiming]] = Field(
        default=None, description="Measured timings for different parts of the query generation process"
    )
    types: Optional[list] = None


class WebGoalsQueryResponse(BaseModel):
    model_config = ConfigDict(
        extra="forbid",
    )
    columns: Optional[list] = None
    error: Optional[str] = Field(
        default=None,
        description="Query error. Returned only if 'explain' or `modifiers.debug` is true. Throws an error otherwise.",
    )
    hasMore: Optional[bool] = None
    hogql: Optional[str] = Field(default=None, description="Generated HogQL query.")
    limit: Optional[int] = None
    modifiers: Optional[HogQLQueryModifiers] = Field(
        default=None, description="Modifiers used when performing the query"
    )
    offset: Optional[int] = None
    query_status: Optional[QueryStatus] = Field(
        default=None, description="Query status indicates whether next to the provided data, a query is still running."
    )
    results: list
    samplingRate: Optional[SamplingRate] = None
    timings: Optional[list[QueryTiming]] = Field(
        default=None, description="Measured timings for different parts of the query generation process"
    )
    types: Optional[list] = None


class WebOverviewItem(BaseModel):
    model_config = ConfigDict(
        extra="forbid",
    )
    changeFromPreviousPct: Optional[float] = None
    isIncreaseBad: Optional[bool] = None
    key: str
    kind: WebOverviewItemKind
    previous: Optional[float] = None
    value: Optional[float] = None


class WebOverviewQueryResponse(BaseModel):
    model_config = ConfigDict(
        extra="forbid",
    )
    dateFrom: Optional[str] = None
    dateTo: Optional[str] = None
    error: Optional[str] = Field(
        default=None,
        description="Query error. Returned only if 'explain' or `modifiers.debug` is true. Throws an error otherwise.",
    )
    hogql: Optional[str] = Field(default=None, description="Generated HogQL query.")
    modifiers: Optional[HogQLQueryModifiers] = Field(
        default=None, description="Modifiers used when performing the query"
    )
    query_status: Optional[QueryStatus] = Field(
        default=None, description="Query status indicates whether next to the provided data, a query is still running."
    )
    results: list[WebOverviewItem]
    samplingRate: Optional[SamplingRate] = None
    timings: Optional[list[QueryTiming]] = Field(
        default=None, description="Measured timings for different parts of the query generation process"
    )
    usedPreAggregatedTables: Optional[bool] = None


class WebPageURLSearchQueryResponse(BaseModel):
    model_config = ConfigDict(
        extra="forbid",
    )
    error: Optional[str] = Field(
        default=None,
        description="Query error. Returned only if 'explain' or `modifiers.debug` is true. Throws an error otherwise.",
    )
    hasMore: Optional[bool] = None
    hogql: Optional[str] = Field(default=None, description="Generated HogQL query.")
    limit: Optional[int] = None
    modifiers: Optional[HogQLQueryModifiers] = Field(
        default=None, description="Modifiers used when performing the query"
    )
    query_status: Optional[QueryStatus] = Field(
        default=None, description="Query status indicates whether next to the provided data, a query is still running."
    )
    results: list[PageURL]
    timings: Optional[list[QueryTiming]] = Field(
        default=None, description="Measured timings for different parts of the query generation process"
    )


class WebStatsTableQueryResponse(BaseModel):
    model_config = ConfigDict(
        extra="forbid",
    )
    columns: Optional[list] = None
    error: Optional[str] = Field(
        default=None,
        description="Query error. Returned only if 'explain' or `modifiers.debug` is true. Throws an error otherwise.",
    )
    hasMore: Optional[bool] = None
    hogql: Optional[str] = Field(default=None, description="Generated HogQL query.")
    limit: Optional[int] = None
    modifiers: Optional[HogQLQueryModifiers] = Field(
        default=None, description="Modifiers used when performing the query"
    )
    offset: Optional[int] = None
    query_status: Optional[QueryStatus] = Field(
        default=None, description="Query status indicates whether next to the provided data, a query is still running."
    )
    results: list
    samplingRate: Optional[SamplingRate] = None
    timings: Optional[list[QueryTiming]] = Field(
        default=None, description="Measured timings for different parts of the query generation process"
    )
    types: Optional[list] = None
    usedPreAggregatedTables: Optional[bool] = None


class WebVitalsItemAction(BaseModel):
    model_config = ConfigDict(
        extra="forbid",
    )
    custom_name: WebVitalsMetric
    math: WebVitalsPercentile


class WebVitalsPathBreakdownResult(BaseModel):
    model_config = ConfigDict(
        extra="forbid",
    )
    good: list[WebVitalsPathBreakdownResultItem]
    needs_improvements: list[WebVitalsPathBreakdownResultItem]
    poor: list[WebVitalsPathBreakdownResultItem]


class ActorsPropertyTaxonomyQueryResponse(BaseModel):
    model_config = ConfigDict(
        extra="forbid",
    )
    error: Optional[str] = Field(
        default=None,
        description="Query error. Returned only if 'explain' or `modifiers.debug` is true. Throws an error otherwise.",
    )
    hogql: Optional[str] = Field(default=None, description="Generated HogQL query.")
    modifiers: Optional[HogQLQueryModifiers] = Field(
        default=None, description="Modifiers used when performing the query"
    )
    query_status: Optional[QueryStatus] = Field(
        default=None, description="Query status indicates whether next to the provided data, a query is still running."
    )
    results: ActorsPropertyTaxonomyResponse
    timings: Optional[list[QueryTiming]] = Field(
        default=None, description="Measured timings for different parts of the query generation process"
    )


class ActorsQueryResponse(BaseModel):
    model_config = ConfigDict(
        extra="forbid",
    )
    columns: list
    error: Optional[str] = Field(
        default=None,
        description="Query error. Returned only if 'explain' or `modifiers.debug` is true. Throws an error otherwise.",
    )
    hasMore: Optional[bool] = None
    hogql: str = Field(..., description="Generated HogQL query.")
    limit: int
    missing_actors_count: Optional[int] = None
    modifiers: Optional[HogQLQueryModifiers] = Field(
        default=None, description="Modifiers used when performing the query"
    )
    offset: int
    query_status: Optional[QueryStatus] = Field(
        default=None, description="Query status indicates whether next to the provided data, a query is still running."
    )
    results: list[list]
    timings: Optional[list[QueryTiming]] = Field(
        default=None, description="Measured timings for different parts of the query generation process"
    )
    types: list[str]


class AssistantBasePropertyFilter(
    RootModel[
        Union[
            AssistantDateTimePropertyFilter,
            AssistantSetPropertyFilter,
            Union[AssistantSingleValuePropertyFilter, AssistantArrayPropertyFilter],
        ]
    ]
):
    root: Union[
        AssistantDateTimePropertyFilter,
        AssistantSetPropertyFilter,
        Union[AssistantSingleValuePropertyFilter, AssistantArrayPropertyFilter],
    ]


class AssistantFunnelNodeShared(BaseModel):
    model_config = ConfigDict(
        extra="forbid",
    )
    math: Optional[AssistantFunnelsMath] = Field(
        default=None,
        description=(
            "Optional math aggregation type for the series. Only specify this math type if the user wants one of these."
            " `first_time_for_user` - counts the number of users who have completed the event for the first time ever."
            " `first_time_for_user_with_filters` - counts the number of users who have completed the event with"
            " specified filters for the first time."
        ),
    )
    properties: Optional[
        list[
            Union[
                Union[
                    AssistantGenericPropertyFilter1,
                    AssistantGenericPropertyFilter2,
                    AssistantGenericPropertyFilter3,
                    AssistantGenericPropertyFilter4,
                ],
                Union[
                    AssistantGroupPropertyFilter1,
                    AssistantGroupPropertyFilter2,
                    AssistantGroupPropertyFilter3,
                    AssistantGroupPropertyFilter4,
                ],
            ]
        ]
    ] = None


class AssistantFunnelsActionsNode(BaseModel):
    model_config = ConfigDict(
        extra="forbid",
    )
    id: float = Field(..., description="Action ID from the plan.")
    kind: Literal["ActionsNode"] = "ActionsNode"
    math: Optional[AssistantFunnelsMath] = Field(
        default=None,
        description=(
            "Optional math aggregation type for the series. Only specify this math type if the user wants one of these."
            " `first_time_for_user` - counts the number of users who have completed the event for the first time ever."
            " `first_time_for_user_with_filters` - counts the number of users who have completed the event with"
            " specified filters for the first time."
        ),
    )
    name: str = Field(..., description="Action name from the plan.")
    properties: Optional[
        list[
            Union[
                Union[
                    AssistantGenericPropertyFilter1,
                    AssistantGenericPropertyFilter2,
                    AssistantGenericPropertyFilter3,
                    AssistantGenericPropertyFilter4,
                ],
                Union[
                    AssistantGroupPropertyFilter1,
                    AssistantGroupPropertyFilter2,
                    AssistantGroupPropertyFilter3,
                    AssistantGroupPropertyFilter4,
                ],
            ]
        ]
    ] = None
    v: Optional[float] = Field(default=None, description="version of the node, used for schema migrations")


class AssistantFunnelsEventsNode(BaseModel):
    model_config = ConfigDict(
        extra="forbid",
    )
    custom_name: Optional[str] = Field(
        default=None, description="Optional custom name for the event if it is needed to be renamed."
    )
    event: str = Field(..., description="Name of the event.")
    kind: Literal["EventsNode"] = "EventsNode"
    math: Optional[AssistantFunnelsMath] = Field(
        default=None,
        description=(
            "Optional math aggregation type for the series. Only specify this math type if the user wants one of these."
            " `first_time_for_user` - counts the number of users who have completed the event for the first time ever."
            " `first_time_for_user_with_filters` - counts the number of users who have completed the event with"
            " specified filters for the first time."
        ),
    )
    properties: Optional[
        list[
            Union[
                Union[
                    AssistantGenericPropertyFilter1,
                    AssistantGenericPropertyFilter2,
                    AssistantGenericPropertyFilter3,
                    AssistantGenericPropertyFilter4,
                ],
                Union[
                    AssistantGroupPropertyFilter1,
                    AssistantGroupPropertyFilter2,
                    AssistantGroupPropertyFilter3,
                    AssistantGroupPropertyFilter4,
                ],
            ]
        ]
    ] = None
    v: Optional[float] = Field(default=None, description="version of the node, used for schema migrations")


class AssistantFunnelsQuery(BaseModel):
    model_config = ConfigDict(
        extra="forbid",
    )
    aggregation_group_type_index: Optional[int] = Field(
        default=None,
        description=(
            "Use this field to define the aggregation by a specific group from the group mapping that the user has"
            " provided."
        ),
    )
    breakdownFilter: Optional[AssistantFunnelsBreakdownFilter] = Field(
        default=None, description="Breakdown the chart by a property"
    )
    dateRange: Optional[Union[AssistantDateRange, AssistantDurationRange]] = Field(
        default=None, description="Date range for the query"
    )
    filterTestAccounts: Optional[bool] = Field(
        default=False, description="Exclude internal and test users by applying the respective filters"
    )
    funnelsFilter: Optional[AssistantFunnelsFilter] = Field(
        default=None, description="Properties specific to the funnels insight"
    )
    interval: Optional[IntervalType] = Field(
        default=None, description="Granularity of the response. Can be one of `hour`, `day`, `week` or `month`"
    )
    kind: Literal["FunnelsQuery"] = "FunnelsQuery"
    properties: Optional[
        list[
            Union[
                Union[
                    AssistantGenericPropertyFilter1,
                    AssistantGenericPropertyFilter2,
                    AssistantGenericPropertyFilter3,
                    AssistantGenericPropertyFilter4,
                ],
                Union[
                    AssistantGroupPropertyFilter1,
                    AssistantGroupPropertyFilter2,
                    AssistantGroupPropertyFilter3,
                    AssistantGroupPropertyFilter4,
                ],
            ]
        ]
    ] = Field(default=[], description="Property filters for all series")
    samplingFactor: Optional[float] = Field(
        default=None, description="Sampling rate from 0 to 1 where 1 is 100% of the data."
    )
    series: list[Union[AssistantFunnelsEventsNode, AssistantFunnelsActionsNode]] = Field(
        ..., description="Events or actions to include"
    )


class AssistantInsightsQueryBase(BaseModel):
    model_config = ConfigDict(
        extra="forbid",
    )
    dateRange: Optional[Union[AssistantDateRange, AssistantDurationRange]] = Field(
        default=None, description="Date range for the query"
    )
    filterTestAccounts: Optional[bool] = Field(
        default=False, description="Exclude internal and test users by applying the respective filters"
    )
    properties: Optional[
        list[
            Union[
                Union[
                    AssistantGenericPropertyFilter1,
                    AssistantGenericPropertyFilter2,
                    AssistantGenericPropertyFilter3,
                    AssistantGenericPropertyFilter4,
                ],
                Union[
                    AssistantGroupPropertyFilter1,
                    AssistantGroupPropertyFilter2,
                    AssistantGroupPropertyFilter3,
                    AssistantGroupPropertyFilter4,
                ],
            ]
        ]
    ] = Field(default=[], description="Property filters for all series")
    samplingFactor: Optional[float] = Field(
        default=None, description="Sampling rate from 0 to 1 where 1 is 100% of the data."
    )


class AssistantMessage(BaseModel):
    model_config = ConfigDict(
        extra="forbid",
    )
    content: str
    id: Optional[str] = None
    meta: Optional[AssistantMessageMetadata] = None
    tool_calls: Optional[list[AssistantToolCall]] = None
    type: Literal["ai"] = "ai"


class AssistantRetentionFilter(BaseModel):
    model_config = ConfigDict(
        extra="forbid",
    )
    cumulative: Optional[bool] = Field(
        default=None,
        description=(
            "Whether retention should be rolling (aka unbounded, cumulative). Rolling retention means that a user"
            " coming back in period 5 makes them count towards all the previous periods."
        ),
    )
    meanRetentionCalculation: Optional[MeanRetentionCalculation] = Field(
        default=None,
        description=(
            "Whether an additional series should be shown, showing the mean conversion for each period across cohorts."
        ),
    )
    period: Optional[RetentionPeriod] = Field(
        default=RetentionPeriod.DAY, description="Retention period, the interval to track cohorts by."
    )
    retentionReference: Optional[RetentionReference] = Field(
        default=None,
        description="Whether retention is with regard to initial cohort size, or that of the previous period.",
    )
    retentionType: Optional[RetentionType] = Field(
        default=None,
        description=(
            "Retention type: recurring or first time. Recurring retention counts a user as part of a cohort if they"
            " performed the cohort event during that time period, irrespective of it was their first time or not. First"
            " time retention only counts a user as part of the cohort if it was their first time performing the cohort"
            " event."
        ),
    )
    returningEntity: Union[AssistantRetentionEventsNode, AssistantRetentionActionsNode] = Field(
        ..., description="Retention event (event marking the user coming back)."
    )
    targetEntity: Union[AssistantRetentionEventsNode, AssistantRetentionActionsNode] = Field(
        ..., description="Activation event (event putting the actor into the initial cohort)."
    )
    totalIntervals: Optional[int] = Field(
        default=11,
        description=(
            "How many intervals to show in the chart. The default value is 11 (meaning 10 periods after initial"
            " cohort)."
        ),
    )


class AssistantRetentionQuery(BaseModel):
    model_config = ConfigDict(
        extra="forbid",
    )
    dateRange: Optional[Union[AssistantDateRange, AssistantDurationRange]] = Field(
        default=None, description="Date range for the query"
    )
    filterTestAccounts: Optional[bool] = Field(
        default=False, description="Exclude internal and test users by applying the respective filters"
    )
    kind: Literal["RetentionQuery"] = "RetentionQuery"
    properties: Optional[
        list[
            Union[
                Union[
                    AssistantGenericPropertyFilter1,
                    AssistantGenericPropertyFilter2,
                    AssistantGenericPropertyFilter3,
                    AssistantGenericPropertyFilter4,
                ],
                Union[
                    AssistantGroupPropertyFilter1,
                    AssistantGroupPropertyFilter2,
                    AssistantGroupPropertyFilter3,
                    AssistantGroupPropertyFilter4,
                ],
            ]
        ]
    ] = Field(default=[], description="Property filters for all series")
    retentionFilter: AssistantRetentionFilter = Field(..., description="Properties specific to the retention insight")
    samplingFactor: Optional[float] = Field(
        default=None, description="Sampling rate from 0 to 1 where 1 is 100% of the data."
    )


class AssistantTrendsActionsNode(BaseModel):
    model_config = ConfigDict(
        extra="forbid",
    )
    custom_name: Optional[str] = None
    id: int
    kind: Literal["ActionsNode"] = "ActionsNode"
    math: Optional[
        Union[
            BaseMathType,
            FunnelMathType,
            PropertyMathType,
            CountPerActorMathType,
            ExperimentMetricMathType,
            CalendarHeatmapMathType,
            Literal["unique_group"],
            Literal["hogql"],
        ]
    ] = None
    math_group_type_index: Optional[MathGroupTypeIndex] = None
    math_property: Optional[str] = None
    math_property_revenue_currency: Optional[RevenueCurrencyPropertyConfig] = None
    math_property_type: Optional[str] = None
    name: str = Field(..., description="Action name from the plan.")
    properties: Optional[
        list[
            Union[
                Union[
                    AssistantGenericPropertyFilter1,
                    AssistantGenericPropertyFilter2,
                    AssistantGenericPropertyFilter3,
                    AssistantGenericPropertyFilter4,
                ],
                Union[
                    AssistantGroupPropertyFilter1,
                    AssistantGroupPropertyFilter2,
                    AssistantGroupPropertyFilter3,
                    AssistantGroupPropertyFilter4,
                ],
            ]
        ]
    ] = None
    v: Optional[float] = Field(default=None, description="version of the node, used for schema migrations")


class AssistantTrendsEventsNode(BaseModel):
    model_config = ConfigDict(
        extra="forbid",
    )
    custom_name: Optional[str] = None
    event: Optional[str] = Field(default=None, description="The event or `null` for all events.")
    kind: Literal["EventsNode"] = "EventsNode"
    math: Optional[
        Union[
            BaseMathType,
            FunnelMathType,
            PropertyMathType,
            CountPerActorMathType,
            ExperimentMetricMathType,
            CalendarHeatmapMathType,
            Literal["unique_group"],
            Literal["hogql"],
        ]
    ] = None
    math_group_type_index: Optional[MathGroupTypeIndex] = None
    math_property: Optional[str] = None
    math_property_revenue_currency: Optional[RevenueCurrencyPropertyConfig] = None
    math_property_type: Optional[str] = None
    name: Optional[str] = None
    properties: Optional[
        list[
            Union[
                Union[
                    AssistantGenericPropertyFilter1,
                    AssistantGenericPropertyFilter2,
                    AssistantGenericPropertyFilter3,
                    AssistantGenericPropertyFilter4,
                ],
                Union[
                    AssistantGroupPropertyFilter1,
                    AssistantGroupPropertyFilter2,
                    AssistantGroupPropertyFilter3,
                    AssistantGroupPropertyFilter4,
                ],
            ]
        ]
    ] = None
    v: Optional[float] = Field(default=None, description="version of the node, used for schema migrations")


class AssistantTrendsQuery(BaseModel):
    model_config = ConfigDict(
        extra="forbid",
    )
    breakdownFilter: Optional[AssistantTrendsBreakdownFilter] = Field(
        default=None, description="Breakdown of the series"
    )
    compareFilter: Optional[CompareFilter] = Field(default=None, description="Compare to date range")
    dateRange: Optional[Union[AssistantDateRange, AssistantDurationRange]] = Field(
        default=None, description="Date range for the query"
    )
    filterTestAccounts: Optional[bool] = Field(
        default=False, description="Exclude internal and test users by applying the respective filters"
    )
    interval: Optional[IntervalType] = Field(
        default=IntervalType.DAY,
        description="Granularity of the response. Can be one of `hour`, `day`, `week` or `month`",
    )
    kind: Literal["TrendsQuery"] = "TrendsQuery"
    properties: Optional[
        list[
            Union[
                Union[
                    AssistantGenericPropertyFilter1,
                    AssistantGenericPropertyFilter2,
                    AssistantGenericPropertyFilter3,
                    AssistantGenericPropertyFilter4,
                ],
                Union[
                    AssistantGroupPropertyFilter1,
                    AssistantGroupPropertyFilter2,
                    AssistantGroupPropertyFilter3,
                    AssistantGroupPropertyFilter4,
                ],
            ]
        ]
    ] = Field(default=[], description="Property filters for all series")
    samplingFactor: Optional[float] = Field(
        default=None, description="Sampling rate from 0 to 1 where 1 is 100% of the data."
    )
    series: list[Union[AssistantTrendsEventsNode, AssistantTrendsActionsNode]] = Field(
        ..., description="Events or actions to include"
    )
    trendsFilter: Optional[AssistantTrendsFilter] = Field(
        default=None, description="Properties specific to the trends insight"
    )


class BreakdownItem(BaseModel):
    model_config = ConfigDict(
        extra="forbid",
    )
    label: str
    value: Union[str, int]


class CacheMissResponse(BaseModel):
    model_config = ConfigDict(
        extra="forbid",
    )
    cache_key: Optional[str] = None
    query_status: Optional[QueryStatus] = None


class CachedActorsPropertyTaxonomyQueryResponse(BaseModel):
    model_config = ConfigDict(
        extra="forbid",
    )
    cache_key: str
    cache_target_age: Optional[datetime] = None
    calculation_trigger: Optional[str] = Field(
        default=None, description="What triggered the calculation of the query, leave empty if user/immediate"
    )
    error: Optional[str] = Field(
        default=None,
        description="Query error. Returned only if 'explain' or `modifiers.debug` is true. Throws an error otherwise.",
    )
    hogql: Optional[str] = Field(default=None, description="Generated HogQL query.")
    is_cached: bool
    last_refresh: datetime
    modifiers: Optional[HogQLQueryModifiers] = Field(
        default=None, description="Modifiers used when performing the query"
    )
    next_allowed_client_refresh: datetime
    query_status: Optional[QueryStatus] = Field(
        default=None, description="Query status indicates whether next to the provided data, a query is still running."
    )
    results: ActorsPropertyTaxonomyResponse
    timezone: str
    timings: Optional[list[QueryTiming]] = Field(
        default=None, description="Measured timings for different parts of the query generation process"
    )


class CachedActorsQueryResponse(BaseModel):
    model_config = ConfigDict(
        extra="forbid",
    )
    cache_key: str
    cache_target_age: Optional[datetime] = None
    calculation_trigger: Optional[str] = Field(
        default=None, description="What triggered the calculation of the query, leave empty if user/immediate"
    )
    columns: list
    error: Optional[str] = Field(
        default=None,
        description="Query error. Returned only if 'explain' or `modifiers.debug` is true. Throws an error otherwise.",
    )
    hasMore: Optional[bool] = None
    hogql: str = Field(..., description="Generated HogQL query.")
    is_cached: bool
    last_refresh: datetime
    limit: int
    missing_actors_count: Optional[int] = None
    modifiers: Optional[HogQLQueryModifiers] = Field(
        default=None, description="Modifiers used when performing the query"
    )
    next_allowed_client_refresh: datetime
    offset: int
    query_status: Optional[QueryStatus] = Field(
        default=None, description="Query status indicates whether next to the provided data, a query is still running."
    )
    results: list[list]
    timezone: str
    timings: Optional[list[QueryTiming]] = Field(
        default=None, description="Measured timings for different parts of the query generation process"
    )
    types: list[str]


class CachedCalendarHeatmapQueryResponse(BaseModel):
    model_config = ConfigDict(
        extra="forbid",
    )
    cache_key: str
    cache_target_age: Optional[datetime] = None
    calculation_trigger: Optional[str] = Field(
        default=None, description="What triggered the calculation of the query, leave empty if user/immediate"
    )
    error: Optional[str] = Field(
        default=None,
        description="Query error. Returned only if 'explain' or `modifiers.debug` is true. Throws an error otherwise.",
    )
    hasMore: Optional[bool] = Field(default=None, description="Wether more breakdown values are available.")
    hogql: Optional[str] = Field(default=None, description="Generated HogQL query.")
    is_cached: bool
    last_refresh: datetime
    modifiers: Optional[HogQLQueryModifiers] = Field(
        default=None, description="Modifiers used when performing the query"
    )
    next_allowed_client_refresh: datetime
    query_status: Optional[QueryStatus] = Field(
        default=None, description="Query status indicates whether next to the provided data, a query is still running."
    )
    results: EventsHeatMapStructuredResult
    timezone: str
    timings: Optional[list[QueryTiming]] = Field(
        default=None, description="Measured timings for different parts of the query generation process"
    )


class CachedEventTaxonomyQueryResponse(BaseModel):
    model_config = ConfigDict(
        extra="forbid",
    )
    cache_key: str
    cache_target_age: Optional[datetime] = None
    calculation_trigger: Optional[str] = Field(
        default=None, description="What triggered the calculation of the query, leave empty if user/immediate"
    )
    error: Optional[str] = Field(
        default=None,
        description="Query error. Returned only if 'explain' or `modifiers.debug` is true. Throws an error otherwise.",
    )
    hogql: Optional[str] = Field(default=None, description="Generated HogQL query.")
    is_cached: bool
    last_refresh: datetime
    modifiers: Optional[HogQLQueryModifiers] = Field(
        default=None, description="Modifiers used when performing the query"
    )
    next_allowed_client_refresh: datetime
    query_status: Optional[QueryStatus] = Field(
        default=None, description="Query status indicates whether next to the provided data, a query is still running."
    )
    results: list[EventTaxonomyItem]
    timezone: str
    timings: Optional[list[QueryTiming]] = Field(
        default=None, description="Measured timings for different parts of the query generation process"
    )


class CachedEventsQueryResponse(BaseModel):
    model_config = ConfigDict(
        extra="forbid",
    )
    cache_key: str
    cache_target_age: Optional[datetime] = None
    calculation_trigger: Optional[str] = Field(
        default=None, description="What triggered the calculation of the query, leave empty if user/immediate"
    )
    columns: list
    error: Optional[str] = Field(
        default=None,
        description="Query error. Returned only if 'explain' or `modifiers.debug` is true. Throws an error otherwise.",
    )
    hasMore: Optional[bool] = None
    hogql: str = Field(..., description="Generated HogQL query.")
    is_cached: bool
    last_refresh: datetime
    limit: Optional[int] = None
    modifiers: Optional[HogQLQueryModifiers] = Field(
        default=None, description="Modifiers used when performing the query"
    )
    next_allowed_client_refresh: datetime
    offset: Optional[int] = None
    query_status: Optional[QueryStatus] = Field(
        default=None, description="Query status indicates whether next to the provided data, a query is still running."
    )
    results: list[list]
    timezone: str
    timings: Optional[list[QueryTiming]] = Field(
        default=None, description="Measured timings for different parts of the query generation process"
    )
    types: list[str]


class CachedExperimentExposureQueryResponse(BaseModel):
    model_config = ConfigDict(
        extra="forbid",
    )
    cache_key: str
    cache_target_age: Optional[datetime] = None
    calculation_trigger: Optional[str] = Field(
        default=None, description="What triggered the calculation of the query, leave empty if user/immediate"
    )
    date_range: DateRange
    is_cached: bool
    kind: Literal["ExperimentExposureQuery"] = "ExperimentExposureQuery"
    last_refresh: datetime
    next_allowed_client_refresh: datetime
    query_status: Optional[QueryStatus] = Field(
        default=None, description="Query status indicates whether next to the provided data, a query is still running."
    )
    timeseries: list[ExperimentExposureTimeSeries]
    timezone: str
    total_exposures: dict[str, float]


class CachedFunnelCorrelationResponse(BaseModel):
    model_config = ConfigDict(
        extra="forbid",
    )
    cache_key: str
    cache_target_age: Optional[datetime] = None
    calculation_trigger: Optional[str] = Field(
        default=None, description="What triggered the calculation of the query, leave empty if user/immediate"
    )
    columns: Optional[list] = None
    error: Optional[str] = Field(
        default=None,
        description="Query error. Returned only if 'explain' or `modifiers.debug` is true. Throws an error otherwise.",
    )
    hasMore: Optional[bool] = None
    hogql: Optional[str] = Field(default=None, description="Generated HogQL query.")
    is_cached: bool
    last_refresh: datetime
    limit: Optional[int] = None
    modifiers: Optional[HogQLQueryModifiers] = Field(
        default=None, description="Modifiers used when performing the query"
    )
    next_allowed_client_refresh: datetime
    offset: Optional[int] = None
    query_status: Optional[QueryStatus] = Field(
        default=None, description="Query status indicates whether next to the provided data, a query is still running."
    )
    results: FunnelCorrelationResult
    timezone: str
    timings: Optional[list[QueryTiming]] = Field(
        default=None, description="Measured timings for different parts of the query generation process"
    )
    types: Optional[list] = None


class CachedFunnelsQueryResponse(BaseModel):
    model_config = ConfigDict(
        extra="forbid",
    )
    cache_key: str
    cache_target_age: Optional[datetime] = None
    calculation_trigger: Optional[str] = Field(
        default=None, description="What triggered the calculation of the query, leave empty if user/immediate"
    )
    error: Optional[str] = Field(
        default=None,
        description="Query error. Returned only if 'explain' or `modifiers.debug` is true. Throws an error otherwise.",
    )
    hogql: Optional[str] = Field(default=None, description="Generated HogQL query.")
    isUdf: Optional[bool] = None
    is_cached: bool
    last_refresh: datetime
    modifiers: Optional[HogQLQueryModifiers] = Field(
        default=None, description="Modifiers used when performing the query"
    )
    next_allowed_client_refresh: datetime
    query_status: Optional[QueryStatus] = Field(
        default=None, description="Query status indicates whether next to the provided data, a query is still running."
    )
    results: Union[FunnelTimeToConvertResults, list[dict[str, Any]], list[list[dict[str, Any]]]]
    timezone: str
    timings: Optional[list[QueryTiming]] = Field(
        default=None, description="Measured timings for different parts of the query generation process"
    )


class CachedGroupsQueryResponse(BaseModel):
    model_config = ConfigDict(
        extra="forbid",
    )
    cache_key: str
    cache_target_age: Optional[datetime] = None
    calculation_trigger: Optional[str] = Field(
        default=None, description="What triggered the calculation of the query, leave empty if user/immediate"
    )
    columns: list
    error: Optional[str] = Field(
        default=None,
        description="Query error. Returned only if 'explain' or `modifiers.debug` is true. Throws an error otherwise.",
    )
    hasMore: Optional[bool] = None
    hogql: str = Field(..., description="Generated HogQL query.")
    is_cached: bool
    kind: Literal["GroupsQuery"] = "GroupsQuery"
    last_refresh: datetime
    limit: int
    modifiers: Optional[HogQLQueryModifiers] = Field(
        default=None, description="Modifiers used when performing the query"
    )
    next_allowed_client_refresh: datetime
    offset: int
    query_status: Optional[QueryStatus] = Field(
        default=None, description="Query status indicates whether next to the provided data, a query is still running."
    )
    results: list[list]
    timezone: str
    timings: Optional[list[QueryTiming]] = Field(
        default=None, description="Measured timings for different parts of the query generation process"
    )
    types: list[str]


class CachedLifecycleQueryResponse(BaseModel):
    model_config = ConfigDict(
        extra="forbid",
    )
    cache_key: str
    cache_target_age: Optional[datetime] = None
    calculation_trigger: Optional[str] = Field(
        default=None, description="What triggered the calculation of the query, leave empty if user/immediate"
    )
    error: Optional[str] = Field(
        default=None,
        description="Query error. Returned only if 'explain' or `modifiers.debug` is true. Throws an error otherwise.",
    )
    hogql: Optional[str] = Field(default=None, description="Generated HogQL query.")
    is_cached: bool
    last_refresh: datetime
    modifiers: Optional[HogQLQueryModifiers] = Field(
        default=None, description="Modifiers used when performing the query"
    )
    next_allowed_client_refresh: datetime
    query_status: Optional[QueryStatus] = Field(
        default=None, description="Query status indicates whether next to the provided data, a query is still running."
    )
    results: list[dict[str, Any]]
    timezone: str
    timings: Optional[list[QueryTiming]] = Field(
        default=None, description="Measured timings for different parts of the query generation process"
    )


class CachedLogsQueryResponse(BaseModel):
    model_config = ConfigDict(
        extra="forbid",
    )
    cache_key: str
    cache_target_age: Optional[datetime] = None
    calculation_trigger: Optional[str] = Field(
        default=None, description="What triggered the calculation of the query, leave empty if user/immediate"
    )
    columns: Optional[list[str]] = None
    error: Optional[str] = Field(
        default=None,
        description="Query error. Returned only if 'explain' or `modifiers.debug` is true. Throws an error otherwise.",
    )
    hasMore: Optional[bool] = None
    hogql: Optional[str] = Field(default=None, description="Generated HogQL query.")
    is_cached: bool
    last_refresh: datetime
    limit: Optional[int] = None
    modifiers: Optional[HogQLQueryModifiers] = Field(
        default=None, description="Modifiers used when performing the query"
    )
    next_allowed_client_refresh: datetime
    offset: Optional[int] = None
    query_status: Optional[QueryStatus] = Field(
        default=None, description="Query status indicates whether next to the provided data, a query is still running."
    )
    results: Any
    timezone: str
    timings: Optional[list[QueryTiming]] = Field(
        default=None, description="Measured timings for different parts of the query generation process"
    )


class CachedPathsQueryResponse(BaseModel):
    model_config = ConfigDict(
        extra="forbid",
    )
    cache_key: str
    cache_target_age: Optional[datetime] = None
    calculation_trigger: Optional[str] = Field(
        default=None, description="What triggered the calculation of the query, leave empty if user/immediate"
    )
    error: Optional[str] = Field(
        default=None,
        description="Query error. Returned only if 'explain' or `modifiers.debug` is true. Throws an error otherwise.",
    )
    hogql: Optional[str] = Field(default=None, description="Generated HogQL query.")
    is_cached: bool
    last_refresh: datetime
    modifiers: Optional[HogQLQueryModifiers] = Field(
        default=None, description="Modifiers used when performing the query"
    )
    next_allowed_client_refresh: datetime
    query_status: Optional[QueryStatus] = Field(
        default=None, description="Query status indicates whether next to the provided data, a query is still running."
    )
    results: list[PathsLink]
    timezone: str
    timings: Optional[list[QueryTiming]] = Field(
        default=None, description="Measured timings for different parts of the query generation process"
    )


class CachedRevenueAnalyticsGrowthRateQueryResponse(BaseModel):
    model_config = ConfigDict(
        extra="forbid",
    )
    cache_key: str
    cache_target_age: Optional[datetime] = None
    calculation_trigger: Optional[str] = Field(
        default=None, description="What triggered the calculation of the query, leave empty if user/immediate"
    )
    columns: Optional[list[str]] = None
    error: Optional[str] = Field(
        default=None,
        description="Query error. Returned only if 'explain' or `modifiers.debug` is true. Throws an error otherwise.",
    )
    hogql: Optional[str] = Field(default=None, description="Generated HogQL query.")
    is_cached: bool
    last_refresh: datetime
    modifiers: Optional[HogQLQueryModifiers] = Field(
        default=None, description="Modifiers used when performing the query"
    )
    next_allowed_client_refresh: datetime
    query_status: Optional[QueryStatus] = Field(
        default=None, description="Query status indicates whether next to the provided data, a query is still running."
    )
    results: Any
    timezone: str
    timings: Optional[list[QueryTiming]] = Field(
        default=None, description="Measured timings for different parts of the query generation process"
    )


class CachedRevenueAnalyticsOverviewQueryResponse(BaseModel):
    model_config = ConfigDict(
        extra="forbid",
    )
    cache_key: str
    cache_target_age: Optional[datetime] = None
    calculation_trigger: Optional[str] = Field(
        default=None, description="What triggered the calculation of the query, leave empty if user/immediate"
    )
    error: Optional[str] = Field(
        default=None,
        description="Query error. Returned only if 'explain' or `modifiers.debug` is true. Throws an error otherwise.",
    )
    hogql: Optional[str] = Field(default=None, description="Generated HogQL query.")
    is_cached: bool
    last_refresh: datetime
    modifiers: Optional[HogQLQueryModifiers] = Field(
        default=None, description="Modifiers used when performing the query"
    )
    next_allowed_client_refresh: datetime
    query_status: Optional[QueryStatus] = Field(
        default=None, description="Query status indicates whether next to the provided data, a query is still running."
    )
    results: list[RevenueAnalyticsOverviewItem]
    timezone: str
    timings: Optional[list[QueryTiming]] = Field(
        default=None, description="Measured timings for different parts of the query generation process"
    )


class CachedRevenueAnalyticsTopCustomersQueryResponse(BaseModel):
    model_config = ConfigDict(
        extra="forbid",
    )
    cache_key: str
    cache_target_age: Optional[datetime] = None
    calculation_trigger: Optional[str] = Field(
        default=None, description="What triggered the calculation of the query, leave empty if user/immediate"
    )
    columns: Optional[list[str]] = None
    error: Optional[str] = Field(
        default=None,
        description="Query error. Returned only if 'explain' or `modifiers.debug` is true. Throws an error otherwise.",
    )
    hogql: Optional[str] = Field(default=None, description="Generated HogQL query.")
    is_cached: bool
    last_refresh: datetime
    modifiers: Optional[HogQLQueryModifiers] = Field(
        default=None, description="Modifiers used when performing the query"
    )
    next_allowed_client_refresh: datetime
    query_status: Optional[QueryStatus] = Field(
        default=None, description="Query status indicates whether next to the provided data, a query is still running."
    )
    results: Any
    timezone: str
    timings: Optional[list[QueryTiming]] = Field(
        default=None, description="Measured timings for different parts of the query generation process"
    )


class CachedRevenueExampleDataWarehouseTablesQueryResponse(BaseModel):
    model_config = ConfigDict(
        extra="forbid",
    )
    cache_key: str
    cache_target_age: Optional[datetime] = None
    calculation_trigger: Optional[str] = Field(
        default=None, description="What triggered the calculation of the query, leave empty if user/immediate"
    )
    columns: Optional[list] = None
    error: Optional[str] = Field(
        default=None,
        description="Query error. Returned only if 'explain' or `modifiers.debug` is true. Throws an error otherwise.",
    )
    hasMore: Optional[bool] = None
    hogql: Optional[str] = Field(default=None, description="Generated HogQL query.")
    is_cached: bool
    last_refresh: datetime
    limit: Optional[int] = None
    modifiers: Optional[HogQLQueryModifiers] = Field(
        default=None, description="Modifiers used when performing the query"
    )
    next_allowed_client_refresh: datetime
    offset: Optional[int] = None
    query_status: Optional[QueryStatus] = Field(
        default=None, description="Query status indicates whether next to the provided data, a query is still running."
    )
    results: Any
    timezone: str
    timings: Optional[list[QueryTiming]] = Field(
        default=None, description="Measured timings for different parts of the query generation process"
    )
    types: Optional[list] = None


class CachedRevenueExampleEventsQueryResponse(BaseModel):
    model_config = ConfigDict(
        extra="forbid",
    )
    cache_key: str
    cache_target_age: Optional[datetime] = None
    calculation_trigger: Optional[str] = Field(
        default=None, description="What triggered the calculation of the query, leave empty if user/immediate"
    )
    columns: Optional[list] = None
    error: Optional[str] = Field(
        default=None,
        description="Query error. Returned only if 'explain' or `modifiers.debug` is true. Throws an error otherwise.",
    )
    hasMore: Optional[bool] = None
    hogql: Optional[str] = Field(default=None, description="Generated HogQL query.")
    is_cached: bool
    last_refresh: datetime
    limit: Optional[int] = None
    modifiers: Optional[HogQLQueryModifiers] = Field(
        default=None, description="Modifiers used when performing the query"
    )
    next_allowed_client_refresh: datetime
    offset: Optional[int] = None
    query_status: Optional[QueryStatus] = Field(
        default=None, description="Query status indicates whether next to the provided data, a query is still running."
    )
    results: Any
    timezone: str
    timings: Optional[list[QueryTiming]] = Field(
        default=None, description="Measured timings for different parts of the query generation process"
    )
    types: Optional[list] = None


class CachedSessionAttributionExplorerQueryResponse(BaseModel):
    model_config = ConfigDict(
        extra="forbid",
    )
    cache_key: str
    cache_target_age: Optional[datetime] = None
    calculation_trigger: Optional[str] = Field(
        default=None, description="What triggered the calculation of the query, leave empty if user/immediate"
    )
    columns: Optional[list] = None
    error: Optional[str] = Field(
        default=None,
        description="Query error. Returned only if 'explain' or `modifiers.debug` is true. Throws an error otherwise.",
    )
    hasMore: Optional[bool] = None
    hogql: Optional[str] = Field(default=None, description="Generated HogQL query.")
    is_cached: bool
    last_refresh: datetime
    limit: Optional[int] = None
    modifiers: Optional[HogQLQueryModifiers] = Field(
        default=None, description="Modifiers used when performing the query"
    )
    next_allowed_client_refresh: datetime
    offset: Optional[int] = None
    query_status: Optional[QueryStatus] = Field(
        default=None, description="Query status indicates whether next to the provided data, a query is still running."
    )
    results: Any
    timezone: str
    timings: Optional[list[QueryTiming]] = Field(
        default=None, description="Measured timings for different parts of the query generation process"
    )
    types: Optional[list] = None


class CachedSessionsTimelineQueryResponse(BaseModel):
    model_config = ConfigDict(
        extra="forbid",
    )
    cache_key: str
    cache_target_age: Optional[datetime] = None
    calculation_trigger: Optional[str] = Field(
        default=None, description="What triggered the calculation of the query, leave empty if user/immediate"
    )
    error: Optional[str] = Field(
        default=None,
        description="Query error. Returned only if 'explain' or `modifiers.debug` is true. Throws an error otherwise.",
    )
    hasMore: Optional[bool] = None
    hogql: Optional[str] = Field(default=None, description="Generated HogQL query.")
    is_cached: bool
    last_refresh: datetime
    modifiers: Optional[HogQLQueryModifiers] = Field(
        default=None, description="Modifiers used when performing the query"
    )
    next_allowed_client_refresh: datetime
    query_status: Optional[QueryStatus] = Field(
        default=None, description="Query status indicates whether next to the provided data, a query is still running."
    )
    results: list[TimelineEntry]
    timezone: str
    timings: Optional[list[QueryTiming]] = Field(
        default=None, description="Measured timings for different parts of the query generation process"
    )


class CachedStickinessQueryResponse(BaseModel):
    model_config = ConfigDict(
        extra="forbid",
    )
    cache_key: str
    cache_target_age: Optional[datetime] = None
    calculation_trigger: Optional[str] = Field(
        default=None, description="What triggered the calculation of the query, leave empty if user/immediate"
    )
    error: Optional[str] = Field(
        default=None,
        description="Query error. Returned only if 'explain' or `modifiers.debug` is true. Throws an error otherwise.",
    )
    hogql: Optional[str] = Field(default=None, description="Generated HogQL query.")
    is_cached: bool
    last_refresh: datetime
    modifiers: Optional[HogQLQueryModifiers] = Field(
        default=None, description="Modifiers used when performing the query"
    )
    next_allowed_client_refresh: datetime
    query_status: Optional[QueryStatus] = Field(
        default=None, description="Query status indicates whether next to the provided data, a query is still running."
    )
    results: list[dict[str, Any]]
    timezone: str
    timings: Optional[list[QueryTiming]] = Field(
        default=None, description="Measured timings for different parts of the query generation process"
    )


class CachedSuggestedQuestionsQueryResponse(BaseModel):
    model_config = ConfigDict(
        extra="forbid",
    )
    cache_key: str
    cache_target_age: Optional[datetime] = None
    calculation_trigger: Optional[str] = Field(
        default=None, description="What triggered the calculation of the query, leave empty if user/immediate"
    )
    is_cached: bool
    last_refresh: datetime
    next_allowed_client_refresh: datetime
    query_status: Optional[QueryStatus] = Field(
        default=None, description="Query status indicates whether next to the provided data, a query is still running."
    )
    questions: list[str]
    timezone: str


class CachedTeamTaxonomyQueryResponse(BaseModel):
    model_config = ConfigDict(
        extra="forbid",
    )
    cache_key: str
    cache_target_age: Optional[datetime] = None
    calculation_trigger: Optional[str] = Field(
        default=None, description="What triggered the calculation of the query, leave empty if user/immediate"
    )
    error: Optional[str] = Field(
        default=None,
        description="Query error. Returned only if 'explain' or `modifiers.debug` is true. Throws an error otherwise.",
    )
    hogql: Optional[str] = Field(default=None, description="Generated HogQL query.")
    is_cached: bool
    last_refresh: datetime
    modifiers: Optional[HogQLQueryModifiers] = Field(
        default=None, description="Modifiers used when performing the query"
    )
    next_allowed_client_refresh: datetime
    query_status: Optional[QueryStatus] = Field(
        default=None, description="Query status indicates whether next to the provided data, a query is still running."
    )
    results: list[TeamTaxonomyItem]
    timezone: str
    timings: Optional[list[QueryTiming]] = Field(
        default=None, description="Measured timings for different parts of the query generation process"
    )


class CachedTracesQueryResponse(BaseModel):
    model_config = ConfigDict(
        extra="forbid",
    )
    cache_key: str
    cache_target_age: Optional[datetime] = None
    calculation_trigger: Optional[str] = Field(
        default=None, description="What triggered the calculation of the query, leave empty if user/immediate"
    )
    columns: Optional[list[str]] = None
    error: Optional[str] = Field(
        default=None,
        description="Query error. Returned only if 'explain' or `modifiers.debug` is true. Throws an error otherwise.",
    )
    hasMore: Optional[bool] = None
    hogql: Optional[str] = Field(default=None, description="Generated HogQL query.")
    is_cached: bool
    last_refresh: datetime
    limit: Optional[int] = None
    modifiers: Optional[HogQLQueryModifiers] = Field(
        default=None, description="Modifiers used when performing the query"
    )
    next_allowed_client_refresh: datetime
    offset: Optional[int] = None
    query_status: Optional[QueryStatus] = Field(
        default=None, description="Query status indicates whether next to the provided data, a query is still running."
    )
    results: list[LLMTrace]
    timezone: str
    timings: Optional[list[QueryTiming]] = Field(
        default=None, description="Measured timings for different parts of the query generation process"
    )


class CachedTrendsQueryResponse(BaseModel):
    model_config = ConfigDict(
        extra="forbid",
    )
    cache_key: str
    cache_target_age: Optional[datetime] = None
    calculation_trigger: Optional[str] = Field(
        default=None, description="What triggered the calculation of the query, leave empty if user/immediate"
    )
    error: Optional[str] = Field(
        default=None,
        description="Query error. Returned only if 'explain' or `modifiers.debug` is true. Throws an error otherwise.",
    )
    hasMore: Optional[bool] = Field(default=None, description="Wether more breakdown values are available.")
    hogql: Optional[str] = Field(default=None, description="Generated HogQL query.")
    is_cached: bool
    last_refresh: datetime
    modifiers: Optional[HogQLQueryModifiers] = Field(
        default=None, description="Modifiers used when performing the query"
    )
    next_allowed_client_refresh: datetime
    query_status: Optional[QueryStatus] = Field(
        default=None, description="Query status indicates whether next to the provided data, a query is still running."
    )
    results: list[dict[str, Any]]
    timezone: str
    timings: Optional[list[QueryTiming]] = Field(
        default=None, description="Measured timings for different parts of the query generation process"
    )


class CachedVectorSearchQueryResponse(BaseModel):
    model_config = ConfigDict(
        extra="forbid",
    )
    cache_key: str
    cache_target_age: Optional[datetime] = None
    calculation_trigger: Optional[str] = Field(
        default=None, description="What triggered the calculation of the query, leave empty if user/immediate"
    )
    error: Optional[str] = Field(
        default=None,
        description="Query error. Returned only if 'explain' or `modifiers.debug` is true. Throws an error otherwise.",
    )
    hogql: Optional[str] = Field(default=None, description="Generated HogQL query.")
    is_cached: bool
    last_refresh: datetime
    modifiers: Optional[HogQLQueryModifiers] = Field(
        default=None, description="Modifiers used when performing the query"
    )
    next_allowed_client_refresh: datetime
    query_status: Optional[QueryStatus] = Field(
        default=None, description="Query status indicates whether next to the provided data, a query is still running."
    )
    results: list[VectorSearchResponseItem]
    timezone: str
    timings: Optional[list[QueryTiming]] = Field(
        default=None, description="Measured timings for different parts of the query generation process"
    )


class CachedWebExternalClicksTableQueryResponse(BaseModel):
    model_config = ConfigDict(
        extra="forbid",
    )
    cache_key: str
    cache_target_age: Optional[datetime] = None
    calculation_trigger: Optional[str] = Field(
        default=None, description="What triggered the calculation of the query, leave empty if user/immediate"
    )
    columns: Optional[list] = None
    error: Optional[str] = Field(
        default=None,
        description="Query error. Returned only if 'explain' or `modifiers.debug` is true. Throws an error otherwise.",
    )
    hasMore: Optional[bool] = None
    hogql: Optional[str] = Field(default=None, description="Generated HogQL query.")
    is_cached: bool
    last_refresh: datetime
    limit: Optional[int] = None
    modifiers: Optional[HogQLQueryModifiers] = Field(
        default=None, description="Modifiers used when performing the query"
    )
    next_allowed_client_refresh: datetime
    offset: Optional[int] = None
    query_status: Optional[QueryStatus] = Field(
        default=None, description="Query status indicates whether next to the provided data, a query is still running."
    )
    results: list
    samplingRate: Optional[SamplingRate] = None
    timezone: str
    timings: Optional[list[QueryTiming]] = Field(
        default=None, description="Measured timings for different parts of the query generation process"
    )
    types: Optional[list] = None


class CachedWebGoalsQueryResponse(BaseModel):
    model_config = ConfigDict(
        extra="forbid",
    )
    cache_key: str
    cache_target_age: Optional[datetime] = None
    calculation_trigger: Optional[str] = Field(
        default=None, description="What triggered the calculation of the query, leave empty if user/immediate"
    )
    columns: Optional[list] = None
    error: Optional[str] = Field(
        default=None,
        description="Query error. Returned only if 'explain' or `modifiers.debug` is true. Throws an error otherwise.",
    )
    hasMore: Optional[bool] = None
    hogql: Optional[str] = Field(default=None, description="Generated HogQL query.")
    is_cached: bool
    last_refresh: datetime
    limit: Optional[int] = None
    modifiers: Optional[HogQLQueryModifiers] = Field(
        default=None, description="Modifiers used when performing the query"
    )
    next_allowed_client_refresh: datetime
    offset: Optional[int] = None
    query_status: Optional[QueryStatus] = Field(
        default=None, description="Query status indicates whether next to the provided data, a query is still running."
    )
    results: list
    samplingRate: Optional[SamplingRate] = None
    timezone: str
    timings: Optional[list[QueryTiming]] = Field(
        default=None, description="Measured timings for different parts of the query generation process"
    )
    types: Optional[list] = None


class CachedWebOverviewQueryResponse(BaseModel):
    model_config = ConfigDict(
        extra="forbid",
    )
    cache_key: str
    cache_target_age: Optional[datetime] = None
    calculation_trigger: Optional[str] = Field(
        default=None, description="What triggered the calculation of the query, leave empty if user/immediate"
    )
    dateFrom: Optional[str] = None
    dateTo: Optional[str] = None
    error: Optional[str] = Field(
        default=None,
        description="Query error. Returned only if 'explain' or `modifiers.debug` is true. Throws an error otherwise.",
    )
    hogql: Optional[str] = Field(default=None, description="Generated HogQL query.")
    is_cached: bool
    last_refresh: datetime
    modifiers: Optional[HogQLQueryModifiers] = Field(
        default=None, description="Modifiers used when performing the query"
    )
    next_allowed_client_refresh: datetime
    query_status: Optional[QueryStatus] = Field(
        default=None, description="Query status indicates whether next to the provided data, a query is still running."
    )
    results: list[WebOverviewItem]
    samplingRate: Optional[SamplingRate] = None
    timezone: str
    timings: Optional[list[QueryTiming]] = Field(
        default=None, description="Measured timings for different parts of the query generation process"
    )
    usedPreAggregatedTables: Optional[bool] = None


class CachedWebPageURLSearchQueryResponse(BaseModel):
    model_config = ConfigDict(
        extra="forbid",
    )
    cache_key: str
    cache_target_age: Optional[datetime] = None
    calculation_trigger: Optional[str] = Field(
        default=None, description="What triggered the calculation of the query, leave empty if user/immediate"
    )
    error: Optional[str] = Field(
        default=None,
        description="Query error. Returned only if 'explain' or `modifiers.debug` is true. Throws an error otherwise.",
    )
    hasMore: Optional[bool] = None
    hogql: Optional[str] = Field(default=None, description="Generated HogQL query.")
    is_cached: bool
    last_refresh: datetime
    limit: Optional[int] = None
    modifiers: Optional[HogQLQueryModifiers] = Field(
        default=None, description="Modifiers used when performing the query"
    )
    next_allowed_client_refresh: datetime
    query_status: Optional[QueryStatus] = Field(
        default=None, description="Query status indicates whether next to the provided data, a query is still running."
    )
    results: list[PageURL]
    timezone: str
    timings: Optional[list[QueryTiming]] = Field(
        default=None, description="Measured timings for different parts of the query generation process"
    )


class CachedWebStatsTableQueryResponse(BaseModel):
    model_config = ConfigDict(
        extra="forbid",
    )
    cache_key: str
    cache_target_age: Optional[datetime] = None
    calculation_trigger: Optional[str] = Field(
        default=None, description="What triggered the calculation of the query, leave empty if user/immediate"
    )
    columns: Optional[list] = None
    error: Optional[str] = Field(
        default=None,
        description="Query error. Returned only if 'explain' or `modifiers.debug` is true. Throws an error otherwise.",
    )
    hasMore: Optional[bool] = None
    hogql: Optional[str] = Field(default=None, description="Generated HogQL query.")
    is_cached: bool
    last_refresh: datetime
    limit: Optional[int] = None
    modifiers: Optional[HogQLQueryModifiers] = Field(
        default=None, description="Modifiers used when performing the query"
    )
    next_allowed_client_refresh: datetime
    offset: Optional[int] = None
    query_status: Optional[QueryStatus] = Field(
        default=None, description="Query status indicates whether next to the provided data, a query is still running."
    )
    results: list
    samplingRate: Optional[SamplingRate] = None
    timezone: str
    timings: Optional[list[QueryTiming]] = Field(
        default=None, description="Measured timings for different parts of the query generation process"
    )
    types: Optional[list] = None
    usedPreAggregatedTables: Optional[bool] = None


class CachedWebVitalsPathBreakdownQueryResponse(BaseModel):
    model_config = ConfigDict(
        extra="forbid",
    )
    cache_key: str
    cache_target_age: Optional[datetime] = None
    calculation_trigger: Optional[str] = Field(
        default=None, description="What triggered the calculation of the query, leave empty if user/immediate"
    )
    error: Optional[str] = Field(
        default=None,
        description="Query error. Returned only if 'explain' or `modifiers.debug` is true. Throws an error otherwise.",
    )
    hogql: Optional[str] = Field(default=None, description="Generated HogQL query.")
    is_cached: bool
    last_refresh: datetime
    modifiers: Optional[HogQLQueryModifiers] = Field(
        default=None, description="Modifiers used when performing the query"
    )
    next_allowed_client_refresh: datetime
    query_status: Optional[QueryStatus] = Field(
        default=None, description="Query status indicates whether next to the provided data, a query is still running."
    )
    results: list[WebVitalsPathBreakdownResult] = Field(..., max_length=1, min_length=1)
    timezone: str
    timings: Optional[list[QueryTiming]] = Field(
        default=None, description="Measured timings for different parts of the query generation process"
    )


class CalendarHeatmapResponse(BaseModel):
    model_config = ConfigDict(
        extra="forbid",
    )
    error: Optional[str] = Field(
        default=None,
        description="Query error. Returned only if 'explain' or `modifiers.debug` is true. Throws an error otherwise.",
    )
    hasMore: Optional[bool] = Field(default=None, description="Wether more breakdown values are available.")
    hogql: Optional[str] = Field(default=None, description="Generated HogQL query.")
    modifiers: Optional[HogQLQueryModifiers] = Field(
        default=None, description="Modifiers used when performing the query"
    )
    query_status: Optional[QueryStatus] = Field(
        default=None, description="Query status indicates whether next to the provided data, a query is still running."
    )
    results: EventsHeatMapStructuredResult
    timings: Optional[list[QueryTiming]] = Field(
        default=None, description="Measured timings for different parts of the query generation process"
    )


class Response(BaseModel):
    model_config = ConfigDict(
        extra="forbid",
    )
    columns: list
    error: Optional[str] = Field(
        default=None,
        description="Query error. Returned only if 'explain' or `modifiers.debug` is true. Throws an error otherwise.",
    )
    hasMore: Optional[bool] = None
    hogql: str = Field(..., description="Generated HogQL query.")
    limit: Optional[int] = None
    modifiers: Optional[HogQLQueryModifiers] = Field(
        default=None, description="Modifiers used when performing the query"
    )
    offset: Optional[int] = None
    query_status: Optional[QueryStatus] = Field(
        default=None, description="Query status indicates whether next to the provided data, a query is still running."
    )
    results: list[list]
    timings: Optional[list[QueryTiming]] = Field(
        default=None, description="Measured timings for different parts of the query generation process"
    )
    types: list[str]


class Response1(BaseModel):
    model_config = ConfigDict(
        extra="forbid",
    )
    columns: list
    error: Optional[str] = Field(
        default=None,
        description="Query error. Returned only if 'explain' or `modifiers.debug` is true. Throws an error otherwise.",
    )
    hasMore: Optional[bool] = None
    hogql: str = Field(..., description="Generated HogQL query.")
    limit: int
    missing_actors_count: Optional[int] = None
    modifiers: Optional[HogQLQueryModifiers] = Field(
        default=None, description="Modifiers used when performing the query"
    )
    offset: int
    query_status: Optional[QueryStatus] = Field(
        default=None, description="Query status indicates whether next to the provided data, a query is still running."
    )
    results: list[list]
    timings: Optional[list[QueryTiming]] = Field(
        default=None, description="Measured timings for different parts of the query generation process"
    )
    types: list[str]


class Response2(BaseModel):
    model_config = ConfigDict(
        extra="forbid",
    )
    columns: list
    error: Optional[str] = Field(
        default=None,
        description="Query error. Returned only if 'explain' or `modifiers.debug` is true. Throws an error otherwise.",
    )
    hasMore: Optional[bool] = None
    hogql: str = Field(..., description="Generated HogQL query.")
    kind: Literal["GroupsQuery"] = "GroupsQuery"
    limit: int
    modifiers: Optional[HogQLQueryModifiers] = Field(
        default=None, description="Modifiers used when performing the query"
    )
    offset: int
    query_status: Optional[QueryStatus] = Field(
        default=None, description="Query status indicates whether next to the provided data, a query is still running."
    )
    results: list[list]
    timings: Optional[list[QueryTiming]] = Field(
        default=None, description="Measured timings for different parts of the query generation process"
    )
    types: list[str]


class Response4(BaseModel):
    model_config = ConfigDict(
        extra="forbid",
    )
    dateFrom: Optional[str] = None
    dateTo: Optional[str] = None
    error: Optional[str] = Field(
        default=None,
        description="Query error. Returned only if 'explain' or `modifiers.debug` is true. Throws an error otherwise.",
    )
    hogql: Optional[str] = Field(default=None, description="Generated HogQL query.")
    modifiers: Optional[HogQLQueryModifiers] = Field(
        default=None, description="Modifiers used when performing the query"
    )
    query_status: Optional[QueryStatus] = Field(
        default=None, description="Query status indicates whether next to the provided data, a query is still running."
    )
    results: list[WebOverviewItem]
    samplingRate: Optional[SamplingRate] = None
    timings: Optional[list[QueryTiming]] = Field(
        default=None, description="Measured timings for different parts of the query generation process"
    )
    usedPreAggregatedTables: Optional[bool] = None


class Response5(BaseModel):
    model_config = ConfigDict(
        extra="forbid",
    )
    columns: Optional[list] = None
    error: Optional[str] = Field(
        default=None,
        description="Query error. Returned only if 'explain' or `modifiers.debug` is true. Throws an error otherwise.",
    )
    hasMore: Optional[bool] = None
    hogql: Optional[str] = Field(default=None, description="Generated HogQL query.")
    limit: Optional[int] = None
    modifiers: Optional[HogQLQueryModifiers] = Field(
        default=None, description="Modifiers used when performing the query"
    )
    offset: Optional[int] = None
    query_status: Optional[QueryStatus] = Field(
        default=None, description="Query status indicates whether next to the provided data, a query is still running."
    )
    results: list
    samplingRate: Optional[SamplingRate] = None
    timings: Optional[list[QueryTiming]] = Field(
        default=None, description="Measured timings for different parts of the query generation process"
    )
    types: Optional[list] = None
    usedPreAggregatedTables: Optional[bool] = None


class Response6(BaseModel):
    model_config = ConfigDict(
        extra="forbid",
    )
    columns: Optional[list] = None
    error: Optional[str] = Field(
        default=None,
        description="Query error. Returned only if 'explain' or `modifiers.debug` is true. Throws an error otherwise.",
    )
    hasMore: Optional[bool] = None
    hogql: Optional[str] = Field(default=None, description="Generated HogQL query.")
    limit: Optional[int] = None
    modifiers: Optional[HogQLQueryModifiers] = Field(
        default=None, description="Modifiers used when performing the query"
    )
    offset: Optional[int] = None
    query_status: Optional[QueryStatus] = Field(
        default=None, description="Query status indicates whether next to the provided data, a query is still running."
    )
    results: list
    samplingRate: Optional[SamplingRate] = None
    timings: Optional[list[QueryTiming]] = Field(
        default=None, description="Measured timings for different parts of the query generation process"
    )
    types: Optional[list] = None


class Response8(BaseModel):
    model_config = ConfigDict(
        extra="forbid",
    )
    error: Optional[str] = Field(
        default=None,
        description="Query error. Returned only if 'explain' or `modifiers.debug` is true. Throws an error otherwise.",
    )
    hogql: Optional[str] = Field(default=None, description="Generated HogQL query.")
    modifiers: Optional[HogQLQueryModifiers] = Field(
        default=None, description="Modifiers used when performing the query"
    )
    query_status: Optional[QueryStatus] = Field(
        default=None, description="Query status indicates whether next to the provided data, a query is still running."
    )
    results: list[WebVitalsPathBreakdownResult] = Field(..., max_length=1, min_length=1)
    timings: Optional[list[QueryTiming]] = Field(
        default=None, description="Measured timings for different parts of the query generation process"
    )


class Response9(BaseModel):
    model_config = ConfigDict(
        extra="forbid",
    )
    columns: Optional[list] = None
    error: Optional[str] = Field(
        default=None,
        description="Query error. Returned only if 'explain' or `modifiers.debug` is true. Throws an error otherwise.",
    )
    hasMore: Optional[bool] = None
    hogql: Optional[str] = Field(default=None, description="Generated HogQL query.")
    limit: Optional[int] = None
    modifiers: Optional[HogQLQueryModifiers] = Field(
        default=None, description="Modifiers used when performing the query"
    )
    offset: Optional[int] = None
    query_status: Optional[QueryStatus] = Field(
        default=None, description="Query status indicates whether next to the provided data, a query is still running."
    )
    results: Any
    timings: Optional[list[QueryTiming]] = Field(
        default=None, description="Measured timings for different parts of the query generation process"
    )
    types: Optional[list] = None


class Response10(BaseModel):
    model_config = ConfigDict(
        extra="forbid",
    )
    error: Optional[str] = Field(
        default=None,
        description="Query error. Returned only if 'explain' or `modifiers.debug` is true. Throws an error otherwise.",
    )
    hogql: Optional[str] = Field(default=None, description="Generated HogQL query.")
    modifiers: Optional[HogQLQueryModifiers] = Field(
        default=None, description="Modifiers used when performing the query"
    )
    query_status: Optional[QueryStatus] = Field(
        default=None, description="Query status indicates whether next to the provided data, a query is still running."
    )
    results: list[RevenueAnalyticsOverviewItem]
    timings: Optional[list[QueryTiming]] = Field(
        default=None, description="Measured timings for different parts of the query generation process"
    )


class Response11(BaseModel):
    model_config = ConfigDict(
        extra="forbid",
    )
    columns: Optional[list[str]] = None
    error: Optional[str] = Field(
        default=None,
        description="Query error. Returned only if 'explain' or `modifiers.debug` is true. Throws an error otherwise.",
    )
    hogql: Optional[str] = Field(default=None, description="Generated HogQL query.")
    modifiers: Optional[HogQLQueryModifiers] = Field(
        default=None, description="Modifiers used when performing the query"
    )
    query_status: Optional[QueryStatus] = Field(
        default=None, description="Query status indicates whether next to the provided data, a query is still running."
    )
    results: Any
    timings: Optional[list[QueryTiming]] = Field(
        default=None, description="Measured timings for different parts of the query generation process"
    )


class Response13(BaseModel):
    model_config = ConfigDict(
        extra="forbid",
    )
    columns: Optional[list] = None
    error: Optional[str] = Field(
        default=None,
        description="Query error. Returned only if 'explain' or `modifiers.debug` is true. Throws an error otherwise.",
    )
    hasMore: Optional[bool] = None
    hogql: Optional[str] = Field(default=None, description="Generated HogQL query.")
    limit: Optional[int] = None
    modifiers: Optional[HogQLQueryModifiers] = Field(
        default=None, description="Modifiers used when performing the query"
    )
    offset: Optional[int] = None
    query_status: Optional[QueryStatus] = Field(
        default=None, description="Query status indicates whether next to the provided data, a query is still running."
    )
    results: Any
    timings: Optional[list[QueryTiming]] = Field(
        default=None, description="Measured timings for different parts of the query generation process"
    )
    types: Optional[list] = None


class Response18(BaseModel):
    model_config = ConfigDict(
        extra="forbid",
    )
    columns: Optional[list[str]] = None
    error: Optional[str] = Field(
        default=None,
        description="Query error. Returned only if 'explain' or `modifiers.debug` is true. Throws an error otherwise.",
    )
    hasMore: Optional[bool] = None
    hogql: Optional[str] = Field(default=None, description="Generated HogQL query.")
    limit: Optional[int] = None
    modifiers: Optional[HogQLQueryModifiers] = Field(
        default=None, description="Modifiers used when performing the query"
    )
    offset: Optional[int] = None
    query_status: Optional[QueryStatus] = Field(
        default=None, description="Query status indicates whether next to the provided data, a query is still running."
    )
    results: list[LLMTrace]
    timings: Optional[list[QueryTiming]] = Field(
        default=None, description="Measured timings for different parts of the query generation process"
    )


class DataWarehousePersonPropertyFilter(BaseModel):
    model_config = ConfigDict(
        extra="forbid",
    )
    key: str
    label: Optional[str] = None
    operator: PropertyOperator
    type: Literal["data_warehouse_person_property"] = "data_warehouse_person_property"
    value: Optional[
        Union[list[Union[str, float, ErrorTrackingIssueAssignee]], Union[str, float, ErrorTrackingIssueAssignee]]
    ] = None


class DataWarehousePropertyFilter(BaseModel):
    model_config = ConfigDict(
        extra="forbid",
    )
    key: str
    label: Optional[str] = None
    operator: PropertyOperator
    type: Literal["data_warehouse"] = "data_warehouse"
    value: Optional[
        Union[list[Union[str, float, ErrorTrackingIssueAssignee]], Union[str, float, ErrorTrackingIssueAssignee]]
    ] = None


class DatabaseSchemaBatchExportTable(BaseModel):
    model_config = ConfigDict(
        extra="forbid",
    )
    fields: dict[str, DatabaseSchemaField]
    id: str
    name: str
    row_count: Optional[float] = None
    type: Literal["batch_export"] = "batch_export"


class DatabaseSchemaDataWarehouseTable(BaseModel):
    model_config = ConfigDict(
        extra="forbid",
    )
    fields: dict[str, DatabaseSchemaField]
    format: str
    id: str
    name: str
    row_count: Optional[float] = None
    schema_: Optional[DatabaseSchemaSchema] = Field(default=None, alias="schema")
    source: Optional[DatabaseSchemaSource] = None
    type: Literal["data_warehouse"] = "data_warehouse"
    url_pattern: str


class ElementPropertyFilter(BaseModel):
    model_config = ConfigDict(
        extra="forbid",
    )
    key: Key
    label: Optional[str] = None
    operator: PropertyOperator
    type: Literal["element"] = "element"
    value: Optional[
        Union[list[Union[str, float, ErrorTrackingIssueAssignee]], Union[str, float, ErrorTrackingIssueAssignee]]
    ] = None


class ErrorTrackingIssue(BaseModel):
    model_config = ConfigDict(
        extra="forbid",
    )
    aggregations: ErrorTrackingIssueAggregations
    assignee: Optional[ErrorTrackingIssueAssignee] = None
    description: Optional[str] = None
    earliest: Optional[str] = None
    first_seen: datetime
    id: str
    last_seen: datetime
    library: Optional[str] = None
    name: Optional[str] = None
    status: Status


class ErrorTrackingIssueFilter(BaseModel):
    model_config = ConfigDict(
        extra="forbid",
    )
    key: str
    label: Optional[str] = None
    operator: PropertyOperator
    type: Literal["error_tracking_issue"] = "error_tracking_issue"
    value: Optional[
        Union[list[Union[str, float, ErrorTrackingIssueAssignee]], Union[str, float, ErrorTrackingIssueAssignee]]
    ] = None


class ErrorTrackingQueryResponse(BaseModel):
    model_config = ConfigDict(
        extra="forbid",
    )
    columns: Optional[list[str]] = None
    error: Optional[str] = Field(
        default=None,
        description="Query error. Returned only if 'explain' or `modifiers.debug` is true. Throws an error otherwise.",
    )
    hasMore: Optional[bool] = None
    hogql: Optional[str] = Field(default=None, description="Generated HogQL query.")
    limit: Optional[int] = None
    modifiers: Optional[HogQLQueryModifiers] = Field(
        default=None, description="Modifiers used when performing the query"
    )
    offset: Optional[int] = None
    query_status: Optional[QueryStatus] = Field(
        default=None, description="Query status indicates whether next to the provided data, a query is still running."
    )
    results: list[ErrorTrackingIssue]
    timings: Optional[list[QueryTiming]] = Field(
        default=None, description="Measured timings for different parts of the query generation process"
    )


class EventMetadataPropertyFilter(BaseModel):
    model_config = ConfigDict(
        extra="forbid",
    )
    key: str
    label: Optional[str] = None
    operator: PropertyOperator
    type: Literal["event_metadata"] = "event_metadata"
    value: Optional[
        Union[list[Union[str, float, ErrorTrackingIssueAssignee]], Union[str, float, ErrorTrackingIssueAssignee]]
    ] = None


class EventPropertyFilter(BaseModel):
    model_config = ConfigDict(
        extra="forbid",
    )
    key: str
    label: Optional[str] = None
    operator: Optional[PropertyOperator] = PropertyOperator.EXACT
    type: Literal["event"] = Field(default="event", description="Event properties")
    value: Optional[
        Union[list[Union[str, float, ErrorTrackingIssueAssignee]], Union[str, float, ErrorTrackingIssueAssignee]]
    ] = None


class EventTaxonomyQueryResponse(BaseModel):
    model_config = ConfigDict(
        extra="forbid",
    )
    error: Optional[str] = Field(
        default=None,
        description="Query error. Returned only if 'explain' or `modifiers.debug` is true. Throws an error otherwise.",
    )
    hogql: Optional[str] = Field(default=None, description="Generated HogQL query.")
    modifiers: Optional[HogQLQueryModifiers] = Field(
        default=None, description="Modifiers used when performing the query"
    )
    query_status: Optional[QueryStatus] = Field(
        default=None, description="Query status indicates whether next to the provided data, a query is still running."
    )
    results: list[EventTaxonomyItem]
    timings: Optional[list[QueryTiming]] = Field(
        default=None, description="Measured timings for different parts of the query generation process"
    )


class EventsQueryResponse(BaseModel):
    model_config = ConfigDict(
        extra="forbid",
    )
    columns: list
    error: Optional[str] = Field(
        default=None,
        description="Query error. Returned only if 'explain' or `modifiers.debug` is true. Throws an error otherwise.",
    )
    hasMore: Optional[bool] = None
    hogql: str = Field(..., description="Generated HogQL query.")
    limit: Optional[int] = None
    modifiers: Optional[HogQLQueryModifiers] = Field(
        default=None, description="Modifiers used when performing the query"
    )
    offset: Optional[int] = None
    query_status: Optional[QueryStatus] = Field(
        default=None, description="Query status indicates whether next to the provided data, a query is still running."
    )
    results: list[list]
    timings: Optional[list[QueryTiming]] = Field(
        default=None, description="Measured timings for different parts of the query generation process"
    )
    types: list[str]


<<<<<<< HEAD
class ExperimentExposureQuery(BaseModel):
    model_config = ConfigDict(
        extra="forbid",
    )
    experiment_id: Optional[int] = None
    kind: Literal["ExperimentExposureQuery"] = "ExperimentExposureQuery"
    modifiers: Optional[HogQLQueryModifiers] = Field(
        default=None, description="Modifiers used when performing the query"
    )
    response: Optional[ExperimentExposureQueryResponse] = None
    v: Optional[float] = Field(default=None, description="version of the node, used for schema migrations")


=======
>>>>>>> 773680c5
class FeaturePropertyFilter(BaseModel):
    model_config = ConfigDict(
        extra="forbid",
    )
    key: str
    label: Optional[str] = None
    operator: PropertyOperator
    type: Literal["feature"] = Field(default="feature", description='Event property with "$feature/" prepended')
    value: Optional[
        Union[list[Union[str, float, ErrorTrackingIssueAssignee]], Union[str, float, ErrorTrackingIssueAssignee]]
    ] = None


class FunnelCorrelationResponse(BaseModel):
    model_config = ConfigDict(
        extra="forbid",
    )
    columns: Optional[list] = None
    error: Optional[str] = Field(
        default=None,
        description="Query error. Returned only if 'explain' or `modifiers.debug` is true. Throws an error otherwise.",
    )
    hasMore: Optional[bool] = None
    hogql: Optional[str] = Field(default=None, description="Generated HogQL query.")
    limit: Optional[int] = None
    modifiers: Optional[HogQLQueryModifiers] = Field(
        default=None, description="Modifiers used when performing the query"
    )
    offset: Optional[int] = None
    query_status: Optional[QueryStatus] = Field(
        default=None, description="Query status indicates whether next to the provided data, a query is still running."
    )
    results: FunnelCorrelationResult
    timings: Optional[list[QueryTiming]] = Field(
        default=None, description="Measured timings for different parts of the query generation process"
    )
    types: Optional[list] = None


class FunnelsQueryResponse(BaseModel):
    model_config = ConfigDict(
        extra="forbid",
    )
    error: Optional[str] = Field(
        default=None,
        description="Query error. Returned only if 'explain' or `modifiers.debug` is true. Throws an error otherwise.",
    )
    hogql: Optional[str] = Field(default=None, description="Generated HogQL query.")
    isUdf: Optional[bool] = None
    modifiers: Optional[HogQLQueryModifiers] = Field(
        default=None, description="Modifiers used when performing the query"
    )
    query_status: Optional[QueryStatus] = Field(
        default=None, description="Query status indicates whether next to the provided data, a query is still running."
    )
    results: Union[FunnelTimeToConvertResults, list[dict[str, Any]], list[list[dict[str, Any]]]]
    timings: Optional[list[QueryTiming]] = Field(
        default=None, description="Measured timings for different parts of the query generation process"
    )


class GenericCachedQueryResponse(BaseModel):
    cache_key: str
    cache_target_age: Optional[datetime] = None
    calculation_trigger: Optional[str] = Field(
        default=None, description="What triggered the calculation of the query, leave empty if user/immediate"
    )
    is_cached: bool
    last_refresh: datetime
    next_allowed_client_refresh: datetime
    query_status: Optional[QueryStatus] = Field(
        default=None, description="Query status indicates whether next to the provided data, a query is still running."
    )
    timezone: str


class GroupPropertyFilter(BaseModel):
    model_config = ConfigDict(
        extra="forbid",
    )
    group_type_index: Optional[int] = None
    key: str
    label: Optional[str] = None
    operator: PropertyOperator
    type: Literal["group"] = "group"
    value: Optional[
        Union[list[Union[str, float, ErrorTrackingIssueAssignee]], Union[str, float, ErrorTrackingIssueAssignee]]
    ] = None


class GroupsQueryResponse(BaseModel):
    model_config = ConfigDict(
        extra="forbid",
    )
    columns: list
    error: Optional[str] = Field(
        default=None,
        description="Query error. Returned only if 'explain' or `modifiers.debug` is true. Throws an error otherwise.",
    )
    hasMore: Optional[bool] = None
    hogql: str = Field(..., description="Generated HogQL query.")
    kind: Literal["GroupsQuery"] = "GroupsQuery"
    limit: int
    modifiers: Optional[HogQLQueryModifiers] = Field(
        default=None, description="Modifiers used when performing the query"
    )
    offset: int
    query_status: Optional[QueryStatus] = Field(
        default=None, description="Query status indicates whether next to the provided data, a query is still running."
    )
    results: list[list]
    timings: Optional[list[QueryTiming]] = Field(
        default=None, description="Measured timings for different parts of the query generation process"
    )
    types: list[str]


class HogQLMetadataResponse(BaseModel):
    model_config = ConfigDict(
        extra="forbid",
    )
    errors: list[HogQLNotice]
    isUsingIndices: Optional[QueryIndexUsage] = None
    isValid: Optional[bool] = None
    notices: list[HogQLNotice]
    query: Optional[str] = None
    table_names: Optional[list[str]] = None
    warnings: list[HogQLNotice]


class HogQLPropertyFilter(BaseModel):
    model_config = ConfigDict(
        extra="forbid",
    )
    key: str
    label: Optional[str] = None
    type: Literal["hogql"] = "hogql"
    value: Optional[
        Union[list[Union[str, float, ErrorTrackingIssueAssignee]], Union[str, float, ErrorTrackingIssueAssignee]]
    ] = None


class HogQLQueryResponse(BaseModel):
    model_config = ConfigDict(
        extra="forbid",
    )
    clickhouse: Optional[str] = Field(default=None, description="Executed ClickHouse query")
    columns: Optional[list] = Field(default=None, description="Returned columns")
    error: Optional[str] = Field(
        default=None,
        description="Query error. Returned only if 'explain' or `modifiers.debug` is true. Throws an error otherwise.",
    )
    explain: Optional[list[str]] = Field(default=None, description="Query explanation output")
    hasMore: Optional[bool] = None
    hogql: Optional[str] = Field(default=None, description="Generated HogQL query.")
    limit: Optional[int] = None
    metadata: Optional[HogQLMetadataResponse] = Field(default=None, description="Query metadata output")
    modifiers: Optional[HogQLQueryModifiers] = Field(
        default=None, description="Modifiers used when performing the query"
    )
    offset: Optional[int] = None
    query: Optional[str] = Field(default=None, description="Input query string")
    query_status: Optional[QueryStatus] = Field(
        default=None, description="Query status indicates whether next to the provided data, a query is still running."
    )
    results: list
    timings: Optional[list[QueryTiming]] = Field(
        default=None, description="Measured timings for different parts of the query generation process"
    )
    types: Optional[list] = Field(default=None, description="Types of returned columns")


class InsightActorsQueryBase(BaseModel):
    model_config = ConfigDict(
        extra="forbid",
    )
    includeRecordings: Optional[bool] = None
    kind: NodeKind
    modifiers: Optional[HogQLQueryModifiers] = Field(
        default=None, description="Modifiers used when performing the query"
    )
    response: Optional[ActorsQueryResponse] = None
    v: Optional[float] = Field(default=None, description="version of the node, used for schema migrations")


class LifecycleQueryResponse(BaseModel):
    model_config = ConfigDict(
        extra="forbid",
    )
    error: Optional[str] = Field(
        default=None,
        description="Query error. Returned only if 'explain' or `modifiers.debug` is true. Throws an error otherwise.",
    )
    hogql: Optional[str] = Field(default=None, description="Generated HogQL query.")
    modifiers: Optional[HogQLQueryModifiers] = Field(
        default=None, description="Modifiers used when performing the query"
    )
    query_status: Optional[QueryStatus] = Field(
        default=None, description="Query status indicates whether next to the provided data, a query is still running."
    )
    results: list[dict[str, Any]]
    timings: Optional[list[QueryTiming]] = Field(
        default=None, description="Measured timings for different parts of the query generation process"
    )


class LogEntryPropertyFilter(BaseModel):
    model_config = ConfigDict(
        extra="forbid",
    )
    key: str
    label: Optional[str] = None
    operator: PropertyOperator
    type: Literal["log_entry"] = "log_entry"
    value: Optional[
        Union[list[Union[str, float, ErrorTrackingIssueAssignee]], Union[str, float, ErrorTrackingIssueAssignee]]
    ] = None


class LogsQueryResponse(BaseModel):
    model_config = ConfigDict(
        extra="forbid",
    )
    columns: Optional[list[str]] = None
    error: Optional[str] = Field(
        default=None,
        description="Query error. Returned only if 'explain' or `modifiers.debug` is true. Throws an error otherwise.",
    )
    hasMore: Optional[bool] = None
    hogql: Optional[str] = Field(default=None, description="Generated HogQL query.")
    limit: Optional[int] = None
    modifiers: Optional[HogQLQueryModifiers] = Field(
        default=None, description="Modifiers used when performing the query"
    )
    offset: Optional[int] = None
    query_status: Optional[QueryStatus] = Field(
        default=None, description="Query status indicates whether next to the provided data, a query is still running."
    )
    results: Any
    timings: Optional[list[QueryTiming]] = Field(
        default=None, description="Measured timings for different parts of the query generation process"
    )


class MultipleBreakdownOptions(BaseModel):
    model_config = ConfigDict(
        extra="forbid",
    )
    values: list[BreakdownItem]


class PathsQueryResponse(BaseModel):
    model_config = ConfigDict(
        extra="forbid",
    )
    error: Optional[str] = Field(
        default=None,
        description="Query error. Returned only if 'explain' or `modifiers.debug` is true. Throws an error otherwise.",
    )
    hogql: Optional[str] = Field(default=None, description="Generated HogQL query.")
    modifiers: Optional[HogQLQueryModifiers] = Field(
        default=None, description="Modifiers used when performing the query"
    )
    query_status: Optional[QueryStatus] = Field(
        default=None, description="Query status indicates whether next to the provided data, a query is still running."
    )
    results: list[PathsLink]
    timings: Optional[list[QueryTiming]] = Field(
        default=None, description="Measured timings for different parts of the query generation process"
    )


class PersonPropertyFilter(BaseModel):
    model_config = ConfigDict(
        extra="forbid",
    )
    key: str
    label: Optional[str] = None
    operator: PropertyOperator
    type: Literal["person"] = Field(default="person", description="Person properties")
    value: Optional[
        Union[list[Union[str, float, ErrorTrackingIssueAssignee]], Union[str, float, ErrorTrackingIssueAssignee]]
    ] = None


class QueryResponseAlternative1(BaseModel):
    model_config = ConfigDict(
        extra="forbid",
    )
    columns: list
    error: Optional[str] = Field(
        default=None,
        description="Query error. Returned only if 'explain' or `modifiers.debug` is true. Throws an error otherwise.",
    )
    hasMore: Optional[bool] = None
    hogql: str = Field(..., description="Generated HogQL query.")
    limit: Optional[int] = None
    modifiers: Optional[HogQLQueryModifiers] = Field(
        default=None, description="Modifiers used when performing the query"
    )
    offset: Optional[int] = None
    query_status: Optional[QueryStatus] = Field(
        default=None, description="Query status indicates whether next to the provided data, a query is still running."
    )
    results: list[list]
    timings: Optional[list[QueryTiming]] = Field(
        default=None, description="Measured timings for different parts of the query generation process"
    )
    types: list[str]


class QueryResponseAlternative2(BaseModel):
    model_config = ConfigDict(
        extra="forbid",
    )
    columns: list
    error: Optional[str] = Field(
        default=None,
        description="Query error. Returned only if 'explain' or `modifiers.debug` is true. Throws an error otherwise.",
    )
    hasMore: Optional[bool] = None
    hogql: str = Field(..., description="Generated HogQL query.")
    limit: int
    missing_actors_count: Optional[int] = None
    modifiers: Optional[HogQLQueryModifiers] = Field(
        default=None, description="Modifiers used when performing the query"
    )
    offset: int
    query_status: Optional[QueryStatus] = Field(
        default=None, description="Query status indicates whether next to the provided data, a query is still running."
    )
    results: list[list]
    timings: Optional[list[QueryTiming]] = Field(
        default=None, description="Measured timings for different parts of the query generation process"
    )
    types: list[str]


class QueryResponseAlternative3(BaseModel):
    model_config = ConfigDict(
        extra="forbid",
    )
    columns: list
    error: Optional[str] = Field(
        default=None,
        description="Query error. Returned only if 'explain' or `modifiers.debug` is true. Throws an error otherwise.",
    )
    hasMore: Optional[bool] = None
    hogql: str = Field(..., description="Generated HogQL query.")
    kind: Literal["GroupsQuery"] = "GroupsQuery"
    limit: int
    modifiers: Optional[HogQLQueryModifiers] = Field(
        default=None, description="Modifiers used when performing the query"
    )
    offset: int
    query_status: Optional[QueryStatus] = Field(
        default=None, description="Query status indicates whether next to the provided data, a query is still running."
    )
    results: list[list]
    timings: Optional[list[QueryTiming]] = Field(
        default=None, description="Measured timings for different parts of the query generation process"
    )
    types: list[str]


class QueryResponseAlternative4(BaseModel):
    model_config = ConfigDict(
        extra="forbid",
    )
    breakdown: Optional[list[BreakdownItem]] = None
    breakdowns: Optional[list[MultipleBreakdownOptions]] = None
    compare: Optional[list[CompareItem]] = None
    day: Optional[list[DayItem]] = None
    interval: Optional[list[IntervalItem]] = None
    series: Optional[list[Series]] = None
    status: Optional[list[StatusItem]] = None


class QueryResponseAlternative5(BaseModel):
    model_config = ConfigDict(
        extra="forbid",
    )
    error: Optional[str] = Field(
        default=None,
        description="Query error. Returned only if 'explain' or `modifiers.debug` is true. Throws an error otherwise.",
    )
    hasMore: Optional[bool] = None
    hogql: Optional[str] = Field(default=None, description="Generated HogQL query.")
    modifiers: Optional[HogQLQueryModifiers] = Field(
        default=None, description="Modifiers used when performing the query"
    )
    query_status: Optional[QueryStatus] = Field(
        default=None, description="Query status indicates whether next to the provided data, a query is still running."
    )
    results: list[TimelineEntry]
    timings: Optional[list[QueryTiming]] = Field(
        default=None, description="Measured timings for different parts of the query generation process"
    )


class QueryResponseAlternative7(BaseModel):
    model_config = ConfigDict(
        extra="forbid",
    )
    clickhouse: Optional[str] = Field(default=None, description="Executed ClickHouse query")
    columns: Optional[list] = Field(default=None, description="Returned columns")
    error: Optional[str] = Field(
        default=None,
        description="Query error. Returned only if 'explain' or `modifiers.debug` is true. Throws an error otherwise.",
    )
    explain: Optional[list[str]] = Field(default=None, description="Query explanation output")
    hasMore: Optional[bool] = None
    hogql: Optional[str] = Field(default=None, description="Generated HogQL query.")
    limit: Optional[int] = None
    metadata: Optional[HogQLMetadataResponse] = Field(default=None, description="Query metadata output")
    modifiers: Optional[HogQLQueryModifiers] = Field(
        default=None, description="Modifiers used when performing the query"
    )
    offset: Optional[int] = None
    query: Optional[str] = Field(default=None, description="Input query string")
    query_status: Optional[QueryStatus] = Field(
        default=None, description="Query status indicates whether next to the provided data, a query is still running."
    )
    results: list
    timings: Optional[list[QueryTiming]] = Field(
        default=None, description="Measured timings for different parts of the query generation process"
    )
    types: Optional[list] = Field(default=None, description="Types of returned columns")


class QueryResponseAlternative10(BaseModel):
    model_config = ConfigDict(
        extra="forbid",
    )
    columns: Optional[list] = None
    error: Optional[str] = Field(
        default=None,
        description="Query error. Returned only if 'explain' or `modifiers.debug` is true. Throws an error otherwise.",
    )
    hasMore: Optional[bool] = None
    hogql: Optional[str] = Field(default=None, description="Generated HogQL query.")
    limit: Optional[int] = None
    modifiers: Optional[HogQLQueryModifiers] = Field(
        default=None, description="Modifiers used when performing the query"
    )
    offset: Optional[int] = None
    query_status: Optional[QueryStatus] = Field(
        default=None, description="Query status indicates whether next to the provided data, a query is still running."
    )
    results: Any
    timings: Optional[list[QueryTiming]] = Field(
        default=None, description="Measured timings for different parts of the query generation process"
    )
    types: Optional[list] = None


class QueryResponseAlternative13(BaseModel):
    model_config = ConfigDict(
        extra="forbid",
    )
    columns: Optional[list[str]] = None
    error: Optional[str] = Field(
        default=None,
        description="Query error. Returned only if 'explain' or `modifiers.debug` is true. Throws an error otherwise.",
    )
    hasMore: Optional[bool] = None
    hogql: Optional[str] = Field(default=None, description="Generated HogQL query.")
    limit: Optional[int] = None
    modifiers: Optional[HogQLQueryModifiers] = Field(
        default=None, description="Modifiers used when performing the query"
    )
    offset: Optional[int] = None
    query_status: Optional[QueryStatus] = Field(
        default=None, description="Query status indicates whether next to the provided data, a query is still running."
    )
    results: list[ErrorTrackingIssue]
    timings: Optional[list[QueryTiming]] = Field(
        default=None, description="Measured timings for different parts of the query generation process"
    )


class QueryResponseAlternative18(BaseModel):
    model_config = ConfigDict(
        extra="forbid",
    )
    dateFrom: Optional[str] = None
    dateTo: Optional[str] = None
    error: Optional[str] = Field(
        default=None,
        description="Query error. Returned only if 'explain' or `modifiers.debug` is true. Throws an error otherwise.",
    )
    hogql: Optional[str] = Field(default=None, description="Generated HogQL query.")
    modifiers: Optional[HogQLQueryModifiers] = Field(
        default=None, description="Modifiers used when performing the query"
    )
    query_status: Optional[QueryStatus] = Field(
        default=None, description="Query status indicates whether next to the provided data, a query is still running."
    )
    results: list[WebOverviewItem]
    samplingRate: Optional[SamplingRate] = None
    timings: Optional[list[QueryTiming]] = Field(
        default=None, description="Measured timings for different parts of the query generation process"
    )
    usedPreAggregatedTables: Optional[bool] = None


class QueryResponseAlternative19(BaseModel):
    model_config = ConfigDict(
        extra="forbid",
    )
    columns: Optional[list] = None
    error: Optional[str] = Field(
        default=None,
        description="Query error. Returned only if 'explain' or `modifiers.debug` is true. Throws an error otherwise.",
    )
    hasMore: Optional[bool] = None
    hogql: Optional[str] = Field(default=None, description="Generated HogQL query.")
    limit: Optional[int] = None
    modifiers: Optional[HogQLQueryModifiers] = Field(
        default=None, description="Modifiers used when performing the query"
    )
    offset: Optional[int] = None
    query_status: Optional[QueryStatus] = Field(
        default=None, description="Query status indicates whether next to the provided data, a query is still running."
    )
    results: list
    samplingRate: Optional[SamplingRate] = None
    timings: Optional[list[QueryTiming]] = Field(
        default=None, description="Measured timings for different parts of the query generation process"
    )
    types: Optional[list] = None
    usedPreAggregatedTables: Optional[bool] = None


class QueryResponseAlternative20(BaseModel):
    model_config = ConfigDict(
        extra="forbid",
    )
    columns: Optional[list] = None
    error: Optional[str] = Field(
        default=None,
        description="Query error. Returned only if 'explain' or `modifiers.debug` is true. Throws an error otherwise.",
    )
    hasMore: Optional[bool] = None
    hogql: Optional[str] = Field(default=None, description="Generated HogQL query.")
    limit: Optional[int] = None
    modifiers: Optional[HogQLQueryModifiers] = Field(
        default=None, description="Modifiers used when performing the query"
    )
    offset: Optional[int] = None
    query_status: Optional[QueryStatus] = Field(
        default=None, description="Query status indicates whether next to the provided data, a query is still running."
    )
    results: list
    samplingRate: Optional[SamplingRate] = None
    timings: Optional[list[QueryTiming]] = Field(
        default=None, description="Measured timings for different parts of the query generation process"
    )
    types: Optional[list] = None


class QueryResponseAlternative22(BaseModel):
    model_config = ConfigDict(
        extra="forbid",
    )
    error: Optional[str] = Field(
        default=None,
        description="Query error. Returned only if 'explain' or `modifiers.debug` is true. Throws an error otherwise.",
    )
    hogql: Optional[str] = Field(default=None, description="Generated HogQL query.")
    modifiers: Optional[HogQLQueryModifiers] = Field(
        default=None, description="Modifiers used when performing the query"
    )
    query_status: Optional[QueryStatus] = Field(
        default=None, description="Query status indicates whether next to the provided data, a query is still running."
    )
    results: list[WebVitalsPathBreakdownResult] = Field(..., max_length=1, min_length=1)
    timings: Optional[list[QueryTiming]] = Field(
        default=None, description="Measured timings for different parts of the query generation process"
    )


class QueryResponseAlternative23(BaseModel):
    model_config = ConfigDict(
        extra="forbid",
    )
    error: Optional[str] = Field(
        default=None,
        description="Query error. Returned only if 'explain' or `modifiers.debug` is true. Throws an error otherwise.",
    )
    hasMore: Optional[bool] = None
    hogql: Optional[str] = Field(default=None, description="Generated HogQL query.")
    limit: Optional[int] = None
    modifiers: Optional[HogQLQueryModifiers] = Field(
        default=None, description="Modifiers used when performing the query"
    )
    query_status: Optional[QueryStatus] = Field(
        default=None, description="Query status indicates whether next to the provided data, a query is still running."
    )
    results: list[PageURL]
    timings: Optional[list[QueryTiming]] = Field(
        default=None, description="Measured timings for different parts of the query generation process"
    )


class QueryResponseAlternative24(BaseModel):
    model_config = ConfigDict(
        extra="forbid",
    )
    error: Optional[str] = Field(
        default=None,
        description="Query error. Returned only if 'explain' or `modifiers.debug` is true. Throws an error otherwise.",
    )
    hogql: Optional[str] = Field(default=None, description="Generated HogQL query.")
    modifiers: Optional[HogQLQueryModifiers] = Field(
        default=None, description="Modifiers used when performing the query"
    )
    query_status: Optional[QueryStatus] = Field(
        default=None, description="Query status indicates whether next to the provided data, a query is still running."
    )
    results: list[RevenueAnalyticsOverviewItem]
    timings: Optional[list[QueryTiming]] = Field(
        default=None, description="Measured timings for different parts of the query generation process"
    )


class QueryResponseAlternative25(BaseModel):
    model_config = ConfigDict(
        extra="forbid",
    )
    columns: Optional[list[str]] = None
    error: Optional[str] = Field(
        default=None,
        description="Query error. Returned only if 'explain' or `modifiers.debug` is true. Throws an error otherwise.",
    )
    hogql: Optional[str] = Field(default=None, description="Generated HogQL query.")
    modifiers: Optional[HogQLQueryModifiers] = Field(
        default=None, description="Modifiers used when performing the query"
    )
    query_status: Optional[QueryStatus] = Field(
        default=None, description="Query status indicates whether next to the provided data, a query is still running."
    )
    results: Any
    timings: Optional[list[QueryTiming]] = Field(
        default=None, description="Measured timings for different parts of the query generation process"
    )


class QueryResponseAlternative27(BaseModel):
    model_config = ConfigDict(
        extra="forbid",
    )
    columns: list
    error: Optional[str] = Field(
        default=None,
        description="Query error. Returned only if 'explain' or `modifiers.debug` is true. Throws an error otherwise.",
    )
    hasMore: Optional[bool] = None
    hogql: str = Field(..., description="Generated HogQL query.")
    limit: Optional[int] = None
    modifiers: Optional[HogQLQueryModifiers] = Field(
        default=None, description="Modifiers used when performing the query"
    )
    offset: Optional[int] = None
    query_status: Optional[QueryStatus] = Field(
        default=None, description="Query status indicates whether next to the provided data, a query is still running."
    )
    results: list[list]
    timings: Optional[list[QueryTiming]] = Field(
        default=None, description="Measured timings for different parts of the query generation process"
    )
    types: list[str]


class QueryResponseAlternative28(BaseModel):
    model_config = ConfigDict(
        extra="forbid",
    )
    columns: list
    error: Optional[str] = Field(
        default=None,
        description="Query error. Returned only if 'explain' or `modifiers.debug` is true. Throws an error otherwise.",
    )
    hasMore: Optional[bool] = None
    hogql: str = Field(..., description="Generated HogQL query.")
    limit: int
    missing_actors_count: Optional[int] = None
    modifiers: Optional[HogQLQueryModifiers] = Field(
        default=None, description="Modifiers used when performing the query"
    )
    offset: int
    query_status: Optional[QueryStatus] = Field(
        default=None, description="Query status indicates whether next to the provided data, a query is still running."
    )
    results: list[list]
    timings: Optional[list[QueryTiming]] = Field(
        default=None, description="Measured timings for different parts of the query generation process"
    )
    types: list[str]


class QueryResponseAlternative29(BaseModel):
    model_config = ConfigDict(
        extra="forbid",
    )
    columns: list
    error: Optional[str] = Field(
        default=None,
        description="Query error. Returned only if 'explain' or `modifiers.debug` is true. Throws an error otherwise.",
    )
    hasMore: Optional[bool] = None
    hogql: str = Field(..., description="Generated HogQL query.")
    kind: Literal["GroupsQuery"] = "GroupsQuery"
    limit: int
    modifiers: Optional[HogQLQueryModifiers] = Field(
        default=None, description="Modifiers used when performing the query"
    )
    offset: int
    query_status: Optional[QueryStatus] = Field(
        default=None, description="Query status indicates whether next to the provided data, a query is still running."
    )
    results: list[list]
    timings: Optional[list[QueryTiming]] = Field(
        default=None, description="Measured timings for different parts of the query generation process"
    )
    types: list[str]


class QueryResponseAlternative30(BaseModel):
    model_config = ConfigDict(
        extra="forbid",
    )
    clickhouse: Optional[str] = Field(default=None, description="Executed ClickHouse query")
    columns: Optional[list] = Field(default=None, description="Returned columns")
    error: Optional[str] = Field(
        default=None,
        description="Query error. Returned only if 'explain' or `modifiers.debug` is true. Throws an error otherwise.",
    )
    explain: Optional[list[str]] = Field(default=None, description="Query explanation output")
    hasMore: Optional[bool] = None
    hogql: Optional[str] = Field(default=None, description="Generated HogQL query.")
    limit: Optional[int] = None
    metadata: Optional[HogQLMetadataResponse] = Field(default=None, description="Query metadata output")
    modifiers: Optional[HogQLQueryModifiers] = Field(
        default=None, description="Modifiers used when performing the query"
    )
    offset: Optional[int] = None
    query: Optional[str] = Field(default=None, description="Input query string")
    query_status: Optional[QueryStatus] = Field(
        default=None, description="Query status indicates whether next to the provided data, a query is still running."
    )
    results: list
    timings: Optional[list[QueryTiming]] = Field(
        default=None, description="Measured timings for different parts of the query generation process"
    )
    types: Optional[list] = Field(default=None, description="Types of returned columns")


class QueryResponseAlternative31(BaseModel):
    model_config = ConfigDict(
        extra="forbid",
    )
    dateFrom: Optional[str] = None
    dateTo: Optional[str] = None
    error: Optional[str] = Field(
        default=None,
        description="Query error. Returned only if 'explain' or `modifiers.debug` is true. Throws an error otherwise.",
    )
    hogql: Optional[str] = Field(default=None, description="Generated HogQL query.")
    modifiers: Optional[HogQLQueryModifiers] = Field(
        default=None, description="Modifiers used when performing the query"
    )
    query_status: Optional[QueryStatus] = Field(
        default=None, description="Query status indicates whether next to the provided data, a query is still running."
    )
    results: list[WebOverviewItem]
    samplingRate: Optional[SamplingRate] = None
    timings: Optional[list[QueryTiming]] = Field(
        default=None, description="Measured timings for different parts of the query generation process"
    )
    usedPreAggregatedTables: Optional[bool] = None


class QueryResponseAlternative32(BaseModel):
    model_config = ConfigDict(
        extra="forbid",
    )
    columns: Optional[list] = None
    error: Optional[str] = Field(
        default=None,
        description="Query error. Returned only if 'explain' or `modifiers.debug` is true. Throws an error otherwise.",
    )
    hasMore: Optional[bool] = None
    hogql: Optional[str] = Field(default=None, description="Generated HogQL query.")
    limit: Optional[int] = None
    modifiers: Optional[HogQLQueryModifiers] = Field(
        default=None, description="Modifiers used when performing the query"
    )
    offset: Optional[int] = None
    query_status: Optional[QueryStatus] = Field(
        default=None, description="Query status indicates whether next to the provided data, a query is still running."
    )
    results: list
    samplingRate: Optional[SamplingRate] = None
    timings: Optional[list[QueryTiming]] = Field(
        default=None, description="Measured timings for different parts of the query generation process"
    )
    types: Optional[list] = None
    usedPreAggregatedTables: Optional[bool] = None


class QueryResponseAlternative33(BaseModel):
    model_config = ConfigDict(
        extra="forbid",
    )
    columns: Optional[list] = None
    error: Optional[str] = Field(
        default=None,
        description="Query error. Returned only if 'explain' or `modifiers.debug` is true. Throws an error otherwise.",
    )
    hasMore: Optional[bool] = None
    hogql: Optional[str] = Field(default=None, description="Generated HogQL query.")
    limit: Optional[int] = None
    modifiers: Optional[HogQLQueryModifiers] = Field(
        default=None, description="Modifiers used when performing the query"
    )
    offset: Optional[int] = None
    query_status: Optional[QueryStatus] = Field(
        default=None, description="Query status indicates whether next to the provided data, a query is still running."
    )
    results: list
    samplingRate: Optional[SamplingRate] = None
    timings: Optional[list[QueryTiming]] = Field(
        default=None, description="Measured timings for different parts of the query generation process"
    )
    types: Optional[list] = None


class QueryResponseAlternative35(BaseModel):
    model_config = ConfigDict(
        extra="forbid",
    )
    error: Optional[str] = Field(
        default=None,
        description="Query error. Returned only if 'explain' or `modifiers.debug` is true. Throws an error otherwise.",
    )
    hogql: Optional[str] = Field(default=None, description="Generated HogQL query.")
    modifiers: Optional[HogQLQueryModifiers] = Field(
        default=None, description="Modifiers used when performing the query"
    )
    query_status: Optional[QueryStatus] = Field(
        default=None, description="Query status indicates whether next to the provided data, a query is still running."
    )
    results: list[WebVitalsPathBreakdownResult] = Field(..., max_length=1, min_length=1)
    timings: Optional[list[QueryTiming]] = Field(
        default=None, description="Measured timings for different parts of the query generation process"
    )


class QueryResponseAlternative36(BaseModel):
    model_config = ConfigDict(
        extra="forbid",
    )
    columns: Optional[list] = None
    error: Optional[str] = Field(
        default=None,
        description="Query error. Returned only if 'explain' or `modifiers.debug` is true. Throws an error otherwise.",
    )
    hasMore: Optional[bool] = None
    hogql: Optional[str] = Field(default=None, description="Generated HogQL query.")
    limit: Optional[int] = None
    modifiers: Optional[HogQLQueryModifiers] = Field(
        default=None, description="Modifiers used when performing the query"
    )
    offset: Optional[int] = None
    query_status: Optional[QueryStatus] = Field(
        default=None, description="Query status indicates whether next to the provided data, a query is still running."
    )
    results: Any
    timings: Optional[list[QueryTiming]] = Field(
        default=None, description="Measured timings for different parts of the query generation process"
    )
    types: Optional[list] = None


class QueryResponseAlternative37(BaseModel):
    model_config = ConfigDict(
        extra="forbid",
    )
    error: Optional[str] = Field(
        default=None,
        description="Query error. Returned only if 'explain' or `modifiers.debug` is true. Throws an error otherwise.",
    )
    hogql: Optional[str] = Field(default=None, description="Generated HogQL query.")
    modifiers: Optional[HogQLQueryModifiers] = Field(
        default=None, description="Modifiers used when performing the query"
    )
    query_status: Optional[QueryStatus] = Field(
        default=None, description="Query status indicates whether next to the provided data, a query is still running."
    )
    results: list[RevenueAnalyticsOverviewItem]
    timings: Optional[list[QueryTiming]] = Field(
        default=None, description="Measured timings for different parts of the query generation process"
    )


class QueryResponseAlternative38(BaseModel):
    model_config = ConfigDict(
        extra="forbid",
    )
    columns: Optional[list[str]] = None
    error: Optional[str] = Field(
        default=None,
        description="Query error. Returned only if 'explain' or `modifiers.debug` is true. Throws an error otherwise.",
    )
    hogql: Optional[str] = Field(default=None, description="Generated HogQL query.")
    modifiers: Optional[HogQLQueryModifiers] = Field(
        default=None, description="Modifiers used when performing the query"
    )
    query_status: Optional[QueryStatus] = Field(
        default=None, description="Query status indicates whether next to the provided data, a query is still running."
    )
    results: Any
    timings: Optional[list[QueryTiming]] = Field(
        default=None, description="Measured timings for different parts of the query generation process"
    )


class QueryResponseAlternative40(BaseModel):
    model_config = ConfigDict(
        extra="forbid",
    )
    columns: Optional[list] = None
    error: Optional[str] = Field(
        default=None,
        description="Query error. Returned only if 'explain' or `modifiers.debug` is true. Throws an error otherwise.",
    )
    hasMore: Optional[bool] = None
    hogql: Optional[str] = Field(default=None, description="Generated HogQL query.")
    limit: Optional[int] = None
    modifiers: Optional[HogQLQueryModifiers] = Field(
        default=None, description="Modifiers used when performing the query"
    )
    offset: Optional[int] = None
    query_status: Optional[QueryStatus] = Field(
        default=None, description="Query status indicates whether next to the provided data, a query is still running."
    )
    results: Any
    timings: Optional[list[QueryTiming]] = Field(
        default=None, description="Measured timings for different parts of the query generation process"
    )
    types: Optional[list] = None


class QueryResponseAlternative42(BaseModel):
    model_config = ConfigDict(
        extra="forbid",
    )
    columns: Optional[list[str]] = None
    error: Optional[str] = Field(
        default=None,
        description="Query error. Returned only if 'explain' or `modifiers.debug` is true. Throws an error otherwise.",
    )
    hasMore: Optional[bool] = None
    hogql: Optional[str] = Field(default=None, description="Generated HogQL query.")
    limit: Optional[int] = None
    modifiers: Optional[HogQLQueryModifiers] = Field(
        default=None, description="Modifiers used when performing the query"
    )
    offset: Optional[int] = None
    query_status: Optional[QueryStatus] = Field(
        default=None, description="Query status indicates whether next to the provided data, a query is still running."
    )
    results: list[ErrorTrackingIssue]
    timings: Optional[list[QueryTiming]] = Field(
        default=None, description="Measured timings for different parts of the query generation process"
    )


class QueryResponseAlternative45(BaseModel):
    model_config = ConfigDict(
        extra="forbid",
    )
    columns: Optional[list[str]] = None
    error: Optional[str] = Field(
        default=None,
        description="Query error. Returned only if 'explain' or `modifiers.debug` is true. Throws an error otherwise.",
    )
    hasMore: Optional[bool] = None
    hogql: Optional[str] = Field(default=None, description="Generated HogQL query.")
    limit: Optional[int] = None
    modifiers: Optional[HogQLQueryModifiers] = Field(
        default=None, description="Modifiers used when performing the query"
    )
    offset: Optional[int] = None
    query_status: Optional[QueryStatus] = Field(
        default=None, description="Query status indicates whether next to the provided data, a query is still running."
    )
    results: list[LLMTrace]
    timings: Optional[list[QueryTiming]] = Field(
        default=None, description="Measured timings for different parts of the query generation process"
    )


class QueryResponseAlternative46(BaseModel):
    model_config = ConfigDict(
        extra="forbid",
    )
    error: Optional[str] = Field(
        default=None,
        description="Query error. Returned only if 'explain' or `modifiers.debug` is true. Throws an error otherwise.",
    )
    hasMore: Optional[bool] = Field(default=None, description="Wether more breakdown values are available.")
    hogql: Optional[str] = Field(default=None, description="Generated HogQL query.")
    modifiers: Optional[HogQLQueryModifiers] = Field(
        default=None, description="Modifiers used when performing the query"
    )
    query_status: Optional[QueryStatus] = Field(
        default=None, description="Query status indicates whether next to the provided data, a query is still running."
    )
    results: list[dict[str, Any]]
    timings: Optional[list[QueryTiming]] = Field(
        default=None, description="Measured timings for different parts of the query generation process"
    )


class QueryResponseAlternative47(BaseModel):
    model_config = ConfigDict(
        extra="forbid",
    )
    error: Optional[str] = Field(
        default=None,
        description="Query error. Returned only if 'explain' or `modifiers.debug` is true. Throws an error otherwise.",
    )
    hasMore: Optional[bool] = Field(default=None, description="Wether more breakdown values are available.")
    hogql: Optional[str] = Field(default=None, description="Generated HogQL query.")
    modifiers: Optional[HogQLQueryModifiers] = Field(
        default=None, description="Modifiers used when performing the query"
    )
    query_status: Optional[QueryStatus] = Field(
        default=None, description="Query status indicates whether next to the provided data, a query is still running."
    )
    results: EventsHeatMapStructuredResult
    timings: Optional[list[QueryTiming]] = Field(
        default=None, description="Measured timings for different parts of the query generation process"
    )


class QueryResponseAlternative48(BaseModel):
    model_config = ConfigDict(
        extra="forbid",
    )
    error: Optional[str] = Field(
        default=None,
        description="Query error. Returned only if 'explain' or `modifiers.debug` is true. Throws an error otherwise.",
    )
    hogql: Optional[str] = Field(default=None, description="Generated HogQL query.")
    isUdf: Optional[bool] = None
    modifiers: Optional[HogQLQueryModifiers] = Field(
        default=None, description="Modifiers used when performing the query"
    )
    query_status: Optional[QueryStatus] = Field(
        default=None, description="Query status indicates whether next to the provided data, a query is still running."
    )
    results: Union[FunnelTimeToConvertResults, list[dict[str, Any]], list[list[dict[str, Any]]]]
    timings: Optional[list[QueryTiming]] = Field(
        default=None, description="Measured timings for different parts of the query generation process"
    )


class QueryResponseAlternative50(BaseModel):
    model_config = ConfigDict(
        extra="forbid",
    )
    error: Optional[str] = Field(
        default=None,
        description="Query error. Returned only if 'explain' or `modifiers.debug` is true. Throws an error otherwise.",
    )
    hogql: Optional[str] = Field(default=None, description="Generated HogQL query.")
    modifiers: Optional[HogQLQueryModifiers] = Field(
        default=None, description="Modifiers used when performing the query"
    )
    query_status: Optional[QueryStatus] = Field(
        default=None, description="Query status indicates whether next to the provided data, a query is still running."
    )
    results: list[PathsLink]
    timings: Optional[list[QueryTiming]] = Field(
        default=None, description="Measured timings for different parts of the query generation process"
    )


class QueryResponseAlternative51(BaseModel):
    model_config = ConfigDict(
        extra="forbid",
    )
    error: Optional[str] = Field(
        default=None,
        description="Query error. Returned only if 'explain' or `modifiers.debug` is true. Throws an error otherwise.",
    )
    hogql: Optional[str] = Field(default=None, description="Generated HogQL query.")
    modifiers: Optional[HogQLQueryModifiers] = Field(
        default=None, description="Modifiers used when performing the query"
    )
    query_status: Optional[QueryStatus] = Field(
        default=None, description="Query status indicates whether next to the provided data, a query is still running."
    )
    results: list[dict[str, Any]]
    timings: Optional[list[QueryTiming]] = Field(
        default=None, description="Measured timings for different parts of the query generation process"
    )


class QueryResponseAlternative53(BaseModel):
    model_config = ConfigDict(
        extra="forbid",
    )
    columns: Optional[list] = None
    error: Optional[str] = Field(
        default=None,
        description="Query error. Returned only if 'explain' or `modifiers.debug` is true. Throws an error otherwise.",
    )
    hasMore: Optional[bool] = None
    hogql: Optional[str] = Field(default=None, description="Generated HogQL query.")
    limit: Optional[int] = None
    modifiers: Optional[HogQLQueryModifiers] = Field(
        default=None, description="Modifiers used when performing the query"
    )
    offset: Optional[int] = None
    query_status: Optional[QueryStatus] = Field(
        default=None, description="Query status indicates whether next to the provided data, a query is still running."
    )
    results: FunnelCorrelationResult
    timings: Optional[list[QueryTiming]] = Field(
        default=None, description="Measured timings for different parts of the query generation process"
    )
    types: Optional[list] = None


class QueryResponseAlternative55(BaseModel):
    model_config = ConfigDict(
        extra="forbid",
    )
    columns: Optional[list[str]] = None
    error: Optional[str] = Field(
        default=None,
        description="Query error. Returned only if 'explain' or `modifiers.debug` is true. Throws an error otherwise.",
    )
    hasMore: Optional[bool] = None
    hogql: Optional[str] = Field(default=None, description="Generated HogQL query.")
    limit: Optional[int] = None
    modifiers: Optional[HogQLQueryModifiers] = Field(
        default=None, description="Modifiers used when performing the query"
    )
    offset: Optional[int] = None
    query_status: Optional[QueryStatus] = Field(
        default=None, description="Query status indicates whether next to the provided data, a query is still running."
    )
    results: Any
    timings: Optional[list[QueryTiming]] = Field(
        default=None, description="Measured timings for different parts of the query generation process"
    )


class QueryResponseAlternative57(BaseModel):
    model_config = ConfigDict(
        extra="forbid",
    )
    error: Optional[str] = Field(
        default=None,
        description="Query error. Returned only if 'explain' or `modifiers.debug` is true. Throws an error otherwise.",
    )
    hogql: Optional[str] = Field(default=None, description="Generated HogQL query.")
    modifiers: Optional[HogQLQueryModifiers] = Field(
        default=None, description="Modifiers used when performing the query"
    )
    query_status: Optional[QueryStatus] = Field(
        default=None, description="Query status indicates whether next to the provided data, a query is still running."
    )
    results: list[TeamTaxonomyItem]
    timings: Optional[list[QueryTiming]] = Field(
        default=None, description="Measured timings for different parts of the query generation process"
    )


class QueryResponseAlternative58(BaseModel):
    model_config = ConfigDict(
        extra="forbid",
    )
    error: Optional[str] = Field(
        default=None,
        description="Query error. Returned only if 'explain' or `modifiers.debug` is true. Throws an error otherwise.",
    )
    hogql: Optional[str] = Field(default=None, description="Generated HogQL query.")
    modifiers: Optional[HogQLQueryModifiers] = Field(
        default=None, description="Modifiers used when performing the query"
    )
    query_status: Optional[QueryStatus] = Field(
        default=None, description="Query status indicates whether next to the provided data, a query is still running."
    )
    results: list[EventTaxonomyItem]
    timings: Optional[list[QueryTiming]] = Field(
        default=None, description="Measured timings for different parts of the query generation process"
    )


class QueryResponseAlternative59(BaseModel):
    model_config = ConfigDict(
        extra="forbid",
    )
    error: Optional[str] = Field(
        default=None,
        description="Query error. Returned only if 'explain' or `modifiers.debug` is true. Throws an error otherwise.",
    )
    hogql: Optional[str] = Field(default=None, description="Generated HogQL query.")
    modifiers: Optional[HogQLQueryModifiers] = Field(
        default=None, description="Modifiers used when performing the query"
    )
    query_status: Optional[QueryStatus] = Field(
        default=None, description="Query status indicates whether next to the provided data, a query is still running."
    )
    results: ActorsPropertyTaxonomyResponse
    timings: Optional[list[QueryTiming]] = Field(
        default=None, description="Measured timings for different parts of the query generation process"
    )


class QueryResponseAlternative60(BaseModel):
    model_config = ConfigDict(
        extra="forbid",
    )
    columns: Optional[list[str]] = None
    error: Optional[str] = Field(
        default=None,
        description="Query error. Returned only if 'explain' or `modifiers.debug` is true. Throws an error otherwise.",
    )
    hasMore: Optional[bool] = None
    hogql: Optional[str] = Field(default=None, description="Generated HogQL query.")
    limit: Optional[int] = None
    modifiers: Optional[HogQLQueryModifiers] = Field(
        default=None, description="Modifiers used when performing the query"
    )
    offset: Optional[int] = None
    query_status: Optional[QueryStatus] = Field(
        default=None, description="Query status indicates whether next to the provided data, a query is still running."
    )
    results: list[LLMTrace]
    timings: Optional[list[QueryTiming]] = Field(
        default=None, description="Measured timings for different parts of the query generation process"
    )


class QueryResponseAlternative61(BaseModel):
    model_config = ConfigDict(
        extra="forbid",
    )
    error: Optional[str] = Field(
        default=None,
        description="Query error. Returned only if 'explain' or `modifiers.debug` is true. Throws an error otherwise.",
    )
    hogql: Optional[str] = Field(default=None, description="Generated HogQL query.")
    modifiers: Optional[HogQLQueryModifiers] = Field(
        default=None, description="Modifiers used when performing the query"
    )
    query_status: Optional[QueryStatus] = Field(
        default=None, description="Query status indicates whether next to the provided data, a query is still running."
    )
    results: list[VectorSearchResponseItem]
    timings: Optional[list[QueryTiming]] = Field(
        default=None, description="Measured timings for different parts of the query generation process"
    )


class RecordingsQueryResponse(BaseModel):
    model_config = ConfigDict(
        extra="forbid",
    )
    has_next: bool
    results: list[SessionRecordingType]


class RetentionResult(BaseModel):
    model_config = ConfigDict(
        extra="forbid",
    )
    breakdown_value: Optional[Union[str, float]] = Field(
        default=None, description="Optional breakdown value for retention cohorts"
    )
    date: datetime
    label: str
    values: list[RetentionValue]


class RevenueAnalyticsBaseQueryRevenueAnalyticsGrowthRateQueryResponse(BaseModel):
    model_config = ConfigDict(
        extra="forbid",
    )
    dateRange: Optional[DateRange] = None
    kind: NodeKind
    modifiers: Optional[HogQLQueryModifiers] = Field(
        default=None, description="Modifiers used when performing the query"
    )
    response: Optional[RevenueAnalyticsGrowthRateQueryResponse] = None
    revenueSources: RevenueSources
    v: Optional[float] = Field(default=None, description="version of the node, used for schema migrations")


class RevenueAnalyticsBaseQueryRevenueAnalyticsOverviewQueryResponse(BaseModel):
    model_config = ConfigDict(
        extra="forbid",
    )
    dateRange: Optional[DateRange] = None
    kind: NodeKind
    modifiers: Optional[HogQLQueryModifiers] = Field(
        default=None, description="Modifiers used when performing the query"
    )
    response: Optional[RevenueAnalyticsOverviewQueryResponse] = None
    revenueSources: RevenueSources
    v: Optional[float] = Field(default=None, description="version of the node, used for schema migrations")


class RevenueAnalyticsBaseQueryRevenueAnalyticsTopCustomersQueryResponse(BaseModel):
    model_config = ConfigDict(
        extra="forbid",
    )
    dateRange: Optional[DateRange] = None
    kind: NodeKind
    modifiers: Optional[HogQLQueryModifiers] = Field(
        default=None, description="Modifiers used when performing the query"
    )
    response: Optional[RevenueAnalyticsTopCustomersQueryResponse] = None
    revenueSources: RevenueSources
    v: Optional[float] = Field(default=None, description="version of the node, used for schema migrations")


class RevenueAnalyticsConfig(BaseModel):
    model_config = ConfigDict(
        extra="forbid",
    )
    base_currency: Optional[CurrencyCode] = CurrencyCode.USD
    events: Optional[list[RevenueAnalyticsEventItem]] = []


class RevenueAnalyticsGrowthRateQuery(BaseModel):
    model_config = ConfigDict(
        extra="forbid",
    )
    dateRange: Optional[DateRange] = None
    kind: Literal["RevenueAnalyticsGrowthRateQuery"] = "RevenueAnalyticsGrowthRateQuery"
    modifiers: Optional[HogQLQueryModifiers] = Field(
        default=None, description="Modifiers used when performing the query"
    )
    response: Optional[RevenueAnalyticsGrowthRateQueryResponse] = None
    revenueSources: RevenueSources
    v: Optional[float] = Field(default=None, description="version of the node, used for schema migrations")


class RevenueAnalyticsOverviewQuery(BaseModel):
    model_config = ConfigDict(
        extra="forbid",
    )
    dateRange: Optional[DateRange] = None
    kind: Literal["RevenueAnalyticsOverviewQuery"] = "RevenueAnalyticsOverviewQuery"
    modifiers: Optional[HogQLQueryModifiers] = Field(
        default=None, description="Modifiers used when performing the query"
    )
    response: Optional[RevenueAnalyticsOverviewQueryResponse] = None
    revenueSources: RevenueSources
    v: Optional[float] = Field(default=None, description="version of the node, used for schema migrations")


class RevenueAnalyticsTopCustomersQuery(BaseModel):
    model_config = ConfigDict(
        extra="forbid",
    )
    dateRange: Optional[DateRange] = None
    groupBy: RevenueAnalyticsTopCustomersGroupBy
    kind: Literal["RevenueAnalyticsTopCustomersQuery"] = "RevenueAnalyticsTopCustomersQuery"
    modifiers: Optional[HogQLQueryModifiers] = Field(
        default=None, description="Modifiers used when performing the query"
    )
    response: Optional[RevenueAnalyticsTopCustomersQueryResponse] = None
    revenueSources: RevenueSources
    v: Optional[float] = Field(default=None, description="version of the node, used for schema migrations")


class RevenueExampleDataWarehouseTablesQuery(BaseModel):
    model_config = ConfigDict(
        extra="forbid",
    )
    kind: Literal["RevenueExampleDataWarehouseTablesQuery"] = "RevenueExampleDataWarehouseTablesQuery"
    limit: Optional[int] = None
    modifiers: Optional[HogQLQueryModifiers] = Field(
        default=None, description="Modifiers used when performing the query"
    )
    offset: Optional[int] = None
    response: Optional[RevenueExampleDataWarehouseTablesQueryResponse] = None
    v: Optional[float] = Field(default=None, description="version of the node, used for schema migrations")


class RevenueExampleEventsQuery(BaseModel):
    model_config = ConfigDict(
        extra="forbid",
    )
    kind: Literal["RevenueExampleEventsQuery"] = "RevenueExampleEventsQuery"
    limit: Optional[int] = None
    modifiers: Optional[HogQLQueryModifiers] = Field(
        default=None, description="Modifiers used when performing the query"
    )
    offset: Optional[int] = None
    response: Optional[RevenueExampleEventsQueryResponse] = None
    v: Optional[float] = Field(default=None, description="version of the node, used for schema migrations")


class Filters(BaseModel):
    model_config = ConfigDict(
        extra="forbid",
    )
    dateRange: Optional[DateRange] = None
    properties: Optional[list[SessionPropertyFilter]] = None


class SessionAttributionExplorerQuery(BaseModel):
    model_config = ConfigDict(
        extra="forbid",
    )
    filters: Optional[Filters] = None
    groupBy: list[SessionAttributionGroupBy]
    kind: Literal["SessionAttributionExplorerQuery"] = "SessionAttributionExplorerQuery"
    limit: Optional[int] = None
    modifiers: Optional[HogQLQueryModifiers] = Field(
        default=None, description="Modifiers used when performing the query"
    )
    offset: Optional[int] = None
    response: Optional[SessionAttributionExplorerQueryResponse] = None
    v: Optional[float] = Field(default=None, description="version of the node, used for schema migrations")


class SessionsTimelineQuery(BaseModel):
    model_config = ConfigDict(
        extra="forbid",
    )
    after: Optional[str] = Field(
        default=None, description="Only fetch sessions that started after this timestamp (default: '-24h')"
    )
    before: Optional[str] = Field(
        default=None, description="Only fetch sessions that started before this timestamp (default: '+5s')"
    )
    kind: Literal["SessionsTimelineQuery"] = "SessionsTimelineQuery"
    modifiers: Optional[HogQLQueryModifiers] = Field(
        default=None, description="Modifiers used when performing the query"
    )
    personId: Optional[str] = Field(default=None, description="Fetch sessions only for a given person")
    response: Optional[SessionsTimelineQueryResponse] = None
    v: Optional[float] = Field(default=None, description="version of the node, used for schema migrations")


class TeamTaxonomyQueryResponse(BaseModel):
    model_config = ConfigDict(
        extra="forbid",
    )
    error: Optional[str] = Field(
        default=None,
        description="Query error. Returned only if 'explain' or `modifiers.debug` is true. Throws an error otherwise.",
    )
    hogql: Optional[str] = Field(default=None, description="Generated HogQL query.")
    modifiers: Optional[HogQLQueryModifiers] = Field(
        default=None, description="Modifiers used when performing the query"
    )
    query_status: Optional[QueryStatus] = Field(
        default=None, description="Query status indicates whether next to the provided data, a query is still running."
    )
    results: list[TeamTaxonomyItem]
    timings: Optional[list[QueryTiming]] = Field(
        default=None, description="Measured timings for different parts of the query generation process"
    )


class VectorSearchQueryResponse(BaseModel):
    model_config = ConfigDict(
        extra="forbid",
    )
    error: Optional[str] = Field(
        default=None,
        description="Query error. Returned only if 'explain' or `modifiers.debug` is true. Throws an error otherwise.",
    )
    hogql: Optional[str] = Field(default=None, description="Generated HogQL query.")
    modifiers: Optional[HogQLQueryModifiers] = Field(
        default=None, description="Modifiers used when performing the query"
    )
    query_status: Optional[QueryStatus] = Field(
        default=None, description="Query status indicates whether next to the provided data, a query is still running."
    )
    results: list[VectorSearchResponseItem]
    timings: Optional[list[QueryTiming]] = Field(
        default=None, description="Measured timings for different parts of the query generation process"
    )


class VisualizationMessage(BaseModel):
    model_config = ConfigDict(
        extra="forbid",
    )
    answer: Union[AssistantTrendsQuery, AssistantFunnelsQuery, AssistantRetentionQuery, AssistantHogQLQuery]
    id: Optional[str] = None
    initiator: Optional[str] = None
    plan: Optional[str] = None
    query: Optional[str] = ""
    type: Literal["ai/viz"] = "ai/viz"


class WebExternalClicksTableQuery(BaseModel):
    model_config = ConfigDict(
        extra="forbid",
    )
    compareFilter: Optional[CompareFilter] = None
    conversionGoal: Optional[Union[ActionConversionGoal, CustomEventConversionGoal]] = None
    dateRange: Optional[DateRange] = None
    doPathCleaning: Optional[bool] = None
    filterTestAccounts: Optional[bool] = None
    includeRevenue: Optional[bool] = None
    kind: Literal["WebExternalClicksTableQuery"] = "WebExternalClicksTableQuery"
    limit: Optional[int] = None
    modifiers: Optional[HogQLQueryModifiers] = Field(
        default=None, description="Modifiers used when performing the query"
    )
    orderBy: Optional[list[Union[WebAnalyticsOrderByFields, WebAnalyticsOrderByDirection]]] = None
    properties: list[Union[EventPropertyFilter, PersonPropertyFilter, SessionPropertyFilter]]
    response: Optional[WebExternalClicksTableQueryResponse] = None
    sampling: Optional[Sampling] = None
    stripQueryParams: Optional[bool] = None
    useSessionsTable: Optional[bool] = None
    v: Optional[float] = Field(default=None, description="version of the node, used for schema migrations")


class WebGoalsQuery(BaseModel):
    model_config = ConfigDict(
        extra="forbid",
    )
    compareFilter: Optional[CompareFilter] = None
    conversionGoal: Optional[Union[ActionConversionGoal, CustomEventConversionGoal]] = None
    dateRange: Optional[DateRange] = None
    doPathCleaning: Optional[bool] = None
    filterTestAccounts: Optional[bool] = None
    includeRevenue: Optional[bool] = None
    kind: Literal["WebGoalsQuery"] = "WebGoalsQuery"
    limit: Optional[int] = None
    modifiers: Optional[HogQLQueryModifiers] = Field(
        default=None, description="Modifiers used when performing the query"
    )
    orderBy: Optional[list[Union[WebAnalyticsOrderByFields, WebAnalyticsOrderByDirection]]] = None
    properties: list[Union[EventPropertyFilter, PersonPropertyFilter, SessionPropertyFilter]]
    response: Optional[WebGoalsQueryResponse] = None
    sampling: Optional[Sampling] = None
    useSessionsTable: Optional[bool] = None
    v: Optional[float] = Field(default=None, description="version of the node, used for schema migrations")


class WebOverviewQuery(BaseModel):
    model_config = ConfigDict(
        extra="forbid",
    )
    compareFilter: Optional[CompareFilter] = None
    conversionGoal: Optional[Union[ActionConversionGoal, CustomEventConversionGoal]] = None
    dateRange: Optional[DateRange] = None
    doPathCleaning: Optional[bool] = None
    filterTestAccounts: Optional[bool] = None
    includeRevenue: Optional[bool] = None
    kind: Literal["WebOverviewQuery"] = "WebOverviewQuery"
    modifiers: Optional[HogQLQueryModifiers] = Field(
        default=None, description="Modifiers used when performing the query"
    )
    orderBy: Optional[list[Union[WebAnalyticsOrderByFields, WebAnalyticsOrderByDirection]]] = None
    properties: list[Union[EventPropertyFilter, PersonPropertyFilter, SessionPropertyFilter]]
    response: Optional[WebOverviewQueryResponse] = None
    sampling: Optional[Sampling] = None
    useSessionsTable: Optional[bool] = None
    v: Optional[float] = Field(default=None, description="version of the node, used for schema migrations")


class WebPageURLSearchQuery(BaseModel):
    model_config = ConfigDict(
        extra="forbid",
    )
    compareFilter: Optional[CompareFilter] = None
    conversionGoal: Optional[Union[ActionConversionGoal, CustomEventConversionGoal]] = None
    dateRange: Optional[DateRange] = None
    doPathCleaning: Optional[bool] = None
    filterTestAccounts: Optional[bool] = None
    includeRevenue: Optional[bool] = None
    kind: Literal["WebPageURLSearchQuery"] = "WebPageURLSearchQuery"
    limit: Optional[int] = None
    modifiers: Optional[HogQLQueryModifiers] = Field(
        default=None, description="Modifiers used when performing the query"
    )
    orderBy: Optional[list[Union[WebAnalyticsOrderByFields, WebAnalyticsOrderByDirection]]] = None
    properties: list[Union[EventPropertyFilter, PersonPropertyFilter, SessionPropertyFilter]]
    response: Optional[WebPageURLSearchQueryResponse] = None
    sampling: Optional[Sampling] = None
    searchTerm: Optional[str] = None
    stripQueryParams: Optional[bool] = None
    useSessionsTable: Optional[bool] = None
    v: Optional[float] = Field(default=None, description="version of the node, used for schema migrations")


class WebStatsTableQuery(BaseModel):
    model_config = ConfigDict(
        extra="forbid",
    )
    breakdownBy: WebStatsBreakdown
    compareFilter: Optional[CompareFilter] = None
    conversionGoal: Optional[Union[ActionConversionGoal, CustomEventConversionGoal]] = None
    dateRange: Optional[DateRange] = None
    doPathCleaning: Optional[bool] = None
    filterTestAccounts: Optional[bool] = None
    includeBounceRate: Optional[bool] = None
    includeRevenue: Optional[bool] = None
    includeScrollDepth: Optional[bool] = None
    kind: Literal["WebStatsTableQuery"] = "WebStatsTableQuery"
    limit: Optional[int] = None
    modifiers: Optional[HogQLQueryModifiers] = Field(
        default=None, description="Modifiers used when performing the query"
    )
    orderBy: Optional[list[Union[WebAnalyticsOrderByFields, WebAnalyticsOrderByDirection]]] = None
    properties: list[Union[EventPropertyFilter, PersonPropertyFilter, SessionPropertyFilter]]
    response: Optional[WebStatsTableQueryResponse] = None
    sampling: Optional[Sampling] = None
    useSessionsTable: Optional[bool] = None
    v: Optional[float] = Field(default=None, description="version of the node, used for schema migrations")


class WebVitalsItem(BaseModel):
    model_config = ConfigDict(
        extra="forbid",
    )
    action: WebVitalsItemAction
    data: list[float]
    days: list[str]


class WebVitalsPathBreakdownQueryResponse(BaseModel):
    model_config = ConfigDict(
        extra="forbid",
    )
    error: Optional[str] = Field(
        default=None,
        description="Query error. Returned only if 'explain' or `modifiers.debug` is true. Throws an error otherwise.",
    )
    hogql: Optional[str] = Field(default=None, description="Generated HogQL query.")
    modifiers: Optional[HogQLQueryModifiers] = Field(
        default=None, description="Modifiers used when performing the query"
    )
    query_status: Optional[QueryStatus] = Field(
        default=None, description="Query status indicates whether next to the provided data, a query is still running."
    )
    results: list[WebVitalsPathBreakdownResult] = Field(..., max_length=1, min_length=1)
    timings: Optional[list[QueryTiming]] = Field(
        default=None, description="Measured timings for different parts of the query generation process"
    )


class WebVitalsQueryResponse(BaseModel):
    model_config = ConfigDict(
        extra="forbid",
    )
    error: Optional[str] = Field(
        default=None,
        description="Query error. Returned only if 'explain' or `modifiers.debug` is true. Throws an error otherwise.",
    )
    hogql: Optional[str] = Field(default=None, description="Generated HogQL query.")
    modifiers: Optional[HogQLQueryModifiers] = Field(
        default=None, description="Modifiers used when performing the query"
    )
    query_status: Optional[QueryStatus] = Field(
        default=None, description="Query status indicates whether next to the provided data, a query is still running."
    )
    results: list[WebVitalsItem]
    timings: Optional[list[QueryTiming]] = Field(
        default=None, description="Measured timings for different parts of the query generation process"
    )


class ActorsPropertyTaxonomyQuery(BaseModel):
    model_config = ConfigDict(
        extra="forbid",
    )
    group_type_index: Optional[int] = None
    kind: Literal["ActorsPropertyTaxonomyQuery"] = "ActorsPropertyTaxonomyQuery"
    maxPropertyValues: Optional[int] = None
    modifiers: Optional[HogQLQueryModifiers] = Field(
        default=None, description="Modifiers used when performing the query"
    )
    property: str
    response: Optional[ActorsPropertyTaxonomyQueryResponse] = None
    v: Optional[float] = Field(default=None, description="version of the node, used for schema migrations")


class AnyResponseType(
    RootModel[
        Union[
            dict[str, Any],
            HogQueryResponse,
            HogQLQueryResponse,
            HogQLMetadataResponse,
            HogQLAutocompleteResponse,
            Any,
            EventsQueryResponse,
            ErrorTrackingQueryResponse,
            LogsQueryResponse,
        ]
    ]
):
    root: Union[
        dict[str, Any],
        HogQueryResponse,
        HogQLQueryResponse,
        HogQLMetadataResponse,
        HogQLAutocompleteResponse,
        Any,
        EventsQueryResponse,
        ErrorTrackingQueryResponse,
        LogsQueryResponse,
    ]


class CachedErrorTrackingQueryResponse(BaseModel):
    model_config = ConfigDict(
        extra="forbid",
    )
    cache_key: str
    cache_target_age: Optional[datetime] = None
    calculation_trigger: Optional[str] = Field(
        default=None, description="What triggered the calculation of the query, leave empty if user/immediate"
    )
    columns: Optional[list[str]] = None
    error: Optional[str] = Field(
        default=None,
        description="Query error. Returned only if 'explain' or `modifiers.debug` is true. Throws an error otherwise.",
    )
    hasMore: Optional[bool] = None
    hogql: Optional[str] = Field(default=None, description="Generated HogQL query.")
    is_cached: bool
    last_refresh: datetime
    limit: Optional[int] = None
    modifiers: Optional[HogQLQueryModifiers] = Field(
        default=None, description="Modifiers used when performing the query"
    )
    next_allowed_client_refresh: datetime
    offset: Optional[int] = None
    query_status: Optional[QueryStatus] = Field(
        default=None, description="Query status indicates whether next to the provided data, a query is still running."
    )
    results: list[ErrorTrackingIssue]
    timezone: str
    timings: Optional[list[QueryTiming]] = Field(
        default=None, description="Measured timings for different parts of the query generation process"
    )


class CachedHogQLQueryResponse(BaseModel):
    model_config = ConfigDict(
        extra="forbid",
    )
    cache_key: str
    cache_target_age: Optional[datetime] = None
    calculation_trigger: Optional[str] = Field(
        default=None, description="What triggered the calculation of the query, leave empty if user/immediate"
    )
    clickhouse: Optional[str] = Field(default=None, description="Executed ClickHouse query")
    columns: Optional[list] = Field(default=None, description="Returned columns")
    error: Optional[str] = Field(
        default=None,
        description="Query error. Returned only if 'explain' or `modifiers.debug` is true. Throws an error otherwise.",
    )
    explain: Optional[list[str]] = Field(default=None, description="Query explanation output")
    hasMore: Optional[bool] = None
    hogql: Optional[str] = Field(default=None, description="Generated HogQL query.")
    is_cached: bool
    last_refresh: datetime
    limit: Optional[int] = None
    metadata: Optional[HogQLMetadataResponse] = Field(default=None, description="Query metadata output")
    modifiers: Optional[HogQLQueryModifiers] = Field(
        default=None, description="Modifiers used when performing the query"
    )
    next_allowed_client_refresh: datetime
    offset: Optional[int] = None
    query: Optional[str] = Field(default=None, description="Input query string")
    query_status: Optional[QueryStatus] = Field(
        default=None, description="Query status indicates whether next to the provided data, a query is still running."
    )
    results: list
    timezone: str
    timings: Optional[list[QueryTiming]] = Field(
        default=None, description="Measured timings for different parts of the query generation process"
    )
    types: Optional[list] = Field(default=None, description="Types of returned columns")


class CachedInsightActorsQueryOptionsResponse(BaseModel):
    model_config = ConfigDict(
        extra="forbid",
    )
    breakdown: Optional[list[BreakdownItem]] = None
    breakdowns: Optional[list[MultipleBreakdownOptions]] = None
    cache_key: str
    cache_target_age: Optional[datetime] = None
    calculation_trigger: Optional[str] = Field(
        default=None, description="What triggered the calculation of the query, leave empty if user/immediate"
    )
    compare: Optional[list[CompareItem]] = None
    day: Optional[list[DayItem]] = None
    interval: Optional[list[IntervalItem]] = None
    is_cached: bool
    last_refresh: datetime
    next_allowed_client_refresh: datetime
    query_status: Optional[QueryStatus] = Field(
        default=None, description="Query status indicates whether next to the provided data, a query is still running."
    )
    series: Optional[list[Series]] = None
    status: Optional[list[StatusItem]] = None
    timezone: str


class CachedRetentionQueryResponse(BaseModel):
    model_config = ConfigDict(
        extra="forbid",
    )
    cache_key: str
    cache_target_age: Optional[datetime] = None
    calculation_trigger: Optional[str] = Field(
        default=None, description="What triggered the calculation of the query, leave empty if user/immediate"
    )
    error: Optional[str] = Field(
        default=None,
        description="Query error. Returned only if 'explain' or `modifiers.debug` is true. Throws an error otherwise.",
    )
    hogql: Optional[str] = Field(default=None, description="Generated HogQL query.")
    is_cached: bool
    last_refresh: datetime
    modifiers: Optional[HogQLQueryModifiers] = Field(
        default=None, description="Modifiers used when performing the query"
    )
    next_allowed_client_refresh: datetime
    query_status: Optional[QueryStatus] = Field(
        default=None, description="Query status indicates whether next to the provided data, a query is still running."
    )
    results: list[RetentionResult]
    timezone: str
    timings: Optional[list[QueryTiming]] = Field(
        default=None, description="Measured timings for different parts of the query generation process"
    )


class CachedWebVitalsQueryResponse(BaseModel):
    model_config = ConfigDict(
        extra="forbid",
    )
    cache_key: str
    cache_target_age: Optional[datetime] = None
    calculation_trigger: Optional[str] = Field(
        default=None, description="What triggered the calculation of the query, leave empty if user/immediate"
    )
    error: Optional[str] = Field(
        default=None,
        description="Query error. Returned only if 'explain' or `modifiers.debug` is true. Throws an error otherwise.",
    )
    hogql: Optional[str] = Field(default=None, description="Generated HogQL query.")
    is_cached: bool
    last_refresh: datetime
    modifiers: Optional[HogQLQueryModifiers] = Field(
        default=None, description="Modifiers used when performing the query"
    )
    next_allowed_client_refresh: datetime
    query_status: Optional[QueryStatus] = Field(
        default=None, description="Query status indicates whether next to the provided data, a query is still running."
    )
    results: list[WebVitalsItem]
    timezone: str
    timings: Optional[list[QueryTiming]] = Field(
        default=None, description="Measured timings for different parts of the query generation process"
    )


class DashboardFilter(BaseModel):
    model_config = ConfigDict(
        extra="forbid",
    )
    breakdown_filter: Optional[BreakdownFilter] = None
    date_from: Optional[str] = None
    date_to: Optional[str] = None
    properties: Optional[
        list[
            Union[
                EventPropertyFilter,
                PersonPropertyFilter,
                ElementPropertyFilter,
                EventMetadataPropertyFilter,
                SessionPropertyFilter,
                CohortPropertyFilter,
                RecordingPropertyFilter,
                LogEntryPropertyFilter,
                GroupPropertyFilter,
                FeaturePropertyFilter,
                HogQLPropertyFilter,
                EmptyPropertyFilter,
                DataWarehousePropertyFilter,
                DataWarehousePersonPropertyFilter,
                ErrorTrackingIssueFilter,
            ]
        ]
    ] = None


class Response3(BaseModel):
    model_config = ConfigDict(
        extra="forbid",
    )
    clickhouse: Optional[str] = Field(default=None, description="Executed ClickHouse query")
    columns: Optional[list] = Field(default=None, description="Returned columns")
    error: Optional[str] = Field(
        default=None,
        description="Query error. Returned only if 'explain' or `modifiers.debug` is true. Throws an error otherwise.",
    )
    explain: Optional[list[str]] = Field(default=None, description="Query explanation output")
    hasMore: Optional[bool] = None
    hogql: Optional[str] = Field(default=None, description="Generated HogQL query.")
    limit: Optional[int] = None
    metadata: Optional[HogQLMetadataResponse] = Field(default=None, description="Query metadata output")
    modifiers: Optional[HogQLQueryModifiers] = Field(
        default=None, description="Modifiers used when performing the query"
    )
    offset: Optional[int] = None
    query: Optional[str] = Field(default=None, description="Input query string")
    query_status: Optional[QueryStatus] = Field(
        default=None, description="Query status indicates whether next to the provided data, a query is still running."
    )
    results: list
    timings: Optional[list[QueryTiming]] = Field(
        default=None, description="Measured timings for different parts of the query generation process"
    )
    types: Optional[list] = Field(default=None, description="Types of returned columns")


class Response15(BaseModel):
    model_config = ConfigDict(
        extra="forbid",
    )
    columns: Optional[list[str]] = None
    error: Optional[str] = Field(
        default=None,
        description="Query error. Returned only if 'explain' or `modifiers.debug` is true. Throws an error otherwise.",
    )
    hasMore: Optional[bool] = None
    hogql: Optional[str] = Field(default=None, description="Generated HogQL query.")
    limit: Optional[int] = None
    modifiers: Optional[HogQLQueryModifiers] = Field(
        default=None, description="Modifiers used when performing the query"
    )
    offset: Optional[int] = None
    query_status: Optional[QueryStatus] = Field(
        default=None, description="Query status indicates whether next to the provided data, a query is still running."
    )
    results: list[ErrorTrackingIssue]
    timings: Optional[list[QueryTiming]] = Field(
        default=None, description="Measured timings for different parts of the query generation process"
    )


class DataWarehouseNode(BaseModel):
    model_config = ConfigDict(
        extra="forbid",
    )
    custom_name: Optional[str] = None
    distinct_id_field: str
    fixedProperties: Optional[
        list[
            Union[
                EventPropertyFilter,
                PersonPropertyFilter,
                ElementPropertyFilter,
                EventMetadataPropertyFilter,
                SessionPropertyFilter,
                CohortPropertyFilter,
                RecordingPropertyFilter,
                LogEntryPropertyFilter,
                GroupPropertyFilter,
                FeaturePropertyFilter,
                HogQLPropertyFilter,
                EmptyPropertyFilter,
                DataWarehousePropertyFilter,
                DataWarehousePersonPropertyFilter,
                ErrorTrackingIssueFilter,
            ]
        ]
    ] = Field(
        default=None,
        description="Fixed properties in the query, can't be edited in the interface (e.g. scoping down by person)",
    )
    id: str
    id_field: str
    kind: Literal["DataWarehouseNode"] = "DataWarehouseNode"
    math: Optional[
        Union[
            BaseMathType,
            FunnelMathType,
            PropertyMathType,
            CountPerActorMathType,
            ExperimentMetricMathType,
            CalendarHeatmapMathType,
            Literal["unique_group"],
            Literal["hogql"],
        ]
    ] = None
    math_group_type_index: Optional[MathGroupTypeIndex] = None
    math_hogql: Optional[str] = None
    math_property: Optional[str] = None
    math_property_revenue_currency: Optional[RevenueCurrencyPropertyConfig] = None
    math_property_type: Optional[str] = None
    name: Optional[str] = None
    properties: Optional[
        list[
            Union[
                EventPropertyFilter,
                PersonPropertyFilter,
                ElementPropertyFilter,
                EventMetadataPropertyFilter,
                SessionPropertyFilter,
                CohortPropertyFilter,
                RecordingPropertyFilter,
                LogEntryPropertyFilter,
                GroupPropertyFilter,
                FeaturePropertyFilter,
                HogQLPropertyFilter,
                EmptyPropertyFilter,
                DataWarehousePropertyFilter,
                DataWarehousePersonPropertyFilter,
                ErrorTrackingIssueFilter,
            ]
        ]
    ] = Field(default=None, description="Properties configurable in the interface")
    response: Optional[dict[str, Any]] = None
    table_name: str
    timestamp_field: str
    v: Optional[float] = Field(default=None, description="version of the node, used for schema migrations")


class EntityNode(BaseModel):
    model_config = ConfigDict(
        extra="forbid",
    )
    custom_name: Optional[str] = None
    fixedProperties: Optional[
        list[
            Union[
                EventPropertyFilter,
                PersonPropertyFilter,
                ElementPropertyFilter,
                EventMetadataPropertyFilter,
                SessionPropertyFilter,
                CohortPropertyFilter,
                RecordingPropertyFilter,
                LogEntryPropertyFilter,
                GroupPropertyFilter,
                FeaturePropertyFilter,
                HogQLPropertyFilter,
                EmptyPropertyFilter,
                DataWarehousePropertyFilter,
                DataWarehousePersonPropertyFilter,
                ErrorTrackingIssueFilter,
            ]
        ]
    ] = Field(
        default=None,
        description="Fixed properties in the query, can't be edited in the interface (e.g. scoping down by person)",
    )
    kind: NodeKind
    math: Optional[
        Union[
            BaseMathType,
            FunnelMathType,
            PropertyMathType,
            CountPerActorMathType,
            ExperimentMetricMathType,
            CalendarHeatmapMathType,
            Literal["unique_group"],
            Literal["hogql"],
        ]
    ] = None
    math_group_type_index: Optional[MathGroupTypeIndex] = None
    math_hogql: Optional[str] = None
    math_property: Optional[str] = None
    math_property_revenue_currency: Optional[RevenueCurrencyPropertyConfig] = None
    math_property_type: Optional[str] = None
    name: Optional[str] = None
    properties: Optional[
        list[
            Union[
                EventPropertyFilter,
                PersonPropertyFilter,
                ElementPropertyFilter,
                EventMetadataPropertyFilter,
                SessionPropertyFilter,
                CohortPropertyFilter,
                RecordingPropertyFilter,
                LogEntryPropertyFilter,
                GroupPropertyFilter,
                FeaturePropertyFilter,
                HogQLPropertyFilter,
                EmptyPropertyFilter,
                DataWarehousePropertyFilter,
                DataWarehousePersonPropertyFilter,
                ErrorTrackingIssueFilter,
            ]
        ]
    ] = Field(default=None, description="Properties configurable in the interface")
    response: Optional[dict[str, Any]] = None
    v: Optional[float] = Field(default=None, description="version of the node, used for schema migrations")


class EventTaxonomyQuery(BaseModel):
    model_config = ConfigDict(
        extra="forbid",
    )
    actionId: Optional[int] = None
    event: Optional[str] = None
    kind: Literal["EventTaxonomyQuery"] = "EventTaxonomyQuery"
    maxPropertyValues: Optional[int] = None
    modifiers: Optional[HogQLQueryModifiers] = Field(
        default=None, description="Modifiers used when performing the query"
    )
    properties: Optional[list[str]] = None
    response: Optional[EventTaxonomyQueryResponse] = None
    v: Optional[float] = Field(default=None, description="version of the node, used for schema migrations")


class EventsNode(BaseModel):
    model_config = ConfigDict(
        extra="forbid",
    )
    custom_name: Optional[str] = None
    event: Optional[str] = Field(default=None, description="The event or `null` for all events.")
    fixedProperties: Optional[
        list[
            Union[
                EventPropertyFilter,
                PersonPropertyFilter,
                ElementPropertyFilter,
                EventMetadataPropertyFilter,
                SessionPropertyFilter,
                CohortPropertyFilter,
                RecordingPropertyFilter,
                LogEntryPropertyFilter,
                GroupPropertyFilter,
                FeaturePropertyFilter,
                HogQLPropertyFilter,
                EmptyPropertyFilter,
                DataWarehousePropertyFilter,
                DataWarehousePersonPropertyFilter,
                ErrorTrackingIssueFilter,
            ]
        ]
    ] = Field(
        default=None,
        description="Fixed properties in the query, can't be edited in the interface (e.g. scoping down by person)",
    )
    kind: Literal["EventsNode"] = "EventsNode"
    limit: Optional[int] = None
    math: Optional[
        Union[
            BaseMathType,
            FunnelMathType,
            PropertyMathType,
            CountPerActorMathType,
            ExperimentMetricMathType,
            CalendarHeatmapMathType,
            Literal["unique_group"],
            Literal["hogql"],
        ]
    ] = None
    math_group_type_index: Optional[MathGroupTypeIndex] = None
    math_hogql: Optional[str] = None
    math_property: Optional[str] = None
    math_property_revenue_currency: Optional[RevenueCurrencyPropertyConfig] = None
    math_property_type: Optional[str] = None
    name: Optional[str] = None
    orderBy: Optional[list[str]] = Field(default=None, description="Columns to order by")
    properties: Optional[
        list[
            Union[
                EventPropertyFilter,
                PersonPropertyFilter,
                ElementPropertyFilter,
                EventMetadataPropertyFilter,
                SessionPropertyFilter,
                CohortPropertyFilter,
                RecordingPropertyFilter,
                LogEntryPropertyFilter,
                GroupPropertyFilter,
                FeaturePropertyFilter,
                HogQLPropertyFilter,
                EmptyPropertyFilter,
                DataWarehousePropertyFilter,
                DataWarehousePersonPropertyFilter,
                ErrorTrackingIssueFilter,
            ]
        ]
    ] = Field(default=None, description="Properties configurable in the interface")
    response: Optional[dict[str, Any]] = None
    v: Optional[float] = Field(default=None, description="version of the node, used for schema migrations")


class ExperimentDataWarehouseNode(BaseModel):
    model_config = ConfigDict(
        extra="forbid",
    )
    custom_name: Optional[str] = None
    data_warehouse_join_key: str
    events_join_key: str
    fixedProperties: Optional[
        list[
            Union[
                EventPropertyFilter,
                PersonPropertyFilter,
                ElementPropertyFilter,
                EventMetadataPropertyFilter,
                SessionPropertyFilter,
                CohortPropertyFilter,
                RecordingPropertyFilter,
                LogEntryPropertyFilter,
                GroupPropertyFilter,
                FeaturePropertyFilter,
                HogQLPropertyFilter,
                EmptyPropertyFilter,
                DataWarehousePropertyFilter,
                DataWarehousePersonPropertyFilter,
                ErrorTrackingIssueFilter,
            ]
        ]
    ] = Field(
        default=None,
        description="Fixed properties in the query, can't be edited in the interface (e.g. scoping down by person)",
    )
    kind: Literal["ExperimentDataWarehouseNode"] = "ExperimentDataWarehouseNode"
    math: Optional[
        Union[
            BaseMathType,
            FunnelMathType,
            PropertyMathType,
            CountPerActorMathType,
            ExperimentMetricMathType,
            CalendarHeatmapMathType,
            Literal["unique_group"],
            Literal["hogql"],
        ]
    ] = None
    math_group_type_index: Optional[MathGroupTypeIndex] = None
    math_hogql: Optional[str] = None
    math_property: Optional[str] = None
    math_property_revenue_currency: Optional[RevenueCurrencyPropertyConfig] = None
    math_property_type: Optional[str] = None
    name: Optional[str] = None
    properties: Optional[
        list[
            Union[
                EventPropertyFilter,
                PersonPropertyFilter,
                ElementPropertyFilter,
                EventMetadataPropertyFilter,
                SessionPropertyFilter,
                CohortPropertyFilter,
                RecordingPropertyFilter,
                LogEntryPropertyFilter,
                GroupPropertyFilter,
                FeaturePropertyFilter,
                HogQLPropertyFilter,
                EmptyPropertyFilter,
                DataWarehousePropertyFilter,
                DataWarehousePersonPropertyFilter,
                ErrorTrackingIssueFilter,
            ]
        ]
    ] = Field(default=None, description="Properties configurable in the interface")
    response: Optional[dict[str, Any]] = None
    table_name: str
    timestamp_field: str
    v: Optional[float] = Field(default=None, description="version of the node, used for schema migrations")


class ExperimentEventExposureConfig(BaseModel):
    model_config = ConfigDict(
        extra="forbid",
    )
    event: str
    kind: Literal["ExperimentEventExposureConfig"] = "ExperimentEventExposureConfig"
    properties: list[
        Union[
            EventPropertyFilter,
            PersonPropertyFilter,
            ElementPropertyFilter,
            EventMetadataPropertyFilter,
            SessionPropertyFilter,
            CohortPropertyFilter,
            RecordingPropertyFilter,
            LogEntryPropertyFilter,
            GroupPropertyFilter,
            FeaturePropertyFilter,
            HogQLPropertyFilter,
            EmptyPropertyFilter,
            DataWarehousePropertyFilter,
            DataWarehousePersonPropertyFilter,
            ErrorTrackingIssueFilter,
        ]
    ]


class ExperimentExposureCriteria(BaseModel):
    model_config = ConfigDict(
        extra="forbid",
    )
    exposure_config: Optional[ExperimentEventExposureConfig] = None
    filterTestAccounts: Optional[bool] = None


class ExperimentExposureQuery(BaseModel):
    model_config = ConfigDict(
        extra="forbid",
    )
    end_date: Optional[str] = None
    experiment_id: Optional[int] = None
    experiment_name: str
    exposure_criteria: Optional[ExperimentExposureCriteria] = None
    feature_flag: dict[str, Any]
    holdout: Optional[ExperimentHoldoutType] = None
    kind: Literal["ExperimentExposureQuery"] = "ExperimentExposureQuery"
    modifiers: Optional[HogQLQueryModifiers] = Field(
        default=None, description="Modifiers used when performing the query"
    )
    response: Optional[ExperimentExposureQueryResponse] = None
    start_date: Optional[str] = None


class FunnelExclusionActionsNode(BaseModel):
    model_config = ConfigDict(
        extra="forbid",
    )
    custom_name: Optional[str] = None
    fixedProperties: Optional[
        list[
            Union[
                EventPropertyFilter,
                PersonPropertyFilter,
                ElementPropertyFilter,
                EventMetadataPropertyFilter,
                SessionPropertyFilter,
                CohortPropertyFilter,
                RecordingPropertyFilter,
                LogEntryPropertyFilter,
                GroupPropertyFilter,
                FeaturePropertyFilter,
                HogQLPropertyFilter,
                EmptyPropertyFilter,
                DataWarehousePropertyFilter,
                DataWarehousePersonPropertyFilter,
                ErrorTrackingIssueFilter,
            ]
        ]
    ] = Field(
        default=None,
        description="Fixed properties in the query, can't be edited in the interface (e.g. scoping down by person)",
    )
    funnelFromStep: int
    funnelToStep: int
    id: int
    kind: Literal["ActionsNode"] = "ActionsNode"
    math: Optional[
        Union[
            BaseMathType,
            FunnelMathType,
            PropertyMathType,
            CountPerActorMathType,
            ExperimentMetricMathType,
            CalendarHeatmapMathType,
            Literal["unique_group"],
            Literal["hogql"],
        ]
    ] = None
    math_group_type_index: Optional[MathGroupTypeIndex] = None
    math_hogql: Optional[str] = None
    math_property: Optional[str] = None
    math_property_revenue_currency: Optional[RevenueCurrencyPropertyConfig] = None
    math_property_type: Optional[str] = None
    name: Optional[str] = None
    properties: Optional[
        list[
            Union[
                EventPropertyFilter,
                PersonPropertyFilter,
                ElementPropertyFilter,
                EventMetadataPropertyFilter,
                SessionPropertyFilter,
                CohortPropertyFilter,
                RecordingPropertyFilter,
                LogEntryPropertyFilter,
                GroupPropertyFilter,
                FeaturePropertyFilter,
                HogQLPropertyFilter,
                EmptyPropertyFilter,
                DataWarehousePropertyFilter,
                DataWarehousePersonPropertyFilter,
                ErrorTrackingIssueFilter,
            ]
        ]
    ] = Field(default=None, description="Properties configurable in the interface")
    response: Optional[dict[str, Any]] = None
    v: Optional[float] = Field(default=None, description="version of the node, used for schema migrations")


class FunnelExclusionEventsNode(BaseModel):
    model_config = ConfigDict(
        extra="forbid",
    )
    custom_name: Optional[str] = None
    event: Optional[str] = Field(default=None, description="The event or `null` for all events.")
    fixedProperties: Optional[
        list[
            Union[
                EventPropertyFilter,
                PersonPropertyFilter,
                ElementPropertyFilter,
                EventMetadataPropertyFilter,
                SessionPropertyFilter,
                CohortPropertyFilter,
                RecordingPropertyFilter,
                LogEntryPropertyFilter,
                GroupPropertyFilter,
                FeaturePropertyFilter,
                HogQLPropertyFilter,
                EmptyPropertyFilter,
                DataWarehousePropertyFilter,
                DataWarehousePersonPropertyFilter,
                ErrorTrackingIssueFilter,
            ]
        ]
    ] = Field(
        default=None,
        description="Fixed properties in the query, can't be edited in the interface (e.g. scoping down by person)",
    )
    funnelFromStep: int
    funnelToStep: int
    kind: Literal["EventsNode"] = "EventsNode"
    limit: Optional[int] = None
    math: Optional[
        Union[
            BaseMathType,
            FunnelMathType,
            PropertyMathType,
            CountPerActorMathType,
            ExperimentMetricMathType,
            CalendarHeatmapMathType,
            Literal["unique_group"],
            Literal["hogql"],
        ]
    ] = None
    math_group_type_index: Optional[MathGroupTypeIndex] = None
    math_hogql: Optional[str] = None
    math_property: Optional[str] = None
    math_property_revenue_currency: Optional[RevenueCurrencyPropertyConfig] = None
    math_property_type: Optional[str] = None
    name: Optional[str] = None
    orderBy: Optional[list[str]] = Field(default=None, description="Columns to order by")
    properties: Optional[
        list[
            Union[
                EventPropertyFilter,
                PersonPropertyFilter,
                ElementPropertyFilter,
                EventMetadataPropertyFilter,
                SessionPropertyFilter,
                CohortPropertyFilter,
                RecordingPropertyFilter,
                LogEntryPropertyFilter,
                GroupPropertyFilter,
                FeaturePropertyFilter,
                HogQLPropertyFilter,
                EmptyPropertyFilter,
                DataWarehousePropertyFilter,
                DataWarehousePersonPropertyFilter,
                ErrorTrackingIssueFilter,
            ]
        ]
    ] = Field(default=None, description="Properties configurable in the interface")
    response: Optional[dict[str, Any]] = None
    v: Optional[float] = Field(default=None, description="version of the node, used for schema migrations")


class GroupsQuery(BaseModel):
    model_config = ConfigDict(
        extra="forbid",
    )
    group_type_index: int
    kind: Literal["GroupsQuery"] = "GroupsQuery"
    limit: Optional[int] = None
    modifiers: Optional[HogQLQueryModifiers] = Field(
        default=None, description="Modifiers used when performing the query"
    )
    offset: Optional[int] = None
    orderBy: Optional[list[str]] = None
    properties: Optional[list[Union[GroupPropertyFilter, HogQLPropertyFilter]]] = None
    response: Optional[GroupsQueryResponse] = None
    search: Optional[str] = None
    select: Optional[list[str]] = None
    v: Optional[float] = Field(default=None, description="version of the node, used for schema migrations")


class HeatMapQuerySource(RootModel[EventsNode]):
    root: EventsNode


class HogQLFilters(BaseModel):
    model_config = ConfigDict(
        extra="forbid",
    )
    dateRange: Optional[DateRange] = None
    filterTestAccounts: Optional[bool] = None
    properties: Optional[
        list[
            Union[
                EventPropertyFilter,
                PersonPropertyFilter,
                ElementPropertyFilter,
                EventMetadataPropertyFilter,
                SessionPropertyFilter,
                CohortPropertyFilter,
                RecordingPropertyFilter,
                LogEntryPropertyFilter,
                GroupPropertyFilter,
                FeaturePropertyFilter,
                HogQLPropertyFilter,
                EmptyPropertyFilter,
                DataWarehousePropertyFilter,
                DataWarehousePersonPropertyFilter,
                ErrorTrackingIssueFilter,
            ]
        ]
    ] = None


class HogQLQuery(BaseModel):
    model_config = ConfigDict(
        extra="forbid",
    )
    explain: Optional[bool] = None
    filters: Optional[HogQLFilters] = None
    kind: Literal["HogQLQuery"] = "HogQLQuery"
    modifiers: Optional[HogQLQueryModifiers] = Field(
        default=None, description="Modifiers used when performing the query"
    )
    name: Optional[str] = Field(default=None, description="Client provided name of the query")
    query: str
    response: Optional[HogQLQueryResponse] = None
    v: Optional[float] = Field(default=None, description="version of the node, used for schema migrations")
    values: Optional[dict[str, Any]] = Field(
        default=None, description="Constant values that can be referenced with the {placeholder} syntax in the query"
    )
    variables: Optional[dict[str, HogQLVariable]] = Field(
        default=None, description="Variables to be substituted into the query"
    )


class InsightActorsQueryOptionsResponse(BaseModel):
    model_config = ConfigDict(
        extra="forbid",
    )
    breakdown: Optional[list[BreakdownItem]] = None
    breakdowns: Optional[list[MultipleBreakdownOptions]] = None
    compare: Optional[list[CompareItem]] = None
    day: Optional[list[DayItem]] = None
    interval: Optional[list[IntervalItem]] = None
    series: Optional[list[Series]] = None
    status: Optional[list[StatusItem]] = None


class LogsQuery(BaseModel):
    model_config = ConfigDict(
        extra="forbid",
    )
    dateRange: DateRange
    kind: Literal["LogsQuery"] = "LogsQuery"
    limit: Optional[int] = None
    modifiers: Optional[HogQLQueryModifiers] = Field(
        default=None, description="Modifiers used when performing the query"
    )
    offset: Optional[int] = None
    orderBy: OrderBy1
    resource: Optional[str] = None
    response: Optional[LogsQueryResponse] = None
    searchTerm: Optional[str] = None
    severityLevels: list[LogSeverityLevel]
    v: Optional[float] = Field(default=None, description="version of the node, used for schema migrations")


class PersonsNode(BaseModel):
    model_config = ConfigDict(
        extra="forbid",
    )
    cohort: Optional[int] = None
    distinctId: Optional[str] = None
    fixedProperties: Optional[
        list[
            Union[
                EventPropertyFilter,
                PersonPropertyFilter,
                ElementPropertyFilter,
                EventMetadataPropertyFilter,
                SessionPropertyFilter,
                CohortPropertyFilter,
                RecordingPropertyFilter,
                LogEntryPropertyFilter,
                GroupPropertyFilter,
                FeaturePropertyFilter,
                HogQLPropertyFilter,
                EmptyPropertyFilter,
                DataWarehousePropertyFilter,
                DataWarehousePersonPropertyFilter,
                ErrorTrackingIssueFilter,
            ]
        ]
    ] = Field(
        default=None,
        description="Fixed properties in the query, can't be edited in the interface (e.g. scoping down by person)",
    )
    kind: Literal["PersonsNode"] = "PersonsNode"
    limit: Optional[int] = None
    modifiers: Optional[HogQLQueryModifiers] = Field(
        default=None, description="Modifiers used when performing the query"
    )
    offset: Optional[int] = None
    properties: Optional[
        list[
            Union[
                EventPropertyFilter,
                PersonPropertyFilter,
                ElementPropertyFilter,
                EventMetadataPropertyFilter,
                SessionPropertyFilter,
                CohortPropertyFilter,
                RecordingPropertyFilter,
                LogEntryPropertyFilter,
                GroupPropertyFilter,
                FeaturePropertyFilter,
                HogQLPropertyFilter,
                EmptyPropertyFilter,
                DataWarehousePropertyFilter,
                DataWarehousePersonPropertyFilter,
                ErrorTrackingIssueFilter,
            ]
        ]
    ] = Field(default=None, description="Properties configurable in the interface")
    response: Optional[dict[str, Any]] = None
    search: Optional[str] = None
    v: Optional[float] = Field(default=None, description="version of the node, used for schema migrations")


class PropertyGroupFilterValue(BaseModel):
    model_config = ConfigDict(
        extra="forbid",
    )
    type: FilterLogicalOperator
    values: list[
        Union[
            PropertyGroupFilterValue,
            Union[
                EventPropertyFilter,
                PersonPropertyFilter,
                ElementPropertyFilter,
                EventMetadataPropertyFilter,
                SessionPropertyFilter,
                CohortPropertyFilter,
                RecordingPropertyFilter,
                LogEntryPropertyFilter,
                GroupPropertyFilter,
                FeaturePropertyFilter,
                HogQLPropertyFilter,
                EmptyPropertyFilter,
                DataWarehousePropertyFilter,
                DataWarehousePersonPropertyFilter,
                ErrorTrackingIssueFilter,
            ],
        ]
    ]


class QueryResponseAlternative49(BaseModel):
    model_config = ConfigDict(
        extra="forbid",
    )
    error: Optional[str] = Field(
        default=None,
        description="Query error. Returned only if 'explain' or `modifiers.debug` is true. Throws an error otherwise.",
    )
    hogql: Optional[str] = Field(default=None, description="Generated HogQL query.")
    modifiers: Optional[HogQLQueryModifiers] = Field(
        default=None, description="Modifiers used when performing the query"
    )
    query_status: Optional[QueryStatus] = Field(
        default=None, description="Query status indicates whether next to the provided data, a query is still running."
    )
    results: list[RetentionResult]
    timings: Optional[list[QueryTiming]] = Field(
        default=None, description="Measured timings for different parts of the query generation process"
    )


class RecordingsQuery(BaseModel):
    model_config = ConfigDict(
        extra="forbid",
    )
    actions: Optional[list[dict[str, Any]]] = None
    console_log_filters: Optional[list[LogEntryPropertyFilter]] = None
    date_from: Optional[str] = "-3d"
    date_to: Optional[str] = None
    distinct_ids: Optional[list[str]] = None
    events: Optional[list[dict[str, Any]]] = None
    filter_test_accounts: Optional[bool] = None
    having_predicates: Optional[
        list[
            Union[
                EventPropertyFilter,
                PersonPropertyFilter,
                ElementPropertyFilter,
                EventMetadataPropertyFilter,
                SessionPropertyFilter,
                CohortPropertyFilter,
                RecordingPropertyFilter,
                LogEntryPropertyFilter,
                GroupPropertyFilter,
                FeaturePropertyFilter,
                HogQLPropertyFilter,
                EmptyPropertyFilter,
                DataWarehousePropertyFilter,
                DataWarehousePersonPropertyFilter,
                ErrorTrackingIssueFilter,
            ]
        ]
    ] = None
    kind: Literal["RecordingsQuery"] = "RecordingsQuery"
    limit: Optional[int] = None
    modifiers: Optional[HogQLQueryModifiers] = Field(
        default=None, description="Modifiers used when performing the query"
    )
    offset: Optional[int] = None
    operand: Optional[FilterLogicalOperator] = FilterLogicalOperator.AND_
    order: Optional[RecordingOrder] = RecordingOrder.START_TIME
    person_uuid: Optional[str] = None
    properties: Optional[
        list[
            Union[
                EventPropertyFilter,
                PersonPropertyFilter,
                ElementPropertyFilter,
                EventMetadataPropertyFilter,
                SessionPropertyFilter,
                CohortPropertyFilter,
                RecordingPropertyFilter,
                LogEntryPropertyFilter,
                GroupPropertyFilter,
                FeaturePropertyFilter,
                HogQLPropertyFilter,
                EmptyPropertyFilter,
                DataWarehousePropertyFilter,
                DataWarehousePersonPropertyFilter,
                ErrorTrackingIssueFilter,
            ]
        ]
    ] = None
    response: Optional[RecordingsQueryResponse] = None
    session_ids: Optional[list[str]] = None
    user_modified_filters: Optional[dict[str, Any]] = None
    v: Optional[float] = Field(default=None, description="version of the node, used for schema migrations")


class RetentionEntity(BaseModel):
    model_config = ConfigDict(
        extra="forbid",
    )
    custom_name: Optional[str] = None
    id: Optional[Union[str, float]] = None
    kind: Optional[RetentionEntityKind] = None
    name: Optional[str] = None
    order: Optional[int] = None
    properties: Optional[
        list[
            Union[
                EventPropertyFilter,
                PersonPropertyFilter,
                ElementPropertyFilter,
                EventMetadataPropertyFilter,
                SessionPropertyFilter,
                CohortPropertyFilter,
                RecordingPropertyFilter,
                LogEntryPropertyFilter,
                GroupPropertyFilter,
                FeaturePropertyFilter,
                HogQLPropertyFilter,
                EmptyPropertyFilter,
                DataWarehousePropertyFilter,
                DataWarehousePersonPropertyFilter,
                ErrorTrackingIssueFilter,
            ]
        ]
    ] = Field(default=None, description="filters on the event")
    type: Optional[EntityType] = None
    uuid: Optional[str] = None


class RetentionFilter(BaseModel):
    model_config = ConfigDict(
        extra="forbid",
    )
    cumulative: Optional[bool] = None
    dashboardDisplay: Optional[RetentionDashboardDisplayType] = None
    display: Optional[ChartDisplayType] = Field(default=None, description="controls the display of the retention graph")
    meanRetentionCalculation: Optional[MeanRetentionCalculation] = None
    period: Optional[RetentionPeriod] = RetentionPeriod.DAY
    retentionReference: Optional[RetentionReference] = Field(
        default=None,
        description="Whether retention is with regard to initial cohort size, or that of the previous period.",
    )
    retentionType: Optional[RetentionType] = None
    returningEntity: Optional[RetentionEntity] = None
    targetEntity: Optional[RetentionEntity] = None
    totalIntervals: Optional[int] = 8


class RetentionFilterLegacy(BaseModel):
    model_config = ConfigDict(
        extra="forbid",
    )
    cumulative: Optional[bool] = None
    mean_retention_calculation: Optional[MeanRetentionCalculation] = None
    period: Optional[RetentionPeriod] = None
    retention_reference: Optional[RetentionReference] = Field(
        default=None,
        description="Whether retention is with regard to initial cohort size, or that of the previous period.",
    )
    retention_type: Optional[RetentionType] = None
    returning_entity: Optional[RetentionEntity] = None
    show_mean: Optional[bool] = None
    target_entity: Optional[RetentionEntity] = None
    total_intervals: Optional[int] = None


class RetentionQueryResponse(BaseModel):
    model_config = ConfigDict(
        extra="forbid",
    )
    error: Optional[str] = Field(
        default=None,
        description="Query error. Returned only if 'explain' or `modifiers.debug` is true. Throws an error otherwise.",
    )
    hogql: Optional[str] = Field(default=None, description="Generated HogQL query.")
    modifiers: Optional[HogQLQueryModifiers] = Field(
        default=None, description="Modifiers used when performing the query"
    )
    query_status: Optional[QueryStatus] = Field(
        default=None, description="Query status indicates whether next to the provided data, a query is still running."
    )
    results: list[RetentionResult]
    timings: Optional[list[QueryTiming]] = Field(
        default=None, description="Measured timings for different parts of the query generation process"
    )


class RootAssistantMessage(
    RootModel[
        Union[
            VisualizationMessage,
            ReasoningMessage,
            AssistantMessage,
            HumanMessage,
            FailureMessage,
            RootAssistantMessage1,
        ]
    ]
):
    root: Union[
        VisualizationMessage, ReasoningMessage, AssistantMessage, HumanMessage, FailureMessage, RootAssistantMessage1
    ]


class TeamTaxonomyQuery(BaseModel):
    model_config = ConfigDict(
        extra="forbid",
    )
    kind: Literal["TeamTaxonomyQuery"] = "TeamTaxonomyQuery"
    modifiers: Optional[HogQLQueryModifiers] = Field(
        default=None, description="Modifiers used when performing the query"
    )
    response: Optional[TeamTaxonomyQueryResponse] = None
    v: Optional[float] = Field(default=None, description="version of the node, used for schema migrations")


class TracesQuery(BaseModel):
    model_config = ConfigDict(
        extra="forbid",
    )
    dateRange: Optional[DateRange] = None
    filterTestAccounts: Optional[bool] = None
    kind: Literal["TracesQuery"] = "TracesQuery"
    limit: Optional[int] = None
    modifiers: Optional[HogQLQueryModifiers] = Field(
        default=None, description="Modifiers used when performing the query"
    )
    offset: Optional[int] = None
    properties: Optional[
        list[
            Union[
                EventPropertyFilter,
                PersonPropertyFilter,
                ElementPropertyFilter,
                EventMetadataPropertyFilter,
                SessionPropertyFilter,
                CohortPropertyFilter,
                RecordingPropertyFilter,
                LogEntryPropertyFilter,
                GroupPropertyFilter,
                FeaturePropertyFilter,
                HogQLPropertyFilter,
                EmptyPropertyFilter,
                DataWarehousePropertyFilter,
                DataWarehousePersonPropertyFilter,
                ErrorTrackingIssueFilter,
            ]
        ]
    ] = Field(default=None, description="Properties configurable in the interface")
    response: Optional[TracesQueryResponse] = None
    showColumnConfigurator: Optional[bool] = None
    traceId: Optional[str] = None
    v: Optional[float] = Field(default=None, description="version of the node, used for schema migrations")


class VectorSearchQuery(BaseModel):
    model_config = ConfigDict(
        extra="forbid",
    )
    embedding: list[float]
    kind: Literal["VectorSearchQuery"] = "VectorSearchQuery"
    modifiers: Optional[HogQLQueryModifiers] = Field(
        default=None, description="Modifiers used when performing the query"
    )
    response: Optional[VectorSearchQueryResponse] = None
    v: Optional[float] = Field(default=None, description="version of the node, used for schema migrations")


class WebVitalsPathBreakdownQuery(BaseModel):
    model_config = ConfigDict(
        extra="forbid",
    )
    compareFilter: Optional[CompareFilter] = None
    conversionGoal: Optional[Union[ActionConversionGoal, CustomEventConversionGoal]] = None
    dateRange: Optional[DateRange] = None
    doPathCleaning: Optional[bool] = None
    filterTestAccounts: Optional[bool] = None
    includeRevenue: Optional[bool] = None
    kind: Literal["WebVitalsPathBreakdownQuery"] = "WebVitalsPathBreakdownQuery"
    metric: WebVitalsMetric
    modifiers: Optional[HogQLQueryModifiers] = Field(
        default=None, description="Modifiers used when performing the query"
    )
    orderBy: Optional[list[Union[WebAnalyticsOrderByFields, WebAnalyticsOrderByDirection]]] = None
    percentile: WebVitalsPercentile
    properties: list[Union[EventPropertyFilter, PersonPropertyFilter, SessionPropertyFilter]]
    response: Optional[WebVitalsPathBreakdownQueryResponse] = None
    sampling: Optional[Sampling] = None
    thresholds: list[float] = Field(..., max_length=2, min_length=2)
    useSessionsTable: Optional[bool] = None
    v: Optional[float] = Field(default=None, description="version of the node, used for schema migrations")


class ActionsNode(BaseModel):
    model_config = ConfigDict(
        extra="forbid",
    )
    custom_name: Optional[str] = None
    fixedProperties: Optional[
        list[
            Union[
                EventPropertyFilter,
                PersonPropertyFilter,
                ElementPropertyFilter,
                EventMetadataPropertyFilter,
                SessionPropertyFilter,
                CohortPropertyFilter,
                RecordingPropertyFilter,
                LogEntryPropertyFilter,
                GroupPropertyFilter,
                FeaturePropertyFilter,
                HogQLPropertyFilter,
                EmptyPropertyFilter,
                DataWarehousePropertyFilter,
                DataWarehousePersonPropertyFilter,
                ErrorTrackingIssueFilter,
            ]
        ]
    ] = Field(
        default=None,
        description="Fixed properties in the query, can't be edited in the interface (e.g. scoping down by person)",
    )
    id: int
    kind: Literal["ActionsNode"] = "ActionsNode"
    math: Optional[
        Union[
            BaseMathType,
            FunnelMathType,
            PropertyMathType,
            CountPerActorMathType,
            ExperimentMetricMathType,
            CalendarHeatmapMathType,
            Literal["unique_group"],
            Literal["hogql"],
        ]
    ] = None
    math_group_type_index: Optional[MathGroupTypeIndex] = None
    math_hogql: Optional[str] = None
    math_property: Optional[str] = None
    math_property_revenue_currency: Optional[RevenueCurrencyPropertyConfig] = None
    math_property_type: Optional[str] = None
    name: Optional[str] = None
    properties: Optional[
        list[
            Union[
                EventPropertyFilter,
                PersonPropertyFilter,
                ElementPropertyFilter,
                EventMetadataPropertyFilter,
                SessionPropertyFilter,
                CohortPropertyFilter,
                RecordingPropertyFilter,
                LogEntryPropertyFilter,
                GroupPropertyFilter,
                FeaturePropertyFilter,
                HogQLPropertyFilter,
                EmptyPropertyFilter,
                DataWarehousePropertyFilter,
                DataWarehousePersonPropertyFilter,
                ErrorTrackingIssueFilter,
            ]
        ]
    ] = Field(default=None, description="Properties configurable in the interface")
    response: Optional[dict[str, Any]] = None
    v: Optional[float] = Field(default=None, description="version of the node, used for schema migrations")


class DataVisualizationNode(BaseModel):
    model_config = ConfigDict(
        extra="forbid",
    )
    chartSettings: Optional[ChartSettings] = None
    display: Optional[ChartDisplayType] = None
    kind: Literal["DataVisualizationNode"] = "DataVisualizationNode"
    source: HogQLQuery
    tableSettings: Optional[TableSettings] = None
    v: Optional[float] = Field(default=None, description="version of the node, used for schema migrations")


class DatabaseSchemaManagedViewTable(BaseModel):
    model_config = ConfigDict(
        extra="forbid",
    )
    fields: dict[str, DatabaseSchemaField]
    id: str
    kind: DatabaseSchemaManagedViewTableKind
    name: str
    query: HogQLQuery
    row_count: Optional[float] = None
    source_id: Optional[str] = None
    type: Literal["managed_view"] = "managed_view"


class DatabaseSchemaMaterializedViewTable(BaseModel):
    model_config = ConfigDict(
        extra="forbid",
    )
    fields: dict[str, DatabaseSchemaField]
    id: str
    last_run_at: Optional[str] = None
    name: str
    query: HogQLQuery
    row_count: Optional[float] = None
    status: Optional[str] = None
    type: Literal["materialized_view"] = "materialized_view"


class DatabaseSchemaViewTable(BaseModel):
    model_config = ConfigDict(
        extra="forbid",
    )
    fields: dict[str, DatabaseSchemaField]
    id: str
    name: str
    query: HogQLQuery
    row_count: Optional[float] = None
    type: Literal["view"] = "view"


class ExperimentFunnelMetricTypeProps(BaseModel):
    model_config = ConfigDict(
        extra="forbid",
    )
    metric_type: Literal["funnel"] = "funnel"
    series: list[Union[EventsNode, ActionsNode]]


class FunnelsFilter(BaseModel):
    model_config = ConfigDict(
        extra="forbid",
    )
    binCount: Optional[int] = None
    breakdownAttributionType: Optional[BreakdownAttributionType] = BreakdownAttributionType.FIRST_TOUCH
    breakdownAttributionValue: Optional[int] = None
    exclusions: Optional[list[Union[FunnelExclusionEventsNode, FunnelExclusionActionsNode]]] = []
    funnelAggregateByHogQL: Optional[str] = None
    funnelFromStep: Optional[int] = None
    funnelOrderType: Optional[StepOrderValue] = StepOrderValue.ORDERED
    funnelStepReference: Optional[FunnelStepReference] = FunnelStepReference.TOTAL
    funnelToStep: Optional[int] = Field(
        default=None, description="To select the range of steps for trends & time to convert funnels, 0-indexed"
    )
    funnelVizType: Optional[FunnelVizType] = FunnelVizType.STEPS
    funnelWindowInterval: Optional[int] = 14
    funnelWindowIntervalUnit: Optional[FunnelConversionWindowTimeUnit] = FunnelConversionWindowTimeUnit.DAY
    hiddenLegendBreakdowns: Optional[list[str]] = None
    layout: Optional[FunnelLayout] = FunnelLayout.VERTICAL
    resultCustomizations: Optional[dict[str, ResultCustomizationByValue]] = Field(
        default=None, description="Customizations for the appearance of result datasets."
    )
    useUdf: Optional[bool] = None


class HogQLASTQuery(BaseModel):
    model_config = ConfigDict(
        extra="forbid",
    )
    explain: Optional[bool] = None
    filters: Optional[HogQLFilters] = None
    kind: Literal["HogQLASTQuery"] = "HogQLASTQuery"
    modifiers: Optional[HogQLQueryModifiers] = Field(
        default=None, description="Modifiers used when performing the query"
    )
    name: Optional[str] = Field(default=None, description="Client provided name of the query")
    query: dict[str, Any]
    response: Optional[HogQLQueryResponse] = None
    v: Optional[float] = Field(default=None, description="version of the node, used for schema migrations")
    values: Optional[dict[str, Any]] = Field(
        default=None, description="Constant values that can be referenced with the {placeholder} syntax in the query"
    )
    variables: Optional[dict[str, HogQLVariable]] = Field(
        default=None, description="Variables to be substituted into the query"
    )


class InsightFilter(
    RootModel[
        Union[
            TrendsFilter,
            FunnelsFilter,
            RetentionFilter,
            PathsFilter,
            StickinessFilter,
            LifecycleFilter,
            CalendarHeatmapFilter,
        ]
    ]
):
    root: Union[
        TrendsFilter,
        FunnelsFilter,
        RetentionFilter,
        PathsFilter,
        StickinessFilter,
        LifecycleFilter,
        CalendarHeatmapFilter,
    ]


class MaxInnerUniversalFiltersGroup(BaseModel):
    model_config = ConfigDict(
        extra="forbid",
    )
    type: FilterLogicalOperator
    values: list[Union[EventPropertyFilter, PersonPropertyFilter, SessionPropertyFilter, RecordingPropertyFilter]]


class MaxOuterUniversalFiltersGroup(BaseModel):
    model_config = ConfigDict(
        extra="forbid",
    )
    type: FilterLogicalOperator
    values: list[MaxInnerUniversalFiltersGroup]


class MaxRecordingUniversalFilters(BaseModel):
    model_config = ConfigDict(
        extra="forbid",
    )
    date_from: Optional[str] = None
    date_to: Optional[str] = None
    duration: list[RecordingDurationFilter]
    filter_group: MaxOuterUniversalFiltersGroup
    filter_test_accounts: Optional[bool] = None
    order: Optional[RecordingOrder] = RecordingOrder.START_TIME


class PropertyGroupFilter(BaseModel):
    model_config = ConfigDict(
        extra="forbid",
    )
    type: FilterLogicalOperator
    values: list[PropertyGroupFilterValue]


class RetentionQuery(BaseModel):
    model_config = ConfigDict(
        extra="forbid",
    )
    aggregation_group_type_index: Optional[int] = Field(default=None, description="Groups aggregation")
    breakdownFilter: Optional[BreakdownFilter] = Field(default=None, description="Breakdown of the events and actions")
    dataColorTheme: Optional[float] = Field(default=None, description="Colors used in the insight's visualization")
    dateRange: Optional[DateRange] = Field(default=None, description="Date range for the query")
    filterTestAccounts: Optional[bool] = Field(
        default=False, description="Exclude internal and test users by applying the respective filters"
    )
    kind: Literal["RetentionQuery"] = "RetentionQuery"
    modifiers: Optional[HogQLQueryModifiers] = Field(
        default=None, description="Modifiers used when performing the query"
    )
    properties: Optional[
        Union[
            list[
                Union[
                    EventPropertyFilter,
                    PersonPropertyFilter,
                    ElementPropertyFilter,
                    EventMetadataPropertyFilter,
                    SessionPropertyFilter,
                    CohortPropertyFilter,
                    RecordingPropertyFilter,
                    LogEntryPropertyFilter,
                    GroupPropertyFilter,
                    FeaturePropertyFilter,
                    HogQLPropertyFilter,
                    EmptyPropertyFilter,
                    DataWarehousePropertyFilter,
                    DataWarehousePersonPropertyFilter,
                    ErrorTrackingIssueFilter,
                ]
            ],
            PropertyGroupFilter,
        ]
    ] = Field(default=[], description="Property filters for all series")
    response: Optional[RetentionQueryResponse] = None
    retentionFilter: RetentionFilter = Field(..., description="Properties specific to the retention insight")
    samplingFactor: Optional[float] = Field(default=None, description="Sampling rate")
    v: Optional[float] = Field(default=None, description="version of the node, used for schema migrations")


class StickinessQuery(BaseModel):
    model_config = ConfigDict(
        extra="forbid",
    )
    compareFilter: Optional[CompareFilter] = Field(default=None, description="Compare to date range")
    dataColorTheme: Optional[float] = Field(default=None, description="Colors used in the insight's visualization")
    dateRange: Optional[DateRange] = Field(default=None, description="Date range for the query")
    filterTestAccounts: Optional[bool] = Field(
        default=False, description="Exclude internal and test users by applying the respective filters"
    )
    interval: Optional[IntervalType] = Field(
        default=IntervalType.DAY,
        description="Granularity of the response. Can be one of `hour`, `day`, `week` or `month`",
    )
    intervalCount: Optional[int] = Field(
        default=None, description="How many intervals comprise a period. Only used for cohorts, otherwise default 1."
    )
    kind: Literal["StickinessQuery"] = "StickinessQuery"
    modifiers: Optional[HogQLQueryModifiers] = Field(
        default=None, description="Modifiers used when performing the query"
    )
    properties: Optional[
        Union[
            list[
                Union[
                    EventPropertyFilter,
                    PersonPropertyFilter,
                    ElementPropertyFilter,
                    EventMetadataPropertyFilter,
                    SessionPropertyFilter,
                    CohortPropertyFilter,
                    RecordingPropertyFilter,
                    LogEntryPropertyFilter,
                    GroupPropertyFilter,
                    FeaturePropertyFilter,
                    HogQLPropertyFilter,
                    EmptyPropertyFilter,
                    DataWarehousePropertyFilter,
                    DataWarehousePersonPropertyFilter,
                    ErrorTrackingIssueFilter,
                ]
            ],
            PropertyGroupFilter,
        ]
    ] = Field(default=[], description="Property filters for all series")
    response: Optional[StickinessQueryResponse] = None
    samplingFactor: Optional[float] = Field(default=None, description="Sampling rate")
    series: list[Union[EventsNode, ActionsNode, DataWarehouseNode]] = Field(
        ..., description="Events and actions to include"
    )
    stickinessFilter: Optional[StickinessFilter] = Field(
        default=None, description="Properties specific to the stickiness insight"
    )
    v: Optional[float] = Field(default=None, description="version of the node, used for schema migrations")


class TrendsQuery(BaseModel):
    model_config = ConfigDict(
        extra="forbid",
    )
    aggregation_group_type_index: Optional[int] = Field(default=None, description="Groups aggregation")
    breakdownFilter: Optional[BreakdownFilter] = Field(default=None, description="Breakdown of the events and actions")
    compareFilter: Optional[CompareFilter] = Field(default=None, description="Compare to date range")
    conversionGoal: Optional[Union[ActionConversionGoal, CustomEventConversionGoal]] = Field(
        default=None, description="Whether we should be comparing against a specific conversion goal"
    )
    dataColorTheme: Optional[float] = Field(default=None, description="Colors used in the insight's visualization")
    dateRange: Optional[DateRange] = Field(default=None, description="Date range for the query")
    filterTestAccounts: Optional[bool] = Field(
        default=False, description="Exclude internal and test users by applying the respective filters"
    )
    interval: Optional[IntervalType] = Field(
        default=IntervalType.DAY,
        description="Granularity of the response. Can be one of `hour`, `day`, `week` or `month`",
    )
    kind: Literal["TrendsQuery"] = "TrendsQuery"
    modifiers: Optional[HogQLQueryModifiers] = Field(
        default=None, description="Modifiers used when performing the query"
    )
    properties: Optional[
        Union[
            list[
                Union[
                    EventPropertyFilter,
                    PersonPropertyFilter,
                    ElementPropertyFilter,
                    EventMetadataPropertyFilter,
                    SessionPropertyFilter,
                    CohortPropertyFilter,
                    RecordingPropertyFilter,
                    LogEntryPropertyFilter,
                    GroupPropertyFilter,
                    FeaturePropertyFilter,
                    HogQLPropertyFilter,
                    EmptyPropertyFilter,
                    DataWarehousePropertyFilter,
                    DataWarehousePersonPropertyFilter,
                    ErrorTrackingIssueFilter,
                ]
            ],
            PropertyGroupFilter,
        ]
    ] = Field(default=[], description="Property filters for all series")
    response: Optional[TrendsQueryResponse] = None
    samplingFactor: Optional[float] = Field(default=None, description="Sampling rate")
    series: list[Union[EventsNode, ActionsNode, DataWarehouseNode]] = Field(
        ..., description="Events and actions to include"
    )
    trendsFilter: Optional[TrendsFilter] = Field(default=None, description="Properties specific to the trends insight")
    v: Optional[float] = Field(default=None, description="version of the node, used for schema migrations")


class CachedExperimentTrendsQueryResponse(BaseModel):
    model_config = ConfigDict(
        extra="forbid",
    )
    cache_key: str
    cache_target_age: Optional[datetime] = None
    calculation_trigger: Optional[str] = Field(
        default=None, description="What triggered the calculation of the query, leave empty if user/immediate"
    )
    count_query: Optional[TrendsQuery] = None
    credible_intervals: dict[str, list[float]]
    exposure_query: Optional[TrendsQuery] = None
    insight: list[dict[str, Any]]
    is_cached: bool
    kind: Literal["ExperimentTrendsQuery"] = "ExperimentTrendsQuery"
    last_refresh: datetime
    next_allowed_client_refresh: datetime
    p_value: float
    probability: dict[str, float]
    query_status: Optional[QueryStatus] = Field(
        default=None, description="Query status indicates whether next to the provided data, a query is still running."
    )
    significance_code: ExperimentSignificanceCode
    significant: bool
    stats_version: Optional[int] = None
    timezone: str
    variants: list[ExperimentVariantTrendsBaseStats]


class CalendarHeatmapQuery(BaseModel):
    model_config = ConfigDict(
        extra="forbid",
    )
    aggregation_group_type_index: Optional[int] = Field(default=None, description="Groups aggregation")
    calendarHeatmapFilter: Optional[CalendarHeatmapFilter] = Field(
        default=None, description="Properties specific to the trends insight"
    )
    conversionGoal: Optional[Union[ActionConversionGoal, CustomEventConversionGoal]] = Field(
        default=None, description="Whether we should be comparing against a specific conversion goal"
    )
    dataColorTheme: Optional[float] = Field(default=None, description="Colors used in the insight's visualization")
    dateRange: Optional[DateRange] = Field(default=None, description="Date range for the query")
    filterTestAccounts: Optional[bool] = Field(
        default=False, description="Exclude internal and test users by applying the respective filters"
    )
    interval: Optional[IntervalType] = Field(
        default=IntervalType.DAY,
        description="Granularity of the response. Can be one of `hour`, `day`, `week` or `month`",
    )
    kind: Literal["CalendarHeatmapQuery"] = "CalendarHeatmapQuery"
    modifiers: Optional[HogQLQueryModifiers] = Field(
        default=None, description="Modifiers used when performing the query"
    )
    properties: Optional[
        Union[
            list[
                Union[
                    EventPropertyFilter,
                    PersonPropertyFilter,
                    ElementPropertyFilter,
                    EventMetadataPropertyFilter,
                    SessionPropertyFilter,
                    CohortPropertyFilter,
                    RecordingPropertyFilter,
                    LogEntryPropertyFilter,
                    GroupPropertyFilter,
                    FeaturePropertyFilter,
                    HogQLPropertyFilter,
                    EmptyPropertyFilter,
                    DataWarehousePropertyFilter,
                    DataWarehousePersonPropertyFilter,
                    ErrorTrackingIssueFilter,
                ]
            ],
            PropertyGroupFilter,
        ]
    ] = Field(default=[], description="Property filters for all series")
    response: Optional[CalendarHeatmapResponse] = None
    samplingFactor: Optional[float] = Field(default=None, description="Sampling rate")
    series: list[Union[EventsNode, ActionsNode, DataWarehouseNode]] = Field(
        ..., description="Events and actions to include"
    )
    v: Optional[float] = Field(default=None, description="version of the node, used for schema migrations")


class Response17(BaseModel):
    model_config = ConfigDict(
        extra="forbid",
    )
    count_query: Optional[TrendsQuery] = None
    credible_intervals: dict[str, list[float]]
    exposure_query: Optional[TrendsQuery] = None
    insight: list[dict[str, Any]]
    kind: Literal["ExperimentTrendsQuery"] = "ExperimentTrendsQuery"
    p_value: float
    probability: dict[str, float]
    significance_code: ExperimentSignificanceCode
    significant: bool
    stats_version: Optional[int] = None
    variants: list[ExperimentVariantTrendsBaseStats]


class ErrorTrackingQuery(BaseModel):
    model_config = ConfigDict(
        extra="forbid",
    )
    assignee: Optional[ErrorTrackingIssueAssignee] = None
    dateRange: DateRange
    filterGroup: Optional[PropertyGroupFilter] = None
    filterTestAccounts: Optional[bool] = None
    issueId: Optional[str] = None
    kind: Literal["ErrorTrackingQuery"] = "ErrorTrackingQuery"
    limit: Optional[int] = None
    modifiers: Optional[HogQLQueryModifiers] = Field(
        default=None, description="Modifiers used when performing the query"
    )
    offset: Optional[int] = None
    orderBy: Optional[OrderBy] = None
    orderDirection: Optional[OrderDirection] = None
    response: Optional[ErrorTrackingQueryResponse] = None
    searchQuery: Optional[str] = None
    status: Optional[Status1] = None
    v: Optional[float] = Field(default=None, description="version of the node, used for schema migrations")
    volumeResolution: int


class ExperimentFunnelMetric(BaseModel):
    model_config = ConfigDict(
        extra="forbid",
    )
    conversion_window: Optional[int] = None
    conversion_window_unit: Optional[FunnelConversionWindowTimeUnit] = None
    kind: Literal["ExperimentMetric"] = "ExperimentMetric"
    metric_type: Literal["funnel"] = "funnel"
    name: Optional[str] = None
    series: list[Union[EventsNode, ActionsNode]]


class ExperimentMeanMetric(BaseModel):
    model_config = ConfigDict(
        extra="forbid",
    )
    conversion_window: Optional[int] = None
    conversion_window_unit: Optional[FunnelConversionWindowTimeUnit] = None
    kind: Literal["ExperimentMetric"] = "ExperimentMetric"
    lower_bound_percentile: Optional[float] = None
    metric_type: Literal["mean"] = "mean"
    name: Optional[str] = None
    source: Union[EventsNode, ActionsNode, ExperimentDataWarehouseNode]
    upper_bound_percentile: Optional[float] = None


class ExperimentMeanMetricTypeProps(BaseModel):
    model_config = ConfigDict(
        extra="forbid",
    )
    lower_bound_percentile: Optional[float] = None
    metric_type: Literal["mean"] = "mean"
    source: Union[EventsNode, ActionsNode, ExperimentDataWarehouseNode]
    upper_bound_percentile: Optional[float] = None


class ExperimentMetric(RootModel[Union[ExperimentMeanMetric, ExperimentFunnelMetric]]):
    root: Union[ExperimentMeanMetric, ExperimentFunnelMetric]


class ExperimentMetricTypeProps(RootModel[Union[ExperimentMeanMetricTypeProps, ExperimentFunnelMetricTypeProps]]):
    root: Union[ExperimentMeanMetricTypeProps, ExperimentFunnelMetricTypeProps]


class ExperimentQueryResponse(BaseModel):
    model_config = ConfigDict(
        extra="forbid",
    )
    credible_intervals: dict[str, list[float]]
    insight: list[dict[str, Any]]
    kind: Literal["ExperimentQuery"] = "ExperimentQuery"
    metric: Union[ExperimentMeanMetric, ExperimentFunnelMetric]
    p_value: float
    probability: dict[str, float]
    significance_code: ExperimentSignificanceCode
    significant: bool
    stats_version: Optional[int] = None
    variants: Union[list[ExperimentVariantTrendsBaseStats], list[ExperimentVariantFunnelsBaseStats]]


class ExperimentTrendsQueryResponse(BaseModel):
    model_config = ConfigDict(
        extra="forbid",
    )
    count_query: Optional[TrendsQuery] = None
    credible_intervals: dict[str, list[float]]
    exposure_query: Optional[TrendsQuery] = None
    insight: list[dict[str, Any]]
    kind: Literal["ExperimentTrendsQuery"] = "ExperimentTrendsQuery"
    p_value: float
    probability: dict[str, float]
    significance_code: ExperimentSignificanceCode
    significant: bool
    stats_version: Optional[int] = None
    variants: list[ExperimentVariantTrendsBaseStats]


class FunnelsQuery(BaseModel):
    model_config = ConfigDict(
        extra="forbid",
    )
    aggregation_group_type_index: Optional[int] = Field(default=None, description="Groups aggregation")
    breakdownFilter: Optional[BreakdownFilter] = Field(default=None, description="Breakdown of the events and actions")
    dataColorTheme: Optional[float] = Field(default=None, description="Colors used in the insight's visualization")
    dateRange: Optional[DateRange] = Field(default=None, description="Date range for the query")
    filterTestAccounts: Optional[bool] = Field(
        default=False, description="Exclude internal and test users by applying the respective filters"
    )
    funnelsFilter: Optional[FunnelsFilter] = Field(
        default=None, description="Properties specific to the funnels insight"
    )
    interval: Optional[IntervalType] = Field(
        default=None, description="Granularity of the response. Can be one of `hour`, `day`, `week` or `month`"
    )
    kind: Literal["FunnelsQuery"] = "FunnelsQuery"
    modifiers: Optional[HogQLQueryModifiers] = Field(
        default=None, description="Modifiers used when performing the query"
    )
    properties: Optional[
        Union[
            list[
                Union[
                    EventPropertyFilter,
                    PersonPropertyFilter,
                    ElementPropertyFilter,
                    EventMetadataPropertyFilter,
                    SessionPropertyFilter,
                    CohortPropertyFilter,
                    RecordingPropertyFilter,
                    LogEntryPropertyFilter,
                    GroupPropertyFilter,
                    FeaturePropertyFilter,
                    HogQLPropertyFilter,
                    EmptyPropertyFilter,
                    DataWarehousePropertyFilter,
                    DataWarehousePersonPropertyFilter,
                    ErrorTrackingIssueFilter,
                ]
            ],
            PropertyGroupFilter,
        ]
    ] = Field(default=[], description="Property filters for all series")
    response: Optional[FunnelsQueryResponse] = None
    samplingFactor: Optional[float] = Field(default=None, description="Sampling rate")
    series: list[Union[EventsNode, ActionsNode, DataWarehouseNode]] = Field(
        ..., description="Events and actions to include"
    )
    v: Optional[float] = Field(default=None, description="version of the node, used for schema migrations")


class InsightsQueryBaseCalendarHeatmapResponse(BaseModel):
    model_config = ConfigDict(
        extra="forbid",
    )
    aggregation_group_type_index: Optional[int] = Field(default=None, description="Groups aggregation")
    dataColorTheme: Optional[float] = Field(default=None, description="Colors used in the insight's visualization")
    dateRange: Optional[DateRange] = Field(default=None, description="Date range for the query")
    filterTestAccounts: Optional[bool] = Field(
        default=False, description="Exclude internal and test users by applying the respective filters"
    )
    kind: NodeKind
    modifiers: Optional[HogQLQueryModifiers] = Field(
        default=None, description="Modifiers used when performing the query"
    )
    properties: Optional[
        Union[
            list[
                Union[
                    EventPropertyFilter,
                    PersonPropertyFilter,
                    ElementPropertyFilter,
                    EventMetadataPropertyFilter,
                    SessionPropertyFilter,
                    CohortPropertyFilter,
                    RecordingPropertyFilter,
                    LogEntryPropertyFilter,
                    GroupPropertyFilter,
                    FeaturePropertyFilter,
                    HogQLPropertyFilter,
                    EmptyPropertyFilter,
                    DataWarehousePropertyFilter,
                    DataWarehousePersonPropertyFilter,
                    ErrorTrackingIssueFilter,
                ]
            ],
            PropertyGroupFilter,
        ]
    ] = Field(default=[], description="Property filters for all series")
    response: Optional[CalendarHeatmapResponse] = None
    samplingFactor: Optional[float] = Field(default=None, description="Sampling rate")
    v: Optional[float] = Field(default=None, description="version of the node, used for schema migrations")


class InsightsQueryBaseFunnelsQueryResponse(BaseModel):
    model_config = ConfigDict(
        extra="forbid",
    )
    aggregation_group_type_index: Optional[int] = Field(default=None, description="Groups aggregation")
    dataColorTheme: Optional[float] = Field(default=None, description="Colors used in the insight's visualization")
    dateRange: Optional[DateRange] = Field(default=None, description="Date range for the query")
    filterTestAccounts: Optional[bool] = Field(
        default=False, description="Exclude internal and test users by applying the respective filters"
    )
    kind: NodeKind
    modifiers: Optional[HogQLQueryModifiers] = Field(
        default=None, description="Modifiers used when performing the query"
    )
    properties: Optional[
        Union[
            list[
                Union[
                    EventPropertyFilter,
                    PersonPropertyFilter,
                    ElementPropertyFilter,
                    EventMetadataPropertyFilter,
                    SessionPropertyFilter,
                    CohortPropertyFilter,
                    RecordingPropertyFilter,
                    LogEntryPropertyFilter,
                    GroupPropertyFilter,
                    FeaturePropertyFilter,
                    HogQLPropertyFilter,
                    EmptyPropertyFilter,
                    DataWarehousePropertyFilter,
                    DataWarehousePersonPropertyFilter,
                    ErrorTrackingIssueFilter,
                ]
            ],
            PropertyGroupFilter,
        ]
    ] = Field(default=[], description="Property filters for all series")
    response: Optional[FunnelsQueryResponse] = None
    samplingFactor: Optional[float] = Field(default=None, description="Sampling rate")
    v: Optional[float] = Field(default=None, description="version of the node, used for schema migrations")


class InsightsQueryBaseLifecycleQueryResponse(BaseModel):
    model_config = ConfigDict(
        extra="forbid",
    )
    aggregation_group_type_index: Optional[int] = Field(default=None, description="Groups aggregation")
    dataColorTheme: Optional[float] = Field(default=None, description="Colors used in the insight's visualization")
    dateRange: Optional[DateRange] = Field(default=None, description="Date range for the query")
    filterTestAccounts: Optional[bool] = Field(
        default=False, description="Exclude internal and test users by applying the respective filters"
    )
    kind: NodeKind
    modifiers: Optional[HogQLQueryModifiers] = Field(
        default=None, description="Modifiers used when performing the query"
    )
    properties: Optional[
        Union[
            list[
                Union[
                    EventPropertyFilter,
                    PersonPropertyFilter,
                    ElementPropertyFilter,
                    EventMetadataPropertyFilter,
                    SessionPropertyFilter,
                    CohortPropertyFilter,
                    RecordingPropertyFilter,
                    LogEntryPropertyFilter,
                    GroupPropertyFilter,
                    FeaturePropertyFilter,
                    HogQLPropertyFilter,
                    EmptyPropertyFilter,
                    DataWarehousePropertyFilter,
                    DataWarehousePersonPropertyFilter,
                    ErrorTrackingIssueFilter,
                ]
            ],
            PropertyGroupFilter,
        ]
    ] = Field(default=[], description="Property filters for all series")
    response: Optional[LifecycleQueryResponse] = None
    samplingFactor: Optional[float] = Field(default=None, description="Sampling rate")
    v: Optional[float] = Field(default=None, description="version of the node, used for schema migrations")


class InsightsQueryBasePathsQueryResponse(BaseModel):
    model_config = ConfigDict(
        extra="forbid",
    )
    aggregation_group_type_index: Optional[int] = Field(default=None, description="Groups aggregation")
    dataColorTheme: Optional[float] = Field(default=None, description="Colors used in the insight's visualization")
    dateRange: Optional[DateRange] = Field(default=None, description="Date range for the query")
    filterTestAccounts: Optional[bool] = Field(
        default=False, description="Exclude internal and test users by applying the respective filters"
    )
    kind: NodeKind
    modifiers: Optional[HogQLQueryModifiers] = Field(
        default=None, description="Modifiers used when performing the query"
    )
    properties: Optional[
        Union[
            list[
                Union[
                    EventPropertyFilter,
                    PersonPropertyFilter,
                    ElementPropertyFilter,
                    EventMetadataPropertyFilter,
                    SessionPropertyFilter,
                    CohortPropertyFilter,
                    RecordingPropertyFilter,
                    LogEntryPropertyFilter,
                    GroupPropertyFilter,
                    FeaturePropertyFilter,
                    HogQLPropertyFilter,
                    EmptyPropertyFilter,
                    DataWarehousePropertyFilter,
                    DataWarehousePersonPropertyFilter,
                    ErrorTrackingIssueFilter,
                ]
            ],
            PropertyGroupFilter,
        ]
    ] = Field(default=[], description="Property filters for all series")
    response: Optional[PathsQueryResponse] = None
    samplingFactor: Optional[float] = Field(default=None, description="Sampling rate")
    v: Optional[float] = Field(default=None, description="version of the node, used for schema migrations")


class InsightsQueryBaseRetentionQueryResponse(BaseModel):
    model_config = ConfigDict(
        extra="forbid",
    )
    aggregation_group_type_index: Optional[int] = Field(default=None, description="Groups aggregation")
    dataColorTheme: Optional[float] = Field(default=None, description="Colors used in the insight's visualization")
    dateRange: Optional[DateRange] = Field(default=None, description="Date range for the query")
    filterTestAccounts: Optional[bool] = Field(
        default=False, description="Exclude internal and test users by applying the respective filters"
    )
    kind: NodeKind
    modifiers: Optional[HogQLQueryModifiers] = Field(
        default=None, description="Modifiers used when performing the query"
    )
    properties: Optional[
        Union[
            list[
                Union[
                    EventPropertyFilter,
                    PersonPropertyFilter,
                    ElementPropertyFilter,
                    EventMetadataPropertyFilter,
                    SessionPropertyFilter,
                    CohortPropertyFilter,
                    RecordingPropertyFilter,
                    LogEntryPropertyFilter,
                    GroupPropertyFilter,
                    FeaturePropertyFilter,
                    HogQLPropertyFilter,
                    EmptyPropertyFilter,
                    DataWarehousePropertyFilter,
                    DataWarehousePersonPropertyFilter,
                    ErrorTrackingIssueFilter,
                ]
            ],
            PropertyGroupFilter,
        ]
    ] = Field(default=[], description="Property filters for all series")
    response: Optional[RetentionQueryResponse] = None
    samplingFactor: Optional[float] = Field(default=None, description="Sampling rate")
    v: Optional[float] = Field(default=None, description="version of the node, used for schema migrations")


class InsightsQueryBaseTrendsQueryResponse(BaseModel):
    model_config = ConfigDict(
        extra="forbid",
    )
    aggregation_group_type_index: Optional[int] = Field(default=None, description="Groups aggregation")
    dataColorTheme: Optional[float] = Field(default=None, description="Colors used in the insight's visualization")
    dateRange: Optional[DateRange] = Field(default=None, description="Date range for the query")
    filterTestAccounts: Optional[bool] = Field(
        default=False, description="Exclude internal and test users by applying the respective filters"
    )
    kind: NodeKind
    modifiers: Optional[HogQLQueryModifiers] = Field(
        default=None, description="Modifiers used when performing the query"
    )
    properties: Optional[
        Union[
            list[
                Union[
                    EventPropertyFilter,
                    PersonPropertyFilter,
                    ElementPropertyFilter,
                    EventMetadataPropertyFilter,
                    SessionPropertyFilter,
                    CohortPropertyFilter,
                    RecordingPropertyFilter,
                    LogEntryPropertyFilter,
                    GroupPropertyFilter,
                    FeaturePropertyFilter,
                    HogQLPropertyFilter,
                    EmptyPropertyFilter,
                    DataWarehousePropertyFilter,
                    DataWarehousePersonPropertyFilter,
                    ErrorTrackingIssueFilter,
                ]
            ],
            PropertyGroupFilter,
        ]
    ] = Field(default=[], description="Property filters for all series")
    response: Optional[TrendsQueryResponse] = None
    samplingFactor: Optional[float] = Field(default=None, description="Sampling rate")
    v: Optional[float] = Field(default=None, description="version of the node, used for schema migrations")


class LifecycleQuery(BaseModel):
    model_config = ConfigDict(
        extra="forbid",
    )
    aggregation_group_type_index: Optional[int] = Field(default=None, description="Groups aggregation")
    dataColorTheme: Optional[float] = Field(default=None, description="Colors used in the insight's visualization")
    dateRange: Optional[DateRange] = Field(default=None, description="Date range for the query")
    filterTestAccounts: Optional[bool] = Field(
        default=False, description="Exclude internal and test users by applying the respective filters"
    )
    interval: Optional[IntervalType] = Field(
        default=IntervalType.DAY,
        description="Granularity of the response. Can be one of `hour`, `day`, `week` or `month`",
    )
    kind: Literal["LifecycleQuery"] = "LifecycleQuery"
    lifecycleFilter: Optional[LifecycleFilter] = Field(
        default=None, description="Properties specific to the lifecycle insight"
    )
    modifiers: Optional[HogQLQueryModifiers] = Field(
        default=None, description="Modifiers used when performing the query"
    )
    properties: Optional[
        Union[
            list[
                Union[
                    EventPropertyFilter,
                    PersonPropertyFilter,
                    ElementPropertyFilter,
                    EventMetadataPropertyFilter,
                    SessionPropertyFilter,
                    CohortPropertyFilter,
                    RecordingPropertyFilter,
                    LogEntryPropertyFilter,
                    GroupPropertyFilter,
                    FeaturePropertyFilter,
                    HogQLPropertyFilter,
                    EmptyPropertyFilter,
                    DataWarehousePropertyFilter,
                    DataWarehousePersonPropertyFilter,
                    ErrorTrackingIssueFilter,
                ]
            ],
            PropertyGroupFilter,
        ]
    ] = Field(default=[], description="Property filters for all series")
    response: Optional[LifecycleQueryResponse] = None
    samplingFactor: Optional[float] = Field(default=None, description="Sampling rate")
    series: list[Union[EventsNode, ActionsNode, DataWarehouseNode]] = Field(
        ..., description="Events and actions to include"
    )
    v: Optional[float] = Field(default=None, description="version of the node, used for schema migrations")


class QueryResponseAlternative14(BaseModel):
    model_config = ConfigDict(
        extra="forbid",
    )
    credible_intervals: dict[str, list[float]]
    expected_loss: float
    funnels_query: Optional[FunnelsQuery] = None
    insight: list[list[dict[str, Any]]]
    kind: Literal["ExperimentFunnelsQuery"] = "ExperimentFunnelsQuery"
    probability: dict[str, float]
    significance_code: ExperimentSignificanceCode
    significant: bool
    stats_version: Optional[int] = None
    variants: list[ExperimentVariantFunnelsBaseStats]


class QueryResponseAlternative15(BaseModel):
    model_config = ConfigDict(
        extra="forbid",
    )
    count_query: Optional[TrendsQuery] = None
    credible_intervals: dict[str, list[float]]
    exposure_query: Optional[TrendsQuery] = None
    insight: list[dict[str, Any]]
    kind: Literal["ExperimentTrendsQuery"] = "ExperimentTrendsQuery"
    p_value: float
    probability: dict[str, float]
    significance_code: ExperimentSignificanceCode
    significant: bool
    stats_version: Optional[int] = None
    variants: list[ExperimentVariantTrendsBaseStats]


class QueryResponseAlternative16(BaseModel):
    model_config = ConfigDict(
        extra="forbid",
    )
    credible_intervals: dict[str, list[float]]
    insight: list[dict[str, Any]]
    kind: Literal["ExperimentQuery"] = "ExperimentQuery"
    metric: Union[ExperimentMeanMetric, ExperimentFunnelMetric]
    p_value: float
    probability: dict[str, float]
    significance_code: ExperimentSignificanceCode
    significant: bool
    stats_version: Optional[int] = None
    variants: Union[list[ExperimentVariantTrendsBaseStats], list[ExperimentVariantFunnelsBaseStats]]


class QueryResponseAlternative43(BaseModel):
    model_config = ConfigDict(
        extra="forbid",
    )
    credible_intervals: dict[str, list[float]]
    expected_loss: float
    funnels_query: Optional[FunnelsQuery] = None
    insight: list[list[dict[str, Any]]]
    kind: Literal["ExperimentFunnelsQuery"] = "ExperimentFunnelsQuery"
    probability: dict[str, float]
    significance_code: ExperimentSignificanceCode
    significant: bool
    stats_version: Optional[int] = None
    variants: list[ExperimentVariantFunnelsBaseStats]


class QueryResponseAlternative44(BaseModel):
    model_config = ConfigDict(
        extra="forbid",
    )
    count_query: Optional[TrendsQuery] = None
    credible_intervals: dict[str, list[float]]
    exposure_query: Optional[TrendsQuery] = None
    insight: list[dict[str, Any]]
    kind: Literal["ExperimentTrendsQuery"] = "ExperimentTrendsQuery"
    p_value: float
    probability: dict[str, float]
    significance_code: ExperimentSignificanceCode
    significant: bool
    stats_version: Optional[int] = None
    variants: list[ExperimentVariantTrendsBaseStats]


class QueryResponseAlternative54(BaseModel):
    model_config = ConfigDict(
        extra="forbid",
    )
    tables: dict[
        str,
        Union[
            DatabaseSchemaPostHogTable,
            DatabaseSchemaDataWarehouseTable,
            DatabaseSchemaViewTable,
            DatabaseSchemaManagedViewTable,
            DatabaseSchemaBatchExportTable,
            DatabaseSchemaMaterializedViewTable,
        ],
    ]


class QueryResponseAlternative(
    RootModel[
        Union[
            dict[str, Any],
            QueryResponseAlternative1,
            QueryResponseAlternative2,
            QueryResponseAlternative3,
            QueryResponseAlternative4,
            QueryResponseAlternative5,
            QueryResponseAlternative6,
            QueryResponseAlternative7,
            QueryResponseAlternative8,
            QueryResponseAlternative9,
            QueryResponseAlternative10,
            QueryResponseAlternative13,
            QueryResponseAlternative14,
            QueryResponseAlternative15,
            QueryResponseAlternative16,
            QueryResponseAlternative17,
            QueryResponseAlternative18,
            QueryResponseAlternative19,
            QueryResponseAlternative20,
            QueryResponseAlternative22,
            QueryResponseAlternative23,
            QueryResponseAlternative24,
            QueryResponseAlternative25,
            Any,
            QueryResponseAlternative27,
            QueryResponseAlternative28,
            QueryResponseAlternative29,
            QueryResponseAlternative30,
            QueryResponseAlternative31,
            QueryResponseAlternative32,
            QueryResponseAlternative33,
            QueryResponseAlternative35,
            QueryResponseAlternative36,
            QueryResponseAlternative37,
            QueryResponseAlternative38,
            QueryResponseAlternative40,
            QueryResponseAlternative42,
            QueryResponseAlternative43,
            QueryResponseAlternative44,
            QueryResponseAlternative45,
            QueryResponseAlternative46,
            QueryResponseAlternative47,
            QueryResponseAlternative48,
            QueryResponseAlternative49,
            QueryResponseAlternative50,
            QueryResponseAlternative51,
            QueryResponseAlternative53,
            QueryResponseAlternative54,
            QueryResponseAlternative55,
            QueryResponseAlternative56,
            QueryResponseAlternative57,
            QueryResponseAlternative58,
            QueryResponseAlternative59,
            QueryResponseAlternative60,
            QueryResponseAlternative61,
        ]
    ]
):
    root: Union[
        dict[str, Any],
        QueryResponseAlternative1,
        QueryResponseAlternative2,
        QueryResponseAlternative3,
        QueryResponseAlternative4,
        QueryResponseAlternative5,
        QueryResponseAlternative6,
        QueryResponseAlternative7,
        QueryResponseAlternative8,
        QueryResponseAlternative9,
        QueryResponseAlternative10,
        QueryResponseAlternative13,
        QueryResponseAlternative14,
        QueryResponseAlternative15,
        QueryResponseAlternative16,
        QueryResponseAlternative17,
        QueryResponseAlternative18,
        QueryResponseAlternative19,
        QueryResponseAlternative20,
        QueryResponseAlternative22,
        QueryResponseAlternative23,
        QueryResponseAlternative24,
        QueryResponseAlternative25,
        Any,
        QueryResponseAlternative27,
        QueryResponseAlternative28,
        QueryResponseAlternative29,
        QueryResponseAlternative30,
        QueryResponseAlternative31,
        QueryResponseAlternative32,
        QueryResponseAlternative33,
        QueryResponseAlternative35,
        QueryResponseAlternative36,
        QueryResponseAlternative37,
        QueryResponseAlternative38,
        QueryResponseAlternative40,
        QueryResponseAlternative42,
        QueryResponseAlternative43,
        QueryResponseAlternative44,
        QueryResponseAlternative45,
        QueryResponseAlternative46,
        QueryResponseAlternative47,
        QueryResponseAlternative48,
        QueryResponseAlternative49,
        QueryResponseAlternative50,
        QueryResponseAlternative51,
        QueryResponseAlternative53,
        QueryResponseAlternative54,
        QueryResponseAlternative55,
        QueryResponseAlternative56,
        QueryResponseAlternative57,
        QueryResponseAlternative58,
        QueryResponseAlternative59,
        QueryResponseAlternative60,
        QueryResponseAlternative61,
    ]


class NamedArgs(BaseModel):
    model_config = ConfigDict(
        extra="forbid",
    )
    metric: Union[ExperimentMeanMetric, ExperimentFunnelMetric]


class IsExperimentFunnelMetric(BaseModel):
    namedArgs: Optional[NamedArgs] = None


class IsExperimentMeanMetric(BaseModel):
    namedArgs: Optional[NamedArgs] = None


class CachedExperimentFunnelsQueryResponse(BaseModel):
    model_config = ConfigDict(
        extra="forbid",
    )
    cache_key: str
    cache_target_age: Optional[datetime] = None
    calculation_trigger: Optional[str] = Field(
        default=None, description="What triggered the calculation of the query, leave empty if user/immediate"
    )
    credible_intervals: dict[str, list[float]]
    expected_loss: float
    funnels_query: Optional[FunnelsQuery] = None
    insight: list[list[dict[str, Any]]]
    is_cached: bool
    kind: Literal["ExperimentFunnelsQuery"] = "ExperimentFunnelsQuery"
    last_refresh: datetime
    next_allowed_client_refresh: datetime
    probability: dict[str, float]
    query_status: Optional[QueryStatus] = Field(
        default=None, description="Query status indicates whether next to the provided data, a query is still running."
    )
    significance_code: ExperimentSignificanceCode
    significant: bool
    stats_version: Optional[int] = None
    timezone: str
    variants: list[ExperimentVariantFunnelsBaseStats]


class CachedExperimentQueryResponse(BaseModel):
    model_config = ConfigDict(
        extra="forbid",
    )
    cache_key: str
    cache_target_age: Optional[datetime] = None
    calculation_trigger: Optional[str] = Field(
        default=None, description="What triggered the calculation of the query, leave empty if user/immediate"
    )
    credible_intervals: dict[str, list[float]]
    insight: list[dict[str, Any]]
    is_cached: bool
    kind: Literal["ExperimentQuery"] = "ExperimentQuery"
    last_refresh: datetime
    metric: Union[ExperimentMeanMetric, ExperimentFunnelMetric]
    next_allowed_client_refresh: datetime
    p_value: float
    probability: dict[str, float]
    query_status: Optional[QueryStatus] = Field(
        default=None, description="Query status indicates whether next to the provided data, a query is still running."
    )
    significance_code: ExperimentSignificanceCode
    significant: bool
    stats_version: Optional[int] = None
    timezone: str
    variants: Union[list[ExperimentVariantTrendsBaseStats], list[ExperimentVariantFunnelsBaseStats]]


class Response16(BaseModel):
    model_config = ConfigDict(
        extra="forbid",
    )
    credible_intervals: dict[str, list[float]]
    expected_loss: float
    funnels_query: Optional[FunnelsQuery] = None
    insight: list[list[dict[str, Any]]]
    kind: Literal["ExperimentFunnelsQuery"] = "ExperimentFunnelsQuery"
    probability: dict[str, float]
    significance_code: ExperimentSignificanceCode
    significant: bool
    stats_version: Optional[int] = None
    variants: list[ExperimentVariantFunnelsBaseStats]


class DatabaseSchemaQueryResponse(BaseModel):
    model_config = ConfigDict(
        extra="forbid",
    )
    tables: dict[
        str,
        Union[
            DatabaseSchemaPostHogTable,
            DatabaseSchemaDataWarehouseTable,
            DatabaseSchemaViewTable,
            DatabaseSchemaManagedViewTable,
            DatabaseSchemaBatchExportTable,
            DatabaseSchemaMaterializedViewTable,
        ],
    ]


class ExperimentFunnelsQueryResponse(BaseModel):
    model_config = ConfigDict(
        extra="forbid",
    )
    credible_intervals: dict[str, list[float]]
    expected_loss: float
    funnels_query: Optional[FunnelsQuery] = None
    insight: list[list[dict[str, Any]]]
    kind: Literal["ExperimentFunnelsQuery"] = "ExperimentFunnelsQuery"
    probability: dict[str, float]
    significance_code: ExperimentSignificanceCode
    significant: bool
    stats_version: Optional[int] = None
    variants: list[ExperimentVariantFunnelsBaseStats]


class ExperimentQuery(BaseModel):
    model_config = ConfigDict(
        extra="forbid",
    )
    experiment_id: Optional[int] = None
    kind: Literal["ExperimentQuery"] = "ExperimentQuery"
    metric: Union[ExperimentMeanMetric, ExperimentFunnelMetric]
    modifiers: Optional[HogQLQueryModifiers] = Field(
        default=None, description="Modifiers used when performing the query"
    )
    name: Optional[str] = None
    response: Optional[ExperimentQueryResponse] = None
    v: Optional[float] = Field(default=None, description="version of the node, used for schema migrations")


class ExperimentTrendsQuery(BaseModel):
    model_config = ConfigDict(
        extra="forbid",
    )
    count_query: TrendsQuery
    experiment_id: Optional[int] = None
    exposure_query: Optional[TrendsQuery] = None
    kind: Literal["ExperimentTrendsQuery"] = "ExperimentTrendsQuery"
    modifiers: Optional[HogQLQueryModifiers] = Field(
        default=None, description="Modifiers used when performing the query"
    )
    name: Optional[str] = None
    response: Optional[ExperimentTrendsQueryResponse] = None
    v: Optional[float] = Field(default=None, description="version of the node, used for schema migrations")


class FunnelPathsFilter(BaseModel):
    model_config = ConfigDict(
        extra="forbid",
    )
    funnelPathType: Optional[FunnelPathType] = None
    funnelSource: FunnelsQuery
    funnelStep: Optional[int] = None


class FunnelsActorsQuery(BaseModel):
    model_config = ConfigDict(
        extra="forbid",
    )
    funnelCustomSteps: Optional[list[int]] = Field(
        default=None,
        description=(
            "Custom step numbers to get persons for. This overrides `funnelStep`. Primarily for correlation use."
        ),
    )
    funnelStep: Optional[int] = Field(
        default=None,
        description=(
            "Index of the step for which we want to get the timestamp for, per person. Positive for converted persons,"
            " negative for dropped of persons."
        ),
    )
    funnelStepBreakdown: Optional[Union[int, str, float, list[Union[int, str, float]]]] = Field(
        default=None,
        description=(
            "The breakdown value for which to get persons for. This is an array for person and event properties, a"
            " string for groups and an integer for cohorts."
        ),
    )
    funnelTrendsDropOff: Optional[bool] = None
    funnelTrendsEntrancePeriodStart: Optional[str] = Field(
        default=None,
        description="Used together with `funnelTrendsDropOff` for funnels time conversion date for the persons modal.",
    )
    includeRecordings: Optional[bool] = None
    kind: Literal["FunnelsActorsQuery"] = "FunnelsActorsQuery"
    modifiers: Optional[HogQLQueryModifiers] = Field(
        default=None, description="Modifiers used when performing the query"
    )
    response: Optional[ActorsQueryResponse] = None
    source: FunnelsQuery
    v: Optional[float] = Field(default=None, description="version of the node, used for schema migrations")


class PathsQuery(BaseModel):
    model_config = ConfigDict(
        extra="forbid",
    )
    aggregation_group_type_index: Optional[int] = Field(default=None, description="Groups aggregation")
    dataColorTheme: Optional[float] = Field(default=None, description="Colors used in the insight's visualization")
    dateRange: Optional[DateRange] = Field(default=None, description="Date range for the query")
    filterTestAccounts: Optional[bool] = Field(
        default=False, description="Exclude internal and test users by applying the respective filters"
    )
    funnelPathsFilter: Optional[FunnelPathsFilter] = Field(
        default=None, description="Used for displaying paths in relation to funnel steps."
    )
    kind: Literal["PathsQuery"] = "PathsQuery"
    modifiers: Optional[HogQLQueryModifiers] = Field(
        default=None, description="Modifiers used when performing the query"
    )
    pathsFilter: PathsFilter = Field(..., description="Properties specific to the paths insight")
    properties: Optional[
        Union[
            list[
                Union[
                    EventPropertyFilter,
                    PersonPropertyFilter,
                    ElementPropertyFilter,
                    EventMetadataPropertyFilter,
                    SessionPropertyFilter,
                    CohortPropertyFilter,
                    RecordingPropertyFilter,
                    LogEntryPropertyFilter,
                    GroupPropertyFilter,
                    FeaturePropertyFilter,
                    HogQLPropertyFilter,
                    EmptyPropertyFilter,
                    DataWarehousePropertyFilter,
                    DataWarehousePersonPropertyFilter,
                    ErrorTrackingIssueFilter,
                ]
            ],
            PropertyGroupFilter,
        ]
    ] = Field(default=[], description="Property filters for all series")
    response: Optional[PathsQueryResponse] = None
    samplingFactor: Optional[float] = Field(default=None, description="Sampling rate")
    v: Optional[float] = Field(default=None, description="version of the node, used for schema migrations")


class DatabaseSchemaQuery(BaseModel):
    model_config = ConfigDict(
        extra="forbid",
    )
    kind: Literal["DatabaseSchemaQuery"] = "DatabaseSchemaQuery"
    modifiers: Optional[HogQLQueryModifiers] = Field(
        default=None, description="Modifiers used when performing the query"
    )
    response: Optional[DatabaseSchemaQueryResponse] = None
    v: Optional[float] = Field(default=None, description="version of the node, used for schema migrations")


class ExperimentFunnelsQuery(BaseModel):
    model_config = ConfigDict(
        extra="forbid",
    )
    experiment_id: Optional[int] = None
    funnels_query: FunnelsQuery
    kind: Literal["ExperimentFunnelsQuery"] = "ExperimentFunnelsQuery"
    modifiers: Optional[HogQLQueryModifiers] = Field(
        default=None, description="Modifiers used when performing the query"
    )
    name: Optional[str] = None
    response: Optional[ExperimentFunnelsQueryResponse] = None
    v: Optional[float] = Field(default=None, description="version of the node, used for schema migrations")


class FunnelCorrelationQuery(BaseModel):
    model_config = ConfigDict(
        extra="forbid",
    )
    funnelCorrelationEventExcludePropertyNames: Optional[list[str]] = None
    funnelCorrelationEventNames: Optional[list[str]] = None
    funnelCorrelationExcludeEventNames: Optional[list[str]] = None
    funnelCorrelationExcludeNames: Optional[list[str]] = None
    funnelCorrelationNames: Optional[list[str]] = None
    funnelCorrelationType: FunnelCorrelationResultsType
    kind: Literal["FunnelCorrelationQuery"] = "FunnelCorrelationQuery"
    response: Optional[FunnelCorrelationResponse] = None
    source: FunnelsActorsQuery
    v: Optional[float] = Field(default=None, description="version of the node, used for schema migrations")


class InsightVizNode(BaseModel):
    model_config = ConfigDict(
        extra="forbid",
    )
    embedded: Optional[bool] = Field(default=None, description="Query is embedded inside another bordered component")
    full: Optional[bool] = Field(
        default=None, description="Show with most visual options enabled. Used in insight scene."
    )
    hidePersonsModal: Optional[bool] = None
    hideTooltipOnScroll: Optional[bool] = None
    kind: Literal["InsightVizNode"] = "InsightVizNode"
    showCorrelationTable: Optional[bool] = None
    showFilters: Optional[bool] = None
    showHeader: Optional[bool] = None
    showLastComputation: Optional[bool] = None
    showLastComputationRefresh: Optional[bool] = None
    showResults: Optional[bool] = None
    showTable: Optional[bool] = None
    source: Union[
        TrendsQuery, FunnelsQuery, RetentionQuery, PathsQuery, StickinessQuery, LifecycleQuery, CalendarHeatmapQuery
    ] = Field(..., discriminator="kind")
    suppressSessionAnalysisWarning: Optional[bool] = None
    v: Optional[float] = Field(default=None, description="version of the node, used for schema migrations")
    vizSpecificOptions: Optional[VizSpecificOptions] = None


class StickinessActorsQuery(BaseModel):
    model_config = ConfigDict(
        extra="forbid",
    )
    breakdown: Optional[Union[str, list[str], int]] = None
    compare: Optional[Compare] = None
    day: Optional[Union[str, int]] = None
    includeRecordings: Optional[bool] = None
    interval: Optional[int] = Field(
        default=None, description="An interval selected out of available intervals in source query."
    )
    kind: Literal["InsightActorsQuery"] = "InsightActorsQuery"
    modifiers: Optional[HogQLQueryModifiers] = Field(
        default=None, description="Modifiers used when performing the query"
    )
    operator: Optional[StickinessOperator] = None
    response: Optional[ActorsQueryResponse] = None
    series: Optional[int] = None
    source: Union[
        TrendsQuery, FunnelsQuery, RetentionQuery, PathsQuery, StickinessQuery, LifecycleQuery, CalendarHeatmapQuery
    ] = Field(..., discriminator="kind")
    status: Optional[str] = None
    v: Optional[float] = Field(default=None, description="version of the node, used for schema migrations")


class WebVitalsQuery(BaseModel):
    model_config = ConfigDict(
        extra="forbid",
    )
    compareFilter: Optional[CompareFilter] = None
    conversionGoal: Optional[Union[ActionConversionGoal, CustomEventConversionGoal]] = None
    dateRange: Optional[DateRange] = None
    doPathCleaning: Optional[bool] = None
    filterTestAccounts: Optional[bool] = None
    includeRevenue: Optional[bool] = None
    kind: Literal["WebVitalsQuery"] = "WebVitalsQuery"
    modifiers: Optional[HogQLQueryModifiers] = Field(
        default=None, description="Modifiers used when performing the query"
    )
    orderBy: Optional[list[Union[WebAnalyticsOrderByFields, WebAnalyticsOrderByDirection]]] = None
    properties: list[Union[EventPropertyFilter, PersonPropertyFilter, SessionPropertyFilter]]
    response: Optional[WebGoalsQueryResponse] = None
    sampling: Optional[Sampling] = None
    source: Union[
        TrendsQuery, FunnelsQuery, RetentionQuery, PathsQuery, StickinessQuery, LifecycleQuery, CalendarHeatmapQuery
    ] = Field(..., discriminator="kind")
    useSessionsTable: Optional[bool] = None
    v: Optional[float] = Field(default=None, description="version of the node, used for schema migrations")


class FunnelCorrelationActorsQuery(BaseModel):
    model_config = ConfigDict(
        extra="forbid",
    )
    funnelCorrelationPersonConverted: Optional[bool] = None
    funnelCorrelationPersonEntity: Optional[Union[EventsNode, ActionsNode, DataWarehouseNode]] = None
    funnelCorrelationPropertyValues: Optional[
        list[
            Union[
                EventPropertyFilter,
                PersonPropertyFilter,
                ElementPropertyFilter,
                EventMetadataPropertyFilter,
                SessionPropertyFilter,
                CohortPropertyFilter,
                RecordingPropertyFilter,
                LogEntryPropertyFilter,
                GroupPropertyFilter,
                FeaturePropertyFilter,
                HogQLPropertyFilter,
                EmptyPropertyFilter,
                DataWarehousePropertyFilter,
                DataWarehousePersonPropertyFilter,
                ErrorTrackingIssueFilter,
            ]
        ]
    ] = None
    includeRecordings: Optional[bool] = None
    kind: Literal["FunnelCorrelationActorsQuery"] = "FunnelCorrelationActorsQuery"
    modifiers: Optional[HogQLQueryModifiers] = Field(
        default=None, description="Modifiers used when performing the query"
    )
    response: Optional[ActorsQueryResponse] = None
    source: FunnelCorrelationQuery
    v: Optional[float] = Field(default=None, description="version of the node, used for schema migrations")


class InsightActorsQuery(BaseModel):
    model_config = ConfigDict(
        extra="forbid",
    )
    breakdown: Optional[Union[str, list[str], int]] = None
    compare: Optional[Compare] = None
    day: Optional[Union[str, int]] = None
    includeRecordings: Optional[bool] = None
    interval: Optional[int] = Field(
        default=None, description="An interval selected out of available intervals in source query."
    )
    kind: Literal["InsightActorsQuery"] = "InsightActorsQuery"
    modifiers: Optional[HogQLQueryModifiers] = Field(
        default=None, description="Modifiers used when performing the query"
    )
    response: Optional[ActorsQueryResponse] = None
    series: Optional[int] = None
    source: Union[
        TrendsQuery, FunnelsQuery, RetentionQuery, PathsQuery, StickinessQuery, LifecycleQuery, CalendarHeatmapQuery
    ] = Field(..., discriminator="kind")
    status: Optional[str] = None
    v: Optional[float] = Field(default=None, description="version of the node, used for schema migrations")


class InsightActorsQueryOptions(BaseModel):
    model_config = ConfigDict(
        extra="forbid",
    )
    kind: Literal["InsightActorsQueryOptions"] = "InsightActorsQueryOptions"
    response: Optional[InsightActorsQueryOptionsResponse] = None
    source: Union[InsightActorsQuery, FunnelsActorsQuery, FunnelCorrelationActorsQuery, StickinessActorsQuery]
    v: Optional[float] = Field(default=None, description="version of the node, used for schema migrations")


class ActorsQuery(BaseModel):
    model_config = ConfigDict(
        extra="forbid",
    )
    fixedProperties: Optional[
        list[Union[PersonPropertyFilter, CohortPropertyFilter, HogQLPropertyFilter, EmptyPropertyFilter]]
    ] = Field(
        default=None,
        description=(
            "Currently only person filters supported. No filters for querying groups. See `filter_conditions()` in"
            " actor_strategies.py."
        ),
    )
    kind: Literal["ActorsQuery"] = "ActorsQuery"
    limit: Optional[int] = None
    modifiers: Optional[HogQLQueryModifiers] = Field(
        default=None, description="Modifiers used when performing the query"
    )
    offset: Optional[int] = None
    orderBy: Optional[list[str]] = None
    properties: Optional[
        Union[
            list[Union[PersonPropertyFilter, CohortPropertyFilter, HogQLPropertyFilter, EmptyPropertyFilter]],
            PropertyGroupFilterValue,
        ]
    ] = Field(
        default=None,
        description=(
            "Currently only person filters supported. No filters for querying groups. See `filter_conditions()` in"
            " actor_strategies.py."
        ),
    )
    response: Optional[ActorsQueryResponse] = None
    search: Optional[str] = None
    select: Optional[list[str]] = None
    source: Optional[
        Union[InsightActorsQuery, FunnelsActorsQuery, FunnelCorrelationActorsQuery, StickinessActorsQuery, HogQLQuery]
    ] = None
    v: Optional[float] = Field(default=None, description="version of the node, used for schema migrations")


class EventsQuery(BaseModel):
    model_config = ConfigDict(
        extra="forbid",
    )
    actionId: Optional[int] = Field(default=None, description="Show events matching a given action")
    after: Optional[str] = Field(default=None, description="Only fetch events that happened after this timestamp")
    before: Optional[str] = Field(default=None, description="Only fetch events that happened before this timestamp")
    event: Optional[str] = Field(default=None, description="Limit to events matching this string")
    filterTestAccounts: Optional[bool] = Field(default=None, description="Filter test accounts")
    fixedProperties: Optional[
        list[
            Union[
                PropertyGroupFilter,
                PropertyGroupFilterValue,
                Union[
                    EventPropertyFilter,
                    PersonPropertyFilter,
                    ElementPropertyFilter,
                    EventMetadataPropertyFilter,
                    SessionPropertyFilter,
                    CohortPropertyFilter,
                    RecordingPropertyFilter,
                    LogEntryPropertyFilter,
                    GroupPropertyFilter,
                    FeaturePropertyFilter,
                    HogQLPropertyFilter,
                    EmptyPropertyFilter,
                    DataWarehousePropertyFilter,
                    DataWarehousePersonPropertyFilter,
                    ErrorTrackingIssueFilter,
                ],
            ]
        ]
    ] = Field(
        default=None,
        description="Fixed properties in the query, can't be edited in the interface (e.g. scoping down by person)",
    )
    kind: Literal["EventsQuery"] = "EventsQuery"
    limit: Optional[int] = Field(default=None, description="Number of rows to return")
    modifiers: Optional[HogQLQueryModifiers] = Field(
        default=None, description="Modifiers used when performing the query"
    )
    offset: Optional[int] = Field(default=None, description="Number of rows to skip before returning rows")
    orderBy: Optional[list[str]] = Field(default=None, description="Columns to order by")
    personId: Optional[str] = Field(default=None, description="Show events for a given person")
    properties: Optional[
        list[
            Union[
                EventPropertyFilter,
                PersonPropertyFilter,
                ElementPropertyFilter,
                EventMetadataPropertyFilter,
                SessionPropertyFilter,
                CohortPropertyFilter,
                RecordingPropertyFilter,
                LogEntryPropertyFilter,
                GroupPropertyFilter,
                FeaturePropertyFilter,
                HogQLPropertyFilter,
                EmptyPropertyFilter,
                DataWarehousePropertyFilter,
                DataWarehousePersonPropertyFilter,
                ErrorTrackingIssueFilter,
            ]
        ]
    ] = Field(default=None, description="Properties configurable in the interface")
    response: Optional[EventsQueryResponse] = None
    select: list[str] = Field(..., description="Return a limited set of data. Required.")
    source: Optional[InsightActorsQuery] = Field(default=None, description="source for querying events for insights")
    v: Optional[float] = Field(default=None, description="version of the node, used for schema migrations")
    where: Optional[list[str]] = Field(default=None, description="HogQL filters to apply on returned data")


class HasPropertiesNode(RootModel[Union[EventsNode, EventsQuery, PersonsNode]]):
    root: Union[EventsNode, EventsQuery, PersonsNode]


class DataTableNode(BaseModel):
    model_config = ConfigDict(
        extra="forbid",
    )
    allowSorting: Optional[bool] = Field(
        default=None, description="Can the user click on column headers to sort the table? (default: true)"
    )
    columns: Optional[list[str]] = Field(
        default=None, description="Columns shown in the table, unless the `source` provides them."
    )
    context: Optional[Context] = Field(
        default=None, description="Context for the table, used by components like ColumnConfigurator"
    )
    embedded: Optional[bool] = Field(default=None, description="Uses the embedded version of LemonTable")
    expandable: Optional[bool] = Field(
        default=None, description="Can expand row to show raw event data (default: true)"
    )
    full: Optional[bool] = Field(default=None, description="Show with most visual options enabled. Used in scenes.")
    hiddenColumns: Optional[list[str]] = Field(
        default=None, description="Columns that aren't shown in the table, even if in columns or returned data"
    )
    kind: Literal["DataTableNode"] = "DataTableNode"
    propertiesViaUrl: Optional[bool] = Field(default=None, description="Link properties via the URL (default: false)")
    response: Optional[
        Union[
            dict[str, Any],
            Response,
            Response1,
            Response2,
            Response3,
            Response4,
            Response5,
            Response6,
            Response8,
            Response9,
            Response10,
            Response11,
            Response13,
            Response15,
            Response16,
            Response17,
            Response18,
        ]
    ] = None
    showActions: Optional[bool] = Field(default=None, description="Show the kebab menu at the end of the row")
    showColumnConfigurator: Optional[bool] = Field(
        default=None, description="Show a button to configure the table's columns if possible"
    )
    showDateRange: Optional[bool] = Field(default=None, description="Show date range selector")
    showElapsedTime: Optional[bool] = Field(default=None, description="Show the time it takes to run a query")
    showEventFilter: Optional[bool] = Field(
        default=None, description="Include an event filter above the table (EventsNode only)"
    )
    showExport: Optional[bool] = Field(default=None, description="Show the export button")
    showHogQLEditor: Optional[bool] = Field(default=None, description="Include a HogQL query editor above HogQL tables")
    showOpenEditorButton: Optional[bool] = Field(
        default=None, description="Show a button to open the current query as a new insight. (default: true)"
    )
    showPersistentColumnConfigurator: Optional[bool] = Field(
        default=None, description="Show a button to configure and persist the table's default columns if possible"
    )
    showPropertyFilter: Optional[Union[bool, list[TaxonomicFilterGroupType]]] = Field(
        default=None, description="Include a property filter above the table"
    )
    showReload: Optional[bool] = Field(default=None, description="Show a reload button")
    showResultsTable: Optional[bool] = Field(default=None, description="Show a results table")
    showSavedQueries: Optional[bool] = Field(default=None, description="Shows a list of saved queries")
    showSearch: Optional[bool] = Field(default=None, description="Include a free text search field (PersonsNode only)")
    showTestAccountFilters: Optional[bool] = Field(default=None, description="Show filter to exclude test accounts")
    showTimings: Optional[bool] = Field(default=None, description="Show a detailed query timing breakdown")
    source: Union[
        EventsNode,
        EventsQuery,
        PersonsNode,
        ActorsQuery,
        GroupsQuery,
        HogQLQuery,
        WebOverviewQuery,
        WebStatsTableQuery,
        WebExternalClicksTableQuery,
        WebGoalsQuery,
        WebVitalsQuery,
        WebVitalsPathBreakdownQuery,
        SessionAttributionExplorerQuery,
        RevenueAnalyticsOverviewQuery,
        RevenueAnalyticsGrowthRateQuery,
        RevenueAnalyticsTopCustomersQuery,
        RevenueExampleEventsQuery,
        RevenueExampleDataWarehouseTablesQuery,
        ErrorTrackingQuery,
        ExperimentFunnelsQuery,
        ExperimentTrendsQuery,
        TracesQuery,
    ] = Field(..., description="Source of the events")
    v: Optional[float] = Field(default=None, description="version of the node, used for schema migrations")


class HogQLAutocomplete(BaseModel):
    model_config = ConfigDict(
        extra="forbid",
    )
    endPosition: int = Field(..., description="End position of the editor word")
    filters: Optional[HogQLFilters] = Field(default=None, description="Table to validate the expression against")
    globals: Optional[dict[str, Any]] = Field(default=None, description="Global values in scope")
    kind: Literal["HogQLAutocomplete"] = "HogQLAutocomplete"
    language: HogLanguage = Field(..., description="Language to validate")
    modifiers: Optional[HogQLQueryModifiers] = Field(
        default=None, description="Modifiers used when performing the query"
    )
    query: str = Field(..., description="Query to validate")
    response: Optional[HogQLAutocompleteResponse] = None
    sourceQuery: Optional[
        Union[
            EventsNode,
            ActionsNode,
            PersonsNode,
            EventsQuery,
            ActorsQuery,
            GroupsQuery,
            InsightActorsQuery,
            InsightActorsQueryOptions,
            SessionsTimelineQuery,
            HogQuery,
            HogQLQuery,
            HogQLMetadata,
            HogQLAutocomplete,
            RevenueAnalyticsOverviewQuery,
            RevenueAnalyticsGrowthRateQuery,
            RevenueAnalyticsTopCustomersQuery,
            WebOverviewQuery,
            WebStatsTableQuery,
            WebExternalClicksTableQuery,
            WebGoalsQuery,
            WebVitalsQuery,
            WebVitalsPathBreakdownQuery,
            WebPageURLSearchQuery,
            SessionAttributionExplorerQuery,
            RevenueExampleEventsQuery,
            RevenueExampleDataWarehouseTablesQuery,
            ErrorTrackingQuery,
            LogsQuery,
            ExperimentFunnelsQuery,
            ExperimentTrendsQuery,
            CalendarHeatmapQuery,
            RecordingsQuery,
            TracesQuery,
            VectorSearchQuery,
        ]
    ] = Field(default=None, description="Query in whose context to validate.")
    startPosition: int = Field(..., description="Start position of the editor word")
    v: Optional[float] = Field(default=None, description="version of the node, used for schema migrations")


class HogQLMetadata(BaseModel):
    model_config = ConfigDict(
        extra="forbid",
    )
    debug: Optional[bool] = Field(
        default=None, description="Enable more verbose output, usually run from the /debug page"
    )
    filters: Optional[HogQLFilters] = Field(default=None, description="Extra filters applied to query via {filters}")
    globals: Optional[dict[str, Any]] = Field(default=None, description="Extra globals for the query")
    kind: Literal["HogQLMetadata"] = "HogQLMetadata"
    language: HogLanguage = Field(..., description="Language to validate")
    modifiers: Optional[HogQLQueryModifiers] = Field(
        default=None, description="Modifiers used when performing the query"
    )
    query: str = Field(..., description="Query to validate")
    response: Optional[HogQLMetadataResponse] = None
    sourceQuery: Optional[
        Union[
            EventsNode,
            ActionsNode,
            PersonsNode,
            EventsQuery,
            ActorsQuery,
            GroupsQuery,
            InsightActorsQuery,
            InsightActorsQueryOptions,
            SessionsTimelineQuery,
            HogQuery,
            HogQLQuery,
            HogQLMetadata,
            HogQLAutocomplete,
            RevenueAnalyticsOverviewQuery,
            RevenueAnalyticsGrowthRateQuery,
            RevenueAnalyticsTopCustomersQuery,
            WebOverviewQuery,
            WebStatsTableQuery,
            WebExternalClicksTableQuery,
            WebGoalsQuery,
            WebVitalsQuery,
            WebVitalsPathBreakdownQuery,
            WebPageURLSearchQuery,
            SessionAttributionExplorerQuery,
            RevenueExampleEventsQuery,
            RevenueExampleDataWarehouseTablesQuery,
            ErrorTrackingQuery,
            LogsQuery,
            ExperimentFunnelsQuery,
            ExperimentTrendsQuery,
            CalendarHeatmapQuery,
            RecordingsQuery,
            TracesQuery,
            VectorSearchQuery,
        ]
    ] = Field(
        default=None,
        description='Query within which "expr" and "template" are validated. Defaults to "select * from events"',
    )
    v: Optional[float] = Field(default=None, description="version of the node, used for schema migrations")
    variables: Optional[dict[str, HogQLVariable]] = Field(
        default=None, description="Variables to be subsituted into the query"
    )


class QueryRequest(BaseModel):
    model_config = ConfigDict(
        extra="forbid",
    )
    async_: Optional[bool] = Field(default=None, alias="async")
    client_query_id: Optional[str] = Field(
        default=None, description="Client provided query ID. Can be used to retrieve the status or cancel the query."
    )
    filters_override: Optional[DashboardFilter] = None
    query: Union[
        EventsNode,
        ActionsNode,
        PersonsNode,
        DataWarehouseNode,
        EventsQuery,
        ActorsQuery,
        GroupsQuery,
        InsightActorsQuery,
        InsightActorsQueryOptions,
        SessionsTimelineQuery,
        HogQuery,
        HogQLQuery,
        HogQLMetadata,
        HogQLAutocomplete,
        HogQLASTQuery,
        SessionAttributionExplorerQuery,
        RevenueExampleEventsQuery,
        RevenueExampleDataWarehouseTablesQuery,
        ErrorTrackingQuery,
        ExperimentFunnelsQuery,
        ExperimentTrendsQuery,
        ExperimentQuery,
        ExperimentExposureQuery,
        WebOverviewQuery,
        WebStatsTableQuery,
        WebExternalClicksTableQuery,
        WebGoalsQuery,
        WebVitalsQuery,
        WebVitalsPathBreakdownQuery,
        WebPageURLSearchQuery,
        RevenueAnalyticsOverviewQuery,
        RevenueAnalyticsGrowthRateQuery,
        RevenueAnalyticsTopCustomersQuery,
        DataVisualizationNode,
        DataTableNode,
        SavedInsightNode,
        InsightVizNode,
        TrendsQuery,
        CalendarHeatmapQuery,
        FunnelsQuery,
        RetentionQuery,
        PathsQuery,
        StickinessQuery,
        LifecycleQuery,
        FunnelCorrelationQuery,
        DatabaseSchemaQuery,
        LogsQuery,
        SuggestedQuestionsQuery,
        TeamTaxonomyQuery,
        EventTaxonomyQuery,
        ActorsPropertyTaxonomyQuery,
        TracesQuery,
        VectorSearchQuery,
    ] = Field(
        ...,
        description=(
            "Submit a JSON string representing a query for PostHog data analysis, for example a HogQL query.\n\nExample"
            ' payload:\n\n```\n\n{"query": {"kind": "HogQLQuery", "query": "select * from events limit'
            ' 100"}}\n\n```\n\nFor more details on HogQL queries, see the [PostHog HogQL'
            " documentation](/docs/hogql#api-access)."
        ),
        discriminator="kind",
    )
    refresh: Optional[RefreshType] = Field(
        default=RefreshType.BLOCKING,
        description=(
            "Whether results should be calculated sync or async, and how much to rely on the cache:\n- `'blocking'` -"
            " calculate synchronously (returning only when the query is done), UNLESS there are very fresh results in"
            " the cache\n- `'async'` - kick off background calculation (returning immediately with a query status),"
            " UNLESS there are very fresh results in the cache\n- `'lazy_async'` - kick off background calculation,"
            " UNLESS there are somewhat fresh results in the cache\n- `'force_blocking'` - calculate synchronously,"
            " even if fresh results are already cached\n- `'force_async'` - kick off background calculation, even if"
            " fresh results are already cached\n- `'force_cache'` - return cached data or a cache miss; always"
            " completes immediately as it never calculates Background calculation can be tracked using the"
            " `query_status` response field."
        ),
    )
    variables_override: Optional[dict[str, dict[str, Any]]] = None


class QuerySchemaRoot(
    RootModel[
        Union[
            EventsNode,
            ActionsNode,
            PersonsNode,
            DataWarehouseNode,
            EventsQuery,
            ActorsQuery,
            GroupsQuery,
            InsightActorsQuery,
            InsightActorsQueryOptions,
            SessionsTimelineQuery,
            HogQuery,
            HogQLQuery,
            HogQLMetadata,
            HogQLAutocomplete,
            HogQLASTQuery,
            SessionAttributionExplorerQuery,
            RevenueExampleEventsQuery,
            RevenueExampleDataWarehouseTablesQuery,
            ErrorTrackingQuery,
            ExperimentFunnelsQuery,
            ExperimentTrendsQuery,
            ExperimentQuery,
            ExperimentExposureQuery,
            WebOverviewQuery,
            WebStatsTableQuery,
            WebExternalClicksTableQuery,
            WebGoalsQuery,
            WebVitalsQuery,
            WebVitalsPathBreakdownQuery,
            WebPageURLSearchQuery,
            RevenueAnalyticsOverviewQuery,
            RevenueAnalyticsGrowthRateQuery,
            RevenueAnalyticsTopCustomersQuery,
            DataVisualizationNode,
            DataTableNode,
            SavedInsightNode,
            InsightVizNode,
            TrendsQuery,
            CalendarHeatmapQuery,
            FunnelsQuery,
            RetentionQuery,
            PathsQuery,
            StickinessQuery,
            LifecycleQuery,
            FunnelCorrelationQuery,
            DatabaseSchemaQuery,
            LogsQuery,
            SuggestedQuestionsQuery,
            TeamTaxonomyQuery,
            EventTaxonomyQuery,
            ActorsPropertyTaxonomyQuery,
            TracesQuery,
            VectorSearchQuery,
        ]
    ]
):
    root: Union[
        EventsNode,
        ActionsNode,
        PersonsNode,
        DataWarehouseNode,
        EventsQuery,
        ActorsQuery,
        GroupsQuery,
        InsightActorsQuery,
        InsightActorsQueryOptions,
        SessionsTimelineQuery,
        HogQuery,
        HogQLQuery,
        HogQLMetadata,
        HogQLAutocomplete,
        HogQLASTQuery,
        SessionAttributionExplorerQuery,
        RevenueExampleEventsQuery,
        RevenueExampleDataWarehouseTablesQuery,
        ErrorTrackingQuery,
        ExperimentFunnelsQuery,
        ExperimentTrendsQuery,
        ExperimentQuery,
        ExperimentExposureQuery,
        WebOverviewQuery,
        WebStatsTableQuery,
        WebExternalClicksTableQuery,
        WebGoalsQuery,
        WebVitalsQuery,
        WebVitalsPathBreakdownQuery,
        WebPageURLSearchQuery,
        RevenueAnalyticsOverviewQuery,
        RevenueAnalyticsGrowthRateQuery,
        RevenueAnalyticsTopCustomersQuery,
        DataVisualizationNode,
        DataTableNode,
        SavedInsightNode,
        InsightVizNode,
        TrendsQuery,
        CalendarHeatmapQuery,
        FunnelsQuery,
        RetentionQuery,
        PathsQuery,
        StickinessQuery,
        LifecycleQuery,
        FunnelCorrelationQuery,
        DatabaseSchemaQuery,
        LogsQuery,
        SuggestedQuestionsQuery,
        TeamTaxonomyQuery,
        EventTaxonomyQuery,
        ActorsPropertyTaxonomyQuery,
        TracesQuery,
        VectorSearchQuery,
    ] = Field(..., discriminator="kind")


PropertyGroupFilterValue.model_rebuild()
QueryRequest.model_rebuild()<|MERGE_RESOLUTION|>--- conflicted
+++ resolved
@@ -5757,22 +5757,6 @@
     types: list[str]
 
 
-<<<<<<< HEAD
-class ExperimentExposureQuery(BaseModel):
-    model_config = ConfigDict(
-        extra="forbid",
-    )
-    experiment_id: Optional[int] = None
-    kind: Literal["ExperimentExposureQuery"] = "ExperimentExposureQuery"
-    modifiers: Optional[HogQLQueryModifiers] = Field(
-        default=None, description="Modifiers used when performing the query"
-    )
-    response: Optional[ExperimentExposureQueryResponse] = None
-    v: Optional[float] = Field(default=None, description="version of the node, used for schema migrations")
-
-
-=======
->>>>>>> 773680c5
 class FeaturePropertyFilter(BaseModel):
     model_config = ConfigDict(
         extra="forbid",
@@ -8111,6 +8095,7 @@
     )
     response: Optional[ExperimentExposureQueryResponse] = None
     start_date: Optional[str] = None
+    v: Optional[float] = Field(default=None, description="version of the node, used for schema migrations")
 
 
 class FunnelExclusionActionsNode(BaseModel):
