# mypy: disable-error-code="assignment"

from __future__ import annotations

from datetime import datetime
from enum import Enum, StrEnum
from typing import Any, Literal, Optional, Union

from pydantic import BaseModel, ConfigDict, Field, RootModel


class SchemaRoot(RootModel[Any]):
    root: Any


class ActionContextForMax(BaseModel):
    model_config = ConfigDict(
        extra="forbid",
    )
    description: Optional[str] = None
    id: Union[str, float]
    name: Optional[str] = None


class MathGroupTypeIndex(float, Enum):
    NUMBER_0 = 0
    NUMBER_1 = 1
    NUMBER_2 = 2
    NUMBER_3 = 3
    NUMBER_4 = 4


class AggregationAxisFormat(StrEnum):
    NUMERIC = "numeric"
    DURATION = "duration"
    DURATION_MS = "duration_ms"
    PERCENTAGE = "percentage"
    PERCENTAGE_SCALED = "percentage_scaled"


class AlertCalculationInterval(StrEnum):
    HOURLY = "hourly"
    DAILY = "daily"
    WEEKLY = "weekly"
    MONTHLY = "monthly"


class AlertConditionType(StrEnum):
    ABSOLUTE_VALUE = "absolute_value"
    RELATIVE_INCREASE = "relative_increase"
    RELATIVE_DECREASE = "relative_decrease"


class AlertState(StrEnum):
    FIRING = "Firing"
    NOT_FIRING = "Not firing"
    ERRORED = "Errored"
    SNOOZED = "Snoozed"


class AssistantArrayPropertyFilterOperator(StrEnum):
    EXACT = "exact"
    IS_NOT = "is_not"


class AssistantBaseMultipleBreakdownFilter(BaseModel):
    model_config = ConfigDict(
        extra="forbid",
    )
    property: str = Field(..., description="Property name from the plan to break down by.")


class AssistantContextualTool(StrEnum):
    SEARCH_SESSION_RECORDINGS = "search_session_recordings"
    GENERATE_HOGQL_QUERY = "generate_hogql_query"
    FIX_HOGQL_QUERY = "fix_hogql_query"
    ANALYZE_USER_INTERVIEWS = "analyze_user_interviews"
    CREATE_AND_QUERY_INSIGHT = "create_and_query_insight"


class AssistantDateRange(BaseModel):
    model_config = ConfigDict(
        extra="forbid",
    )
    date_from: str = Field(..., description="ISO8601 date string.")
    date_to: Optional[str] = Field(default=None, description="ISO8601 date string.")


class AssistantDateTimePropertyFilterOperator(StrEnum):
    IS_DATE_EXACT = "is_date_exact"
    IS_DATE_BEFORE = "is_date_before"
    IS_DATE_AFTER = "is_date_after"


class AssistantDurationRange(BaseModel):
    model_config = ConfigDict(
        extra="forbid",
    )
    date_from: str = Field(
        ...,
        description=(
            "Duration in the past. Supported units are: `h` (hour), `d` (day), `w` (week), `m` (month), `y` (year),"
            " `all` (all time). Use the `Start` suffix to define the exact left date boundary. Examples: `-1d` last day"
            " from now, `-180d` last 180 days from now, `mStart` this month start, `-1dStart` yesterday's start."
        ),
    )


class AssistantEventMultipleBreakdownFilterType(StrEnum):
    PERSON = "person"
    EVENT = "event"
    EVENT_METADATA = "event_metadata"
    SESSION = "session"
    HOGQL = "hogql"


class AssistantEventType(StrEnum):
    STATUS = "status"
    MESSAGE = "message"
    CONVERSATION = "conversation"


class AssistantFormOption(BaseModel):
    model_config = ConfigDict(
        extra="forbid",
    )
    value: str
    variant: Optional[str] = None


class AssistantFunnelsBreakdownType(StrEnum):
    PERSON = "person"
    EVENT = "event"
    GROUP = "group"
    SESSION = "session"


class AssistantFunnelsMath(StrEnum):
    FIRST_TIME_FOR_USER = "first_time_for_user"
    FIRST_TIME_FOR_USER_WITH_FILTERS = "first_time_for_user_with_filters"


class AssistantGenerationStatusType(StrEnum):
    ACK = "ack"
    GENERATION_ERROR = "generation_error"


class AssistantGenericMultipleBreakdownFilter(BaseModel):
    model_config = ConfigDict(
        extra="forbid",
    )
    property: str = Field(..., description="Property name from the plan to break down by.")
    type: AssistantEventMultipleBreakdownFilterType


class AssistantGenericPropertyFilter2(BaseModel):
    model_config = ConfigDict(
        extra="forbid",
    )
    key: str = Field(..., description="Use one of the properties the user has provided in the plan.")
    operator: AssistantArrayPropertyFilterOperator = Field(
        ..., description="`exact` - exact match of any of the values. `is_not` - does not match any of the values."
    )
    type: str
    value: list[str] = Field(
        ...,
        description=(
            "Only use property values from the plan. Always use strings as values. If you have a number, convert it to"
            ' a string first. If you have a boolean, convert it to a string "true" or "false".'
        ),
    )


class AssistantGenericPropertyFilter3(BaseModel):
    model_config = ConfigDict(
        extra="forbid",
    )
    key: str = Field(..., description="Use one of the properties the user has provided in the plan.")
    operator: AssistantDateTimePropertyFilterOperator
    type: str
    value: str = Field(..., description="Value must be a date in ISO 8601 format.")


class AssistantHogQLQuery(BaseModel):
    model_config = ConfigDict(
        extra="forbid",
    )
    kind: Literal["HogQLQuery"] = "HogQLQuery"
    query: str = Field(
        ...,
        description="SQL SELECT statement to execute. Mostly standard ClickHouse SQL with PostHog-specific additions.",
    )


class AssistantMessageType(StrEnum):
    HUMAN = "human"
    TOOL = "tool"
    AI = "ai"
    AI_REASONING = "ai/reasoning"
    AI_VIZ = "ai/viz"
    AI_FAILURE = "ai/failure"


class MeanRetentionCalculation(StrEnum):
    SIMPLE = "simple"
    WEIGHTED = "weighted"
    NONE = "none"


class RetentionReference(StrEnum):
    TOTAL = "total"
    PREVIOUS = "previous"


class AssistantSetPropertyFilterOperator(StrEnum):
    IS_SET = "is_set"
    IS_NOT_SET = "is_not_set"


class AssistantSingleValuePropertyFilterOperator(StrEnum):
    EXACT = "exact"
    IS_NOT = "is_not"
    ICONTAINS = "icontains"
    NOT_ICONTAINS = "not_icontains"
    REGEX = "regex"
    NOT_REGEX = "not_regex"


class AssistantToolCall(BaseModel):
    model_config = ConfigDict(
        extra="forbid",
    )
    args: dict[str, Any]
    id: str
    name: str
    type: Literal["tool_call"] = Field(
        default="tool_call", description="`type` needed to conform to the OpenAI shape, which is expected by LangChain"
    )


class AssistantToolCallMessage(BaseModel):
    model_config = ConfigDict(
        extra="forbid",
    )
    content: str
    id: Optional[str] = None
    tool_call_id: str
    type: Literal["tool"] = "tool"
    ui_payload: Optional[dict[str, Any]] = Field(
        default=None,
        description=(
            "Payload passed through to the frontend - specifically for calls of contextual tool. Tool call messages"
            " without a ui_payload are not passed through to the frontend."
        ),
    )
    visible: Optional[bool] = None


class AssistantTrendsDisplayType(RootModel[Union[str, Any]]):
    root: Union[str, Any]


class Display(StrEnum):
    ACTIONS_LINE_GRAPH = "ActionsLineGraph"
    ACTIONS_BAR = "ActionsBar"
    ACTIONS_AREA_GRAPH = "ActionsAreaGraph"
    ACTIONS_LINE_GRAPH_CUMULATIVE = "ActionsLineGraphCumulative"
    BOLD_NUMBER = "BoldNumber"
    ACTIONS_PIE = "ActionsPie"
    ACTIONS_BAR_VALUE = "ActionsBarValue"
    ACTIONS_TABLE = "ActionsTable"
    WORLD_MAP = "WorldMap"


class YAxisScaleType(StrEnum):
    LOG10 = "log10"
    LINEAR = "linear"


class AssistantTrendsFilter(BaseModel):
    model_config = ConfigDict(
        extra="forbid",
    )
    aggregationAxisFormat: Optional[AggregationAxisFormat] = Field(
        default=AggregationAxisFormat.NUMERIC,
        description=(
            "Formats the trends value axis. Do not use the formatting unless you are absolutely sure that formatting"
            " will match the data. `numeric` - no formatting. Prefer this option by default. `duration` - formats the"
            " value in seconds to a human-readable duration, e.g., `132` becomes `2 minutes 12 seconds`. Use this"
            " option only if you are sure that the values are in seconds. `duration_ms` - formats the value in"
            " miliseconds to a human-readable duration, e.g., `1050` becomes `1 second 50 milliseconds`. Use this"
            " option only if you are sure that the values are in miliseconds. `percentage` - adds a percentage sign to"
            " the value, e.g., `50` becomes `50%`. `percentage_scaled` - formats the value as a percentage scaled to"
            " 0-100, e.g., `0.5` becomes `50%`."
        ),
    )
    aggregationAxisPostfix: Optional[str] = Field(
        default=None,
        description=(
            "Custom postfix to add to the aggregation axis, e.g., ` clicks` to format 5 as `5 clicks`. You may need to"
            " add a space before postfix."
        ),
    )
    aggregationAxisPrefix: Optional[str] = Field(
        default=None,
        description=(
            "Custom prefix to add to the aggregation axis, e.g., `$` for USD dollars. You may need to add a space after"
            " prefix."
        ),
    )
    decimalPlaces: Optional[float] = Field(
        default=None,
        description=(
            "Number of decimal places to show. Do not add this unless you are sure that values will have a decimal"
            " point."
        ),
    )
    display: Optional[Display] = Field(
        default=Display.ACTIONS_LINE_GRAPH,
        description=(
            "Visualization type. Available values: `ActionsLineGraph` - time-series line chart; most common option, as"
            " it shows change over time. `ActionsBar` - time-series bar chart. `ActionsAreaGraph` - time-series area"
            " chart. `ActionsLineGraphCumulative` - cumulative time-series line chart; good for cumulative metrics."
            " `BoldNumber` - total value single large number. You can't use this with breakdown or with multiple"
            " series; use when user explicitly asks for a single output number. `ActionsBarValue` - total value (NOT"
            " time-series) bar chart; good for categorical data. `ActionsPie` - total value pie chart; good for"
            " visualizing proportions. `ActionsTable` - total value table; good when using breakdown to list users or"
            " other entities. `WorldMap` - total value world map; use when breaking down by country name using property"
            " `$geoip_country_name`, and only then."
        ),
    )
    formulas: Optional[list[str]] = Field(default=None, description="If the formula is provided, apply it here.")
    showLegend: Optional[bool] = Field(
        default=False, description="Whether to show the legend describing series and breakdowns."
    )
    showPercentStackView: Optional[bool] = Field(
        default=False, description="Whether to show a percentage of each series. Use only with"
    )
    showValuesOnSeries: Optional[bool] = Field(default=False, description="Whether to show a value on each data point.")
    yAxisScaleType: Optional[YAxisScaleType] = Field(
        default=YAxisScaleType.LINEAR, description="Whether to scale the y-axis."
    )


class AutocompleteCompletionItemKind(StrEnum):
    METHOD = "Method"
    FUNCTION = "Function"
    CONSTRUCTOR = "Constructor"
    FIELD = "Field"
    VARIABLE = "Variable"
    CLASS_ = "Class"
    STRUCT = "Struct"
    INTERFACE = "Interface"
    MODULE = "Module"
    PROPERTY = "Property"
    EVENT = "Event"
    OPERATOR = "Operator"
    UNIT = "Unit"
    VALUE = "Value"
    CONSTANT = "Constant"
    ENUM = "Enum"
    ENUM_MEMBER = "EnumMember"
    KEYWORD = "Keyword"
    TEXT = "Text"
    COLOR = "Color"
    FILE = "File"
    REFERENCE = "Reference"
    CUSTOMCOLOR = "Customcolor"
    FOLDER = "Folder"
    TYPE_PARAMETER = "TypeParameter"
    USER = "User"
    ISSUE = "Issue"
    SNIPPET = "Snippet"


class BaseAssistantMessage(BaseModel):
    model_config = ConfigDict(
        extra="forbid",
    )
    id: Optional[str] = None


class BaseMathType(StrEnum):
    TOTAL = "total"
    DAU = "dau"
    WEEKLY_ACTIVE = "weekly_active"
    MONTHLY_ACTIVE = "monthly_active"
    UNIQUE_SESSION = "unique_session"
    FIRST_TIME_FOR_USER = "first_time_for_user"
    FIRST_MATCHING_EVENT_FOR_USER = "first_matching_event_for_user"


class BreakdownAttributionType(StrEnum):
    FIRST_TOUCH = "first_touch"
    LAST_TOUCH = "last_touch"
    ALL_EVENTS = "all_events"
    STEP = "step"


class BreakdownType(StrEnum):
    COHORT = "cohort"
    PERSON = "person"
    EVENT = "event"
    EVENT_METADATA = "event_metadata"
    GROUP = "group"
    SESSION = "session"
    HOGQL = "hogql"
    DATA_WAREHOUSE = "data_warehouse"
    DATA_WAREHOUSE_PERSON_PROPERTY = "data_warehouse_person_property"


class CompareItem(BaseModel):
    model_config = ConfigDict(
        extra="forbid",
    )
    label: str
    value: str


class StatusItem(BaseModel):
    model_config = ConfigDict(
        extra="forbid",
    )
    label: str
    value: str


class CalendarHeatmapFilter(BaseModel):
    model_config = ConfigDict(
        extra="forbid",
    )
    dummy: Optional[str] = None


class CalendarHeatmapMathType(StrEnum):
    TOTAL = "total"
    DAU = "dau"


class ChartDisplayCategory(StrEnum):
    TIME_SERIES = "TimeSeries"
    CUMULATIVE_TIME_SERIES = "CumulativeTimeSeries"
    TOTAL_VALUE = "TotalValue"


class ChartDisplayType(StrEnum):
    ACTIONS_LINE_GRAPH = "ActionsLineGraph"
    ACTIONS_BAR = "ActionsBar"
    ACTIONS_STACKED_BAR = "ActionsStackedBar"
    ACTIONS_AREA_GRAPH = "ActionsAreaGraph"
    ACTIONS_LINE_GRAPH_CUMULATIVE = "ActionsLineGraphCumulative"
    BOLD_NUMBER = "BoldNumber"
    ACTIONS_PIE = "ActionsPie"
    ACTIONS_BAR_VALUE = "ActionsBarValue"
    ACTIONS_TABLE = "ActionsTable"
    WORLD_MAP = "WorldMap"


class DisplayType(StrEnum):
    AUTO = "auto"
    LINE = "line"
    BAR = "bar"


class YAxisPosition(StrEnum):
    LEFT = "left"
    RIGHT = "right"


class ChartSettingsDisplay(BaseModel):
    model_config = ConfigDict(
        extra="forbid",
    )
    color: Optional[str] = None
    displayType: Optional[DisplayType] = None
    label: Optional[str] = None
    trendLine: Optional[bool] = None
    yAxisPosition: Optional[YAxisPosition] = None


class Style(StrEnum):
    NONE = "none"
    NUMBER = "number"
    PERCENT = "percent"


class ChartSettingsFormatting(BaseModel):
    model_config = ConfigDict(
        extra="forbid",
    )
    decimalPlaces: Optional[float] = None
    prefix: Optional[str] = None
    style: Optional[Style] = None
    suffix: Optional[str] = None


class CompareFilter(BaseModel):
    model_config = ConfigDict(
        extra="forbid",
    )
    compare: Optional[bool] = Field(
        default=False, description="Whether to compare the current date range to a previous date range."
    )
    compare_to: Optional[str] = Field(
        default=None,
        description=(
            "The date range to compare to. The value is a relative date. Examples of relative dates are: `-1y` for 1"
            " year ago, `-14m` for 14 months ago, `-100w` for 100 weeks ago, `-14d` for 14 days ago, `-30h` for 30"
            " hours ago."
        ),
    )


class ColorMode(StrEnum):
    LIGHT = "light"
    DARK = "dark"


class ConditionalFormattingRule(BaseModel):
    model_config = ConfigDict(
        extra="forbid",
    )
    bytecode: list
    color: str
    colorMode: Optional[ColorMode] = None
    columnName: str
    id: str
    input: str
    templateId: str


class CountPerActorMathType(StrEnum):
    AVG_COUNT_PER_ACTOR = "avg_count_per_actor"
    MIN_COUNT_PER_ACTOR = "min_count_per_actor"
    MAX_COUNT_PER_ACTOR = "max_count_per_actor"
    MEDIAN_COUNT_PER_ACTOR = "median_count_per_actor"
    P75_COUNT_PER_ACTOR = "p75_count_per_actor"
    P90_COUNT_PER_ACTOR = "p90_count_per_actor"
    P95_COUNT_PER_ACTOR = "p95_count_per_actor"
    P99_COUNT_PER_ACTOR = "p99_count_per_actor"


class CurrencyCode(StrEnum):
    AED = "AED"
    AFN = "AFN"
    ALL = "ALL"
    AMD = "AMD"
    ANG = "ANG"
    AOA = "AOA"
    ARS = "ARS"
    AUD = "AUD"
    AWG = "AWG"
    AZN = "AZN"
    BAM = "BAM"
    BBD = "BBD"
    BDT = "BDT"
    BGN = "BGN"
    BHD = "BHD"
    BIF = "BIF"
    BMD = "BMD"
    BND = "BND"
    BOB = "BOB"
    BRL = "BRL"
    BSD = "BSD"
    BTC = "BTC"
    BTN = "BTN"
    BWP = "BWP"
    BYN = "BYN"
    BZD = "BZD"
    CAD = "CAD"
    CDF = "CDF"
    CHF = "CHF"
    CLP = "CLP"
    CNY = "CNY"
    COP = "COP"
    CRC = "CRC"
    CVE = "CVE"
    CZK = "CZK"
    DJF = "DJF"
    DKK = "DKK"
    DOP = "DOP"
    DZD = "DZD"
    EGP = "EGP"
    ERN = "ERN"
    ETB = "ETB"
    EUR = "EUR"
    FJD = "FJD"
    GBP = "GBP"
    GEL = "GEL"
    GHS = "GHS"
    GIP = "GIP"
    GMD = "GMD"
    GNF = "GNF"
    GTQ = "GTQ"
    GYD = "GYD"
    HKD = "HKD"
    HNL = "HNL"
    HRK = "HRK"
    HTG = "HTG"
    HUF = "HUF"
    IDR = "IDR"
    ILS = "ILS"
    INR = "INR"
    IQD = "IQD"
    IRR = "IRR"
    ISK = "ISK"
    JMD = "JMD"
    JOD = "JOD"
    JPY = "JPY"
    KES = "KES"
    KGS = "KGS"
    KHR = "KHR"
    KMF = "KMF"
    KRW = "KRW"
    KWD = "KWD"
    KYD = "KYD"
    KZT = "KZT"
    LAK = "LAK"
    LBP = "LBP"
    LKR = "LKR"
    LRD = "LRD"
    LTL = "LTL"
    LVL = "LVL"
    LSL = "LSL"
    LYD = "LYD"
    MAD = "MAD"
    MDL = "MDL"
    MGA = "MGA"
    MKD = "MKD"
    MMK = "MMK"
    MNT = "MNT"
    MOP = "MOP"
    MRU = "MRU"
    MTL = "MTL"
    MUR = "MUR"
    MVR = "MVR"
    MWK = "MWK"
    MXN = "MXN"
    MYR = "MYR"
    MZN = "MZN"
    NAD = "NAD"
    NGN = "NGN"
    NIO = "NIO"
    NOK = "NOK"
    NPR = "NPR"
    NZD = "NZD"
    OMR = "OMR"
    PAB = "PAB"
    PEN = "PEN"
    PGK = "PGK"
    PHP = "PHP"
    PKR = "PKR"
    PLN = "PLN"
    PYG = "PYG"
    QAR = "QAR"
    RON = "RON"
    RSD = "RSD"
    RUB = "RUB"
    RWF = "RWF"
    SAR = "SAR"
    SBD = "SBD"
    SCR = "SCR"
    SDG = "SDG"
    SEK = "SEK"
    SGD = "SGD"
    SRD = "SRD"
    SSP = "SSP"
    STN = "STN"
    SYP = "SYP"
    SZL = "SZL"
    THB = "THB"
    TJS = "TJS"
    TMT = "TMT"
    TND = "TND"
    TOP = "TOP"
    TRY_ = "TRY"
    TTD = "TTD"
    TWD = "TWD"
    TZS = "TZS"
    UAH = "UAH"
    UGX = "UGX"
    USD = "USD"
    UYU = "UYU"
    UZS = "UZS"
    VES = "VES"
    VND = "VND"
    VUV = "VUV"
    WST = "WST"
    XAF = "XAF"
    XCD = "XCD"
    XOF = "XOF"
    XPF = "XPF"
    YER = "YER"
    ZAR = "ZAR"
    ZMW = "ZMW"


class CustomChannelField(StrEnum):
    UTM_SOURCE = "utm_source"
    UTM_MEDIUM = "utm_medium"
    UTM_CAMPAIGN = "utm_campaign"
    REFERRING_DOMAIN = "referring_domain"
    URL = "url"
    PATHNAME = "pathname"
    HOSTNAME = "hostname"


class CustomChannelOperator(StrEnum):
    EXACT = "exact"
    IS_NOT = "is_not"
    IS_SET = "is_set"
    IS_NOT_SET = "is_not_set"
    ICONTAINS = "icontains"
    NOT_ICONTAINS = "not_icontains"
    REGEX = "regex"
    NOT_REGEX = "not_regex"


class CustomEventConversionGoal(BaseModel):
    model_config = ConfigDict(
        extra="forbid",
    )
    customEventName: str


class DataColorToken(StrEnum):
    PRESET_1 = "preset-1"
    PRESET_2 = "preset-2"
    PRESET_3 = "preset-3"
    PRESET_4 = "preset-4"
    PRESET_5 = "preset-5"
    PRESET_6 = "preset-6"
    PRESET_7 = "preset-7"
    PRESET_8 = "preset-8"
    PRESET_9 = "preset-9"
    PRESET_10 = "preset-10"
    PRESET_11 = "preset-11"
    PRESET_12 = "preset-12"
    PRESET_13 = "preset-13"
    PRESET_14 = "preset-14"
    PRESET_15 = "preset-15"


class Type(StrEnum):
    EVENT_DEFINITION = "event_definition"
    TEAM_COLUMNS = "team_columns"


class Context(BaseModel):
    model_config = ConfigDict(
        extra="forbid",
    )
    eventDefinitionId: Optional[str] = None
    type: Type


class DataWarehouseEventsModifier(BaseModel):
    model_config = ConfigDict(
        extra="forbid",
    )
    distinct_id_field: str
    id_field: str
    table_name: str
    timestamp_field: str


class DatabaseSchemaManagedViewTableKind(StrEnum):
    REVENUE_ANALYTICS_CHARGE = "revenue_analytics_charge"
    REVENUE_ANALYTICS_CUSTOMER = "revenue_analytics_customer"
    REVENUE_ANALYTICS_INVOICE_ITEM = "revenue_analytics_invoice_item"
    REVENUE_ANALYTICS_PRODUCT = "revenue_analytics_product"


class DatabaseSchemaSchema(BaseModel):
    model_config = ConfigDict(
        extra="forbid",
    )
    id: str
    incremental: bool
    last_synced_at: Optional[str] = None
    name: str
    should_sync: bool
    status: Optional[str] = None


class DatabaseSchemaSource(BaseModel):
    model_config = ConfigDict(
        extra="forbid",
    )
    id: str
    last_synced_at: Optional[str] = None
    prefix: str
    source_type: str
    status: str


class Type1(StrEnum):
    POSTHOG = "posthog"
    DATA_WAREHOUSE = "data_warehouse"
    VIEW = "view"
    BATCH_EXPORT = "batch_export"
    MATERIALIZED_VIEW = "materialized_view"
    MANAGED_VIEW = "managed_view"


class DatabaseSerializedFieldType(StrEnum):
    INTEGER = "integer"
    FLOAT = "float"
    DECIMAL = "decimal"
    STRING = "string"
    DATETIME = "datetime"
    DATE = "date"
    BOOLEAN = "boolean"
    ARRAY = "array"
    JSON = "json"
    LAZY_TABLE = "lazy_table"
    VIRTUAL_TABLE = "virtual_table"
    FIELD_TRAVERSER = "field_traverser"
    EXPRESSION = "expression"
    VIEW = "view"
    MATERIALIZED_VIEW = "materialized_view"
    UNKNOWN = "unknown"


class DateRange(BaseModel):
    model_config = ConfigDict(
        extra="forbid",
    )
    date_from: Optional[str] = None
    date_to: Optional[str] = None
    explicitDate: Optional[bool] = Field(
        default=False,
        description=(
            "Whether the date_from and date_to should be used verbatim. Disables rounding to the start and end of"
            " period."
        ),
    )


class DatetimeDay(RootModel[datetime]):
    root: datetime


class DefaultChannelTypes(StrEnum):
    CROSS_NETWORK = "Cross Network"
    PAID_SEARCH = "Paid Search"
    PAID_SOCIAL = "Paid Social"
    PAID_VIDEO = "Paid Video"
    PAID_SHOPPING = "Paid Shopping"
    PAID_UNKNOWN = "Paid Unknown"
    DIRECT = "Direct"
    ORGANIC_SEARCH = "Organic Search"
    ORGANIC_SOCIAL = "Organic Social"
    ORGANIC_VIDEO = "Organic Video"
    ORGANIC_SHOPPING = "Organic Shopping"
    PUSH = "Push"
    SMS = "SMS"
    AUDIO = "Audio"
    EMAIL = "Email"
    REFERRAL = "Referral"
    AFFILIATE = "Affiliate"
    UNKNOWN = "Unknown"


class DurationType(StrEnum):
    DURATION = "duration"
    ACTIVE_SECONDS = "active_seconds"
    INACTIVE_SECONDS = "inactive_seconds"


class Key(StrEnum):
    TAG_NAME = "tag_name"
    TEXT = "text"
    HREF = "href"
    SELECTOR = "selector"


class ElementType(BaseModel):
    model_config = ConfigDict(
        extra="forbid",
    )
    attr_class: Optional[list[str]] = None
    attr_id: Optional[str] = None
    attributes: dict[str, str]
    href: Optional[str] = None
    nth_child: Optional[float] = None
    nth_of_type: Optional[float] = None
    order: Optional[float] = None
    tag_name: str
    text: Optional[str] = None


class EmptyPropertyFilter(BaseModel):
    pass
    model_config = ConfigDict(
        extra="forbid",
    )


class EntityType(StrEnum):
    ACTIONS = "actions"
    EVENTS = "events"
    DATA_WAREHOUSE = "data_warehouse"
    NEW_ENTITY = "new_entity"


class FirstEvent(BaseModel):
    model_config = ConfigDict(
        extra="forbid",
    )
    properties: str
    timestamp: str
    uuid: str


class Status(StrEnum):
    ARCHIVED = "archived"
    ACTIVE = "active"
    RESOLVED = "resolved"
    PENDING_RELEASE = "pending_release"
    SUPPRESSED = "suppressed"


class ErrorTrackingIssueAggregations(BaseModel):
    model_config = ConfigDict(
        extra="forbid",
    )
    occurrences: float
    sessions: float
    users: float
    volumeRange: list[float]


class Type2(StrEnum):
    USER_GROUP = "user_group"
    USER = "user"
    ROLE = "role"


class OrderBy(StrEnum):
    LAST_SEEN = "last_seen"
    FIRST_SEEN = "first_seen"
    OCCURRENCES = "occurrences"
    USERS = "users"
    SESSIONS = "sessions"


class OrderDirection(StrEnum):
    ASC = "ASC"
    DESC = "DESC"


class Status1(StrEnum):
    ARCHIVED = "archived"
    ACTIVE = "active"
    RESOLVED = "resolved"
    PENDING_RELEASE = "pending_release"
    SUPPRESSED = "suppressed"
    ALL = "all"


class Status2(StrEnum):
    ARCHIVED = "archived"
    ACTIVE = "active"
    RESOLVED = "resolved"
    PENDING_RELEASE = "pending_release"
    SUPPRESSED = "suppressed"


class EventContextForMax(BaseModel):
    model_config = ConfigDict(
        extra="forbid",
    )
    description: Optional[str] = None
    id: Union[str, float]
    name: Optional[str] = None


class EventDefinition(BaseModel):
    model_config = ConfigDict(
        extra="forbid",
    )
    elements: list
    event: str
    properties: dict[str, Any]


class CorrelationType(StrEnum):
    SUCCESS = "success"
    FAILURE = "failure"


class Person(BaseModel):
    model_config = ConfigDict(
        extra="forbid",
    )
    distinct_ids: list[str]
    is_identified: Optional[bool] = None
    properties: dict[str, Any]


class EventType(BaseModel):
    model_config = ConfigDict(
        extra="forbid",
    )
    distinct_id: str
    elements: list[ElementType]
    elements_chain: Optional[str] = None
    event: str
    id: str
    person: Optional[Person] = None
    properties: dict[str, Any]
    timestamp: str
    uuid: Optional[str] = None


class Properties(BaseModel):
    model_config = ConfigDict(
        extra="forbid",
    )
    email: Optional[str] = None
    name: Optional[str] = None


class EventsQueryPersonColumn(BaseModel):
    model_config = ConfigDict(
        extra="forbid",
    )
    created_at: str
    distinct_id: str
    properties: Properties
    uuid: str


class ExperimentExposureTimeSeries(BaseModel):
    model_config = ConfigDict(
        extra="forbid",
    )
    days: list[str]
    exposure_counts: list[float]
    variant: str


class ExperimentMetricMathType(StrEnum):
    TOTAL = "total"
    SUM = "sum"
    UNIQUE_SESSION = "unique_session"


class ExperimentMetricOutlierHandling(BaseModel):
    model_config = ConfigDict(
        extra="forbid",
    )
    lower_bound_percentile: Optional[float] = None
    upper_bound_percentile: Optional[float] = None


class ExperimentMetricType(StrEnum):
    FUNNEL = "funnel"
    MEAN = "mean"


class ExperimentSignificanceCode(StrEnum):
    SIGNIFICANT = "significant"
    NOT_ENOUGH_EXPOSURE = "not_enough_exposure"
    LOW_WIN_PROBABILITY = "low_win_probability"
    HIGH_LOSS = "high_loss"
    HIGH_P_VALUE = "high_p_value"


class ExperimentVariantFunnelsBaseStats(BaseModel):
    model_config = ConfigDict(
        extra="forbid",
    )
    failure_count: float
    key: str
    success_count: float


class ExperimentVariantTrendsBaseStats(BaseModel):
    model_config = ConfigDict(
        extra="forbid",
    )
    absolute_exposure: float
    count: float
    exposure: float
    key: str


class FailureMessage(BaseModel):
    model_config = ConfigDict(
        extra="forbid",
    )
    content: Optional[str] = None
    id: Optional[str] = None
    type: Literal["ai/failure"] = "ai/failure"


class FileSystemCount(BaseModel):
    model_config = ConfigDict(
        extra="forbid",
    )
    count: float


class Tag(StrEnum):
    ALPHA = "alpha"
    BETA = "beta"


class FileSystemEntry(BaseModel):
    model_config = ConfigDict(
        extra="forbid",
    )
    field_loading: Optional[bool] = Field(
        default=None, alias="_loading", description="Used to indicate pending actions, frontend only"
    )
    created_at: Optional[str] = Field(
        default=None, description="Timestamp when file was added. Used to check persistence"
    )
    href: Optional[str] = Field(default=None, description="Object's URL")
    id: str = Field(..., description="Unique UUID for tree entry")
    meta: Optional[dict[str, Any]] = Field(default=None, description="Metadata")
    path: str = Field(..., description="Object's name and folder")
    ref: Optional[str] = Field(default=None, description="Object's ID or other unique reference")
    shortcut: Optional[bool] = Field(default=None, description="Whether this is a shortcut or the actual item")
    tags: Optional[list[Tag]] = Field(default=None, description="Tag for the product 'beta' / 'alpha'")
    type: Optional[str] = Field(
        default=None, description="Type of object, used for icon, e.g. feature_flag, insight, etc"
    )
    visualOrder: Optional[float] = Field(default=None, description="Order of object in tree")


class FileSystemImport(BaseModel):
    model_config = ConfigDict(
        extra="forbid",
    )
    field_loading: Optional[bool] = Field(
        default=None, alias="_loading", description="Used to indicate pending actions, frontend only"
    )
    created_at: Optional[str] = Field(
        default=None, description="Timestamp when file was added. Used to check persistence"
    )
    flag: Optional[str] = None
    href: Optional[str] = Field(default=None, description="Object's URL")
    iconType: Optional[str] = None
    id: Optional[str] = None
    meta: Optional[dict[str, Any]] = Field(default=None, description="Metadata")
    path: str = Field(..., description="Object's name and folder")
    protocol: Optional[str] = Field(default=None, description='Protocol of the item, defaults to "project://"')
    ref: Optional[str] = Field(default=None, description="Object's ID or other unique reference")
    shortcut: Optional[bool] = Field(default=None, description="Whether this is a shortcut or the actual item")
    tags: Optional[list[Tag]] = Field(default=None, description="Tag for the product 'beta' / 'alpha'")
    type: Optional[str] = Field(
        default=None, description="Type of object, used for icon, e.g. feature_flag, insight, etc"
    )
    visualOrder: Optional[float] = Field(default=None, description="Order of object in tree")


class FilterLogicalOperator(StrEnum):
    AND_ = "AND"
    OR_ = "OR"


class FunnelConversionWindowTimeUnit(StrEnum):
    SECOND = "second"
    MINUTE = "minute"
    HOUR = "hour"
    DAY = "day"
    WEEK = "week"
    MONTH = "month"


class FunnelCorrelationResultsType(StrEnum):
    EVENTS = "events"
    PROPERTIES = "properties"
    EVENT_WITH_PROPERTIES = "event_with_properties"


class FunnelExclusionLegacy(BaseModel):
    model_config = ConfigDict(
        extra="forbid",
    )
    custom_name: Optional[str] = None
    funnel_from_step: float
    funnel_to_step: float
    id: Optional[Union[str, float]] = None
    index: Optional[float] = None
    name: Optional[str] = None
    order: Optional[float] = None
    type: Optional[EntityType] = None


class FunnelLayout(StrEnum):
    HORIZONTAL = "horizontal"
    VERTICAL = "vertical"


class FunnelMathType(StrEnum):
    TOTAL = "total"
    FIRST_TIME_FOR_USER = "first_time_for_user"
    FIRST_TIME_FOR_USER_WITH_FILTERS = "first_time_for_user_with_filters"


class FunnelPathType(StrEnum):
    FUNNEL_PATH_BEFORE_STEP = "funnel_path_before_step"
    FUNNEL_PATH_BETWEEN_STEPS = "funnel_path_between_steps"
    FUNNEL_PATH_AFTER_STEP = "funnel_path_after_step"


class FunnelStepReference(StrEnum):
    TOTAL = "total"
    PREVIOUS = "previous"


class FunnelTimeToConvertResults(BaseModel):
    model_config = ConfigDict(
        extra="forbid",
    )
    average_conversion_time: Optional[float] = None
    bins: list[list[int]]


class FunnelVizType(StrEnum):
    STEPS = "steps"
    TIME_TO_CONVERT = "time_to_convert"
    TRENDS = "trends"


class GoalLine(BaseModel):
    model_config = ConfigDict(
        extra="forbid",
    )
    borderColor: Optional[str] = None
    displayIfCrossed: Optional[bool] = None
    displayLabel: Optional[bool] = None
    label: str
    value: float


class HedgehogColorOptions(StrEnum):
    GREEN = "green"
    RED = "red"
    BLUE = "blue"
    PURPLE = "purple"
    DARK = "dark"
    LIGHT = "light"
    SEPIA = "sepia"
    INVERT = "invert"
    INVERT_HUE = "invert-hue"
    GREYSCALE = "greyscale"


class HogCompileResponse(BaseModel):
    model_config = ConfigDict(
        extra="forbid",
    )
    bytecode: list
    locals: list


class HogLanguage(StrEnum):
    HOG = "hog"
    HOG_JSON = "hogJson"
    HOG_QL = "hogQL"
    HOG_QL_EXPR = "hogQLExpr"
    HOG_TEMPLATE = "hogTemplate"


class BounceRatePageViewMode(StrEnum):
    COUNT_PAGEVIEWS = "count_pageviews"
    UNIQ_URLS = "uniq_urls"
    UNIQ_PAGE_SCREEN_AUTOCAPTURES = "uniq_page_screen_autocaptures"


class InCohortVia(StrEnum):
    AUTO = "auto"
    LEFTJOIN = "leftjoin"
    SUBQUERY = "subquery"
    LEFTJOIN_CONJOINED = "leftjoin_conjoined"


class MaterializationMode(StrEnum):
    AUTO = "auto"
    LEGACY_NULL_AS_STRING = "legacy_null_as_string"
    LEGACY_NULL_AS_NULL = "legacy_null_as_null"
    DISABLED = "disabled"


class PersonsArgMaxVersion(StrEnum):
    AUTO = "auto"
    V1 = "v1"
    V2 = "v2"


class PersonsJoinMode(StrEnum):
    INNER = "inner"
    LEFT = "left"


class PersonsOnEventsMode(StrEnum):
    DISABLED = "disabled"
    PERSON_ID_NO_OVERRIDE_PROPERTIES_ON_EVENTS = "person_id_no_override_properties_on_events"
    PERSON_ID_OVERRIDE_PROPERTIES_ON_EVENTS = "person_id_override_properties_on_events"
    PERSON_ID_OVERRIDE_PROPERTIES_JOINED = "person_id_override_properties_joined"


class PropertyGroupsMode(StrEnum):
    ENABLED = "enabled"
    DISABLED = "disabled"
    OPTIMIZED = "optimized"


class SessionTableVersion(StrEnum):
    AUTO = "auto"
    V1 = "v1"
    V2 = "v2"


class SessionsV2JoinMode(StrEnum):
    STRING = "string"
    UUID = "uuid"


class HogQLVariable(BaseModel):
    model_config = ConfigDict(
        extra="forbid",
    )
    code_name: str
    isNull: Optional[bool] = None
    value: Optional[Any] = None
    variableId: str


class HogQueryResponse(BaseModel):
    model_config = ConfigDict(
        extra="forbid",
    )
    bytecode: Optional[list] = None
    coloredBytecode: Optional[list] = None
    results: Any
    stdout: Optional[str] = None


class Compare(StrEnum):
    CURRENT = "current"
    PREVIOUS = "previous"


class InsightFilterProperty(StrEnum):
    TRENDS_FILTER = "trendsFilter"
    FUNNELS_FILTER = "funnelsFilter"
    RETENTION_FILTER = "retentionFilter"
    PATHS_FILTER = "pathsFilter"
    STICKINESS_FILTER = "stickinessFilter"
    CALENDAR_HEATMAP_FILTER = "calendarHeatmapFilter"
    LIFECYCLE_FILTER = "lifecycleFilter"


class InsightNodeKind(StrEnum):
    TRENDS_QUERY = "TrendsQuery"
    FUNNELS_QUERY = "FunnelsQuery"
    RETENTION_QUERY = "RetentionQuery"
    PATHS_QUERY = "PathsQuery"
    STICKINESS_QUERY = "StickinessQuery"
    LIFECYCLE_QUERY = "LifecycleQuery"
    CALENDAR_HEATMAP_QUERY = "CalendarHeatmapQuery"


class InsightThresholdType(StrEnum):
    ABSOLUTE = "absolute"
    PERCENTAGE = "percentage"


class InsightsThresholdBounds(BaseModel):
    model_config = ConfigDict(
        extra="forbid",
    )
    lower: Optional[float] = None
    upper: Optional[float] = None


class IntervalType(StrEnum):
    MINUTE = "minute"
    HOUR = "hour"
    DAY = "day"
    WEEK = "week"
    MONTH = "month"


class LLMTraceEvent(BaseModel):
    model_config = ConfigDict(
        extra="forbid",
    )
    createdAt: str
    event: str
    id: str
    properties: dict[str, Any]


class LLMTracePerson(BaseModel):
    model_config = ConfigDict(
        extra="forbid",
    )
    created_at: str
    distinct_id: str
    properties: dict[str, Any]
    uuid: str


class LifecycleToggle(StrEnum):
    NEW = "new"
    RESURRECTING = "resurrecting"
    RETURNING = "returning"
    DORMANT = "dormant"


class LogSeverityLevel(StrEnum):
    TRACE = "trace"
    DEBUG = "debug"
    INFO = "info"
    WARN = "warn"
    ERROR = "error"
    FATAL = "fatal"


class OrderBy1(StrEnum):
    LATEST = "latest"
    EARLIEST = "earliest"


class MatchedRecordingEvent(BaseModel):
    model_config = ConfigDict(
        extra="forbid",
    )
    uuid: str


class MaxNavigationContext(BaseModel):
    model_config = ConfigDict(
        extra="forbid",
    )
    page_title: Optional[str] = None
    path: str


class MinimalHedgehogConfig(BaseModel):
    model_config = ConfigDict(
        extra="forbid",
    )
    accessories: list[str]
    color: Optional[HedgehogColorOptions] = None
    use_as_profile: bool


class MultipleBreakdownType(StrEnum):
    PERSON = "person"
    EVENT = "event"
    EVENT_METADATA = "event_metadata"
    GROUP = "group"
    SESSION = "session"
    HOGQL = "hogql"


class NodeKind(StrEnum):
    EVENTS_NODE = "EventsNode"
    ACTIONS_NODE = "ActionsNode"
    DATA_WAREHOUSE_NODE = "DataWarehouseNode"
    EVENTS_QUERY = "EventsQuery"
    PERSONS_NODE = "PersonsNode"
    HOG_QUERY = "HogQuery"
    HOG_QL_QUERY = "HogQLQuery"
    HOG_QLAST_QUERY = "HogQLASTQuery"
    HOG_QL_METADATA = "HogQLMetadata"
    HOG_QL_AUTOCOMPLETE = "HogQLAutocomplete"
    ACTORS_QUERY = "ActorsQuery"
    GROUPS_QUERY = "GroupsQuery"
    FUNNELS_ACTORS_QUERY = "FunnelsActorsQuery"
    FUNNEL_CORRELATION_ACTORS_QUERY = "FunnelCorrelationActorsQuery"
    SESSIONS_TIMELINE_QUERY = "SessionsTimelineQuery"
    RECORDINGS_QUERY = "RecordingsQuery"
    SESSION_ATTRIBUTION_EXPLORER_QUERY = "SessionAttributionExplorerQuery"
    REVENUE_EXAMPLE_EVENTS_QUERY = "RevenueExampleEventsQuery"
    REVENUE_EXAMPLE_DATA_WAREHOUSE_TABLES_QUERY = "RevenueExampleDataWarehouseTablesQuery"
    ERROR_TRACKING_QUERY = "ErrorTrackingQuery"
    LOGS_QUERY = "LogsQuery"
    DATA_TABLE_NODE = "DataTableNode"
    DATA_VISUALIZATION_NODE = "DataVisualizationNode"
    SAVED_INSIGHT_NODE = "SavedInsightNode"
    INSIGHT_VIZ_NODE = "InsightVizNode"
    TRENDS_QUERY = "TrendsQuery"
    CALENDAR_HEATMAP_QUERY = "CalendarHeatmapQuery"
    FUNNELS_QUERY = "FunnelsQuery"
    RETENTION_QUERY = "RetentionQuery"
    PATHS_QUERY = "PathsQuery"
    STICKINESS_QUERY = "StickinessQuery"
    LIFECYCLE_QUERY = "LifecycleQuery"
    INSIGHT_ACTORS_QUERY = "InsightActorsQuery"
    INSIGHT_ACTORS_QUERY_OPTIONS = "InsightActorsQueryOptions"
    FUNNEL_CORRELATION_QUERY = "FunnelCorrelationQuery"
    WEB_OVERVIEW_QUERY = "WebOverviewQuery"
    WEB_STATS_TABLE_QUERY = "WebStatsTableQuery"
    WEB_EXTERNAL_CLICKS_TABLE_QUERY = "WebExternalClicksTableQuery"
    WEB_GOALS_QUERY = "WebGoalsQuery"
    WEB_VITALS_QUERY = "WebVitalsQuery"
    WEB_VITALS_PATH_BREAKDOWN_QUERY = "WebVitalsPathBreakdownQuery"
    WEB_PAGE_URL_SEARCH_QUERY = "WebPageURLSearchQuery"
    REVENUE_ANALYTICS_GROWTH_RATE_QUERY = "RevenueAnalyticsGrowthRateQuery"
    REVENUE_ANALYTICS_INSIGHTS_QUERY = "RevenueAnalyticsInsightsQuery"
    REVENUE_ANALYTICS_OVERVIEW_QUERY = "RevenueAnalyticsOverviewQuery"
    REVENUE_ANALYTICS_TOP_CUSTOMERS_QUERY = "RevenueAnalyticsTopCustomersQuery"
    EXPERIMENT_METRIC = "ExperimentMetric"
    EXPERIMENT_QUERY = "ExperimentQuery"
    EXPERIMENT_EXPOSURE_QUERY = "ExperimentExposureQuery"
    EXPERIMENT_EVENT_EXPOSURE_CONFIG = "ExperimentEventExposureConfig"
    EXPERIMENT_TRENDS_QUERY = "ExperimentTrendsQuery"
    EXPERIMENT_FUNNELS_QUERY = "ExperimentFunnelsQuery"
    EXPERIMENT_DATA_WAREHOUSE_NODE = "ExperimentDataWarehouseNode"
    DATABASE_SCHEMA_QUERY = "DatabaseSchemaQuery"
    SUGGESTED_QUESTIONS_QUERY = "SuggestedQuestionsQuery"
    TEAM_TAXONOMY_QUERY = "TeamTaxonomyQuery"
    EVENT_TAXONOMY_QUERY = "EventTaxonomyQuery"
    ACTORS_PROPERTY_TAXONOMY_QUERY = "ActorsPropertyTaxonomyQuery"
    TRACES_QUERY = "TracesQuery"
    VECTOR_SEARCH_QUERY = "VectorSearchQuery"


class PageURL(BaseModel):
    model_config = ConfigDict(
        extra="forbid",
    )
    count: float
    url: str


class PathCleaningFilter(BaseModel):
    model_config = ConfigDict(
        extra="forbid",
    )
    alias: Optional[str] = None
    regex: Optional[str] = None


class PathType(StrEnum):
    FIELD_PAGEVIEW = "$pageview"
    FIELD_SCREEN = "$screen"
    CUSTOM_EVENT = "custom_event"
    HOGQL = "hogql"


class PathsFilterLegacy(BaseModel):
    model_config = ConfigDict(
        extra="forbid",
    )
    edge_limit: Optional[int] = None
    end_point: Optional[str] = None
    exclude_events: Optional[list[str]] = None
    funnel_filter: Optional[dict[str, Any]] = None
    funnel_paths: Optional[FunnelPathType] = None
    include_event_types: Optional[list[PathType]] = None
    local_path_cleaning_filters: Optional[list[PathCleaningFilter]] = None
    max_edge_weight: Optional[int] = None
    min_edge_weight: Optional[int] = None
    path_groupings: Optional[list[str]] = None
    path_replacements: Optional[bool] = None
    path_type: Optional[PathType] = None
    paths_hogql_expression: Optional[str] = None
    start_point: Optional[str] = None
    step_limit: Optional[int] = None


class PathsLink(BaseModel):
    model_config = ConfigDict(
        extra="forbid",
    )
    average_conversion_time: float
    source: str
    target: str
    value: float


class PersistedFolder(BaseModel):
    model_config = ConfigDict(
        extra="forbid",
    )
    created_at: str
    id: str
    path: str
    protocol: str
    type: str
    updated_at: str


class PersonType(BaseModel):
    model_config = ConfigDict(
        extra="forbid",
    )
    created_at: Optional[str] = None
    distinct_ids: list[str]
    id: Optional[str] = None
    is_identified: Optional[bool] = None
    name: Optional[str] = None
    properties: dict[str, Any]
    uuid: Optional[str] = None


class PropertyFilterType(StrEnum):
    META = "meta"
    EVENT = "event"
    EVENT_METADATA = "event_metadata"
    PERSON = "person"
    ELEMENT = "element"
    FEATURE = "feature"
    SESSION = "session"
    COHORT = "cohort"
    RECORDING = "recording"
    LOG_ENTRY = "log_entry"
    GROUP = "group"
    HOGQL = "hogql"
    DATA_WAREHOUSE = "data_warehouse"
    DATA_WAREHOUSE_PERSON_PROPERTY = "data_warehouse_person_property"
    ERROR_TRACKING_ISSUE = "error_tracking_issue"
    LOG = "log"


class PropertyMathType(StrEnum):
    AVG = "avg"
    SUM = "sum"
    MIN = "min"
    MAX = "max"
    MEDIAN = "median"
    P75 = "p75"
    P90 = "p90"
    P95 = "p95"
    P99 = "p99"


class PropertyOperator(StrEnum):
    EXACT = "exact"
    IS_NOT = "is_not"
    ICONTAINS = "icontains"
    NOT_ICONTAINS = "not_icontains"
    REGEX = "regex"
    NOT_REGEX = "not_regex"
    GT = "gt"
    GTE = "gte"
    LT = "lt"
    LTE = "lte"
    IS_SET = "is_set"
    IS_NOT_SET = "is_not_set"
    IS_DATE_EXACT = "is_date_exact"
    IS_DATE_BEFORE = "is_date_before"
    IS_DATE_AFTER = "is_date_after"
    BETWEEN = "between"
    NOT_BETWEEN = "not_between"
    MIN = "min"
    MAX = "max"
    IN_ = "in"
    NOT_IN = "not_in"
    IS_CLEANED_PATH_EXACT = "is_cleaned_path_exact"


class QueryIndexUsage(StrEnum):
    UNDECISIVE = "undecisive"
    NO = "no"
    PARTIAL = "partial"
    YES = "yes"


class QueryResponseAlternative6(BaseModel):
    model_config = ConfigDict(
        extra="forbid",
    )
    bytecode: Optional[list] = None
    coloredBytecode: Optional[list] = None
    results: Any
    stdout: Optional[str] = None


class QueryResponseAlternative17(BaseModel):
    model_config = ConfigDict(
        extra="forbid",
    )
    date_range: DateRange
    kind: Literal["ExperimentExposureQuery"] = "ExperimentExposureQuery"
    timeseries: list[ExperimentExposureTimeSeries]
    total_exposures: dict[str, float]


class QueryResponseAlternative58(BaseModel):
    model_config = ConfigDict(
        extra="forbid",
    )
    questions: list[str]


class QueryTiming(BaseModel):
    model_config = ConfigDict(
        extra="forbid",
    )
    k: str = Field(..., description="Key. Shortened to 'k' to save on data.")
    t: float = Field(..., description="Time in seconds. Shortened to 't' to save on data.")


class ReasoningMessage(BaseModel):
    model_config = ConfigDict(
        extra="forbid",
    )
    content: str
    id: Optional[str] = None
    substeps: Optional[list[str]] = None
    type: Literal["ai/reasoning"] = "ai/reasoning"


class RecordingDurationFilter(BaseModel):
    model_config = ConfigDict(
        extra="forbid",
    )
    key: DurationType
    label: Optional[str] = None
    operator: PropertyOperator
    type: Literal["recording"] = "recording"
    value: float


class RecordingOrder(StrEnum):
    DURATION = "duration"
    RECORDING_DURATION = "recording_duration"
    INACTIVE_SECONDS = "inactive_seconds"
    ACTIVE_SECONDS = "active_seconds"
    START_TIME = "start_time"
    CONSOLE_ERROR_COUNT = "console_error_count"
    CLICK_COUNT = "click_count"
    KEYPRESS_COUNT = "keypress_count"
    MOUSE_ACTIVITY_COUNT = "mouse_activity_count"
    ACTIVITY_SCORE = "activity_score"


class RefreshType(StrEnum):
    ASYNC_ = "async"
    ASYNC_EXCEPT_ON_CACHE_MISS = "async_except_on_cache_miss"
    BLOCKING = "blocking"
    FORCE_ASYNC = "force_async"
    FORCE_BLOCKING = "force_blocking"
    FORCE_CACHE = "force_cache"
    LAZY_ASYNC = "lazy_async"


class ResultCustomizationBase(BaseModel):
    model_config = ConfigDict(
        extra="forbid",
    )
    color: DataColorToken


class ResultCustomizationBy(StrEnum):
    VALUE = "value"
    POSITION = "position"


class ResultCustomizationByPosition(BaseModel):
    model_config = ConfigDict(
        extra="forbid",
    )
    assignmentBy: Literal["position"] = "position"
    color: DataColorToken


class ResultCustomizationByValue(BaseModel):
    model_config = ConfigDict(
        extra="forbid",
    )
    assignmentBy: Literal["value"] = "value"
    color: DataColorToken


class RetentionDashboardDisplayType(StrEnum):
    TABLE_ONLY = "table_only"
    GRAPH_ONLY = "graph_only"
    ALL = "all"


class RetentionEntityKind(StrEnum):
    ACTIONS_NODE = "ActionsNode"
    EVENTS_NODE = "EventsNode"


class RetentionPeriod(StrEnum):
    HOUR = "Hour"
    DAY = "Day"
    WEEK = "Week"
    MONTH = "Month"


class RetentionType(StrEnum):
    RETENTION_RECURRING = "retention_recurring"
    RETENTION_FIRST_TIME = "retention_first_time"


class RevenueAnalyticsGoal(BaseModel):
    model_config = ConfigDict(
        extra="forbid",
    )
    due_date: str
    goal: float
    name: str


class RevenueAnalyticsInsightsQueryGroupBy(StrEnum):
    ALL = "all"
    PRODUCT = "product"
    COHORT = "cohort"


class RevenueAnalyticsOverviewItemKey(StrEnum):
    REVENUE = "revenue"
    PAYING_CUSTOMER_COUNT = "paying_customer_count"
    AVG_REVENUE_PER_CUSTOMER = "avg_revenue_per_customer"


class RevenueAnalyticsTopCustomersGroupBy(StrEnum):
    MONTH = "month"
    ALL = "all"


class RevenueCurrencyPropertyConfig(BaseModel):
    model_config = ConfigDict(
        extra="forbid",
    )
    property: Optional[str] = None
    static: Optional[CurrencyCode] = None


class RevenueSources(BaseModel):
    model_config = ConfigDict(
        extra="forbid",
    )
    dataWarehouseSources: list[str]
    events: list[str]


class RootAssistantMessage1(BaseModel):
    model_config = ConfigDict(
        extra="forbid",
    )
    content: str
    id: Optional[str] = None
    tool_call_id: str
    type: Literal["tool"] = "tool"
    ui_payload: Optional[dict[str, Any]] = Field(
        default=None,
        description=(
            "Payload passed through to the frontend - specifically for calls of contextual tool. Tool call messages"
            " without a ui_payload are not passed through to the frontend."
        ),
    )
    visible: Optional[bool] = None


class SamplingRate(BaseModel):
    model_config = ConfigDict(
        extra="forbid",
    )
    denominator: Optional[float] = None
    numerator: float


class Type3(StrEnum):
    EVENT_DEFINITION = "event_definition"
    TEAM_COLUMNS = "team_columns"


class Context1(BaseModel):
    model_config = ConfigDict(
        extra="forbid",
    )
    eventDefinitionId: Optional[str] = None
    type: Type3


class SessionAttributionGroupBy(StrEnum):
    CHANNEL_TYPE = "ChannelType"
    MEDIUM = "Medium"
    SOURCE = "Source"
    CAMPAIGN = "Campaign"
    AD_IDS = "AdIds"
    REFERRING_DOMAIN = "ReferringDomain"
    INITIAL_URL = "InitialURL"


class SnapshotSource(StrEnum):
    WEB = "web"
    MOBILE = "mobile"
    UNKNOWN = "unknown"


class Storage(StrEnum):
    OBJECT_STORAGE_LTS = "object_storage_lts"
    OBJECT_STORAGE = "object_storage"


class StepOrderValue(StrEnum):
    STRICT = "strict"
    UNORDERED = "unordered"
    ORDERED = "ordered"


class StickinessComputationMode(StrEnum):
    NON_CUMULATIVE = "non_cumulative"
    CUMULATIVE = "cumulative"


class StickinessFilterLegacy(BaseModel):
    model_config = ConfigDict(
        extra="forbid",
    )
    compare: Optional[bool] = None
    compare_to: Optional[str] = None
    display: Optional[ChartDisplayType] = None
    hidden_legend_keys: Optional[dict[str, Union[bool, Any]]] = None
    show_legend: Optional[bool] = None
    show_multiple_y_axes: Optional[bool] = None
    show_values_on_series: Optional[bool] = None


class StickinessOperator(StrEnum):
    GTE = "gte"
    LTE = "lte"
    EXACT = "exact"


class SuggestedQuestionsQueryResponse(BaseModel):
    model_config = ConfigDict(
        extra="forbid",
    )
    questions: list[str]


class TaxonomicFilterGroupType(StrEnum):
    METADATA = "metadata"
    ACTIONS = "actions"
    COHORTS = "cohorts"
    COHORTS_WITH_ALL = "cohorts_with_all"
    DATA_WAREHOUSE = "data_warehouse"
    DATA_WAREHOUSE_PROPERTIES = "data_warehouse_properties"
    DATA_WAREHOUSE_PERSON_PROPERTIES = "data_warehouse_person_properties"
    ELEMENTS = "elements"
    EVENTS = "events"
    EVENT_PROPERTIES = "event_properties"
    EVENT_FEATURE_FLAGS = "event_feature_flags"
    EVENT_METADATA = "event_metadata"
    NUMERICAL_EVENT_PROPERTIES = "numerical_event_properties"
    PERSON_PROPERTIES = "person_properties"
    PAGEVIEW_URLS = "pageview_urls"
    SCREENS = "screens"
    CUSTOM_EVENTS = "custom_events"
    WILDCARD = "wildcard"
    GROUPS = "groups"
    PERSONS = "persons"
    FEATURE_FLAGS = "feature_flags"
    INSIGHTS = "insights"
    EXPERIMENTS = "experiments"
    PLUGINS = "plugins"
    DASHBOARDS = "dashboards"
    NAME_GROUPS = "name_groups"
    SESSION_PROPERTIES = "session_properties"
    HOGQL_EXPRESSION = "hogql_expression"
    NOTEBOOKS = "notebooks"
    LOG_ENTRIES = "log_entries"
    ERROR_TRACKING_ISSUES = "error_tracking_issues"
    LOGS = "logs"
    REPLAY = "replay"
    RESOURCES = "resources"
    MAX_AI_CONTEXT = "max_ai_context"


class TimelineEntry(BaseModel):
    model_config = ConfigDict(
        extra="forbid",
    )
    events: list[EventType]
    recording_duration_s: Optional[float] = Field(default=None, description="Duration of the recording in seconds.")
    sessionId: Optional[str] = Field(default=None, description="Session ID. None means out-of-session events")


class TrendsFilterLegacy(BaseModel):
    model_config = ConfigDict(
        extra="forbid",
    )
    aggregation_axis_format: Optional[AggregationAxisFormat] = None
    aggregation_axis_postfix: Optional[str] = None
    aggregation_axis_prefix: Optional[str] = None
    breakdown_histogram_bin_count: Optional[float] = None
    compare: Optional[bool] = None
    compare_to: Optional[str] = None
    decimal_places: Optional[float] = None
    display: Optional[ChartDisplayType] = None
    formula: Optional[str] = None
    hidden_legend_keys: Optional[dict[str, Union[bool, Any]]] = None
    min_decimal_places: Optional[float] = None
    show_alert_threshold_lines: Optional[bool] = None
    show_labels_on_series: Optional[bool] = None
    show_legend: Optional[bool] = None
    show_multiple_y_axes: Optional[bool] = None
    show_percent_stack_view: Optional[bool] = None
    show_values_on_series: Optional[bool] = None
    smoothing_intervals: Optional[float] = None
    y_axis_scale_type: Optional[YAxisScaleType] = YAxisScaleType.LINEAR


class TrendsFormulaNode(BaseModel):
    model_config = ConfigDict(
        extra="forbid",
    )
    custom_name: Optional[str] = Field(default=None, description="Optional user-defined name for the formula")
    formula: str


class UserBasicType(BaseModel):
    model_config = ConfigDict(
        extra="forbid",
    )
    distinct_id: str
    email: str
    first_name: str
    hedgehog_config: Optional[MinimalHedgehogConfig] = None
    id: float
    is_email_verified: Optional[Any] = None
    last_name: Optional[str] = None
    uuid: str


class VectorSearchResponseItem(BaseModel):
    model_config = ConfigDict(
        extra="forbid",
    )
    distance: float
    id: str


class ActionsPie(BaseModel):
    model_config = ConfigDict(
        extra="forbid",
    )
    disableHoverOffset: Optional[bool] = None
    hideAggregation: Optional[bool] = None


class RETENTION(BaseModel):
    model_config = ConfigDict(
        extra="forbid",
    )
    hideLineGraph: Optional[bool] = None
    hideSizeColumn: Optional[bool] = None
    useSmallLayout: Optional[bool] = None


class VizSpecificOptions(BaseModel):
    model_config = ConfigDict(
        extra="forbid",
    )
    ActionsPie_1: Optional[ActionsPie] = Field(default=None, alias="ActionsPie")
    RETENTION_1: Optional[RETENTION] = Field(default=None, alias="RETENTION")


class WebAnalyticsOrderByDirection(StrEnum):
    ASC = "ASC"
    DESC = "DESC"


class WebAnalyticsOrderByFields(StrEnum):
    VISITORS = "Visitors"
    VIEWS = "Views"
    CLICKS = "Clicks"
    BOUNCE_RATE = "BounceRate"
    AVERAGE_SCROLL_PERCENTAGE = "AverageScrollPercentage"
    SCROLL_GT80_PERCENTAGE = "ScrollGt80Percentage"
    TOTAL_CONVERSIONS = "TotalConversions"
    UNIQUE_CONVERSIONS = "UniqueConversions"
    CONVERSION_RATE = "ConversionRate"
    CONVERTING_USERS = "ConvertingUsers"
    RAGE_CLICKS = "RageClicks"
    DEAD_CLICKS = "DeadClicks"
    ERRORS = "Errors"


class Sampling(BaseModel):
    model_config = ConfigDict(
        extra="forbid",
    )
    enabled: Optional[bool] = None
    forceSamplingRate: Optional[SamplingRate] = None


class WebOverviewItemKind(StrEnum):
    UNIT = "unit"
    DURATION_S = "duration_s"
    PERCENTAGE = "percentage"
    CURRENCY = "currency"


class WebStatsBreakdown(StrEnum):
    PAGE = "Page"
    INITIAL_PAGE = "InitialPage"
    EXIT_PAGE = "ExitPage"
    EXIT_CLICK = "ExitClick"
    SCREEN_NAME = "ScreenName"
    INITIAL_CHANNEL_TYPE = "InitialChannelType"
    INITIAL_REFERRING_DOMAIN = "InitialReferringDomain"
    INITIAL_UTM_SOURCE = "InitialUTMSource"
    INITIAL_UTM_CAMPAIGN = "InitialUTMCampaign"
    INITIAL_UTM_MEDIUM = "InitialUTMMedium"
    INITIAL_UTM_TERM = "InitialUTMTerm"
    INITIAL_UTM_CONTENT = "InitialUTMContent"
    INITIAL_UTM_SOURCE_MEDIUM_CAMPAIGN = "InitialUTMSourceMediumCampaign"
    BROWSER = "Browser"
    OS = "OS"
    VIEWPORT = "Viewport"
    DEVICE_TYPE = "DeviceType"
    COUNTRY = "Country"
    REGION = "Region"
    CITY = "City"
    TIMEZONE = "Timezone"
    LANGUAGE = "Language"
    FRUSTRATION_METRICS = "FrustrationMetrics"


class WebVitalsMetric(StrEnum):
    INP = "INP"
    LCP = "LCP"
    CLS = "CLS"
    FCP = "FCP"


class WebVitalsMetricBand(StrEnum):
    GOOD = "good"
    NEEDS_IMPROVEMENTS = "needs_improvements"
    POOR = "poor"


class WebVitalsPathBreakdownResultItem(BaseModel):
    model_config = ConfigDict(
        extra="forbid",
    )
    path: str
    value: float


class WebVitalsPercentile(StrEnum):
    P75 = "p75"
    P90 = "p90"
    P99 = "p99"


class Scale(StrEnum):
    LINEAR = "linear"
    LOGARITHMIC = "logarithmic"


class YAxisSettings(BaseModel):
    model_config = ConfigDict(
        extra="forbid",
    )
    scale: Optional[Scale] = None
    startAtZero: Optional[bool] = Field(default=None, description="Whether the Y axis should start at zero")


class Integer(RootModel[int]):
    root: int


class ActionConversionGoal(BaseModel):
    model_config = ConfigDict(
        extra="forbid",
    )
    actionId: int


class ActorsPropertyTaxonomyResponse(BaseModel):
    model_config = ConfigDict(
        extra="forbid",
    )
    sample_count: int
    sample_values: list[Union[str, float, bool, int]]


class AlertCondition(BaseModel):
    model_config = ConfigDict(
        extra="forbid",
    )
    type: AlertConditionType


class AssistantArrayPropertyFilter(BaseModel):
    model_config = ConfigDict(
        extra="forbid",
    )
    operator: AssistantArrayPropertyFilterOperator = Field(
        ..., description="`exact` - exact match of any of the values. `is_not` - does not match any of the values."
    )
    value: list[str] = Field(
        ...,
        description=(
            "Only use property values from the plan. Always use strings as values. If you have a number, convert it to"
            ' a string first. If you have a boolean, convert it to a string "true" or "false".'
        ),
    )


class AssistantBreakdownFilter(BaseModel):
    model_config = ConfigDict(
        extra="forbid",
    )
    breakdown_limit: Optional[int] = Field(default=25, description="How many distinct values to show.")


class AssistantDateTimePropertyFilter(BaseModel):
    model_config = ConfigDict(
        extra="forbid",
    )
    operator: AssistantDateTimePropertyFilterOperator
    value: str = Field(..., description="Value must be a date in ISO 8601 format.")


class AssistantForm(BaseModel):
    model_config = ConfigDict(
        extra="forbid",
    )
    options: list[AssistantFormOption]


class AssistantFunnelsBreakdownFilter(BaseModel):
    model_config = ConfigDict(
        extra="forbid",
    )
    breakdown: str = Field(..., description="The entity property to break down by.")
    breakdown_group_type_index: Optional[int] = Field(
        default=None,
        description=(
            "If `breakdown_type` is `group`, this is the index of the group. Use the index from the group mapping."
        ),
    )
    breakdown_limit: Optional[int] = Field(default=25, description="How many distinct values to show.")
    breakdown_type: Optional[AssistantFunnelsBreakdownType] = Field(
        default=AssistantFunnelsBreakdownType.EVENT,
        description=(
            "Type of the entity to break down by. If `group` is used, you must also provide"
            " `breakdown_group_type_index` from the group mapping."
        ),
    )


class AssistantFunnelsExclusionEventsNode(BaseModel):
    model_config = ConfigDict(
        extra="forbid",
    )
    event: str
    funnelFromStep: int
    funnelToStep: int
    kind: Literal["EventsNode"] = "EventsNode"


class AssistantFunnelsFilter(BaseModel):
    model_config = ConfigDict(
        extra="forbid",
    )
    binCount: Optional[int] = Field(
        default=None,
        description=(
            "Use this setting only when `funnelVizType` is `time_to_convert`: number of bins to show in histogram."
        ),
    )
    exclusions: Optional[list[AssistantFunnelsExclusionEventsNode]] = Field(
        default=[],
        description=(
            "Users may want to use exclusion events to filter out conversions in which a particular event occurred"
            " between specific steps. These events must not be included in the main sequence. You must include start"
            " and end indexes for each exclusion where the minimum index is one and the maximum index is the number of"
            " steps in the funnel. For example, there is a sequence with three steps: sign up, finish onboarding,"
            " purchase. If the user wants to exclude all conversions in which users left the page before finishing the"
            " onboarding, the exclusion step would be the event `$pageleave` with start index 2 and end index 3."
        ),
    )
    funnelAggregateByHogQL: Literal["properties.$session_id"] = Field(
        default="properties.$session_id",
        description="Use this field only if the user explicitly asks to aggregate the funnel by unique sessions.",
    )
    funnelOrderType: Optional[StepOrderValue] = Field(
        default=StepOrderValue.ORDERED,
        description=(
            "Defines the behavior of event matching between steps. Prefer the `strict` option unless explicitly told to"
            " use a different one. `ordered` - defines a sequential funnel. Step B must happen after Step A, but any"
            " number of events can happen between A and B. `strict` - defines a funnel where all events must happen in"
            " order. Step B must happen directly after Step A without any events in between. `any` - order doesn't"
            " matter. Steps can be completed in any sequence."
        ),
    )
    funnelStepReference: Optional[FunnelStepReference] = Field(
        default=FunnelStepReference.TOTAL,
        description=(
            "Whether conversion shown in the graph should be across all steps or just relative to the previous step."
        ),
    )
    funnelVizType: Optional[FunnelVizType] = Field(
        default=FunnelVizType.STEPS,
        description=(
            "Defines the type of visualization to use. The `steps` option is recommended. `steps` - shows a"
            " step-by-step funnel. Perfect to show a conversion rate of a sequence of events (default)."
            " `time_to_convert` - shows a histogram of the time it took to complete the funnel. `trends` - shows trends"
            " of the conversion rate of the whole sequence over time."
        ),
    )
    funnelWindowInterval: Optional[int] = Field(
        default=14,
        description=(
            "Controls a time frame value for a conversion to be considered. Select a reasonable value based on the"
            " user's query. Use in combination with `funnelWindowIntervalUnit`. The default value is 14 days."
        ),
    )
    funnelWindowIntervalUnit: Optional[FunnelConversionWindowTimeUnit] = Field(
        default=FunnelConversionWindowTimeUnit.DAY,
        description=(
            "Controls a time frame interval for a conversion to be considered. Select a reasonable value based on the"
            " user's query. Use in combination with `funnelWindowInterval`. The default value is 14 days."
        ),
    )
    layout: Optional[FunnelLayout] = Field(
        default=FunnelLayout.VERTICAL,
        description="Controls how the funnel chart is displayed: vertically (preferred) or horizontally.",
    )


class AssistantGenerationStatusEvent(BaseModel):
    model_config = ConfigDict(
        extra="forbid",
    )
    type: AssistantGenerationStatusType


class AssistantGenericPropertyFilter1(BaseModel):
    model_config = ConfigDict(
        extra="forbid",
    )
    key: str = Field(..., description="Use one of the properties the user has provided in the plan.")
    operator: AssistantSingleValuePropertyFilterOperator = Field(
        ...,
        description=(
            "`icontains` - case insensitive contains. `not_icontains` - case insensitive does not contain. `regex` -"
            " matches the regex pattern. `not_regex` - does not match the regex pattern."
        ),
    )
    type: str
    value: str = Field(
        ...,
        description=(
            "Only use property values from the plan. If the operator is `regex` or `not_regex`, the value must be a"
            " valid ClickHouse regex pattern to match against. Otherwise, the value must be a substring that will be"
            " matched against the property value."
        ),
    )


class AssistantGenericPropertyFilter4(BaseModel):
    model_config = ConfigDict(
        extra="forbid",
    )
    key: str = Field(..., description="Use one of the properties the user has provided in the plan.")
    operator: AssistantSetPropertyFilterOperator = Field(
        ...,
        description=(
            "`is_set` - the property has any value. `is_not_set` - the property doesn't have a value or wasn't"
            " collected."
        ),
    )
    type: str


class AssistantGroupMultipleBreakdownFilter(BaseModel):
    model_config = ConfigDict(
        extra="forbid",
    )
    group_type_index: Optional[int] = Field(default=None, description="Index of the group type from the group mapping.")
    property: str = Field(..., description="Property name from the plan to break down by.")
    type: Literal["group"] = "group"


class AssistantGroupPropertyFilter1(BaseModel):
    model_config = ConfigDict(
        extra="forbid",
    )
    group_type_index: int = Field(..., description="Index of the group type from the group mapping.")
    key: str = Field(..., description="Use one of the properties the user has provided in the plan.")
    operator: AssistantSingleValuePropertyFilterOperator = Field(
        ...,
        description=(
            "`icontains` - case insensitive contains. `not_icontains` - case insensitive does not contain. `regex` -"
            " matches the regex pattern. `not_regex` - does not match the regex pattern."
        ),
    )
    type: Literal["group"] = "group"
    value: str = Field(
        ...,
        description=(
            "Only use property values from the plan. If the operator is `regex` or `not_regex`, the value must be a"
            " valid ClickHouse regex pattern to match against. Otherwise, the value must be a substring that will be"
            " matched against the property value."
        ),
    )


class AssistantGroupPropertyFilter2(BaseModel):
    model_config = ConfigDict(
        extra="forbid",
    )
    group_type_index: int = Field(..., description="Index of the group type from the group mapping.")
    key: str = Field(..., description="Use one of the properties the user has provided in the plan.")
    operator: AssistantArrayPropertyFilterOperator = Field(
        ..., description="`exact` - exact match of any of the values. `is_not` - does not match any of the values."
    )
    type: Literal["group"] = "group"
    value: list[str] = Field(
        ...,
        description=(
            "Only use property values from the plan. Always use strings as values. If you have a number, convert it to"
            ' a string first. If you have a boolean, convert it to a string "true" or "false".'
        ),
    )


class AssistantGroupPropertyFilter3(BaseModel):
    model_config = ConfigDict(
        extra="forbid",
    )
    group_type_index: int = Field(..., description="Index of the group type from the group mapping.")
    key: str = Field(..., description="Use one of the properties the user has provided in the plan.")
    operator: AssistantDateTimePropertyFilterOperator
    type: Literal["group"] = "group"
    value: str = Field(..., description="Value must be a date in ISO 8601 format.")


class AssistantGroupPropertyFilter4(BaseModel):
    model_config = ConfigDict(
        extra="forbid",
    )
    group_type_index: int = Field(..., description="Index of the group type from the group mapping.")
    key: str = Field(..., description="Use one of the properties the user has provided in the plan.")
    operator: AssistantSetPropertyFilterOperator = Field(
        ...,
        description=(
            "`is_set` - the property has any value. `is_not_set` - the property doesn't have a value or wasn't"
            " collected."
        ),
    )
    type: Literal["group"] = "group"


class AssistantMessageMetadata(BaseModel):
    model_config = ConfigDict(
        extra="forbid",
    )
    form: Optional[AssistantForm] = None


class AssistantRetentionActionsNode(BaseModel):
    model_config = ConfigDict(
        extra="forbid",
    )
    id: float = Field(..., description="Action ID from the plan.")
    name: str = Field(..., description="Action name from the plan.")
    properties: Optional[
        list[
            Union[
                Union[
                    AssistantGenericPropertyFilter1,
                    AssistantGenericPropertyFilter2,
                    AssistantGenericPropertyFilter3,
                    AssistantGenericPropertyFilter4,
                ],
                Union[
                    AssistantGroupPropertyFilter1,
                    AssistantGroupPropertyFilter2,
                    AssistantGroupPropertyFilter3,
                    AssistantGroupPropertyFilter4,
                ],
            ]
        ]
    ] = Field(default=None, description="Property filters for the action.")
    type: Literal["actions"] = "actions"


class AssistantRetentionEventsNode(BaseModel):
    model_config = ConfigDict(
        extra="forbid",
    )
    custom_name: Optional[str] = Field(
        default=None, description="Custom name for the event if it is needed to be renamed."
    )
    name: str = Field(..., description="Event name from the plan.")
    properties: Optional[
        list[
            Union[
                Union[
                    AssistantGenericPropertyFilter1,
                    AssistantGenericPropertyFilter2,
                    AssistantGenericPropertyFilter3,
                    AssistantGenericPropertyFilter4,
                ],
                Union[
                    AssistantGroupPropertyFilter1,
                    AssistantGroupPropertyFilter2,
                    AssistantGroupPropertyFilter3,
                    AssistantGroupPropertyFilter4,
                ],
            ]
        ]
    ] = Field(default=None, description="Property filters for the event.")
    type: Literal["events"] = "events"


class AssistantSetPropertyFilter(BaseModel):
    model_config = ConfigDict(
        extra="forbid",
    )
    operator: AssistantSetPropertyFilterOperator = Field(
        ...,
        description=(
            "`is_set` - the property has any value. `is_not_set` - the property doesn't have a value or wasn't"
            " collected."
        ),
    )


class AssistantSingleValuePropertyFilter(BaseModel):
    model_config = ConfigDict(
        extra="forbid",
    )
    operator: AssistantSingleValuePropertyFilterOperator = Field(
        ...,
        description=(
            "`icontains` - case insensitive contains. `not_icontains` - case insensitive does not contain. `regex` -"
            " matches the regex pattern. `not_regex` - does not match the regex pattern."
        ),
    )
    value: str = Field(
        ...,
        description=(
            "Only use property values from the plan. If the operator is `regex` or `not_regex`, the value must be a"
            " valid ClickHouse regex pattern to match against. Otherwise, the value must be a substring that will be"
            " matched against the property value."
        ),
    )


class AssistantTrendsBreakdownFilter(BaseModel):
    model_config = ConfigDict(
        extra="forbid",
    )
    breakdown_limit: Optional[int] = Field(default=25, description="How many distinct values to show.")
    breakdowns: list[Union[AssistantGroupMultipleBreakdownFilter, AssistantGenericMultipleBreakdownFilter]] = Field(
        ..., description="Use this field to define breakdowns.", max_length=3
    )


class AutocompleteCompletionItem(BaseModel):
    model_config = ConfigDict(
        extra="forbid",
    )
    detail: Optional[str] = Field(
        default=None,
        description=(
            "A human-readable string with additional information about this item, like type or symbol information."
        ),
    )
    documentation: Optional[str] = Field(
        default=None, description="A human-readable string that represents a doc-comment."
    )
    insertText: str = Field(
        ..., description="A string or snippet that should be inserted in a document when selecting this completion."
    )
    kind: AutocompleteCompletionItemKind = Field(
        ..., description="The kind of this completion item. Based on the kind an icon is chosen by the editor."
    )
    label: str = Field(
        ...,
        description=(
            "The label of this completion item. By default this is also the text that is inserted when selecting this"
            " completion."
        ),
    )


class Breakdown(BaseModel):
    model_config = ConfigDict(
        extra="forbid",
    )
    group_type_index: Optional[int] = None
    histogram_bin_count: Optional[int] = None
    normalize_url: Optional[bool] = None
    property: str
    type: Optional[MultipleBreakdownType] = None


class BreakdownFilter(BaseModel):
    model_config = ConfigDict(
        extra="forbid",
    )
    breakdown: Optional[Union[str, list[Union[str, int]], int]] = None
    breakdown_group_type_index: Optional[int] = None
    breakdown_hide_other_aggregation: Optional[bool] = None
    breakdown_histogram_bin_count: Optional[int] = None
    breakdown_limit: Optional[int] = None
    breakdown_normalize_url: Optional[bool] = None
    breakdown_type: Optional[BreakdownType] = BreakdownType.EVENT
    breakdowns: Optional[list[Breakdown]] = Field(default=None, max_length=3)


class IntervalItem(BaseModel):
    model_config = ConfigDict(
        extra="forbid",
    )
    label: str
    value: int = Field(..., description="An interval selected out of available intervals in source query")


class Series(BaseModel):
    model_config = ConfigDict(
        extra="forbid",
    )
    label: str
    value: int


class Settings(BaseModel):
    model_config = ConfigDict(
        extra="forbid",
    )
    display: Optional[ChartSettingsDisplay] = None
    formatting: Optional[ChartSettingsFormatting] = None


class ChartAxis(BaseModel):
    model_config = ConfigDict(
        extra="forbid",
    )
    column: str
    settings: Optional[Settings] = None


class ChartSettings(BaseModel):
    model_config = ConfigDict(
        extra="forbid",
    )
    goalLines: Optional[list[GoalLine]] = None
    leftYAxisSettings: Optional[YAxisSettings] = None
    rightYAxisSettings: Optional[YAxisSettings] = None
    seriesBreakdownColumn: Optional[str] = None
    showLegend: Optional[bool] = None
    stackBars100: Optional[bool] = Field(default=None, description="Whether we fill the bars to 100% in stacked mode")
    xAxis: Optional[ChartAxis] = None
    yAxis: Optional[list[ChartAxis]] = None
    yAxisAtZero: Optional[bool] = Field(
        default=None, description="Deprecated: use `[left|right]YAxisSettings`. Whether the Y axis should start at zero"
    )


class ClickhouseQueryProgress(BaseModel):
    model_config = ConfigDict(
        extra="forbid",
    )
    active_cpu_time: int
    bytes_read: int
    estimated_rows_total: int
    rows_read: int
    time_elapsed: int


class CohortPropertyFilter(BaseModel):
    model_config = ConfigDict(
        extra="forbid",
    )
    cohort_name: Optional[str] = None
    key: Literal["id"] = "id"
    label: Optional[str] = None
    operator: Optional[PropertyOperator] = PropertyOperator.IN_
    type: Literal["cohort"] = "cohort"
    value: int


class CustomChannelCondition(BaseModel):
    model_config = ConfigDict(
        extra="forbid",
    )
    id: str
    key: CustomChannelField
    op: CustomChannelOperator
    value: Optional[Union[str, list[str]]] = None


class CustomChannelRule(BaseModel):
    model_config = ConfigDict(
        extra="forbid",
    )
    channel_type: str
    combiner: FilterLogicalOperator
    id: str
    items: list[CustomChannelCondition]


class DatabaseSchemaField(BaseModel):
    model_config = ConfigDict(
        extra="forbid",
    )
    chain: Optional[list[Union[str, int]]] = None
    fields: Optional[list[str]] = None
    hogql_value: str
    id: Optional[str] = None
    name: str
    schema_valid: bool
    table: Optional[str] = None
    type: DatabaseSerializedFieldType


class DatabaseSchemaPostHogTable(BaseModel):
    model_config = ConfigDict(
        extra="forbid",
    )
    fields: dict[str, DatabaseSchemaField]
    id: str
    name: str
    row_count: Optional[float] = None
    type: Literal["posthog"] = "posthog"


class DatabaseSchemaTableCommon(BaseModel):
    model_config = ConfigDict(
        extra="forbid",
    )
    fields: dict[str, DatabaseSchemaField]
    id: str
    name: str
    row_count: Optional[float] = None
    type: Type1


class Day(RootModel[int]):
    root: int


class ErrorTrackingIssueAssignee(BaseModel):
    model_config = ConfigDict(
        extra="forbid",
    )
    id: Union[str, int]
    type: Type2


class ErrorTrackingRelationalIssue(BaseModel):
    model_config = ConfigDict(
        extra="forbid",
    )
    assignee: Optional[ErrorTrackingIssueAssignee] = None
    description: Optional[str] = None
    first_seen: datetime
    id: str
    name: Optional[str] = None
    status: Status2


class EventOddsRatioSerialized(BaseModel):
    model_config = ConfigDict(
        extra="forbid",
    )
    correlation_type: CorrelationType
    event: EventDefinition
    failure_count: int
    odds_ratio: float
    success_count: int


class EventTaxonomyItem(BaseModel):
    model_config = ConfigDict(
        extra="forbid",
    )
    property: str
    sample_count: int
    sample_values: list[str]


class EventsHeatMapColumnAggregationResult(BaseModel):
    model_config = ConfigDict(
        extra="forbid",
    )
    column: int
    value: int


class EventsHeatMapDataResult(BaseModel):
    model_config = ConfigDict(
        extra="forbid",
    )
    column: int
    row: int
    value: int


class EventsHeatMapRowAggregationResult(BaseModel):
    model_config = ConfigDict(
        extra="forbid",
    )
    row: int
    value: int


class EventsHeatMapStructuredResult(BaseModel):
    model_config = ConfigDict(
        extra="forbid",
    )
    allAggregations: int
    columnAggregations: list[EventsHeatMapColumnAggregationResult]
    data: list[EventsHeatMapDataResult]
    rowAggregations: list[EventsHeatMapRowAggregationResult]


class ExperimentExposureQueryResponse(BaseModel):
    model_config = ConfigDict(
        extra="forbid",
    )
    date_range: DateRange
    kind: Literal["ExperimentExposureQuery"] = "ExperimentExposureQuery"
    timeseries: list[ExperimentExposureTimeSeries]
    total_exposures: dict[str, float]


class ExperimentHoldoutType(BaseModel):
    model_config = ConfigDict(
        extra="forbid",
    )
    created_at: Optional[str] = None
    created_by: Optional[UserBasicType] = None
    description: Optional[str] = None
    filters: dict[str, Any]
    id: Optional[float] = None
    name: str
    updated_at: Optional[str] = None


class ExperimentMetricBaseProperties(BaseModel):
    model_config = ConfigDict(
        extra="forbid",
    )
    conversion_window: Optional[int] = None
    conversion_window_unit: Optional[FunnelConversionWindowTimeUnit] = None
    kind: Literal["ExperimentMetric"] = "ExperimentMetric"
    name: Optional[str] = None


class FunnelCorrelationResult(BaseModel):
    model_config = ConfigDict(
        extra="forbid",
    )
    events: list[EventOddsRatioSerialized]
    skewed: bool


class FunnelExclusionSteps(BaseModel):
    model_config = ConfigDict(
        extra="forbid",
    )
    funnelFromStep: int
    funnelToStep: int


class FunnelsFilterLegacy(BaseModel):
    model_config = ConfigDict(
        extra="forbid",
    )
    bin_count: Optional[Union[float, str]] = None
    breakdown_attribution_type: Optional[BreakdownAttributionType] = None
    breakdown_attribution_value: Optional[float] = None
    exclusions: Optional[list[FunnelExclusionLegacy]] = None
    funnel_aggregate_by_hogql: Optional[str] = None
    funnel_from_step: Optional[float] = None
    funnel_order_type: Optional[StepOrderValue] = None
    funnel_step_reference: Optional[FunnelStepReference] = None
    funnel_to_step: Optional[float] = None
    funnel_viz_type: Optional[FunnelVizType] = None
    funnel_window_interval: Optional[float] = None
    funnel_window_interval_unit: Optional[FunnelConversionWindowTimeUnit] = None
    hidden_legend_keys: Optional[dict[str, Union[bool, Any]]] = None
    layout: Optional[FunnelLayout] = None


class HogQLAutocompleteResponse(BaseModel):
    model_config = ConfigDict(
        extra="forbid",
    )
    incomplete_list: bool = Field(..., description="Whether or not the suggestions returned are complete")
    suggestions: list[AutocompleteCompletionItem]
    timings: Optional[list[QueryTiming]] = Field(
        default=None, description="Measured timings for different parts of the query generation process"
    )


class HogQLNotice(BaseModel):
    model_config = ConfigDict(
        extra="forbid",
    )
    end: Optional[int] = None
    fix: Optional[str] = None
    message: str
    start: Optional[int] = None


class HogQLQueryModifiers(BaseModel):
    model_config = ConfigDict(
        extra="forbid",
    )
    bounceRateDurationSeconds: Optional[float] = None
    bounceRatePageViewMode: Optional[BounceRatePageViewMode] = None
    convertToProjectTimezone: Optional[bool] = None
    customChannelTypeRules: Optional[list[CustomChannelRule]] = None
    dataWarehouseEventsModifiers: Optional[list[DataWarehouseEventsModifier]] = None
    debug: Optional[bool] = None
    formatCsvAllowDoubleQuotes: Optional[bool] = None
    inCohortVia: Optional[InCohortVia] = None
    materializationMode: Optional[MaterializationMode] = None
    optimizeJoinedFilters: Optional[bool] = None
    personsArgMaxVersion: Optional[PersonsArgMaxVersion] = None
    personsJoinMode: Optional[PersonsJoinMode] = None
    personsOnEventsMode: Optional[PersonsOnEventsMode] = None
    propertyGroupsMode: Optional[PropertyGroupsMode] = None
    s3TableUseInvalidColumns: Optional[bool] = None
    sessionTableVersion: Optional[SessionTableVersion] = None
    sessionsV2JoinMode: Optional[SessionsV2JoinMode] = None
    useMaterializedViews: Optional[bool] = None
    usePresortedEventsTable: Optional[bool] = None
    useWebAnalyticsPreAggregatedTables: Optional[bool] = None


class HogQuery(BaseModel):
    model_config = ConfigDict(
        extra="forbid",
    )
    code: Optional[str] = None
    kind: Literal["HogQuery"] = "HogQuery"
    modifiers: Optional[HogQLQueryModifiers] = Field(
        default=None, description="Modifiers used when performing the query"
    )
    response: Optional[HogQueryResponse] = None


class DayItem(BaseModel):
    model_config = ConfigDict(
        extra="forbid",
    )
    label: str
    value: Union[str, datetime, int]


class InsightThreshold(BaseModel):
    model_config = ConfigDict(
        extra="forbid",
    )
    bounds: Optional[InsightsThresholdBounds] = None
    type: InsightThresholdType


class LLMTrace(BaseModel):
    model_config = ConfigDict(
        extra="forbid",
    )
    createdAt: str
    events: list[LLMTraceEvent]
    id: str
    inputCost: Optional[float] = None
    inputState: Optional[Any] = None
    inputTokens: Optional[float] = None
    outputCost: Optional[float] = None
    outputState: Optional[Any] = None
    outputTokens: Optional[float] = None
    person: LLMTracePerson
    totalCost: Optional[float] = None
    totalLatency: Optional[float] = None
    traceName: Optional[str] = None


class LifecycleFilter(BaseModel):
    model_config = ConfigDict(
        extra="forbid",
    )
    showLegend: Optional[bool] = False
    showValuesOnSeries: Optional[bool] = None
    toggledLifecycles: Optional[list[LifecycleToggle]] = None


class LifecycleFilterLegacy(BaseModel):
    model_config = ConfigDict(
        extra="forbid",
    )
    show_legend: Optional[bool] = None
    show_values_on_series: Optional[bool] = None
    toggledLifecycles: Optional[list[LifecycleToggle]] = None


class LogMessage(BaseModel):
    model_config = ConfigDict(
        extra="forbid",
    )
    attributes: str
    body: str
    event_name: str
    instrumentation_scope: str
    level: LogSeverityLevel
    observed_timestamp: datetime
    resource: str
    severity_number: float
    severity_text: LogSeverityLevel
    span_id: str
    timestamp: datetime
    trace_id: str
    uuid: str


class MatchedRecording(BaseModel):
    model_config = ConfigDict(
        extra="forbid",
    )
    events: list[MatchedRecordingEvent]
    session_id: Optional[str] = None


class GlobalInfo(BaseModel):
    model_config = ConfigDict(
        extra="forbid",
    )
    navigation: Optional[MaxNavigationContext] = None


class PathsFilter(BaseModel):
    model_config = ConfigDict(
        extra="forbid",
    )
    edgeLimit: Optional[int] = 50
    endPoint: Optional[str] = None
    excludeEvents: Optional[list[str]] = None
    includeEventTypes: Optional[list[PathType]] = None
    localPathCleaningFilters: Optional[list[PathCleaningFilter]] = None
    maxEdgeWeight: Optional[int] = None
    minEdgeWeight: Optional[int] = None
    pathDropoffKey: Optional[str] = Field(default=None, description="Relevant only within actors query")
    pathEndKey: Optional[str] = Field(default=None, description="Relevant only within actors query")
    pathGroupings: Optional[list[str]] = None
    pathReplacements: Optional[bool] = None
    pathStartKey: Optional[str] = Field(default=None, description="Relevant only within actors query")
    pathsHogQLExpression: Optional[str] = None
    startPoint: Optional[str] = None
    stepLimit: Optional[int] = 5


class QueryResponseAlternative8(BaseModel):
    model_config = ConfigDict(
        extra="forbid",
    )
    errors: list[HogQLNotice]
    isUsingIndices: Optional[QueryIndexUsage] = None
    isValid: Optional[bool] = None
    notices: list[HogQLNotice]
    query: Optional[str] = None
    table_names: Optional[list[str]] = None
    warnings: list[HogQLNotice]


class QueryResponseAlternative9(BaseModel):
    model_config = ConfigDict(
        extra="forbid",
    )
    incomplete_list: bool = Field(..., description="Whether or not the suggestions returned are complete")
    suggestions: list[AutocompleteCompletionItem]
    timings: Optional[list[QueryTiming]] = Field(
        default=None, description="Measured timings for different parts of the query generation process"
    )


class QueryStatus(BaseModel):
    model_config = ConfigDict(
        extra="forbid",
    )
    complete: Optional[bool] = Field(
        default=False,
        description=(
            "Whether the query is still running. Will be true if the query is complete, even if it errored. Either"
            " result or error will be set."
        ),
    )
    dashboard_id: Optional[int] = None
    end_time: Optional[datetime] = Field(
        default=None, description="When did the query execution task finish (whether successfully or not)."
    )
    error: Optional[bool] = Field(
        default=False,
        description=(
            "If the query failed, this will be set to true. More information can be found in the error_message field."
        ),
    )
    error_message: Optional[str] = None
    expiration_time: Optional[datetime] = None
    id: str
    insight_id: Optional[int] = None
    labels: Optional[list[str]] = None
    pickup_time: Optional[datetime] = Field(
        default=None, description="When was the query execution task picked up by a worker."
    )
    query_async: Literal[True] = Field(default=True, description="ONLY async queries use QueryStatus.")
    query_progress: Optional[ClickhouseQueryProgress] = None
    results: Optional[Any] = None
    start_time: Optional[datetime] = Field(default=None, description="When was query execution task enqueued.")
    task_id: Optional[str] = None
    team_id: int


class QueryStatusResponse(BaseModel):
    model_config = ConfigDict(
        extra="forbid",
    )
    query_status: QueryStatus


class RecordingPropertyFilter(BaseModel):
    model_config = ConfigDict(
        extra="forbid",
    )
    key: Union[DurationType, str]
    label: Optional[str] = None
    operator: PropertyOperator
    type: Literal["recording"] = "recording"
    value: Optional[
        Union[list[Union[str, float, ErrorTrackingIssueAssignee]], Union[str, float, ErrorTrackingIssueAssignee]]
    ] = None


class ResultCustomization(RootModel[Union[ResultCustomizationByValue, ResultCustomizationByPosition]]):
    root: Union[ResultCustomizationByValue, ResultCustomizationByPosition]


class RetentionValue(BaseModel):
    model_config = ConfigDict(
        extra="forbid",
    )
    count: int
    label: Optional[str] = None


class RevenueAnalyticsEventItem(BaseModel):
    model_config = ConfigDict(
        extra="forbid",
    )
    currencyAwareDecimal: Optional[bool] = Field(
        default=False,
        description=(
            "If true, the revenue will be divided by the smallest unit of the currency.\n\nFor example, in case this is"
            " set to true, if the revenue is 1089 and the currency is USD, the revenue will be $10.89, but if the"
            " currency is JPY, the revenue will be ¥1089."
        ),
    )
    eventName: str
    revenueCurrencyProperty: Optional[RevenueCurrencyPropertyConfig] = Field(
        default_factory=lambda: RevenueCurrencyPropertyConfig.model_validate({"static": "USD"})
    )
    revenueProperty: str


class RevenueAnalyticsGrowthRateQueryResponse(BaseModel):
    model_config = ConfigDict(
        extra="forbid",
    )
    columns: Optional[list[str]] = None
    error: Optional[str] = Field(
        default=None,
        description="Query error. Returned only if 'explain' or `modifiers.debug` is true. Throws an error otherwise.",
    )
    hogql: Optional[str] = Field(default=None, description="Generated HogQL query.")
    modifiers: Optional[HogQLQueryModifiers] = Field(
        default=None, description="Modifiers used when performing the query"
    )
    query_status: Optional[QueryStatus] = Field(
        default=None, description="Query status indicates whether next to the provided data, a query is still running."
    )
    results: Any
    timings: Optional[list[QueryTiming]] = Field(
        default=None, description="Measured timings for different parts of the query generation process"
    )


class RevenueAnalyticsInsightsQueryResponse(BaseModel):
    model_config = ConfigDict(
        extra="forbid",
    )
    columns: Optional[list[str]] = None
    error: Optional[str] = Field(
        default=None,
        description="Query error. Returned only if 'explain' or `modifiers.debug` is true. Throws an error otherwise.",
    )
    hogql: Optional[str] = Field(default=None, description="Generated HogQL query.")
    modifiers: Optional[HogQLQueryModifiers] = Field(
        default=None, description="Modifiers used when performing the query"
    )
    query_status: Optional[QueryStatus] = Field(
        default=None, description="Query status indicates whether next to the provided data, a query is still running."
    )
    results: Any
    timings: Optional[list[QueryTiming]] = Field(
        default=None, description="Measured timings for different parts of the query generation process"
    )


class RevenueAnalyticsOverviewItem(BaseModel):
    model_config = ConfigDict(
        extra="forbid",
    )
    key: RevenueAnalyticsOverviewItemKey
    value: float


class RevenueAnalyticsOverviewQueryResponse(BaseModel):
    model_config = ConfigDict(
        extra="forbid",
    )
    error: Optional[str] = Field(
        default=None,
        description="Query error. Returned only if 'explain' or `modifiers.debug` is true. Throws an error otherwise.",
    )
    hogql: Optional[str] = Field(default=None, description="Generated HogQL query.")
    modifiers: Optional[HogQLQueryModifiers] = Field(
        default=None, description="Modifiers used when performing the query"
    )
    query_status: Optional[QueryStatus] = Field(
        default=None, description="Query status indicates whether next to the provided data, a query is still running."
    )
    results: list[RevenueAnalyticsOverviewItem]
    timings: Optional[list[QueryTiming]] = Field(
        default=None, description="Measured timings for different parts of the query generation process"
    )


class RevenueAnalyticsTopCustomersQueryResponse(BaseModel):
    model_config = ConfigDict(
        extra="forbid",
    )
    columns: Optional[list[str]] = None
    error: Optional[str] = Field(
        default=None,
        description="Query error. Returned only if 'explain' or `modifiers.debug` is true. Throws an error otherwise.",
    )
    hogql: Optional[str] = Field(default=None, description="Generated HogQL query.")
    modifiers: Optional[HogQLQueryModifiers] = Field(
        default=None, description="Modifiers used when performing the query"
    )
    query_status: Optional[QueryStatus] = Field(
        default=None, description="Query status indicates whether next to the provided data, a query is still running."
    )
    results: Any
    timings: Optional[list[QueryTiming]] = Field(
        default=None, description="Measured timings for different parts of the query generation process"
    )


class RevenueExampleDataWarehouseTablesQueryResponse(BaseModel):
    model_config = ConfigDict(
        extra="forbid",
    )
    columns: Optional[list] = None
    error: Optional[str] = Field(
        default=None,
        description="Query error. Returned only if 'explain' or `modifiers.debug` is true. Throws an error otherwise.",
    )
    hasMore: Optional[bool] = None
    hogql: Optional[str] = Field(default=None, description="Generated HogQL query.")
    limit: Optional[int] = None
    modifiers: Optional[HogQLQueryModifiers] = Field(
        default=None, description="Modifiers used when performing the query"
    )
    offset: Optional[int] = None
    query_status: Optional[QueryStatus] = Field(
        default=None, description="Query status indicates whether next to the provided data, a query is still running."
    )
    results: Any
    timings: Optional[list[QueryTiming]] = Field(
        default=None, description="Measured timings for different parts of the query generation process"
    )
    types: Optional[list] = None


class RevenueExampleEventsQueryResponse(BaseModel):
    model_config = ConfigDict(
        extra="forbid",
    )
    columns: Optional[list] = None
    error: Optional[str] = Field(
        default=None,
        description="Query error. Returned only if 'explain' or `modifiers.debug` is true. Throws an error otherwise.",
    )
    hasMore: Optional[bool] = None
    hogql: Optional[str] = Field(default=None, description="Generated HogQL query.")
    limit: Optional[int] = None
    modifiers: Optional[HogQLQueryModifiers] = Field(
        default=None, description="Modifiers used when performing the query"
    )
    offset: Optional[int] = None
    query_status: Optional[QueryStatus] = Field(
        default=None, description="Query status indicates whether next to the provided data, a query is still running."
    )
    results: Any
    timings: Optional[list[QueryTiming]] = Field(
        default=None, description="Measured timings for different parts of the query generation process"
    )
    types: Optional[list] = None


class SavedInsightNode(BaseModel):
    model_config = ConfigDict(
        extra="forbid",
    )
    allowSorting: Optional[bool] = Field(
        default=None, description="Can the user click on column headers to sort the table? (default: true)"
    )
    context: Optional[Context1] = Field(
        default=None, description="Context for the table, used by components like ColumnConfigurator"
    )
    embedded: Optional[bool] = Field(default=None, description="Query is embedded inside another bordered component")
    expandable: Optional[bool] = Field(
        default=None, description="Can expand row to show raw event data (default: true)"
    )
    full: Optional[bool] = Field(
        default=None, description="Show with most visual options enabled. Used in insight scene."
    )
    hidePersonsModal: Optional[bool] = None
    hideTooltipOnScroll: Optional[bool] = None
    kind: Literal["SavedInsightNode"] = "SavedInsightNode"
    propertiesViaUrl: Optional[bool] = Field(default=None, description="Link properties via the URL (default: false)")
    shortId: str
    showActions: Optional[bool] = Field(default=None, description="Show the kebab menu at the end of the row")
    showColumnConfigurator: Optional[bool] = Field(
        default=None, description="Show a button to configure the table's columns if possible"
    )
    showCorrelationTable: Optional[bool] = None
    showDateRange: Optional[bool] = Field(default=None, description="Show date range selector")
    showElapsedTime: Optional[bool] = Field(default=None, description="Show the time it takes to run a query")
    showEventFilter: Optional[bool] = Field(
        default=None, description="Include an event filter above the table (EventsNode only)"
    )
    showExport: Optional[bool] = Field(default=None, description="Show the export button")
    showFilters: Optional[bool] = None
    showHeader: Optional[bool] = None
    showHogQLEditor: Optional[bool] = Field(default=None, description="Include a HogQL query editor above HogQL tables")
    showLastComputation: Optional[bool] = None
    showLastComputationRefresh: Optional[bool] = None
    showOpenEditorButton: Optional[bool] = Field(
        default=None, description="Show a button to open the current query as a new insight. (default: true)"
    )
    showPersistentColumnConfigurator: Optional[bool] = Field(
        default=None, description="Show a button to configure and persist the table's default columns if possible"
    )
    showPropertyFilter: Optional[Union[bool, list[TaxonomicFilterGroupType]]] = Field(
        default=None, description="Include a property filter above the table"
    )
    showReload: Optional[bool] = Field(default=None, description="Show a reload button")
    showResults: Optional[bool] = None
    showResultsTable: Optional[bool] = Field(default=None, description="Show a results table")
    showSavedQueries: Optional[bool] = Field(default=None, description="Shows a list of saved queries")
    showSearch: Optional[bool] = Field(default=None, description="Include a free text search field (PersonsNode only)")
    showTable: Optional[bool] = None
    showTestAccountFilters: Optional[bool] = Field(default=None, description="Show filter to exclude test accounts")
    showTimings: Optional[bool] = Field(default=None, description="Show a detailed query timing breakdown")
    suppressSessionAnalysisWarning: Optional[bool] = None
    vizSpecificOptions: Optional[VizSpecificOptions] = None


class SessionAttributionExplorerQueryResponse(BaseModel):
    model_config = ConfigDict(
        extra="forbid",
    )
    columns: Optional[list] = None
    error: Optional[str] = Field(
        default=None,
        description="Query error. Returned only if 'explain' or `modifiers.debug` is true. Throws an error otherwise.",
    )
    hasMore: Optional[bool] = None
    hogql: Optional[str] = Field(default=None, description="Generated HogQL query.")
    limit: Optional[int] = None
    modifiers: Optional[HogQLQueryModifiers] = Field(
        default=None, description="Modifiers used when performing the query"
    )
    offset: Optional[int] = None
    query_status: Optional[QueryStatus] = Field(
        default=None, description="Query status indicates whether next to the provided data, a query is still running."
    )
    results: Any
    timings: Optional[list[QueryTiming]] = Field(
        default=None, description="Measured timings for different parts of the query generation process"
    )
    types: Optional[list] = None


class SessionPropertyFilter(BaseModel):
    model_config = ConfigDict(
        extra="forbid",
    )
    key: str
    label: Optional[str] = None
    operator: PropertyOperator
    type: Literal["session"] = "session"
    value: Optional[
        Union[list[Union[str, float, ErrorTrackingIssueAssignee]], Union[str, float, ErrorTrackingIssueAssignee]]
    ] = None


class SessionRecordingType(BaseModel):
    model_config = ConfigDict(
        extra="forbid",
    )
    active_seconds: Optional[float] = None
    activity_score: Optional[float] = Field(
        default=None, description="calculated on the backend so that we can sort by it, definition may change over time"
    )
    click_count: Optional[float] = None
    console_error_count: Optional[float] = None
    console_log_count: Optional[float] = None
    console_warn_count: Optional[float] = None
    distinct_id: Optional[str] = None
    email: Optional[str] = None
    end_time: str = Field(..., description="When the recording ends in ISO format.")
    id: str
    inactive_seconds: Optional[float] = None
    keypress_count: Optional[float] = None
    matching_events: Optional[list[MatchedRecording]] = Field(default=None, description="List of matching events. *")
    mouse_activity_count: Optional[float] = Field(
        default=None, description="count of all mouse activity in the recording, not just clicks"
    )
    ongoing: Optional[bool] = Field(
        default=None,
        description=(
            "whether we have received data for this recording in the last 5 minutes (assumes the recording was loaded"
            " from ClickHouse)\n*"
        ),
    )
    person: Optional[PersonType] = None
    recording_duration: float = Field(..., description="Length of recording in seconds.")
    snapshot_source: SnapshotSource
    start_time: str = Field(..., description="When the recording starts in ISO format.")
    start_url: Optional[str] = None
    storage: Optional[Storage] = Field(default=None, description="Where this recording information was loaded from")
    summary: Optional[str] = None
    viewed: bool = Field(..., description="Whether this recording has been viewed by you already.")
    viewers: list[str] = Field(..., description="user ids of other users who have viewed this recording")


class SessionsTimelineQueryResponse(BaseModel):
    model_config = ConfigDict(
        extra="forbid",
    )
    error: Optional[str] = Field(
        default=None,
        description="Query error. Returned only if 'explain' or `modifiers.debug` is true. Throws an error otherwise.",
    )
    hasMore: Optional[bool] = None
    hogql: Optional[str] = Field(default=None, description="Generated HogQL query.")
    modifiers: Optional[HogQLQueryModifiers] = Field(
        default=None, description="Modifiers used when performing the query"
    )
    query_status: Optional[QueryStatus] = Field(
        default=None, description="Query status indicates whether next to the provided data, a query is still running."
    )
    results: list[TimelineEntry]
    timings: Optional[list[QueryTiming]] = Field(
        default=None, description="Measured timings for different parts of the query generation process"
    )


class StickinessCriteria(BaseModel):
    model_config = ConfigDict(
        extra="forbid",
    )
    operator: StickinessOperator
    value: int


class StickinessFilter(BaseModel):
    model_config = ConfigDict(
        extra="forbid",
    )
    computedAs: Optional[StickinessComputationMode] = None
    display: Optional[ChartDisplayType] = None
    hiddenLegendIndexes: Optional[list[int]] = None
    showLegend: Optional[bool] = None
    showMultipleYAxes: Optional[bool] = None
    showValuesOnSeries: Optional[bool] = None
    stickinessCriteria: Optional[StickinessCriteria] = None


class StickinessQueryResponse(BaseModel):
    model_config = ConfigDict(
        extra="forbid",
    )
    error: Optional[str] = Field(
        default=None,
        description="Query error. Returned only if 'explain' or `modifiers.debug` is true. Throws an error otherwise.",
    )
    hogql: Optional[str] = Field(default=None, description="Generated HogQL query.")
    modifiers: Optional[HogQLQueryModifiers] = Field(
        default=None, description="Modifiers used when performing the query"
    )
    query_status: Optional[QueryStatus] = Field(
        default=None, description="Query status indicates whether next to the provided data, a query is still running."
    )
    results: list[dict[str, Any]]
    timings: Optional[list[QueryTiming]] = Field(
        default=None, description="Measured timings for different parts of the query generation process"
    )


class SuggestedQuestionsQuery(BaseModel):
    model_config = ConfigDict(
        extra="forbid",
    )
    kind: Literal["SuggestedQuestionsQuery"] = "SuggestedQuestionsQuery"
    modifiers: Optional[HogQLQueryModifiers] = Field(
        default=None, description="Modifiers used when performing the query"
    )
    response: Optional[SuggestedQuestionsQueryResponse] = None


class TableSettings(BaseModel):
    model_config = ConfigDict(
        extra="forbid",
    )
    columns: Optional[list[ChartAxis]] = None
    conditionalFormatting: Optional[list[ConditionalFormattingRule]] = None


class TeamTaxonomyItem(BaseModel):
    model_config = ConfigDict(
        extra="forbid",
    )
    count: int
    event: str


class TestBasicQueryResponse(BaseModel):
    model_config = ConfigDict(
        extra="forbid",
    )
    error: Optional[str] = Field(
        default=None,
        description="Query error. Returned only if 'explain' or `modifiers.debug` is true. Throws an error otherwise.",
    )
    hogql: Optional[str] = Field(default=None, description="Generated HogQL query.")
    modifiers: Optional[HogQLQueryModifiers] = Field(
        default=None, description="Modifiers used when performing the query"
    )
    query_status: Optional[QueryStatus] = Field(
        default=None, description="Query status indicates whether next to the provided data, a query is still running."
    )
    results: list
    timings: Optional[list[QueryTiming]] = Field(
        default=None, description="Measured timings for different parts of the query generation process"
    )


class TestCachedBasicQueryResponse(BaseModel):
    model_config = ConfigDict(
        extra="forbid",
    )
    cache_key: str
    cache_target_age: Optional[datetime] = None
    calculation_trigger: Optional[str] = Field(
        default=None, description="What triggered the calculation of the query, leave empty if user/immediate"
    )
    error: Optional[str] = Field(
        default=None,
        description="Query error. Returned only if 'explain' or `modifiers.debug` is true. Throws an error otherwise.",
    )
    hogql: Optional[str] = Field(default=None, description="Generated HogQL query.")
    is_cached: bool
    last_refresh: datetime
    modifiers: Optional[HogQLQueryModifiers] = Field(
        default=None, description="Modifiers used when performing the query"
    )
    next_allowed_client_refresh: datetime
    query_status: Optional[QueryStatus] = Field(
        default=None, description="Query status indicates whether next to the provided data, a query is still running."
    )
    results: list
    timezone: str
    timings: Optional[list[QueryTiming]] = Field(
        default=None, description="Measured timings for different parts of the query generation process"
    )


class TracesQueryResponse(BaseModel):
    model_config = ConfigDict(
        extra="forbid",
    )
    columns: Optional[list[str]] = None
    error: Optional[str] = Field(
        default=None,
        description="Query error. Returned only if 'explain' or `modifiers.debug` is true. Throws an error otherwise.",
    )
    hasMore: Optional[bool] = None
    hogql: Optional[str] = Field(default=None, description="Generated HogQL query.")
    limit: Optional[int] = None
    modifiers: Optional[HogQLQueryModifiers] = Field(
        default=None, description="Modifiers used when performing the query"
    )
    offset: Optional[int] = None
    query_status: Optional[QueryStatus] = Field(
        default=None, description="Query status indicates whether next to the provided data, a query is still running."
    )
    results: list[LLMTrace]
    timings: Optional[list[QueryTiming]] = Field(
        default=None, description="Measured timings for different parts of the query generation process"
    )


class TrendsAlertConfig(BaseModel):
    model_config = ConfigDict(
        extra="forbid",
    )
    check_ongoing_interval: Optional[bool] = None
    series_index: int
    type: Literal["TrendsAlertConfig"] = "TrendsAlertConfig"


class TrendsFilter(BaseModel):
    model_config = ConfigDict(
        extra="forbid",
    )
    aggregationAxisFormat: Optional[AggregationAxisFormat] = AggregationAxisFormat.NUMERIC
    aggregationAxisPostfix: Optional[str] = None
    aggregationAxisPrefix: Optional[str] = None
    breakdown_histogram_bin_count: Optional[float] = None
    decimalPlaces: Optional[float] = None
    display: Optional[ChartDisplayType] = ChartDisplayType.ACTIONS_LINE_GRAPH
    formula: Optional[str] = None
    formulaNodes: Optional[list[TrendsFormulaNode]] = Field(
        default=None,
        description="List of formulas with optional custom names. Takes precedence over formula/formulas if set.",
    )
    formulas: Optional[list[str]] = None
    goalLines: Optional[list[GoalLine]] = Field(default=None, description="Goal Lines")
    hiddenLegendIndexes: Optional[list[int]] = None
    minDecimalPlaces: Optional[float] = None
    resultCustomizationBy: Optional[ResultCustomizationBy] = Field(
        default=ResultCustomizationBy.VALUE,
        description="Wether result datasets are associated by their values or by their order.",
    )
    resultCustomizations: Optional[
        Union[dict[str, ResultCustomizationByValue], dict[str, ResultCustomizationByPosition]]
    ] = Field(default=None, description="Customizations for the appearance of result datasets.")
    showAlertThresholdLines: Optional[bool] = False
    showLabelsOnSeries: Optional[bool] = None
    showLegend: Optional[bool] = False
    showMultipleYAxes: Optional[bool] = False
    showPercentStackView: Optional[bool] = False
    showValuesOnSeries: Optional[bool] = False
    smoothingIntervals: Optional[int] = 1
    yAxisScaleType: Optional[YAxisScaleType] = YAxisScaleType.LINEAR


class TrendsQueryResponse(BaseModel):
    model_config = ConfigDict(
        extra="forbid",
    )
    error: Optional[str] = Field(
        default=None,
        description="Query error. Returned only if 'explain' or `modifiers.debug` is true. Throws an error otherwise.",
    )
    hasMore: Optional[bool] = Field(default=None, description="Wether more breakdown values are available.")
    hogql: Optional[str] = Field(default=None, description="Generated HogQL query.")
    modifiers: Optional[HogQLQueryModifiers] = Field(
        default=None, description="Modifiers used when performing the query"
    )
    query_status: Optional[QueryStatus] = Field(
        default=None, description="Query status indicates whether next to the provided data, a query is still running."
    )
    results: list[dict[str, Any]]
    timings: Optional[list[QueryTiming]] = Field(
        default=None, description="Measured timings for different parts of the query generation process"
    )


class WebExternalClicksTableQueryResponse(BaseModel):
    model_config = ConfigDict(
        extra="forbid",
    )
    columns: Optional[list] = None
    error: Optional[str] = Field(
        default=None,
        description="Query error. Returned only if 'explain' or `modifiers.debug` is true. Throws an error otherwise.",
    )
    hasMore: Optional[bool] = None
    hogql: Optional[str] = Field(default=None, description="Generated HogQL query.")
    limit: Optional[int] = None
    modifiers: Optional[HogQLQueryModifiers] = Field(
        default=None, description="Modifiers used when performing the query"
    )
    offset: Optional[int] = None
    query_status: Optional[QueryStatus] = Field(
        default=None, description="Query status indicates whether next to the provided data, a query is still running."
    )
    results: list
    samplingRate: Optional[SamplingRate] = None
    timings: Optional[list[QueryTiming]] = Field(
        default=None, description="Measured timings for different parts of the query generation process"
    )
    types: Optional[list] = None


class WebGoalsQueryResponse(BaseModel):
    model_config = ConfigDict(
        extra="forbid",
    )
    columns: Optional[list] = None
    error: Optional[str] = Field(
        default=None,
        description="Query error. Returned only if 'explain' or `modifiers.debug` is true. Throws an error otherwise.",
    )
    hasMore: Optional[bool] = None
    hogql: Optional[str] = Field(default=None, description="Generated HogQL query.")
    limit: Optional[int] = None
    modifiers: Optional[HogQLQueryModifiers] = Field(
        default=None, description="Modifiers used when performing the query"
    )
    offset: Optional[int] = None
    query_status: Optional[QueryStatus] = Field(
        default=None, description="Query status indicates whether next to the provided data, a query is still running."
    )
    results: list
    samplingRate: Optional[SamplingRate] = None
    timings: Optional[list[QueryTiming]] = Field(
        default=None, description="Measured timings for different parts of the query generation process"
    )
    types: Optional[list] = None


class WebOverviewItem(BaseModel):
    model_config = ConfigDict(
        extra="forbid",
    )
    changeFromPreviousPct: Optional[float] = None
    isIncreaseBad: Optional[bool] = None
    key: str
    kind: WebOverviewItemKind
    previous: Optional[float] = None
    usedPreAggregatedTables: Optional[bool] = None
    value: Optional[float] = None


class WebOverviewQueryResponse(BaseModel):
    model_config = ConfigDict(
        extra="forbid",
    )
    dateFrom: Optional[str] = None
    dateTo: Optional[str] = None
    error: Optional[str] = Field(
        default=None,
        description="Query error. Returned only if 'explain' or `modifiers.debug` is true. Throws an error otherwise.",
    )
    hogql: Optional[str] = Field(default=None, description="Generated HogQL query.")
    modifiers: Optional[HogQLQueryModifiers] = Field(
        default=None, description="Modifiers used when performing the query"
    )
    query_status: Optional[QueryStatus] = Field(
        default=None, description="Query status indicates whether next to the provided data, a query is still running."
    )
    results: list[WebOverviewItem]
    samplingRate: Optional[SamplingRate] = None
    timings: Optional[list[QueryTiming]] = Field(
        default=None, description="Measured timings for different parts of the query generation process"
    )
    usedPreAggregatedTables: Optional[bool] = None


class WebPageURLSearchQueryResponse(BaseModel):
    model_config = ConfigDict(
        extra="forbid",
    )
    error: Optional[str] = Field(
        default=None,
        description="Query error. Returned only if 'explain' or `modifiers.debug` is true. Throws an error otherwise.",
    )
    hasMore: Optional[bool] = None
    hogql: Optional[str] = Field(default=None, description="Generated HogQL query.")
    limit: Optional[int] = None
    modifiers: Optional[HogQLQueryModifiers] = Field(
        default=None, description="Modifiers used when performing the query"
    )
    query_status: Optional[QueryStatus] = Field(
        default=None, description="Query status indicates whether next to the provided data, a query is still running."
    )
    results: list[PageURL]
    timings: Optional[list[QueryTiming]] = Field(
        default=None, description="Measured timings for different parts of the query generation process"
    )


class WebStatsTableQueryResponse(BaseModel):
    model_config = ConfigDict(
        extra="forbid",
    )
    columns: Optional[list] = None
    error: Optional[str] = Field(
        default=None,
        description="Query error. Returned only if 'explain' or `modifiers.debug` is true. Throws an error otherwise.",
    )
    hasMore: Optional[bool] = None
    hogql: Optional[str] = Field(default=None, description="Generated HogQL query.")
    limit: Optional[int] = None
    modifiers: Optional[HogQLQueryModifiers] = Field(
        default=None, description="Modifiers used when performing the query"
    )
    offset: Optional[int] = None
    query_status: Optional[QueryStatus] = Field(
        default=None, description="Query status indicates whether next to the provided data, a query is still running."
    )
    results: list
    samplingRate: Optional[SamplingRate] = None
    timings: Optional[list[QueryTiming]] = Field(
        default=None, description="Measured timings for different parts of the query generation process"
    )
    types: Optional[list] = None
    usedPreAggregatedTables: Optional[bool] = None


class WebVitalsItemAction(BaseModel):
    model_config = ConfigDict(
        extra="forbid",
    )
    custom_name: WebVitalsMetric
    math: WebVitalsPercentile


class WebVitalsPathBreakdownResult(BaseModel):
    model_config = ConfigDict(
        extra="forbid",
    )
    good: list[WebVitalsPathBreakdownResultItem]
    needs_improvements: list[WebVitalsPathBreakdownResultItem]
    poor: list[WebVitalsPathBreakdownResultItem]


class ActorsPropertyTaxonomyQueryResponse(BaseModel):
    model_config = ConfigDict(
        extra="forbid",
    )
    error: Optional[str] = Field(
        default=None,
        description="Query error. Returned only if 'explain' or `modifiers.debug` is true. Throws an error otherwise.",
    )
    hogql: Optional[str] = Field(default=None, description="Generated HogQL query.")
    modifiers: Optional[HogQLQueryModifiers] = Field(
        default=None, description="Modifiers used when performing the query"
    )
    query_status: Optional[QueryStatus] = Field(
        default=None, description="Query status indicates whether next to the provided data, a query is still running."
    )
    results: ActorsPropertyTaxonomyResponse
    timings: Optional[list[QueryTiming]] = Field(
        default=None, description="Measured timings for different parts of the query generation process"
    )


class ActorsQueryResponse(BaseModel):
    model_config = ConfigDict(
        extra="forbid",
    )
    columns: list
    error: Optional[str] = Field(
        default=None,
        description="Query error. Returned only if 'explain' or `modifiers.debug` is true. Throws an error otherwise.",
    )
    hasMore: Optional[bool] = None
    hogql: str = Field(..., description="Generated HogQL query.")
    limit: int
    missing_actors_count: Optional[int] = None
    modifiers: Optional[HogQLQueryModifiers] = Field(
        default=None, description="Modifiers used when performing the query"
    )
    offset: int
    query_status: Optional[QueryStatus] = Field(
        default=None, description="Query status indicates whether next to the provided data, a query is still running."
    )
    results: list[list]
    timings: Optional[list[QueryTiming]] = Field(
        default=None, description="Measured timings for different parts of the query generation process"
    )
    types: list[str]


class AssistantBasePropertyFilter(
    RootModel[
        Union[
            AssistantDateTimePropertyFilter,
            AssistantSetPropertyFilter,
            Union[AssistantSingleValuePropertyFilter, AssistantArrayPropertyFilter],
        ]
    ]
):
    root: Union[
        AssistantDateTimePropertyFilter,
        AssistantSetPropertyFilter,
        Union[AssistantSingleValuePropertyFilter, AssistantArrayPropertyFilter],
    ]


class AssistantFunnelNodeShared(BaseModel):
    model_config = ConfigDict(
        extra="forbid",
    )
    math: Optional[AssistantFunnelsMath] = Field(
        default=None,
        description=(
            "Optional math aggregation type for the series. Only specify this math type if the user wants one of these."
            " `first_time_for_user` - counts the number of users who have completed the event for the first time ever."
            " `first_time_for_user_with_filters` - counts the number of users who have completed the event with"
            " specified filters for the first time."
        ),
    )
    properties: Optional[
        list[
            Union[
                Union[
                    AssistantGenericPropertyFilter1,
                    AssistantGenericPropertyFilter2,
                    AssistantGenericPropertyFilter3,
                    AssistantGenericPropertyFilter4,
                ],
                Union[
                    AssistantGroupPropertyFilter1,
                    AssistantGroupPropertyFilter2,
                    AssistantGroupPropertyFilter3,
                    AssistantGroupPropertyFilter4,
                ],
            ]
        ]
    ] = None


class AssistantFunnelsActionsNode(BaseModel):
    model_config = ConfigDict(
        extra="forbid",
    )
    id: float = Field(..., description="Action ID from the plan.")
    kind: Literal["ActionsNode"] = "ActionsNode"
    math: Optional[AssistantFunnelsMath] = Field(
        default=None,
        description=(
            "Optional math aggregation type for the series. Only specify this math type if the user wants one of these."
            " `first_time_for_user` - counts the number of users who have completed the event for the first time ever."
            " `first_time_for_user_with_filters` - counts the number of users who have completed the event with"
            " specified filters for the first time."
        ),
    )
    name: str = Field(..., description="Action name from the plan.")
    properties: Optional[
        list[
            Union[
                Union[
                    AssistantGenericPropertyFilter1,
                    AssistantGenericPropertyFilter2,
                    AssistantGenericPropertyFilter3,
                    AssistantGenericPropertyFilter4,
                ],
                Union[
                    AssistantGroupPropertyFilter1,
                    AssistantGroupPropertyFilter2,
                    AssistantGroupPropertyFilter3,
                    AssistantGroupPropertyFilter4,
                ],
            ]
        ]
    ] = None


class AssistantFunnelsEventsNode(BaseModel):
    model_config = ConfigDict(
        extra="forbid",
    )
    custom_name: Optional[str] = Field(
        default=None, description="Optional custom name for the event if it is needed to be renamed."
    )
    event: str = Field(..., description="Name of the event.")
    kind: Literal["EventsNode"] = "EventsNode"
    math: Optional[AssistantFunnelsMath] = Field(
        default=None,
        description=(
            "Optional math aggregation type for the series. Only specify this math type if the user wants one of these."
            " `first_time_for_user` - counts the number of users who have completed the event for the first time ever."
            " `first_time_for_user_with_filters` - counts the number of users who have completed the event with"
            " specified filters for the first time."
        ),
    )
    properties: Optional[
        list[
            Union[
                Union[
                    AssistantGenericPropertyFilter1,
                    AssistantGenericPropertyFilter2,
                    AssistantGenericPropertyFilter3,
                    AssistantGenericPropertyFilter4,
                ],
                Union[
                    AssistantGroupPropertyFilter1,
                    AssistantGroupPropertyFilter2,
                    AssistantGroupPropertyFilter3,
                    AssistantGroupPropertyFilter4,
                ],
            ]
        ]
    ] = None


class AssistantFunnelsQuery(BaseModel):
    model_config = ConfigDict(
        extra="forbid",
    )
    aggregation_group_type_index: Optional[int] = Field(
        default=None,
        description=(
            "Use this field to define the aggregation by a specific group from the group mapping that the user has"
            " provided."
        ),
    )
    breakdownFilter: Optional[AssistantFunnelsBreakdownFilter] = Field(
        default=None, description="Breakdown the chart by a property"
    )
    dateRange: Optional[Union[AssistantDateRange, AssistantDurationRange]] = Field(
        default=None, description="Date range for the query"
    )
    filterTestAccounts: Optional[bool] = Field(
        default=False, description="Exclude internal and test users by applying the respective filters"
    )
    funnelsFilter: Optional[AssistantFunnelsFilter] = Field(
        default=None, description="Properties specific to the funnels insight"
    )
    interval: Optional[IntervalType] = Field(
        default=None, description="Granularity of the response. Can be one of `hour`, `day`, `week` or `month`"
    )
    kind: Literal["FunnelsQuery"] = "FunnelsQuery"
    properties: Optional[
        list[
            Union[
                Union[
                    AssistantGenericPropertyFilter1,
                    AssistantGenericPropertyFilter2,
                    AssistantGenericPropertyFilter3,
                    AssistantGenericPropertyFilter4,
                ],
                Union[
                    AssistantGroupPropertyFilter1,
                    AssistantGroupPropertyFilter2,
                    AssistantGroupPropertyFilter3,
                    AssistantGroupPropertyFilter4,
                ],
            ]
        ]
    ] = Field(default=[], description="Property filters for all series")
    samplingFactor: Optional[float] = Field(
        default=None, description="Sampling rate from 0 to 1 where 1 is 100% of the data."
    )
    series: list[Union[AssistantFunnelsEventsNode, AssistantFunnelsActionsNode]] = Field(
        ..., description="Events or actions to include"
    )


class AssistantInsightsQueryBase(BaseModel):
    model_config = ConfigDict(
        extra="forbid",
    )
    dateRange: Optional[Union[AssistantDateRange, AssistantDurationRange]] = Field(
        default=None, description="Date range for the query"
    )
    filterTestAccounts: Optional[bool] = Field(
        default=False, description="Exclude internal and test users by applying the respective filters"
    )
    properties: Optional[
        list[
            Union[
                Union[
                    AssistantGenericPropertyFilter1,
                    AssistantGenericPropertyFilter2,
                    AssistantGenericPropertyFilter3,
                    AssistantGenericPropertyFilter4,
                ],
                Union[
                    AssistantGroupPropertyFilter1,
                    AssistantGroupPropertyFilter2,
                    AssistantGroupPropertyFilter3,
                    AssistantGroupPropertyFilter4,
                ],
            ]
        ]
    ] = Field(default=[], description="Property filters for all series")
    samplingFactor: Optional[float] = Field(
        default=None, description="Sampling rate from 0 to 1 where 1 is 100% of the data."
    )


class AssistantMessage(BaseModel):
    model_config = ConfigDict(
        extra="forbid",
    )
    content: str
    id: Optional[str] = None
    meta: Optional[AssistantMessageMetadata] = None
    tool_calls: Optional[list[AssistantToolCall]] = None
    type: Literal["ai"] = "ai"


class AssistantRetentionFilter(BaseModel):
    model_config = ConfigDict(
        extra="forbid",
    )
    cumulative: Optional[bool] = Field(
        default=None,
        description=(
            "Whether retention should be rolling (aka unbounded, cumulative). Rolling retention means that a user"
            " coming back in period 5 makes them count towards all the previous periods."
        ),
    )
    meanRetentionCalculation: Optional[MeanRetentionCalculation] = Field(
        default=None,
        description=(
            "Whether an additional series should be shown, showing the mean conversion for each period across cohorts."
        ),
    )
    period: Optional[RetentionPeriod] = Field(
        default=RetentionPeriod.DAY, description="Retention period, the interval to track cohorts by."
    )
    retentionReference: Optional[RetentionReference] = Field(
        default=None,
        description="Whether retention is with regard to initial cohort size, or that of the previous period.",
    )
    retentionType: Optional[RetentionType] = Field(
        default=None,
        description=(
            "Retention type: recurring or first time. Recurring retention counts a user as part of a cohort if they"
            " performed the cohort event during that time period, irrespective of it was their first time or not. First"
            " time retention only counts a user as part of the cohort if it was their first time performing the cohort"
            " event."
        ),
    )
    returningEntity: Union[AssistantRetentionEventsNode, AssistantRetentionActionsNode] = Field(
        ..., description="Retention event (event marking the user coming back)."
    )
    showMean: Optional[bool] = Field(
        default=None,
        description=(
            "DEPRECATED: Whether an additional series should be shown, showing the mean conversion for each period"
            " across cohorts."
        ),
    )
    targetEntity: Union[AssistantRetentionEventsNode, AssistantRetentionActionsNode] = Field(
        ..., description="Activation event (event putting the actor into the initial cohort)."
    )
    totalIntervals: Optional[int] = Field(
        default=11,
        description=(
            "How many intervals to show in the chart. The default value is 11 (meaning 10 periods after initial"
            " cohort)."
        ),
    )


class AssistantRetentionQuery(BaseModel):
    model_config = ConfigDict(
        extra="forbid",
    )
    dateRange: Optional[Union[AssistantDateRange, AssistantDurationRange]] = Field(
        default=None, description="Date range for the query"
    )
    filterTestAccounts: Optional[bool] = Field(
        default=False, description="Exclude internal and test users by applying the respective filters"
    )
    kind: Literal["RetentionQuery"] = "RetentionQuery"
    properties: Optional[
        list[
            Union[
                Union[
                    AssistantGenericPropertyFilter1,
                    AssistantGenericPropertyFilter2,
                    AssistantGenericPropertyFilter3,
                    AssistantGenericPropertyFilter4,
                ],
                Union[
                    AssistantGroupPropertyFilter1,
                    AssistantGroupPropertyFilter2,
                    AssistantGroupPropertyFilter3,
                    AssistantGroupPropertyFilter4,
                ],
            ]
        ]
    ] = Field(default=[], description="Property filters for all series")
    retentionFilter: AssistantRetentionFilter = Field(..., description="Properties specific to the retention insight")
    samplingFactor: Optional[float] = Field(
        default=None, description="Sampling rate from 0 to 1 where 1 is 100% of the data."
    )


class AssistantTrendsActionsNode(BaseModel):
    model_config = ConfigDict(
        extra="forbid",
    )
    custom_name: Optional[str] = None
    id: int
    kind: Literal["ActionsNode"] = "ActionsNode"
    math: Optional[
        Union[
            BaseMathType,
            FunnelMathType,
            PropertyMathType,
            CountPerActorMathType,
            ExperimentMetricMathType,
            CalendarHeatmapMathType,
            Literal["unique_group"],
            Literal["hogql"],
        ]
    ] = None
    math_group_type_index: Optional[MathGroupTypeIndex] = None
    math_property: Optional[str] = None
    math_property_revenue_currency: Optional[RevenueCurrencyPropertyConfig] = None
    math_property_type: Optional[str] = None
    name: str = Field(..., description="Action name from the plan.")
    properties: Optional[
        list[
            Union[
                Union[
                    AssistantGenericPropertyFilter1,
                    AssistantGenericPropertyFilter2,
                    AssistantGenericPropertyFilter3,
                    AssistantGenericPropertyFilter4,
                ],
                Union[
                    AssistantGroupPropertyFilter1,
                    AssistantGroupPropertyFilter2,
                    AssistantGroupPropertyFilter3,
                    AssistantGroupPropertyFilter4,
                ],
            ]
        ]
    ] = None


class AssistantTrendsEventsNode(BaseModel):
    model_config = ConfigDict(
        extra="forbid",
    )
    custom_name: Optional[str] = None
    event: Optional[str] = Field(default=None, description="The event or `null` for all events.")
    kind: Literal["EventsNode"] = "EventsNode"
    math: Optional[
        Union[
            BaseMathType,
            FunnelMathType,
            PropertyMathType,
            CountPerActorMathType,
            ExperimentMetricMathType,
            CalendarHeatmapMathType,
            Literal["unique_group"],
            Literal["hogql"],
        ]
    ] = None
    math_group_type_index: Optional[MathGroupTypeIndex] = None
    math_property: Optional[str] = None
    math_property_revenue_currency: Optional[RevenueCurrencyPropertyConfig] = None
    math_property_type: Optional[str] = None
    name: Optional[str] = None
    properties: Optional[
        list[
            Union[
                Union[
                    AssistantGenericPropertyFilter1,
                    AssistantGenericPropertyFilter2,
                    AssistantGenericPropertyFilter3,
                    AssistantGenericPropertyFilter4,
                ],
                Union[
                    AssistantGroupPropertyFilter1,
                    AssistantGroupPropertyFilter2,
                    AssistantGroupPropertyFilter3,
                    AssistantGroupPropertyFilter4,
                ],
            ]
        ]
    ] = None


class AssistantTrendsQuery(BaseModel):
    model_config = ConfigDict(
        extra="forbid",
    )
    breakdownFilter: Optional[AssistantTrendsBreakdownFilter] = Field(
        default=None, description="Breakdown of the series"
    )
    compareFilter: Optional[CompareFilter] = Field(default=None, description="Compare to date range")
    dateRange: Optional[Union[AssistantDateRange, AssistantDurationRange]] = Field(
        default=None, description="Date range for the query"
    )
    filterTestAccounts: Optional[bool] = Field(
        default=False, description="Exclude internal and test users by applying the respective filters"
    )
    interval: Optional[IntervalType] = Field(
        default=IntervalType.DAY,
        description="Granularity of the response. Can be one of `hour`, `day`, `week` or `month`",
    )
    kind: Literal["TrendsQuery"] = "TrendsQuery"
    properties: Optional[
        list[
            Union[
                Union[
                    AssistantGenericPropertyFilter1,
                    AssistantGenericPropertyFilter2,
                    AssistantGenericPropertyFilter3,
                    AssistantGenericPropertyFilter4,
                ],
                Union[
                    AssistantGroupPropertyFilter1,
                    AssistantGroupPropertyFilter2,
                    AssistantGroupPropertyFilter3,
                    AssistantGroupPropertyFilter4,
                ],
            ]
        ]
    ] = Field(default=[], description="Property filters for all series")
    samplingFactor: Optional[float] = Field(
        default=None, description="Sampling rate from 0 to 1 where 1 is 100% of the data."
    )
    series: list[Union[AssistantTrendsEventsNode, AssistantTrendsActionsNode]] = Field(
        ..., description="Events or actions to include"
    )
    trendsFilter: Optional[AssistantTrendsFilter] = Field(
        default=None, description="Properties specific to the trends insight"
    )


class BreakdownItem(BaseModel):
    model_config = ConfigDict(
        extra="forbid",
    )
    label: str
    value: Union[str, int]


class CacheMissResponse(BaseModel):
    model_config = ConfigDict(
        extra="forbid",
    )
    cache_key: Optional[str] = None
    query_status: Optional[QueryStatus] = None


class CachedActorsPropertyTaxonomyQueryResponse(BaseModel):
    model_config = ConfigDict(
        extra="forbid",
    )
    cache_key: str
    cache_target_age: Optional[datetime] = None
    calculation_trigger: Optional[str] = Field(
        default=None, description="What triggered the calculation of the query, leave empty if user/immediate"
    )
    error: Optional[str] = Field(
        default=None,
        description="Query error. Returned only if 'explain' or `modifiers.debug` is true. Throws an error otherwise.",
    )
    hogql: Optional[str] = Field(default=None, description="Generated HogQL query.")
    is_cached: bool
    last_refresh: datetime
    modifiers: Optional[HogQLQueryModifiers] = Field(
        default=None, description="Modifiers used when performing the query"
    )
    next_allowed_client_refresh: datetime
    query_status: Optional[QueryStatus] = Field(
        default=None, description="Query status indicates whether next to the provided data, a query is still running."
    )
    results: ActorsPropertyTaxonomyResponse
    timezone: str
    timings: Optional[list[QueryTiming]] = Field(
        default=None, description="Measured timings for different parts of the query generation process"
    )


class CachedActorsQueryResponse(BaseModel):
    model_config = ConfigDict(
        extra="forbid",
    )
    cache_key: str
    cache_target_age: Optional[datetime] = None
    calculation_trigger: Optional[str] = Field(
        default=None, description="What triggered the calculation of the query, leave empty if user/immediate"
    )
    columns: list
    error: Optional[str] = Field(
        default=None,
        description="Query error. Returned only if 'explain' or `modifiers.debug` is true. Throws an error otherwise.",
    )
    hasMore: Optional[bool] = None
    hogql: str = Field(..., description="Generated HogQL query.")
    is_cached: bool
    last_refresh: datetime
    limit: int
    missing_actors_count: Optional[int] = None
    modifiers: Optional[HogQLQueryModifiers] = Field(
        default=None, description="Modifiers used when performing the query"
    )
    next_allowed_client_refresh: datetime
    offset: int
    query_status: Optional[QueryStatus] = Field(
        default=None, description="Query status indicates whether next to the provided data, a query is still running."
    )
    results: list[list]
    timezone: str
    timings: Optional[list[QueryTiming]] = Field(
        default=None, description="Measured timings for different parts of the query generation process"
    )
    types: list[str]


class CachedCalendarHeatmapQueryResponse(BaseModel):
    model_config = ConfigDict(
        extra="forbid",
    )
    cache_key: str
    cache_target_age: Optional[datetime] = None
    calculation_trigger: Optional[str] = Field(
        default=None, description="What triggered the calculation of the query, leave empty if user/immediate"
    )
    error: Optional[str] = Field(
        default=None,
        description="Query error. Returned only if 'explain' or `modifiers.debug` is true. Throws an error otherwise.",
    )
    hasMore: Optional[bool] = Field(default=None, description="Wether more breakdown values are available.")
    hogql: Optional[str] = Field(default=None, description="Generated HogQL query.")
    is_cached: bool
    last_refresh: datetime
    modifiers: Optional[HogQLQueryModifiers] = Field(
        default=None, description="Modifiers used when performing the query"
    )
    next_allowed_client_refresh: datetime
    query_status: Optional[QueryStatus] = Field(
        default=None, description="Query status indicates whether next to the provided data, a query is still running."
    )
    results: EventsHeatMapStructuredResult
    timezone: str
    timings: Optional[list[QueryTiming]] = Field(
        default=None, description="Measured timings for different parts of the query generation process"
    )


class CachedEventTaxonomyQueryResponse(BaseModel):
    model_config = ConfigDict(
        extra="forbid",
    )
    cache_key: str
    cache_target_age: Optional[datetime] = None
    calculation_trigger: Optional[str] = Field(
        default=None, description="What triggered the calculation of the query, leave empty if user/immediate"
    )
    error: Optional[str] = Field(
        default=None,
        description="Query error. Returned only if 'explain' or `modifiers.debug` is true. Throws an error otherwise.",
    )
    hogql: Optional[str] = Field(default=None, description="Generated HogQL query.")
    is_cached: bool
    last_refresh: datetime
    modifiers: Optional[HogQLQueryModifiers] = Field(
        default=None, description="Modifiers used when performing the query"
    )
    next_allowed_client_refresh: datetime
    query_status: Optional[QueryStatus] = Field(
        default=None, description="Query status indicates whether next to the provided data, a query is still running."
    )
    results: list[EventTaxonomyItem]
    timezone: str
    timings: Optional[list[QueryTiming]] = Field(
        default=None, description="Measured timings for different parts of the query generation process"
    )


class CachedEventsQueryResponse(BaseModel):
    model_config = ConfigDict(
        extra="forbid",
    )
    cache_key: str
    cache_target_age: Optional[datetime] = None
    calculation_trigger: Optional[str] = Field(
        default=None, description="What triggered the calculation of the query, leave empty if user/immediate"
    )
    columns: list
    error: Optional[str] = Field(
        default=None,
        description="Query error. Returned only if 'explain' or `modifiers.debug` is true. Throws an error otherwise.",
    )
    hasMore: Optional[bool] = None
    hogql: str = Field(..., description="Generated HogQL query.")
    is_cached: bool
    last_refresh: datetime
    limit: Optional[int] = None
    modifiers: Optional[HogQLQueryModifiers] = Field(
        default=None, description="Modifiers used when performing the query"
    )
    next_allowed_client_refresh: datetime
    offset: Optional[int] = None
    query_status: Optional[QueryStatus] = Field(
        default=None, description="Query status indicates whether next to the provided data, a query is still running."
    )
    results: list[list]
    timezone: str
    timings: Optional[list[QueryTiming]] = Field(
        default=None, description="Measured timings for different parts of the query generation process"
    )
    types: list[str]


class CachedExperimentExposureQueryResponse(BaseModel):
    model_config = ConfigDict(
        extra="forbid",
    )
    cache_key: str
    cache_target_age: Optional[datetime] = None
    calculation_trigger: Optional[str] = Field(
        default=None, description="What triggered the calculation of the query, leave empty if user/immediate"
    )
    date_range: DateRange
    is_cached: bool
    kind: Literal["ExperimentExposureQuery"] = "ExperimentExposureQuery"
    last_refresh: datetime
    next_allowed_client_refresh: datetime
    query_status: Optional[QueryStatus] = Field(
        default=None, description="Query status indicates whether next to the provided data, a query is still running."
    )
    timeseries: list[ExperimentExposureTimeSeries]
    timezone: str
    total_exposures: dict[str, float]


class CachedFunnelCorrelationResponse(BaseModel):
    model_config = ConfigDict(
        extra="forbid",
    )
    cache_key: str
    cache_target_age: Optional[datetime] = None
    calculation_trigger: Optional[str] = Field(
        default=None, description="What triggered the calculation of the query, leave empty if user/immediate"
    )
    columns: Optional[list] = None
    error: Optional[str] = Field(
        default=None,
        description="Query error. Returned only if 'explain' or `modifiers.debug` is true. Throws an error otherwise.",
    )
    hasMore: Optional[bool] = None
    hogql: Optional[str] = Field(default=None, description="Generated HogQL query.")
    is_cached: bool
    last_refresh: datetime
    limit: Optional[int] = None
    modifiers: Optional[HogQLQueryModifiers] = Field(
        default=None, description="Modifiers used when performing the query"
    )
    next_allowed_client_refresh: datetime
    offset: Optional[int] = None
    query_status: Optional[QueryStatus] = Field(
        default=None, description="Query status indicates whether next to the provided data, a query is still running."
    )
    results: FunnelCorrelationResult
    timezone: str
    timings: Optional[list[QueryTiming]] = Field(
        default=None, description="Measured timings for different parts of the query generation process"
    )
    types: Optional[list] = None


class CachedFunnelsQueryResponse(BaseModel):
    model_config = ConfigDict(
        extra="forbid",
    )
    cache_key: str
    cache_target_age: Optional[datetime] = None
    calculation_trigger: Optional[str] = Field(
        default=None, description="What triggered the calculation of the query, leave empty if user/immediate"
    )
    error: Optional[str] = Field(
        default=None,
        description="Query error. Returned only if 'explain' or `modifiers.debug` is true. Throws an error otherwise.",
    )
    hogql: Optional[str] = Field(default=None, description="Generated HogQL query.")
    isUdf: Optional[bool] = None
    is_cached: bool
    last_refresh: datetime
    modifiers: Optional[HogQLQueryModifiers] = Field(
        default=None, description="Modifiers used when performing the query"
    )
    next_allowed_client_refresh: datetime
    query_status: Optional[QueryStatus] = Field(
        default=None, description="Query status indicates whether next to the provided data, a query is still running."
    )
    results: Union[FunnelTimeToConvertResults, list[dict[str, Any]], list[list[dict[str, Any]]]]
    timezone: str
    timings: Optional[list[QueryTiming]] = Field(
        default=None, description="Measured timings for different parts of the query generation process"
    )


class CachedGroupsQueryResponse(BaseModel):
    model_config = ConfigDict(
        extra="forbid",
    )
    cache_key: str
    cache_target_age: Optional[datetime] = None
    calculation_trigger: Optional[str] = Field(
        default=None, description="What triggered the calculation of the query, leave empty if user/immediate"
    )
    columns: list
    error: Optional[str] = Field(
        default=None,
        description="Query error. Returned only if 'explain' or `modifiers.debug` is true. Throws an error otherwise.",
    )
    hasMore: Optional[bool] = None
    hogql: str = Field(..., description="Generated HogQL query.")
    is_cached: bool
    kind: Literal["GroupsQuery"] = "GroupsQuery"
    last_refresh: datetime
    limit: int
    modifiers: Optional[HogQLQueryModifiers] = Field(
        default=None, description="Modifiers used when performing the query"
    )
    next_allowed_client_refresh: datetime
    offset: int
    query_status: Optional[QueryStatus] = Field(
        default=None, description="Query status indicates whether next to the provided data, a query is still running."
    )
    results: list[list]
    timezone: str
    timings: Optional[list[QueryTiming]] = Field(
        default=None, description="Measured timings for different parts of the query generation process"
    )
    types: list[str]


class CachedLifecycleQueryResponse(BaseModel):
    model_config = ConfigDict(
        extra="forbid",
    )
    cache_key: str
    cache_target_age: Optional[datetime] = None
    calculation_trigger: Optional[str] = Field(
        default=None, description="What triggered the calculation of the query, leave empty if user/immediate"
    )
    error: Optional[str] = Field(
        default=None,
        description="Query error. Returned only if 'explain' or `modifiers.debug` is true. Throws an error otherwise.",
    )
    hogql: Optional[str] = Field(default=None, description="Generated HogQL query.")
    is_cached: bool
    last_refresh: datetime
    modifiers: Optional[HogQLQueryModifiers] = Field(
        default=None, description="Modifiers used when performing the query"
    )
    next_allowed_client_refresh: datetime
    query_status: Optional[QueryStatus] = Field(
        default=None, description="Query status indicates whether next to the provided data, a query is still running."
    )
    results: list[dict[str, Any]]
    timezone: str
    timings: Optional[list[QueryTiming]] = Field(
        default=None, description="Measured timings for different parts of the query generation process"
    )


class CachedLogsQueryResponse(BaseModel):
    model_config = ConfigDict(
        extra="forbid",
    )
    cache_key: str
    cache_target_age: Optional[datetime] = None
    calculation_trigger: Optional[str] = Field(
        default=None, description="What triggered the calculation of the query, leave empty if user/immediate"
    )
    columns: Optional[list[str]] = None
    error: Optional[str] = Field(
        default=None,
        description="Query error. Returned only if 'explain' or `modifiers.debug` is true. Throws an error otherwise.",
    )
    hasMore: Optional[bool] = None
    hogql: Optional[str] = Field(default=None, description="Generated HogQL query.")
    is_cached: bool
    last_refresh: datetime
    limit: Optional[int] = None
    modifiers: Optional[HogQLQueryModifiers] = Field(
        default=None, description="Modifiers used when performing the query"
    )
    next_allowed_client_refresh: datetime
    offset: Optional[int] = None
    query_status: Optional[QueryStatus] = Field(
        default=None, description="Query status indicates whether next to the provided data, a query is still running."
    )
    results: Any
    timezone: str
    timings: Optional[list[QueryTiming]] = Field(
        default=None, description="Measured timings for different parts of the query generation process"
    )


class CachedPathsQueryResponse(BaseModel):
    model_config = ConfigDict(
        extra="forbid",
    )
    cache_key: str
    cache_target_age: Optional[datetime] = None
    calculation_trigger: Optional[str] = Field(
        default=None, description="What triggered the calculation of the query, leave empty if user/immediate"
    )
    error: Optional[str] = Field(
        default=None,
        description="Query error. Returned only if 'explain' or `modifiers.debug` is true. Throws an error otherwise.",
    )
    hogql: Optional[str] = Field(default=None, description="Generated HogQL query.")
    is_cached: bool
    last_refresh: datetime
    modifiers: Optional[HogQLQueryModifiers] = Field(
        default=None, description="Modifiers used when performing the query"
    )
    next_allowed_client_refresh: datetime
    query_status: Optional[QueryStatus] = Field(
        default=None, description="Query status indicates whether next to the provided data, a query is still running."
    )
    results: list[PathsLink]
    timezone: str
    timings: Optional[list[QueryTiming]] = Field(
        default=None, description="Measured timings for different parts of the query generation process"
    )


class CachedRevenueAnalyticsGrowthRateQueryResponse(BaseModel):
    model_config = ConfigDict(
        extra="forbid",
    )
    cache_key: str
    cache_target_age: Optional[datetime] = None
    calculation_trigger: Optional[str] = Field(
        default=None, description="What triggered the calculation of the query, leave empty if user/immediate"
    )
    columns: Optional[list[str]] = None
    error: Optional[str] = Field(
        default=None,
        description="Query error. Returned only if 'explain' or `modifiers.debug` is true. Throws an error otherwise.",
    )
    hogql: Optional[str] = Field(default=None, description="Generated HogQL query.")
    is_cached: bool
    last_refresh: datetime
    modifiers: Optional[HogQLQueryModifiers] = Field(
        default=None, description="Modifiers used when performing the query"
    )
    next_allowed_client_refresh: datetime
    query_status: Optional[QueryStatus] = Field(
        default=None, description="Query status indicates whether next to the provided data, a query is still running."
    )
    results: Any
    timezone: str
    timings: Optional[list[QueryTiming]] = Field(
        default=None, description="Measured timings for different parts of the query generation process"
    )


class CachedRevenueAnalyticsInsightsQueryResponse(BaseModel):
    model_config = ConfigDict(
        extra="forbid",
    )
    cache_key: str
    cache_target_age: Optional[datetime] = None
    calculation_trigger: Optional[str] = Field(
        default=None, description="What triggered the calculation of the query, leave empty if user/immediate"
    )
    columns: Optional[list[str]] = None
    error: Optional[str] = Field(
        default=None,
        description="Query error. Returned only if 'explain' or `modifiers.debug` is true. Throws an error otherwise.",
    )
    hogql: Optional[str] = Field(default=None, description="Generated HogQL query.")
    is_cached: bool
    last_refresh: datetime
    modifiers: Optional[HogQLQueryModifiers] = Field(
        default=None, description="Modifiers used when performing the query"
    )
    next_allowed_client_refresh: datetime
    query_status: Optional[QueryStatus] = Field(
        default=None, description="Query status indicates whether next to the provided data, a query is still running."
    )
    results: Any
    timezone: str
    timings: Optional[list[QueryTiming]] = Field(
        default=None, description="Measured timings for different parts of the query generation process"
    )


class CachedRevenueAnalyticsOverviewQueryResponse(BaseModel):
    model_config = ConfigDict(
        extra="forbid",
    )
    cache_key: str
    cache_target_age: Optional[datetime] = None
    calculation_trigger: Optional[str] = Field(
        default=None, description="What triggered the calculation of the query, leave empty if user/immediate"
    )
    error: Optional[str] = Field(
        default=None,
        description="Query error. Returned only if 'explain' or `modifiers.debug` is true. Throws an error otherwise.",
    )
    hogql: Optional[str] = Field(default=None, description="Generated HogQL query.")
    is_cached: bool
    last_refresh: datetime
    modifiers: Optional[HogQLQueryModifiers] = Field(
        default=None, description="Modifiers used when performing the query"
    )
    next_allowed_client_refresh: datetime
    query_status: Optional[QueryStatus] = Field(
        default=None, description="Query status indicates whether next to the provided data, a query is still running."
    )
    results: list[RevenueAnalyticsOverviewItem]
    timezone: str
    timings: Optional[list[QueryTiming]] = Field(
        default=None, description="Measured timings for different parts of the query generation process"
    )


class CachedRevenueAnalyticsTopCustomersQueryResponse(BaseModel):
    model_config = ConfigDict(
        extra="forbid",
    )
    cache_key: str
    cache_target_age: Optional[datetime] = None
    calculation_trigger: Optional[str] = Field(
        default=None, description="What triggered the calculation of the query, leave empty if user/immediate"
    )
    columns: Optional[list[str]] = None
    error: Optional[str] = Field(
        default=None,
        description="Query error. Returned only if 'explain' or `modifiers.debug` is true. Throws an error otherwise.",
    )
    hogql: Optional[str] = Field(default=None, description="Generated HogQL query.")
    is_cached: bool
    last_refresh: datetime
    modifiers: Optional[HogQLQueryModifiers] = Field(
        default=None, description="Modifiers used when performing the query"
    )
    next_allowed_client_refresh: datetime
    query_status: Optional[QueryStatus] = Field(
        default=None, description="Query status indicates whether next to the provided data, a query is still running."
    )
    results: Any
    timezone: str
    timings: Optional[list[QueryTiming]] = Field(
        default=None, description="Measured timings for different parts of the query generation process"
    )


class CachedRevenueExampleDataWarehouseTablesQueryResponse(BaseModel):
    model_config = ConfigDict(
        extra="forbid",
    )
    cache_key: str
    cache_target_age: Optional[datetime] = None
    calculation_trigger: Optional[str] = Field(
        default=None, description="What triggered the calculation of the query, leave empty if user/immediate"
    )
    columns: Optional[list] = None
    error: Optional[str] = Field(
        default=None,
        description="Query error. Returned only if 'explain' or `modifiers.debug` is true. Throws an error otherwise.",
    )
    hasMore: Optional[bool] = None
    hogql: Optional[str] = Field(default=None, description="Generated HogQL query.")
    is_cached: bool
    last_refresh: datetime
    limit: Optional[int] = None
    modifiers: Optional[HogQLQueryModifiers] = Field(
        default=None, description="Modifiers used when performing the query"
    )
    next_allowed_client_refresh: datetime
    offset: Optional[int] = None
    query_status: Optional[QueryStatus] = Field(
        default=None, description="Query status indicates whether next to the provided data, a query is still running."
    )
    results: Any
    timezone: str
    timings: Optional[list[QueryTiming]] = Field(
        default=None, description="Measured timings for different parts of the query generation process"
    )
    types: Optional[list] = None


class CachedRevenueExampleEventsQueryResponse(BaseModel):
    model_config = ConfigDict(
        extra="forbid",
    )
    cache_key: str
    cache_target_age: Optional[datetime] = None
    calculation_trigger: Optional[str] = Field(
        default=None, description="What triggered the calculation of the query, leave empty if user/immediate"
    )
    columns: Optional[list] = None
    error: Optional[str] = Field(
        default=None,
        description="Query error. Returned only if 'explain' or `modifiers.debug` is true. Throws an error otherwise.",
    )
    hasMore: Optional[bool] = None
    hogql: Optional[str] = Field(default=None, description="Generated HogQL query.")
    is_cached: bool
    last_refresh: datetime
    limit: Optional[int] = None
    modifiers: Optional[HogQLQueryModifiers] = Field(
        default=None, description="Modifiers used when performing the query"
    )
    next_allowed_client_refresh: datetime
    offset: Optional[int] = None
    query_status: Optional[QueryStatus] = Field(
        default=None, description="Query status indicates whether next to the provided data, a query is still running."
    )
    results: Any
    timezone: str
    timings: Optional[list[QueryTiming]] = Field(
        default=None, description="Measured timings for different parts of the query generation process"
    )
    types: Optional[list] = None


class CachedSessionAttributionExplorerQueryResponse(BaseModel):
    model_config = ConfigDict(
        extra="forbid",
    )
    cache_key: str
    cache_target_age: Optional[datetime] = None
    calculation_trigger: Optional[str] = Field(
        default=None, description="What triggered the calculation of the query, leave empty if user/immediate"
    )
    columns: Optional[list] = None
    error: Optional[str] = Field(
        default=None,
        description="Query error. Returned only if 'explain' or `modifiers.debug` is true. Throws an error otherwise.",
    )
    hasMore: Optional[bool] = None
    hogql: Optional[str] = Field(default=None, description="Generated HogQL query.")
    is_cached: bool
    last_refresh: datetime
    limit: Optional[int] = None
    modifiers: Optional[HogQLQueryModifiers] = Field(
        default=None, description="Modifiers used when performing the query"
    )
    next_allowed_client_refresh: datetime
    offset: Optional[int] = None
    query_status: Optional[QueryStatus] = Field(
        default=None, description="Query status indicates whether next to the provided data, a query is still running."
    )
    results: Any
    timezone: str
    timings: Optional[list[QueryTiming]] = Field(
        default=None, description="Measured timings for different parts of the query generation process"
    )
    types: Optional[list] = None


class CachedSessionsTimelineQueryResponse(BaseModel):
    model_config = ConfigDict(
        extra="forbid",
    )
    cache_key: str
    cache_target_age: Optional[datetime] = None
    calculation_trigger: Optional[str] = Field(
        default=None, description="What triggered the calculation of the query, leave empty if user/immediate"
    )
    error: Optional[str] = Field(
        default=None,
        description="Query error. Returned only if 'explain' or `modifiers.debug` is true. Throws an error otherwise.",
    )
    hasMore: Optional[bool] = None
    hogql: Optional[str] = Field(default=None, description="Generated HogQL query.")
    is_cached: bool
    last_refresh: datetime
    modifiers: Optional[HogQLQueryModifiers] = Field(
        default=None, description="Modifiers used when performing the query"
    )
    next_allowed_client_refresh: datetime
    query_status: Optional[QueryStatus] = Field(
        default=None, description="Query status indicates whether next to the provided data, a query is still running."
    )
    results: list[TimelineEntry]
    timezone: str
    timings: Optional[list[QueryTiming]] = Field(
        default=None, description="Measured timings for different parts of the query generation process"
    )


class CachedStickinessQueryResponse(BaseModel):
    model_config = ConfigDict(
        extra="forbid",
    )
    cache_key: str
    cache_target_age: Optional[datetime] = None
    calculation_trigger: Optional[str] = Field(
        default=None, description="What triggered the calculation of the query, leave empty if user/immediate"
    )
    error: Optional[str] = Field(
        default=None,
        description="Query error. Returned only if 'explain' or `modifiers.debug` is true. Throws an error otherwise.",
    )
    hogql: Optional[str] = Field(default=None, description="Generated HogQL query.")
    is_cached: bool
    last_refresh: datetime
    modifiers: Optional[HogQLQueryModifiers] = Field(
        default=None, description="Modifiers used when performing the query"
    )
    next_allowed_client_refresh: datetime
    query_status: Optional[QueryStatus] = Field(
        default=None, description="Query status indicates whether next to the provided data, a query is still running."
    )
    results: list[dict[str, Any]]
    timezone: str
    timings: Optional[list[QueryTiming]] = Field(
        default=None, description="Measured timings for different parts of the query generation process"
    )


class CachedSuggestedQuestionsQueryResponse(BaseModel):
    model_config = ConfigDict(
        extra="forbid",
    )
    cache_key: str
    cache_target_age: Optional[datetime] = None
    calculation_trigger: Optional[str] = Field(
        default=None, description="What triggered the calculation of the query, leave empty if user/immediate"
    )
    is_cached: bool
    last_refresh: datetime
    next_allowed_client_refresh: datetime
    query_status: Optional[QueryStatus] = Field(
        default=None, description="Query status indicates whether next to the provided data, a query is still running."
    )
    questions: list[str]
    timezone: str


class CachedTeamTaxonomyQueryResponse(BaseModel):
    model_config = ConfigDict(
        extra="forbid",
    )
    cache_key: str
    cache_target_age: Optional[datetime] = None
    calculation_trigger: Optional[str] = Field(
        default=None, description="What triggered the calculation of the query, leave empty if user/immediate"
    )
    error: Optional[str] = Field(
        default=None,
        description="Query error. Returned only if 'explain' or `modifiers.debug` is true. Throws an error otherwise.",
    )
    hogql: Optional[str] = Field(default=None, description="Generated HogQL query.")
    is_cached: bool
    last_refresh: datetime
    modifiers: Optional[HogQLQueryModifiers] = Field(
        default=None, description="Modifiers used when performing the query"
    )
    next_allowed_client_refresh: datetime
    query_status: Optional[QueryStatus] = Field(
        default=None, description="Query status indicates whether next to the provided data, a query is still running."
    )
    results: list[TeamTaxonomyItem]
    timezone: str
    timings: Optional[list[QueryTiming]] = Field(
        default=None, description="Measured timings for different parts of the query generation process"
    )


class CachedTracesQueryResponse(BaseModel):
    model_config = ConfigDict(
        extra="forbid",
    )
    cache_key: str
    cache_target_age: Optional[datetime] = None
    calculation_trigger: Optional[str] = Field(
        default=None, description="What triggered the calculation of the query, leave empty if user/immediate"
    )
    columns: Optional[list[str]] = None
    error: Optional[str] = Field(
        default=None,
        description="Query error. Returned only if 'explain' or `modifiers.debug` is true. Throws an error otherwise.",
    )
    hasMore: Optional[bool] = None
    hogql: Optional[str] = Field(default=None, description="Generated HogQL query.")
    is_cached: bool
    last_refresh: datetime
    limit: Optional[int] = None
    modifiers: Optional[HogQLQueryModifiers] = Field(
        default=None, description="Modifiers used when performing the query"
    )
    next_allowed_client_refresh: datetime
    offset: Optional[int] = None
    query_status: Optional[QueryStatus] = Field(
        default=None, description="Query status indicates whether next to the provided data, a query is still running."
    )
    results: list[LLMTrace]
    timezone: str
    timings: Optional[list[QueryTiming]] = Field(
        default=None, description="Measured timings for different parts of the query generation process"
    )


class CachedTrendsQueryResponse(BaseModel):
    model_config = ConfigDict(
        extra="forbid",
    )
    cache_key: str
    cache_target_age: Optional[datetime] = None
    calculation_trigger: Optional[str] = Field(
        default=None, description="What triggered the calculation of the query, leave empty if user/immediate"
    )
    error: Optional[str] = Field(
        default=None,
        description="Query error. Returned only if 'explain' or `modifiers.debug` is true. Throws an error otherwise.",
    )
    hasMore: Optional[bool] = Field(default=None, description="Wether more breakdown values are available.")
    hogql: Optional[str] = Field(default=None, description="Generated HogQL query.")
    is_cached: bool
    last_refresh: datetime
    modifiers: Optional[HogQLQueryModifiers] = Field(
        default=None, description="Modifiers used when performing the query"
    )
    next_allowed_client_refresh: datetime
    query_status: Optional[QueryStatus] = Field(
        default=None, description="Query status indicates whether next to the provided data, a query is still running."
    )
    results: list[dict[str, Any]]
    timezone: str
    timings: Optional[list[QueryTiming]] = Field(
        default=None, description="Measured timings for different parts of the query generation process"
    )


class CachedVectorSearchQueryResponse(BaseModel):
    model_config = ConfigDict(
        extra="forbid",
    )
    cache_key: str
    cache_target_age: Optional[datetime] = None
    calculation_trigger: Optional[str] = Field(
        default=None, description="What triggered the calculation of the query, leave empty if user/immediate"
    )
    error: Optional[str] = Field(
        default=None,
        description="Query error. Returned only if 'explain' or `modifiers.debug` is true. Throws an error otherwise.",
    )
    hogql: Optional[str] = Field(default=None, description="Generated HogQL query.")
    is_cached: bool
    last_refresh: datetime
    modifiers: Optional[HogQLQueryModifiers] = Field(
        default=None, description="Modifiers used when performing the query"
    )
    next_allowed_client_refresh: datetime
    query_status: Optional[QueryStatus] = Field(
        default=None, description="Query status indicates whether next to the provided data, a query is still running."
    )
    results: list[VectorSearchResponseItem]
    timezone: str
    timings: Optional[list[QueryTiming]] = Field(
        default=None, description="Measured timings for different parts of the query generation process"
    )


class CachedWebExternalClicksTableQueryResponse(BaseModel):
    model_config = ConfigDict(
        extra="forbid",
    )
    cache_key: str
    cache_target_age: Optional[datetime] = None
    calculation_trigger: Optional[str] = Field(
        default=None, description="What triggered the calculation of the query, leave empty if user/immediate"
    )
    columns: Optional[list] = None
    error: Optional[str] = Field(
        default=None,
        description="Query error. Returned only if 'explain' or `modifiers.debug` is true. Throws an error otherwise.",
    )
    hasMore: Optional[bool] = None
    hogql: Optional[str] = Field(default=None, description="Generated HogQL query.")
    is_cached: bool
    last_refresh: datetime
    limit: Optional[int] = None
    modifiers: Optional[HogQLQueryModifiers] = Field(
        default=None, description="Modifiers used when performing the query"
    )
    next_allowed_client_refresh: datetime
    offset: Optional[int] = None
    query_status: Optional[QueryStatus] = Field(
        default=None, description="Query status indicates whether next to the provided data, a query is still running."
    )
    results: list
    samplingRate: Optional[SamplingRate] = None
    timezone: str
    timings: Optional[list[QueryTiming]] = Field(
        default=None, description="Measured timings for different parts of the query generation process"
    )
    types: Optional[list] = None


class CachedWebGoalsQueryResponse(BaseModel):
    model_config = ConfigDict(
        extra="forbid",
    )
    cache_key: str
    cache_target_age: Optional[datetime] = None
    calculation_trigger: Optional[str] = Field(
        default=None, description="What triggered the calculation of the query, leave empty if user/immediate"
    )
    columns: Optional[list] = None
    error: Optional[str] = Field(
        default=None,
        description="Query error. Returned only if 'explain' or `modifiers.debug` is true. Throws an error otherwise.",
    )
    hasMore: Optional[bool] = None
    hogql: Optional[str] = Field(default=None, description="Generated HogQL query.")
    is_cached: bool
    last_refresh: datetime
    limit: Optional[int] = None
    modifiers: Optional[HogQLQueryModifiers] = Field(
        default=None, description="Modifiers used when performing the query"
    )
    next_allowed_client_refresh: datetime
    offset: Optional[int] = None
    query_status: Optional[QueryStatus] = Field(
        default=None, description="Query status indicates whether next to the provided data, a query is still running."
    )
    results: list
    samplingRate: Optional[SamplingRate] = None
    timezone: str
    timings: Optional[list[QueryTiming]] = Field(
        default=None, description="Measured timings for different parts of the query generation process"
    )
    types: Optional[list] = None


class CachedWebOverviewQueryResponse(BaseModel):
    model_config = ConfigDict(
        extra="forbid",
    )
    cache_key: str
    cache_target_age: Optional[datetime] = None
    calculation_trigger: Optional[str] = Field(
        default=None, description="What triggered the calculation of the query, leave empty if user/immediate"
    )
    dateFrom: Optional[str] = None
    dateTo: Optional[str] = None
    error: Optional[str] = Field(
        default=None,
        description="Query error. Returned only if 'explain' or `modifiers.debug` is true. Throws an error otherwise.",
    )
    hogql: Optional[str] = Field(default=None, description="Generated HogQL query.")
    is_cached: bool
    last_refresh: datetime
    modifiers: Optional[HogQLQueryModifiers] = Field(
        default=None, description="Modifiers used when performing the query"
    )
    next_allowed_client_refresh: datetime
    query_status: Optional[QueryStatus] = Field(
        default=None, description="Query status indicates whether next to the provided data, a query is still running."
    )
    results: list[WebOverviewItem]
    samplingRate: Optional[SamplingRate] = None
    timezone: str
    timings: Optional[list[QueryTiming]] = Field(
        default=None, description="Measured timings for different parts of the query generation process"
    )
    usedPreAggregatedTables: Optional[bool] = None


class CachedWebPageURLSearchQueryResponse(BaseModel):
    model_config = ConfigDict(
        extra="forbid",
    )
    cache_key: str
    cache_target_age: Optional[datetime] = None
    calculation_trigger: Optional[str] = Field(
        default=None, description="What triggered the calculation of the query, leave empty if user/immediate"
    )
    error: Optional[str] = Field(
        default=None,
        description="Query error. Returned only if 'explain' or `modifiers.debug` is true. Throws an error otherwise.",
    )
    hasMore: Optional[bool] = None
    hogql: Optional[str] = Field(default=None, description="Generated HogQL query.")
    is_cached: bool
    last_refresh: datetime
    limit: Optional[int] = None
    modifiers: Optional[HogQLQueryModifiers] = Field(
        default=None, description="Modifiers used when performing the query"
    )
    next_allowed_client_refresh: datetime
    query_status: Optional[QueryStatus] = Field(
        default=None, description="Query status indicates whether next to the provided data, a query is still running."
    )
    results: list[PageURL]
    timezone: str
    timings: Optional[list[QueryTiming]] = Field(
        default=None, description="Measured timings for different parts of the query generation process"
    )


class CachedWebStatsTableQueryResponse(BaseModel):
    model_config = ConfigDict(
        extra="forbid",
    )
    cache_key: str
    cache_target_age: Optional[datetime] = None
    calculation_trigger: Optional[str] = Field(
        default=None, description="What triggered the calculation of the query, leave empty if user/immediate"
    )
    columns: Optional[list] = None
    error: Optional[str] = Field(
        default=None,
        description="Query error. Returned only if 'explain' or `modifiers.debug` is true. Throws an error otherwise.",
    )
    hasMore: Optional[bool] = None
    hogql: Optional[str] = Field(default=None, description="Generated HogQL query.")
    is_cached: bool
    last_refresh: datetime
    limit: Optional[int] = None
    modifiers: Optional[HogQLQueryModifiers] = Field(
        default=None, description="Modifiers used when performing the query"
    )
    next_allowed_client_refresh: datetime
    offset: Optional[int] = None
    query_status: Optional[QueryStatus] = Field(
        default=None, description="Query status indicates whether next to the provided data, a query is still running."
    )
    results: list
    samplingRate: Optional[SamplingRate] = None
    timezone: str
    timings: Optional[list[QueryTiming]] = Field(
        default=None, description="Measured timings for different parts of the query generation process"
    )
    types: Optional[list] = None
    usedPreAggregatedTables: Optional[bool] = None


class CachedWebVitalsPathBreakdownQueryResponse(BaseModel):
    model_config = ConfigDict(
        extra="forbid",
    )
    cache_key: str
    cache_target_age: Optional[datetime] = None
    calculation_trigger: Optional[str] = Field(
        default=None, description="What triggered the calculation of the query, leave empty if user/immediate"
    )
    error: Optional[str] = Field(
        default=None,
        description="Query error. Returned only if 'explain' or `modifiers.debug` is true. Throws an error otherwise.",
    )
    hogql: Optional[str] = Field(default=None, description="Generated HogQL query.")
    is_cached: bool
    last_refresh: datetime
    modifiers: Optional[HogQLQueryModifiers] = Field(
        default=None, description="Modifiers used when performing the query"
    )
    next_allowed_client_refresh: datetime
    query_status: Optional[QueryStatus] = Field(
        default=None, description="Query status indicates whether next to the provided data, a query is still running."
    )
    results: list[WebVitalsPathBreakdownResult] = Field(..., max_length=1, min_length=1)
    timezone: str
    timings: Optional[list[QueryTiming]] = Field(
        default=None, description="Measured timings for different parts of the query generation process"
    )


class CalendarHeatmapResponse(BaseModel):
    model_config = ConfigDict(
        extra="forbid",
    )
    error: Optional[str] = Field(
        default=None,
        description="Query error. Returned only if 'explain' or `modifiers.debug` is true. Throws an error otherwise.",
    )
    hasMore: Optional[bool] = Field(default=None, description="Wether more breakdown values are available.")
    hogql: Optional[str] = Field(default=None, description="Generated HogQL query.")
    modifiers: Optional[HogQLQueryModifiers] = Field(
        default=None, description="Modifiers used when performing the query"
    )
    query_status: Optional[QueryStatus] = Field(
        default=None, description="Query status indicates whether next to the provided data, a query is still running."
    )
    results: EventsHeatMapStructuredResult
    timings: Optional[list[QueryTiming]] = Field(
        default=None, description="Measured timings for different parts of the query generation process"
    )


class Response(BaseModel):
    model_config = ConfigDict(
        extra="forbid",
    )
    columns: list
    error: Optional[str] = Field(
        default=None,
        description="Query error. Returned only if 'explain' or `modifiers.debug` is true. Throws an error otherwise.",
    )
    hasMore: Optional[bool] = None
    hogql: str = Field(..., description="Generated HogQL query.")
    limit: Optional[int] = None
    modifiers: Optional[HogQLQueryModifiers] = Field(
        default=None, description="Modifiers used when performing the query"
    )
    offset: Optional[int] = None
    query_status: Optional[QueryStatus] = Field(
        default=None, description="Query status indicates whether next to the provided data, a query is still running."
    )
    results: list[list]
    timings: Optional[list[QueryTiming]] = Field(
        default=None, description="Measured timings for different parts of the query generation process"
    )
    types: list[str]


class Response1(BaseModel):
    model_config = ConfigDict(
        extra="forbid",
    )
    columns: list
    error: Optional[str] = Field(
        default=None,
        description="Query error. Returned only if 'explain' or `modifiers.debug` is true. Throws an error otherwise.",
    )
    hasMore: Optional[bool] = None
    hogql: str = Field(..., description="Generated HogQL query.")
    limit: int
    missing_actors_count: Optional[int] = None
    modifiers: Optional[HogQLQueryModifiers] = Field(
        default=None, description="Modifiers used when performing the query"
    )
    offset: int
    query_status: Optional[QueryStatus] = Field(
        default=None, description="Query status indicates whether next to the provided data, a query is still running."
    )
    results: list[list]
    timings: Optional[list[QueryTiming]] = Field(
        default=None, description="Measured timings for different parts of the query generation process"
    )
    types: list[str]


class Response2(BaseModel):
    model_config = ConfigDict(
        extra="forbid",
    )
    columns: list
    error: Optional[str] = Field(
        default=None,
        description="Query error. Returned only if 'explain' or `modifiers.debug` is true. Throws an error otherwise.",
    )
    hasMore: Optional[bool] = None
    hogql: str = Field(..., description="Generated HogQL query.")
    kind: Literal["GroupsQuery"] = "GroupsQuery"
    limit: int
    modifiers: Optional[HogQLQueryModifiers] = Field(
        default=None, description="Modifiers used when performing the query"
    )
    offset: int
    query_status: Optional[QueryStatus] = Field(
        default=None, description="Query status indicates whether next to the provided data, a query is still running."
    )
    results: list[list]
    timings: Optional[list[QueryTiming]] = Field(
        default=None, description="Measured timings for different parts of the query generation process"
    )
    types: list[str]


class Response4(BaseModel):
    model_config = ConfigDict(
        extra="forbid",
    )
    dateFrom: Optional[str] = None
    dateTo: Optional[str] = None
    error: Optional[str] = Field(
        default=None,
        description="Query error. Returned only if 'explain' or `modifiers.debug` is true. Throws an error otherwise.",
    )
    hogql: Optional[str] = Field(default=None, description="Generated HogQL query.")
    modifiers: Optional[HogQLQueryModifiers] = Field(
        default=None, description="Modifiers used when performing the query"
    )
    query_status: Optional[QueryStatus] = Field(
        default=None, description="Query status indicates whether next to the provided data, a query is still running."
    )
    results: list[WebOverviewItem]
    samplingRate: Optional[SamplingRate] = None
    timings: Optional[list[QueryTiming]] = Field(
        default=None, description="Measured timings for different parts of the query generation process"
    )
    usedPreAggregatedTables: Optional[bool] = None


class Response5(BaseModel):
    model_config = ConfigDict(
        extra="forbid",
    )
    columns: Optional[list] = None
    error: Optional[str] = Field(
        default=None,
        description="Query error. Returned only if 'explain' or `modifiers.debug` is true. Throws an error otherwise.",
    )
    hasMore: Optional[bool] = None
    hogql: Optional[str] = Field(default=None, description="Generated HogQL query.")
    limit: Optional[int] = None
    modifiers: Optional[HogQLQueryModifiers] = Field(
        default=None, description="Modifiers used when performing the query"
    )
    offset: Optional[int] = None
    query_status: Optional[QueryStatus] = Field(
        default=None, description="Query status indicates whether next to the provided data, a query is still running."
    )
    results: list
    samplingRate: Optional[SamplingRate] = None
    timings: Optional[list[QueryTiming]] = Field(
        default=None, description="Measured timings for different parts of the query generation process"
    )
    types: Optional[list] = None
    usedPreAggregatedTables: Optional[bool] = None


class Response6(BaseModel):
    model_config = ConfigDict(
        extra="forbid",
    )
    columns: Optional[list] = None
    error: Optional[str] = Field(
        default=None,
        description="Query error. Returned only if 'explain' or `modifiers.debug` is true. Throws an error otherwise.",
    )
    hasMore: Optional[bool] = None
    hogql: Optional[str] = Field(default=None, description="Generated HogQL query.")
    limit: Optional[int] = None
    modifiers: Optional[HogQLQueryModifiers] = Field(
        default=None, description="Modifiers used when performing the query"
    )
    offset: Optional[int] = None
    query_status: Optional[QueryStatus] = Field(
        default=None, description="Query status indicates whether next to the provided data, a query is still running."
    )
    results: list
    samplingRate: Optional[SamplingRate] = None
    timings: Optional[list[QueryTiming]] = Field(
        default=None, description="Measured timings for different parts of the query generation process"
    )
    types: Optional[list] = None


class Response8(BaseModel):
    model_config = ConfigDict(
        extra="forbid",
    )
    error: Optional[str] = Field(
        default=None,
        description="Query error. Returned only if 'explain' or `modifiers.debug` is true. Throws an error otherwise.",
    )
    hogql: Optional[str] = Field(default=None, description="Generated HogQL query.")
    modifiers: Optional[HogQLQueryModifiers] = Field(
        default=None, description="Modifiers used when performing the query"
    )
    query_status: Optional[QueryStatus] = Field(
        default=None, description="Query status indicates whether next to the provided data, a query is still running."
    )
    results: list[WebVitalsPathBreakdownResult] = Field(..., max_length=1, min_length=1)
    timings: Optional[list[QueryTiming]] = Field(
        default=None, description="Measured timings for different parts of the query generation process"
    )


class Response9(BaseModel):
    model_config = ConfigDict(
        extra="forbid",
    )
    columns: Optional[list] = None
    error: Optional[str] = Field(
        default=None,
        description="Query error. Returned only if 'explain' or `modifiers.debug` is true. Throws an error otherwise.",
    )
    hasMore: Optional[bool] = None
    hogql: Optional[str] = Field(default=None, description="Generated HogQL query.")
    limit: Optional[int] = None
    modifiers: Optional[HogQLQueryModifiers] = Field(
        default=None, description="Modifiers used when performing the query"
    )
    offset: Optional[int] = None
    query_status: Optional[QueryStatus] = Field(
        default=None, description="Query status indicates whether next to the provided data, a query is still running."
    )
    results: Any
    timings: Optional[list[QueryTiming]] = Field(
        default=None, description="Measured timings for different parts of the query generation process"
    )
    types: Optional[list] = None


class Response10(BaseModel):
    model_config = ConfigDict(
        extra="forbid",
    )
    columns: Optional[list[str]] = None
    error: Optional[str] = Field(
        default=None,
        description="Query error. Returned only if 'explain' or `modifiers.debug` is true. Throws an error otherwise.",
    )
    hogql: Optional[str] = Field(default=None, description="Generated HogQL query.")
    modifiers: Optional[HogQLQueryModifiers] = Field(
        default=None, description="Modifiers used when performing the query"
    )
    query_status: Optional[QueryStatus] = Field(
        default=None, description="Query status indicates whether next to the provided data, a query is still running."
    )
    results: Any
    timings: Optional[list[QueryTiming]] = Field(
        default=None, description="Measured timings for different parts of the query generation process"
    )


class Response12(BaseModel):
    model_config = ConfigDict(
        extra="forbid",
    )
    error: Optional[str] = Field(
        default=None,
        description="Query error. Returned only if 'explain' or `modifiers.debug` is true. Throws an error otherwise.",
    )
    hogql: Optional[str] = Field(default=None, description="Generated HogQL query.")
    modifiers: Optional[HogQLQueryModifiers] = Field(
        default=None, description="Modifiers used when performing the query"
    )
    query_status: Optional[QueryStatus] = Field(
        default=None, description="Query status indicates whether next to the provided data, a query is still running."
    )
    results: list[RevenueAnalyticsOverviewItem]
    timings: Optional[list[QueryTiming]] = Field(
        default=None, description="Measured timings for different parts of the query generation process"
    )


class Response13(BaseModel):
    model_config = ConfigDict(
        extra="forbid",
    )
    columns: Optional[list[str]] = None
    error: Optional[str] = Field(
        default=None,
        description="Query error. Returned only if 'explain' or `modifiers.debug` is true. Throws an error otherwise.",
    )
    hogql: Optional[str] = Field(default=None, description="Generated HogQL query.")
    modifiers: Optional[HogQLQueryModifiers] = Field(
        default=None, description="Modifiers used when performing the query"
    )
    query_status: Optional[QueryStatus] = Field(
        default=None, description="Query status indicates whether next to the provided data, a query is still running."
    )
    results: Any
    timings: Optional[list[QueryTiming]] = Field(
        default=None, description="Measured timings for different parts of the query generation process"
    )


class Response14(BaseModel):
    model_config = ConfigDict(
        extra="forbid",
    )
    columns: Optional[list] = None
    error: Optional[str] = Field(
        default=None,
        description="Query error. Returned only if 'explain' or `modifiers.debug` is true. Throws an error otherwise.",
    )
    hasMore: Optional[bool] = None
    hogql: Optional[str] = Field(default=None, description="Generated HogQL query.")
    limit: Optional[int] = None
    modifiers: Optional[HogQLQueryModifiers] = Field(
        default=None, description="Modifiers used when performing the query"
    )
    offset: Optional[int] = None
    query_status: Optional[QueryStatus] = Field(
        default=None, description="Query status indicates whether next to the provided data, a query is still running."
    )
    results: Any
    timings: Optional[list[QueryTiming]] = Field(
        default=None, description="Measured timings for different parts of the query generation process"
    )
    types: Optional[list] = None


class Response19(BaseModel):
    model_config = ConfigDict(
        extra="forbid",
    )
    columns: Optional[list[str]] = None
    error: Optional[str] = Field(
        default=None,
        description="Query error. Returned only if 'explain' or `modifiers.debug` is true. Throws an error otherwise.",
    )
    hasMore: Optional[bool] = None
    hogql: Optional[str] = Field(default=None, description="Generated HogQL query.")
    limit: Optional[int] = None
    modifiers: Optional[HogQLQueryModifiers] = Field(
        default=None, description="Modifiers used when performing the query"
    )
    offset: Optional[int] = None
    query_status: Optional[QueryStatus] = Field(
        default=None, description="Query status indicates whether next to the provided data, a query is still running."
    )
    results: list[LLMTrace]
    timings: Optional[list[QueryTiming]] = Field(
        default=None, description="Measured timings for different parts of the query generation process"
    )


class DataWarehousePersonPropertyFilter(BaseModel):
    model_config = ConfigDict(
        extra="forbid",
    )
    key: str
    label: Optional[str] = None
    operator: PropertyOperator
    type: Literal["data_warehouse_person_property"] = "data_warehouse_person_property"
    value: Optional[
        Union[list[Union[str, float, ErrorTrackingIssueAssignee]], Union[str, float, ErrorTrackingIssueAssignee]]
    ] = None


class DataWarehousePropertyFilter(BaseModel):
    model_config = ConfigDict(
        extra="forbid",
    )
    key: str
    label: Optional[str] = None
    operator: PropertyOperator
    type: Literal["data_warehouse"] = "data_warehouse"
    value: Optional[
        Union[list[Union[str, float, ErrorTrackingIssueAssignee]], Union[str, float, ErrorTrackingIssueAssignee]]
    ] = None


class DatabaseSchemaBatchExportTable(BaseModel):
    model_config = ConfigDict(
        extra="forbid",
    )
    fields: dict[str, DatabaseSchemaField]
    id: str
    name: str
    row_count: Optional[float] = None
    type: Literal["batch_export"] = "batch_export"


class DatabaseSchemaDataWarehouseTable(BaseModel):
    model_config = ConfigDict(
        extra="forbid",
    )
    fields: dict[str, DatabaseSchemaField]
    format: str
    id: str
    name: str
    row_count: Optional[float] = None
    schema_: Optional[DatabaseSchemaSchema] = Field(default=None, alias="schema")
    source: Optional[DatabaseSchemaSource] = None
    type: Literal["data_warehouse"] = "data_warehouse"
    url_pattern: str


class ElementPropertyFilter(BaseModel):
    model_config = ConfigDict(
        extra="forbid",
    )
    key: Key
    label: Optional[str] = None
    operator: PropertyOperator
    type: Literal["element"] = "element"
    value: Optional[
        Union[list[Union[str, float, ErrorTrackingIssueAssignee]], Union[str, float, ErrorTrackingIssueAssignee]]
    ] = None


class ErrorTrackingIssue(BaseModel):
    model_config = ConfigDict(
        extra="forbid",
    )
    aggregations: Optional[ErrorTrackingIssueAggregations] = None
    assignee: Optional[ErrorTrackingIssueAssignee] = None
    description: Optional[str] = None
    first_event: Optional[FirstEvent] = None
    first_seen: datetime
    id: str
    last_seen: datetime
    library: Optional[str] = None
    name: Optional[str] = None
    status: Status


class ErrorTrackingIssueFilter(BaseModel):
    model_config = ConfigDict(
        extra="forbid",
    )
    key: str
    label: Optional[str] = None
    operator: PropertyOperator
    type: Literal["error_tracking_issue"] = "error_tracking_issue"
    value: Optional[
        Union[list[Union[str, float, ErrorTrackingIssueAssignee]], Union[str, float, ErrorTrackingIssueAssignee]]
    ] = None


class ErrorTrackingQueryResponse(BaseModel):
    model_config = ConfigDict(
        extra="forbid",
    )
    columns: Optional[list[str]] = None
    error: Optional[str] = Field(
        default=None,
        description="Query error. Returned only if 'explain' or `modifiers.debug` is true. Throws an error otherwise.",
    )
    hasMore: Optional[bool] = None
    hogql: Optional[str] = Field(default=None, description="Generated HogQL query.")
    limit: Optional[int] = None
    modifiers: Optional[HogQLQueryModifiers] = Field(
        default=None, description="Modifiers used when performing the query"
    )
    offset: Optional[int] = None
    query_status: Optional[QueryStatus] = Field(
        default=None, description="Query status indicates whether next to the provided data, a query is still running."
    )
    results: list[ErrorTrackingIssue]
    timings: Optional[list[QueryTiming]] = Field(
        default=None, description="Measured timings for different parts of the query generation process"
    )


class EventMetadataPropertyFilter(BaseModel):
    model_config = ConfigDict(
        extra="forbid",
    )
    key: str
    label: Optional[str] = None
    operator: PropertyOperator
    type: Literal["event_metadata"] = "event_metadata"
    value: Optional[
        Union[list[Union[str, float, ErrorTrackingIssueAssignee]], Union[str, float, ErrorTrackingIssueAssignee]]
    ] = None


class EventPropertyFilter(BaseModel):
    model_config = ConfigDict(
        extra="forbid",
    )
    key: str
    label: Optional[str] = None
    operator: Optional[PropertyOperator] = PropertyOperator.EXACT
    type: Literal["event"] = Field(default="event", description="Event properties")
    value: Optional[
        Union[list[Union[str, float, ErrorTrackingIssueAssignee]], Union[str, float, ErrorTrackingIssueAssignee]]
    ] = None


class EventTaxonomyQueryResponse(BaseModel):
    model_config = ConfigDict(
        extra="forbid",
    )
    error: Optional[str] = Field(
        default=None,
        description="Query error. Returned only if 'explain' or `modifiers.debug` is true. Throws an error otherwise.",
    )
    hogql: Optional[str] = Field(default=None, description="Generated HogQL query.")
    modifiers: Optional[HogQLQueryModifiers] = Field(
        default=None, description="Modifiers used when performing the query"
    )
    query_status: Optional[QueryStatus] = Field(
        default=None, description="Query status indicates whether next to the provided data, a query is still running."
    )
    results: list[EventTaxonomyItem]
    timings: Optional[list[QueryTiming]] = Field(
        default=None, description="Measured timings for different parts of the query generation process"
    )


class EventsQueryResponse(BaseModel):
    model_config = ConfigDict(
        extra="forbid",
    )
    columns: list
    error: Optional[str] = Field(
        default=None,
        description="Query error. Returned only if 'explain' or `modifiers.debug` is true. Throws an error otherwise.",
    )
    hasMore: Optional[bool] = None
    hogql: str = Field(..., description="Generated HogQL query.")
    limit: Optional[int] = None
    modifiers: Optional[HogQLQueryModifiers] = Field(
        default=None, description="Modifiers used when performing the query"
    )
    offset: Optional[int] = None
    query_status: Optional[QueryStatus] = Field(
        default=None, description="Query status indicates whether next to the provided data, a query is still running."
    )
    results: list[list]
    timings: Optional[list[QueryTiming]] = Field(
        default=None, description="Measured timings for different parts of the query generation process"
    )
    types: list[str]


class FeaturePropertyFilter(BaseModel):
    model_config = ConfigDict(
        extra="forbid",
    )
    key: str
    label: Optional[str] = None
    operator: PropertyOperator
    type: Literal["feature"] = Field(default="feature", description='Event property with "$feature/" prepended')
    value: Optional[
        Union[list[Union[str, float, ErrorTrackingIssueAssignee]], Union[str, float, ErrorTrackingIssueAssignee]]
    ] = None


class FunnelCorrelationResponse(BaseModel):
    model_config = ConfigDict(
        extra="forbid",
    )
    columns: Optional[list] = None
    error: Optional[str] = Field(
        default=None,
        description="Query error. Returned only if 'explain' or `modifiers.debug` is true. Throws an error otherwise.",
    )
    hasMore: Optional[bool] = None
    hogql: Optional[str] = Field(default=None, description="Generated HogQL query.")
    limit: Optional[int] = None
    modifiers: Optional[HogQLQueryModifiers] = Field(
        default=None, description="Modifiers used when performing the query"
    )
    offset: Optional[int] = None
    query_status: Optional[QueryStatus] = Field(
        default=None, description="Query status indicates whether next to the provided data, a query is still running."
    )
    results: FunnelCorrelationResult
    timings: Optional[list[QueryTiming]] = Field(
        default=None, description="Measured timings for different parts of the query generation process"
    )
    types: Optional[list] = None


class FunnelsQueryResponse(BaseModel):
    model_config = ConfigDict(
        extra="forbid",
    )
    error: Optional[str] = Field(
        default=None,
        description="Query error. Returned only if 'explain' or `modifiers.debug` is true. Throws an error otherwise.",
    )
    hogql: Optional[str] = Field(default=None, description="Generated HogQL query.")
    isUdf: Optional[bool] = None
    modifiers: Optional[HogQLQueryModifiers] = Field(
        default=None, description="Modifiers used when performing the query"
    )
    query_status: Optional[QueryStatus] = Field(
        default=None, description="Query status indicates whether next to the provided data, a query is still running."
    )
    results: Union[FunnelTimeToConvertResults, list[dict[str, Any]], list[list[dict[str, Any]]]]
    timings: Optional[list[QueryTiming]] = Field(
        default=None, description="Measured timings for different parts of the query generation process"
    )


class GenericCachedQueryResponse(BaseModel):
    cache_key: str
    cache_target_age: Optional[datetime] = None
    calculation_trigger: Optional[str] = Field(
        default=None, description="What triggered the calculation of the query, leave empty if user/immediate"
    )
    is_cached: bool
    last_refresh: datetime
    next_allowed_client_refresh: datetime
    query_status: Optional[QueryStatus] = Field(
        default=None, description="Query status indicates whether next to the provided data, a query is still running."
    )
    timezone: str


class GroupPropertyFilter(BaseModel):
    model_config = ConfigDict(
        extra="forbid",
    )
    group_type_index: Optional[int] = None
    key: str
    label: Optional[str] = None
    operator: PropertyOperator
    type: Literal["group"] = "group"
    value: Optional[
        Union[list[Union[str, float, ErrorTrackingIssueAssignee]], Union[str, float, ErrorTrackingIssueAssignee]]
    ] = None


class GroupsQueryResponse(BaseModel):
    model_config = ConfigDict(
        extra="forbid",
    )
    columns: list
    error: Optional[str] = Field(
        default=None,
        description="Query error. Returned only if 'explain' or `modifiers.debug` is true. Throws an error otherwise.",
    )
    hasMore: Optional[bool] = None
    hogql: str = Field(..., description="Generated HogQL query.")
    kind: Literal["GroupsQuery"] = "GroupsQuery"
    limit: int
    modifiers: Optional[HogQLQueryModifiers] = Field(
        default=None, description="Modifiers used when performing the query"
    )
    offset: int
    query_status: Optional[QueryStatus] = Field(
        default=None, description="Query status indicates whether next to the provided data, a query is still running."
    )
    results: list[list]
    timings: Optional[list[QueryTiming]] = Field(
        default=None, description="Measured timings for different parts of the query generation process"
    )
    types: list[str]


class HogQLMetadataResponse(BaseModel):
    model_config = ConfigDict(
        extra="forbid",
    )
    errors: list[HogQLNotice]
    isUsingIndices: Optional[QueryIndexUsage] = None
    isValid: Optional[bool] = None
    notices: list[HogQLNotice]
    query: Optional[str] = None
    table_names: Optional[list[str]] = None
    warnings: list[HogQLNotice]


class HogQLPropertyFilter(BaseModel):
    model_config = ConfigDict(
        extra="forbid",
    )
    key: str
    label: Optional[str] = None
    type: Literal["hogql"] = "hogql"
    value: Optional[
        Union[list[Union[str, float, ErrorTrackingIssueAssignee]], Union[str, float, ErrorTrackingIssueAssignee]]
    ] = None


class HogQLQueryResponse(BaseModel):
    model_config = ConfigDict(
        extra="forbid",
    )
    clickhouse: Optional[str] = Field(default=None, description="Executed ClickHouse query")
    columns: Optional[list] = Field(default=None, description="Returned columns")
    error: Optional[str] = Field(
        default=None,
        description="Query error. Returned only if 'explain' or `modifiers.debug` is true. Throws an error otherwise.",
    )
    explain: Optional[list[str]] = Field(default=None, description="Query explanation output")
    hasMore: Optional[bool] = None
    hogql: Optional[str] = Field(default=None, description="Generated HogQL query.")
    limit: Optional[int] = None
    metadata: Optional[HogQLMetadataResponse] = Field(default=None, description="Query metadata output")
    modifiers: Optional[HogQLQueryModifiers] = Field(
        default=None, description="Modifiers used when performing the query"
    )
    offset: Optional[int] = None
    query: Optional[str] = Field(default=None, description="Input query string")
    query_status: Optional[QueryStatus] = Field(
        default=None, description="Query status indicates whether next to the provided data, a query is still running."
    )
    results: list
    timings: Optional[list[QueryTiming]] = Field(
        default=None, description="Measured timings for different parts of the query generation process"
    )
    types: Optional[list] = Field(default=None, description="Types of returned columns")


class InsightActorsQueryBase(BaseModel):
    model_config = ConfigDict(
        extra="forbid",
    )
    includeRecordings: Optional[bool] = None
    kind: NodeKind
    modifiers: Optional[HogQLQueryModifiers] = Field(
        default=None, description="Modifiers used when performing the query"
    )
    response: Optional[ActorsQueryResponse] = None


class LifecycleQueryResponse(BaseModel):
    model_config = ConfigDict(
        extra="forbid",
    )
    error: Optional[str] = Field(
        default=None,
        description="Query error. Returned only if 'explain' or `modifiers.debug` is true. Throws an error otherwise.",
    )
    hogql: Optional[str] = Field(default=None, description="Generated HogQL query.")
    modifiers: Optional[HogQLQueryModifiers] = Field(
        default=None, description="Modifiers used when performing the query"
    )
    query_status: Optional[QueryStatus] = Field(
        default=None, description="Query status indicates whether next to the provided data, a query is still running."
    )
    results: list[dict[str, Any]]
    timings: Optional[list[QueryTiming]] = Field(
        default=None, description="Measured timings for different parts of the query generation process"
    )


class LogEntryPropertyFilter(BaseModel):
    model_config = ConfigDict(
        extra="forbid",
    )
    key: str
    label: Optional[str] = None
    operator: PropertyOperator
    type: Literal["log_entry"] = "log_entry"
    value: Optional[
        Union[list[Union[str, float, ErrorTrackingIssueAssignee]], Union[str, float, ErrorTrackingIssueAssignee]]
    ] = None


class LogPropertyFilter(BaseModel):
    model_config = ConfigDict(
        extra="forbid",
    )
    key: str
    label: Optional[str] = None
    operator: PropertyOperator
    type: Literal["log"] = "log"
    value: Optional[
        Union[list[Union[str, float, ErrorTrackingIssueAssignee]], Union[str, float, ErrorTrackingIssueAssignee]]
    ] = None


class LogsQueryResponse(BaseModel):
    model_config = ConfigDict(
        extra="forbid",
    )
    columns: Optional[list[str]] = None
    error: Optional[str] = Field(
        default=None,
        description="Query error. Returned only if 'explain' or `modifiers.debug` is true. Throws an error otherwise.",
    )
    hasMore: Optional[bool] = None
    hogql: Optional[str] = Field(default=None, description="Generated HogQL query.")
    limit: Optional[int] = None
    modifiers: Optional[HogQLQueryModifiers] = Field(
        default=None, description="Modifiers used when performing the query"
    )
    offset: Optional[int] = None
    query_status: Optional[QueryStatus] = Field(
        default=None, description="Query status indicates whether next to the provided data, a query is still running."
    )
    results: Any
    timings: Optional[list[QueryTiming]] = Field(
        default=None, description="Measured timings for different parts of the query generation process"
    )


class MultipleBreakdownOptions(BaseModel):
    model_config = ConfigDict(
        extra="forbid",
    )
    values: list[BreakdownItem]


class PathsQueryResponse(BaseModel):
    model_config = ConfigDict(
        extra="forbid",
    )
    error: Optional[str] = Field(
        default=None,
        description="Query error. Returned only if 'explain' or `modifiers.debug` is true. Throws an error otherwise.",
    )
    hogql: Optional[str] = Field(default=None, description="Generated HogQL query.")
    modifiers: Optional[HogQLQueryModifiers] = Field(
        default=None, description="Modifiers used when performing the query"
    )
    query_status: Optional[QueryStatus] = Field(
        default=None, description="Query status indicates whether next to the provided data, a query is still running."
    )
    results: list[PathsLink]
    timings: Optional[list[QueryTiming]] = Field(
        default=None, description="Measured timings for different parts of the query generation process"
    )


class PersonPropertyFilter(BaseModel):
    model_config = ConfigDict(
        extra="forbid",
    )
    key: str
    label: Optional[str] = None
    operator: PropertyOperator
    type: Literal["person"] = Field(default="person", description="Person properties")
    value: Optional[
        Union[list[Union[str, float, ErrorTrackingIssueAssignee]], Union[str, float, ErrorTrackingIssueAssignee]]
    ] = None


class QueryResponseAlternative1(BaseModel):
    model_config = ConfigDict(
        extra="forbid",
    )
    columns: list
    error: Optional[str] = Field(
        default=None,
        description="Query error. Returned only if 'explain' or `modifiers.debug` is true. Throws an error otherwise.",
    )
    hasMore: Optional[bool] = None
    hogql: str = Field(..., description="Generated HogQL query.")
    limit: Optional[int] = None
    modifiers: Optional[HogQLQueryModifiers] = Field(
        default=None, description="Modifiers used when performing the query"
    )
    offset: Optional[int] = None
    query_status: Optional[QueryStatus] = Field(
        default=None, description="Query status indicates whether next to the provided data, a query is still running."
    )
    results: list[list]
    timings: Optional[list[QueryTiming]] = Field(
        default=None, description="Measured timings for different parts of the query generation process"
    )
    types: list[str]


class QueryResponseAlternative2(BaseModel):
    model_config = ConfigDict(
        extra="forbid",
    )
    columns: list
    error: Optional[str] = Field(
        default=None,
        description="Query error. Returned only if 'explain' or `modifiers.debug` is true. Throws an error otherwise.",
    )
    hasMore: Optional[bool] = None
    hogql: str = Field(..., description="Generated HogQL query.")
    limit: int
    missing_actors_count: Optional[int] = None
    modifiers: Optional[HogQLQueryModifiers] = Field(
        default=None, description="Modifiers used when performing the query"
    )
    offset: int
    query_status: Optional[QueryStatus] = Field(
        default=None, description="Query status indicates whether next to the provided data, a query is still running."
    )
    results: list[list]
    timings: Optional[list[QueryTiming]] = Field(
        default=None, description="Measured timings for different parts of the query generation process"
    )
    types: list[str]


class QueryResponseAlternative3(BaseModel):
    model_config = ConfigDict(
        extra="forbid",
    )
    columns: list
    error: Optional[str] = Field(
        default=None,
        description="Query error. Returned only if 'explain' or `modifiers.debug` is true. Throws an error otherwise.",
    )
    hasMore: Optional[bool] = None
    hogql: str = Field(..., description="Generated HogQL query.")
    kind: Literal["GroupsQuery"] = "GroupsQuery"
    limit: int
    modifiers: Optional[HogQLQueryModifiers] = Field(
        default=None, description="Modifiers used when performing the query"
    )
    offset: int
    query_status: Optional[QueryStatus] = Field(
        default=None, description="Query status indicates whether next to the provided data, a query is still running."
    )
    results: list[list]
    timings: Optional[list[QueryTiming]] = Field(
        default=None, description="Measured timings for different parts of the query generation process"
    )
    types: list[str]


class QueryResponseAlternative4(BaseModel):
    model_config = ConfigDict(
        extra="forbid",
    )
    breakdown: Optional[list[BreakdownItem]] = None
    breakdowns: Optional[list[MultipleBreakdownOptions]] = None
    compare: Optional[list[CompareItem]] = None
    day: Optional[list[DayItem]] = None
    interval: Optional[list[IntervalItem]] = None
    series: Optional[list[Series]] = None
    status: Optional[list[StatusItem]] = None


class QueryResponseAlternative5(BaseModel):
    model_config = ConfigDict(
        extra="forbid",
    )
    error: Optional[str] = Field(
        default=None,
        description="Query error. Returned only if 'explain' or `modifiers.debug` is true. Throws an error otherwise.",
    )
    hasMore: Optional[bool] = None
    hogql: Optional[str] = Field(default=None, description="Generated HogQL query.")
    modifiers: Optional[HogQLQueryModifiers] = Field(
        default=None, description="Modifiers used when performing the query"
    )
    query_status: Optional[QueryStatus] = Field(
        default=None, description="Query status indicates whether next to the provided data, a query is still running."
    )
    results: list[TimelineEntry]
    timings: Optional[list[QueryTiming]] = Field(
        default=None, description="Measured timings for different parts of the query generation process"
    )


class QueryResponseAlternative7(BaseModel):
    model_config = ConfigDict(
        extra="forbid",
    )
    clickhouse: Optional[str] = Field(default=None, description="Executed ClickHouse query")
    columns: Optional[list] = Field(default=None, description="Returned columns")
    error: Optional[str] = Field(
        default=None,
        description="Query error. Returned only if 'explain' or `modifiers.debug` is true. Throws an error otherwise.",
    )
    explain: Optional[list[str]] = Field(default=None, description="Query explanation output")
    hasMore: Optional[bool] = None
    hogql: Optional[str] = Field(default=None, description="Generated HogQL query.")
    limit: Optional[int] = None
    metadata: Optional[HogQLMetadataResponse] = Field(default=None, description="Query metadata output")
    modifiers: Optional[HogQLQueryModifiers] = Field(
        default=None, description="Modifiers used when performing the query"
    )
    offset: Optional[int] = None
    query: Optional[str] = Field(default=None, description="Input query string")
    query_status: Optional[QueryStatus] = Field(
        default=None, description="Query status indicates whether next to the provided data, a query is still running."
    )
    results: list
    timings: Optional[list[QueryTiming]] = Field(
        default=None, description="Measured timings for different parts of the query generation process"
    )
    types: Optional[list] = Field(default=None, description="Types of returned columns")


class QueryResponseAlternative10(BaseModel):
    model_config = ConfigDict(
        extra="forbid",
    )
    columns: Optional[list] = None
    error: Optional[str] = Field(
        default=None,
        description="Query error. Returned only if 'explain' or `modifiers.debug` is true. Throws an error otherwise.",
    )
    hasMore: Optional[bool] = None
    hogql: Optional[str] = Field(default=None, description="Generated HogQL query.")
    limit: Optional[int] = None
    modifiers: Optional[HogQLQueryModifiers] = Field(
        default=None, description="Modifiers used when performing the query"
    )
    offset: Optional[int] = None
    query_status: Optional[QueryStatus] = Field(
        default=None, description="Query status indicates whether next to the provided data, a query is still running."
    )
    results: Any
    timings: Optional[list[QueryTiming]] = Field(
        default=None, description="Measured timings for different parts of the query generation process"
    )
    types: Optional[list] = None


class QueryResponseAlternative13(BaseModel):
    model_config = ConfigDict(
        extra="forbid",
    )
    columns: Optional[list[str]] = None
    error: Optional[str] = Field(
        default=None,
        description="Query error. Returned only if 'explain' or `modifiers.debug` is true. Throws an error otherwise.",
    )
    hasMore: Optional[bool] = None
    hogql: Optional[str] = Field(default=None, description="Generated HogQL query.")
    limit: Optional[int] = None
    modifiers: Optional[HogQLQueryModifiers] = Field(
        default=None, description="Modifiers used when performing the query"
    )
    offset: Optional[int] = None
    query_status: Optional[QueryStatus] = Field(
        default=None, description="Query status indicates whether next to the provided data, a query is still running."
    )
    results: list[ErrorTrackingIssue]
    timings: Optional[list[QueryTiming]] = Field(
        default=None, description="Measured timings for different parts of the query generation process"
    )


class QueryResponseAlternative18(BaseModel):
    model_config = ConfigDict(
        extra="forbid",
    )
    dateFrom: Optional[str] = None
    dateTo: Optional[str] = None
    error: Optional[str] = Field(
        default=None,
        description="Query error. Returned only if 'explain' or `modifiers.debug` is true. Throws an error otherwise.",
    )
    hogql: Optional[str] = Field(default=None, description="Generated HogQL query.")
    modifiers: Optional[HogQLQueryModifiers] = Field(
        default=None, description="Modifiers used when performing the query"
    )
    query_status: Optional[QueryStatus] = Field(
        default=None, description="Query status indicates whether next to the provided data, a query is still running."
    )
    results: list[WebOverviewItem]
    samplingRate: Optional[SamplingRate] = None
    timings: Optional[list[QueryTiming]] = Field(
        default=None, description="Measured timings for different parts of the query generation process"
    )
    usedPreAggregatedTables: Optional[bool] = None


class QueryResponseAlternative19(BaseModel):
    model_config = ConfigDict(
        extra="forbid",
    )
    columns: Optional[list] = None
    error: Optional[str] = Field(
        default=None,
        description="Query error. Returned only if 'explain' or `modifiers.debug` is true. Throws an error otherwise.",
    )
    hasMore: Optional[bool] = None
    hogql: Optional[str] = Field(default=None, description="Generated HogQL query.")
    limit: Optional[int] = None
    modifiers: Optional[HogQLQueryModifiers] = Field(
        default=None, description="Modifiers used when performing the query"
    )
    offset: Optional[int] = None
    query_status: Optional[QueryStatus] = Field(
        default=None, description="Query status indicates whether next to the provided data, a query is still running."
    )
    results: list
    samplingRate: Optional[SamplingRate] = None
    timings: Optional[list[QueryTiming]] = Field(
        default=None, description="Measured timings for different parts of the query generation process"
    )
    types: Optional[list] = None
    usedPreAggregatedTables: Optional[bool] = None


class QueryResponseAlternative20(BaseModel):
    model_config = ConfigDict(
        extra="forbid",
    )
    columns: Optional[list] = None
    error: Optional[str] = Field(
        default=None,
        description="Query error. Returned only if 'explain' or `modifiers.debug` is true. Throws an error otherwise.",
    )
    hasMore: Optional[bool] = None
    hogql: Optional[str] = Field(default=None, description="Generated HogQL query.")
    limit: Optional[int] = None
    modifiers: Optional[HogQLQueryModifiers] = Field(
        default=None, description="Modifiers used when performing the query"
    )
    offset: Optional[int] = None
    query_status: Optional[QueryStatus] = Field(
        default=None, description="Query status indicates whether next to the provided data, a query is still running."
    )
    results: list
    samplingRate: Optional[SamplingRate] = None
    timings: Optional[list[QueryTiming]] = Field(
        default=None, description="Measured timings for different parts of the query generation process"
    )
    types: Optional[list] = None


class QueryResponseAlternative22(BaseModel):
    model_config = ConfigDict(
        extra="forbid",
    )
    error: Optional[str] = Field(
        default=None,
        description="Query error. Returned only if 'explain' or `modifiers.debug` is true. Throws an error otherwise.",
    )
    hogql: Optional[str] = Field(default=None, description="Generated HogQL query.")
    modifiers: Optional[HogQLQueryModifiers] = Field(
        default=None, description="Modifiers used when performing the query"
    )
    query_status: Optional[QueryStatus] = Field(
        default=None, description="Query status indicates whether next to the provided data, a query is still running."
    )
    results: list[WebVitalsPathBreakdownResult] = Field(..., max_length=1, min_length=1)
    timings: Optional[list[QueryTiming]] = Field(
        default=None, description="Measured timings for different parts of the query generation process"
    )


class QueryResponseAlternative23(BaseModel):
    model_config = ConfigDict(
        extra="forbid",
    )
    error: Optional[str] = Field(
        default=None,
        description="Query error. Returned only if 'explain' or `modifiers.debug` is true. Throws an error otherwise.",
    )
    hasMore: Optional[bool] = None
    hogql: Optional[str] = Field(default=None, description="Generated HogQL query.")
    limit: Optional[int] = None
    modifiers: Optional[HogQLQueryModifiers] = Field(
        default=None, description="Modifiers used when performing the query"
    )
    query_status: Optional[QueryStatus] = Field(
        default=None, description="Query status indicates whether next to the provided data, a query is still running."
    )
    results: list[PageURL]
    timings: Optional[list[QueryTiming]] = Field(
        default=None, description="Measured timings for different parts of the query generation process"
    )


class QueryResponseAlternative24(BaseModel):
    model_config = ConfigDict(
        extra="forbid",
    )
    columns: Optional[list[str]] = None
    error: Optional[str] = Field(
        default=None,
        description="Query error. Returned only if 'explain' or `modifiers.debug` is true. Throws an error otherwise.",
    )
    hogql: Optional[str] = Field(default=None, description="Generated HogQL query.")
    modifiers: Optional[HogQLQueryModifiers] = Field(
        default=None, description="Modifiers used when performing the query"
    )
    query_status: Optional[QueryStatus] = Field(
        default=None, description="Query status indicates whether next to the provided data, a query is still running."
    )
    results: Any
    timings: Optional[list[QueryTiming]] = Field(
        default=None, description="Measured timings for different parts of the query generation process"
    )


class QueryResponseAlternative26(BaseModel):
    model_config = ConfigDict(
        extra="forbid",
    )
    error: Optional[str] = Field(
        default=None,
        description="Query error. Returned only if 'explain' or `modifiers.debug` is true. Throws an error otherwise.",
    )
    hogql: Optional[str] = Field(default=None, description="Generated HogQL query.")
    modifiers: Optional[HogQLQueryModifiers] = Field(
        default=None, description="Modifiers used when performing the query"
    )
    query_status: Optional[QueryStatus] = Field(
        default=None, description="Query status indicates whether next to the provided data, a query is still running."
    )
    results: list[RevenueAnalyticsOverviewItem]
    timings: Optional[list[QueryTiming]] = Field(
        default=None, description="Measured timings for different parts of the query generation process"
    )


class QueryResponseAlternative27(BaseModel):
    model_config = ConfigDict(
        extra="forbid",
    )
    columns: Optional[list[str]] = None
    error: Optional[str] = Field(
        default=None,
        description="Query error. Returned only if 'explain' or `modifiers.debug` is true. Throws an error otherwise.",
    )
    hogql: Optional[str] = Field(default=None, description="Generated HogQL query.")
    modifiers: Optional[HogQLQueryModifiers] = Field(
        default=None, description="Modifiers used when performing the query"
    )
    query_status: Optional[QueryStatus] = Field(
        default=None, description="Query status indicates whether next to the provided data, a query is still running."
    )
    results: Any
    timings: Optional[list[QueryTiming]] = Field(
        default=None, description="Measured timings for different parts of the query generation process"
    )


class QueryResponseAlternative28(BaseModel):
    model_config = ConfigDict(
        extra="forbid",
    )
    columns: list
    error: Optional[str] = Field(
        default=None,
        description="Query error. Returned only if 'explain' or `modifiers.debug` is true. Throws an error otherwise.",
    )
    hasMore: Optional[bool] = None
    hogql: str = Field(..., description="Generated HogQL query.")
    limit: Optional[int] = None
    modifiers: Optional[HogQLQueryModifiers] = Field(
        default=None, description="Modifiers used when performing the query"
    )
    offset: Optional[int] = None
    query_status: Optional[QueryStatus] = Field(
        default=None, description="Query status indicates whether next to the provided data, a query is still running."
    )
    results: list[list]
    timings: Optional[list[QueryTiming]] = Field(
        default=None, description="Measured timings for different parts of the query generation process"
    )
    types: list[str]


class QueryResponseAlternative29(BaseModel):
    model_config = ConfigDict(
        extra="forbid",
    )
    columns: list
    error: Optional[str] = Field(
        default=None,
        description="Query error. Returned only if 'explain' or `modifiers.debug` is true. Throws an error otherwise.",
    )
    hasMore: Optional[bool] = None
    hogql: str = Field(..., description="Generated HogQL query.")
    limit: int
    missing_actors_count: Optional[int] = None
    modifiers: Optional[HogQLQueryModifiers] = Field(
        default=None, description="Modifiers used when performing the query"
    )
    offset: int
    query_status: Optional[QueryStatus] = Field(
        default=None, description="Query status indicates whether next to the provided data, a query is still running."
    )
    results: list[list]
    timings: Optional[list[QueryTiming]] = Field(
        default=None, description="Measured timings for different parts of the query generation process"
    )
    types: list[str]


class QueryResponseAlternative30(BaseModel):
    model_config = ConfigDict(
        extra="forbid",
    )
    columns: list
    error: Optional[str] = Field(
        default=None,
        description="Query error. Returned only if 'explain' or `modifiers.debug` is true. Throws an error otherwise.",
    )
    hasMore: Optional[bool] = None
    hogql: str = Field(..., description="Generated HogQL query.")
    kind: Literal["GroupsQuery"] = "GroupsQuery"
    limit: int
    modifiers: Optional[HogQLQueryModifiers] = Field(
        default=None, description="Modifiers used when performing the query"
    )
    offset: int
    query_status: Optional[QueryStatus] = Field(
        default=None, description="Query status indicates whether next to the provided data, a query is still running."
    )
    results: list[list]
    timings: Optional[list[QueryTiming]] = Field(
        default=None, description="Measured timings for different parts of the query generation process"
    )
    types: list[str]


class QueryResponseAlternative31(BaseModel):
    model_config = ConfigDict(
        extra="forbid",
    )
    clickhouse: Optional[str] = Field(default=None, description="Executed ClickHouse query")
    columns: Optional[list] = Field(default=None, description="Returned columns")
    error: Optional[str] = Field(
        default=None,
        description="Query error. Returned only if 'explain' or `modifiers.debug` is true. Throws an error otherwise.",
    )
    explain: Optional[list[str]] = Field(default=None, description="Query explanation output")
    hasMore: Optional[bool] = None
    hogql: Optional[str] = Field(default=None, description="Generated HogQL query.")
    limit: Optional[int] = None
    metadata: Optional[HogQLMetadataResponse] = Field(default=None, description="Query metadata output")
    modifiers: Optional[HogQLQueryModifiers] = Field(
        default=None, description="Modifiers used when performing the query"
    )
    offset: Optional[int] = None
    query: Optional[str] = Field(default=None, description="Input query string")
    query_status: Optional[QueryStatus] = Field(
        default=None, description="Query status indicates whether next to the provided data, a query is still running."
    )
    results: list
    timings: Optional[list[QueryTiming]] = Field(
        default=None, description="Measured timings for different parts of the query generation process"
    )
    types: Optional[list] = Field(default=None, description="Types of returned columns")


class QueryResponseAlternative32(BaseModel):
    model_config = ConfigDict(
        extra="forbid",
    )
    dateFrom: Optional[str] = None
    dateTo: Optional[str] = None
    error: Optional[str] = Field(
        default=None,
        description="Query error. Returned only if 'explain' or `modifiers.debug` is true. Throws an error otherwise.",
    )
    hogql: Optional[str] = Field(default=None, description="Generated HogQL query.")
    modifiers: Optional[HogQLQueryModifiers] = Field(
        default=None, description="Modifiers used when performing the query"
    )
    query_status: Optional[QueryStatus] = Field(
        default=None, description="Query status indicates whether next to the provided data, a query is still running."
    )
    results: list[WebOverviewItem]
    samplingRate: Optional[SamplingRate] = None
    timings: Optional[list[QueryTiming]] = Field(
        default=None, description="Measured timings for different parts of the query generation process"
    )
    usedPreAggregatedTables: Optional[bool] = None


class QueryResponseAlternative33(BaseModel):
    model_config = ConfigDict(
        extra="forbid",
    )
    columns: Optional[list] = None
    error: Optional[str] = Field(
        default=None,
        description="Query error. Returned only if 'explain' or `modifiers.debug` is true. Throws an error otherwise.",
    )
    hasMore: Optional[bool] = None
    hogql: Optional[str] = Field(default=None, description="Generated HogQL query.")
    limit: Optional[int] = None
    modifiers: Optional[HogQLQueryModifiers] = Field(
        default=None, description="Modifiers used when performing the query"
    )
    offset: Optional[int] = None
    query_status: Optional[QueryStatus] = Field(
        default=None, description="Query status indicates whether next to the provided data, a query is still running."
    )
    results: list
    samplingRate: Optional[SamplingRate] = None
    timings: Optional[list[QueryTiming]] = Field(
        default=None, description="Measured timings for different parts of the query generation process"
    )
    types: Optional[list] = None
    usedPreAggregatedTables: Optional[bool] = None


class QueryResponseAlternative34(BaseModel):
    model_config = ConfigDict(
        extra="forbid",
    )
    columns: Optional[list] = None
    error: Optional[str] = Field(
        default=None,
        description="Query error. Returned only if 'explain' or `modifiers.debug` is true. Throws an error otherwise.",
    )
    hasMore: Optional[bool] = None
    hogql: Optional[str] = Field(default=None, description="Generated HogQL query.")
    limit: Optional[int] = None
    modifiers: Optional[HogQLQueryModifiers] = Field(
        default=None, description="Modifiers used when performing the query"
    )
    offset: Optional[int] = None
    query_status: Optional[QueryStatus] = Field(
        default=None, description="Query status indicates whether next to the provided data, a query is still running."
    )
    results: list
    samplingRate: Optional[SamplingRate] = None
    timings: Optional[list[QueryTiming]] = Field(
        default=None, description="Measured timings for different parts of the query generation process"
    )
    types: Optional[list] = None


class QueryResponseAlternative36(BaseModel):
    model_config = ConfigDict(
        extra="forbid",
    )
    error: Optional[str] = Field(
        default=None,
        description="Query error. Returned only if 'explain' or `modifiers.debug` is true. Throws an error otherwise.",
    )
    hogql: Optional[str] = Field(default=None, description="Generated HogQL query.")
    modifiers: Optional[HogQLQueryModifiers] = Field(
        default=None, description="Modifiers used when performing the query"
    )
    query_status: Optional[QueryStatus] = Field(
        default=None, description="Query status indicates whether next to the provided data, a query is still running."
    )
    results: list[WebVitalsPathBreakdownResult] = Field(..., max_length=1, min_length=1)
    timings: Optional[list[QueryTiming]] = Field(
        default=None, description="Measured timings for different parts of the query generation process"
    )


class QueryResponseAlternative37(BaseModel):
    model_config = ConfigDict(
        extra="forbid",
    )
    columns: Optional[list] = None
    error: Optional[str] = Field(
        default=None,
        description="Query error. Returned only if 'explain' or `modifiers.debug` is true. Throws an error otherwise.",
    )
    hasMore: Optional[bool] = None
    hogql: Optional[str] = Field(default=None, description="Generated HogQL query.")
    limit: Optional[int] = None
    modifiers: Optional[HogQLQueryModifiers] = Field(
        default=None, description="Modifiers used when performing the query"
    )
    offset: Optional[int] = None
    query_status: Optional[QueryStatus] = Field(
        default=None, description="Query status indicates whether next to the provided data, a query is still running."
    )
    results: Any
    timings: Optional[list[QueryTiming]] = Field(
        default=None, description="Measured timings for different parts of the query generation process"
    )
    types: Optional[list] = None


class QueryResponseAlternative38(BaseModel):
    model_config = ConfigDict(
        extra="forbid",
    )
    columns: Optional[list[str]] = None
    error: Optional[str] = Field(
        default=None,
        description="Query error. Returned only if 'explain' or `modifiers.debug` is true. Throws an error otherwise.",
    )
    hogql: Optional[str] = Field(default=None, description="Generated HogQL query.")
    modifiers: Optional[HogQLQueryModifiers] = Field(
        default=None, description="Modifiers used when performing the query"
    )
    query_status: Optional[QueryStatus] = Field(
        default=None, description="Query status indicates whether next to the provided data, a query is still running."
    )
    results: Any
    timings: Optional[list[QueryTiming]] = Field(
        default=None, description="Measured timings for different parts of the query generation process"
    )


class QueryResponseAlternative40(BaseModel):
    model_config = ConfigDict(
        extra="forbid",
    )
    error: Optional[str] = Field(
        default=None,
        description="Query error. Returned only if 'explain' or `modifiers.debug` is true. Throws an error otherwise.",
    )
    hogql: Optional[str] = Field(default=None, description="Generated HogQL query.")
    modifiers: Optional[HogQLQueryModifiers] = Field(
        default=None, description="Modifiers used when performing the query"
    )
    query_status: Optional[QueryStatus] = Field(
        default=None, description="Query status indicates whether next to the provided data, a query is still running."
    )
    results: list[RevenueAnalyticsOverviewItem]
    timings: Optional[list[QueryTiming]] = Field(
        default=None, description="Measured timings for different parts of the query generation process"
    )


class QueryResponseAlternative41(BaseModel):
    model_config = ConfigDict(
        extra="forbid",
    )
    columns: Optional[list[str]] = None
    error: Optional[str] = Field(
        default=None,
        description="Query error. Returned only if 'explain' or `modifiers.debug` is true. Throws an error otherwise.",
    )
    hogql: Optional[str] = Field(default=None, description="Generated HogQL query.")
    modifiers: Optional[HogQLQueryModifiers] = Field(
        default=None, description="Modifiers used when performing the query"
    )
    query_status: Optional[QueryStatus] = Field(
        default=None, description="Query status indicates whether next to the provided data, a query is still running."
    )
    results: Any
    timings: Optional[list[QueryTiming]] = Field(
        default=None, description="Measured timings for different parts of the query generation process"
    )


class QueryResponseAlternative42(BaseModel):
    model_config = ConfigDict(
        extra="forbid",
    )
    columns: Optional[list] = None
    error: Optional[str] = Field(
        default=None,
        description="Query error. Returned only if 'explain' or `modifiers.debug` is true. Throws an error otherwise.",
    )
    hasMore: Optional[bool] = None
    hogql: Optional[str] = Field(default=None, description="Generated HogQL query.")
    limit: Optional[int] = None
    modifiers: Optional[HogQLQueryModifiers] = Field(
        default=None, description="Modifiers used when performing the query"
    )
    offset: Optional[int] = None
    query_status: Optional[QueryStatus] = Field(
        default=None, description="Query status indicates whether next to the provided data, a query is still running."
    )
    results: Any
    timings: Optional[list[QueryTiming]] = Field(
        default=None, description="Measured timings for different parts of the query generation process"
    )
    types: Optional[list] = None


class QueryResponseAlternative44(BaseModel):
    model_config = ConfigDict(
        extra="forbid",
    )
    columns: Optional[list[str]] = None
    error: Optional[str] = Field(
        default=None,
        description="Query error. Returned only if 'explain' or `modifiers.debug` is true. Throws an error otherwise.",
    )
    hasMore: Optional[bool] = None
    hogql: Optional[str] = Field(default=None, description="Generated HogQL query.")
    limit: Optional[int] = None
    modifiers: Optional[HogQLQueryModifiers] = Field(
        default=None, description="Modifiers used when performing the query"
    )
    offset: Optional[int] = None
    query_status: Optional[QueryStatus] = Field(
        default=None, description="Query status indicates whether next to the provided data, a query is still running."
    )
    results: list[ErrorTrackingIssue]
    timings: Optional[list[QueryTiming]] = Field(
        default=None, description="Measured timings for different parts of the query generation process"
    )


class QueryResponseAlternative47(BaseModel):
    model_config = ConfigDict(
        extra="forbid",
    )
    columns: Optional[list[str]] = None
    error: Optional[str] = Field(
        default=None,
        description="Query error. Returned only if 'explain' or `modifiers.debug` is true. Throws an error otherwise.",
    )
    hasMore: Optional[bool] = None
    hogql: Optional[str] = Field(default=None, description="Generated HogQL query.")
    limit: Optional[int] = None
    modifiers: Optional[HogQLQueryModifiers] = Field(
        default=None, description="Modifiers used when performing the query"
    )
    offset: Optional[int] = None
    query_status: Optional[QueryStatus] = Field(
        default=None, description="Query status indicates whether next to the provided data, a query is still running."
    )
    results: list[LLMTrace]
    timings: Optional[list[QueryTiming]] = Field(
        default=None, description="Measured timings for different parts of the query generation process"
    )


class QueryResponseAlternative48(BaseModel):
    model_config = ConfigDict(
        extra="forbid",
    )
    error: Optional[str] = Field(
        default=None,
        description="Query error. Returned only if 'explain' or `modifiers.debug` is true. Throws an error otherwise.",
    )
    hasMore: Optional[bool] = Field(default=None, description="Wether more breakdown values are available.")
    hogql: Optional[str] = Field(default=None, description="Generated HogQL query.")
    modifiers: Optional[HogQLQueryModifiers] = Field(
        default=None, description="Modifiers used when performing the query"
    )
    query_status: Optional[QueryStatus] = Field(
        default=None, description="Query status indicates whether next to the provided data, a query is still running."
    )
    results: list[dict[str, Any]]
    timings: Optional[list[QueryTiming]] = Field(
        default=None, description="Measured timings for different parts of the query generation process"
    )


class QueryResponseAlternative49(BaseModel):
    model_config = ConfigDict(
        extra="forbid",
    )
    error: Optional[str] = Field(
        default=None,
        description="Query error. Returned only if 'explain' or `modifiers.debug` is true. Throws an error otherwise.",
    )
    hasMore: Optional[bool] = Field(default=None, description="Wether more breakdown values are available.")
    hogql: Optional[str] = Field(default=None, description="Generated HogQL query.")
    modifiers: Optional[HogQLQueryModifiers] = Field(
        default=None, description="Modifiers used when performing the query"
    )
    query_status: Optional[QueryStatus] = Field(
        default=None, description="Query status indicates whether next to the provided data, a query is still running."
    )
    results: EventsHeatMapStructuredResult
    timings: Optional[list[QueryTiming]] = Field(
        default=None, description="Measured timings for different parts of the query generation process"
    )


class QueryResponseAlternative50(BaseModel):
    model_config = ConfigDict(
        extra="forbid",
    )
    error: Optional[str] = Field(
        default=None,
        description="Query error. Returned only if 'explain' or `modifiers.debug` is true. Throws an error otherwise.",
    )
    hogql: Optional[str] = Field(default=None, description="Generated HogQL query.")
    isUdf: Optional[bool] = None
    modifiers: Optional[HogQLQueryModifiers] = Field(
        default=None, description="Modifiers used when performing the query"
    )
    query_status: Optional[QueryStatus] = Field(
        default=None, description="Query status indicates whether next to the provided data, a query is still running."
    )
    results: Union[FunnelTimeToConvertResults, list[dict[str, Any]], list[list[dict[str, Any]]]]
    timings: Optional[list[QueryTiming]] = Field(
        default=None, description="Measured timings for different parts of the query generation process"
    )


class QueryResponseAlternative52(BaseModel):
    model_config = ConfigDict(
        extra="forbid",
    )
    error: Optional[str] = Field(
        default=None,
        description="Query error. Returned only if 'explain' or `modifiers.debug` is true. Throws an error otherwise.",
    )
    hogql: Optional[str] = Field(default=None, description="Generated HogQL query.")
    modifiers: Optional[HogQLQueryModifiers] = Field(
        default=None, description="Modifiers used when performing the query"
    )
    query_status: Optional[QueryStatus] = Field(
        default=None, description="Query status indicates whether next to the provided data, a query is still running."
    )
    results: list[PathsLink]
    timings: Optional[list[QueryTiming]] = Field(
        default=None, description="Measured timings for different parts of the query generation process"
    )


class QueryResponseAlternative53(BaseModel):
    model_config = ConfigDict(
        extra="forbid",
    )
    error: Optional[str] = Field(
        default=None,
        description="Query error. Returned only if 'explain' or `modifiers.debug` is true. Throws an error otherwise.",
    )
    hogql: Optional[str] = Field(default=None, description="Generated HogQL query.")
    modifiers: Optional[HogQLQueryModifiers] = Field(
        default=None, description="Modifiers used when performing the query"
    )
    query_status: Optional[QueryStatus] = Field(
        default=None, description="Query status indicates whether next to the provided data, a query is still running."
    )
    results: list[dict[str, Any]]
    timings: Optional[list[QueryTiming]] = Field(
        default=None, description="Measured timings for different parts of the query generation process"
    )


class QueryResponseAlternative55(BaseModel):
    model_config = ConfigDict(
        extra="forbid",
    )
    columns: Optional[list] = None
    error: Optional[str] = Field(
        default=None,
        description="Query error. Returned only if 'explain' or `modifiers.debug` is true. Throws an error otherwise.",
    )
    hasMore: Optional[bool] = None
    hogql: Optional[str] = Field(default=None, description="Generated HogQL query.")
    limit: Optional[int] = None
    modifiers: Optional[HogQLQueryModifiers] = Field(
        default=None, description="Modifiers used when performing the query"
    )
    offset: Optional[int] = None
    query_status: Optional[QueryStatus] = Field(
        default=None, description="Query status indicates whether next to the provided data, a query is still running."
    )
    results: FunnelCorrelationResult
    timings: Optional[list[QueryTiming]] = Field(
        default=None, description="Measured timings for different parts of the query generation process"
    )
    types: Optional[list] = None


class QueryResponseAlternative57(BaseModel):
    model_config = ConfigDict(
        extra="forbid",
    )
    columns: Optional[list[str]] = None
    error: Optional[str] = Field(
        default=None,
        description="Query error. Returned only if 'explain' or `modifiers.debug` is true. Throws an error otherwise.",
    )
    hasMore: Optional[bool] = None
    hogql: Optional[str] = Field(default=None, description="Generated HogQL query.")
    limit: Optional[int] = None
    modifiers: Optional[HogQLQueryModifiers] = Field(
        default=None, description="Modifiers used when performing the query"
    )
    offset: Optional[int] = None
    query_status: Optional[QueryStatus] = Field(
        default=None, description="Query status indicates whether next to the provided data, a query is still running."
    )
    results: Any
    timings: Optional[list[QueryTiming]] = Field(
        default=None, description="Measured timings for different parts of the query generation process"
    )


class QueryResponseAlternative59(BaseModel):
    model_config = ConfigDict(
        extra="forbid",
    )
    error: Optional[str] = Field(
        default=None,
        description="Query error. Returned only if 'explain' or `modifiers.debug` is true. Throws an error otherwise.",
    )
    hogql: Optional[str] = Field(default=None, description="Generated HogQL query.")
    modifiers: Optional[HogQLQueryModifiers] = Field(
        default=None, description="Modifiers used when performing the query"
    )
    query_status: Optional[QueryStatus] = Field(
        default=None, description="Query status indicates whether next to the provided data, a query is still running."
    )
    results: list[TeamTaxonomyItem]
    timings: Optional[list[QueryTiming]] = Field(
        default=None, description="Measured timings for different parts of the query generation process"
    )


class QueryResponseAlternative60(BaseModel):
    model_config = ConfigDict(
        extra="forbid",
    )
    error: Optional[str] = Field(
        default=None,
        description="Query error. Returned only if 'explain' or `modifiers.debug` is true. Throws an error otherwise.",
    )
    hogql: Optional[str] = Field(default=None, description="Generated HogQL query.")
    modifiers: Optional[HogQLQueryModifiers] = Field(
        default=None, description="Modifiers used when performing the query"
    )
    query_status: Optional[QueryStatus] = Field(
        default=None, description="Query status indicates whether next to the provided data, a query is still running."
    )
    results: list[EventTaxonomyItem]
    timings: Optional[list[QueryTiming]] = Field(
        default=None, description="Measured timings for different parts of the query generation process"
    )


class QueryResponseAlternative61(BaseModel):
    model_config = ConfigDict(
        extra="forbid",
    )
    error: Optional[str] = Field(
        default=None,
        description="Query error. Returned only if 'explain' or `modifiers.debug` is true. Throws an error otherwise.",
    )
    hogql: Optional[str] = Field(default=None, description="Generated HogQL query.")
    modifiers: Optional[HogQLQueryModifiers] = Field(
        default=None, description="Modifiers used when performing the query"
    )
    query_status: Optional[QueryStatus] = Field(
        default=None, description="Query status indicates whether next to the provided data, a query is still running."
    )
    results: ActorsPropertyTaxonomyResponse
    timings: Optional[list[QueryTiming]] = Field(
        default=None, description="Measured timings for different parts of the query generation process"
    )


class QueryResponseAlternative62(BaseModel):
    model_config = ConfigDict(
        extra="forbid",
    )
    columns: Optional[list[str]] = None
    error: Optional[str] = Field(
        default=None,
        description="Query error. Returned only if 'explain' or `modifiers.debug` is true. Throws an error otherwise.",
    )
    hasMore: Optional[bool] = None
    hogql: Optional[str] = Field(default=None, description="Generated HogQL query.")
    limit: Optional[int] = None
    modifiers: Optional[HogQLQueryModifiers] = Field(
        default=None, description="Modifiers used when performing the query"
    )
    offset: Optional[int] = None
    query_status: Optional[QueryStatus] = Field(
        default=None, description="Query status indicates whether next to the provided data, a query is still running."
    )
    results: list[LLMTrace]
    timings: Optional[list[QueryTiming]] = Field(
        default=None, description="Measured timings for different parts of the query generation process"
    )


class QueryResponseAlternative63(BaseModel):
    model_config = ConfigDict(
        extra="forbid",
    )
    error: Optional[str] = Field(
        default=None,
        description="Query error. Returned only if 'explain' or `modifiers.debug` is true. Throws an error otherwise.",
    )
    hogql: Optional[str] = Field(default=None, description="Generated HogQL query.")
    modifiers: Optional[HogQLQueryModifiers] = Field(
        default=None, description="Modifiers used when performing the query"
    )
    query_status: Optional[QueryStatus] = Field(
        default=None, description="Query status indicates whether next to the provided data, a query is still running."
    )
    results: list[VectorSearchResponseItem]
    timings: Optional[list[QueryTiming]] = Field(
        default=None, description="Measured timings for different parts of the query generation process"
    )


class RecordingsQueryResponse(BaseModel):
    model_config = ConfigDict(
        extra="forbid",
    )
    has_next: bool
    results: list[SessionRecordingType]


class RetentionResult(BaseModel):
    model_config = ConfigDict(
        extra="forbid",
    )
    breakdown_value: Optional[Union[str, float]] = Field(
        default=None, description="Optional breakdown value for retention cohorts"
    )
    date: datetime
    label: str
    values: list[RetentionValue]


class RevenueAnalyticsBaseQueryRevenueAnalyticsGrowthRateQueryResponse(BaseModel):
    model_config = ConfigDict(
        extra="forbid",
    )
    dateRange: Optional[DateRange] = None
    kind: NodeKind
    modifiers: Optional[HogQLQueryModifiers] = Field(
        default=None, description="Modifiers used when performing the query"
    )
    response: Optional[RevenueAnalyticsGrowthRateQueryResponse] = None
    revenueSources: RevenueSources


class RevenueAnalyticsBaseQueryRevenueAnalyticsInsightsQueryResponse(BaseModel):
    model_config = ConfigDict(
        extra="forbid",
    )
    dateRange: Optional[DateRange] = None
    kind: NodeKind
    modifiers: Optional[HogQLQueryModifiers] = Field(
        default=None, description="Modifiers used when performing the query"
    )
    response: Optional[RevenueAnalyticsInsightsQueryResponse] = None
    revenueSources: RevenueSources


class RevenueAnalyticsBaseQueryRevenueAnalyticsOverviewQueryResponse(BaseModel):
    model_config = ConfigDict(
        extra="forbid",
    )
    dateRange: Optional[DateRange] = None
    kind: NodeKind
    modifiers: Optional[HogQLQueryModifiers] = Field(
        default=None, description="Modifiers used when performing the query"
    )
    response: Optional[RevenueAnalyticsOverviewQueryResponse] = None
    revenueSources: RevenueSources


class RevenueAnalyticsBaseQueryRevenueAnalyticsTopCustomersQueryResponse(BaseModel):
    model_config = ConfigDict(
        extra="forbid",
    )
    dateRange: Optional[DateRange] = None
    kind: NodeKind
    modifiers: Optional[HogQLQueryModifiers] = Field(
        default=None, description="Modifiers used when performing the query"
    )
    response: Optional[RevenueAnalyticsTopCustomersQueryResponse] = None
    revenueSources: RevenueSources


class RevenueAnalyticsConfig(BaseModel):
    model_config = ConfigDict(
        extra="forbid",
    )
    base_currency: Optional[CurrencyCode] = CurrencyCode.USD
    events: Optional[list[RevenueAnalyticsEventItem]] = []
    goals: Optional[list[RevenueAnalyticsGoal]] = []


class RevenueAnalyticsGrowthRateQuery(BaseModel):
    model_config = ConfigDict(
        extra="forbid",
    )
    dateRange: Optional[DateRange] = None
    kind: Literal["RevenueAnalyticsGrowthRateQuery"] = "RevenueAnalyticsGrowthRateQuery"
    modifiers: Optional[HogQLQueryModifiers] = Field(
        default=None, description="Modifiers used when performing the query"
    )
    response: Optional[RevenueAnalyticsGrowthRateQueryResponse] = None
    revenueSources: RevenueSources


class RevenueAnalyticsInsightsQuery(BaseModel):
    model_config = ConfigDict(
        extra="forbid",
    )
    dateRange: Optional[DateRange] = None
    groupBy: RevenueAnalyticsInsightsQueryGroupBy
    interval: IntervalType
    kind: Literal["RevenueAnalyticsInsightsQuery"] = "RevenueAnalyticsInsightsQuery"
    modifiers: Optional[HogQLQueryModifiers] = Field(
        default=None, description="Modifiers used when performing the query"
    )
    response: Optional[RevenueAnalyticsInsightsQueryResponse] = None
    revenueSources: RevenueSources


class RevenueAnalyticsOverviewQuery(BaseModel):
    model_config = ConfigDict(
        extra="forbid",
    )
    dateRange: Optional[DateRange] = None
    kind: Literal["RevenueAnalyticsOverviewQuery"] = "RevenueAnalyticsOverviewQuery"
    modifiers: Optional[HogQLQueryModifiers] = Field(
        default=None, description="Modifiers used when performing the query"
    )
    response: Optional[RevenueAnalyticsOverviewQueryResponse] = None
    revenueSources: RevenueSources


class RevenueAnalyticsTopCustomersQuery(BaseModel):
    model_config = ConfigDict(
        extra="forbid",
    )
    dateRange: Optional[DateRange] = None
    groupBy: RevenueAnalyticsTopCustomersGroupBy
    kind: Literal["RevenueAnalyticsTopCustomersQuery"] = "RevenueAnalyticsTopCustomersQuery"
    modifiers: Optional[HogQLQueryModifiers] = Field(
        default=None, description="Modifiers used when performing the query"
    )
    response: Optional[RevenueAnalyticsTopCustomersQueryResponse] = None
    revenueSources: RevenueSources


class RevenueExampleDataWarehouseTablesQuery(BaseModel):
    model_config = ConfigDict(
        extra="forbid",
    )
    kind: Literal["RevenueExampleDataWarehouseTablesQuery"] = "RevenueExampleDataWarehouseTablesQuery"
    limit: Optional[int] = None
    modifiers: Optional[HogQLQueryModifiers] = Field(
        default=None, description="Modifiers used when performing the query"
    )
    offset: Optional[int] = None
    response: Optional[RevenueExampleDataWarehouseTablesQueryResponse] = None


class RevenueExampleEventsQuery(BaseModel):
    model_config = ConfigDict(
        extra="forbid",
    )
    kind: Literal["RevenueExampleEventsQuery"] = "RevenueExampleEventsQuery"
    limit: Optional[int] = None
    modifiers: Optional[HogQLQueryModifiers] = Field(
        default=None, description="Modifiers used when performing the query"
    )
    offset: Optional[int] = None
    response: Optional[RevenueExampleEventsQueryResponse] = None


class Filters(BaseModel):
    model_config = ConfigDict(
        extra="forbid",
    )
    dateRange: Optional[DateRange] = None
    properties: Optional[list[SessionPropertyFilter]] = None


class SessionAttributionExplorerQuery(BaseModel):
    model_config = ConfigDict(
        extra="forbid",
    )
    filters: Optional[Filters] = None
    groupBy: list[SessionAttributionGroupBy]
    kind: Literal["SessionAttributionExplorerQuery"] = "SessionAttributionExplorerQuery"
    limit: Optional[int] = None
    modifiers: Optional[HogQLQueryModifiers] = Field(
        default=None, description="Modifiers used when performing the query"
    )
    offset: Optional[int] = None
    response: Optional[SessionAttributionExplorerQueryResponse] = None


class SessionsTimelineQuery(BaseModel):
    model_config = ConfigDict(
        extra="forbid",
    )
    after: Optional[str] = Field(
        default=None, description="Only fetch sessions that started after this timestamp (default: '-24h')"
    )
    before: Optional[str] = Field(
        default=None, description="Only fetch sessions that started before this timestamp (default: '+5s')"
    )
    kind: Literal["SessionsTimelineQuery"] = "SessionsTimelineQuery"
    modifiers: Optional[HogQLQueryModifiers] = Field(
        default=None, description="Modifiers used when performing the query"
    )
    personId: Optional[str] = Field(default=None, description="Fetch sessions only for a given person")
    response: Optional[SessionsTimelineQueryResponse] = None


class TeamTaxonomyQueryResponse(BaseModel):
    model_config = ConfigDict(
        extra="forbid",
    )
    error: Optional[str] = Field(
        default=None,
        description="Query error. Returned only if 'explain' or `modifiers.debug` is true. Throws an error otherwise.",
    )
    hogql: Optional[str] = Field(default=None, description="Generated HogQL query.")
    modifiers: Optional[HogQLQueryModifiers] = Field(
        default=None, description="Modifiers used when performing the query"
    )
    query_status: Optional[QueryStatus] = Field(
        default=None, description="Query status indicates whether next to the provided data, a query is still running."
    )
    results: list[TeamTaxonomyItem]
    timings: Optional[list[QueryTiming]] = Field(
        default=None, description="Measured timings for different parts of the query generation process"
    )


class VectorSearchQueryResponse(BaseModel):
    model_config = ConfigDict(
        extra="forbid",
    )
    error: Optional[str] = Field(
        default=None,
        description="Query error. Returned only if 'explain' or `modifiers.debug` is true. Throws an error otherwise.",
    )
    hogql: Optional[str] = Field(default=None, description="Generated HogQL query.")
    modifiers: Optional[HogQLQueryModifiers] = Field(
        default=None, description="Modifiers used when performing the query"
    )
    query_status: Optional[QueryStatus] = Field(
        default=None, description="Query status indicates whether next to the provided data, a query is still running."
    )
    results: list[VectorSearchResponseItem]
    timings: Optional[list[QueryTiming]] = Field(
        default=None, description="Measured timings for different parts of the query generation process"
    )


class VisualizationMessage(BaseModel):
    model_config = ConfigDict(
        extra="forbid",
    )
    answer: Union[AssistantTrendsQuery, AssistantFunnelsQuery, AssistantRetentionQuery, AssistantHogQLQuery]
    id: Optional[str] = None
    initiator: Optional[str] = None
    plan: Optional[str] = None
    query: Optional[str] = ""
    type: Literal["ai/viz"] = "ai/viz"


class WebExternalClicksTableQuery(BaseModel):
    model_config = ConfigDict(
        extra="forbid",
    )
    compareFilter: Optional[CompareFilter] = None
    conversionGoal: Optional[Union[ActionConversionGoal, CustomEventConversionGoal]] = None
    dateRange: Optional[DateRange] = None
    doPathCleaning: Optional[bool] = None
    filterTestAccounts: Optional[bool] = None
    includeRevenue: Optional[bool] = None
    kind: Literal["WebExternalClicksTableQuery"] = "WebExternalClicksTableQuery"
    limit: Optional[int] = None
    modifiers: Optional[HogQLQueryModifiers] = Field(
        default=None, description="Modifiers used when performing the query"
    )
    orderBy: Optional[list[Union[WebAnalyticsOrderByFields, WebAnalyticsOrderByDirection]]] = None
    properties: list[Union[EventPropertyFilter, PersonPropertyFilter, SessionPropertyFilter]]
    response: Optional[WebExternalClicksTableQueryResponse] = None
    sampling: Optional[Sampling] = None
    stripQueryParams: Optional[bool] = None
    useSessionsTable: Optional[bool] = None


class WebGoalsQuery(BaseModel):
    model_config = ConfigDict(
        extra="forbid",
    )
    compareFilter: Optional[CompareFilter] = None
    conversionGoal: Optional[Union[ActionConversionGoal, CustomEventConversionGoal]] = None
    dateRange: Optional[DateRange] = None
    doPathCleaning: Optional[bool] = None
    filterTestAccounts: Optional[bool] = None
    includeRevenue: Optional[bool] = None
    kind: Literal["WebGoalsQuery"] = "WebGoalsQuery"
    limit: Optional[int] = None
    modifiers: Optional[HogQLQueryModifiers] = Field(
        default=None, description="Modifiers used when performing the query"
    )
    orderBy: Optional[list[Union[WebAnalyticsOrderByFields, WebAnalyticsOrderByDirection]]] = None
    properties: list[Union[EventPropertyFilter, PersonPropertyFilter, SessionPropertyFilter]]
    response: Optional[WebGoalsQueryResponse] = None
    sampling: Optional[Sampling] = None
    useSessionsTable: Optional[bool] = None


class WebOverviewQuery(BaseModel):
    model_config = ConfigDict(
        extra="forbid",
    )
    compareFilter: Optional[CompareFilter] = None
    conversionGoal: Optional[Union[ActionConversionGoal, CustomEventConversionGoal]] = None
    dateRange: Optional[DateRange] = None
    doPathCleaning: Optional[bool] = None
    filterTestAccounts: Optional[bool] = None
    includeRevenue: Optional[bool] = None
    kind: Literal["WebOverviewQuery"] = "WebOverviewQuery"
    modifiers: Optional[HogQLQueryModifiers] = Field(
        default=None, description="Modifiers used when performing the query"
    )
    orderBy: Optional[list[Union[WebAnalyticsOrderByFields, WebAnalyticsOrderByDirection]]] = None
    properties: list[Union[EventPropertyFilter, PersonPropertyFilter, SessionPropertyFilter]]
    response: Optional[WebOverviewQueryResponse] = None
    sampling: Optional[Sampling] = None
    useSessionsTable: Optional[bool] = None


class WebPageURLSearchQuery(BaseModel):
    model_config = ConfigDict(
        extra="forbid",
    )
    compareFilter: Optional[CompareFilter] = None
    conversionGoal: Optional[Union[ActionConversionGoal, CustomEventConversionGoal]] = None
    dateRange: Optional[DateRange] = None
    doPathCleaning: Optional[bool] = None
    filterTestAccounts: Optional[bool] = None
    includeRevenue: Optional[bool] = None
    kind: Literal["WebPageURLSearchQuery"] = "WebPageURLSearchQuery"
    limit: Optional[int] = None
    modifiers: Optional[HogQLQueryModifiers] = Field(
        default=None, description="Modifiers used when performing the query"
    )
    orderBy: Optional[list[Union[WebAnalyticsOrderByFields, WebAnalyticsOrderByDirection]]] = None
    properties: list[Union[EventPropertyFilter, PersonPropertyFilter, SessionPropertyFilter]]
    response: Optional[WebPageURLSearchQueryResponse] = None
    sampling: Optional[Sampling] = None
    searchTerm: Optional[str] = None
    stripQueryParams: Optional[bool] = None
    useSessionsTable: Optional[bool] = None


class WebStatsTableQuery(BaseModel):
    model_config = ConfigDict(
        extra="forbid",
    )
    breakdownBy: WebStatsBreakdown
    compareFilter: Optional[CompareFilter] = None
    conversionGoal: Optional[Union[ActionConversionGoal, CustomEventConversionGoal]] = None
    dateRange: Optional[DateRange] = None
    doPathCleaning: Optional[bool] = None
    filterTestAccounts: Optional[bool] = None
    includeBounceRate: Optional[bool] = None
    includeRevenue: Optional[bool] = None
    includeScrollDepth: Optional[bool] = None
    kind: Literal["WebStatsTableQuery"] = "WebStatsTableQuery"
    limit: Optional[int] = None
    modifiers: Optional[HogQLQueryModifiers] = Field(
        default=None, description="Modifiers used when performing the query"
    )
    orderBy: Optional[list[Union[WebAnalyticsOrderByFields, WebAnalyticsOrderByDirection]]] = None
    properties: list[Union[EventPropertyFilter, PersonPropertyFilter, SessionPropertyFilter]]
    response: Optional[WebStatsTableQueryResponse] = None
    sampling: Optional[Sampling] = None
    useSessionsTable: Optional[bool] = None


class WebVitalsItem(BaseModel):
    model_config = ConfigDict(
        extra="forbid",
    )
    action: WebVitalsItemAction
    data: list[float]
    days: list[str]


class WebVitalsPathBreakdownQueryResponse(BaseModel):
    model_config = ConfigDict(
        extra="forbid",
    )
    error: Optional[str] = Field(
        default=None,
        description="Query error. Returned only if 'explain' or `modifiers.debug` is true. Throws an error otherwise.",
    )
    hogql: Optional[str] = Field(default=None, description="Generated HogQL query.")
    modifiers: Optional[HogQLQueryModifiers] = Field(
        default=None, description="Modifiers used when performing the query"
    )
    query_status: Optional[QueryStatus] = Field(
        default=None, description="Query status indicates whether next to the provided data, a query is still running."
    )
    results: list[WebVitalsPathBreakdownResult] = Field(..., max_length=1, min_length=1)
    timings: Optional[list[QueryTiming]] = Field(
        default=None, description="Measured timings for different parts of the query generation process"
    )


class WebVitalsQueryResponse(BaseModel):
    model_config = ConfigDict(
        extra="forbid",
    )
    error: Optional[str] = Field(
        default=None,
        description="Query error. Returned only if 'explain' or `modifiers.debug` is true. Throws an error otherwise.",
    )
    hogql: Optional[str] = Field(default=None, description="Generated HogQL query.")
    modifiers: Optional[HogQLQueryModifiers] = Field(
        default=None, description="Modifiers used when performing the query"
    )
    query_status: Optional[QueryStatus] = Field(
        default=None, description="Query status indicates whether next to the provided data, a query is still running."
    )
    results: list[WebVitalsItem]
    timings: Optional[list[QueryTiming]] = Field(
        default=None, description="Measured timings for different parts of the query generation process"
    )


class ActorsPropertyTaxonomyQuery(BaseModel):
    model_config = ConfigDict(
        extra="forbid",
    )
    group_type_index: Optional[int] = None
    kind: Literal["ActorsPropertyTaxonomyQuery"] = "ActorsPropertyTaxonomyQuery"
    maxPropertyValues: Optional[int] = None
    modifiers: Optional[HogQLQueryModifiers] = Field(
        default=None, description="Modifiers used when performing the query"
    )
    property: str
    response: Optional[ActorsPropertyTaxonomyQueryResponse] = None


class AnyResponseType(
    RootModel[
        Union[
            dict[str, Any],
            HogQueryResponse,
            HogQLQueryResponse,
            HogQLMetadataResponse,
            HogQLAutocompleteResponse,
            Any,
            EventsQueryResponse,
            ErrorTrackingQueryResponse,
            LogsQueryResponse,
        ]
    ]
):
    root: Union[
        dict[str, Any],
        HogQueryResponse,
        HogQLQueryResponse,
        HogQLMetadataResponse,
        HogQLAutocompleteResponse,
        Any,
        EventsQueryResponse,
        ErrorTrackingQueryResponse,
        LogsQueryResponse,
    ]


class CachedErrorTrackingQueryResponse(BaseModel):
    model_config = ConfigDict(
        extra="forbid",
    )
    cache_key: str
    cache_target_age: Optional[datetime] = None
    calculation_trigger: Optional[str] = Field(
        default=None, description="What triggered the calculation of the query, leave empty if user/immediate"
    )
    columns: Optional[list[str]] = None
    error: Optional[str] = Field(
        default=None,
        description="Query error. Returned only if 'explain' or `modifiers.debug` is true. Throws an error otherwise.",
    )
    hasMore: Optional[bool] = None
    hogql: Optional[str] = Field(default=None, description="Generated HogQL query.")
    is_cached: bool
    last_refresh: datetime
    limit: Optional[int] = None
    modifiers: Optional[HogQLQueryModifiers] = Field(
        default=None, description="Modifiers used when performing the query"
    )
    next_allowed_client_refresh: datetime
    offset: Optional[int] = None
    query_status: Optional[QueryStatus] = Field(
        default=None, description="Query status indicates whether next to the provided data, a query is still running."
    )
    results: list[ErrorTrackingIssue]
    timezone: str
    timings: Optional[list[QueryTiming]] = Field(
        default=None, description="Measured timings for different parts of the query generation process"
    )


class CachedHogQLQueryResponse(BaseModel):
    model_config = ConfigDict(
        extra="forbid",
    )
    cache_key: str
    cache_target_age: Optional[datetime] = None
    calculation_trigger: Optional[str] = Field(
        default=None, description="What triggered the calculation of the query, leave empty if user/immediate"
    )
    clickhouse: Optional[str] = Field(default=None, description="Executed ClickHouse query")
    columns: Optional[list] = Field(default=None, description="Returned columns")
    error: Optional[str] = Field(
        default=None,
        description="Query error. Returned only if 'explain' or `modifiers.debug` is true. Throws an error otherwise.",
    )
    explain: Optional[list[str]] = Field(default=None, description="Query explanation output")
    hasMore: Optional[bool] = None
    hogql: Optional[str] = Field(default=None, description="Generated HogQL query.")
    is_cached: bool
    last_refresh: datetime
    limit: Optional[int] = None
    metadata: Optional[HogQLMetadataResponse] = Field(default=None, description="Query metadata output")
    modifiers: Optional[HogQLQueryModifiers] = Field(
        default=None, description="Modifiers used when performing the query"
    )
    next_allowed_client_refresh: datetime
    offset: Optional[int] = None
    query: Optional[str] = Field(default=None, description="Input query string")
    query_status: Optional[QueryStatus] = Field(
        default=None, description="Query status indicates whether next to the provided data, a query is still running."
    )
    results: list
    timezone: str
    timings: Optional[list[QueryTiming]] = Field(
        default=None, description="Measured timings for different parts of the query generation process"
    )
    types: Optional[list] = Field(default=None, description="Types of returned columns")


class CachedInsightActorsQueryOptionsResponse(BaseModel):
    model_config = ConfigDict(
        extra="forbid",
    )
    breakdown: Optional[list[BreakdownItem]] = None
    breakdowns: Optional[list[MultipleBreakdownOptions]] = None
    cache_key: str
    cache_target_age: Optional[datetime] = None
    calculation_trigger: Optional[str] = Field(
        default=None, description="What triggered the calculation of the query, leave empty if user/immediate"
    )
    compare: Optional[list[CompareItem]] = None
    day: Optional[list[DayItem]] = None
    interval: Optional[list[IntervalItem]] = None
    is_cached: bool
    last_refresh: datetime
    next_allowed_client_refresh: datetime
    query_status: Optional[QueryStatus] = Field(
        default=None, description="Query status indicates whether next to the provided data, a query is still running."
    )
    series: Optional[list[Series]] = None
    status: Optional[list[StatusItem]] = None
    timezone: str


class CachedRetentionQueryResponse(BaseModel):
    model_config = ConfigDict(
        extra="forbid",
    )
    cache_key: str
    cache_target_age: Optional[datetime] = None
    calculation_trigger: Optional[str] = Field(
        default=None, description="What triggered the calculation of the query, leave empty if user/immediate"
    )
    error: Optional[str] = Field(
        default=None,
        description="Query error. Returned only if 'explain' or `modifiers.debug` is true. Throws an error otherwise.",
    )
    hogql: Optional[str] = Field(default=None, description="Generated HogQL query.")
    is_cached: bool
    last_refresh: datetime
    modifiers: Optional[HogQLQueryModifiers] = Field(
        default=None, description="Modifiers used when performing the query"
    )
    next_allowed_client_refresh: datetime
    query_status: Optional[QueryStatus] = Field(
        default=None, description="Query status indicates whether next to the provided data, a query is still running."
    )
    results: list[RetentionResult]
    timezone: str
    timings: Optional[list[QueryTiming]] = Field(
        default=None, description="Measured timings for different parts of the query generation process"
    )


class CachedWebVitalsQueryResponse(BaseModel):
    model_config = ConfigDict(
        extra="forbid",
    )
    cache_key: str
    cache_target_age: Optional[datetime] = None
    calculation_trigger: Optional[str] = Field(
        default=None, description="What triggered the calculation of the query, leave empty if user/immediate"
    )
    error: Optional[str] = Field(
        default=None,
        description="Query error. Returned only if 'explain' or `modifiers.debug` is true. Throws an error otherwise.",
    )
    hogql: Optional[str] = Field(default=None, description="Generated HogQL query.")
    is_cached: bool
    last_refresh: datetime
    modifiers: Optional[HogQLQueryModifiers] = Field(
        default=None, description="Modifiers used when performing the query"
    )
    next_allowed_client_refresh: datetime
    query_status: Optional[QueryStatus] = Field(
        default=None, description="Query status indicates whether next to the provided data, a query is still running."
    )
    results: list[WebVitalsItem]
    timezone: str
    timings: Optional[list[QueryTiming]] = Field(
        default=None, description="Measured timings for different parts of the query generation process"
    )


class DashboardFilter(BaseModel):
    model_config = ConfigDict(
        extra="forbid",
    )
    breakdown_filter: Optional[BreakdownFilter] = None
    date_from: Optional[str] = None
    date_to: Optional[str] = None
    properties: Optional[
        list[
            Union[
                EventPropertyFilter,
                PersonPropertyFilter,
                ElementPropertyFilter,
                EventMetadataPropertyFilter,
                SessionPropertyFilter,
                CohortPropertyFilter,
                RecordingPropertyFilter,
                LogEntryPropertyFilter,
                GroupPropertyFilter,
                FeaturePropertyFilter,
                HogQLPropertyFilter,
                EmptyPropertyFilter,
                DataWarehousePropertyFilter,
                DataWarehousePersonPropertyFilter,
                ErrorTrackingIssueFilter,
                LogPropertyFilter,
            ]
        ]
    ] = None


class Response3(BaseModel):
    model_config = ConfigDict(
        extra="forbid",
    )
    clickhouse: Optional[str] = Field(default=None, description="Executed ClickHouse query")
    columns: Optional[list] = Field(default=None, description="Returned columns")
    error: Optional[str] = Field(
        default=None,
        description="Query error. Returned only if 'explain' or `modifiers.debug` is true. Throws an error otherwise.",
    )
    explain: Optional[list[str]] = Field(default=None, description="Query explanation output")
    hasMore: Optional[bool] = None
    hogql: Optional[str] = Field(default=None, description="Generated HogQL query.")
    limit: Optional[int] = None
    metadata: Optional[HogQLMetadataResponse] = Field(default=None, description="Query metadata output")
    modifiers: Optional[HogQLQueryModifiers] = Field(
        default=None, description="Modifiers used when performing the query"
    )
    offset: Optional[int] = None
    query: Optional[str] = Field(default=None, description="Input query string")
    query_status: Optional[QueryStatus] = Field(
        default=None, description="Query status indicates whether next to the provided data, a query is still running."
    )
    results: list
    timings: Optional[list[QueryTiming]] = Field(
        default=None, description="Measured timings for different parts of the query generation process"
    )
    types: Optional[list] = Field(default=None, description="Types of returned columns")


class Response16(BaseModel):
    model_config = ConfigDict(
        extra="forbid",
    )
    columns: Optional[list[str]] = None
    error: Optional[str] = Field(
        default=None,
        description="Query error. Returned only if 'explain' or `modifiers.debug` is true. Throws an error otherwise.",
    )
    hasMore: Optional[bool] = None
    hogql: Optional[str] = Field(default=None, description="Generated HogQL query.")
    limit: Optional[int] = None
    modifiers: Optional[HogQLQueryModifiers] = Field(
        default=None, description="Modifiers used when performing the query"
    )
    offset: Optional[int] = None
    query_status: Optional[QueryStatus] = Field(
        default=None, description="Query status indicates whether next to the provided data, a query is still running."
    )
    results: list[ErrorTrackingIssue]
    timings: Optional[list[QueryTiming]] = Field(
        default=None, description="Measured timings for different parts of the query generation process"
    )


class DataWarehouseNode(BaseModel):
    model_config = ConfigDict(
        extra="forbid",
    )
    custom_name: Optional[str] = None
    distinct_id_field: str
    fixedProperties: Optional[
        list[
            Union[
                EventPropertyFilter,
                PersonPropertyFilter,
                ElementPropertyFilter,
                EventMetadataPropertyFilter,
                SessionPropertyFilter,
                CohortPropertyFilter,
                RecordingPropertyFilter,
                LogEntryPropertyFilter,
                GroupPropertyFilter,
                FeaturePropertyFilter,
                HogQLPropertyFilter,
                EmptyPropertyFilter,
                DataWarehousePropertyFilter,
                DataWarehousePersonPropertyFilter,
                ErrorTrackingIssueFilter,
                LogPropertyFilter,
            ]
        ]
    ] = Field(
        default=None,
        description="Fixed properties in the query, can't be edited in the interface (e.g. scoping down by person)",
    )
    id: str
    id_field: str
    kind: Literal["DataWarehouseNode"] = "DataWarehouseNode"
    math: Optional[
        Union[
            BaseMathType,
            FunnelMathType,
            PropertyMathType,
            CountPerActorMathType,
            ExperimentMetricMathType,
            CalendarHeatmapMathType,
            Literal["unique_group"],
            Literal["hogql"],
        ]
    ] = None
    math_group_type_index: Optional[MathGroupTypeIndex] = None
    math_hogql: Optional[str] = None
    math_property: Optional[str] = None
    math_property_revenue_currency: Optional[RevenueCurrencyPropertyConfig] = None
    math_property_type: Optional[str] = None
    name: Optional[str] = None
    properties: Optional[
        list[
            Union[
                EventPropertyFilter,
                PersonPropertyFilter,
                ElementPropertyFilter,
                EventMetadataPropertyFilter,
                SessionPropertyFilter,
                CohortPropertyFilter,
                RecordingPropertyFilter,
                LogEntryPropertyFilter,
                GroupPropertyFilter,
                FeaturePropertyFilter,
                HogQLPropertyFilter,
                EmptyPropertyFilter,
                DataWarehousePropertyFilter,
                DataWarehousePersonPropertyFilter,
                ErrorTrackingIssueFilter,
                LogPropertyFilter,
            ]
        ]
    ] = Field(default=None, description="Properties configurable in the interface")
    response: Optional[dict[str, Any]] = None
    table_name: str
    timestamp_field: str


class EntityNode(BaseModel):
    model_config = ConfigDict(
        extra="forbid",
    )
    custom_name: Optional[str] = None
    fixedProperties: Optional[
        list[
            Union[
                EventPropertyFilter,
                PersonPropertyFilter,
                ElementPropertyFilter,
                EventMetadataPropertyFilter,
                SessionPropertyFilter,
                CohortPropertyFilter,
                RecordingPropertyFilter,
                LogEntryPropertyFilter,
                GroupPropertyFilter,
                FeaturePropertyFilter,
                HogQLPropertyFilter,
                EmptyPropertyFilter,
                DataWarehousePropertyFilter,
                DataWarehousePersonPropertyFilter,
                ErrorTrackingIssueFilter,
                LogPropertyFilter,
            ]
        ]
    ] = Field(
        default=None,
        description="Fixed properties in the query, can't be edited in the interface (e.g. scoping down by person)",
    )
    kind: NodeKind
    math: Optional[
        Union[
            BaseMathType,
            FunnelMathType,
            PropertyMathType,
            CountPerActorMathType,
            ExperimentMetricMathType,
            CalendarHeatmapMathType,
            Literal["unique_group"],
            Literal["hogql"],
        ]
    ] = None
    math_group_type_index: Optional[MathGroupTypeIndex] = None
    math_hogql: Optional[str] = None
    math_property: Optional[str] = None
    math_property_revenue_currency: Optional[RevenueCurrencyPropertyConfig] = None
    math_property_type: Optional[str] = None
    name: Optional[str] = None
    properties: Optional[
        list[
            Union[
                EventPropertyFilter,
                PersonPropertyFilter,
                ElementPropertyFilter,
                EventMetadataPropertyFilter,
                SessionPropertyFilter,
                CohortPropertyFilter,
                RecordingPropertyFilter,
                LogEntryPropertyFilter,
                GroupPropertyFilter,
                FeaturePropertyFilter,
                HogQLPropertyFilter,
                EmptyPropertyFilter,
                DataWarehousePropertyFilter,
                DataWarehousePersonPropertyFilter,
                ErrorTrackingIssueFilter,
                LogPropertyFilter,
            ]
        ]
    ] = Field(default=None, description="Properties configurable in the interface")
    response: Optional[dict[str, Any]] = None


class EventTaxonomyQuery(BaseModel):
    model_config = ConfigDict(
        extra="forbid",
    )
    actionId: Optional[int] = None
    event: Optional[str] = None
    kind: Literal["EventTaxonomyQuery"] = "EventTaxonomyQuery"
    maxPropertyValues: Optional[int] = None
    modifiers: Optional[HogQLQueryModifiers] = Field(
        default=None, description="Modifiers used when performing the query"
    )
    properties: Optional[list[str]] = None
    response: Optional[EventTaxonomyQueryResponse] = None


class EventsNode(BaseModel):
    model_config = ConfigDict(
        extra="forbid",
    )
    custom_name: Optional[str] = None
    event: Optional[str] = Field(default=None, description="The event or `null` for all events.")
    fixedProperties: Optional[
        list[
            Union[
                EventPropertyFilter,
                PersonPropertyFilter,
                ElementPropertyFilter,
                EventMetadataPropertyFilter,
                SessionPropertyFilter,
                CohortPropertyFilter,
                RecordingPropertyFilter,
                LogEntryPropertyFilter,
                GroupPropertyFilter,
                FeaturePropertyFilter,
                HogQLPropertyFilter,
                EmptyPropertyFilter,
                DataWarehousePropertyFilter,
                DataWarehousePersonPropertyFilter,
                ErrorTrackingIssueFilter,
                LogPropertyFilter,
            ]
        ]
    ] = Field(
        default=None,
        description="Fixed properties in the query, can't be edited in the interface (e.g. scoping down by person)",
    )
    kind: Literal["EventsNode"] = "EventsNode"
    limit: Optional[int] = None
    math: Optional[
        Union[
            BaseMathType,
            FunnelMathType,
            PropertyMathType,
            CountPerActorMathType,
            ExperimentMetricMathType,
            CalendarHeatmapMathType,
            Literal["unique_group"],
            Literal["hogql"],
        ]
    ] = None
    math_group_type_index: Optional[MathGroupTypeIndex] = None
    math_hogql: Optional[str] = None
    math_property: Optional[str] = None
    math_property_revenue_currency: Optional[RevenueCurrencyPropertyConfig] = None
    math_property_type: Optional[str] = None
    name: Optional[str] = None
    orderBy: Optional[list[str]] = Field(default=None, description="Columns to order by")
    properties: Optional[
        list[
            Union[
                EventPropertyFilter,
                PersonPropertyFilter,
                ElementPropertyFilter,
                EventMetadataPropertyFilter,
                SessionPropertyFilter,
                CohortPropertyFilter,
                RecordingPropertyFilter,
                LogEntryPropertyFilter,
                GroupPropertyFilter,
                FeaturePropertyFilter,
                HogQLPropertyFilter,
                EmptyPropertyFilter,
                DataWarehousePropertyFilter,
                DataWarehousePersonPropertyFilter,
                ErrorTrackingIssueFilter,
                LogPropertyFilter,
            ]
        ]
    ] = Field(default=None, description="Properties configurable in the interface")
    response: Optional[dict[str, Any]] = None


class ExperimentDataWarehouseNode(BaseModel):
    model_config = ConfigDict(
        extra="forbid",
    )
    custom_name: Optional[str] = None
    data_warehouse_join_key: str
    events_join_key: str
    fixedProperties: Optional[
        list[
            Union[
                EventPropertyFilter,
                PersonPropertyFilter,
                ElementPropertyFilter,
                EventMetadataPropertyFilter,
                SessionPropertyFilter,
                CohortPropertyFilter,
                RecordingPropertyFilter,
                LogEntryPropertyFilter,
                GroupPropertyFilter,
                FeaturePropertyFilter,
                HogQLPropertyFilter,
                EmptyPropertyFilter,
                DataWarehousePropertyFilter,
                DataWarehousePersonPropertyFilter,
                ErrorTrackingIssueFilter,
                LogPropertyFilter,
            ]
        ]
    ] = Field(
        default=None,
        description="Fixed properties in the query, can't be edited in the interface (e.g. scoping down by person)",
    )
    kind: Literal["ExperimentDataWarehouseNode"] = "ExperimentDataWarehouseNode"
    math: Optional[
        Union[
            BaseMathType,
            FunnelMathType,
            PropertyMathType,
            CountPerActorMathType,
            ExperimentMetricMathType,
            CalendarHeatmapMathType,
            Literal["unique_group"],
            Literal["hogql"],
        ]
    ] = None
    math_group_type_index: Optional[MathGroupTypeIndex] = None
    math_hogql: Optional[str] = None
    math_property: Optional[str] = None
    math_property_revenue_currency: Optional[RevenueCurrencyPropertyConfig] = None
    math_property_type: Optional[str] = None
    name: Optional[str] = None
    properties: Optional[
        list[
            Union[
                EventPropertyFilter,
                PersonPropertyFilter,
                ElementPropertyFilter,
                EventMetadataPropertyFilter,
                SessionPropertyFilter,
                CohortPropertyFilter,
                RecordingPropertyFilter,
                LogEntryPropertyFilter,
                GroupPropertyFilter,
                FeaturePropertyFilter,
                HogQLPropertyFilter,
                EmptyPropertyFilter,
                DataWarehousePropertyFilter,
                DataWarehousePersonPropertyFilter,
                ErrorTrackingIssueFilter,
                LogPropertyFilter,
            ]
        ]
    ] = Field(default=None, description="Properties configurable in the interface")
    response: Optional[dict[str, Any]] = None
    table_name: str
    timestamp_field: str


class ExperimentEventExposureConfig(BaseModel):
    model_config = ConfigDict(
        extra="forbid",
    )
    event: str
    kind: Literal["ExperimentEventExposureConfig"] = "ExperimentEventExposureConfig"
    properties: list[
        Union[
            EventPropertyFilter,
            PersonPropertyFilter,
            ElementPropertyFilter,
            EventMetadataPropertyFilter,
            SessionPropertyFilter,
            CohortPropertyFilter,
            RecordingPropertyFilter,
            LogEntryPropertyFilter,
            GroupPropertyFilter,
            FeaturePropertyFilter,
            HogQLPropertyFilter,
            EmptyPropertyFilter,
            DataWarehousePropertyFilter,
            DataWarehousePersonPropertyFilter,
            ErrorTrackingIssueFilter,
            LogPropertyFilter,
        ]
    ]


class ExperimentExposureCriteria(BaseModel):
    model_config = ConfigDict(
        extra="forbid",
    )
    exposure_config: Optional[ExperimentEventExposureConfig] = None
    filterTestAccounts: Optional[bool] = None


class ExperimentExposureQuery(BaseModel):
    model_config = ConfigDict(
        extra="forbid",
    )
    end_date: Optional[str] = None
    experiment_id: Optional[int] = None
    experiment_name: str
    exposure_criteria: Optional[ExperimentExposureCriteria] = None
    feature_flag: dict[str, Any]
    holdout: Optional[ExperimentHoldoutType] = None
    kind: Literal["ExperimentExposureQuery"] = "ExperimentExposureQuery"
    modifiers: Optional[HogQLQueryModifiers] = Field(
        default=None, description="Modifiers used when performing the query"
    )
    response: Optional[ExperimentExposureQueryResponse] = None
    start_date: Optional[str] = None


class FunnelExclusionActionsNode(BaseModel):
    model_config = ConfigDict(
        extra="forbid",
    )
    custom_name: Optional[str] = None
    fixedProperties: Optional[
        list[
            Union[
                EventPropertyFilter,
                PersonPropertyFilter,
                ElementPropertyFilter,
                EventMetadataPropertyFilter,
                SessionPropertyFilter,
                CohortPropertyFilter,
                RecordingPropertyFilter,
                LogEntryPropertyFilter,
                GroupPropertyFilter,
                FeaturePropertyFilter,
                HogQLPropertyFilter,
                EmptyPropertyFilter,
                DataWarehousePropertyFilter,
                DataWarehousePersonPropertyFilter,
                ErrorTrackingIssueFilter,
                LogPropertyFilter,
            ]
        ]
    ] = Field(
        default=None,
        description="Fixed properties in the query, can't be edited in the interface (e.g. scoping down by person)",
    )
    funnelFromStep: int
    funnelToStep: int
    id: int
    kind: Literal["ActionsNode"] = "ActionsNode"
    math: Optional[
        Union[
            BaseMathType,
            FunnelMathType,
            PropertyMathType,
            CountPerActorMathType,
            ExperimentMetricMathType,
            CalendarHeatmapMathType,
            Literal["unique_group"],
            Literal["hogql"],
        ]
    ] = None
    math_group_type_index: Optional[MathGroupTypeIndex] = None
    math_hogql: Optional[str] = None
    math_property: Optional[str] = None
    math_property_revenue_currency: Optional[RevenueCurrencyPropertyConfig] = None
    math_property_type: Optional[str] = None
    name: Optional[str] = None
    properties: Optional[
        list[
            Union[
                EventPropertyFilter,
                PersonPropertyFilter,
                ElementPropertyFilter,
                EventMetadataPropertyFilter,
                SessionPropertyFilter,
                CohortPropertyFilter,
                RecordingPropertyFilter,
                LogEntryPropertyFilter,
                GroupPropertyFilter,
                FeaturePropertyFilter,
                HogQLPropertyFilter,
                EmptyPropertyFilter,
                DataWarehousePropertyFilter,
                DataWarehousePersonPropertyFilter,
                ErrorTrackingIssueFilter,
                LogPropertyFilter,
            ]
        ]
    ] = Field(default=None, description="Properties configurable in the interface")
    response: Optional[dict[str, Any]] = None


class FunnelExclusionEventsNode(BaseModel):
    model_config = ConfigDict(
        extra="forbid",
    )
    custom_name: Optional[str] = None
    event: Optional[str] = Field(default=None, description="The event or `null` for all events.")
    fixedProperties: Optional[
        list[
            Union[
                EventPropertyFilter,
                PersonPropertyFilter,
                ElementPropertyFilter,
                EventMetadataPropertyFilter,
                SessionPropertyFilter,
                CohortPropertyFilter,
                RecordingPropertyFilter,
                LogEntryPropertyFilter,
                GroupPropertyFilter,
                FeaturePropertyFilter,
                HogQLPropertyFilter,
                EmptyPropertyFilter,
                DataWarehousePropertyFilter,
                DataWarehousePersonPropertyFilter,
                ErrorTrackingIssueFilter,
                LogPropertyFilter,
            ]
        ]
    ] = Field(
        default=None,
        description="Fixed properties in the query, can't be edited in the interface (e.g. scoping down by person)",
    )
    funnelFromStep: int
    funnelToStep: int
    kind: Literal["EventsNode"] = "EventsNode"
    limit: Optional[int] = None
    math: Optional[
        Union[
            BaseMathType,
            FunnelMathType,
            PropertyMathType,
            CountPerActorMathType,
            ExperimentMetricMathType,
            CalendarHeatmapMathType,
            Literal["unique_group"],
            Literal["hogql"],
        ]
    ] = None
    math_group_type_index: Optional[MathGroupTypeIndex] = None
    math_hogql: Optional[str] = None
    math_property: Optional[str] = None
    math_property_revenue_currency: Optional[RevenueCurrencyPropertyConfig] = None
    math_property_type: Optional[str] = None
    name: Optional[str] = None
    orderBy: Optional[list[str]] = Field(default=None, description="Columns to order by")
    properties: Optional[
        list[
            Union[
                EventPropertyFilter,
                PersonPropertyFilter,
                ElementPropertyFilter,
                EventMetadataPropertyFilter,
                SessionPropertyFilter,
                CohortPropertyFilter,
                RecordingPropertyFilter,
                LogEntryPropertyFilter,
                GroupPropertyFilter,
                FeaturePropertyFilter,
                HogQLPropertyFilter,
                EmptyPropertyFilter,
                DataWarehousePropertyFilter,
                DataWarehousePersonPropertyFilter,
                ErrorTrackingIssueFilter,
                LogPropertyFilter,
            ]
        ]
    ] = Field(default=None, description="Properties configurable in the interface")
    response: Optional[dict[str, Any]] = None


class GroupsQuery(BaseModel):
    model_config = ConfigDict(
        extra="forbid",
    )
    group_type_index: int
    kind: Literal["GroupsQuery"] = "GroupsQuery"
    limit: Optional[int] = None
    modifiers: Optional[HogQLQueryModifiers] = Field(
        default=None, description="Modifiers used when performing the query"
    )
    offset: Optional[int] = None
    orderBy: Optional[list[str]] = None
    properties: Optional[list[Union[GroupPropertyFilter, HogQLPropertyFilter]]] = None
    response: Optional[GroupsQueryResponse] = None
    search: Optional[str] = None
    select: Optional[list[str]] = None


class HeatMapQuerySource(RootModel[EventsNode]):
    root: EventsNode


class HogQLFilters(BaseModel):
    model_config = ConfigDict(
        extra="forbid",
    )
    dateRange: Optional[DateRange] = None
    filterTestAccounts: Optional[bool] = None
    properties: Optional[
        list[
            Union[
                EventPropertyFilter,
                PersonPropertyFilter,
                ElementPropertyFilter,
                EventMetadataPropertyFilter,
                SessionPropertyFilter,
                CohortPropertyFilter,
                RecordingPropertyFilter,
                LogEntryPropertyFilter,
                GroupPropertyFilter,
                FeaturePropertyFilter,
                HogQLPropertyFilter,
                EmptyPropertyFilter,
                DataWarehousePropertyFilter,
                DataWarehousePersonPropertyFilter,
                ErrorTrackingIssueFilter,
                LogPropertyFilter,
            ]
        ]
    ] = None


class HogQLQuery(BaseModel):
    model_config = ConfigDict(
        extra="forbid",
    )
    explain: Optional[bool] = None
    filters: Optional[HogQLFilters] = None
    kind: Literal["HogQLQuery"] = "HogQLQuery"
    modifiers: Optional[HogQLQueryModifiers] = Field(
        default=None, description="Modifiers used when performing the query"
    )
    name: Optional[str] = Field(default=None, description="Client provided name of the query")
    query: str
    response: Optional[HogQLQueryResponse] = None
    values: Optional[dict[str, Any]] = Field(
        default=None, description="Constant values that can be referenced with the {placeholder} syntax in the query"
    )
    variables: Optional[dict[str, HogQLVariable]] = Field(
        default=None, description="Variables to be substituted into the query"
    )


class InsightActorsQueryOptionsResponse(BaseModel):
    model_config = ConfigDict(
        extra="forbid",
    )
    breakdown: Optional[list[BreakdownItem]] = None
    breakdowns: Optional[list[MultipleBreakdownOptions]] = None
    compare: Optional[list[CompareItem]] = None
    day: Optional[list[DayItem]] = None
    interval: Optional[list[IntervalItem]] = None
    series: Optional[list[Series]] = None
    status: Optional[list[StatusItem]] = None


<<<<<<< HEAD
class MaxContextShape(BaseModel):
    model_config = ConfigDict(
        extra="forbid",
    )
    actions: Optional[dict[str, ActionContextForMax]] = None
    dashboards: Optional[dict[str, DashboardContextForMax]] = None
    events: Optional[dict[str, EventContextForMax]] = None
    global_info: Optional[GlobalInfo] = None
    insights: Optional[dict[str, InsightContextForMax]] = None


=======
>>>>>>> db706daa
class PersonsNode(BaseModel):
    model_config = ConfigDict(
        extra="forbid",
    )
    cohort: Optional[int] = None
    distinctId: Optional[str] = None
    fixedProperties: Optional[
        list[
            Union[
                EventPropertyFilter,
                PersonPropertyFilter,
                ElementPropertyFilter,
                EventMetadataPropertyFilter,
                SessionPropertyFilter,
                CohortPropertyFilter,
                RecordingPropertyFilter,
                LogEntryPropertyFilter,
                GroupPropertyFilter,
                FeaturePropertyFilter,
                HogQLPropertyFilter,
                EmptyPropertyFilter,
                DataWarehousePropertyFilter,
                DataWarehousePersonPropertyFilter,
                ErrorTrackingIssueFilter,
                LogPropertyFilter,
            ]
        ]
    ] = Field(
        default=None,
        description="Fixed properties in the query, can't be edited in the interface (e.g. scoping down by person)",
    )
    kind: Literal["PersonsNode"] = "PersonsNode"
    limit: Optional[int] = None
    modifiers: Optional[HogQLQueryModifiers] = Field(
        default=None, description="Modifiers used when performing the query"
    )
    offset: Optional[int] = None
    properties: Optional[
        list[
            Union[
                EventPropertyFilter,
                PersonPropertyFilter,
                ElementPropertyFilter,
                EventMetadataPropertyFilter,
                SessionPropertyFilter,
                CohortPropertyFilter,
                RecordingPropertyFilter,
                LogEntryPropertyFilter,
                GroupPropertyFilter,
                FeaturePropertyFilter,
                HogQLPropertyFilter,
                EmptyPropertyFilter,
                DataWarehousePropertyFilter,
                DataWarehousePersonPropertyFilter,
                ErrorTrackingIssueFilter,
                LogPropertyFilter,
            ]
        ]
    ] = Field(default=None, description="Properties configurable in the interface")
    response: Optional[dict[str, Any]] = None
    search: Optional[str] = None


class PropertyGroupFilterValue(BaseModel):
    model_config = ConfigDict(
        extra="forbid",
    )
    type: FilterLogicalOperator
    values: list[
        Union[
            PropertyGroupFilterValue,
            Union[
                EventPropertyFilter,
                PersonPropertyFilter,
                ElementPropertyFilter,
                EventMetadataPropertyFilter,
                SessionPropertyFilter,
                CohortPropertyFilter,
                RecordingPropertyFilter,
                LogEntryPropertyFilter,
                GroupPropertyFilter,
                FeaturePropertyFilter,
                HogQLPropertyFilter,
                EmptyPropertyFilter,
                DataWarehousePropertyFilter,
                DataWarehousePersonPropertyFilter,
                ErrorTrackingIssueFilter,
                LogPropertyFilter,
            ],
        ]
    ]


class QueryResponseAlternative51(BaseModel):
    model_config = ConfigDict(
        extra="forbid",
    )
    error: Optional[str] = Field(
        default=None,
        description="Query error. Returned only if 'explain' or `modifiers.debug` is true. Throws an error otherwise.",
    )
    hogql: Optional[str] = Field(default=None, description="Generated HogQL query.")
    modifiers: Optional[HogQLQueryModifiers] = Field(
        default=None, description="Modifiers used when performing the query"
    )
    query_status: Optional[QueryStatus] = Field(
        default=None, description="Query status indicates whether next to the provided data, a query is still running."
    )
    results: list[RetentionResult]
    timings: Optional[list[QueryTiming]] = Field(
        default=None, description="Measured timings for different parts of the query generation process"
    )


class RecordingsQuery(BaseModel):
    model_config = ConfigDict(
        extra="forbid",
    )
    actions: Optional[list[dict[str, Any]]] = None
    console_log_filters: Optional[list[LogEntryPropertyFilter]] = None
    date_from: Optional[str] = "-3d"
    date_to: Optional[str] = None
    distinct_ids: Optional[list[str]] = None
    events: Optional[list[dict[str, Any]]] = None
    filter_test_accounts: Optional[bool] = None
    having_predicates: Optional[
        list[
            Union[
                EventPropertyFilter,
                PersonPropertyFilter,
                ElementPropertyFilter,
                EventMetadataPropertyFilter,
                SessionPropertyFilter,
                CohortPropertyFilter,
                RecordingPropertyFilter,
                LogEntryPropertyFilter,
                GroupPropertyFilter,
                FeaturePropertyFilter,
                HogQLPropertyFilter,
                EmptyPropertyFilter,
                DataWarehousePropertyFilter,
                DataWarehousePersonPropertyFilter,
                ErrorTrackingIssueFilter,
                LogPropertyFilter,
            ]
        ]
    ] = None
    kind: Literal["RecordingsQuery"] = "RecordingsQuery"
    limit: Optional[int] = None
    modifiers: Optional[HogQLQueryModifiers] = Field(
        default=None, description="Modifiers used when performing the query"
    )
    offset: Optional[int] = None
    operand: Optional[FilterLogicalOperator] = FilterLogicalOperator.AND_
    order: Optional[RecordingOrder] = RecordingOrder.START_TIME
    person_uuid: Optional[str] = None
    properties: Optional[
        list[
            Union[
                EventPropertyFilter,
                PersonPropertyFilter,
                ElementPropertyFilter,
                EventMetadataPropertyFilter,
                SessionPropertyFilter,
                CohortPropertyFilter,
                RecordingPropertyFilter,
                LogEntryPropertyFilter,
                GroupPropertyFilter,
                FeaturePropertyFilter,
                HogQLPropertyFilter,
                EmptyPropertyFilter,
                DataWarehousePropertyFilter,
                DataWarehousePersonPropertyFilter,
                ErrorTrackingIssueFilter,
                LogPropertyFilter,
            ]
        ]
    ] = None
    response: Optional[RecordingsQueryResponse] = None
    session_ids: Optional[list[str]] = None
    user_modified_filters: Optional[dict[str, Any]] = None


class RetentionEntity(BaseModel):
    model_config = ConfigDict(
        extra="forbid",
    )
    custom_name: Optional[str] = None
    id: Optional[Union[str, float]] = None
    kind: Optional[RetentionEntityKind] = None
    name: Optional[str] = None
    order: Optional[int] = None
    properties: Optional[
        list[
            Union[
                EventPropertyFilter,
                PersonPropertyFilter,
                ElementPropertyFilter,
                EventMetadataPropertyFilter,
                SessionPropertyFilter,
                CohortPropertyFilter,
                RecordingPropertyFilter,
                LogEntryPropertyFilter,
                GroupPropertyFilter,
                FeaturePropertyFilter,
                HogQLPropertyFilter,
                EmptyPropertyFilter,
                DataWarehousePropertyFilter,
                DataWarehousePersonPropertyFilter,
                ErrorTrackingIssueFilter,
                LogPropertyFilter,
            ]
        ]
    ] = Field(default=None, description="filters on the event")
    type: Optional[EntityType] = None
    uuid: Optional[str] = None


class RetentionFilter(BaseModel):
    model_config = ConfigDict(
        extra="forbid",
    )
    cumulative: Optional[bool] = None
    dashboardDisplay: Optional[RetentionDashboardDisplayType] = None
    display: Optional[ChartDisplayType] = Field(default=None, description="controls the display of the retention graph")
    meanRetentionCalculation: Optional[MeanRetentionCalculation] = None
    period: Optional[RetentionPeriod] = RetentionPeriod.DAY
    retentionReference: Optional[RetentionReference] = Field(
        default=None,
        description="Whether retention is with regard to initial cohort size, or that of the previous period.",
    )
    retentionType: Optional[RetentionType] = None
    returningEntity: Optional[RetentionEntity] = None
    showMean: Optional[bool] = None
    targetEntity: Optional[RetentionEntity] = None
    totalIntervals: Optional[int] = 8


class RetentionFilterLegacy(BaseModel):
    model_config = ConfigDict(
        extra="forbid",
    )
    cumulative: Optional[bool] = None
    mean_retention_calculation: Optional[MeanRetentionCalculation] = None
    period: Optional[RetentionPeriod] = None
    retention_reference: Optional[RetentionReference] = Field(
        default=None,
        description="Whether retention is with regard to initial cohort size, or that of the previous period.",
    )
    retention_type: Optional[RetentionType] = None
    returning_entity: Optional[RetentionEntity] = None
    show_mean: Optional[bool] = None
    target_entity: Optional[RetentionEntity] = None
    total_intervals: Optional[int] = None


class RetentionQueryResponse(BaseModel):
    model_config = ConfigDict(
        extra="forbid",
    )
    error: Optional[str] = Field(
        default=None,
        description="Query error. Returned only if 'explain' or `modifiers.debug` is true. Throws an error otherwise.",
    )
    hogql: Optional[str] = Field(default=None, description="Generated HogQL query.")
    modifiers: Optional[HogQLQueryModifiers] = Field(
        default=None, description="Modifiers used when performing the query"
    )
    query_status: Optional[QueryStatus] = Field(
        default=None, description="Query status indicates whether next to the provided data, a query is still running."
    )
    results: list[RetentionResult]
    timings: Optional[list[QueryTiming]] = Field(
        default=None, description="Measured timings for different parts of the query generation process"
    )


class TeamTaxonomyQuery(BaseModel):
    model_config = ConfigDict(
        extra="forbid",
    )
    kind: Literal["TeamTaxonomyQuery"] = "TeamTaxonomyQuery"
    modifiers: Optional[HogQLQueryModifiers] = Field(
        default=None, description="Modifiers used when performing the query"
    )
    response: Optional[TeamTaxonomyQueryResponse] = None


class TracesQuery(BaseModel):
    model_config = ConfigDict(
        extra="forbid",
    )
    dateRange: Optional[DateRange] = None
    filterTestAccounts: Optional[bool] = None
    kind: Literal["TracesQuery"] = "TracesQuery"
    limit: Optional[int] = None
    modifiers: Optional[HogQLQueryModifiers] = Field(
        default=None, description="Modifiers used when performing the query"
    )
    offset: Optional[int] = None
    properties: Optional[
        list[
            Union[
                EventPropertyFilter,
                PersonPropertyFilter,
                ElementPropertyFilter,
                EventMetadataPropertyFilter,
                SessionPropertyFilter,
                CohortPropertyFilter,
                RecordingPropertyFilter,
                LogEntryPropertyFilter,
                GroupPropertyFilter,
                FeaturePropertyFilter,
                HogQLPropertyFilter,
                EmptyPropertyFilter,
                DataWarehousePropertyFilter,
                DataWarehousePersonPropertyFilter,
                ErrorTrackingIssueFilter,
                LogPropertyFilter,
            ]
        ]
    ] = Field(default=None, description="Properties configurable in the interface")
    response: Optional[TracesQueryResponse] = None
    showColumnConfigurator: Optional[bool] = None
    traceId: Optional[str] = None


class VectorSearchQuery(BaseModel):
    model_config = ConfigDict(
        extra="forbid",
    )
    embedding: list[float]
    kind: Literal["VectorSearchQuery"] = "VectorSearchQuery"
    modifiers: Optional[HogQLQueryModifiers] = Field(
        default=None, description="Modifiers used when performing the query"
    )
    response: Optional[VectorSearchQueryResponse] = None


class WebVitalsPathBreakdownQuery(BaseModel):
    model_config = ConfigDict(
        extra="forbid",
    )
    compareFilter: Optional[CompareFilter] = None
    conversionGoal: Optional[Union[ActionConversionGoal, CustomEventConversionGoal]] = None
    dateRange: Optional[DateRange] = None
    doPathCleaning: Optional[bool] = None
    filterTestAccounts: Optional[bool] = None
    includeRevenue: Optional[bool] = None
    kind: Literal["WebVitalsPathBreakdownQuery"] = "WebVitalsPathBreakdownQuery"
    metric: WebVitalsMetric
    modifiers: Optional[HogQLQueryModifiers] = Field(
        default=None, description="Modifiers used when performing the query"
    )
    orderBy: Optional[list[Union[WebAnalyticsOrderByFields, WebAnalyticsOrderByDirection]]] = None
    percentile: WebVitalsPercentile
    properties: list[Union[EventPropertyFilter, PersonPropertyFilter, SessionPropertyFilter]]
    response: Optional[WebVitalsPathBreakdownQueryResponse] = None
    sampling: Optional[Sampling] = None
    thresholds: list[float] = Field(..., max_length=2, min_length=2)
    useSessionsTable: Optional[bool] = None


class ActionsNode(BaseModel):
    model_config = ConfigDict(
        extra="forbid",
    )
    custom_name: Optional[str] = None
    fixedProperties: Optional[
        list[
            Union[
                EventPropertyFilter,
                PersonPropertyFilter,
                ElementPropertyFilter,
                EventMetadataPropertyFilter,
                SessionPropertyFilter,
                CohortPropertyFilter,
                RecordingPropertyFilter,
                LogEntryPropertyFilter,
                GroupPropertyFilter,
                FeaturePropertyFilter,
                HogQLPropertyFilter,
                EmptyPropertyFilter,
                DataWarehousePropertyFilter,
                DataWarehousePersonPropertyFilter,
                ErrorTrackingIssueFilter,
                LogPropertyFilter,
            ]
        ]
    ] = Field(
        default=None,
        description="Fixed properties in the query, can't be edited in the interface (e.g. scoping down by person)",
    )
    id: int
    kind: Literal["ActionsNode"] = "ActionsNode"
    math: Optional[
        Union[
            BaseMathType,
            FunnelMathType,
            PropertyMathType,
            CountPerActorMathType,
            ExperimentMetricMathType,
            CalendarHeatmapMathType,
            Literal["unique_group"],
            Literal["hogql"],
        ]
    ] = None
    math_group_type_index: Optional[MathGroupTypeIndex] = None
    math_hogql: Optional[str] = None
    math_property: Optional[str] = None
    math_property_revenue_currency: Optional[RevenueCurrencyPropertyConfig] = None
    math_property_type: Optional[str] = None
    name: Optional[str] = None
    properties: Optional[
        list[
            Union[
                EventPropertyFilter,
                PersonPropertyFilter,
                ElementPropertyFilter,
                EventMetadataPropertyFilter,
                SessionPropertyFilter,
                CohortPropertyFilter,
                RecordingPropertyFilter,
                LogEntryPropertyFilter,
                GroupPropertyFilter,
                FeaturePropertyFilter,
                HogQLPropertyFilter,
                EmptyPropertyFilter,
                DataWarehousePropertyFilter,
                DataWarehousePersonPropertyFilter,
                ErrorTrackingIssueFilter,
                LogPropertyFilter,
            ]
        ]
    ] = Field(default=None, description="Properties configurable in the interface")
    response: Optional[dict[str, Any]] = None


class DataVisualizationNode(BaseModel):
    model_config = ConfigDict(
        extra="forbid",
    )
    chartSettings: Optional[ChartSettings] = None
    display: Optional[ChartDisplayType] = None
    kind: Literal["DataVisualizationNode"] = "DataVisualizationNode"
    source: HogQLQuery
    tableSettings: Optional[TableSettings] = None


class DatabaseSchemaManagedViewTable(BaseModel):
    model_config = ConfigDict(
        extra="forbid",
    )
    fields: dict[str, DatabaseSchemaField]
    id: str
    kind: DatabaseSchemaManagedViewTableKind
    name: str
    query: HogQLQuery
    row_count: Optional[float] = None
    source_id: Optional[str] = None
    type: Literal["managed_view"] = "managed_view"


class DatabaseSchemaMaterializedViewTable(BaseModel):
    model_config = ConfigDict(
        extra="forbid",
    )
    fields: dict[str, DatabaseSchemaField]
    id: str
    last_run_at: Optional[str] = None
    name: str
    query: HogQLQuery
    row_count: Optional[float] = None
    status: Optional[str] = None
    type: Literal["materialized_view"] = "materialized_view"


class DatabaseSchemaViewTable(BaseModel):
    model_config = ConfigDict(
        extra="forbid",
    )
    fields: dict[str, DatabaseSchemaField]
    id: str
    name: str
    query: HogQLQuery
    row_count: Optional[float] = None
    type: Literal["view"] = "view"


class ExperimentFunnelMetricTypeProps(BaseModel):
    model_config = ConfigDict(
        extra="forbid",
    )
    metric_type: Literal["funnel"] = "funnel"
    series: list[Union[EventsNode, ActionsNode]]


class FunnelsFilter(BaseModel):
    model_config = ConfigDict(
        extra="forbid",
    )
    binCount: Optional[int] = None
    breakdownAttributionType: Optional[BreakdownAttributionType] = BreakdownAttributionType.FIRST_TOUCH
    breakdownAttributionValue: Optional[int] = None
    exclusions: Optional[list[Union[FunnelExclusionEventsNode, FunnelExclusionActionsNode]]] = []
    funnelAggregateByHogQL: Optional[str] = None
    funnelFromStep: Optional[int] = None
    funnelOrderType: Optional[StepOrderValue] = StepOrderValue.ORDERED
    funnelStepReference: Optional[FunnelStepReference] = FunnelStepReference.TOTAL
    funnelToStep: Optional[int] = Field(
        default=None, description="To select the range of steps for trends & time to convert funnels, 0-indexed"
    )
    funnelVizType: Optional[FunnelVizType] = FunnelVizType.STEPS
    funnelWindowInterval: Optional[int] = 14
    funnelWindowIntervalUnit: Optional[FunnelConversionWindowTimeUnit] = FunnelConversionWindowTimeUnit.DAY
    hiddenLegendBreakdowns: Optional[list[str]] = None
    layout: Optional[FunnelLayout] = FunnelLayout.VERTICAL
    resultCustomizations: Optional[dict[str, ResultCustomizationByValue]] = Field(
        default=None, description="Customizations for the appearance of result datasets."
    )
    useUdf: Optional[bool] = None


class HogQLASTQuery(BaseModel):
    model_config = ConfigDict(
        extra="forbid",
    )
    explain: Optional[bool] = None
    filters: Optional[HogQLFilters] = None
    kind: Literal["HogQLASTQuery"] = "HogQLASTQuery"
    modifiers: Optional[HogQLQueryModifiers] = Field(
        default=None, description="Modifiers used when performing the query"
    )
    name: Optional[str] = Field(default=None, description="Client provided name of the query")
    query: dict[str, Any]
    response: Optional[HogQLQueryResponse] = None
    values: Optional[dict[str, Any]] = Field(
        default=None, description="Constant values that can be referenced with the {placeholder} syntax in the query"
    )
    variables: Optional[dict[str, HogQLVariable]] = Field(
        default=None, description="Variables to be substituted into the query"
    )


class InsightFilter(
    RootModel[
        Union[
            TrendsFilter,
            FunnelsFilter,
            RetentionFilter,
            PathsFilter,
            StickinessFilter,
            LifecycleFilter,
            CalendarHeatmapFilter,
        ]
    ]
):
    root: Union[
        TrendsFilter,
        FunnelsFilter,
        RetentionFilter,
        PathsFilter,
        StickinessFilter,
        LifecycleFilter,
        CalendarHeatmapFilter,
    ]


class MaxInnerUniversalFiltersGroup(BaseModel):
    model_config = ConfigDict(
        extra="forbid",
    )
    type: FilterLogicalOperator
    values: list[Union[EventPropertyFilter, PersonPropertyFilter, SessionPropertyFilter, RecordingPropertyFilter]]


class MaxOuterUniversalFiltersGroup(BaseModel):
    model_config = ConfigDict(
        extra="forbid",
    )
    type: FilterLogicalOperator
    values: list[MaxInnerUniversalFiltersGroup]


class MaxRecordingUniversalFilters(BaseModel):
    model_config = ConfigDict(
        extra="forbid",
    )
    date_from: Optional[str] = None
    date_to: Optional[str] = None
    duration: list[RecordingDurationFilter]
    filter_group: MaxOuterUniversalFiltersGroup
    filter_test_accounts: Optional[bool] = None
    order: Optional[RecordingOrder] = RecordingOrder.START_TIME


class PropertyGroupFilter(BaseModel):
    model_config = ConfigDict(
        extra="forbid",
    )
    type: FilterLogicalOperator
    values: list[PropertyGroupFilterValue]


class RetentionQuery(BaseModel):
    model_config = ConfigDict(
        extra="forbid",
    )
    aggregation_group_type_index: Optional[int] = Field(default=None, description="Groups aggregation")
    breakdownFilter: Optional[BreakdownFilter] = Field(default=None, description="Breakdown of the events and actions")
    dataColorTheme: Optional[float] = Field(default=None, description="Colors used in the insight's visualization")
    dateRange: Optional[DateRange] = Field(default=None, description="Date range for the query")
    filterTestAccounts: Optional[bool] = Field(
        default=False, description="Exclude internal and test users by applying the respective filters"
    )
    kind: Literal["RetentionQuery"] = "RetentionQuery"
    modifiers: Optional[HogQLQueryModifiers] = Field(
        default=None, description="Modifiers used when performing the query"
    )
    properties: Optional[
        Union[
            list[
                Union[
                    EventPropertyFilter,
                    PersonPropertyFilter,
                    ElementPropertyFilter,
                    EventMetadataPropertyFilter,
                    SessionPropertyFilter,
                    CohortPropertyFilter,
                    RecordingPropertyFilter,
                    LogEntryPropertyFilter,
                    GroupPropertyFilter,
                    FeaturePropertyFilter,
                    HogQLPropertyFilter,
                    EmptyPropertyFilter,
                    DataWarehousePropertyFilter,
                    DataWarehousePersonPropertyFilter,
                    ErrorTrackingIssueFilter,
                    LogPropertyFilter,
                ]
            ],
            PropertyGroupFilter,
        ]
    ] = Field(default=[], description="Property filters for all series")
    response: Optional[RetentionQueryResponse] = None
    retentionFilter: RetentionFilter = Field(..., description="Properties specific to the retention insight")
    samplingFactor: Optional[float] = Field(default=None, description="Sampling rate")


class StickinessQuery(BaseModel):
    model_config = ConfigDict(
        extra="forbid",
    )
    compareFilter: Optional[CompareFilter] = Field(default=None, description="Compare to date range")
    dataColorTheme: Optional[float] = Field(default=None, description="Colors used in the insight's visualization")
    dateRange: Optional[DateRange] = Field(default=None, description="Date range for the query")
    filterTestAccounts: Optional[bool] = Field(
        default=False, description="Exclude internal and test users by applying the respective filters"
    )
    interval: Optional[IntervalType] = Field(
        default=IntervalType.DAY,
        description="Granularity of the response. Can be one of `hour`, `day`, `week` or `month`",
    )
    intervalCount: Optional[int] = Field(
        default=None, description="How many intervals comprise a period. Only used for cohorts, otherwise default 1."
    )
    kind: Literal["StickinessQuery"] = "StickinessQuery"
    modifiers: Optional[HogQLQueryModifiers] = Field(
        default=None, description="Modifiers used when performing the query"
    )
    properties: Optional[
        Union[
            list[
                Union[
                    EventPropertyFilter,
                    PersonPropertyFilter,
                    ElementPropertyFilter,
                    EventMetadataPropertyFilter,
                    SessionPropertyFilter,
                    CohortPropertyFilter,
                    RecordingPropertyFilter,
                    LogEntryPropertyFilter,
                    GroupPropertyFilter,
                    FeaturePropertyFilter,
                    HogQLPropertyFilter,
                    EmptyPropertyFilter,
                    DataWarehousePropertyFilter,
                    DataWarehousePersonPropertyFilter,
                    ErrorTrackingIssueFilter,
                    LogPropertyFilter,
                ]
            ],
            PropertyGroupFilter,
        ]
    ] = Field(default=[], description="Property filters for all series")
    response: Optional[StickinessQueryResponse] = None
    samplingFactor: Optional[float] = Field(default=None, description="Sampling rate")
    series: list[Union[EventsNode, ActionsNode, DataWarehouseNode]] = Field(
        ..., description="Events and actions to include"
    )
    stickinessFilter: Optional[StickinessFilter] = Field(
        default=None, description="Properties specific to the stickiness insight"
    )


class TrendsQuery(BaseModel):
    model_config = ConfigDict(
        extra="forbid",
    )
    aggregation_group_type_index: Optional[int] = Field(default=None, description="Groups aggregation")
    breakdownFilter: Optional[BreakdownFilter] = Field(default=None, description="Breakdown of the events and actions")
    compareFilter: Optional[CompareFilter] = Field(default=None, description="Compare to date range")
    conversionGoal: Optional[Union[ActionConversionGoal, CustomEventConversionGoal]] = Field(
        default=None, description="Whether we should be comparing against a specific conversion goal"
    )
    dataColorTheme: Optional[float] = Field(default=None, description="Colors used in the insight's visualization")
    dateRange: Optional[DateRange] = Field(default=None, description="Date range for the query")
    filterTestAccounts: Optional[bool] = Field(
        default=False, description="Exclude internal and test users by applying the respective filters"
    )
    interval: Optional[IntervalType] = Field(
        default=IntervalType.DAY,
        description="Granularity of the response. Can be one of `hour`, `day`, `week` or `month`",
    )
    kind: Literal["TrendsQuery"] = "TrendsQuery"
    modifiers: Optional[HogQLQueryModifiers] = Field(
        default=None, description="Modifiers used when performing the query"
    )
    properties: Optional[
        Union[
            list[
                Union[
                    EventPropertyFilter,
                    PersonPropertyFilter,
                    ElementPropertyFilter,
                    EventMetadataPropertyFilter,
                    SessionPropertyFilter,
                    CohortPropertyFilter,
                    RecordingPropertyFilter,
                    LogEntryPropertyFilter,
                    GroupPropertyFilter,
                    FeaturePropertyFilter,
                    HogQLPropertyFilter,
                    EmptyPropertyFilter,
                    DataWarehousePropertyFilter,
                    DataWarehousePersonPropertyFilter,
                    ErrorTrackingIssueFilter,
                    LogPropertyFilter,
                ]
            ],
            PropertyGroupFilter,
        ]
    ] = Field(default=[], description="Property filters for all series")
    response: Optional[TrendsQueryResponse] = None
    samplingFactor: Optional[float] = Field(default=None, description="Sampling rate")
    series: list[Union[EventsNode, ActionsNode, DataWarehouseNode]] = Field(
        ..., description="Events and actions to include"
    )
    trendsFilter: Optional[TrendsFilter] = Field(default=None, description="Properties specific to the trends insight")


class CachedExperimentTrendsQueryResponse(BaseModel):
    model_config = ConfigDict(
        extra="forbid",
    )
    cache_key: str
    cache_target_age: Optional[datetime] = None
    calculation_trigger: Optional[str] = Field(
        default=None, description="What triggered the calculation of the query, leave empty if user/immediate"
    )
    count_query: Optional[TrendsQuery] = None
    credible_intervals: dict[str, list[float]]
    exposure_query: Optional[TrendsQuery] = None
    insight: list[dict[str, Any]]
    is_cached: bool
    kind: Literal["ExperimentTrendsQuery"] = "ExperimentTrendsQuery"
    last_refresh: datetime
    next_allowed_client_refresh: datetime
    p_value: float
    probability: dict[str, float]
    query_status: Optional[QueryStatus] = Field(
        default=None, description="Query status indicates whether next to the provided data, a query is still running."
    )
    significance_code: ExperimentSignificanceCode
    significant: bool
    stats_version: Optional[int] = None
    timezone: str
    variants: list[ExperimentVariantTrendsBaseStats]


class CalendarHeatmapQuery(BaseModel):
    model_config = ConfigDict(
        extra="forbid",
    )
    aggregation_group_type_index: Optional[int] = Field(default=None, description="Groups aggregation")
    calendarHeatmapFilter: Optional[CalendarHeatmapFilter] = Field(
        default=None, description="Properties specific to the trends insight"
    )
    conversionGoal: Optional[Union[ActionConversionGoal, CustomEventConversionGoal]] = Field(
        default=None, description="Whether we should be comparing against a specific conversion goal"
    )
    dataColorTheme: Optional[float] = Field(default=None, description="Colors used in the insight's visualization")
    dateRange: Optional[DateRange] = Field(default=None, description="Date range for the query")
    filterTestAccounts: Optional[bool] = Field(
        default=False, description="Exclude internal and test users by applying the respective filters"
    )
    interval: Optional[IntervalType] = Field(
        default=IntervalType.DAY,
        description="Granularity of the response. Can be one of `hour`, `day`, `week` or `month`",
    )
    kind: Literal["CalendarHeatmapQuery"] = "CalendarHeatmapQuery"
    modifiers: Optional[HogQLQueryModifiers] = Field(
        default=None, description="Modifiers used when performing the query"
    )
    properties: Optional[
        Union[
            list[
                Union[
                    EventPropertyFilter,
                    PersonPropertyFilter,
                    ElementPropertyFilter,
                    EventMetadataPropertyFilter,
                    SessionPropertyFilter,
                    CohortPropertyFilter,
                    RecordingPropertyFilter,
                    LogEntryPropertyFilter,
                    GroupPropertyFilter,
                    FeaturePropertyFilter,
                    HogQLPropertyFilter,
                    EmptyPropertyFilter,
                    DataWarehousePropertyFilter,
                    DataWarehousePersonPropertyFilter,
                    ErrorTrackingIssueFilter,
                    LogPropertyFilter,
                ]
            ],
            PropertyGroupFilter,
        ]
    ] = Field(default=[], description="Property filters for all series")
    response: Optional[CalendarHeatmapResponse] = None
    samplingFactor: Optional[float] = Field(default=None, description="Sampling rate")
    series: list[Union[EventsNode, ActionsNode, DataWarehouseNode]] = Field(
        ..., description="Events and actions to include"
    )


class Response18(BaseModel):
    model_config = ConfigDict(
        extra="forbid",
    )
    count_query: Optional[TrendsQuery] = None
    credible_intervals: dict[str, list[float]]
    exposure_query: Optional[TrendsQuery] = None
    insight: list[dict[str, Any]]
    kind: Literal["ExperimentTrendsQuery"] = "ExperimentTrendsQuery"
    p_value: float
    probability: dict[str, float]
    significance_code: ExperimentSignificanceCode
    significant: bool
    stats_version: Optional[int] = None
    variants: list[ExperimentVariantTrendsBaseStats]


class ErrorTrackingQuery(BaseModel):
    model_config = ConfigDict(
        extra="forbid",
    )
    assignee: Optional[ErrorTrackingIssueAssignee] = None
    dateRange: DateRange
    filterGroup: Optional[PropertyGroupFilter] = None
    filterTestAccounts: Optional[bool] = None
    issueId: Optional[str] = None
    kind: Literal["ErrorTrackingQuery"] = "ErrorTrackingQuery"
    limit: Optional[int] = None
    modifiers: Optional[HogQLQueryModifiers] = Field(
        default=None, description="Modifiers used when performing the query"
    )
    offset: Optional[int] = None
    orderBy: Optional[OrderBy] = None
    orderDirection: Optional[OrderDirection] = None
    response: Optional[ErrorTrackingQueryResponse] = None
    searchQuery: Optional[str] = None
    status: Optional[Status1] = None
    volumeResolution: int
    withAggregations: Optional[bool] = None
    withFirstEvent: Optional[bool] = None


class ExperimentFunnelMetric(BaseModel):
    model_config = ConfigDict(
        extra="forbid",
    )
    conversion_window: Optional[int] = None
    conversion_window_unit: Optional[FunnelConversionWindowTimeUnit] = None
    kind: Literal["ExperimentMetric"] = "ExperimentMetric"
    metric_type: Literal["funnel"] = "funnel"
    name: Optional[str] = None
    series: list[Union[EventsNode, ActionsNode]]


class ExperimentMeanMetric(BaseModel):
    model_config = ConfigDict(
        extra="forbid",
    )
    conversion_window: Optional[int] = None
    conversion_window_unit: Optional[FunnelConversionWindowTimeUnit] = None
    kind: Literal["ExperimentMetric"] = "ExperimentMetric"
    lower_bound_percentile: Optional[float] = None
    metric_type: Literal["mean"] = "mean"
    name: Optional[str] = None
    source: Union[EventsNode, ActionsNode, ExperimentDataWarehouseNode]
    upper_bound_percentile: Optional[float] = None


class ExperimentMeanMetricTypeProps(BaseModel):
    model_config = ConfigDict(
        extra="forbid",
    )
    lower_bound_percentile: Optional[float] = None
    metric_type: Literal["mean"] = "mean"
    source: Union[EventsNode, ActionsNode, ExperimentDataWarehouseNode]
    upper_bound_percentile: Optional[float] = None


class ExperimentMetric(RootModel[Union[ExperimentMeanMetric, ExperimentFunnelMetric]]):
    root: Union[ExperimentMeanMetric, ExperimentFunnelMetric]


class ExperimentMetricTypeProps(RootModel[Union[ExperimentMeanMetricTypeProps, ExperimentFunnelMetricTypeProps]]):
    root: Union[ExperimentMeanMetricTypeProps, ExperimentFunnelMetricTypeProps]


class ExperimentQueryResponse(BaseModel):
    model_config = ConfigDict(
        extra="forbid",
    )
    credible_intervals: dict[str, list[float]]
    insight: list[dict[str, Any]]
    kind: Literal["ExperimentQuery"] = "ExperimentQuery"
    metric: Union[ExperimentMeanMetric, ExperimentFunnelMetric]
    p_value: float
    probability: dict[str, float]
    significance_code: ExperimentSignificanceCode
    significant: bool
    stats_version: Optional[int] = None
    variants: Union[list[ExperimentVariantTrendsBaseStats], list[ExperimentVariantFunnelsBaseStats]]


class ExperimentTrendsQueryResponse(BaseModel):
    model_config = ConfigDict(
        extra="forbid",
    )
    count_query: Optional[TrendsQuery] = None
    credible_intervals: dict[str, list[float]]
    exposure_query: Optional[TrendsQuery] = None
    insight: list[dict[str, Any]]
    kind: Literal["ExperimentTrendsQuery"] = "ExperimentTrendsQuery"
    p_value: float
    probability: dict[str, float]
    significance_code: ExperimentSignificanceCode
    significant: bool
    stats_version: Optional[int] = None
    variants: list[ExperimentVariantTrendsBaseStats]


class FunnelsQuery(BaseModel):
    model_config = ConfigDict(
        extra="forbid",
    )
    aggregation_group_type_index: Optional[int] = Field(default=None, description="Groups aggregation")
    breakdownFilter: Optional[BreakdownFilter] = Field(default=None, description="Breakdown of the events and actions")
    dataColorTheme: Optional[float] = Field(default=None, description="Colors used in the insight's visualization")
    dateRange: Optional[DateRange] = Field(default=None, description="Date range for the query")
    filterTestAccounts: Optional[bool] = Field(
        default=False, description="Exclude internal and test users by applying the respective filters"
    )
    funnelsFilter: Optional[FunnelsFilter] = Field(
        default=None, description="Properties specific to the funnels insight"
    )
    interval: Optional[IntervalType] = Field(
        default=None, description="Granularity of the response. Can be one of `hour`, `day`, `week` or `month`"
    )
    kind: Literal["FunnelsQuery"] = "FunnelsQuery"
    modifiers: Optional[HogQLQueryModifiers] = Field(
        default=None, description="Modifiers used when performing the query"
    )
    properties: Optional[
        Union[
            list[
                Union[
                    EventPropertyFilter,
                    PersonPropertyFilter,
                    ElementPropertyFilter,
                    EventMetadataPropertyFilter,
                    SessionPropertyFilter,
                    CohortPropertyFilter,
                    RecordingPropertyFilter,
                    LogEntryPropertyFilter,
                    GroupPropertyFilter,
                    FeaturePropertyFilter,
                    HogQLPropertyFilter,
                    EmptyPropertyFilter,
                    DataWarehousePropertyFilter,
                    DataWarehousePersonPropertyFilter,
                    ErrorTrackingIssueFilter,
                    LogPropertyFilter,
                ]
            ],
            PropertyGroupFilter,
        ]
    ] = Field(default=[], description="Property filters for all series")
    response: Optional[FunnelsQueryResponse] = None
    samplingFactor: Optional[float] = Field(default=None, description="Sampling rate")
    series: list[Union[EventsNode, ActionsNode, DataWarehouseNode]] = Field(
        ..., description="Events and actions to include"
    )


class InsightsQueryBaseCalendarHeatmapResponse(BaseModel):
    model_config = ConfigDict(
        extra="forbid",
    )
    aggregation_group_type_index: Optional[int] = Field(default=None, description="Groups aggregation")
    dataColorTheme: Optional[float] = Field(default=None, description="Colors used in the insight's visualization")
    dateRange: Optional[DateRange] = Field(default=None, description="Date range for the query")
    filterTestAccounts: Optional[bool] = Field(
        default=False, description="Exclude internal and test users by applying the respective filters"
    )
    kind: NodeKind
    modifiers: Optional[HogQLQueryModifiers] = Field(
        default=None, description="Modifiers used when performing the query"
    )
    properties: Optional[
        Union[
            list[
                Union[
                    EventPropertyFilter,
                    PersonPropertyFilter,
                    ElementPropertyFilter,
                    EventMetadataPropertyFilter,
                    SessionPropertyFilter,
                    CohortPropertyFilter,
                    RecordingPropertyFilter,
                    LogEntryPropertyFilter,
                    GroupPropertyFilter,
                    FeaturePropertyFilter,
                    HogQLPropertyFilter,
                    EmptyPropertyFilter,
                    DataWarehousePropertyFilter,
                    DataWarehousePersonPropertyFilter,
                    ErrorTrackingIssueFilter,
                    LogPropertyFilter,
                ]
            ],
            PropertyGroupFilter,
        ]
    ] = Field(default=[], description="Property filters for all series")
    response: Optional[CalendarHeatmapResponse] = None
    samplingFactor: Optional[float] = Field(default=None, description="Sampling rate")


class InsightsQueryBaseFunnelsQueryResponse(BaseModel):
    model_config = ConfigDict(
        extra="forbid",
    )
    aggregation_group_type_index: Optional[int] = Field(default=None, description="Groups aggregation")
    dataColorTheme: Optional[float] = Field(default=None, description="Colors used in the insight's visualization")
    dateRange: Optional[DateRange] = Field(default=None, description="Date range for the query")
    filterTestAccounts: Optional[bool] = Field(
        default=False, description="Exclude internal and test users by applying the respective filters"
    )
    kind: NodeKind
    modifiers: Optional[HogQLQueryModifiers] = Field(
        default=None, description="Modifiers used when performing the query"
    )
    properties: Optional[
        Union[
            list[
                Union[
                    EventPropertyFilter,
                    PersonPropertyFilter,
                    ElementPropertyFilter,
                    EventMetadataPropertyFilter,
                    SessionPropertyFilter,
                    CohortPropertyFilter,
                    RecordingPropertyFilter,
                    LogEntryPropertyFilter,
                    GroupPropertyFilter,
                    FeaturePropertyFilter,
                    HogQLPropertyFilter,
                    EmptyPropertyFilter,
                    DataWarehousePropertyFilter,
                    DataWarehousePersonPropertyFilter,
                    ErrorTrackingIssueFilter,
                    LogPropertyFilter,
                ]
            ],
            PropertyGroupFilter,
        ]
    ] = Field(default=[], description="Property filters for all series")
    response: Optional[FunnelsQueryResponse] = None
    samplingFactor: Optional[float] = Field(default=None, description="Sampling rate")


class InsightsQueryBaseLifecycleQueryResponse(BaseModel):
    model_config = ConfigDict(
        extra="forbid",
    )
    aggregation_group_type_index: Optional[int] = Field(default=None, description="Groups aggregation")
    dataColorTheme: Optional[float] = Field(default=None, description="Colors used in the insight's visualization")
    dateRange: Optional[DateRange] = Field(default=None, description="Date range for the query")
    filterTestAccounts: Optional[bool] = Field(
        default=False, description="Exclude internal and test users by applying the respective filters"
    )
    kind: NodeKind
    modifiers: Optional[HogQLQueryModifiers] = Field(
        default=None, description="Modifiers used when performing the query"
    )
    properties: Optional[
        Union[
            list[
                Union[
                    EventPropertyFilter,
                    PersonPropertyFilter,
                    ElementPropertyFilter,
                    EventMetadataPropertyFilter,
                    SessionPropertyFilter,
                    CohortPropertyFilter,
                    RecordingPropertyFilter,
                    LogEntryPropertyFilter,
                    GroupPropertyFilter,
                    FeaturePropertyFilter,
                    HogQLPropertyFilter,
                    EmptyPropertyFilter,
                    DataWarehousePropertyFilter,
                    DataWarehousePersonPropertyFilter,
                    ErrorTrackingIssueFilter,
                    LogPropertyFilter,
                ]
            ],
            PropertyGroupFilter,
        ]
    ] = Field(default=[], description="Property filters for all series")
    response: Optional[LifecycleQueryResponse] = None
    samplingFactor: Optional[float] = Field(default=None, description="Sampling rate")


class InsightsQueryBasePathsQueryResponse(BaseModel):
    model_config = ConfigDict(
        extra="forbid",
    )
    aggregation_group_type_index: Optional[int] = Field(default=None, description="Groups aggregation")
    dataColorTheme: Optional[float] = Field(default=None, description="Colors used in the insight's visualization")
    dateRange: Optional[DateRange] = Field(default=None, description="Date range for the query")
    filterTestAccounts: Optional[bool] = Field(
        default=False, description="Exclude internal and test users by applying the respective filters"
    )
    kind: NodeKind
    modifiers: Optional[HogQLQueryModifiers] = Field(
        default=None, description="Modifiers used when performing the query"
    )
    properties: Optional[
        Union[
            list[
                Union[
                    EventPropertyFilter,
                    PersonPropertyFilter,
                    ElementPropertyFilter,
                    EventMetadataPropertyFilter,
                    SessionPropertyFilter,
                    CohortPropertyFilter,
                    RecordingPropertyFilter,
                    LogEntryPropertyFilter,
                    GroupPropertyFilter,
                    FeaturePropertyFilter,
                    HogQLPropertyFilter,
                    EmptyPropertyFilter,
                    DataWarehousePropertyFilter,
                    DataWarehousePersonPropertyFilter,
                    ErrorTrackingIssueFilter,
                    LogPropertyFilter,
                ]
            ],
            PropertyGroupFilter,
        ]
    ] = Field(default=[], description="Property filters for all series")
    response: Optional[PathsQueryResponse] = None
    samplingFactor: Optional[float] = Field(default=None, description="Sampling rate")


class InsightsQueryBaseRetentionQueryResponse(BaseModel):
    model_config = ConfigDict(
        extra="forbid",
    )
    aggregation_group_type_index: Optional[int] = Field(default=None, description="Groups aggregation")
    dataColorTheme: Optional[float] = Field(default=None, description="Colors used in the insight's visualization")
    dateRange: Optional[DateRange] = Field(default=None, description="Date range for the query")
    filterTestAccounts: Optional[bool] = Field(
        default=False, description="Exclude internal and test users by applying the respective filters"
    )
    kind: NodeKind
    modifiers: Optional[HogQLQueryModifiers] = Field(
        default=None, description="Modifiers used when performing the query"
    )
    properties: Optional[
        Union[
            list[
                Union[
                    EventPropertyFilter,
                    PersonPropertyFilter,
                    ElementPropertyFilter,
                    EventMetadataPropertyFilter,
                    SessionPropertyFilter,
                    CohortPropertyFilter,
                    RecordingPropertyFilter,
                    LogEntryPropertyFilter,
                    GroupPropertyFilter,
                    FeaturePropertyFilter,
                    HogQLPropertyFilter,
                    EmptyPropertyFilter,
                    DataWarehousePropertyFilter,
                    DataWarehousePersonPropertyFilter,
                    ErrorTrackingIssueFilter,
                    LogPropertyFilter,
                ]
            ],
            PropertyGroupFilter,
        ]
    ] = Field(default=[], description="Property filters for all series")
    response: Optional[RetentionQueryResponse] = None
    samplingFactor: Optional[float] = Field(default=None, description="Sampling rate")


class InsightsQueryBaseTrendsQueryResponse(BaseModel):
    model_config = ConfigDict(
        extra="forbid",
    )
    aggregation_group_type_index: Optional[int] = Field(default=None, description="Groups aggregation")
    dataColorTheme: Optional[float] = Field(default=None, description="Colors used in the insight's visualization")
    dateRange: Optional[DateRange] = Field(default=None, description="Date range for the query")
    filterTestAccounts: Optional[bool] = Field(
        default=False, description="Exclude internal and test users by applying the respective filters"
    )
    kind: NodeKind
    modifiers: Optional[HogQLQueryModifiers] = Field(
        default=None, description="Modifiers used when performing the query"
    )
    properties: Optional[
        Union[
            list[
                Union[
                    EventPropertyFilter,
                    PersonPropertyFilter,
                    ElementPropertyFilter,
                    EventMetadataPropertyFilter,
                    SessionPropertyFilter,
                    CohortPropertyFilter,
                    RecordingPropertyFilter,
                    LogEntryPropertyFilter,
                    GroupPropertyFilter,
                    FeaturePropertyFilter,
                    HogQLPropertyFilter,
                    EmptyPropertyFilter,
                    DataWarehousePropertyFilter,
                    DataWarehousePersonPropertyFilter,
                    ErrorTrackingIssueFilter,
                    LogPropertyFilter,
                ]
            ],
            PropertyGroupFilter,
        ]
    ] = Field(default=[], description="Property filters for all series")
    response: Optional[TrendsQueryResponse] = None
    samplingFactor: Optional[float] = Field(default=None, description="Sampling rate")


class LifecycleQuery(BaseModel):
    model_config = ConfigDict(
        extra="forbid",
    )
    aggregation_group_type_index: Optional[int] = Field(default=None, description="Groups aggregation")
    dataColorTheme: Optional[float] = Field(default=None, description="Colors used in the insight's visualization")
    dateRange: Optional[DateRange] = Field(default=None, description="Date range for the query")
    filterTestAccounts: Optional[bool] = Field(
        default=False, description="Exclude internal and test users by applying the respective filters"
    )
    interval: Optional[IntervalType] = Field(
        default=IntervalType.DAY,
        description="Granularity of the response. Can be one of `hour`, `day`, `week` or `month`",
    )
    kind: Literal["LifecycleQuery"] = "LifecycleQuery"
    lifecycleFilter: Optional[LifecycleFilter] = Field(
        default=None, description="Properties specific to the lifecycle insight"
    )
    modifiers: Optional[HogQLQueryModifiers] = Field(
        default=None, description="Modifiers used when performing the query"
    )
    properties: Optional[
        Union[
            list[
                Union[
                    EventPropertyFilter,
                    PersonPropertyFilter,
                    ElementPropertyFilter,
                    EventMetadataPropertyFilter,
                    SessionPropertyFilter,
                    CohortPropertyFilter,
                    RecordingPropertyFilter,
                    LogEntryPropertyFilter,
                    GroupPropertyFilter,
                    FeaturePropertyFilter,
                    HogQLPropertyFilter,
                    EmptyPropertyFilter,
                    DataWarehousePropertyFilter,
                    DataWarehousePersonPropertyFilter,
                    ErrorTrackingIssueFilter,
                    LogPropertyFilter,
                ]
            ],
            PropertyGroupFilter,
        ]
    ] = Field(default=[], description="Property filters for all series")
    response: Optional[LifecycleQueryResponse] = None
    samplingFactor: Optional[float] = Field(default=None, description="Sampling rate")
    series: list[Union[EventsNode, ActionsNode, DataWarehouseNode]] = Field(
        ..., description="Events and actions to include"
    )


class LogsQuery(BaseModel):
    model_config = ConfigDict(
        extra="forbid",
    )
    dateRange: DateRange
    filterGroup: PropertyGroupFilter
    kind: Literal["LogsQuery"] = "LogsQuery"
    limit: Optional[int] = None
    modifiers: Optional[HogQLQueryModifiers] = Field(
        default=None, description="Modifiers used when performing the query"
    )
    offset: Optional[int] = None
    orderBy: Optional[OrderBy1] = None
    resource: Optional[str] = None
    response: Optional[LogsQueryResponse] = None
    searchTerm: Optional[str] = None
    severityLevels: list[LogSeverityLevel]


class QueryResponseAlternative14(BaseModel):
    model_config = ConfigDict(
        extra="forbid",
    )
    credible_intervals: dict[str, list[float]]
    expected_loss: float
    funnels_query: Optional[FunnelsQuery] = None
    insight: list[list[dict[str, Any]]]
    kind: Literal["ExperimentFunnelsQuery"] = "ExperimentFunnelsQuery"
    probability: dict[str, float]
    significance_code: ExperimentSignificanceCode
    significant: bool
    stats_version: Optional[int] = None
    variants: list[ExperimentVariantFunnelsBaseStats]


class QueryResponseAlternative15(BaseModel):
    model_config = ConfigDict(
        extra="forbid",
    )
    count_query: Optional[TrendsQuery] = None
    credible_intervals: dict[str, list[float]]
    exposure_query: Optional[TrendsQuery] = None
    insight: list[dict[str, Any]]
    kind: Literal["ExperimentTrendsQuery"] = "ExperimentTrendsQuery"
    p_value: float
    probability: dict[str, float]
    significance_code: ExperimentSignificanceCode
    significant: bool
    stats_version: Optional[int] = None
    variants: list[ExperimentVariantTrendsBaseStats]


class QueryResponseAlternative16(BaseModel):
    model_config = ConfigDict(
        extra="forbid",
    )
    credible_intervals: dict[str, list[float]]
    insight: list[dict[str, Any]]
    kind: Literal["ExperimentQuery"] = "ExperimentQuery"
    metric: Union[ExperimentMeanMetric, ExperimentFunnelMetric]
    p_value: float
    probability: dict[str, float]
    significance_code: ExperimentSignificanceCode
    significant: bool
    stats_version: Optional[int] = None
    variants: Union[list[ExperimentVariantTrendsBaseStats], list[ExperimentVariantFunnelsBaseStats]]


class QueryResponseAlternative45(BaseModel):
    model_config = ConfigDict(
        extra="forbid",
    )
    credible_intervals: dict[str, list[float]]
    expected_loss: float
    funnels_query: Optional[FunnelsQuery] = None
    insight: list[list[dict[str, Any]]]
    kind: Literal["ExperimentFunnelsQuery"] = "ExperimentFunnelsQuery"
    probability: dict[str, float]
    significance_code: ExperimentSignificanceCode
    significant: bool
    stats_version: Optional[int] = None
    variants: list[ExperimentVariantFunnelsBaseStats]


class QueryResponseAlternative46(BaseModel):
    model_config = ConfigDict(
        extra="forbid",
    )
    count_query: Optional[TrendsQuery] = None
    credible_intervals: dict[str, list[float]]
    exposure_query: Optional[TrendsQuery] = None
    insight: list[dict[str, Any]]
    kind: Literal["ExperimentTrendsQuery"] = "ExperimentTrendsQuery"
    p_value: float
    probability: dict[str, float]
    significance_code: ExperimentSignificanceCode
    significant: bool
    stats_version: Optional[int] = None
    variants: list[ExperimentVariantTrendsBaseStats]


class QueryResponseAlternative56(BaseModel):
    model_config = ConfigDict(
        extra="forbid",
    )
    tables: dict[
        str,
        Union[
            DatabaseSchemaPostHogTable,
            DatabaseSchemaDataWarehouseTable,
            DatabaseSchemaViewTable,
            DatabaseSchemaManagedViewTable,
            DatabaseSchemaBatchExportTable,
            DatabaseSchemaMaterializedViewTable,
        ],
    ]


class QueryResponseAlternative(
    RootModel[
        Union[
            dict[str, Any],
            QueryResponseAlternative1,
            QueryResponseAlternative2,
            QueryResponseAlternative3,
            QueryResponseAlternative4,
            QueryResponseAlternative5,
            QueryResponseAlternative6,
            QueryResponseAlternative7,
            QueryResponseAlternative8,
            QueryResponseAlternative9,
            QueryResponseAlternative10,
            QueryResponseAlternative13,
            QueryResponseAlternative14,
            QueryResponseAlternative15,
            QueryResponseAlternative16,
            QueryResponseAlternative17,
            QueryResponseAlternative18,
            QueryResponseAlternative19,
            QueryResponseAlternative20,
            QueryResponseAlternative22,
            QueryResponseAlternative23,
            QueryResponseAlternative24,
            QueryResponseAlternative26,
            QueryResponseAlternative27,
            Any,
            QueryResponseAlternative28,
            QueryResponseAlternative29,
            QueryResponseAlternative30,
            QueryResponseAlternative31,
            QueryResponseAlternative32,
            QueryResponseAlternative33,
            QueryResponseAlternative34,
            QueryResponseAlternative36,
            QueryResponseAlternative37,
            QueryResponseAlternative38,
            QueryResponseAlternative40,
            QueryResponseAlternative41,
            QueryResponseAlternative42,
            QueryResponseAlternative44,
            QueryResponseAlternative45,
            QueryResponseAlternative46,
            QueryResponseAlternative47,
            QueryResponseAlternative48,
            QueryResponseAlternative49,
            QueryResponseAlternative50,
            QueryResponseAlternative51,
            QueryResponseAlternative52,
            QueryResponseAlternative53,
            QueryResponseAlternative55,
            QueryResponseAlternative56,
            QueryResponseAlternative57,
            QueryResponseAlternative58,
            QueryResponseAlternative59,
            QueryResponseAlternative60,
            QueryResponseAlternative61,
            QueryResponseAlternative62,
            QueryResponseAlternative63,
        ]
    ]
):
    root: Union[
        dict[str, Any],
        QueryResponseAlternative1,
        QueryResponseAlternative2,
        QueryResponseAlternative3,
        QueryResponseAlternative4,
        QueryResponseAlternative5,
        QueryResponseAlternative6,
        QueryResponseAlternative7,
        QueryResponseAlternative8,
        QueryResponseAlternative9,
        QueryResponseAlternative10,
        QueryResponseAlternative13,
        QueryResponseAlternative14,
        QueryResponseAlternative15,
        QueryResponseAlternative16,
        QueryResponseAlternative17,
        QueryResponseAlternative18,
        QueryResponseAlternative19,
        QueryResponseAlternative20,
        QueryResponseAlternative22,
        QueryResponseAlternative23,
        QueryResponseAlternative24,
        QueryResponseAlternative26,
        QueryResponseAlternative27,
        Any,
        QueryResponseAlternative28,
        QueryResponseAlternative29,
        QueryResponseAlternative30,
        QueryResponseAlternative31,
        QueryResponseAlternative32,
        QueryResponseAlternative33,
        QueryResponseAlternative34,
        QueryResponseAlternative36,
        QueryResponseAlternative37,
        QueryResponseAlternative38,
        QueryResponseAlternative40,
        QueryResponseAlternative41,
        QueryResponseAlternative42,
        QueryResponseAlternative44,
        QueryResponseAlternative45,
        QueryResponseAlternative46,
        QueryResponseAlternative47,
        QueryResponseAlternative48,
        QueryResponseAlternative49,
        QueryResponseAlternative50,
        QueryResponseAlternative51,
        QueryResponseAlternative52,
        QueryResponseAlternative53,
        QueryResponseAlternative55,
        QueryResponseAlternative56,
        QueryResponseAlternative57,
        QueryResponseAlternative58,
        QueryResponseAlternative59,
        QueryResponseAlternative60,
        QueryResponseAlternative61,
        QueryResponseAlternative62,
        QueryResponseAlternative63,
    ]


class NamedArgs(BaseModel):
    model_config = ConfigDict(
        extra="forbid",
    )
    metric: Union[ExperimentMeanMetric, ExperimentFunnelMetric]


class IsExperimentFunnelMetric(BaseModel):
    namedArgs: Optional[NamedArgs] = None


class IsExperimentMeanMetric(BaseModel):
    namedArgs: Optional[NamedArgs] = None


class CachedExperimentFunnelsQueryResponse(BaseModel):
    model_config = ConfigDict(
        extra="forbid",
    )
    cache_key: str
    cache_target_age: Optional[datetime] = None
    calculation_trigger: Optional[str] = Field(
        default=None, description="What triggered the calculation of the query, leave empty if user/immediate"
    )
    credible_intervals: dict[str, list[float]]
    expected_loss: float
    funnels_query: Optional[FunnelsQuery] = None
    insight: list[list[dict[str, Any]]]
    is_cached: bool
    kind: Literal["ExperimentFunnelsQuery"] = "ExperimentFunnelsQuery"
    last_refresh: datetime
    next_allowed_client_refresh: datetime
    probability: dict[str, float]
    query_status: Optional[QueryStatus] = Field(
        default=None, description="Query status indicates whether next to the provided data, a query is still running."
    )
    significance_code: ExperimentSignificanceCode
    significant: bool
    stats_version: Optional[int] = None
    timezone: str
    variants: list[ExperimentVariantFunnelsBaseStats]


class CachedExperimentQueryResponse(BaseModel):
    model_config = ConfigDict(
        extra="forbid",
    )
    cache_key: str
    cache_target_age: Optional[datetime] = None
    calculation_trigger: Optional[str] = Field(
        default=None, description="What triggered the calculation of the query, leave empty if user/immediate"
    )
    credible_intervals: dict[str, list[float]]
    insight: list[dict[str, Any]]
    is_cached: bool
    kind: Literal["ExperimentQuery"] = "ExperimentQuery"
    last_refresh: datetime
    metric: Union[ExperimentMeanMetric, ExperimentFunnelMetric]
    next_allowed_client_refresh: datetime
    p_value: float
    probability: dict[str, float]
    query_status: Optional[QueryStatus] = Field(
        default=None, description="Query status indicates whether next to the provided data, a query is still running."
    )
    significance_code: ExperimentSignificanceCode
    significant: bool
    stats_version: Optional[int] = None
    timezone: str
    variants: Union[list[ExperimentVariantTrendsBaseStats], list[ExperimentVariantFunnelsBaseStats]]


class Response17(BaseModel):
    model_config = ConfigDict(
        extra="forbid",
    )
    credible_intervals: dict[str, list[float]]
    expected_loss: float
    funnels_query: Optional[FunnelsQuery] = None
    insight: list[list[dict[str, Any]]]
    kind: Literal["ExperimentFunnelsQuery"] = "ExperimentFunnelsQuery"
    probability: dict[str, float]
    significance_code: ExperimentSignificanceCode
    significant: bool
    stats_version: Optional[int] = None
    variants: list[ExperimentVariantFunnelsBaseStats]


class DatabaseSchemaQueryResponse(BaseModel):
    model_config = ConfigDict(
        extra="forbid",
    )
    tables: dict[
        str,
        Union[
            DatabaseSchemaPostHogTable,
            DatabaseSchemaDataWarehouseTable,
            DatabaseSchemaViewTable,
            DatabaseSchemaManagedViewTable,
            DatabaseSchemaBatchExportTable,
            DatabaseSchemaMaterializedViewTable,
        ],
    ]


class ExperimentFunnelsQueryResponse(BaseModel):
    model_config = ConfigDict(
        extra="forbid",
    )
    credible_intervals: dict[str, list[float]]
    expected_loss: float
    funnels_query: Optional[FunnelsQuery] = None
    insight: list[list[dict[str, Any]]]
    kind: Literal["ExperimentFunnelsQuery"] = "ExperimentFunnelsQuery"
    probability: dict[str, float]
    significance_code: ExperimentSignificanceCode
    significant: bool
    stats_version: Optional[int] = None
    variants: list[ExperimentVariantFunnelsBaseStats]


class ExperimentQuery(BaseModel):
    model_config = ConfigDict(
        extra="forbid",
    )
    experiment_id: Optional[int] = None
    kind: Literal["ExperimentQuery"] = "ExperimentQuery"
    metric: Union[ExperimentMeanMetric, ExperimentFunnelMetric]
    modifiers: Optional[HogQLQueryModifiers] = Field(
        default=None, description="Modifiers used when performing the query"
    )
    name: Optional[str] = None
    response: Optional[ExperimentQueryResponse] = None


class ExperimentTrendsQuery(BaseModel):
    model_config = ConfigDict(
        extra="forbid",
    )
    count_query: TrendsQuery
    experiment_id: Optional[int] = None
    exposure_query: Optional[TrendsQuery] = None
    kind: Literal["ExperimentTrendsQuery"] = "ExperimentTrendsQuery"
    modifiers: Optional[HogQLQueryModifiers] = Field(
        default=None, description="Modifiers used when performing the query"
    )
    name: Optional[str] = None
    response: Optional[ExperimentTrendsQueryResponse] = None


class FunnelPathsFilter(BaseModel):
    model_config = ConfigDict(
        extra="forbid",
    )
    funnelPathType: Optional[FunnelPathType] = None
    funnelSource: FunnelsQuery
    funnelStep: Optional[int] = None


class FunnelsActorsQuery(BaseModel):
    model_config = ConfigDict(
        extra="forbid",
    )
    funnelCustomSteps: Optional[list[int]] = Field(
        default=None,
        description=(
            "Custom step numbers to get persons for. This overrides `funnelStep`. Primarily for correlation use."
        ),
    )
    funnelStep: Optional[int] = Field(
        default=None,
        description=(
            "Index of the step for which we want to get the timestamp for, per person. Positive for converted persons,"
            " negative for dropped of persons."
        ),
    )
    funnelStepBreakdown: Optional[Union[int, str, float, list[Union[int, str, float]]]] = Field(
        default=None,
        description=(
            "The breakdown value for which to get persons for. This is an array for person and event properties, a"
            " string for groups and an integer for cohorts."
        ),
    )
    funnelTrendsDropOff: Optional[bool] = None
    funnelTrendsEntrancePeriodStart: Optional[str] = Field(
        default=None,
        description="Used together with `funnelTrendsDropOff` for funnels time conversion date for the persons modal.",
    )
    includeRecordings: Optional[bool] = None
    kind: Literal["FunnelsActorsQuery"] = "FunnelsActorsQuery"
    modifiers: Optional[HogQLQueryModifiers] = Field(
        default=None, description="Modifiers used when performing the query"
    )
    response: Optional[ActorsQueryResponse] = None
    source: FunnelsQuery


class PathsQuery(BaseModel):
    model_config = ConfigDict(
        extra="forbid",
    )
    aggregation_group_type_index: Optional[int] = Field(default=None, description="Groups aggregation")
    dataColorTheme: Optional[float] = Field(default=None, description="Colors used in the insight's visualization")
    dateRange: Optional[DateRange] = Field(default=None, description="Date range for the query")
    filterTestAccounts: Optional[bool] = Field(
        default=False, description="Exclude internal and test users by applying the respective filters"
    )
    funnelPathsFilter: Optional[FunnelPathsFilter] = Field(
        default=None, description="Used for displaying paths in relation to funnel steps."
    )
    kind: Literal["PathsQuery"] = "PathsQuery"
    modifiers: Optional[HogQLQueryModifiers] = Field(
        default=None, description="Modifiers used when performing the query"
    )
    pathsFilter: PathsFilter = Field(..., description="Properties specific to the paths insight")
    properties: Optional[
        Union[
            list[
                Union[
                    EventPropertyFilter,
                    PersonPropertyFilter,
                    ElementPropertyFilter,
                    EventMetadataPropertyFilter,
                    SessionPropertyFilter,
                    CohortPropertyFilter,
                    RecordingPropertyFilter,
                    LogEntryPropertyFilter,
                    GroupPropertyFilter,
                    FeaturePropertyFilter,
                    HogQLPropertyFilter,
                    EmptyPropertyFilter,
                    DataWarehousePropertyFilter,
                    DataWarehousePersonPropertyFilter,
                    ErrorTrackingIssueFilter,
                    LogPropertyFilter,
                ]
            ],
            PropertyGroupFilter,
        ]
    ] = Field(default=[], description="Property filters for all series")
    response: Optional[PathsQueryResponse] = None
    samplingFactor: Optional[float] = Field(default=None, description="Sampling rate")


class DatabaseSchemaQuery(BaseModel):
    model_config = ConfigDict(
        extra="forbid",
    )
    kind: Literal["DatabaseSchemaQuery"] = "DatabaseSchemaQuery"
    modifiers: Optional[HogQLQueryModifiers] = Field(
        default=None, description="Modifiers used when performing the query"
    )
    response: Optional[DatabaseSchemaQueryResponse] = None


class ExperimentFunnelsQuery(BaseModel):
    model_config = ConfigDict(
        extra="forbid",
    )
    experiment_id: Optional[int] = None
    funnels_query: FunnelsQuery
    kind: Literal["ExperimentFunnelsQuery"] = "ExperimentFunnelsQuery"
    modifiers: Optional[HogQLQueryModifiers] = Field(
        default=None, description="Modifiers used when performing the query"
    )
    name: Optional[str] = None
    response: Optional[ExperimentFunnelsQueryResponse] = None


class FunnelCorrelationQuery(BaseModel):
    model_config = ConfigDict(
        extra="forbid",
    )
    funnelCorrelationEventExcludePropertyNames: Optional[list[str]] = None
    funnelCorrelationEventNames: Optional[list[str]] = None
    funnelCorrelationExcludeEventNames: Optional[list[str]] = None
    funnelCorrelationExcludeNames: Optional[list[str]] = None
    funnelCorrelationNames: Optional[list[str]] = None
    funnelCorrelationType: FunnelCorrelationResultsType
    kind: Literal["FunnelCorrelationQuery"] = "FunnelCorrelationQuery"
    response: Optional[FunnelCorrelationResponse] = None
    source: FunnelsActorsQuery


class InsightVizNode(BaseModel):
    model_config = ConfigDict(
        extra="forbid",
    )
    embedded: Optional[bool] = Field(default=None, description="Query is embedded inside another bordered component")
    full: Optional[bool] = Field(
        default=None, description="Show with most visual options enabled. Used in insight scene."
    )
    hidePersonsModal: Optional[bool] = None
    hideTooltipOnScroll: Optional[bool] = None
    kind: Literal["InsightVizNode"] = "InsightVizNode"
    showCorrelationTable: Optional[bool] = None
    showFilters: Optional[bool] = None
    showHeader: Optional[bool] = None
    showLastComputation: Optional[bool] = None
    showLastComputationRefresh: Optional[bool] = None
    showResults: Optional[bool] = None
    showTable: Optional[bool] = None
    source: Union[
        TrendsQuery, FunnelsQuery, RetentionQuery, PathsQuery, StickinessQuery, LifecycleQuery, CalendarHeatmapQuery
    ] = Field(..., discriminator="kind")
    suppressSessionAnalysisWarning: Optional[bool] = None
    vizSpecificOptions: Optional[VizSpecificOptions] = None


class StickinessActorsQuery(BaseModel):
    model_config = ConfigDict(
        extra="forbid",
    )
    breakdown: Optional[Union[str, list[str], int]] = None
    compare: Optional[Compare] = None
    day: Optional[Union[str, int]] = None
    includeRecordings: Optional[bool] = None
    interval: Optional[int] = Field(
        default=None, description="An interval selected out of available intervals in source query."
    )
    kind: Literal["InsightActorsQuery"] = "InsightActorsQuery"
    modifiers: Optional[HogQLQueryModifiers] = Field(
        default=None, description="Modifiers used when performing the query"
    )
    operator: Optional[StickinessOperator] = None
    response: Optional[ActorsQueryResponse] = None
    series: Optional[int] = None
    source: Union[
        TrendsQuery, FunnelsQuery, RetentionQuery, PathsQuery, StickinessQuery, LifecycleQuery, CalendarHeatmapQuery
    ] = Field(..., discriminator="kind")
    status: Optional[str] = None


class WebVitalsQuery(BaseModel):
    model_config = ConfigDict(
        extra="forbid",
    )
    compareFilter: Optional[CompareFilter] = None
    conversionGoal: Optional[Union[ActionConversionGoal, CustomEventConversionGoal]] = None
    dateRange: Optional[DateRange] = None
    doPathCleaning: Optional[bool] = None
    filterTestAccounts: Optional[bool] = None
    includeRevenue: Optional[bool] = None
    kind: Literal["WebVitalsQuery"] = "WebVitalsQuery"
    modifiers: Optional[HogQLQueryModifiers] = Field(
        default=None, description="Modifiers used when performing the query"
    )
    orderBy: Optional[list[Union[WebAnalyticsOrderByFields, WebAnalyticsOrderByDirection]]] = None
    properties: list[Union[EventPropertyFilter, PersonPropertyFilter, SessionPropertyFilter]]
    response: Optional[WebGoalsQueryResponse] = None
    sampling: Optional[Sampling] = None
    source: Union[
        TrendsQuery, FunnelsQuery, RetentionQuery, PathsQuery, StickinessQuery, LifecycleQuery, CalendarHeatmapQuery
    ] = Field(..., discriminator="kind")
    useSessionsTable: Optional[bool] = None


class FunnelCorrelationActorsQuery(BaseModel):
    model_config = ConfigDict(
        extra="forbid",
    )
    funnelCorrelationPersonConverted: Optional[bool] = None
    funnelCorrelationPersonEntity: Optional[Union[EventsNode, ActionsNode, DataWarehouseNode]] = None
    funnelCorrelationPropertyValues: Optional[
        list[
            Union[
                EventPropertyFilter,
                PersonPropertyFilter,
                ElementPropertyFilter,
                EventMetadataPropertyFilter,
                SessionPropertyFilter,
                CohortPropertyFilter,
                RecordingPropertyFilter,
                LogEntryPropertyFilter,
                GroupPropertyFilter,
                FeaturePropertyFilter,
                HogQLPropertyFilter,
                EmptyPropertyFilter,
                DataWarehousePropertyFilter,
                DataWarehousePersonPropertyFilter,
                ErrorTrackingIssueFilter,
                LogPropertyFilter,
            ]
        ]
    ] = None
    includeRecordings: Optional[bool] = None
    kind: Literal["FunnelCorrelationActorsQuery"] = "FunnelCorrelationActorsQuery"
    modifiers: Optional[HogQLQueryModifiers] = Field(
        default=None, description="Modifiers used when performing the query"
    )
    response: Optional[ActorsQueryResponse] = None
    source: FunnelCorrelationQuery


class InsightActorsQuery(BaseModel):
    model_config = ConfigDict(
        extra="forbid",
    )
    breakdown: Optional[Union[str, list[str], int]] = None
    compare: Optional[Compare] = None
    day: Optional[Union[str, int]] = None
    includeRecordings: Optional[bool] = None
    interval: Optional[int] = Field(
        default=None, description="An interval selected out of available intervals in source query."
    )
    kind: Literal["InsightActorsQuery"] = "InsightActorsQuery"
    modifiers: Optional[HogQLQueryModifiers] = Field(
        default=None, description="Modifiers used when performing the query"
    )
    response: Optional[ActorsQueryResponse] = None
    series: Optional[int] = None
    source: Union[
        TrendsQuery, FunnelsQuery, RetentionQuery, PathsQuery, StickinessQuery, LifecycleQuery, CalendarHeatmapQuery
    ] = Field(..., discriminator="kind")
    status: Optional[str] = None


class InsightActorsQueryOptions(BaseModel):
    model_config = ConfigDict(
        extra="forbid",
    )
    kind: Literal["InsightActorsQueryOptions"] = "InsightActorsQueryOptions"
    response: Optional[InsightActorsQueryOptionsResponse] = None
    source: Union[InsightActorsQuery, FunnelsActorsQuery, FunnelCorrelationActorsQuery, StickinessActorsQuery]


class ActorsQuery(BaseModel):
    model_config = ConfigDict(
        extra="forbid",
    )
    fixedProperties: Optional[
        list[Union[PersonPropertyFilter, CohortPropertyFilter, HogQLPropertyFilter, EmptyPropertyFilter]]
    ] = Field(
        default=None,
        description=(
            "Currently only person filters supported. No filters for querying groups. See `filter_conditions()` in"
            " actor_strategies.py."
        ),
    )
    kind: Literal["ActorsQuery"] = "ActorsQuery"
    limit: Optional[int] = None
    modifiers: Optional[HogQLQueryModifiers] = Field(
        default=None, description="Modifiers used when performing the query"
    )
    offset: Optional[int] = None
    orderBy: Optional[list[str]] = None
    properties: Optional[
        Union[
            list[Union[PersonPropertyFilter, CohortPropertyFilter, HogQLPropertyFilter, EmptyPropertyFilter]],
            PropertyGroupFilterValue,
        ]
    ] = Field(
        default=None,
        description=(
            "Currently only person filters supported. No filters for querying groups. See `filter_conditions()` in"
            " actor_strategies.py."
        ),
    )
    response: Optional[ActorsQueryResponse] = None
    search: Optional[str] = None
    select: Optional[list[str]] = None
    source: Optional[
        Union[InsightActorsQuery, FunnelsActorsQuery, FunnelCorrelationActorsQuery, StickinessActorsQuery, HogQLQuery]
    ] = None


class EventsQuery(BaseModel):
    model_config = ConfigDict(
        extra="forbid",
    )
    actionId: Optional[int] = Field(default=None, description="Show events matching a given action")
    after: Optional[str] = Field(default=None, description="Only fetch events that happened after this timestamp")
    before: Optional[str] = Field(default=None, description="Only fetch events that happened before this timestamp")
    event: Optional[str] = Field(default=None, description="Limit to events matching this string")
    filterTestAccounts: Optional[bool] = Field(default=None, description="Filter test accounts")
    fixedProperties: Optional[
        list[
            Union[
                PropertyGroupFilter,
                PropertyGroupFilterValue,
                Union[
                    EventPropertyFilter,
                    PersonPropertyFilter,
                    ElementPropertyFilter,
                    EventMetadataPropertyFilter,
                    SessionPropertyFilter,
                    CohortPropertyFilter,
                    RecordingPropertyFilter,
                    LogEntryPropertyFilter,
                    GroupPropertyFilter,
                    FeaturePropertyFilter,
                    HogQLPropertyFilter,
                    EmptyPropertyFilter,
                    DataWarehousePropertyFilter,
                    DataWarehousePersonPropertyFilter,
                    ErrorTrackingIssueFilter,
                    LogPropertyFilter,
                ],
            ]
        ]
    ] = Field(
        default=None,
        description="Fixed properties in the query, can't be edited in the interface (e.g. scoping down by person)",
    )
    kind: Literal["EventsQuery"] = "EventsQuery"
    limit: Optional[int] = Field(default=None, description="Number of rows to return")
    modifiers: Optional[HogQLQueryModifiers] = Field(
        default=None, description="Modifiers used when performing the query"
    )
    offset: Optional[int] = Field(default=None, description="Number of rows to skip before returning rows")
    orderBy: Optional[list[str]] = Field(default=None, description="Columns to order by")
    personId: Optional[str] = Field(default=None, description="Show events for a given person")
    properties: Optional[
        list[
            Union[
                EventPropertyFilter,
                PersonPropertyFilter,
                ElementPropertyFilter,
                EventMetadataPropertyFilter,
                SessionPropertyFilter,
                CohortPropertyFilter,
                RecordingPropertyFilter,
                LogEntryPropertyFilter,
                GroupPropertyFilter,
                FeaturePropertyFilter,
                HogQLPropertyFilter,
                EmptyPropertyFilter,
                DataWarehousePropertyFilter,
                DataWarehousePersonPropertyFilter,
                ErrorTrackingIssueFilter,
                LogPropertyFilter,
            ]
        ]
    ] = Field(default=None, description="Properties configurable in the interface")
    response: Optional[EventsQueryResponse] = None
    select: list[str] = Field(..., description="Return a limited set of data. Required.")
    source: Optional[InsightActorsQuery] = Field(default=None, description="source for querying events for insights")
    where: Optional[list[str]] = Field(default=None, description="HogQL filters to apply on returned data")


class HasPropertiesNode(RootModel[Union[EventsNode, EventsQuery, PersonsNode]]):
    root: Union[EventsNode, EventsQuery, PersonsNode]


class DataTableNode(BaseModel):
    model_config = ConfigDict(
        extra="forbid",
    )
    allowSorting: Optional[bool] = Field(
        default=None, description="Can the user click on column headers to sort the table? (default: true)"
    )
    columns: Optional[list[str]] = Field(
        default=None, description="Columns shown in the table, unless the `source` provides them."
    )
    context: Optional[Context] = Field(
        default=None, description="Context for the table, used by components like ColumnConfigurator"
    )
    embedded: Optional[bool] = Field(default=None, description="Uses the embedded version of LemonTable")
    expandable: Optional[bool] = Field(
        default=None, description="Can expand row to show raw event data (default: true)"
    )
    full: Optional[bool] = Field(default=None, description="Show with most visual options enabled. Used in scenes.")
    hiddenColumns: Optional[list[str]] = Field(
        default=None, description="Columns that aren't shown in the table, even if in columns or returned data"
    )
    kind: Literal["DataTableNode"] = "DataTableNode"
    propertiesViaUrl: Optional[bool] = Field(default=None, description="Link properties via the URL (default: false)")
    response: Optional[
        Union[
            dict[str, Any],
            Response,
            Response1,
            Response2,
            Response3,
            Response4,
            Response5,
            Response6,
            Response8,
            Response9,
            Response10,
            Response12,
            Response13,
            Response14,
            Response16,
            Response17,
            Response18,
            Response19,
        ]
    ] = None
    showActions: Optional[bool] = Field(default=None, description="Show the kebab menu at the end of the row")
    showColumnConfigurator: Optional[bool] = Field(
        default=None, description="Show a button to configure the table's columns if possible"
    )
    showDateRange: Optional[bool] = Field(default=None, description="Show date range selector")
    showElapsedTime: Optional[bool] = Field(default=None, description="Show the time it takes to run a query")
    showEventFilter: Optional[bool] = Field(
        default=None, description="Include an event filter above the table (EventsNode only)"
    )
    showExport: Optional[bool] = Field(default=None, description="Show the export button")
    showHogQLEditor: Optional[bool] = Field(default=None, description="Include a HogQL query editor above HogQL tables")
    showOpenEditorButton: Optional[bool] = Field(
        default=None, description="Show a button to open the current query as a new insight. (default: true)"
    )
    showPersistentColumnConfigurator: Optional[bool] = Field(
        default=None, description="Show a button to configure and persist the table's default columns if possible"
    )
    showPropertyFilter: Optional[Union[bool, list[TaxonomicFilterGroupType]]] = Field(
        default=None, description="Include a property filter above the table"
    )
    showReload: Optional[bool] = Field(default=None, description="Show a reload button")
    showResultsTable: Optional[bool] = Field(default=None, description="Show a results table")
    showSavedQueries: Optional[bool] = Field(default=None, description="Shows a list of saved queries")
    showSearch: Optional[bool] = Field(default=None, description="Include a free text search field (PersonsNode only)")
    showTestAccountFilters: Optional[bool] = Field(default=None, description="Show filter to exclude test accounts")
    showTimings: Optional[bool] = Field(default=None, description="Show a detailed query timing breakdown")
    source: Union[
        EventsNode,
        EventsQuery,
        PersonsNode,
        ActorsQuery,
        GroupsQuery,
        HogQLQuery,
        WebOverviewQuery,
        WebStatsTableQuery,
        WebExternalClicksTableQuery,
        WebGoalsQuery,
        WebVitalsQuery,
        WebVitalsPathBreakdownQuery,
        SessionAttributionExplorerQuery,
        RevenueAnalyticsGrowthRateQuery,
        RevenueAnalyticsInsightsQuery,
        RevenueAnalyticsOverviewQuery,
        RevenueAnalyticsTopCustomersQuery,
        RevenueExampleEventsQuery,
        RevenueExampleDataWarehouseTablesQuery,
        ErrorTrackingQuery,
        ExperimentFunnelsQuery,
        ExperimentTrendsQuery,
        TracesQuery,
    ] = Field(..., description="Source of the events")


class DashboardContextForMax(BaseModel):
    model_config = ConfigDict(
        extra="forbid",
    )
    description: Optional[str] = None
    id: Union[str, float]
    insights: list[InsightContextForMax]
    name: Optional[str] = None


class HogQLAutocomplete(BaseModel):
    model_config = ConfigDict(
        extra="forbid",
    )
    endPosition: int = Field(..., description="End position of the editor word")
    filters: Optional[HogQLFilters] = Field(default=None, description="Table to validate the expression against")
    globals: Optional[dict[str, Any]] = Field(default=None, description="Global values in scope")
    kind: Literal["HogQLAutocomplete"] = "HogQLAutocomplete"
    language: HogLanguage = Field(..., description="Language to validate")
    modifiers: Optional[HogQLQueryModifiers] = Field(
        default=None, description="Modifiers used when performing the query"
    )
    query: str = Field(..., description="Query to validate")
    response: Optional[HogQLAutocompleteResponse] = None
    sourceQuery: Optional[
        Union[
            EventsNode,
            ActionsNode,
            PersonsNode,
            EventsQuery,
            ActorsQuery,
            GroupsQuery,
            InsightActorsQuery,
            InsightActorsQueryOptions,
            SessionsTimelineQuery,
            HogQuery,
            HogQLQuery,
            HogQLMetadata,
            HogQLAutocomplete,
            RevenueAnalyticsGrowthRateQuery,
            RevenueAnalyticsInsightsQuery,
            RevenueAnalyticsOverviewQuery,
            RevenueAnalyticsTopCustomersQuery,
            WebOverviewQuery,
            WebStatsTableQuery,
            WebExternalClicksTableQuery,
            WebGoalsQuery,
            WebVitalsQuery,
            WebVitalsPathBreakdownQuery,
            WebPageURLSearchQuery,
            SessionAttributionExplorerQuery,
            RevenueExampleEventsQuery,
            RevenueExampleDataWarehouseTablesQuery,
            ErrorTrackingQuery,
            LogsQuery,
            ExperimentFunnelsQuery,
            ExperimentTrendsQuery,
            CalendarHeatmapQuery,
            RecordingsQuery,
            TracesQuery,
            VectorSearchQuery,
        ]
    ] = Field(default=None, description="Query in whose context to validate.")
    startPosition: int = Field(..., description="Start position of the editor word")


class HogQLMetadata(BaseModel):
    model_config = ConfigDict(
        extra="forbid",
    )
    debug: Optional[bool] = Field(
        default=None, description="Enable more verbose output, usually run from the /debug page"
    )
    filters: Optional[HogQLFilters] = Field(default=None, description="Extra filters applied to query via {filters}")
    globals: Optional[dict[str, Any]] = Field(default=None, description="Extra globals for the query")
    kind: Literal["HogQLMetadata"] = "HogQLMetadata"
    language: HogLanguage = Field(..., description="Language to validate")
    modifiers: Optional[HogQLQueryModifiers] = Field(
        default=None, description="Modifiers used when performing the query"
    )
    query: str = Field(..., description="Query to validate")
    response: Optional[HogQLMetadataResponse] = None
    sourceQuery: Optional[
        Union[
            EventsNode,
            ActionsNode,
            PersonsNode,
            EventsQuery,
            ActorsQuery,
            GroupsQuery,
            InsightActorsQuery,
            InsightActorsQueryOptions,
            SessionsTimelineQuery,
            HogQuery,
            HogQLQuery,
            HogQLMetadata,
            HogQLAutocomplete,
            RevenueAnalyticsGrowthRateQuery,
            RevenueAnalyticsInsightsQuery,
            RevenueAnalyticsOverviewQuery,
            RevenueAnalyticsTopCustomersQuery,
            WebOverviewQuery,
            WebStatsTableQuery,
            WebExternalClicksTableQuery,
            WebGoalsQuery,
            WebVitalsQuery,
            WebVitalsPathBreakdownQuery,
            WebPageURLSearchQuery,
            SessionAttributionExplorerQuery,
            RevenueExampleEventsQuery,
            RevenueExampleDataWarehouseTablesQuery,
            ErrorTrackingQuery,
            LogsQuery,
            ExperimentFunnelsQuery,
            ExperimentTrendsQuery,
            CalendarHeatmapQuery,
            RecordingsQuery,
            TracesQuery,
            VectorSearchQuery,
        ]
    ] = Field(
        default=None,
        description='Query within which "expr" and "template" are validated. Defaults to "select * from events"',
    )
    variables: Optional[dict[str, HogQLVariable]] = Field(
        default=None, description="Variables to be subsituted into the query"
    )


class HumanMessage(BaseModel):
    model_config = ConfigDict(
        extra="forbid",
    )
    content: str
    id: Optional[str] = None
    type: Literal["human"] = "human"
    ui_context: Optional[MaxContextShape] = None


class InsightContextForMax(BaseModel):
    model_config = ConfigDict(
        extra="forbid",
    )
    description: Optional[str] = None
    id: Union[str, float]
    insight_type: Optional[str] = None
    name: Optional[str] = None
    query: Union[
        EventsNode,
        ActionsNode,
        PersonsNode,
        DataWarehouseNode,
        EventsQuery,
        ActorsQuery,
        GroupsQuery,
        InsightActorsQuery,
        InsightActorsQueryOptions,
        SessionsTimelineQuery,
        HogQuery,
        HogQLQuery,
        HogQLMetadata,
        HogQLAutocomplete,
        HogQLASTQuery,
        SessionAttributionExplorerQuery,
        RevenueExampleEventsQuery,
        RevenueExampleDataWarehouseTablesQuery,
        ErrorTrackingQuery,
        ExperimentFunnelsQuery,
        ExperimentTrendsQuery,
        ExperimentQuery,
        ExperimentExposureQuery,
        WebOverviewQuery,
        WebStatsTableQuery,
        WebExternalClicksTableQuery,
        WebGoalsQuery,
        WebVitalsQuery,
        WebVitalsPathBreakdownQuery,
        WebPageURLSearchQuery,
        RevenueAnalyticsGrowthRateQuery,
        RevenueAnalyticsInsightsQuery,
        RevenueAnalyticsOverviewQuery,
        RevenueAnalyticsTopCustomersQuery,
        DataVisualizationNode,
        DataTableNode,
        SavedInsightNode,
        InsightVizNode,
        TrendsQuery,
        CalendarHeatmapQuery,
        FunnelsQuery,
        RetentionQuery,
        PathsQuery,
        StickinessQuery,
        LifecycleQuery,
        FunnelCorrelationQuery,
        DatabaseSchemaQuery,
        LogsQuery,
        SuggestedQuestionsQuery,
        TeamTaxonomyQuery,
        EventTaxonomyQuery,
        ActorsPropertyTaxonomyQuery,
        TracesQuery,
        VectorSearchQuery,
    ] = Field(..., discriminator="kind")


class MaxContextShape(BaseModel):
    model_config = ConfigDict(
        extra="forbid",
    )
    dashboards: Optional[dict[str, DashboardContextForMax]] = None
    global_info: Optional[GlobalInfo] = None
    insights: Optional[dict[str, InsightContextForMax]] = None


class QueryRequest(BaseModel):
    model_config = ConfigDict(
        extra="forbid",
    )
    async_: Optional[bool] = Field(default=None, alias="async")
    client_query_id: Optional[str] = Field(
        default=None, description="Client provided query ID. Can be used to retrieve the status or cancel the query."
    )
    filters_override: Optional[DashboardFilter] = None
    query: Union[
        EventsNode,
        ActionsNode,
        PersonsNode,
        DataWarehouseNode,
        EventsQuery,
        ActorsQuery,
        GroupsQuery,
        InsightActorsQuery,
        InsightActorsQueryOptions,
        SessionsTimelineQuery,
        HogQuery,
        HogQLQuery,
        HogQLMetadata,
        HogQLAutocomplete,
        HogQLASTQuery,
        SessionAttributionExplorerQuery,
        RevenueExampleEventsQuery,
        RevenueExampleDataWarehouseTablesQuery,
        ErrorTrackingQuery,
        ExperimentFunnelsQuery,
        ExperimentTrendsQuery,
        ExperimentQuery,
        ExperimentExposureQuery,
        WebOverviewQuery,
        WebStatsTableQuery,
        WebExternalClicksTableQuery,
        WebGoalsQuery,
        WebVitalsQuery,
        WebVitalsPathBreakdownQuery,
        WebPageURLSearchQuery,
        RevenueAnalyticsGrowthRateQuery,
        RevenueAnalyticsInsightsQuery,
        RevenueAnalyticsOverviewQuery,
        RevenueAnalyticsTopCustomersQuery,
        DataVisualizationNode,
        DataTableNode,
        SavedInsightNode,
        InsightVizNode,
        TrendsQuery,
        CalendarHeatmapQuery,
        FunnelsQuery,
        RetentionQuery,
        PathsQuery,
        StickinessQuery,
        LifecycleQuery,
        FunnelCorrelationQuery,
        DatabaseSchemaQuery,
        LogsQuery,
        SuggestedQuestionsQuery,
        TeamTaxonomyQuery,
        EventTaxonomyQuery,
        ActorsPropertyTaxonomyQuery,
        TracesQuery,
        VectorSearchQuery,
    ] = Field(
        ...,
        description=(
            "Submit a JSON string representing a query for PostHog data analysis, for example a HogQL query.\n\nExample"
            ' payload:\n\n```\n\n{"query": {"kind": "HogQLQuery", "query": "select * from events limit'
            ' 100"}}\n\n```\n\nFor more details on HogQL queries, see the [PostHog HogQL'
            " documentation](/docs/hogql#api-access)."
        ),
        discriminator="kind",
    )
    refresh: Optional[RefreshType] = Field(
        default=RefreshType.BLOCKING,
        description=(
            "Whether results should be calculated sync or async, and how much to rely on the cache:\n- `'blocking'` -"
            " calculate synchronously (returning only when the query is done), UNLESS there are very fresh results in"
            " the cache\n- `'async'` - kick off background calculation (returning immediately with a query status),"
            " UNLESS there are very fresh results in the cache\n- `'lazy_async'` - kick off background calculation,"
            " UNLESS there are somewhat fresh results in the cache\n- `'force_blocking'` - calculate synchronously,"
            " even if fresh results are already cached\n- `'force_async'` - kick off background calculation, even if"
            " fresh results are already cached\n- `'force_cache'` - return cached data or a cache miss; always"
            " completes immediately as it never calculates Background calculation can be tracked using the"
            " `query_status` response field."
        ),
    )
    variables_override: Optional[dict[str, dict[str, Any]]] = None


class QuerySchemaRoot(
    RootModel[
        Union[
            EventsNode,
            ActionsNode,
            PersonsNode,
            DataWarehouseNode,
            EventsQuery,
            ActorsQuery,
            GroupsQuery,
            InsightActorsQuery,
            InsightActorsQueryOptions,
            SessionsTimelineQuery,
            HogQuery,
            HogQLQuery,
            HogQLMetadata,
            HogQLAutocomplete,
            HogQLASTQuery,
            SessionAttributionExplorerQuery,
            RevenueExampleEventsQuery,
            RevenueExampleDataWarehouseTablesQuery,
            ErrorTrackingQuery,
            ExperimentFunnelsQuery,
            ExperimentTrendsQuery,
            ExperimentQuery,
            ExperimentExposureQuery,
            WebOverviewQuery,
            WebStatsTableQuery,
            WebExternalClicksTableQuery,
            WebGoalsQuery,
            WebVitalsQuery,
            WebVitalsPathBreakdownQuery,
            WebPageURLSearchQuery,
            RevenueAnalyticsGrowthRateQuery,
            RevenueAnalyticsInsightsQuery,
            RevenueAnalyticsOverviewQuery,
            RevenueAnalyticsTopCustomersQuery,
            DataVisualizationNode,
            DataTableNode,
            SavedInsightNode,
            InsightVizNode,
            TrendsQuery,
            CalendarHeatmapQuery,
            FunnelsQuery,
            RetentionQuery,
            PathsQuery,
            StickinessQuery,
            LifecycleQuery,
            FunnelCorrelationQuery,
            DatabaseSchemaQuery,
            LogsQuery,
            SuggestedQuestionsQuery,
            TeamTaxonomyQuery,
            EventTaxonomyQuery,
            ActorsPropertyTaxonomyQuery,
            TracesQuery,
            VectorSearchQuery,
        ]
    ]
):
    root: Union[
        EventsNode,
        ActionsNode,
        PersonsNode,
        DataWarehouseNode,
        EventsQuery,
        ActorsQuery,
        GroupsQuery,
        InsightActorsQuery,
        InsightActorsQueryOptions,
        SessionsTimelineQuery,
        HogQuery,
        HogQLQuery,
        HogQLMetadata,
        HogQLAutocomplete,
        HogQLASTQuery,
        SessionAttributionExplorerQuery,
        RevenueExampleEventsQuery,
        RevenueExampleDataWarehouseTablesQuery,
        ErrorTrackingQuery,
        ExperimentFunnelsQuery,
        ExperimentTrendsQuery,
        ExperimentQuery,
        ExperimentExposureQuery,
        WebOverviewQuery,
        WebStatsTableQuery,
        WebExternalClicksTableQuery,
        WebGoalsQuery,
        WebVitalsQuery,
        WebVitalsPathBreakdownQuery,
        WebPageURLSearchQuery,
        RevenueAnalyticsGrowthRateQuery,
        RevenueAnalyticsInsightsQuery,
        RevenueAnalyticsOverviewQuery,
        RevenueAnalyticsTopCustomersQuery,
        DataVisualizationNode,
        DataTableNode,
        SavedInsightNode,
        InsightVizNode,
        TrendsQuery,
        CalendarHeatmapQuery,
        FunnelsQuery,
        RetentionQuery,
        PathsQuery,
        StickinessQuery,
        LifecycleQuery,
        FunnelCorrelationQuery,
        DatabaseSchemaQuery,
        LogsQuery,
        SuggestedQuestionsQuery,
        TeamTaxonomyQuery,
        EventTaxonomyQuery,
        ActorsPropertyTaxonomyQuery,
        TracesQuery,
        VectorSearchQuery,
    ] = Field(..., discriminator="kind")


class RootAssistantMessage(
    RootModel[
        Union[
            VisualizationMessage,
            ReasoningMessage,
            AssistantMessage,
            HumanMessage,
            FailureMessage,
            RootAssistantMessage1,
        ]
    ]
):
    root: Union[
        VisualizationMessage, ReasoningMessage, AssistantMessage, HumanMessage, FailureMessage, RootAssistantMessage1
    ]


PropertyGroupFilterValue.model_rebuild()
DashboardContextForMax.model_rebuild()
HumanMessage.model_rebuild()
InsightContextForMax.model_rebuild()
MaxContextShape.model_rebuild()
QueryRequest.model_rebuild()<|MERGE_RESOLUTION|>--- conflicted
+++ resolved
@@ -8569,20 +8569,6 @@
     status: Optional[list[StatusItem]] = None
 
 
-<<<<<<< HEAD
-class MaxContextShape(BaseModel):
-    model_config = ConfigDict(
-        extra="forbid",
-    )
-    actions: Optional[dict[str, ActionContextForMax]] = None
-    dashboards: Optional[dict[str, DashboardContextForMax]] = None
-    events: Optional[dict[str, EventContextForMax]] = None
-    global_info: Optional[GlobalInfo] = None
-    insights: Optional[dict[str, InsightContextForMax]] = None
-
-
-=======
->>>>>>> db706daa
 class PersonsNode(BaseModel):
     model_config = ConfigDict(
         extra="forbid",
@@ -11004,7 +10990,9 @@
     model_config = ConfigDict(
         extra="forbid",
     )
+    actions: Optional[dict[str, ActionContextForMax]] = None
     dashboards: Optional[dict[str, DashboardContextForMax]] = None
+    events: Optional[dict[str, EventContextForMax]] = None
     global_info: Optional[GlobalInfo] = None
     insights: Optional[dict[str, InsightContextForMax]] = None
 
