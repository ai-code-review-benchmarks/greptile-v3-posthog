# mypy: disable-error-code="assignment"

from __future__ import annotations

from enum import Enum, StrEnum
from typing import Any, Literal, Optional, Union

from pydantic import AwareDatetime, BaseModel, ConfigDict, Field, RootModel


class SchemaRoot(RootModel[Any]):
    root: Any


class ActionConversionGoal(BaseModel):
    model_config = ConfigDict(
        extra="forbid",
    )
    actionId: int


class MathGroupTypeIndex(float, Enum):
    NUMBER_0 = 0
    NUMBER_1 = 1
    NUMBER_2 = 2
    NUMBER_3 = 3
    NUMBER_4 = 4


class ActorsPropertyTaxonomyResponse(BaseModel):
    model_config = ConfigDict(
        extra="forbid",
    )
    sample_count: int
    sample_values: list[Union[str, float, bool, int]]


class AggregationAxisFormat(StrEnum):
    NUMERIC = "numeric"
    DURATION = "duration"
    DURATION_MS = "duration_ms"
    PERCENTAGE = "percentage"
    PERCENTAGE_SCALED = "percentage_scaled"


class AlertCalculationInterval(StrEnum):
    HOURLY = "hourly"
    DAILY = "daily"
    WEEKLY = "weekly"
    MONTHLY = "monthly"


class AlertConditionType(StrEnum):
    ABSOLUTE_VALUE = "absolute_value"
    RELATIVE_INCREASE = "relative_increase"
    RELATIVE_DECREASE = "relative_decrease"


class AlertState(StrEnum):
    FIRING = "Firing"
    NOT_FIRING = "Not firing"
    ERRORED = "Errored"
    SNOOZED = "Snoozed"


class AssistantArrayPropertyFilterOperator(StrEnum):
    EXACT = "exact"
    IS_NOT = "is_not"


class AssistantBaseMultipleBreakdownFilter(BaseModel):
    model_config = ConfigDict(
        extra="forbid",
    )
    property: str = Field(..., description="Property name from the plan to break down by.")


class AssistantBreakdownFilter(BaseModel):
    model_config = ConfigDict(
        extra="forbid",
    )
    breakdown_limit: Optional[int] = Field(default=25, description="How many distinct values to show.")


class AssistantCompareFilter(BaseModel):
    model_config = ConfigDict(
        extra="forbid",
    )
    compare: Optional[bool] = Field(
        default=False, description="Whether to compare the current date range to a previous date range."
    )
    compare_to: Optional[str] = Field(
        default="-7d",
        description=(
            "The date range to compare to. The value is a relative date. Examples of relative dates are: `-1y` for 1"
            " year ago, `-14m` for 14 months ago, `-100w` for 100 weeks ago, `-14d` for 14 days ago, `-30h` for 30"
            " hours ago."
        ),
    )


class AssistantDateTimePropertyFilterOperator(StrEnum):
    IS_DATE_EXACT = "is_date_exact"
    IS_DATE_BEFORE = "is_date_before"
    IS_DATE_AFTER = "is_date_after"


class AssistantEventMultipleBreakdownFilterType(StrEnum):
    PERSON = "person"
    EVENT = "event"
    SESSION = "session"
    HOGQL = "hogql"


class AssistantEventType(StrEnum):
    STATUS = "status"
    MESSAGE = "message"


class AssistantFunnelsBreakdownType(StrEnum):
    PERSON = "person"
    EVENT = "event"
    GROUP = "group"
    SESSION = "session"


class AssistantFunnelsExclusionEventsNode(BaseModel):
    model_config = ConfigDict(
        extra="forbid",
    )
    event: str
    funnelFromStep: int
    funnelToStep: int
    kind: Literal["EventsNode"] = "EventsNode"


class AssistantGenerationStatusType(StrEnum):
    ACK = "ack"
    GENERATION_ERROR = "generation_error"


class AssistantGenericMultipleBreakdownFilter(BaseModel):
    model_config = ConfigDict(
        extra="forbid",
    )
    property: str = Field(..., description="Property name from the plan to break down by.")
    type: AssistantEventMultipleBreakdownFilterType


class Type(StrEnum):
    EVENT = "event"
    PERSON = "person"
    SESSION = "session"
    FEATURE = "feature"


class AssistantGenericPropertyFilter2(BaseModel):
    model_config = ConfigDict(
        extra="forbid",
    )
    key: str = Field(..., description="Use one of the properties the user has provided in the plan.")
    operator: AssistantArrayPropertyFilterOperator = Field(
        ..., description="`exact` - exact match of any of the values. `is_not` - does not match any of the values."
    )
    type: Type
    value: list[str] = Field(
        ...,
        description=(
            "Only use property values from the plan. Always use strings as values. If you have a number, convert it to"
            ' a string first. If you have a boolean, convert it to a string "true" or "false".'
        ),
    )


class AssistantGenericPropertyFilter3(BaseModel):
    model_config = ConfigDict(
        extra="forbid",
    )
    key: str = Field(..., description="Use one of the properties the user has provided in the plan.")
    operator: AssistantDateTimePropertyFilterOperator
    type: Type
    value: str = Field(..., description="Value must be a date in ISO 8601 format.")


class AssistantGroupMultipleBreakdownFilter(BaseModel):
    model_config = ConfigDict(
        extra="forbid",
    )
    group_type_index: Optional[int] = Field(default=None, description="Index of the group type from the group mapping.")
    property: str = Field(..., description="Property name from the plan to break down by.")
    type: Literal["group"] = "group"


class AssistantGroupPropertyFilter2(BaseModel):
    model_config = ConfigDict(
        extra="forbid",
    )
    group_type_index: int = Field(..., description="Index of the group type from the group mapping.")
    key: str = Field(..., description="Use one of the properties the user has provided in the plan.")
    operator: AssistantArrayPropertyFilterOperator = Field(
        ..., description="`exact` - exact match of any of the values. `is_not` - does not match any of the values."
    )
    type: Literal["group"] = "group"
    value: list[str] = Field(
        ...,
        description=(
            "Only use property values from the plan. Always use strings as values. If you have a number, convert it to"
            ' a string first. If you have a boolean, convert it to a string "true" or "false".'
        ),
    )


class AssistantGroupPropertyFilter3(BaseModel):
    model_config = ConfigDict(
        extra="forbid",
    )
    group_type_index: int = Field(..., description="Index of the group type from the group mapping.")
    key: str = Field(..., description="Use one of the properties the user has provided in the plan.")
    operator: AssistantDateTimePropertyFilterOperator
    type: Literal["group"] = "group"
    value: str = Field(..., description="Value must be a date in ISO 8601 format.")


class AssistantInsightDateRange(BaseModel):
    model_config = ConfigDict(
        extra="forbid",
    )
    date_from: Optional[str] = Field(
        default="-7d",
        description=(
            "Start date. The value can be:\n- a relative date. Examples of relative dates are: `-1y` for 1 year ago,"
            " `-14m` for 14 months ago, `-1w` for 1 week ago, `-14d` for 14 days ago, `-30h` for 30 hours ago.\n- an"
            " absolute ISO 8601 date string. a constant `yStart` for the current year start. a constant `mStart` for"
            " the current month start. a constant `dStart` for the current day start. Prefer using relative dates."
        ),
    )
    date_to: Optional[str] = Field(
        default=None,
        description=(
            "Right boundary of the date range. Use `null` for the current date. You can not use relative dates here."
        ),
    )


class AssistantMessage(BaseModel):
    model_config = ConfigDict(
        extra="forbid",
    )
    content: str
    done: Optional[bool] = Field(
        default=None,
        description=(
            'We only need this "done" value to tell when the particular message is finished during its streaming. It'
            " won't be necessary when we optimize streaming to NOT send the entire message every time a character is"
            " added."
        ),
    )
    type: Literal["ai"] = "ai"


class AssistantMessageType(StrEnum):
    HUMAN = "human"
    AI = "ai"
    AI_REASONING = "ai/reasoning"
    AI_VIZ = "ai/viz"
    AI_FAILURE = "ai/failure"
    AI_ROUTER = "ai/router"


class AssistantSetPropertyFilterOperator(StrEnum):
    IS_SET = "is_set"
    IS_NOT_SET = "is_not_set"


class AssistantSingleValuePropertyFilterOperator(StrEnum):
    EXACT = "exact"
    IS_NOT = "is_not"
    ICONTAINS = "icontains"
    NOT_ICONTAINS = "not_icontains"
    REGEX = "regex"
    NOT_REGEX = "not_regex"


class AssistantTrendsBreakdownFilter(BaseModel):
    model_config = ConfigDict(
        extra="forbid",
    )
    breakdown_limit: Optional[int] = Field(default=25, description="How many distinct values to show.")
    breakdowns: list[Union[AssistantGroupMultipleBreakdownFilter, AssistantGenericMultipleBreakdownFilter]] = Field(
        ..., description="Use this field to define breakdowns.", max_length=3
    )


class AssistantTrendsDisplayType(RootModel[Union[str, Any]]):
    root: Union[str, Any]


class Display(StrEnum):
    ACTIONS_LINE_GRAPH = "ActionsLineGraph"
    ACTIONS_BAR = "ActionsBar"
    ACTIONS_AREA_GRAPH = "ActionsAreaGraph"
    ACTIONS_LINE_GRAPH_CUMULATIVE = "ActionsLineGraphCumulative"
    BOLD_NUMBER = "BoldNumber"
    ACTIONS_PIE = "ActionsPie"
    ACTIONS_BAR_VALUE = "ActionsBarValue"
    ACTIONS_TABLE = "ActionsTable"
    WORLD_MAP = "WorldMap"


class YAxisScaleType(StrEnum):
    LOG10 = "log10"
    LINEAR = "linear"


class AssistantTrendsFilter(BaseModel):
    model_config = ConfigDict(
        extra="forbid",
    )
    aggregationAxisFormat: Optional[AggregationAxisFormat] = Field(
        default=AggregationAxisFormat.NUMERIC,
        description=(
            "Formats the trends value axis. Do not use the formatting unless you are absolutely sure that formatting"
            " will match the data. `numeric` - no formatting. Prefer this option by default. `duration` - formats the"
            " value in seconds to a human-readable duration, e.g., `132` becomes `2 minutes 12 seconds`. Use this"
            " option only if you are sure that the values are in seconds. `duration_ms` - formats the value in"
            " miliseconds to a human-readable duration, e.g., `1050` becomes `1 second 50 milliseconds`. Use this"
            " option only if you are sure that the values are in miliseconds. `percentage` - adds a percentage sign to"
            " the value, e.g., `50` becomes `50%`. `percentage_scaled` - formats the value as a percentage scaled to"
            " 0-100, e.g., `0.5` becomes `50%`."
        ),
    )
    aggregationAxisPostfix: Optional[str] = Field(
        default=None,
        description=(
            "Custom postfix to add to the aggregation axis, e.g., ` clicks` to format 5 as `5 clicks`. You may need to"
            " add a space before postfix."
        ),
    )
    aggregationAxisPrefix: Optional[str] = Field(
        default=None,
        description=(
            "Custom prefix to add to the aggregation axis, e.g., `$` for USD dollars. You may need to add a space after"
            " prefix."
        ),
    )
    decimalPlaces: Optional[float] = Field(
        default=None,
        description=(
            "Number of decimal places to show. Do not add this unless you are sure that values will have a decimal"
            " point."
        ),
    )
    display: Optional[Display] = Field(
        default=Display.ACTIONS_LINE_GRAPH,
        description=(
            "Visualization type. Available values: `ActionsLineGraph` - time-series line chart; most common option, as"
            " it shows change over time. `ActionsBar` - time-series bar chart. `ActionsAreaGraph` - time-series area"
            " chart. `ActionsLineGraphCumulative` - cumulative time-series line chart; good for cumulative metrics."
            " `BoldNumber` - total value single large number. You can't use this with breakdown; use when user"
            " explicitly asks for a single output number. `ActionsBarValue` - total value (NOT time-series) bar chart;"
            " good for categorical data. `ActionsPie` - total value pie chart; good for visualizing proportions."
            " `ActionsTable` - total value table; good when using breakdown to list users or other entities. `WorldMap`"
            " - total value world map; use when breaking down by country name using property `$geoip_country_name`, and"
            " only then."
        ),
    )
    formula: Optional[str] = Field(default=None, description="If the formula is provided, apply it here.")
    showLegend: Optional[bool] = Field(
        default=False, description="Whether to show the legend describing series and breakdowns."
    )
    showPercentStackView: Optional[bool] = Field(
        default=False, description="Whether to show a percentage of each series. Use only with"
    )
    showValuesOnSeries: Optional[bool] = Field(default=False, description="Whether to show a value on each data point.")
    yAxisScaleType: Optional[YAxisScaleType] = Field(
        default=YAxisScaleType.LINEAR, description="Whether to scale the y-axis."
    )


class AssistantTrendsMath(StrEnum):
    FIRST_TIME_FOR_USER = "first_time_for_user"
    FIRST_TIME_FOR_USER_WITH_FILTERS = "first_time_for_user_with_filters"


class AutocompleteCompletionItemKind(StrEnum):
    METHOD = "Method"
    FUNCTION = "Function"
    CONSTRUCTOR = "Constructor"
    FIELD = "Field"
    VARIABLE = "Variable"
    CLASS_ = "Class"
    STRUCT = "Struct"
    INTERFACE = "Interface"
    MODULE = "Module"
    PROPERTY = "Property"
    EVENT = "Event"
    OPERATOR = "Operator"
    UNIT = "Unit"
    VALUE = "Value"
    CONSTANT = "Constant"
    ENUM = "Enum"
    ENUM_MEMBER = "EnumMember"
    KEYWORD = "Keyword"
    TEXT = "Text"
    COLOR = "Color"
    FILE = "File"
    REFERENCE = "Reference"
    CUSTOMCOLOR = "Customcolor"
    FOLDER = "Folder"
    TYPE_PARAMETER = "TypeParameter"
    USER = "User"
    ISSUE = "Issue"
    SNIPPET = "Snippet"


class BaseMathType(StrEnum):
    TOTAL = "total"
    DAU = "dau"
    WEEKLY_ACTIVE = "weekly_active"
    MONTHLY_ACTIVE = "monthly_active"
    UNIQUE_SESSION = "unique_session"
    FIRST_TIME_FOR_USER = "first_time_for_user"
    FIRST_MATCHING_EVENT_FOR_USER = "first_matching_event_for_user"


class BreakdownAttributionType(StrEnum):
    FIRST_TOUCH = "first_touch"
    LAST_TOUCH = "last_touch"
    ALL_EVENTS = "all_events"
    STEP = "step"


class BreakdownType(StrEnum):
    COHORT = "cohort"
    PERSON = "person"
    EVENT = "event"
    GROUP = "group"
    SESSION = "session"
    HOGQL = "hogql"
    DATA_WAREHOUSE = "data_warehouse"
    DATA_WAREHOUSE_PERSON_PROPERTY = "data_warehouse_person_property"


class CompareItem(BaseModel):
    model_config = ConfigDict(
        extra="forbid",
    )
    label: str
    value: str


class IntervalItem(BaseModel):
    model_config = ConfigDict(
        extra="forbid",
    )
    label: str
    value: int = Field(..., description="An interval selected out of available intervals in source query")


class Series(BaseModel):
    model_config = ConfigDict(
        extra="forbid",
    )
    label: str
    value: int


class StatusItem(BaseModel):
    model_config = ConfigDict(
        extra="forbid",
    )
    label: str
    value: str


class ChartDisplayType(StrEnum):
    ACTIONS_LINE_GRAPH = "ActionsLineGraph"
    ACTIONS_BAR = "ActionsBar"
    ACTIONS_STACKED_BAR = "ActionsStackedBar"
    ACTIONS_AREA_GRAPH = "ActionsAreaGraph"
    ACTIONS_LINE_GRAPH_CUMULATIVE = "ActionsLineGraphCumulative"
    BOLD_NUMBER = "BoldNumber"
    ACTIONS_PIE = "ActionsPie"
    ACTIONS_BAR_VALUE = "ActionsBarValue"
    ACTIONS_TABLE = "ActionsTable"
    WORLD_MAP = "WorldMap"


class DisplayType(StrEnum):
    AUTO = "auto"
    LINE = "line"
    BAR = "bar"


class YAxisPosition(StrEnum):
    LEFT = "left"
    RIGHT = "right"


class ChartSettingsDisplay(BaseModel):
    model_config = ConfigDict(
        extra="forbid",
    )
    color: Optional[str] = None
    displayType: Optional[DisplayType] = None
    label: Optional[str] = None
    trendLine: Optional[bool] = None
    yAxisPosition: Optional[YAxisPosition] = None


class Style(StrEnum):
    NONE = "none"
    NUMBER = "number"
    PERCENT = "percent"


class ChartSettingsFormatting(BaseModel):
    model_config = ConfigDict(
        extra="forbid",
    )
    decimalPlaces: Optional[float] = None
    prefix: Optional[str] = None
    style: Optional[Style] = None
    suffix: Optional[str] = None


class ClickhouseQueryProgress(BaseModel):
    model_config = ConfigDict(
        extra="forbid",
    )
    active_cpu_time: int
    bytes_read: int
    estimated_rows_total: int
    rows_read: int
    time_elapsed: int


class CompareFilter(BaseModel):
    model_config = ConfigDict(
        extra="forbid",
    )
    compare: Optional[bool] = None
    compare_to: Optional[str] = None


class ColorMode(StrEnum):
    LIGHT = "light"
    DARK = "dark"


class ConditionalFormattingRule(BaseModel):
    model_config = ConfigDict(
        extra="forbid",
    )
    bytecode: list
    color: str
    colorMode: Optional[ColorMode] = None
    columnName: str
    id: str
    input: str
    templateId: str


class CountPerActorMathType(StrEnum):
    AVG_COUNT_PER_ACTOR = "avg_count_per_actor"
    MIN_COUNT_PER_ACTOR = "min_count_per_actor"
    MAX_COUNT_PER_ACTOR = "max_count_per_actor"
    MEDIAN_COUNT_PER_ACTOR = "median_count_per_actor"
    P90_COUNT_PER_ACTOR = "p90_count_per_actor"
    P95_COUNT_PER_ACTOR = "p95_count_per_actor"
    P99_COUNT_PER_ACTOR = "p99_count_per_actor"


class CustomChannelField(StrEnum):
    UTM_SOURCE = "utm_source"
    UTM_MEDIUM = "utm_medium"
    UTM_CAMPAIGN = "utm_campaign"
    REFERRING_DOMAIN = "referring_domain"


class CustomChannelOperator(StrEnum):
    EXACT = "exact"
    IS_NOT = "is_not"
    IS_SET = "is_set"
    IS_NOT_SET = "is_not_set"
    ICONTAINS = "icontains"
    NOT_ICONTAINS = "not_icontains"
    REGEX = "regex"
    NOT_REGEX = "not_regex"


class CustomEventConversionGoal(BaseModel):
    model_config = ConfigDict(
        extra="forbid",
    )
    customEventName: str


class DataColorToken(StrEnum):
    PRESET_1 = "preset-1"
    PRESET_2 = "preset-2"
    PRESET_3 = "preset-3"
    PRESET_4 = "preset-4"
    PRESET_5 = "preset-5"
    PRESET_6 = "preset-6"
    PRESET_7 = "preset-7"
    PRESET_8 = "preset-8"
    PRESET_9 = "preset-9"
    PRESET_10 = "preset-10"
    PRESET_11 = "preset-11"
    PRESET_12 = "preset-12"
    PRESET_13 = "preset-13"
    PRESET_14 = "preset-14"
    PRESET_15 = "preset-15"


class DataWarehouseEventsModifier(BaseModel):
    model_config = ConfigDict(
        extra="forbid",
    )
    distinct_id_field: str
    id_field: str
    table_name: str
    timestamp_field: str


class DatabaseSchemaSchema(BaseModel):
    model_config = ConfigDict(
        extra="forbid",
    )
    id: str
    incremental: bool
    last_synced_at: Optional[str] = None
    name: str
    should_sync: bool
    status: Optional[str] = None


class DatabaseSchemaSource(BaseModel):
    model_config = ConfigDict(
        extra="forbid",
    )
    id: str
    last_synced_at: Optional[str] = None
    prefix: str
    source_type: str
    status: str


class Type4(StrEnum):
    POSTHOG = "posthog"
    DATA_WAREHOUSE = "data_warehouse"
    VIEW = "view"
    BATCH_EXPORT = "batch_export"
    MATERIALIZED_VIEW = "materialized_view"


class DatabaseSerializedFieldType(StrEnum):
    INTEGER = "integer"
    FLOAT = "float"
    STRING = "string"
    DATETIME = "datetime"
    DATE = "date"
    BOOLEAN = "boolean"
    ARRAY = "array"
    JSON = "json"
    LAZY_TABLE = "lazy_table"
    VIRTUAL_TABLE = "virtual_table"
    FIELD_TRAVERSER = "field_traverser"
    EXPRESSION = "expression"
    VIEW = "view"
    MATERIALIZED_VIEW = "materialized_view"


class DateRange(BaseModel):
    model_config = ConfigDict(
        extra="forbid",
    )
    date_from: Optional[str] = None
    date_to: Optional[str] = None
    explicitDate: Optional[bool] = Field(
        default=False,
        description=(
            "Whether the date_from and date_to should be used verbatim. Disables rounding to the start and end of"
            " period."
        ),
    )


class DatetimeDay(RootModel[AwareDatetime]):
    root: AwareDatetime


class Day(RootModel[int]):
    root: int


class DefaultChannelTypes(StrEnum):
    CROSS_NETWORK = "Cross Network"
    PAID_SEARCH = "Paid Search"
    PAID_SOCIAL = "Paid Social"
    PAID_VIDEO = "Paid Video"
    PAID_SHOPPING = "Paid Shopping"
    PAID_UNKNOWN = "Paid Unknown"
    DIRECT = "Direct"
    ORGANIC_SEARCH = "Organic Search"
    ORGANIC_SOCIAL = "Organic Social"
    ORGANIC_VIDEO = "Organic Video"
    ORGANIC_SHOPPING = "Organic Shopping"
    PUSH = "Push"
    SMS = "SMS"
    AUDIO = "Audio"
    EMAIL = "Email"
    REFERRAL = "Referral"
    AFFILIATE = "Affiliate"
    UNKNOWN = "Unknown"


class DurationType(StrEnum):
    DURATION = "duration"
    ACTIVE_SECONDS = "active_seconds"
    INACTIVE_SECONDS = "inactive_seconds"


class Key(StrEnum):
    TAG_NAME = "tag_name"
    TEXT = "text"
    HREF = "href"
    SELECTOR = "selector"


class ElementType(BaseModel):
    model_config = ConfigDict(
        extra="forbid",
    )
    attr_class: Optional[list[str]] = None
    attr_id: Optional[str] = None
    attributes: dict[str, str]
    href: Optional[str] = None
    nth_child: Optional[float] = None
    nth_of_type: Optional[float] = None
    order: Optional[float] = None
    tag_name: str
    text: Optional[str] = None


class EmptyPropertyFilter(BaseModel):
    pass
    model_config = ConfigDict(
        extra="forbid",
    )


class EntityType(StrEnum):
    ACTIONS = "actions"
    EVENTS = "events"
    DATA_WAREHOUSE = "data_warehouse"
    NEW_ENTITY = "new_entity"


class Status(StrEnum):
    ARCHIVED = "archived"
    ACTIVE = "active"
    RESOLVED = "resolved"
    PENDING_RELEASE = "pending_release"


class ErrorTrackingIssue(BaseModel):
    model_config = ConfigDict(
        extra="forbid",
    )
    assignee: Optional[float] = None
    description: Optional[str] = None
    first_seen: AwareDatetime
    id: str
    last_seen: AwareDatetime
    name: Optional[str] = None
    occurrences: float
    sessions: float
    status: Status
    users: float
    volume: Optional[Any] = None


class OrderBy(StrEnum):
    LAST_SEEN = "last_seen"
    FIRST_SEEN = "first_seen"
    OCCURRENCES = "occurrences"
    USERS = "users"
    SESSIONS = "sessions"


class EventDefinition(BaseModel):
    model_config = ConfigDict(
        extra="forbid",
    )
    elements: list
    event: str
    properties: dict[str, Any]


class CorrelationType(StrEnum):
    SUCCESS = "success"
    FAILURE = "failure"


class EventOddsRatioSerialized(BaseModel):
    model_config = ConfigDict(
        extra="forbid",
    )
    correlation_type: CorrelationType
    event: EventDefinition
    failure_count: int
    odds_ratio: float
    success_count: int


class EventTaxonomyItem(BaseModel):
    model_config = ConfigDict(
        extra="forbid",
    )
    property: str
    sample_count: int
    sample_values: list[str]


class Person(BaseModel):
    model_config = ConfigDict(
        extra="forbid",
    )
    distinct_ids: list[str]
    is_identified: Optional[bool] = None
    properties: dict[str, Any]


class EventType(BaseModel):
    model_config = ConfigDict(
        extra="forbid",
    )
    distinct_id: str
    elements: list[ElementType]
    elements_chain: Optional[str] = None
    event: str
    id: str
    person: Optional[Person] = None
    properties: dict[str, Any]
    timestamp: str
    uuid: Optional[str] = None


class Properties(BaseModel):
    model_config = ConfigDict(
        extra="forbid",
    )
    email: Optional[str] = None
    name: Optional[str] = None


class EventsQueryPersonColumn(BaseModel):
    model_config = ConfigDict(
        extra="forbid",
    )
    created_at: str
    distinct_id: str
    properties: Properties
    uuid: str


class ExperimentSignificanceCode(StrEnum):
    SIGNIFICANT = "significant"
    NOT_ENOUGH_EXPOSURE = "not_enough_exposure"
    LOW_WIN_PROBABILITY = "low_win_probability"
    HIGH_LOSS = "high_loss"
    HIGH_P_VALUE = "high_p_value"


class ExperimentVariantFunnelsBaseStats(BaseModel):
    model_config = ConfigDict(
        extra="forbid",
    )
    failure_count: float
    key: str
    success_count: float


class ExperimentVariantTrendsBaseStats(BaseModel):
    model_config = ConfigDict(
        extra="forbid",
    )
    absolute_exposure: float
    count: float
    exposure: float
    key: str


class FailureMessage(BaseModel):
    model_config = ConfigDict(
        extra="forbid",
    )
    content: Optional[str] = None
    done: Literal[True] = True
    type: Literal["ai/failure"] = "ai/failure"


class FilterLogicalOperator(StrEnum):
    AND_ = "AND"
    OR_ = "OR"


class FunnelConversionWindowTimeUnit(StrEnum):
    SECOND = "second"
    MINUTE = "minute"
    HOUR = "hour"
    DAY = "day"
    WEEK = "week"
    MONTH = "month"


class FunnelCorrelationResult(BaseModel):
    model_config = ConfigDict(
        extra="forbid",
    )
    events: list[EventOddsRatioSerialized]
    skewed: bool


class FunnelCorrelationResultsType(StrEnum):
    EVENTS = "events"
    PROPERTIES = "properties"
    EVENT_WITH_PROPERTIES = "event_with_properties"


class FunnelExclusionLegacy(BaseModel):
    model_config = ConfigDict(
        extra="forbid",
    )
    custom_name: Optional[str] = None
    funnel_from_step: float
    funnel_to_step: float
    id: Optional[Union[str, float]] = None
    index: Optional[float] = None
    name: Optional[str] = None
    order: Optional[float] = None
    type: Optional[EntityType] = None


class FunnelExclusionSteps(BaseModel):
    model_config = ConfigDict(
        extra="forbid",
    )
    funnelFromStep: int
    funnelToStep: int


class FunnelLayout(StrEnum):
    HORIZONTAL = "horizontal"
    VERTICAL = "vertical"


class FunnelMathType(StrEnum):
    TOTAL = "total"
    FIRST_TIME_FOR_USER = "first_time_for_user"
    FIRST_TIME_FOR_USER_WITH_FILTERS = "first_time_for_user_with_filters"


class FunnelPathType(StrEnum):
    FUNNEL_PATH_BEFORE_STEP = "funnel_path_before_step"
    FUNNEL_PATH_BETWEEN_STEPS = "funnel_path_between_steps"
    FUNNEL_PATH_AFTER_STEP = "funnel_path_after_step"


class FunnelStepReference(StrEnum):
    TOTAL = "total"
    PREVIOUS = "previous"


class FunnelTimeToConvertResults(BaseModel):
    model_config = ConfigDict(
        extra="forbid",
    )
    average_conversion_time: Optional[float] = None
    bins: list[list[int]]


class FunnelVizType(StrEnum):
    STEPS = "steps"
    TIME_TO_CONVERT = "time_to_convert"
    TRENDS = "trends"


class GoalLine(BaseModel):
    model_config = ConfigDict(
        extra="forbid",
    )
    label: str
    value: float


class HogCompileResponse(BaseModel):
    model_config = ConfigDict(
        extra="forbid",
    )
    bytecode: list
    locals: list


class HogLanguage(StrEnum):
    HOG = "hog"
    HOG_JSON = "hogJson"
    HOG_QL = "hogQL"
    HOG_QL_EXPR = "hogQLExpr"
    HOG_TEMPLATE = "hogTemplate"


class HogQLNotice(BaseModel):
    model_config = ConfigDict(
        extra="forbid",
    )
    end: Optional[int] = None
    fix: Optional[str] = None
    message: str
    start: Optional[int] = None


class BounceRatePageViewMode(StrEnum):
    COUNT_PAGEVIEWS = "count_pageviews"
    UNIQ_URLS = "uniq_urls"
    UNIQ_PAGE_SCREEN_AUTOCAPTURES = "uniq_page_screen_autocaptures"


class InCohortVia(StrEnum):
    AUTO = "auto"
    LEFTJOIN = "leftjoin"
    SUBQUERY = "subquery"
    LEFTJOIN_CONJOINED = "leftjoin_conjoined"


class MaterializationMode(StrEnum):
    AUTO = "auto"
    LEGACY_NULL_AS_STRING = "legacy_null_as_string"
    LEGACY_NULL_AS_NULL = "legacy_null_as_null"
    DISABLED = "disabled"


class PersonsArgMaxVersion(StrEnum):
    AUTO = "auto"
    V1 = "v1"
    V2 = "v2"


class PersonsJoinMode(StrEnum):
    INNER = "inner"
    LEFT = "left"


class PersonsOnEventsMode(StrEnum):
    DISABLED = "disabled"
    PERSON_ID_NO_OVERRIDE_PROPERTIES_ON_EVENTS = "person_id_no_override_properties_on_events"
    PERSON_ID_OVERRIDE_PROPERTIES_ON_EVENTS = "person_id_override_properties_on_events"
    PERSON_ID_OVERRIDE_PROPERTIES_JOINED = "person_id_override_properties_joined"


class PropertyGroupsMode(StrEnum):
    ENABLED = "enabled"
    DISABLED = "disabled"
    OPTIMIZED = "optimized"


class SessionTableVersion(StrEnum):
    AUTO = "auto"
    V1 = "v1"
    V2 = "v2"


class HogQLVariable(BaseModel):
    model_config = ConfigDict(
        extra="forbid",
    )
    code_name: str
    value: Optional[Any] = None
    variableId: str


class HogQueryResponse(BaseModel):
    model_config = ConfigDict(
        extra="forbid",
    )
    bytecode: Optional[list] = None
    coloredBytecode: Optional[list] = None
    results: Any
    stdout: Optional[str] = None


class HumanMessage(BaseModel):
    model_config = ConfigDict(
        extra="forbid",
    )
    content: str
    done: Literal[True] = Field(default=True, description="Human messages are only appended when done.")
    type: Literal["human"] = "human"


class Compare(StrEnum):
    CURRENT = "current"
    PREVIOUS = "previous"


class DayItem(BaseModel):
    model_config = ConfigDict(
        extra="forbid",
    )
    label: str
    value: Union[str, AwareDatetime, int]


class InsightDateRange(BaseModel):
    model_config = ConfigDict(
        extra="forbid",
    )
    date_from: Optional[str] = "-7d"
    date_to: Optional[str] = None
    explicitDate: Optional[bool] = Field(
        default=False,
        description=(
            "Whether the date_from and date_to should be used verbatim. Disables rounding to the start and end of"
            " period."
        ),
    )


class InsightFilterProperty(StrEnum):
    TRENDS_FILTER = "trendsFilter"
    FUNNELS_FILTER = "funnelsFilter"
    RETENTION_FILTER = "retentionFilter"
    PATHS_FILTER = "pathsFilter"
    STICKINESS_FILTER = "stickinessFilter"
    LIFECYCLE_FILTER = "lifecycleFilter"


class InsightNodeKind(StrEnum):
    TRENDS_QUERY = "TrendsQuery"
    FUNNELS_QUERY = "FunnelsQuery"
    RETENTION_QUERY = "RetentionQuery"
    PATHS_QUERY = "PathsQuery"
    STICKINESS_QUERY = "StickinessQuery"
    LIFECYCLE_QUERY = "LifecycleQuery"


class InsightThresholdType(StrEnum):
    ABSOLUTE = "absolute"
    PERCENTAGE = "percentage"


class InsightsThresholdBounds(BaseModel):
    model_config = ConfigDict(
        extra="forbid",
    )
    lower: Optional[float] = None
    upper: Optional[float] = None


class IntervalType(StrEnum):
    MINUTE = "minute"
    HOUR = "hour"
    DAY = "day"
    WEEK = "week"
    MONTH = "month"


class LifecycleToggle(StrEnum):
    NEW = "new"
    RESURRECTING = "resurrecting"
    RETURNING = "returning"
    DORMANT = "dormant"


class MatchedRecordingEvent(BaseModel):
    model_config = ConfigDict(
        extra="forbid",
    )
    uuid: str


class MultipleBreakdownType(StrEnum):
    PERSON = "person"
    EVENT = "event"
    GROUP = "group"
    SESSION = "session"
    HOGQL = "hogql"


class NodeKind(StrEnum):
    EVENTS_NODE = "EventsNode"
    ACTIONS_NODE = "ActionsNode"
    DATA_WAREHOUSE_NODE = "DataWarehouseNode"
    EVENTS_QUERY = "EventsQuery"
    PERSONS_NODE = "PersonsNode"
    HOG_QUERY = "HogQuery"
    HOG_QL_QUERY = "HogQLQuery"
    HOG_QL_METADATA = "HogQLMetadata"
    HOG_QL_AUTOCOMPLETE = "HogQLAutocomplete"
    ACTORS_QUERY = "ActorsQuery"
    FUNNELS_ACTORS_QUERY = "FunnelsActorsQuery"
    FUNNEL_CORRELATION_ACTORS_QUERY = "FunnelCorrelationActorsQuery"
    SESSIONS_TIMELINE_QUERY = "SessionsTimelineQuery"
    RECORDINGS_QUERY = "RecordingsQuery"
    SESSION_ATTRIBUTION_EXPLORER_QUERY = "SessionAttributionExplorerQuery"
    ERROR_TRACKING_QUERY = "ErrorTrackingQuery"
    DATA_TABLE_NODE = "DataTableNode"
    DATA_VISUALIZATION_NODE = "DataVisualizationNode"
    SAVED_INSIGHT_NODE = "SavedInsightNode"
    INSIGHT_VIZ_NODE = "InsightVizNode"
    TRENDS_QUERY = "TrendsQuery"
    FUNNELS_QUERY = "FunnelsQuery"
    RETENTION_QUERY = "RetentionQuery"
    PATHS_QUERY = "PathsQuery"
    STICKINESS_QUERY = "StickinessQuery"
    LIFECYCLE_QUERY = "LifecycleQuery"
    INSIGHT_ACTORS_QUERY = "InsightActorsQuery"
    INSIGHT_ACTORS_QUERY_OPTIONS = "InsightActorsQueryOptions"
    FUNNEL_CORRELATION_QUERY = "FunnelCorrelationQuery"
    WEB_OVERVIEW_QUERY = "WebOverviewQuery"
    WEB_STATS_TABLE_QUERY = "WebStatsTableQuery"
    WEB_EXTERNAL_CLICKS_TABLE_QUERY = "WebExternalClicksTableQuery"
    WEB_GOALS_QUERY = "WebGoalsQuery"
    EXPERIMENT_FUNNELS_QUERY = "ExperimentFunnelsQuery"
    EXPERIMENT_TRENDS_QUERY = "ExperimentTrendsQuery"
    DATABASE_SCHEMA_QUERY = "DatabaseSchemaQuery"
    SUGGESTED_QUESTIONS_QUERY = "SuggestedQuestionsQuery"
    TEAM_TAXONOMY_QUERY = "TeamTaxonomyQuery"
    EVENT_TAXONOMY_QUERY = "EventTaxonomyQuery"
    ACTORS_PROPERTY_TAXONOMY_QUERY = "ActorsPropertyTaxonomyQuery"


class PathCleaningFilter(BaseModel):
    model_config = ConfigDict(
        extra="forbid",
    )
    alias: Optional[str] = None
    regex: Optional[str] = None


class PathType(StrEnum):
    FIELD_PAGEVIEW = "$pageview"
    FIELD_SCREEN = "$screen"
    CUSTOM_EVENT = "custom_event"
    HOGQL = "hogql"


class PathsFilter(BaseModel):
    model_config = ConfigDict(
        extra="forbid",
    )
    edgeLimit: Optional[int] = 50
    endPoint: Optional[str] = None
    excludeEvents: Optional[list[str]] = None
    includeEventTypes: Optional[list[PathType]] = None
    localPathCleaningFilters: Optional[list[PathCleaningFilter]] = None
    maxEdgeWeight: Optional[int] = None
    minEdgeWeight: Optional[int] = None
    pathDropoffKey: Optional[str] = Field(default=None, description="Relevant only within actors query")
    pathEndKey: Optional[str] = Field(default=None, description="Relevant only within actors query")
    pathGroupings: Optional[list[str]] = None
    pathReplacements: Optional[bool] = None
    pathStartKey: Optional[str] = Field(default=None, description="Relevant only within actors query")
    pathsHogQLExpression: Optional[str] = None
    startPoint: Optional[str] = None
    stepLimit: Optional[int] = 5


class PathsFilterLegacy(BaseModel):
    model_config = ConfigDict(
        extra="forbid",
    )
    edge_limit: Optional[int] = None
    end_point: Optional[str] = None
    exclude_events: Optional[list[str]] = None
    funnel_filter: Optional[dict[str, Any]] = None
    funnel_paths: Optional[FunnelPathType] = None
    include_event_types: Optional[list[PathType]] = None
    local_path_cleaning_filters: Optional[list[PathCleaningFilter]] = None
    max_edge_weight: Optional[int] = None
    min_edge_weight: Optional[int] = None
    path_groupings: Optional[list[str]] = None
    path_replacements: Optional[bool] = None
    path_type: Optional[PathType] = None
    paths_hogql_expression: Optional[str] = None
    start_point: Optional[str] = None
    step_limit: Optional[int] = None


class PersonType(BaseModel):
    model_config = ConfigDict(
        extra="forbid",
    )
    created_at: Optional[str] = None
    distinct_ids: list[str]
    id: Optional[str] = None
    is_identified: Optional[bool] = None
    name: Optional[str] = None
    properties: dict[str, Any]
    uuid: Optional[str] = None


class PropertyFilterType(StrEnum):
    META = "meta"
    EVENT = "event"
    PERSON = "person"
    ELEMENT = "element"
    FEATURE = "feature"
    SESSION = "session"
    COHORT = "cohort"
    RECORDING = "recording"
    LOG_ENTRY = "log_entry"
    GROUP = "group"
    HOGQL = "hogql"
    DATA_WAREHOUSE = "data_warehouse"
    DATA_WAREHOUSE_PERSON_PROPERTY = "data_warehouse_person_property"


class PropertyMathType(StrEnum):
    AVG = "avg"
    SUM = "sum"
    MIN = "min"
    MAX = "max"
    MEDIAN = "median"
    P90 = "p90"
    P95 = "p95"
    P99 = "p99"


class PropertyOperator(StrEnum):
    EXACT = "exact"
    IS_NOT = "is_not"
    ICONTAINS = "icontains"
    NOT_ICONTAINS = "not_icontains"
    REGEX = "regex"
    NOT_REGEX = "not_regex"
    GT = "gt"
    GTE = "gte"
    LT = "lt"
    LTE = "lte"
    IS_SET = "is_set"
    IS_NOT_SET = "is_not_set"
    IS_DATE_EXACT = "is_date_exact"
    IS_DATE_BEFORE = "is_date_before"
    IS_DATE_AFTER = "is_date_after"
    BETWEEN = "between"
    NOT_BETWEEN = "not_between"
    MIN = "min"
    MAX = "max"
    IN_ = "in"
    NOT_IN = "not_in"


class QueryResponseAlternative5(BaseModel):
    model_config = ConfigDict(
        extra="forbid",
    )
    bytecode: Optional[list] = None
    coloredBytecode: Optional[list] = None
    results: Any
    stdout: Optional[str] = None


class QueryResponseAlternative7(BaseModel):
    model_config = ConfigDict(
        extra="forbid",
    )
    errors: list[HogQLNotice]
    isValid: Optional[bool] = None
    isValidView: Optional[bool] = None
    notices: list[HogQLNotice]
    query: Optional[str] = None
    warnings: list[HogQLNotice]


class QueryResponseAlternative36(BaseModel):
    model_config = ConfigDict(
        extra="forbid",
    )
    questions: list[str]


class QueryStatus(BaseModel):
    model_config = ConfigDict(
        extra="forbid",
    )
    complete: Optional[bool] = Field(
        default=False,
        description=(
            "Whether the query is still running. Will be true if the query is complete, even if it errored. Either"
            " result or error will be set."
        ),
    )
    dashboard_id: Optional[int] = None
    end_time: Optional[AwareDatetime] = Field(
        default=None, description="When did the query execution task finish (whether successfully or not)."
    )
    error: Optional[bool] = Field(
        default=False,
        description=(
            "If the query failed, this will be set to true. More information can be found in the error_message field."
        ),
    )
    error_message: Optional[str] = None
    expiration_time: Optional[AwareDatetime] = None
    id: str
    insight_id: Optional[int] = None
    labels: Optional[list[str]] = None
    pickup_time: Optional[AwareDatetime] = Field(
        default=None, description="When was the query execution task picked up by a worker."
    )
    query_async: Literal[True] = Field(default=True, description="ONLY async queries use QueryStatus.")
    query_progress: Optional[ClickhouseQueryProgress] = None
    results: Optional[Any] = None
    start_time: Optional[AwareDatetime] = Field(default=None, description="When was query execution task enqueued.")
    task_id: Optional[str] = None
    team_id: int


class QueryStatusResponse(BaseModel):
    model_config = ConfigDict(
        extra="forbid",
    )
    query_status: QueryStatus


class QueryTiming(BaseModel):
    model_config = ConfigDict(
        extra="forbid",
    )
    k: str = Field(..., description="Key. Shortened to 'k' to save on data.")
    t: float = Field(..., description="Time in seconds. Shortened to 't' to save on data.")


class ReasoningMessage(BaseModel):
    model_config = ConfigDict(
        extra="forbid",
    )
    content: str
    done: Literal[True] = True
    substeps: Optional[list[str]] = None
    type: Literal["ai/reasoning"] = "ai/reasoning"


class RecordingOrder(StrEnum):
    DURATION = "duration"
    RECORDING_DURATION = "recording_duration"
    INACTIVE_SECONDS = "inactive_seconds"
    ACTIVE_SECONDS = "active_seconds"
    START_TIME = "start_time"
    CONSOLE_ERROR_COUNT = "console_error_count"
    CLICK_COUNT = "click_count"
    KEYPRESS_COUNT = "keypress_count"
    MOUSE_ACTIVITY_COUNT = "mouse_activity_count"
    ACTIVITY_SCORE = "activity_score"


class RecordingPropertyFilter(BaseModel):
    model_config = ConfigDict(
        extra="forbid",
    )
    key: Union[DurationType, str]
    label: Optional[str] = None
    operator: PropertyOperator
    type: Literal["recording"] = "recording"
    value: Optional[Union[str, float, list[Union[str, float]]]] = None


class ResultCustomizationBase(BaseModel):
    model_config = ConfigDict(
        extra="forbid",
    )
    color: DataColorToken


class ResultCustomizationBy(StrEnum):
    VALUE = "value"
    POSITION = "position"


class ResultCustomizationByPosition(BaseModel):
    model_config = ConfigDict(
        extra="forbid",
    )
    assignmentBy: Literal["position"] = "position"
    color: DataColorToken


class ResultCustomizationByValue(BaseModel):
    model_config = ConfigDict(
        extra="forbid",
    )
    assignmentBy: Literal["value"] = "value"
    color: DataColorToken


class RetentionEntityKind(StrEnum):
    ACTIONS_NODE = "ActionsNode"
    EVENTS_NODE = "EventsNode"


class RetentionReference(StrEnum):
    TOTAL = "total"
    PREVIOUS = "previous"


class RetentionPeriod(StrEnum):
    HOUR = "Hour"
    DAY = "Day"
    WEEK = "Week"
    MONTH = "Month"


class RetentionType(StrEnum):
    RETENTION_RECURRING = "retention_recurring"
    RETENTION_FIRST_TIME = "retention_first_time"


class RetentionValue(BaseModel):
    model_config = ConfigDict(
        extra="forbid",
    )
    count: int


class RouterMessage(BaseModel):
    model_config = ConfigDict(
        extra="forbid",
    )
    content: str
    done: Literal[True] = Field(default=True, description="Router messages are not streamed, so they can only be done.")
    type: Literal["ai/router"] = "ai/router"


class SamplingRate(BaseModel):
    model_config = ConfigDict(
        extra="forbid",
    )
    denominator: Optional[float] = None
    numerator: float


class SessionAttributionGroupBy(StrEnum):
    CHANNEL_TYPE = "ChannelType"
    MEDIUM = "Medium"
    SOURCE = "Source"
    CAMPAIGN = "Campaign"
    AD_IDS = "AdIds"
    REFERRING_DOMAIN = "ReferringDomain"
    INITIAL_URL = "InitialURL"


class SessionPropertyFilter(BaseModel):
    model_config = ConfigDict(
        extra="forbid",
    )
    key: str
    label: Optional[str] = None
    operator: PropertyOperator
    type: Literal["session"] = "session"
    value: Optional[Union[str, float, list[Union[str, float]]]] = None


class SnapshotSource(StrEnum):
    WEB = "web"
    MOBILE = "mobile"
    UNKNOWN = "unknown"


class Storage(StrEnum):
    OBJECT_STORAGE_LTS = "object_storage_lts"
    OBJECT_STORAGE = "object_storage"


class StepOrderValue(StrEnum):
    STRICT = "strict"
    UNORDERED = "unordered"
    ORDERED = "ordered"


class StickinessFilterLegacy(BaseModel):
    model_config = ConfigDict(
        extra="forbid",
    )
    compare: Optional[bool] = None
    compare_to: Optional[str] = None
    display: Optional[ChartDisplayType] = None
    hidden_legend_keys: Optional[dict[str, Union[bool, Any]]] = None
    show_legend: Optional[bool] = None
    show_values_on_series: Optional[bool] = None


class StickinessOperator(StrEnum):
    GTE = "gte"
    LTE = "lte"
    EXACT = "exact"


class SuggestedQuestionsQueryResponse(BaseModel):
    model_config = ConfigDict(
        extra="forbid",
    )
    questions: list[str]


class TaxonomicFilterGroupType(StrEnum):
    METADATA = "metadata"
    ACTIONS = "actions"
    COHORTS = "cohorts"
    COHORTS_WITH_ALL = "cohorts_with_all"
    DATA_WAREHOUSE = "data_warehouse"
    DATA_WAREHOUSE_PROPERTIES = "data_warehouse_properties"
    DATA_WAREHOUSE_PERSON_PROPERTIES = "data_warehouse_person_properties"
    ELEMENTS = "elements"
    EVENTS = "events"
    EVENT_PROPERTIES = "event_properties"
    EVENT_FEATURE_FLAGS = "event_feature_flags"
    NUMERICAL_EVENT_PROPERTIES = "numerical_event_properties"
    PERSON_PROPERTIES = "person_properties"
    PAGEVIEW_URLS = "pageview_urls"
    SCREENS = "screens"
    CUSTOM_EVENTS = "custom_events"
    WILDCARD = "wildcard"
    GROUPS = "groups"
    PERSONS = "persons"
    FEATURE_FLAGS = "feature_flags"
    INSIGHTS = "insights"
    EXPERIMENTS = "experiments"
    PLUGINS = "plugins"
    DASHBOARDS = "dashboards"
    NAME_GROUPS = "name_groups"
    SESSION_PROPERTIES = "session_properties"
    HOGQL_EXPRESSION = "hogql_expression"
    NOTEBOOKS = "notebooks"
    LOG_ENTRIES = "log_entries"
    REPLAY = "replay"


class TeamTaxonomyItem(BaseModel):
    model_config = ConfigDict(
        extra="forbid",
    )
    count: int
    event: str


class TimelineEntry(BaseModel):
    model_config = ConfigDict(
        extra="forbid",
    )
    events: list[EventType]
    recording_duration_s: Optional[float] = Field(default=None, description="Duration of the recording in seconds.")
    sessionId: Optional[str] = Field(default=None, description="Session ID. None means out-of-session events")


class TrendsAlertConfig(BaseModel):
    model_config = ConfigDict(
        extra="forbid",
    )
    series_index: int
    type: Literal["TrendsAlertConfig"] = "TrendsAlertConfig"


class TrendsFilter(BaseModel):
    model_config = ConfigDict(
        extra="forbid",
    )
    aggregationAxisFormat: Optional[AggregationAxisFormat] = AggregationAxisFormat.NUMERIC
    aggregationAxisPostfix: Optional[str] = None
    aggregationAxisPrefix: Optional[str] = None
    breakdown_histogram_bin_count: Optional[float] = None
    decimalPlaces: Optional[float] = None
    display: Optional[ChartDisplayType] = ChartDisplayType.ACTIONS_LINE_GRAPH
    formula: Optional[str] = None
    hiddenLegendIndexes: Optional[list[int]] = None
    resultCustomizationBy: Optional[ResultCustomizationBy] = Field(
        default=ResultCustomizationBy.VALUE,
        description="Wether result datasets are associated by their values or by their order.",
    )
    resultCustomizations: Optional[
        Union[dict[str, ResultCustomizationByValue], dict[str, ResultCustomizationByPosition]]
    ] = Field(default=None, description="Customizations for the appearance of result datasets.")
    showAlertThresholdLines: Optional[bool] = False
    showLabelsOnSeries: Optional[bool] = None
    showLegend: Optional[bool] = False
    showPercentStackView: Optional[bool] = False
    showValuesOnSeries: Optional[bool] = False
    smoothingIntervals: Optional[int] = 1
    yAxisScaleType: Optional[YAxisScaleType] = YAxisScaleType.LINEAR


class TrendsFilterLegacy(BaseModel):
    model_config = ConfigDict(
        extra="forbid",
    )
    aggregation_axis_format: Optional[AggregationAxisFormat] = None
    aggregation_axis_postfix: Optional[str] = None
    aggregation_axis_prefix: Optional[str] = None
    breakdown_histogram_bin_count: Optional[float] = None
    compare: Optional[bool] = None
    compare_to: Optional[str] = None
    decimal_places: Optional[float] = None
    display: Optional[ChartDisplayType] = None
    formula: Optional[str] = None
    hidden_legend_keys: Optional[dict[str, Union[bool, Any]]] = None
    show_alert_threshold_lines: Optional[bool] = None
    show_labels_on_series: Optional[bool] = None
    show_legend: Optional[bool] = None
    show_percent_stack_view: Optional[bool] = None
    show_values_on_series: Optional[bool] = None
    smoothing_intervals: Optional[float] = None
    y_axis_scale_type: Optional[YAxisScaleType] = YAxisScaleType.LINEAR


class ActionsPie(BaseModel):
    model_config = ConfigDict(
        extra="forbid",
    )
    disableHoverOffset: Optional[bool] = None
    hideAggregation: Optional[bool] = None


class RETENTION(BaseModel):
    model_config = ConfigDict(
        extra="forbid",
    )
    hideLineGraph: Optional[bool] = None
    hideSizeColumn: Optional[bool] = None
    useSmallLayout: Optional[bool] = None


class VizSpecificOptions(BaseModel):
    model_config = ConfigDict(
        extra="forbid",
    )
    ActionsPie: Optional[ActionsPie] = None
    RETENTION: Optional[RETENTION] = None


class Sampling(BaseModel):
    model_config = ConfigDict(
        extra="forbid",
    )
    enabled: Optional[bool] = None
    forceSamplingRate: Optional[SamplingRate] = None


class WebOverviewItemKind(StrEnum):
    UNIT = "unit"
    DURATION_S = "duration_s"
    PERCENTAGE = "percentage"


class WebStatsBreakdown(StrEnum):
    PAGE = "Page"
    INITIAL_PAGE = "InitialPage"
    EXIT_PAGE = "ExitPage"
    EXIT_CLICK = "ExitClick"
    INITIAL_CHANNEL_TYPE = "InitialChannelType"
    INITIAL_REFERRING_DOMAIN = "InitialReferringDomain"
    INITIAL_UTM_SOURCE = "InitialUTMSource"
    INITIAL_UTM_CAMPAIGN = "InitialUTMCampaign"
    INITIAL_UTM_MEDIUM = "InitialUTMMedium"
    INITIAL_UTM_TERM = "InitialUTMTerm"
    INITIAL_UTM_CONTENT = "InitialUTMContent"
    INITIAL_UTM_SOURCE_MEDIUM_CAMPAIGN = "InitialUTMSourceMediumCampaign"
    BROWSER = "Browser"
    OS = "OS"
    DEVICE_TYPE = "DeviceType"
    COUNTRY = "Country"
    REGION = "Region"
    CITY = "City"
    TIMEZONE = "Timezone"
    LANGUAGE = "Language"


class Scale(StrEnum):
    LINEAR = "linear"
    LOGARITHMIC = "logarithmic"


class YAxisSettings(BaseModel):
    model_config = ConfigDict(
        extra="forbid",
    )
    scale: Optional[Scale] = None
    startAtZero: Optional[bool] = Field(default=None, description="Whether the Y axis should start at zero")


class NumericalKey(RootModel[str]):
    root: str


class AlertCondition(BaseModel):
    model_config = ConfigDict(
        extra="forbid",
    )
    type: AlertConditionType


class AssistantArrayPropertyFilter(BaseModel):
    model_config = ConfigDict(
        extra="forbid",
    )
    operator: AssistantArrayPropertyFilterOperator = Field(
        ..., description="`exact` - exact match of any of the values. `is_not` - does not match any of the values."
    )
    value: list[str] = Field(
        ...,
        description=(
            "Only use property values from the plan. Always use strings as values. If you have a number, convert it to"
            ' a string first. If you have a boolean, convert it to a string "true" or "false".'
        ),
    )


class AssistantDateTimePropertyFilter(BaseModel):
    model_config = ConfigDict(
        extra="forbid",
    )
    operator: AssistantDateTimePropertyFilterOperator
    value: str = Field(..., description="Value must be a date in ISO 8601 format.")


class AssistantFunnelsBreakdownFilter(BaseModel):
    model_config = ConfigDict(
        extra="forbid",
    )
    breakdown: str = Field(..., description="The entity property to break down by.")
    breakdown_group_type_index: Optional[int] = Field(
        default=None,
        description=(
            "If `breakdown_type` is `group`, this is the index of the group. Use the index from the group mapping."
        ),
    )
    breakdown_limit: Optional[int] = Field(default=25, description="How many distinct values to show.")
    breakdown_type: Optional[AssistantFunnelsBreakdownType] = Field(
        default=AssistantFunnelsBreakdownType.EVENT,
        description=(
            "Type of the entity to break down by. If `group` is used, you must also provide"
            " `breakdown_group_type_index` from the group mapping."
        ),
    )


class AssistantFunnelsFilter(BaseModel):
    model_config = ConfigDict(
        extra="forbid",
    )
    binCount: Optional[int] = Field(
        default=None,
        description=(
            "Use this setting only when `funnelVizType` is `time_to_convert`: number of bins to show in histogram."
        ),
    )
    exclusions: Optional[list[AssistantFunnelsExclusionEventsNode]] = Field(
        default=[],
        description=(
            "Users may want to use exclusion events to filter out conversions in which a particular event occurred"
            " between specific steps. These events must not be included in the main sequence. You must include start"
            " and end indexes for each exclusion where the minimum index is one and the maximum index is the number of"
            " steps in the funnel. For example, there is a sequence with three steps: sign up, finish onboarding,"
            " purchase. If the user wants to exclude all conversions in which users left the page before finishing the"
            " onboarding, the exclusion step would be the event `$pageleave` with start index 2 and end index 3."
        ),
    )
    funnelAggregateByHogQL: Literal["properties.$session_id"] = Field(
        default="properties.$session_id",
        description="Use this field only if the user explicitly asks to aggregate the funnel by unique sessions.",
    )
    funnelOrderType: Optional[StepOrderValue] = Field(
        default=StepOrderValue.ORDERED,
        description=(
            "Defines the behavior of event matching between steps. Prefer the `strict` option unless explicitly told to"
            " use a different one. `ordered` - defines a sequential funnel. Step B must happen after Step A, but any"
            " number of events can happen between A and B. `strict` - defines a funnel where all events must happen in"
            " order. Step B must happen directly after Step A without any events in between. `any` - order doesn't"
            " matter. Steps can be completed in any sequence."
        ),
    )
    funnelStepReference: Optional[FunnelStepReference] = Field(
        default=FunnelStepReference.TOTAL,
        description=(
            "Whether conversion shown in the graph should be across all steps or just relative to the previous step."
        ),
    )
    funnelVizType: Optional[FunnelVizType] = Field(
        default=FunnelVizType.STEPS,
        description=(
            "Defines the type of visualization to use. The `steps` option is recommended. `steps` - shows a"
            " step-by-step funnel. Perfect to show a conversion rate of a sequence of events (default)."
            " `time_to_convert` - shows a histogram of the time it took to complete the funnel. Use this if the user"
            " asks about the average time it takes to complete the funnel. `trends` - shows a trend of the whole"
            " sequence's conversion rate over time. Use this if the user wants to see how the conversion rate changes"
            " over time."
        ),
    )
    funnelWindowInterval: Optional[int] = Field(
        default=14,
        description=(
            "Controls a time frame value for a conversion to be considered. Select a reasonable value based on the"
            " user's query. Use in combination with `funnelWindowIntervalUnit`. The default value is 14 days."
        ),
    )
    funnelWindowIntervalUnit: Optional[FunnelConversionWindowTimeUnit] = Field(
        default=FunnelConversionWindowTimeUnit.DAY,
        description=(
            "Controls a time frame interval for a conversion to be considered. Select a reasonable value based on the"
            " user's query. Use in combination with `funnelWindowInterval`. The default value is 14 days."
        ),
    )
    layout: Optional[FunnelLayout] = Field(
        default=FunnelLayout.VERTICAL,
        description="Controls how the funnel chart is displayed: vertically (preferred) or horizontally.",
    )


class AssistantGenerationStatusEvent(BaseModel):
    model_config = ConfigDict(
        extra="forbid",
    )
    type: AssistantGenerationStatusType


class AssistantGenericPropertyFilter1(BaseModel):
    model_config = ConfigDict(
        extra="forbid",
    )
    key: str = Field(..., description="Use one of the properties the user has provided in the plan.")
    operator: AssistantSingleValuePropertyFilterOperator = Field(
        ...,
        description=(
            "`icontains` - case insensitive contains. `not_icontains` - case insensitive does not contain. `regex` -"
            " matches the regex pattern. `not_regex` - does not match the regex pattern."
        ),
    )
    type: Type
    value: str = Field(
        ...,
        description=(
            "Only use property values from the plan. If the operator is `regex` or `not_regex`, the value must be a"
            " valid ClickHouse regex pattern to match against. Otherwise, the value must be a substring that will be"
            " matched against the property value."
        ),
    )


class AssistantGenericPropertyFilter4(BaseModel):
    model_config = ConfigDict(
        extra="forbid",
    )
    key: str = Field(..., description="Use one of the properties the user has provided in the plan.")
    operator: AssistantSetPropertyFilterOperator = Field(
        ...,
        description=(
            "`is_set` - the property has any value. `is_not_set` - the property doesn't have a value or wasn't"
            " collected."
        ),
    )
    type: Type


class AssistantGroupPropertyFilter1(BaseModel):
    model_config = ConfigDict(
        extra="forbid",
    )
    group_type_index: int = Field(..., description="Index of the group type from the group mapping.")
    key: str = Field(..., description="Use one of the properties the user has provided in the plan.")
    operator: AssistantSingleValuePropertyFilterOperator = Field(
        ...,
        description=(
            "`icontains` - case insensitive contains. `not_icontains` - case insensitive does not contain. `regex` -"
            " matches the regex pattern. `not_regex` - does not match the regex pattern."
        ),
    )
    type: Literal["group"] = "group"
    value: str = Field(
        ...,
        description=(
            "Only use property values from the plan. If the operator is `regex` or `not_regex`, the value must be a"
            " valid ClickHouse regex pattern to match against. Otherwise, the value must be a substring that will be"
            " matched against the property value."
        ),
    )


class AssistantGroupPropertyFilter4(BaseModel):
    model_config = ConfigDict(
        extra="forbid",
    )
    group_type_index: int = Field(..., description="Index of the group type from the group mapping.")
    key: str = Field(..., description="Use one of the properties the user has provided in the plan.")
    operator: AssistantSetPropertyFilterOperator = Field(
        ...,
        description=(
            "`is_set` - the property has any value. `is_not_set` - the property doesn't have a value or wasn't"
            " collected."
        ),
    )
    type: Literal["group"] = "group"


class AssistantSetPropertyFilter(BaseModel):
    model_config = ConfigDict(
        extra="forbid",
    )
    operator: AssistantSetPropertyFilterOperator = Field(
        ...,
        description=(
            "`is_set` - the property has any value. `is_not_set` - the property doesn't have a value or wasn't"
            " collected."
        ),
    )


class AssistantSingleValuePropertyFilter(BaseModel):
    model_config = ConfigDict(
        extra="forbid",
    )
    operator: AssistantSingleValuePropertyFilterOperator = Field(
        ...,
        description=(
            "`icontains` - case insensitive contains. `not_icontains` - case insensitive does not contain. `regex` -"
            " matches the regex pattern. `not_regex` - does not match the regex pattern."
        ),
    )
    value: str = Field(
        ...,
        description=(
            "Only use property values from the plan. If the operator is `regex` or `not_regex`, the value must be a"
            " valid ClickHouse regex pattern to match against. Otherwise, the value must be a substring that will be"
            " matched against the property value."
        ),
    )


class AutocompleteCompletionItem(BaseModel):
    model_config = ConfigDict(
        extra="forbid",
    )
    detail: Optional[str] = Field(
        default=None,
        description=(
            "A human-readable string with additional information about this item, like type or symbol information."
        ),
    )
    documentation: Optional[str] = Field(
        default=None, description="A human-readable string that represents a doc-comment."
    )
    insertText: str = Field(
        ..., description="A string or snippet that should be inserted in a document when selecting this completion."
    )
    kind: AutocompleteCompletionItemKind = Field(
        ..., description="The kind of this completion item. Based on the kind an icon is chosen by the editor."
    )
    label: str = Field(
        ...,
        description=(
            "The label of this completion item. By default this is also the text that is inserted when selecting this"
            " completion."
        ),
    )


class Breakdown(BaseModel):
    model_config = ConfigDict(
        extra="forbid",
    )
    group_type_index: Optional[int] = None
    histogram_bin_count: Optional[int] = None
    normalize_url: Optional[bool] = None
    property: str
    type: Optional[MultipleBreakdownType] = None


class BreakdownFilter(BaseModel):
    model_config = ConfigDict(
        extra="forbid",
    )
    breakdown: Optional[Union[str, int, list[Union[str, int]]]] = None
    breakdown_group_type_index: Optional[int] = None
    breakdown_hide_other_aggregation: Optional[bool] = None
    breakdown_histogram_bin_count: Optional[int] = None
    breakdown_limit: Optional[int] = None
    breakdown_normalize_url: Optional[bool] = None
    breakdown_type: Optional[BreakdownType] = BreakdownType.EVENT
    breakdowns: Optional[list[Breakdown]] = Field(default=None, max_length=3)


class BreakdownItem(BaseModel):
    model_config = ConfigDict(
        extra="forbid",
    )
    label: str
    value: Union[str, int]


class CacheMissResponse(BaseModel):
    model_config = ConfigDict(
        extra="forbid",
    )
    cache_key: Optional[str] = None
    query_status: Optional[QueryStatus] = None


class CachedSuggestedQuestionsQueryResponse(BaseModel):
    model_config = ConfigDict(
        extra="forbid",
    )
    cache_key: str
    cache_target_age: Optional[AwareDatetime] = None
    calculation_trigger: Optional[str] = Field(
        default=None, description="What triggered the calculation of the query, leave empty if user/immediate"
    )
    is_cached: bool
    last_refresh: AwareDatetime
    next_allowed_client_refresh: AwareDatetime
    query_status: Optional[QueryStatus] = Field(
        default=None, description="Query status indicates whether next to the provided data, a query is still running."
    )
    questions: list[str]
    timezone: str


class Settings(BaseModel):
    model_config = ConfigDict(
        extra="forbid",
    )
    display: Optional[ChartSettingsDisplay] = None
    formatting: Optional[ChartSettingsFormatting] = None


class ChartAxis(BaseModel):
    model_config = ConfigDict(
        extra="forbid",
    )
    column: str
    settings: Optional[Settings] = None


class ChartSettings(BaseModel):
    model_config = ConfigDict(
        extra="forbid",
    )
    goalLines: Optional[list[GoalLine]] = None
    leftYAxisSettings: Optional[YAxisSettings] = None
    rightYAxisSettings: Optional[YAxisSettings] = None
    seriesBreakdownColumn: Optional[str] = None
    stackBars100: Optional[bool] = Field(default=None, description="Whether we fill the bars to 100% in stacked mode")
    xAxis: Optional[ChartAxis] = None
    yAxis: Optional[list[ChartAxis]] = None
    yAxisAtZero: Optional[bool] = Field(
        default=None, description="Deprecated: use `[left|right]YAxisSettings`. Whether the Y axis should start at zero"
    )


class CohortPropertyFilter(BaseModel):
    model_config = ConfigDict(
        extra="forbid",
    )
    key: Literal["id"] = "id"
    label: Optional[str] = None
    operator: Optional[PropertyOperator] = PropertyOperator.IN_
    type: Literal["cohort"] = "cohort"
    value: int


class CustomChannelCondition(BaseModel):
    model_config = ConfigDict(
        extra="forbid",
    )
    id: str
    key: CustomChannelField
    op: CustomChannelOperator
    value: Optional[Union[str, list[str]]] = None


class CustomChannelRule(BaseModel):
    model_config = ConfigDict(
        extra="forbid",
    )
    channel_type: str
    combiner: FilterLogicalOperator
    id: str
    items: list[CustomChannelCondition]


class DataWarehousePersonPropertyFilter(BaseModel):
    model_config = ConfigDict(
        extra="forbid",
    )
    key: str
    label: Optional[str] = None
    operator: PropertyOperator
    type: Literal["data_warehouse_person_property"] = "data_warehouse_person_property"
    value: Optional[Union[str, float, list[Union[str, float]]]] = None


class DataWarehousePropertyFilter(BaseModel):
    model_config = ConfigDict(
        extra="forbid",
    )
    key: str
    label: Optional[str] = None
    operator: PropertyOperator
    type: Literal["data_warehouse"] = "data_warehouse"
    value: Optional[Union[str, float, list[Union[str, float]]]] = None


class DatabaseSchemaField(BaseModel):
    model_config = ConfigDict(
        extra="forbid",
    )
    chain: Optional[list[Union[str, int]]] = None
    fields: Optional[list[str]] = None
    hogql_value: str
    id: Optional[str] = None
    name: str
    schema_valid: bool
    table: Optional[str] = None
    type: DatabaseSerializedFieldType


class DatabaseSchemaPostHogTable(BaseModel):
    model_config = ConfigDict(
        extra="forbid",
    )
    fields: dict[str, DatabaseSchemaField]
    id: str
    name: str
    type: Literal["posthog"] = "posthog"


class DatabaseSchemaTableCommon(BaseModel):
    model_config = ConfigDict(
        extra="forbid",
    )
    fields: dict[str, DatabaseSchemaField]
    id: str
    name: str
    type: Type4


class ElementPropertyFilter(BaseModel):
    model_config = ConfigDict(
        extra="forbid",
    )
    key: Key
    label: Optional[str] = None
    operator: PropertyOperator
    type: Literal["element"] = "element"
    value: Optional[Union[str, float, list[Union[str, float]]]] = None


class EventPropertyFilter(BaseModel):
    model_config = ConfigDict(
        extra="forbid",
    )
    key: str
    label: Optional[str] = None
    operator: Optional[PropertyOperator] = PropertyOperator.EXACT
    type: Literal["event"] = Field(default="event", description="Event properties")
    value: Optional[Union[str, float, list[Union[str, float]]]] = None


class FeaturePropertyFilter(BaseModel):
    model_config = ConfigDict(
        extra="forbid",
    )
    key: str
    label: Optional[str] = None
    operator: PropertyOperator
    type: Literal["feature"] = Field(default="feature", description='Event property with "$feature/" prepended')
    value: Optional[Union[str, float, list[Union[str, float]]]] = None


class FunnelsFilterLegacy(BaseModel):
    model_config = ConfigDict(
        extra="forbid",
    )
    bin_count: Optional[Union[float, str]] = None
    breakdown_attribution_type: Optional[BreakdownAttributionType] = None
    breakdown_attribution_value: Optional[float] = None
    exclusions: Optional[list[FunnelExclusionLegacy]] = None
    funnel_aggregate_by_hogql: Optional[str] = None
    funnel_from_step: Optional[float] = None
    funnel_order_type: Optional[StepOrderValue] = None
    funnel_step_reference: Optional[FunnelStepReference] = None
    funnel_to_step: Optional[float] = None
    funnel_viz_type: Optional[FunnelVizType] = None
    funnel_window_interval: Optional[float] = None
    funnel_window_interval_unit: Optional[FunnelConversionWindowTimeUnit] = None
    hidden_legend_keys: Optional[dict[str, Union[bool, Any]]] = None
    layout: Optional[FunnelLayout] = None


class GenericCachedQueryResponse(BaseModel):
    cache_key: str
    cache_target_age: Optional[AwareDatetime] = None
    calculation_trigger: Optional[str] = Field(
        default=None, description="What triggered the calculation of the query, leave empty if user/immediate"
    )
    is_cached: bool
    last_refresh: AwareDatetime
    next_allowed_client_refresh: AwareDatetime
    query_status: Optional[QueryStatus] = Field(
        default=None, description="Query status indicates whether next to the provided data, a query is still running."
    )
    timezone: str


class GroupPropertyFilter(BaseModel):
    model_config = ConfigDict(
        extra="forbid",
    )
    group_type_index: Optional[int] = None
    key: str
    label: Optional[str] = None
    operator: PropertyOperator
    type: Literal["group"] = "group"
    value: Optional[Union[str, float, list[Union[str, float]]]] = None


class HogQLAutocompleteResponse(BaseModel):
    model_config = ConfigDict(
        extra="forbid",
    )
    incomplete_list: bool = Field(..., description="Whether or not the suggestions returned are complete")
    suggestions: list[AutocompleteCompletionItem]
    timings: Optional[list[QueryTiming]] = Field(
        default=None, description="Measured timings for different parts of the query generation process"
    )


class HogQLMetadataResponse(BaseModel):
    model_config = ConfigDict(
        extra="forbid",
    )
    errors: list[HogQLNotice]
    isValid: Optional[bool] = None
    isValidView: Optional[bool] = None
    notices: list[HogQLNotice]
    query: Optional[str] = None
    warnings: list[HogQLNotice]


class HogQLPropertyFilter(BaseModel):
    model_config = ConfigDict(
        extra="forbid",
    )
    key: str
    label: Optional[str] = None
    type: Literal["hogql"] = "hogql"
    value: Optional[Union[str, float, list[Union[str, float]]]] = None


class HogQLQueryModifiers(BaseModel):
    model_config = ConfigDict(
        extra="forbid",
    )
    bounceRatePageViewMode: Optional[BounceRatePageViewMode] = None
    customChannelTypeRules: Optional[list[CustomChannelRule]] = None
    dataWarehouseEventsModifiers: Optional[list[DataWarehouseEventsModifier]] = None
    debug: Optional[bool] = None
    inCohortVia: Optional[InCohortVia] = None
    materializationMode: Optional[MaterializationMode] = None
    optimizeJoinedFilters: Optional[bool] = None
    personsArgMaxVersion: Optional[PersonsArgMaxVersion] = None
    personsJoinMode: Optional[PersonsJoinMode] = None
    personsOnEventsMode: Optional[PersonsOnEventsMode] = None
    propertyGroupsMode: Optional[PropertyGroupsMode] = None
    s3TableUseInvalidColumns: Optional[bool] = None
    sessionTableVersion: Optional[SessionTableVersion] = None
    useMaterializedViews: Optional[bool] = None


class HogQLQueryResponse(BaseModel):
    model_config = ConfigDict(
        extra="forbid",
    )
    clickhouse: Optional[str] = Field(default=None, description="Executed ClickHouse query")
    columns: Optional[list] = Field(default=None, description="Returned columns")
    error: Optional[str] = Field(
        default=None,
        description="Query error. Returned only if 'explain' or `modifiers.debug` is true. Throws an error otherwise.",
    )
    explain: Optional[list[str]] = Field(default=None, description="Query explanation output")
    hasMore: Optional[bool] = None
    hogql: Optional[str] = Field(default=None, description="Generated HogQL query.")
    limit: Optional[int] = None
    metadata: Optional[HogQLMetadataResponse] = Field(default=None, description="Query metadata output")
    modifiers: Optional[HogQLQueryModifiers] = Field(
        default=None, description="Modifiers used when performing the query"
    )
    offset: Optional[int] = None
    query: Optional[str] = Field(default=None, description="Input query string")
    query_status: Optional[QueryStatus] = Field(
        default=None, description="Query status indicates whether next to the provided data, a query is still running."
    )
    results: list
    timings: Optional[list[QueryTiming]] = Field(
        default=None, description="Measured timings for different parts of the query generation process"
    )
    types: Optional[list] = Field(default=None, description="Types of returned columns")


class HogQuery(BaseModel):
    model_config = ConfigDict(
        extra="forbid",
    )
    code: Optional[str] = None
    kind: Literal["HogQuery"] = "HogQuery"
    modifiers: Optional[HogQLQueryModifiers] = Field(
        default=None, description="Modifiers used when performing the query"
    )
    response: Optional[HogQueryResponse] = None


class InsightThreshold(BaseModel):
    model_config = ConfigDict(
        extra="forbid",
    )
    bounds: Optional[InsightsThresholdBounds] = None
    type: InsightThresholdType


class LifecycleFilter(BaseModel):
    model_config = ConfigDict(
        extra="forbid",
    )
    showLegend: Optional[bool] = False
    showValuesOnSeries: Optional[bool] = None
    toggledLifecycles: Optional[list[LifecycleToggle]] = None


class LifecycleFilterLegacy(BaseModel):
    model_config = ConfigDict(
        extra="forbid",
    )
    show_legend: Optional[bool] = None
    show_values_on_series: Optional[bool] = None
    toggledLifecycles: Optional[list[LifecycleToggle]] = None


class LifecycleQueryResponse(BaseModel):
    model_config = ConfigDict(
        extra="forbid",
    )
    error: Optional[str] = Field(
        default=None,
        description="Query error. Returned only if 'explain' or `modifiers.debug` is true. Throws an error otherwise.",
    )
    hogql: Optional[str] = Field(default=None, description="Generated HogQL query.")
    modifiers: Optional[HogQLQueryModifiers] = Field(
        default=None, description="Modifiers used when performing the query"
    )
    query_status: Optional[QueryStatus] = Field(
        default=None, description="Query status indicates whether next to the provided data, a query is still running."
    )
    results: list[dict[str, Any]]
    timings: Optional[list[QueryTiming]] = Field(
        default=None, description="Measured timings for different parts of the query generation process"
    )


class LogEntryPropertyFilter(BaseModel):
    model_config = ConfigDict(
        extra="forbid",
    )
    key: str
    label: Optional[str] = None
    operator: PropertyOperator
    type: Literal["log_entry"] = "log_entry"
    value: Optional[Union[str, float, list[Union[str, float]]]] = None


class MatchedRecording(BaseModel):
    model_config = ConfigDict(
        extra="forbid",
    )
    events: list[MatchedRecordingEvent]
    session_id: Optional[str] = None


class MultipleBreakdownOptions(BaseModel):
    model_config = ConfigDict(
        extra="forbid",
    )
    values: list[BreakdownItem]


class PathsQueryResponse(BaseModel):
    model_config = ConfigDict(
        extra="forbid",
    )
    error: Optional[str] = Field(
        default=None,
        description="Query error. Returned only if 'explain' or `modifiers.debug` is true. Throws an error otherwise.",
    )
    hogql: Optional[str] = Field(default=None, description="Generated HogQL query.")
    modifiers: Optional[HogQLQueryModifiers] = Field(
        default=None, description="Modifiers used when performing the query"
    )
    query_status: Optional[QueryStatus] = Field(
        default=None, description="Query status indicates whether next to the provided data, a query is still running."
    )
    results: list[dict[str, Any]]
    timings: Optional[list[QueryTiming]] = Field(
        default=None, description="Measured timings for different parts of the query generation process"
    )


class PersonPropertyFilter(BaseModel):
    model_config = ConfigDict(
        extra="forbid",
    )
    key: str
    label: Optional[str] = None
    operator: PropertyOperator
    type: Literal["person"] = Field(default="person", description="Person properties")
    value: Optional[Union[str, float, list[Union[str, float]]]] = None


class QueryResponseAlternative1(BaseModel):
    model_config = ConfigDict(
        extra="forbid",
    )
    columns: list
    error: Optional[str] = Field(
        default=None,
        description="Query error. Returned only if 'explain' or `modifiers.debug` is true. Throws an error otherwise.",
    )
    hasMore: Optional[bool] = None
    hogql: str = Field(..., description="Generated HogQL query.")
    limit: Optional[int] = None
    modifiers: Optional[HogQLQueryModifiers] = Field(
        default=None, description="Modifiers used when performing the query"
    )
    offset: Optional[int] = None
    query_status: Optional[QueryStatus] = Field(
        default=None, description="Query status indicates whether next to the provided data, a query is still running."
    )
    results: list[list]
    timings: Optional[list[QueryTiming]] = Field(
        default=None, description="Measured timings for different parts of the query generation process"
    )
    types: list[str]


class QueryResponseAlternative2(BaseModel):
    model_config = ConfigDict(
        extra="forbid",
    )
    columns: list
    error: Optional[str] = Field(
        default=None,
        description="Query error. Returned only if 'explain' or `modifiers.debug` is true. Throws an error otherwise.",
    )
    hasMore: Optional[bool] = None
    hogql: str = Field(..., description="Generated HogQL query.")
    limit: int
    missing_actors_count: Optional[int] = None
    modifiers: Optional[HogQLQueryModifiers] = Field(
        default=None, description="Modifiers used when performing the query"
    )
    offset: int
    query_status: Optional[QueryStatus] = Field(
        default=None, description="Query status indicates whether next to the provided data, a query is still running."
    )
    results: list[list]
    timings: Optional[list[QueryTiming]] = Field(
        default=None, description="Measured timings for different parts of the query generation process"
    )
    types: list[str]


class QueryResponseAlternative3(BaseModel):
    model_config = ConfigDict(
        extra="forbid",
    )
    breakdown: Optional[list[BreakdownItem]] = None
    breakdowns: Optional[list[MultipleBreakdownOptions]] = None
    compare: Optional[list[CompareItem]] = None
    day: Optional[list[DayItem]] = None
    interval: Optional[list[IntervalItem]] = None
    series: Optional[list[Series]] = None
    status: Optional[list[StatusItem]] = None


class QueryResponseAlternative4(BaseModel):
    model_config = ConfigDict(
        extra="forbid",
    )
    error: Optional[str] = Field(
        default=None,
        description="Query error. Returned only if 'explain' or `modifiers.debug` is true. Throws an error otherwise.",
    )
    hasMore: Optional[bool] = None
    hogql: Optional[str] = Field(default=None, description="Generated HogQL query.")
    modifiers: Optional[HogQLQueryModifiers] = Field(
        default=None, description="Modifiers used when performing the query"
    )
    query_status: Optional[QueryStatus] = Field(
        default=None, description="Query status indicates whether next to the provided data, a query is still running."
    )
    results: list[TimelineEntry]
    timings: Optional[list[QueryTiming]] = Field(
        default=None, description="Measured timings for different parts of the query generation process"
    )


class QueryResponseAlternative6(BaseModel):
    model_config = ConfigDict(
        extra="forbid",
    )
    clickhouse: Optional[str] = Field(default=None, description="Executed ClickHouse query")
    columns: Optional[list] = Field(default=None, description="Returned columns")
    error: Optional[str] = Field(
        default=None,
        description="Query error. Returned only if 'explain' or `modifiers.debug` is true. Throws an error otherwise.",
    )
    explain: Optional[list[str]] = Field(default=None, description="Query explanation output")
    hasMore: Optional[bool] = None
    hogql: Optional[str] = Field(default=None, description="Generated HogQL query.")
    limit: Optional[int] = None
    metadata: Optional[HogQLMetadataResponse] = Field(default=None, description="Query metadata output")
    modifiers: Optional[HogQLQueryModifiers] = Field(
        default=None, description="Modifiers used when performing the query"
    )
    offset: Optional[int] = None
    query: Optional[str] = Field(default=None, description="Input query string")
    query_status: Optional[QueryStatus] = Field(
        default=None, description="Query status indicates whether next to the provided data, a query is still running."
    )
    results: list
    timings: Optional[list[QueryTiming]] = Field(
        default=None, description="Measured timings for different parts of the query generation process"
    )
    types: Optional[list] = Field(default=None, description="Types of returned columns")


class QueryResponseAlternative8(BaseModel):
    model_config = ConfigDict(
        extra="forbid",
    )
    incomplete_list: bool = Field(..., description="Whether or not the suggestions returned are complete")
    suggestions: list[AutocompleteCompletionItem]
    timings: Optional[list[QueryTiming]] = Field(
        default=None, description="Measured timings for different parts of the query generation process"
    )


class QueryResponseAlternative10(BaseModel):
    model_config = ConfigDict(
        extra="forbid",
    )
    columns: Optional[list] = None
    error: Optional[str] = Field(
        default=None,
        description="Query error. Returned only if 'explain' or `modifiers.debug` is true. Throws an error otherwise.",
    )
    hasMore: Optional[bool] = None
    hogql: Optional[str] = Field(default=None, description="Generated HogQL query.")
    limit: Optional[int] = None
    modifiers: Optional[HogQLQueryModifiers] = Field(
        default=None, description="Modifiers used when performing the query"
    )
    offset: Optional[int] = None
    query_status: Optional[QueryStatus] = Field(
        default=None, description="Query status indicates whether next to the provided data, a query is still running."
    )
    results: list
    samplingRate: Optional[SamplingRate] = None
    timings: Optional[list[QueryTiming]] = Field(
        default=None, description="Measured timings for different parts of the query generation process"
    )
    types: Optional[list] = None


class QueryResponseAlternative13(BaseModel):
    model_config = ConfigDict(
        extra="forbid",
    )
    columns: Optional[list] = None
    error: Optional[str] = Field(
        default=None,
        description="Query error. Returned only if 'explain' or `modifiers.debug` is true. Throws an error otherwise.",
    )
    hasMore: Optional[bool] = None
    hogql: Optional[str] = Field(default=None, description="Generated HogQL query.")
    limit: Optional[int] = None
    modifiers: Optional[HogQLQueryModifiers] = Field(
        default=None, description="Modifiers used when performing the query"
    )
    offset: Optional[int] = None
    query_status: Optional[QueryStatus] = Field(
        default=None, description="Query status indicates whether next to the provided data, a query is still running."
    )
    results: Any
    timings: Optional[list[QueryTiming]] = Field(
        default=None, description="Measured timings for different parts of the query generation process"
    )
    types: Optional[list] = None


class QueryResponseAlternative14(BaseModel):
    model_config = ConfigDict(
        extra="forbid",
    )
    columns: Optional[list[str]] = None
    error: Optional[str] = Field(
        default=None,
        description="Query error. Returned only if 'explain' or `modifiers.debug` is true. Throws an error otherwise.",
    )
    hasMore: Optional[bool] = None
    hogql: Optional[str] = Field(default=None, description="Generated HogQL query.")
    limit: Optional[int] = None
    modifiers: Optional[HogQLQueryModifiers] = Field(
        default=None, description="Modifiers used when performing the query"
    )
    offset: Optional[int] = None
    query_status: Optional[QueryStatus] = Field(
        default=None, description="Query status indicates whether next to the provided data, a query is still running."
    )
    results: list[ErrorTrackingIssue]
    timings: Optional[list[QueryTiming]] = Field(
        default=None, description="Measured timings for different parts of the query generation process"
    )


class QueryResponseAlternative17(BaseModel):
    model_config = ConfigDict(
        extra="forbid",
    )
    columns: list
    error: Optional[str] = Field(
        default=None,
        description="Query error. Returned only if 'explain' or `modifiers.debug` is true. Throws an error otherwise.",
    )
    hasMore: Optional[bool] = None
    hogql: str = Field(..., description="Generated HogQL query.")
    limit: Optional[int] = None
    modifiers: Optional[HogQLQueryModifiers] = Field(
        default=None, description="Modifiers used when performing the query"
    )
    offset: Optional[int] = None
    query_status: Optional[QueryStatus] = Field(
        default=None, description="Query status indicates whether next to the provided data, a query is still running."
    )
    results: list[list]
    timings: Optional[list[QueryTiming]] = Field(
        default=None, description="Measured timings for different parts of the query generation process"
    )
    types: list[str]


class QueryResponseAlternative18(BaseModel):
    model_config = ConfigDict(
        extra="forbid",
    )
    columns: list
    error: Optional[str] = Field(
        default=None,
        description="Query error. Returned only if 'explain' or `modifiers.debug` is true. Throws an error otherwise.",
    )
    hasMore: Optional[bool] = None
    hogql: str = Field(..., description="Generated HogQL query.")
    limit: int
    missing_actors_count: Optional[int] = None
    modifiers: Optional[HogQLQueryModifiers] = Field(
        default=None, description="Modifiers used when performing the query"
    )
    offset: int
    query_status: Optional[QueryStatus] = Field(
        default=None, description="Query status indicates whether next to the provided data, a query is still running."
    )
    results: list[list]
    timings: Optional[list[QueryTiming]] = Field(
        default=None, description="Measured timings for different parts of the query generation process"
    )
    types: list[str]


class QueryResponseAlternative19(BaseModel):
    model_config = ConfigDict(
        extra="forbid",
    )
    clickhouse: Optional[str] = Field(default=None, description="Executed ClickHouse query")
    columns: Optional[list] = Field(default=None, description="Returned columns")
    error: Optional[str] = Field(
        default=None,
        description="Query error. Returned only if 'explain' or `modifiers.debug` is true. Throws an error otherwise.",
    )
    explain: Optional[list[str]] = Field(default=None, description="Query explanation output")
    hasMore: Optional[bool] = None
    hogql: Optional[str] = Field(default=None, description="Generated HogQL query.")
    limit: Optional[int] = None
    metadata: Optional[HogQLMetadataResponse] = Field(default=None, description="Query metadata output")
    modifiers: Optional[HogQLQueryModifiers] = Field(
        default=None, description="Modifiers used when performing the query"
    )
    offset: Optional[int] = None
    query: Optional[str] = Field(default=None, description="Input query string")
    query_status: Optional[QueryStatus] = Field(
        default=None, description="Query status indicates whether next to the provided data, a query is still running."
    )
    results: list
    timings: Optional[list[QueryTiming]] = Field(
        default=None, description="Measured timings for different parts of the query generation process"
    )
    types: Optional[list] = Field(default=None, description="Types of returned columns")


class QueryResponseAlternative21(BaseModel):
    model_config = ConfigDict(
        extra="forbid",
    )
    columns: Optional[list] = None
    error: Optional[str] = Field(
        default=None,
        description="Query error. Returned only if 'explain' or `modifiers.debug` is true. Throws an error otherwise.",
    )
    hasMore: Optional[bool] = None
    hogql: Optional[str] = Field(default=None, description="Generated HogQL query.")
    limit: Optional[int] = None
    modifiers: Optional[HogQLQueryModifiers] = Field(
        default=None, description="Modifiers used when performing the query"
    )
    offset: Optional[int] = None
    query_status: Optional[QueryStatus] = Field(
        default=None, description="Query status indicates whether next to the provided data, a query is still running."
    )
    results: list
    samplingRate: Optional[SamplingRate] = None
    timings: Optional[list[QueryTiming]] = Field(
        default=None, description="Measured timings for different parts of the query generation process"
    )
    types: Optional[list] = None


class QueryResponseAlternative24(BaseModel):
    model_config = ConfigDict(
        extra="forbid",
    )
    columns: Optional[list] = None
    error: Optional[str] = Field(
        default=None,
        description="Query error. Returned only if 'explain' or `modifiers.debug` is true. Throws an error otherwise.",
    )
    hasMore: Optional[bool] = None
    hogql: Optional[str] = Field(default=None, description="Generated HogQL query.")
    limit: Optional[int] = None
    modifiers: Optional[HogQLQueryModifiers] = Field(
        default=None, description="Modifiers used when performing the query"
    )
    offset: Optional[int] = None
    query_status: Optional[QueryStatus] = Field(
        default=None, description="Query status indicates whether next to the provided data, a query is still running."
    )
    results: Any
    timings: Optional[list[QueryTiming]] = Field(
        default=None, description="Measured timings for different parts of the query generation process"
    )
    types: Optional[list] = None


class QueryResponseAlternative25(BaseModel):
    model_config = ConfigDict(
        extra="forbid",
    )
    columns: Optional[list[str]] = None
    error: Optional[str] = Field(
        default=None,
        description="Query error. Returned only if 'explain' or `modifiers.debug` is true. Throws an error otherwise.",
    )
    hasMore: Optional[bool] = None
    hogql: Optional[str] = Field(default=None, description="Generated HogQL query.")
    limit: Optional[int] = None
    modifiers: Optional[HogQLQueryModifiers] = Field(
        default=None, description="Modifiers used when performing the query"
    )
    offset: Optional[int] = None
    query_status: Optional[QueryStatus] = Field(
        default=None, description="Query status indicates whether next to the provided data, a query is still running."
    )
    results: list[ErrorTrackingIssue]
    timings: Optional[list[QueryTiming]] = Field(
        default=None, description="Measured timings for different parts of the query generation process"
    )


class QueryResponseAlternative28(BaseModel):
    model_config = ConfigDict(
        extra="forbid",
    )
    error: Optional[str] = Field(
        default=None,
        description="Query error. Returned only if 'explain' or `modifiers.debug` is true. Throws an error otherwise.",
    )
    hasMore: Optional[bool] = Field(default=None, description="Wether more breakdown values are available.")
    hogql: Optional[str] = Field(default=None, description="Generated HogQL query.")
    modifiers: Optional[HogQLQueryModifiers] = Field(
        default=None, description="Modifiers used when performing the query"
    )
    query_status: Optional[QueryStatus] = Field(
        default=None, description="Query status indicates whether next to the provided data, a query is still running."
    )
    results: list[dict[str, Any]]
    timings: Optional[list[QueryTiming]] = Field(
        default=None, description="Measured timings for different parts of the query generation process"
    )


class QueryResponseAlternative29(BaseModel):
    model_config = ConfigDict(
        extra="forbid",
    )
    error: Optional[str] = Field(
        default=None,
        description="Query error. Returned only if 'explain' or `modifiers.debug` is true. Throws an error otherwise.",
    )
    hogql: Optional[str] = Field(default=None, description="Generated HogQL query.")
    isUdf: Optional[bool] = None
    modifiers: Optional[HogQLQueryModifiers] = Field(
        default=None, description="Modifiers used when performing the query"
    )
    query_status: Optional[QueryStatus] = Field(
        default=None, description="Query status indicates whether next to the provided data, a query is still running."
    )
    results: Union[FunnelTimeToConvertResults, list[dict[str, Any]], list[list[dict[str, Any]]]]
    timings: Optional[list[QueryTiming]] = Field(
        default=None, description="Measured timings for different parts of the query generation process"
    )


class QueryResponseAlternative31(BaseModel):
    model_config = ConfigDict(
        extra="forbid",
    )
    error: Optional[str] = Field(
        default=None,
        description="Query error. Returned only if 'explain' or `modifiers.debug` is true. Throws an error otherwise.",
    )
    hogql: Optional[str] = Field(default=None, description="Generated HogQL query.")
    modifiers: Optional[HogQLQueryModifiers] = Field(
        default=None, description="Modifiers used when performing the query"
    )
    query_status: Optional[QueryStatus] = Field(
        default=None, description="Query status indicates whether next to the provided data, a query is still running."
    )
    results: list[dict[str, Any]]
    timings: Optional[list[QueryTiming]] = Field(
        default=None, description="Measured timings for different parts of the query generation process"
    )


class QueryResponseAlternative34(BaseModel):
    model_config = ConfigDict(
        extra="forbid",
    )
    columns: Optional[list] = None
    error: Optional[str] = Field(
        default=None,
        description="Query error. Returned only if 'explain' or `modifiers.debug` is true. Throws an error otherwise.",
    )
    hasMore: Optional[bool] = None
    hogql: Optional[str] = Field(default=None, description="Generated HogQL query.")
    limit: Optional[int] = None
    modifiers: Optional[HogQLQueryModifiers] = Field(
        default=None, description="Modifiers used when performing the query"
    )
    offset: Optional[int] = None
    query_status: Optional[QueryStatus] = Field(
        default=None, description="Query status indicates whether next to the provided data, a query is still running."
    )
    results: FunnelCorrelationResult
    timings: Optional[list[QueryTiming]] = Field(
        default=None, description="Measured timings for different parts of the query generation process"
    )
    types: Optional[list] = None


class QueryResponseAlternative37(BaseModel):
    model_config = ConfigDict(
        extra="forbid",
    )
    error: Optional[str] = Field(
        default=None,
        description="Query error. Returned only if 'explain' or `modifiers.debug` is true. Throws an error otherwise.",
    )
    hogql: Optional[str] = Field(default=None, description="Generated HogQL query.")
    modifiers: Optional[HogQLQueryModifiers] = Field(
        default=None, description="Modifiers used when performing the query"
    )
    query_status: Optional[QueryStatus] = Field(
        default=None, description="Query status indicates whether next to the provided data, a query is still running."
    )
    results: list[TeamTaxonomyItem]
    timings: Optional[list[QueryTiming]] = Field(
        default=None, description="Measured timings for different parts of the query generation process"
    )


class QueryResponseAlternative38(BaseModel):
    model_config = ConfigDict(
        extra="forbid",
    )
    error: Optional[str] = Field(
        default=None,
        description="Query error. Returned only if 'explain' or `modifiers.debug` is true. Throws an error otherwise.",
    )
    hogql: Optional[str] = Field(default=None, description="Generated HogQL query.")
    modifiers: Optional[HogQLQueryModifiers] = Field(
        default=None, description="Modifiers used when performing the query"
    )
    query_status: Optional[QueryStatus] = Field(
        default=None, description="Query status indicates whether next to the provided data, a query is still running."
    )
    results: list[EventTaxonomyItem]
    timings: Optional[list[QueryTiming]] = Field(
        default=None, description="Measured timings for different parts of the query generation process"
    )


class QueryResponseAlternative39(BaseModel):
    model_config = ConfigDict(
        extra="forbid",
    )
    error: Optional[str] = Field(
        default=None,
        description="Query error. Returned only if 'explain' or `modifiers.debug` is true. Throws an error otherwise.",
    )
    hogql: Optional[str] = Field(default=None, description="Generated HogQL query.")
    modifiers: Optional[HogQLQueryModifiers] = Field(
        default=None, description="Modifiers used when performing the query"
    )
    query_status: Optional[QueryStatus] = Field(
        default=None, description="Query status indicates whether next to the provided data, a query is still running."
    )
    results: ActorsPropertyTaxonomyResponse
    timings: Optional[list[QueryTiming]] = Field(
        default=None, description="Measured timings for different parts of the query generation process"
    )


class ResultCustomization(RootModel[Union[ResultCustomizationByValue, ResultCustomizationByPosition]]):
    root: Union[ResultCustomizationByValue, ResultCustomizationByPosition]


class RetentionEntity(BaseModel):
    model_config = ConfigDict(
        extra="forbid",
    )
    custom_name: Optional[str] = None
    id: Optional[Union[str, float]] = None
    kind: Optional[RetentionEntityKind] = None
    name: Optional[str] = None
    order: Optional[int] = None
    type: Optional[EntityType] = None
    uuid: Optional[str] = None


class RetentionFilter(BaseModel):
    model_config = ConfigDict(
        extra="forbid",
    )
    cumulative: Optional[bool] = None
    period: Optional[RetentionPeriod] = RetentionPeriod.DAY
    retentionReference: Optional[RetentionReference] = None
    retentionType: Optional[RetentionType] = None
    returningEntity: Optional[RetentionEntity] = None
    showMean: Optional[bool] = None
    targetEntity: Optional[RetentionEntity] = None
    totalIntervals: Optional[int] = 11


class RetentionFilterLegacy(BaseModel):
    model_config = ConfigDict(
        extra="forbid",
    )
    cumulative: Optional[bool] = None
    period: Optional[RetentionPeriod] = None
    retention_reference: Optional[RetentionReference] = None
    retention_type: Optional[RetentionType] = None
    returning_entity: Optional[RetentionEntity] = None
    show_mean: Optional[bool] = None
    target_entity: Optional[RetentionEntity] = None
    total_intervals: Optional[int] = None


class RetentionResult(BaseModel):
    model_config = ConfigDict(
        extra="forbid",
    )
    date: AwareDatetime
    label: str
    values: list[RetentionValue]


class SavedInsightNode(BaseModel):
    model_config = ConfigDict(
        extra="forbid",
    )
    allowSorting: Optional[bool] = Field(
        default=None, description="Can the user click on column headers to sort the table? (default: true)"
    )
    embedded: Optional[bool] = Field(default=None, description="Query is embedded inside another bordered component")
    expandable: Optional[bool] = Field(
        default=None, description="Can expand row to show raw event data (default: true)"
    )
    full: Optional[bool] = Field(
        default=None, description="Show with most visual options enabled. Used in insight scene."
    )
    hidePersonsModal: Optional[bool] = None
    kind: Literal["SavedInsightNode"] = "SavedInsightNode"
    propertiesViaUrl: Optional[bool] = Field(default=None, description="Link properties via the URL (default: false)")
    shortId: str
    showActions: Optional[bool] = Field(default=None, description="Show the kebab menu at the end of the row")
    showColumnConfigurator: Optional[bool] = Field(
        default=None, description="Show a button to configure the table's columns if possible"
    )
    showCorrelationTable: Optional[bool] = None
    showDateRange: Optional[bool] = Field(default=None, description="Show date range selector")
    showElapsedTime: Optional[bool] = Field(default=None, description="Show the time it takes to run a query")
    showEventFilter: Optional[bool] = Field(
        default=None, description="Include an event filter above the table (EventsNode only)"
    )
    showExport: Optional[bool] = Field(default=None, description="Show the export button")
    showFilters: Optional[bool] = None
    showHeader: Optional[bool] = None
    showHogQLEditor: Optional[bool] = Field(default=None, description="Include a HogQL query editor above HogQL tables")
    showLastComputation: Optional[bool] = None
    showLastComputationRefresh: Optional[bool] = None
    showOpenEditorButton: Optional[bool] = Field(
        default=None, description="Show a button to open the current query as a new insight. (default: true)"
    )
    showPersistentColumnConfigurator: Optional[bool] = Field(
        default=None, description="Show a button to configure and persist the table's default columns if possible"
    )
    showPropertyFilter: Optional[Union[bool, list[TaxonomicFilterGroupType]]] = Field(
        default=None, description="Include a property filter above the table"
    )
    showReload: Optional[bool] = Field(default=None, description="Show a reload button")
    showResults: Optional[bool] = None
    showResultsTable: Optional[bool] = Field(default=None, description="Show a results table")
    showSavedQueries: Optional[bool] = Field(default=None, description="Shows a list of saved queries")
    showSearch: Optional[bool] = Field(default=None, description="Include a free text search field (PersonsNode only)")
    showTable: Optional[bool] = None
    showTestAccountFilters: Optional[bool] = Field(default=None, description="Show filter to exclude test accounts")
    showTimings: Optional[bool] = Field(default=None, description="Show a detailed query timing breakdown")
    suppressSessionAnalysisWarning: Optional[bool] = None
    vizSpecificOptions: Optional[VizSpecificOptions] = None


class Filters(BaseModel):
    model_config = ConfigDict(
        extra="forbid",
    )
    dateRange: Optional[DateRange] = None
    properties: Optional[list[SessionPropertyFilter]] = None


class SessionAttributionExplorerQueryResponse(BaseModel):
    model_config = ConfigDict(
        extra="forbid",
    )
    columns: Optional[list] = None
    error: Optional[str] = Field(
        default=None,
        description="Query error. Returned only if 'explain' or `modifiers.debug` is true. Throws an error otherwise.",
    )
    hasMore: Optional[bool] = None
    hogql: Optional[str] = Field(default=None, description="Generated HogQL query.")
    limit: Optional[int] = None
    modifiers: Optional[HogQLQueryModifiers] = Field(
        default=None, description="Modifiers used when performing the query"
    )
    offset: Optional[int] = None
    query_status: Optional[QueryStatus] = Field(
        default=None, description="Query status indicates whether next to the provided data, a query is still running."
    )
    results: Any
    timings: Optional[list[QueryTiming]] = Field(
        default=None, description="Measured timings for different parts of the query generation process"
    )
    types: Optional[list] = None


class SessionRecordingType(BaseModel):
    model_config = ConfigDict(
        extra="forbid",
    )
    active_seconds: Optional[float] = None
    activity_score: Optional[float] = Field(
        default=None, description="calculated on the backend so that we can sort by it, definition may change over time"
    )
    click_count: Optional[float] = None
    console_error_count: Optional[float] = None
    console_log_count: Optional[float] = None
    console_warn_count: Optional[float] = None
    distinct_id: Optional[str] = None
    email: Optional[str] = None
    end_time: str = Field(..., description="When the recording ends in ISO format.")
    id: str
    inactive_seconds: Optional[float] = None
    keypress_count: Optional[float] = None
    matching_events: Optional[list[MatchedRecording]] = Field(default=None, description="List of matching events. *")
    mouse_activity_count: Optional[float] = Field(
        default=None, description="count of all mouse activity in the recording, not just clicks"
    )
    ongoing: Optional[bool] = Field(
        default=None,
        description=(
            "whether we have received data for this recording in the last 5 minutes (assumes the recording was loaded"
            " from ClickHouse)\n*"
        ),
    )
    person: Optional[PersonType] = None
    recording_duration: float = Field(..., description="Length of recording in seconds.")
    snapshot_source: SnapshotSource
    start_time: str = Field(..., description="When the recording starts in ISO format.")
    start_url: Optional[str] = None
    storage: Optional[Storage] = Field(default=None, description="Where this recording information was loaded from")
    summary: Optional[str] = None
    viewed: bool = Field(..., description="Whether this recording has been viewed already.")


class SessionsTimelineQueryResponse(BaseModel):
    model_config = ConfigDict(
        extra="forbid",
    )
    error: Optional[str] = Field(
        default=None,
        description="Query error. Returned only if 'explain' or `modifiers.debug` is true. Throws an error otherwise.",
    )
    hasMore: Optional[bool] = None
    hogql: Optional[str] = Field(default=None, description="Generated HogQL query.")
    modifiers: Optional[HogQLQueryModifiers] = Field(
        default=None, description="Modifiers used when performing the query"
    )
    query_status: Optional[QueryStatus] = Field(
        default=None, description="Query status indicates whether next to the provided data, a query is still running."
    )
    results: list[TimelineEntry]
    timings: Optional[list[QueryTiming]] = Field(
        default=None, description="Measured timings for different parts of the query generation process"
    )


class StickinessCriteria(BaseModel):
    model_config = ConfigDict(
        extra="forbid",
    )
    operator: StickinessOperator
    value: int


class StickinessFilter(BaseModel):
    model_config = ConfigDict(
        extra="forbid",
    )
    display: Optional[ChartDisplayType] = None
    hiddenLegendIndexes: Optional[list[int]] = None
    showLegend: Optional[bool] = None
    showValuesOnSeries: Optional[bool] = None
    stickinessCriteria: Optional[StickinessCriteria] = None


class StickinessQueryResponse(BaseModel):
    model_config = ConfigDict(
        extra="forbid",
    )
    error: Optional[str] = Field(
        default=None,
        description="Query error. Returned only if 'explain' or `modifiers.debug` is true. Throws an error otherwise.",
    )
    hogql: Optional[str] = Field(default=None, description="Generated HogQL query.")
    modifiers: Optional[HogQLQueryModifiers] = Field(
        default=None, description="Modifiers used when performing the query"
    )
    query_status: Optional[QueryStatus] = Field(
        default=None, description="Query status indicates whether next to the provided data, a query is still running."
    )
    results: list[dict[str, Any]]
    timings: Optional[list[QueryTiming]] = Field(
        default=None, description="Measured timings for different parts of the query generation process"
    )


class SuggestedQuestionsQuery(BaseModel):
    model_config = ConfigDict(
        extra="forbid",
    )
    kind: Literal["SuggestedQuestionsQuery"] = "SuggestedQuestionsQuery"
    modifiers: Optional[HogQLQueryModifiers] = Field(
        default=None, description="Modifiers used when performing the query"
    )
    response: Optional[SuggestedQuestionsQueryResponse] = None


class TableSettings(BaseModel):
    model_config = ConfigDict(
        extra="forbid",
    )
    columns: Optional[list[ChartAxis]] = None
    conditionalFormatting: Optional[list[ConditionalFormattingRule]] = None


class TeamTaxonomyQueryResponse(BaseModel):
    model_config = ConfigDict(
        extra="forbid",
    )
    error: Optional[str] = Field(
        default=None,
        description="Query error. Returned only if 'explain' or `modifiers.debug` is true. Throws an error otherwise.",
    )
    hogql: Optional[str] = Field(default=None, description="Generated HogQL query.")
    modifiers: Optional[HogQLQueryModifiers] = Field(
        default=None, description="Modifiers used when performing the query"
    )
    query_status: Optional[QueryStatus] = Field(
        default=None, description="Query status indicates whether next to the provided data, a query is still running."
    )
    results: list[TeamTaxonomyItem]
    timings: Optional[list[QueryTiming]] = Field(
        default=None, description="Measured timings for different parts of the query generation process"
    )


class TestBasicQueryResponse(BaseModel):
    model_config = ConfigDict(
        extra="forbid",
    )
    error: Optional[str] = Field(
        default=None,
        description="Query error. Returned only if 'explain' or `modifiers.debug` is true. Throws an error otherwise.",
    )
    hogql: Optional[str] = Field(default=None, description="Generated HogQL query.")
    modifiers: Optional[HogQLQueryModifiers] = Field(
        default=None, description="Modifiers used when performing the query"
    )
    query_status: Optional[QueryStatus] = Field(
        default=None, description="Query status indicates whether next to the provided data, a query is still running."
    )
    results: list
    timings: Optional[list[QueryTiming]] = Field(
        default=None, description="Measured timings for different parts of the query generation process"
    )


class TestCachedBasicQueryResponse(BaseModel):
    model_config = ConfigDict(
        extra="forbid",
    )
    cache_key: str
    cache_target_age: Optional[AwareDatetime] = None
    calculation_trigger: Optional[str] = Field(
        default=None, description="What triggered the calculation of the query, leave empty if user/immediate"
    )
    error: Optional[str] = Field(
        default=None,
        description="Query error. Returned only if 'explain' or `modifiers.debug` is true. Throws an error otherwise.",
    )
    hogql: Optional[str] = Field(default=None, description="Generated HogQL query.")
    is_cached: bool
    last_refresh: AwareDatetime
    modifiers: Optional[HogQLQueryModifiers] = Field(
        default=None, description="Modifiers used when performing the query"
    )
    next_allowed_client_refresh: AwareDatetime
    query_status: Optional[QueryStatus] = Field(
        default=None, description="Query status indicates whether next to the provided data, a query is still running."
    )
    results: list
    timezone: str
    timings: Optional[list[QueryTiming]] = Field(
        default=None, description="Measured timings for different parts of the query generation process"
    )


class TrendsQueryResponse(BaseModel):
    model_config = ConfigDict(
        extra="forbid",
    )
    error: Optional[str] = Field(
        default=None,
        description="Query error. Returned only if 'explain' or `modifiers.debug` is true. Throws an error otherwise.",
    )
    hasMore: Optional[bool] = Field(default=None, description="Wether more breakdown values are available.")
    hogql: Optional[str] = Field(default=None, description="Generated HogQL query.")
    modifiers: Optional[HogQLQueryModifiers] = Field(
        default=None, description="Modifiers used when performing the query"
    )
    query_status: Optional[QueryStatus] = Field(
        default=None, description="Query status indicates whether next to the provided data, a query is still running."
    )
    results: list[dict[str, Any]]
    timings: Optional[list[QueryTiming]] = Field(
        default=None, description="Measured timings for different parts of the query generation process"
    )


class WebExternalClicksTableQueryResponse(BaseModel):
    model_config = ConfigDict(
        extra="forbid",
    )
    columns: Optional[list] = None
    error: Optional[str] = Field(
        default=None,
        description="Query error. Returned only if 'explain' or `modifiers.debug` is true. Throws an error otherwise.",
    )
    hasMore: Optional[bool] = None
    hogql: Optional[str] = Field(default=None, description="Generated HogQL query.")
    limit: Optional[int] = None
    modifiers: Optional[HogQLQueryModifiers] = Field(
        default=None, description="Modifiers used when performing the query"
    )
    offset: Optional[int] = None
    query_status: Optional[QueryStatus] = Field(
        default=None, description="Query status indicates whether next to the provided data, a query is still running."
    )
    results: list
    samplingRate: Optional[SamplingRate] = None
    timings: Optional[list[QueryTiming]] = Field(
        default=None, description="Measured timings for different parts of the query generation process"
    )
    types: Optional[list] = None


class WebGoalsQueryResponse(BaseModel):
    model_config = ConfigDict(
        extra="forbid",
    )
    columns: Optional[list] = None
    error: Optional[str] = Field(
        default=None,
        description="Query error. Returned only if 'explain' or `modifiers.debug` is true. Throws an error otherwise.",
    )
    hasMore: Optional[bool] = None
    hogql: Optional[str] = Field(default=None, description="Generated HogQL query.")
    limit: Optional[int] = None
    modifiers: Optional[HogQLQueryModifiers] = Field(
        default=None, description="Modifiers used when performing the query"
    )
    offset: Optional[int] = None
    query_status: Optional[QueryStatus] = Field(
        default=None, description="Query status indicates whether next to the provided data, a query is still running."
    )
    results: list
    samplingRate: Optional[SamplingRate] = None
    timings: Optional[list[QueryTiming]] = Field(
        default=None, description="Measured timings for different parts of the query generation process"
    )
    types: Optional[list] = None


class WebOverviewItem(BaseModel):
    model_config = ConfigDict(
        extra="forbid",
    )
    changeFromPreviousPct: Optional[float] = None
    isIncreaseBad: Optional[bool] = None
    key: str
    kind: WebOverviewItemKind
    previous: Optional[float] = None
    value: Optional[float] = None


class WebOverviewQueryResponse(BaseModel):
    model_config = ConfigDict(
        extra="forbid",
    )
    dateFrom: Optional[str] = None
    dateTo: Optional[str] = None
    error: Optional[str] = Field(
        default=None,
        description="Query error. Returned only if 'explain' or `modifiers.debug` is true. Throws an error otherwise.",
    )
    hogql: Optional[str] = Field(default=None, description="Generated HogQL query.")
    modifiers: Optional[HogQLQueryModifiers] = Field(
        default=None, description="Modifiers used when performing the query"
    )
    query_status: Optional[QueryStatus] = Field(
        default=None, description="Query status indicates whether next to the provided data, a query is still running."
    )
    results: list[WebOverviewItem]
    samplingRate: Optional[SamplingRate] = None
    timings: Optional[list[QueryTiming]] = Field(
        default=None, description="Measured timings for different parts of the query generation process"
    )


class WebStatsTableQueryResponse(BaseModel):
    model_config = ConfigDict(
        extra="forbid",
    )
    columns: Optional[list] = None
    error: Optional[str] = Field(
        default=None,
        description="Query error. Returned only if 'explain' or `modifiers.debug` is true. Throws an error otherwise.",
    )
    hasMore: Optional[bool] = None
    hogql: Optional[str] = Field(default=None, description="Generated HogQL query.")
    limit: Optional[int] = None
    modifiers: Optional[HogQLQueryModifiers] = Field(
        default=None, description="Modifiers used when performing the query"
    )
    offset: Optional[int] = None
    query_status: Optional[QueryStatus] = Field(
        default=None, description="Query status indicates whether next to the provided data, a query is still running."
    )
    results: list
    samplingRate: Optional[SamplingRate] = None
    timings: Optional[list[QueryTiming]] = Field(
        default=None, description="Measured timings for different parts of the query generation process"
    )
    types: Optional[list] = None


class ActorsPropertyTaxonomyQueryResponse(BaseModel):
    model_config = ConfigDict(
        extra="forbid",
    )
    error: Optional[str] = Field(
        default=None,
        description="Query error. Returned only if 'explain' or `modifiers.debug` is true. Throws an error otherwise.",
    )
    hogql: Optional[str] = Field(default=None, description="Generated HogQL query.")
    modifiers: Optional[HogQLQueryModifiers] = Field(
        default=None, description="Modifiers used when performing the query"
    )
    query_status: Optional[QueryStatus] = Field(
        default=None, description="Query status indicates whether next to the provided data, a query is still running."
    )
    results: ActorsPropertyTaxonomyResponse
    timings: Optional[list[QueryTiming]] = Field(
        default=None, description="Measured timings for different parts of the query generation process"
    )


class ActorsQueryResponse(BaseModel):
    model_config = ConfigDict(
        extra="forbid",
    )
    columns: list
    error: Optional[str] = Field(
        default=None,
        description="Query error. Returned only if 'explain' or `modifiers.debug` is true. Throws an error otherwise.",
    )
    hasMore: Optional[bool] = None
    hogql: str = Field(..., description="Generated HogQL query.")
    limit: int
    missing_actors_count: Optional[int] = None
    modifiers: Optional[HogQLQueryModifiers] = Field(
        default=None, description="Modifiers used when performing the query"
    )
    offset: int
    query_status: Optional[QueryStatus] = Field(
        default=None, description="Query status indicates whether next to the provided data, a query is still running."
    )
    results: list[list]
    timings: Optional[list[QueryTiming]] = Field(
        default=None, description="Measured timings for different parts of the query generation process"
    )
    types: list[str]


class AssistantBasePropertyFilter(
    RootModel[
        Union[
            AssistantDateTimePropertyFilter,
            AssistantSetPropertyFilter,
            Union[AssistantSingleValuePropertyFilter, AssistantArrayPropertyFilter],
        ]
    ]
):
    root: Union[
        AssistantDateTimePropertyFilter,
        AssistantSetPropertyFilter,
        Union[AssistantSingleValuePropertyFilter, AssistantArrayPropertyFilter],
    ]


class AssistantFunnelsEventsNode(BaseModel):
    model_config = ConfigDict(
        extra="forbid",
    )
    custom_name: Optional[str] = Field(
        default=None, description="Optional custom name for the event if it is needed to be renamed."
    )
    event: str = Field(..., description="Name of the event.")
    kind: Literal["EventsNode"] = "EventsNode"
    math: Optional[AssistantTrendsMath] = Field(
        default=None,
        description=(
            "Optional math aggregation type for the series. Only specify this math type if the user wants one of these."
            " `first_time_for_user` - counts the number of users who have completed the event for the first time ever."
            " `first_time_for_user_with_filters` - counts the number of users who have completed the event with"
            " specified filters for the first time."
        ),
    )
    properties: Optional[
        list[
            Union[
                Union[
                    AssistantGenericPropertyFilter1,
                    AssistantGenericPropertyFilter2,
                    AssistantGenericPropertyFilter3,
                    AssistantGenericPropertyFilter4,
                ],
                Union[
                    AssistantGroupPropertyFilter1,
                    AssistantGroupPropertyFilter2,
                    AssistantGroupPropertyFilter3,
                    AssistantGroupPropertyFilter4,
                ],
            ]
        ]
    ] = None
    response: Optional[dict[str, Any]] = None


class AssistantFunnelsQuery(BaseModel):
    model_config = ConfigDict(
        extra="forbid",
    )
    aggregation_group_type_index: Optional[int] = Field(
        default=None,
        description=(
            "Use this field to define the aggregation by a specific group from the group mapping that the user has"
            " provided."
        ),
    )
    breakdownFilter: Optional[AssistantFunnelsBreakdownFilter] = Field(
        default=None, description="Breakdown the chart by a property"
    )
    dateRange: Optional[AssistantInsightDateRange] = Field(default=None, description="Date range for the query")
    filterTestAccounts: Optional[bool] = Field(
        default=False, description="Exclude internal and test users by applying the respective filters"
    )
    funnelsFilter: Optional[AssistantFunnelsFilter] = Field(
        default=None, description="Properties specific to the funnels insight"
    )
    interval: Optional[IntervalType] = Field(
        default=None, description="Granularity of the response. Can be one of `hour`, `day`, `week` or `month`"
    )
    kind: Literal["FunnelsQuery"] = "FunnelsQuery"
    properties: Optional[
        list[
            Union[
                Union[
                    AssistantGenericPropertyFilter1,
                    AssistantGenericPropertyFilter2,
                    AssistantGenericPropertyFilter3,
                    AssistantGenericPropertyFilter4,
                ],
                Union[
                    AssistantGroupPropertyFilter1,
                    AssistantGroupPropertyFilter2,
                    AssistantGroupPropertyFilter3,
                    AssistantGroupPropertyFilter4,
                ],
            ]
        ]
    ] = Field(default=[], description="Property filters for all series")
    samplingFactor: Optional[float] = Field(
        default=None, description="Sampling rate from 0 to 1 where 1 is 100% of the data."
    )
    series: list[AssistantFunnelsEventsNode] = Field(..., description="Events to include")


class AssistantInsightsQueryBase(BaseModel):
    model_config = ConfigDict(
        extra="forbid",
    )
    dateRange: Optional[AssistantInsightDateRange] = Field(default=None, description="Date range for the query")
    filterTestAccounts: Optional[bool] = Field(
        default=False, description="Exclude internal and test users by applying the respective filters"
    )
    properties: Optional[
        list[
            Union[
                Union[
                    AssistantGenericPropertyFilter1,
                    AssistantGenericPropertyFilter2,
                    AssistantGenericPropertyFilter3,
                    AssistantGenericPropertyFilter4,
                ],
                Union[
                    AssistantGroupPropertyFilter1,
                    AssistantGroupPropertyFilter2,
                    AssistantGroupPropertyFilter3,
                    AssistantGroupPropertyFilter4,
                ],
            ]
        ]
    ] = Field(default=[], description="Property filters for all series")
    samplingFactor: Optional[float] = Field(
        default=None, description="Sampling rate from 0 to 1 where 1 is 100% of the data."
    )


class AssistantTrendsEventsNode(BaseModel):
    model_config = ConfigDict(
        extra="forbid",
    )
    custom_name: Optional[str] = None
    event: Optional[str] = Field(default=None, description="The event or `null` for all events.")
    kind: Literal["EventsNode"] = "EventsNode"
    math: Optional[
        Union[
            BaseMathType,
            FunnelMathType,
            PropertyMathType,
            CountPerActorMathType,
            Literal["unique_group"],
            Literal["hogql"],
        ]
    ] = None
    math_group_type_index: Optional[MathGroupTypeIndex] = None
    math_property: Optional[str] = None
    math_property_type: Optional[str] = None
    name: Optional[str] = None
    orderBy: Optional[list[str]] = Field(default=None, description="Columns to order by")
    properties: Optional[
        list[
            Union[
                Union[
                    AssistantGenericPropertyFilter1,
                    AssistantGenericPropertyFilter2,
                    AssistantGenericPropertyFilter3,
                    AssistantGenericPropertyFilter4,
                ],
                Union[
                    AssistantGroupPropertyFilter1,
                    AssistantGroupPropertyFilter2,
                    AssistantGroupPropertyFilter3,
                    AssistantGroupPropertyFilter4,
                ],
            ]
        ]
    ] = None
    response: Optional[dict[str, Any]] = None


class AssistantTrendsQuery(BaseModel):
    model_config = ConfigDict(
        extra="forbid",
    )
    breakdownFilter: Optional[AssistantTrendsBreakdownFilter] = Field(
        default=None, description="Breakdown of the events"
    )
    compareFilter: Optional[CompareFilter] = Field(default=None, description="Compare to date range")
    dateRange: Optional[AssistantInsightDateRange] = Field(default=None, description="Date range for the query")
    filterTestAccounts: Optional[bool] = Field(
        default=False, description="Exclude internal and test users by applying the respective filters"
    )
    interval: Optional[IntervalType] = Field(
        default=IntervalType.DAY,
        description="Granularity of the response. Can be one of `hour`, `day`, `week` or `month`",
    )
    kind: Literal["TrendsQuery"] = "TrendsQuery"
    properties: Optional[
        list[
            Union[
                Union[
                    AssistantGenericPropertyFilter1,
                    AssistantGenericPropertyFilter2,
                    AssistantGenericPropertyFilter3,
                    AssistantGenericPropertyFilter4,
                ],
                Union[
                    AssistantGroupPropertyFilter1,
                    AssistantGroupPropertyFilter2,
                    AssistantGroupPropertyFilter3,
                    AssistantGroupPropertyFilter4,
                ],
            ]
        ]
    ] = Field(default=[], description="Property filters for all series")
    samplingFactor: Optional[float] = Field(
        default=None, description="Sampling rate from 0 to 1 where 1 is 100% of the data."
    )
    series: list[AssistantTrendsEventsNode] = Field(..., description="Events to include")
    trendsFilter: Optional[AssistantTrendsFilter] = Field(
        default=None, description="Properties specific to the trends insight"
    )


class CachedActorsPropertyTaxonomyQueryResponse(BaseModel):
    model_config = ConfigDict(
        extra="forbid",
    )
    cache_key: str
    cache_target_age: Optional[AwareDatetime] = None
    calculation_trigger: Optional[str] = Field(
        default=None, description="What triggered the calculation of the query, leave empty if user/immediate"
    )
    error: Optional[str] = Field(
        default=None,
        description="Query error. Returned only if 'explain' or `modifiers.debug` is true. Throws an error otherwise.",
    )
    hogql: Optional[str] = Field(default=None, description="Generated HogQL query.")
    is_cached: bool
    last_refresh: AwareDatetime
    modifiers: Optional[HogQLQueryModifiers] = Field(
        default=None, description="Modifiers used when performing the query"
    )
    next_allowed_client_refresh: AwareDatetime
    query_status: Optional[QueryStatus] = Field(
        default=None, description="Query status indicates whether next to the provided data, a query is still running."
    )
    results: ActorsPropertyTaxonomyResponse
    timezone: str
    timings: Optional[list[QueryTiming]] = Field(
        default=None, description="Measured timings for different parts of the query generation process"
    )


class CachedActorsQueryResponse(BaseModel):
    model_config = ConfigDict(
        extra="forbid",
    )
    cache_key: str
    cache_target_age: Optional[AwareDatetime] = None
    calculation_trigger: Optional[str] = Field(
        default=None, description="What triggered the calculation of the query, leave empty if user/immediate"
    )
    columns: list
    error: Optional[str] = Field(
        default=None,
        description="Query error. Returned only if 'explain' or `modifiers.debug` is true. Throws an error otherwise.",
    )
    hasMore: Optional[bool] = None
    hogql: str = Field(..., description="Generated HogQL query.")
    is_cached: bool
    last_refresh: AwareDatetime
    limit: int
    missing_actors_count: Optional[int] = None
    modifiers: Optional[HogQLQueryModifiers] = Field(
        default=None, description="Modifiers used when performing the query"
    )
    next_allowed_client_refresh: AwareDatetime
    offset: int
    query_status: Optional[QueryStatus] = Field(
        default=None, description="Query status indicates whether next to the provided data, a query is still running."
    )
    results: list[list]
    timezone: str
    timings: Optional[list[QueryTiming]] = Field(
        default=None, description="Measured timings for different parts of the query generation process"
    )
    types: list[str]


class CachedErrorTrackingQueryResponse(BaseModel):
    model_config = ConfigDict(
        extra="forbid",
    )
    cache_key: str
    cache_target_age: Optional[AwareDatetime] = None
    calculation_trigger: Optional[str] = Field(
        default=None, description="What triggered the calculation of the query, leave empty if user/immediate"
    )
    columns: Optional[list[str]] = None
    error: Optional[str] = Field(
        default=None,
        description="Query error. Returned only if 'explain' or `modifiers.debug` is true. Throws an error otherwise.",
    )
    hasMore: Optional[bool] = None
    hogql: Optional[str] = Field(default=None, description="Generated HogQL query.")
    is_cached: bool
    last_refresh: AwareDatetime
    limit: Optional[int] = None
    modifiers: Optional[HogQLQueryModifiers] = Field(
        default=None, description="Modifiers used when performing the query"
    )
    next_allowed_client_refresh: AwareDatetime
    offset: Optional[int] = None
    query_status: Optional[QueryStatus] = Field(
        default=None, description="Query status indicates whether next to the provided data, a query is still running."
    )
    results: list[ErrorTrackingIssue]
    timezone: str
    timings: Optional[list[QueryTiming]] = Field(
        default=None, description="Measured timings for different parts of the query generation process"
    )


class CachedEventTaxonomyQueryResponse(BaseModel):
    model_config = ConfigDict(
        extra="forbid",
    )
    cache_key: str
    cache_target_age: Optional[AwareDatetime] = None
    calculation_trigger: Optional[str] = Field(
        default=None, description="What triggered the calculation of the query, leave empty if user/immediate"
    )
    error: Optional[str] = Field(
        default=None,
        description="Query error. Returned only if 'explain' or `modifiers.debug` is true. Throws an error otherwise.",
    )
    hogql: Optional[str] = Field(default=None, description="Generated HogQL query.")
    is_cached: bool
    last_refresh: AwareDatetime
    modifiers: Optional[HogQLQueryModifiers] = Field(
        default=None, description="Modifiers used when performing the query"
    )
    next_allowed_client_refresh: AwareDatetime
    query_status: Optional[QueryStatus] = Field(
        default=None, description="Query status indicates whether next to the provided data, a query is still running."
    )
    results: list[EventTaxonomyItem]
    timezone: str
    timings: Optional[list[QueryTiming]] = Field(
        default=None, description="Measured timings for different parts of the query generation process"
    )


class CachedEventsQueryResponse(BaseModel):
    model_config = ConfigDict(
        extra="forbid",
    )
    cache_key: str
    cache_target_age: Optional[AwareDatetime] = None
    calculation_trigger: Optional[str] = Field(
        default=None, description="What triggered the calculation of the query, leave empty if user/immediate"
    )
    columns: list
    error: Optional[str] = Field(
        default=None,
        description="Query error. Returned only if 'explain' or `modifiers.debug` is true. Throws an error otherwise.",
    )
    hasMore: Optional[bool] = None
    hogql: str = Field(..., description="Generated HogQL query.")
    is_cached: bool
    last_refresh: AwareDatetime
    limit: Optional[int] = None
    modifiers: Optional[HogQLQueryModifiers] = Field(
        default=None, description="Modifiers used when performing the query"
    )
    next_allowed_client_refresh: AwareDatetime
    offset: Optional[int] = None
    query_status: Optional[QueryStatus] = Field(
        default=None, description="Query status indicates whether next to the provided data, a query is still running."
    )
    results: list[list]
    timezone: str
    timings: Optional[list[QueryTiming]] = Field(
        default=None, description="Measured timings for different parts of the query generation process"
    )
    types: list[str]


class CachedFunnelCorrelationResponse(BaseModel):
    model_config = ConfigDict(
        extra="forbid",
    )
    cache_key: str
    cache_target_age: Optional[AwareDatetime] = None
    calculation_trigger: Optional[str] = Field(
        default=None, description="What triggered the calculation of the query, leave empty if user/immediate"
    )
    columns: Optional[list] = None
    error: Optional[str] = Field(
        default=None,
        description="Query error. Returned only if 'explain' or `modifiers.debug` is true. Throws an error otherwise.",
    )
    hasMore: Optional[bool] = None
    hogql: Optional[str] = Field(default=None, description="Generated HogQL query.")
    is_cached: bool
    last_refresh: AwareDatetime
    limit: Optional[int] = None
    modifiers: Optional[HogQLQueryModifiers] = Field(
        default=None, description="Modifiers used when performing the query"
    )
    next_allowed_client_refresh: AwareDatetime
    offset: Optional[int] = None
    query_status: Optional[QueryStatus] = Field(
        default=None, description="Query status indicates whether next to the provided data, a query is still running."
    )
    results: FunnelCorrelationResult
    timezone: str
    timings: Optional[list[QueryTiming]] = Field(
        default=None, description="Measured timings for different parts of the query generation process"
    )
    types: Optional[list] = None


class CachedFunnelsQueryResponse(BaseModel):
    model_config = ConfigDict(
        extra="forbid",
    )
    cache_key: str
    cache_target_age: Optional[AwareDatetime] = None
    calculation_trigger: Optional[str] = Field(
        default=None, description="What triggered the calculation of the query, leave empty if user/immediate"
    )
    error: Optional[str] = Field(
        default=None,
        description="Query error. Returned only if 'explain' or `modifiers.debug` is true. Throws an error otherwise.",
    )
    hogql: Optional[str] = Field(default=None, description="Generated HogQL query.")
    isUdf: Optional[bool] = None
    is_cached: bool
    last_refresh: AwareDatetime
    modifiers: Optional[HogQLQueryModifiers] = Field(
        default=None, description="Modifiers used when performing the query"
    )
    next_allowed_client_refresh: AwareDatetime
    query_status: Optional[QueryStatus] = Field(
        default=None, description="Query status indicates whether next to the provided data, a query is still running."
    )
    results: Union[FunnelTimeToConvertResults, list[dict[str, Any]], list[list[dict[str, Any]]]]
    timezone: str
    timings: Optional[list[QueryTiming]] = Field(
        default=None, description="Measured timings for different parts of the query generation process"
    )


class CachedHogQLQueryResponse(BaseModel):
    model_config = ConfigDict(
        extra="forbid",
    )
    cache_key: str
    cache_target_age: Optional[AwareDatetime] = None
    calculation_trigger: Optional[str] = Field(
        default=None, description="What triggered the calculation of the query, leave empty if user/immediate"
    )
    clickhouse: Optional[str] = Field(default=None, description="Executed ClickHouse query")
    columns: Optional[list] = Field(default=None, description="Returned columns")
    error: Optional[str] = Field(
        default=None,
        description="Query error. Returned only if 'explain' or `modifiers.debug` is true. Throws an error otherwise.",
    )
    explain: Optional[list[str]] = Field(default=None, description="Query explanation output")
    hasMore: Optional[bool] = None
    hogql: Optional[str] = Field(default=None, description="Generated HogQL query.")
    is_cached: bool
    last_refresh: AwareDatetime
    limit: Optional[int] = None
    metadata: Optional[HogQLMetadataResponse] = Field(default=None, description="Query metadata output")
    modifiers: Optional[HogQLQueryModifiers] = Field(
        default=None, description="Modifiers used when performing the query"
    )
    next_allowed_client_refresh: AwareDatetime
    offset: Optional[int] = None
    query: Optional[str] = Field(default=None, description="Input query string")
    query_status: Optional[QueryStatus] = Field(
        default=None, description="Query status indicates whether next to the provided data, a query is still running."
    )
    results: list
    timezone: str
    timings: Optional[list[QueryTiming]] = Field(
        default=None, description="Measured timings for different parts of the query generation process"
    )
    types: Optional[list] = Field(default=None, description="Types of returned columns")


class CachedInsightActorsQueryOptionsResponse(BaseModel):
    model_config = ConfigDict(
        extra="forbid",
    )
    breakdown: Optional[list[BreakdownItem]] = None
    breakdowns: Optional[list[MultipleBreakdownOptions]] = None
    cache_key: str
    cache_target_age: Optional[AwareDatetime] = None
    calculation_trigger: Optional[str] = Field(
        default=None, description="What triggered the calculation of the query, leave empty if user/immediate"
    )
    compare: Optional[list[CompareItem]] = None
    day: Optional[list[DayItem]] = None
    interval: Optional[list[IntervalItem]] = None
    is_cached: bool
    last_refresh: AwareDatetime
    next_allowed_client_refresh: AwareDatetime
    query_status: Optional[QueryStatus] = Field(
        default=None, description="Query status indicates whether next to the provided data, a query is still running."
    )
    series: Optional[list[Series]] = None
    status: Optional[list[StatusItem]] = None
    timezone: str


class CachedLifecycleQueryResponse(BaseModel):
    model_config = ConfigDict(
        extra="forbid",
    )
    cache_key: str
    cache_target_age: Optional[AwareDatetime] = None
    calculation_trigger: Optional[str] = Field(
        default=None, description="What triggered the calculation of the query, leave empty if user/immediate"
    )
    error: Optional[str] = Field(
        default=None,
        description="Query error. Returned only if 'explain' or `modifiers.debug` is true. Throws an error otherwise.",
    )
    hogql: Optional[str] = Field(default=None, description="Generated HogQL query.")
    is_cached: bool
    last_refresh: AwareDatetime
    modifiers: Optional[HogQLQueryModifiers] = Field(
        default=None, description="Modifiers used when performing the query"
    )
    next_allowed_client_refresh: AwareDatetime
    query_status: Optional[QueryStatus] = Field(
        default=None, description="Query status indicates whether next to the provided data, a query is still running."
    )
    results: list[dict[str, Any]]
    timezone: str
    timings: Optional[list[QueryTiming]] = Field(
        default=None, description="Measured timings for different parts of the query generation process"
    )


class CachedPathsQueryResponse(BaseModel):
    model_config = ConfigDict(
        extra="forbid",
    )
    cache_key: str
    cache_target_age: Optional[AwareDatetime] = None
    calculation_trigger: Optional[str] = Field(
        default=None, description="What triggered the calculation of the query, leave empty if user/immediate"
    )
    error: Optional[str] = Field(
        default=None,
        description="Query error. Returned only if 'explain' or `modifiers.debug` is true. Throws an error otherwise.",
    )
    hogql: Optional[str] = Field(default=None, description="Generated HogQL query.")
    is_cached: bool
    last_refresh: AwareDatetime
    modifiers: Optional[HogQLQueryModifiers] = Field(
        default=None, description="Modifiers used when performing the query"
    )
    next_allowed_client_refresh: AwareDatetime
    query_status: Optional[QueryStatus] = Field(
        default=None, description="Query status indicates whether next to the provided data, a query is still running."
    )
    results: list[dict[str, Any]]
    timezone: str
    timings: Optional[list[QueryTiming]] = Field(
        default=None, description="Measured timings for different parts of the query generation process"
    )


class CachedRetentionQueryResponse(BaseModel):
    model_config = ConfigDict(
        extra="forbid",
    )
    cache_key: str
    cache_target_age: Optional[AwareDatetime] = None
    calculation_trigger: Optional[str] = Field(
        default=None, description="What triggered the calculation of the query, leave empty if user/immediate"
    )
    error: Optional[str] = Field(
        default=None,
        description="Query error. Returned only if 'explain' or `modifiers.debug` is true. Throws an error otherwise.",
    )
    hogql: Optional[str] = Field(default=None, description="Generated HogQL query.")
    is_cached: bool
    last_refresh: AwareDatetime
    modifiers: Optional[HogQLQueryModifiers] = Field(
        default=None, description="Modifiers used when performing the query"
    )
    next_allowed_client_refresh: AwareDatetime
    query_status: Optional[QueryStatus] = Field(
        default=None, description="Query status indicates whether next to the provided data, a query is still running."
    )
    results: list[RetentionResult]
    timezone: str
    timings: Optional[list[QueryTiming]] = Field(
        default=None, description="Measured timings for different parts of the query generation process"
    )


class CachedSessionAttributionExplorerQueryResponse(BaseModel):
    model_config = ConfigDict(
        extra="forbid",
    )
    cache_key: str
    cache_target_age: Optional[AwareDatetime] = None
    calculation_trigger: Optional[str] = Field(
        default=None, description="What triggered the calculation of the query, leave empty if user/immediate"
    )
    columns: Optional[list] = None
    error: Optional[str] = Field(
        default=None,
        description="Query error. Returned only if 'explain' or `modifiers.debug` is true. Throws an error otherwise.",
    )
    hasMore: Optional[bool] = None
    hogql: Optional[str] = Field(default=None, description="Generated HogQL query.")
    is_cached: bool
    last_refresh: AwareDatetime
    limit: Optional[int] = None
    modifiers: Optional[HogQLQueryModifiers] = Field(
        default=None, description="Modifiers used when performing the query"
    )
    next_allowed_client_refresh: AwareDatetime
    offset: Optional[int] = None
    query_status: Optional[QueryStatus] = Field(
        default=None, description="Query status indicates whether next to the provided data, a query is still running."
    )
    results: Any
    timezone: str
    timings: Optional[list[QueryTiming]] = Field(
        default=None, description="Measured timings for different parts of the query generation process"
    )
    types: Optional[list] = None


class CachedSessionsTimelineQueryResponse(BaseModel):
    model_config = ConfigDict(
        extra="forbid",
    )
    cache_key: str
    cache_target_age: Optional[AwareDatetime] = None
    calculation_trigger: Optional[str] = Field(
        default=None, description="What triggered the calculation of the query, leave empty if user/immediate"
    )
    error: Optional[str] = Field(
        default=None,
        description="Query error. Returned only if 'explain' or `modifiers.debug` is true. Throws an error otherwise.",
    )
    hasMore: Optional[bool] = None
    hogql: Optional[str] = Field(default=None, description="Generated HogQL query.")
    is_cached: bool
    last_refresh: AwareDatetime
    modifiers: Optional[HogQLQueryModifiers] = Field(
        default=None, description="Modifiers used when performing the query"
    )
    next_allowed_client_refresh: AwareDatetime
    query_status: Optional[QueryStatus] = Field(
        default=None, description="Query status indicates whether next to the provided data, a query is still running."
    )
    results: list[TimelineEntry]
    timezone: str
    timings: Optional[list[QueryTiming]] = Field(
        default=None, description="Measured timings for different parts of the query generation process"
    )


class CachedStickinessQueryResponse(BaseModel):
    model_config = ConfigDict(
        extra="forbid",
    )
    cache_key: str
    cache_target_age: Optional[AwareDatetime] = None
    calculation_trigger: Optional[str] = Field(
        default=None, description="What triggered the calculation of the query, leave empty if user/immediate"
    )
    error: Optional[str] = Field(
        default=None,
        description="Query error. Returned only if 'explain' or `modifiers.debug` is true. Throws an error otherwise.",
    )
    hogql: Optional[str] = Field(default=None, description="Generated HogQL query.")
    is_cached: bool
    last_refresh: AwareDatetime
    modifiers: Optional[HogQLQueryModifiers] = Field(
        default=None, description="Modifiers used when performing the query"
    )
    next_allowed_client_refresh: AwareDatetime
    query_status: Optional[QueryStatus] = Field(
        default=None, description="Query status indicates whether next to the provided data, a query is still running."
    )
    results: list[dict[str, Any]]
    timezone: str
    timings: Optional[list[QueryTiming]] = Field(
        default=None, description="Measured timings for different parts of the query generation process"
    )


class CachedTeamTaxonomyQueryResponse(BaseModel):
    model_config = ConfigDict(
        extra="forbid",
    )
    cache_key: str
    cache_target_age: Optional[AwareDatetime] = None
    calculation_trigger: Optional[str] = Field(
        default=None, description="What triggered the calculation of the query, leave empty if user/immediate"
    )
    error: Optional[str] = Field(
        default=None,
        description="Query error. Returned only if 'explain' or `modifiers.debug` is true. Throws an error otherwise.",
    )
    hogql: Optional[str] = Field(default=None, description="Generated HogQL query.")
    is_cached: bool
    last_refresh: AwareDatetime
    modifiers: Optional[HogQLQueryModifiers] = Field(
        default=None, description="Modifiers used when performing the query"
    )
    next_allowed_client_refresh: AwareDatetime
    query_status: Optional[QueryStatus] = Field(
        default=None, description="Query status indicates whether next to the provided data, a query is still running."
    )
    results: list[TeamTaxonomyItem]
    timezone: str
    timings: Optional[list[QueryTiming]] = Field(
        default=None, description="Measured timings for different parts of the query generation process"
    )


class CachedTrendsQueryResponse(BaseModel):
    model_config = ConfigDict(
        extra="forbid",
    )
    cache_key: str
    cache_target_age: Optional[AwareDatetime] = None
    calculation_trigger: Optional[str] = Field(
        default=None, description="What triggered the calculation of the query, leave empty if user/immediate"
    )
    error: Optional[str] = Field(
        default=None,
        description="Query error. Returned only if 'explain' or `modifiers.debug` is true. Throws an error otherwise.",
    )
    hasMore: Optional[bool] = Field(default=None, description="Wether more breakdown values are available.")
    hogql: Optional[str] = Field(default=None, description="Generated HogQL query.")
    is_cached: bool
    last_refresh: AwareDatetime
    modifiers: Optional[HogQLQueryModifiers] = Field(
        default=None, description="Modifiers used when performing the query"
    )
    next_allowed_client_refresh: AwareDatetime
    query_status: Optional[QueryStatus] = Field(
        default=None, description="Query status indicates whether next to the provided data, a query is still running."
    )
    results: list[dict[str, Any]]
    timezone: str
    timings: Optional[list[QueryTiming]] = Field(
        default=None, description="Measured timings for different parts of the query generation process"
    )


class CachedWebExternalClicksTableQueryResponse(BaseModel):
    model_config = ConfigDict(
        extra="forbid",
    )
    cache_key: str
    cache_target_age: Optional[AwareDatetime] = None
    calculation_trigger: Optional[str] = Field(
        default=None, description="What triggered the calculation of the query, leave empty if user/immediate"
    )
    columns: Optional[list] = None
    error: Optional[str] = Field(
        default=None,
        description="Query error. Returned only if 'explain' or `modifiers.debug` is true. Throws an error otherwise.",
    )
    hasMore: Optional[bool] = None
    hogql: Optional[str] = Field(default=None, description="Generated HogQL query.")
    is_cached: bool
    last_refresh: AwareDatetime
    limit: Optional[int] = None
    modifiers: Optional[HogQLQueryModifiers] = Field(
        default=None, description="Modifiers used when performing the query"
    )
    next_allowed_client_refresh: AwareDatetime
    offset: Optional[int] = None
    query_status: Optional[QueryStatus] = Field(
        default=None, description="Query status indicates whether next to the provided data, a query is still running."
    )
    results: list
    samplingRate: Optional[SamplingRate] = None
    timezone: str
    timings: Optional[list[QueryTiming]] = Field(
        default=None, description="Measured timings for different parts of the query generation process"
    )
    types: Optional[list] = None


class CachedWebGoalsQueryResponse(BaseModel):
    model_config = ConfigDict(
        extra="forbid",
    )
    cache_key: str
    cache_target_age: Optional[AwareDatetime] = None
    calculation_trigger: Optional[str] = Field(
        default=None, description="What triggered the calculation of the query, leave empty if user/immediate"
    )
    columns: Optional[list] = None
    error: Optional[str] = Field(
        default=None,
        description="Query error. Returned only if 'explain' or `modifiers.debug` is true. Throws an error otherwise.",
    )
    hasMore: Optional[bool] = None
    hogql: Optional[str] = Field(default=None, description="Generated HogQL query.")
    is_cached: bool
    last_refresh: AwareDatetime
    limit: Optional[int] = None
    modifiers: Optional[HogQLQueryModifiers] = Field(
        default=None, description="Modifiers used when performing the query"
    )
    next_allowed_client_refresh: AwareDatetime
    offset: Optional[int] = None
    query_status: Optional[QueryStatus] = Field(
        default=None, description="Query status indicates whether next to the provided data, a query is still running."
    )
    results: list
    samplingRate: Optional[SamplingRate] = None
    timezone: str
    timings: Optional[list[QueryTiming]] = Field(
        default=None, description="Measured timings for different parts of the query generation process"
    )
    types: Optional[list] = None


class CachedWebOverviewQueryResponse(BaseModel):
    model_config = ConfigDict(
        extra="forbid",
    )
    cache_key: str
    cache_target_age: Optional[AwareDatetime] = None
    calculation_trigger: Optional[str] = Field(
        default=None, description="What triggered the calculation of the query, leave empty if user/immediate"
    )
    dateFrom: Optional[str] = None
    dateTo: Optional[str] = None
    error: Optional[str] = Field(
        default=None,
        description="Query error. Returned only if 'explain' or `modifiers.debug` is true. Throws an error otherwise.",
    )
    hogql: Optional[str] = Field(default=None, description="Generated HogQL query.")
    is_cached: bool
    last_refresh: AwareDatetime
    modifiers: Optional[HogQLQueryModifiers] = Field(
        default=None, description="Modifiers used when performing the query"
    )
    next_allowed_client_refresh: AwareDatetime
    query_status: Optional[QueryStatus] = Field(
        default=None, description="Query status indicates whether next to the provided data, a query is still running."
    )
    results: list[WebOverviewItem]
    samplingRate: Optional[SamplingRate] = None
    timezone: str
    timings: Optional[list[QueryTiming]] = Field(
        default=None, description="Measured timings for different parts of the query generation process"
    )


class CachedWebStatsTableQueryResponse(BaseModel):
    model_config = ConfigDict(
        extra="forbid",
    )
    cache_key: str
    cache_target_age: Optional[AwareDatetime] = None
    calculation_trigger: Optional[str] = Field(
        default=None, description="What triggered the calculation of the query, leave empty if user/immediate"
    )
    columns: Optional[list] = None
    error: Optional[str] = Field(
        default=None,
        description="Query error. Returned only if 'explain' or `modifiers.debug` is true. Throws an error otherwise.",
    )
    hasMore: Optional[bool] = None
    hogql: Optional[str] = Field(default=None, description="Generated HogQL query.")
    is_cached: bool
    last_refresh: AwareDatetime
    limit: Optional[int] = None
    modifiers: Optional[HogQLQueryModifiers] = Field(
        default=None, description="Modifiers used when performing the query"
    )
    next_allowed_client_refresh: AwareDatetime
    offset: Optional[int] = None
    query_status: Optional[QueryStatus] = Field(
        default=None, description="Query status indicates whether next to the provided data, a query is still running."
    )
    results: list
    samplingRate: Optional[SamplingRate] = None
    timezone: str
    timings: Optional[list[QueryTiming]] = Field(
        default=None, description="Measured timings for different parts of the query generation process"
    )
    types: Optional[list] = None


class DashboardFilter(BaseModel):
    model_config = ConfigDict(
        extra="forbid",
    )
    date_from: Optional[str] = None
    date_to: Optional[str] = None
    properties: Optional[
        list[
            Union[
                EventPropertyFilter,
                PersonPropertyFilter,
                ElementPropertyFilter,
                SessionPropertyFilter,
                CohortPropertyFilter,
                RecordingPropertyFilter,
                LogEntryPropertyFilter,
                GroupPropertyFilter,
                FeaturePropertyFilter,
                HogQLPropertyFilter,
                EmptyPropertyFilter,
                DataWarehousePropertyFilter,
                DataWarehousePersonPropertyFilter,
            ]
        ]
    ] = None


class Response(BaseModel):
    model_config = ConfigDict(
        extra="forbid",
    )
    columns: list
    error: Optional[str] = Field(
        default=None,
        description="Query error. Returned only if 'explain' or `modifiers.debug` is true. Throws an error otherwise.",
    )
    hasMore: Optional[bool] = None
    hogql: str = Field(..., description="Generated HogQL query.")
    limit: Optional[int] = None
    modifiers: Optional[HogQLQueryModifiers] = Field(
        default=None, description="Modifiers used when performing the query"
    )
    offset: Optional[int] = None
    query_status: Optional[QueryStatus] = Field(
        default=None, description="Query status indicates whether next to the provided data, a query is still running."
    )
    results: list[list]
    timings: Optional[list[QueryTiming]] = Field(
        default=None, description="Measured timings for different parts of the query generation process"
    )
    types: list[str]


class Response1(BaseModel):
    model_config = ConfigDict(
        extra="forbid",
    )
    columns: list
    error: Optional[str] = Field(
        default=None,
        description="Query error. Returned only if 'explain' or `modifiers.debug` is true. Throws an error otherwise.",
    )
    hasMore: Optional[bool] = None
    hogql: str = Field(..., description="Generated HogQL query.")
    limit: int
    missing_actors_count: Optional[int] = None
    modifiers: Optional[HogQLQueryModifiers] = Field(
        default=None, description="Modifiers used when performing the query"
    )
    offset: int
    query_status: Optional[QueryStatus] = Field(
        default=None, description="Query status indicates whether next to the provided data, a query is still running."
    )
    results: list[list]
    timings: Optional[list[QueryTiming]] = Field(
        default=None, description="Measured timings for different parts of the query generation process"
    )
    types: list[str]


class Response2(BaseModel):
    model_config = ConfigDict(
        extra="forbid",
    )
    clickhouse: Optional[str] = Field(default=None, description="Executed ClickHouse query")
    columns: Optional[list] = Field(default=None, description="Returned columns")
    error: Optional[str] = Field(
        default=None,
        description="Query error. Returned only if 'explain' or `modifiers.debug` is true. Throws an error otherwise.",
    )
    explain: Optional[list[str]] = Field(default=None, description="Query explanation output")
    hasMore: Optional[bool] = None
    hogql: Optional[str] = Field(default=None, description="Generated HogQL query.")
    limit: Optional[int] = None
    metadata: Optional[HogQLMetadataResponse] = Field(default=None, description="Query metadata output")
    modifiers: Optional[HogQLQueryModifiers] = Field(
        default=None, description="Modifiers used when performing the query"
    )
    offset: Optional[int] = None
    query: Optional[str] = Field(default=None, description="Input query string")
    query_status: Optional[QueryStatus] = Field(
        default=None, description="Query status indicates whether next to the provided data, a query is still running."
    )
    results: list
    timings: Optional[list[QueryTiming]] = Field(
        default=None, description="Measured timings for different parts of the query generation process"
    )
    types: Optional[list] = Field(default=None, description="Types of returned columns")


class Response3(BaseModel):
    model_config = ConfigDict(
        extra="forbid",
    )
    dateFrom: Optional[str] = None
    dateTo: Optional[str] = None
    error: Optional[str] = Field(
        default=None,
        description="Query error. Returned only if 'explain' or `modifiers.debug` is true. Throws an error otherwise.",
    )
    hogql: Optional[str] = Field(default=None, description="Generated HogQL query.")
    modifiers: Optional[HogQLQueryModifiers] = Field(
        default=None, description="Modifiers used when performing the query"
    )
    query_status: Optional[QueryStatus] = Field(
        default=None, description="Query status indicates whether next to the provided data, a query is still running."
    )
    results: list[WebOverviewItem]
    samplingRate: Optional[SamplingRate] = None
    timings: Optional[list[QueryTiming]] = Field(
        default=None, description="Measured timings for different parts of the query generation process"
    )


class Response4(BaseModel):
    model_config = ConfigDict(
        extra="forbid",
    )
    columns: Optional[list] = None
    error: Optional[str] = Field(
        default=None,
        description="Query error. Returned only if 'explain' or `modifiers.debug` is true. Throws an error otherwise.",
    )
    hasMore: Optional[bool] = None
    hogql: Optional[str] = Field(default=None, description="Generated HogQL query.")
    limit: Optional[int] = None
    modifiers: Optional[HogQLQueryModifiers] = Field(
        default=None, description="Modifiers used when performing the query"
    )
    offset: Optional[int] = None
    query_status: Optional[QueryStatus] = Field(
        default=None, description="Query status indicates whether next to the provided data, a query is still running."
    )
    results: list
    samplingRate: Optional[SamplingRate] = None
    timings: Optional[list[QueryTiming]] = Field(
        default=None, description="Measured timings for different parts of the query generation process"
    )
    types: Optional[list] = None


class Response7(BaseModel):
    model_config = ConfigDict(
        extra="forbid",
    )
    columns: Optional[list] = None
    error: Optional[str] = Field(
        default=None,
        description="Query error. Returned only if 'explain' or `modifiers.debug` is true. Throws an error otherwise.",
    )
    hasMore: Optional[bool] = None
    hogql: Optional[str] = Field(default=None, description="Generated HogQL query.")
    limit: Optional[int] = None
    modifiers: Optional[HogQLQueryModifiers] = Field(
        default=None, description="Modifiers used when performing the query"
    )
    offset: Optional[int] = None
    query_status: Optional[QueryStatus] = Field(
        default=None, description="Query status indicates whether next to the provided data, a query is still running."
    )
    results: Any
    timings: Optional[list[QueryTiming]] = Field(
        default=None, description="Measured timings for different parts of the query generation process"
    )
    types: Optional[list] = None


class Response8(BaseModel):
    model_config = ConfigDict(
        extra="forbid",
    )
    columns: Optional[list[str]] = None
    error: Optional[str] = Field(
        default=None,
        description="Query error. Returned only if 'explain' or `modifiers.debug` is true. Throws an error otherwise.",
    )
    hasMore: Optional[bool] = None
    hogql: Optional[str] = Field(default=None, description="Generated HogQL query.")
    limit: Optional[int] = None
    modifiers: Optional[HogQLQueryModifiers] = Field(
        default=None, description="Modifiers used when performing the query"
    )
    offset: Optional[int] = None
    query_status: Optional[QueryStatus] = Field(
        default=None, description="Query status indicates whether next to the provided data, a query is still running."
    )
    results: list[ErrorTrackingIssue]
    timings: Optional[list[QueryTiming]] = Field(
        default=None, description="Measured timings for different parts of the query generation process"
    )


class DataWarehouseNode(BaseModel):
    model_config = ConfigDict(
        extra="forbid",
    )
    custom_name: Optional[str] = None
    distinct_id_field: str
    fixedProperties: Optional[
        list[
            Union[
                EventPropertyFilter,
                PersonPropertyFilter,
                ElementPropertyFilter,
                SessionPropertyFilter,
                CohortPropertyFilter,
                RecordingPropertyFilter,
                LogEntryPropertyFilter,
                GroupPropertyFilter,
                FeaturePropertyFilter,
                HogQLPropertyFilter,
                EmptyPropertyFilter,
                DataWarehousePropertyFilter,
                DataWarehousePersonPropertyFilter,
            ]
        ]
    ] = Field(
        default=None,
        description="Fixed properties in the query, can't be edited in the interface (e.g. scoping down by person)",
    )
    id: str
    id_field: str
    kind: Literal["DataWarehouseNode"] = "DataWarehouseNode"
    math: Optional[
        Union[
            BaseMathType,
            FunnelMathType,
            PropertyMathType,
            CountPerActorMathType,
            Literal["unique_group"],
            Literal["hogql"],
        ]
    ] = None
    math_group_type_index: Optional[MathGroupTypeIndex] = None
    math_hogql: Optional[str] = None
    math_property: Optional[str] = None
    math_property_type: Optional[str] = None
    name: Optional[str] = None
    properties: Optional[
        list[
            Union[
                EventPropertyFilter,
                PersonPropertyFilter,
                ElementPropertyFilter,
                SessionPropertyFilter,
                CohortPropertyFilter,
                RecordingPropertyFilter,
                LogEntryPropertyFilter,
                GroupPropertyFilter,
                FeaturePropertyFilter,
                HogQLPropertyFilter,
                EmptyPropertyFilter,
                DataWarehousePropertyFilter,
                DataWarehousePersonPropertyFilter,
            ]
        ]
    ] = Field(default=None, description="Properties configurable in the interface")
    response: Optional[dict[str, Any]] = None
    table_name: str
    timestamp_field: str


class DatabaseSchemaBatchExportTable(BaseModel):
    model_config = ConfigDict(
        extra="forbid",
    )
    fields: dict[str, DatabaseSchemaField]
    id: str
    name: str
    type: Literal["batch_export"] = "batch_export"


class DatabaseSchemaDataWarehouseTable(BaseModel):
    model_config = ConfigDict(
        extra="forbid",
    )
    fields: dict[str, DatabaseSchemaField]
    format: str
    id: str
    name: str
    schema_: Optional[DatabaseSchemaSchema] = Field(default=None, alias="schema")
    source: Optional[DatabaseSchemaSource] = None
    type: Literal["data_warehouse"] = "data_warehouse"
    url_pattern: str


class EntityNode(BaseModel):
    model_config = ConfigDict(
        extra="forbid",
    )
    custom_name: Optional[str] = None
    fixedProperties: Optional[
        list[
            Union[
                EventPropertyFilter,
                PersonPropertyFilter,
                ElementPropertyFilter,
                SessionPropertyFilter,
                CohortPropertyFilter,
                RecordingPropertyFilter,
                LogEntryPropertyFilter,
                GroupPropertyFilter,
                FeaturePropertyFilter,
                HogQLPropertyFilter,
                EmptyPropertyFilter,
                DataWarehousePropertyFilter,
                DataWarehousePersonPropertyFilter,
            ]
        ]
    ] = Field(
        default=None,
        description="Fixed properties in the query, can't be edited in the interface (e.g. scoping down by person)",
    )
    kind: NodeKind
    math: Optional[
        Union[
            BaseMathType,
            FunnelMathType,
            PropertyMathType,
            CountPerActorMathType,
            Literal["unique_group"],
            Literal["hogql"],
        ]
    ] = None
    math_group_type_index: Optional[MathGroupTypeIndex] = None
    math_hogql: Optional[str] = None
    math_property: Optional[str] = None
    math_property_type: Optional[str] = None
    name: Optional[str] = None
    properties: Optional[
        list[
            Union[
                EventPropertyFilter,
                PersonPropertyFilter,
                ElementPropertyFilter,
                SessionPropertyFilter,
                CohortPropertyFilter,
                RecordingPropertyFilter,
                LogEntryPropertyFilter,
                GroupPropertyFilter,
                FeaturePropertyFilter,
                HogQLPropertyFilter,
                EmptyPropertyFilter,
                DataWarehousePropertyFilter,
                DataWarehousePersonPropertyFilter,
            ]
        ]
    ] = Field(default=None, description="Properties configurable in the interface")
    response: Optional[dict[str, Any]] = None


class ErrorTrackingQueryResponse(BaseModel):
    model_config = ConfigDict(
        extra="forbid",
    )
    columns: Optional[list[str]] = None
    error: Optional[str] = Field(
        default=None,
        description="Query error. Returned only if 'explain' or `modifiers.debug` is true. Throws an error otherwise.",
    )
    hasMore: Optional[bool] = None
    hogql: Optional[str] = Field(default=None, description="Generated HogQL query.")
    limit: Optional[int] = None
    modifiers: Optional[HogQLQueryModifiers] = Field(
        default=None, description="Modifiers used when performing the query"
    )
    offset: Optional[int] = None
    query_status: Optional[QueryStatus] = Field(
        default=None, description="Query status indicates whether next to the provided data, a query is still running."
    )
    results: list[ErrorTrackingIssue]
    timings: Optional[list[QueryTiming]] = Field(
        default=None, description="Measured timings for different parts of the query generation process"
    )


class EventTaxonomyQueryResponse(BaseModel):
    model_config = ConfigDict(
        extra="forbid",
    )
    error: Optional[str] = Field(
        default=None,
        description="Query error. Returned only if 'explain' or `modifiers.debug` is true. Throws an error otherwise.",
    )
    hogql: Optional[str] = Field(default=None, description="Generated HogQL query.")
    modifiers: Optional[HogQLQueryModifiers] = Field(
        default=None, description="Modifiers used when performing the query"
    )
    query_status: Optional[QueryStatus] = Field(
        default=None, description="Query status indicates whether next to the provided data, a query is still running."
    )
    results: list[EventTaxonomyItem]
    timings: Optional[list[QueryTiming]] = Field(
        default=None, description="Measured timings for different parts of the query generation process"
    )


class EventsNode(BaseModel):
    model_config = ConfigDict(
        extra="forbid",
    )
    custom_name: Optional[str] = None
    event: Optional[str] = Field(default=None, description="The event or `null` for all events.")
    fixedProperties: Optional[
        list[
            Union[
                EventPropertyFilter,
                PersonPropertyFilter,
                ElementPropertyFilter,
                SessionPropertyFilter,
                CohortPropertyFilter,
                RecordingPropertyFilter,
                LogEntryPropertyFilter,
                GroupPropertyFilter,
                FeaturePropertyFilter,
                HogQLPropertyFilter,
                EmptyPropertyFilter,
                DataWarehousePropertyFilter,
                DataWarehousePersonPropertyFilter,
            ]
        ]
    ] = Field(
        default=None,
        description="Fixed properties in the query, can't be edited in the interface (e.g. scoping down by person)",
    )
    kind: Literal["EventsNode"] = "EventsNode"
    limit: Optional[int] = None
    math: Optional[
        Union[
            BaseMathType,
            FunnelMathType,
            PropertyMathType,
            CountPerActorMathType,
            Literal["unique_group"],
            Literal["hogql"],
        ]
    ] = None
    math_group_type_index: Optional[MathGroupTypeIndex] = None
    math_hogql: Optional[str] = None
    math_property: Optional[str] = None
    math_property_type: Optional[str] = None
    name: Optional[str] = None
    orderBy: Optional[list[str]] = Field(default=None, description="Columns to order by")
    properties: Optional[
        list[
            Union[
                EventPropertyFilter,
                PersonPropertyFilter,
                ElementPropertyFilter,
                SessionPropertyFilter,
                CohortPropertyFilter,
                RecordingPropertyFilter,
                LogEntryPropertyFilter,
                GroupPropertyFilter,
                FeaturePropertyFilter,
                HogQLPropertyFilter,
                EmptyPropertyFilter,
                DataWarehousePropertyFilter,
                DataWarehousePersonPropertyFilter,
            ]
        ]
    ] = Field(default=None, description="Properties configurable in the interface")
    response: Optional[dict[str, Any]] = None


class EventsQueryResponse(BaseModel):
    model_config = ConfigDict(
        extra="forbid",
    )
    columns: list
    error: Optional[str] = Field(
        default=None,
        description="Query error. Returned only if 'explain' or `modifiers.debug` is true. Throws an error otherwise.",
    )
    hasMore: Optional[bool] = None
    hogql: str = Field(..., description="Generated HogQL query.")
    limit: Optional[int] = None
    modifiers: Optional[HogQLQueryModifiers] = Field(
        default=None, description="Modifiers used when performing the query"
    )
    offset: Optional[int] = None
    query_status: Optional[QueryStatus] = Field(
        default=None, description="Query status indicates whether next to the provided data, a query is still running."
    )
    results: list[list]
    timings: Optional[list[QueryTiming]] = Field(
        default=None, description="Measured timings for different parts of the query generation process"
    )
    types: list[str]


class FunnelCorrelationResponse(BaseModel):
    model_config = ConfigDict(
        extra="forbid",
    )
    columns: Optional[list] = None
    error: Optional[str] = Field(
        default=None,
        description="Query error. Returned only if 'explain' or `modifiers.debug` is true. Throws an error otherwise.",
    )
    hasMore: Optional[bool] = None
    hogql: Optional[str] = Field(default=None, description="Generated HogQL query.")
    limit: Optional[int] = None
    modifiers: Optional[HogQLQueryModifiers] = Field(
        default=None, description="Modifiers used when performing the query"
    )
    offset: Optional[int] = None
    query_status: Optional[QueryStatus] = Field(
        default=None, description="Query status indicates whether next to the provided data, a query is still running."
    )
    results: FunnelCorrelationResult
    timings: Optional[list[QueryTiming]] = Field(
        default=None, description="Measured timings for different parts of the query generation process"
    )
    types: Optional[list] = None


class FunnelExclusionActionsNode(BaseModel):
    model_config = ConfigDict(
        extra="forbid",
    )
    custom_name: Optional[str] = None
    fixedProperties: Optional[
        list[
            Union[
                EventPropertyFilter,
                PersonPropertyFilter,
                ElementPropertyFilter,
                SessionPropertyFilter,
                CohortPropertyFilter,
                RecordingPropertyFilter,
                LogEntryPropertyFilter,
                GroupPropertyFilter,
                FeaturePropertyFilter,
                HogQLPropertyFilter,
                EmptyPropertyFilter,
                DataWarehousePropertyFilter,
                DataWarehousePersonPropertyFilter,
            ]
        ]
    ] = Field(
        default=None,
        description="Fixed properties in the query, can't be edited in the interface (e.g. scoping down by person)",
    )
    funnelFromStep: int
    funnelToStep: int
    id: int
    kind: Literal["ActionsNode"] = "ActionsNode"
    math: Optional[
        Union[
            BaseMathType,
            FunnelMathType,
            PropertyMathType,
            CountPerActorMathType,
            Literal["unique_group"],
            Literal["hogql"],
        ]
    ] = None
    math_group_type_index: Optional[MathGroupTypeIndex] = None
    math_hogql: Optional[str] = None
    math_property: Optional[str] = None
    math_property_type: Optional[str] = None
    name: Optional[str] = None
    properties: Optional[
        list[
            Union[
                EventPropertyFilter,
                PersonPropertyFilter,
                ElementPropertyFilter,
                SessionPropertyFilter,
                CohortPropertyFilter,
                RecordingPropertyFilter,
                LogEntryPropertyFilter,
                GroupPropertyFilter,
                FeaturePropertyFilter,
                HogQLPropertyFilter,
                EmptyPropertyFilter,
                DataWarehousePropertyFilter,
                DataWarehousePersonPropertyFilter,
            ]
        ]
    ] = Field(default=None, description="Properties configurable in the interface")
    response: Optional[dict[str, Any]] = None


class FunnelExclusionEventsNode(BaseModel):
    model_config = ConfigDict(
        extra="forbid",
    )
    custom_name: Optional[str] = None
    event: Optional[str] = Field(default=None, description="The event or `null` for all events.")
    fixedProperties: Optional[
        list[
            Union[
                EventPropertyFilter,
                PersonPropertyFilter,
                ElementPropertyFilter,
                SessionPropertyFilter,
                CohortPropertyFilter,
                RecordingPropertyFilter,
                LogEntryPropertyFilter,
                GroupPropertyFilter,
                FeaturePropertyFilter,
                HogQLPropertyFilter,
                EmptyPropertyFilter,
                DataWarehousePropertyFilter,
                DataWarehousePersonPropertyFilter,
            ]
        ]
    ] = Field(
        default=None,
        description="Fixed properties in the query, can't be edited in the interface (e.g. scoping down by person)",
    )
    funnelFromStep: int
    funnelToStep: int
    kind: Literal["EventsNode"] = "EventsNode"
    limit: Optional[int] = None
    math: Optional[
        Union[
            BaseMathType,
            FunnelMathType,
            PropertyMathType,
            CountPerActorMathType,
            Literal["unique_group"],
            Literal["hogql"],
        ]
    ] = None
    math_group_type_index: Optional[MathGroupTypeIndex] = None
    math_hogql: Optional[str] = None
    math_property: Optional[str] = None
    math_property_type: Optional[str] = None
    name: Optional[str] = None
    orderBy: Optional[list[str]] = Field(default=None, description="Columns to order by")
    properties: Optional[
        list[
            Union[
                EventPropertyFilter,
                PersonPropertyFilter,
                ElementPropertyFilter,
                SessionPropertyFilter,
                CohortPropertyFilter,
                RecordingPropertyFilter,
                LogEntryPropertyFilter,
                GroupPropertyFilter,
                FeaturePropertyFilter,
                HogQLPropertyFilter,
                EmptyPropertyFilter,
                DataWarehousePropertyFilter,
                DataWarehousePersonPropertyFilter,
            ]
        ]
    ] = Field(default=None, description="Properties configurable in the interface")
    response: Optional[dict[str, Any]] = None


class FunnelsQueryResponse(BaseModel):
    model_config = ConfigDict(
        extra="forbid",
    )
    error: Optional[str] = Field(
        default=None,
        description="Query error. Returned only if 'explain' or `modifiers.debug` is true. Throws an error otherwise.",
    )
    hogql: Optional[str] = Field(default=None, description="Generated HogQL query.")
    isUdf: Optional[bool] = None
    modifiers: Optional[HogQLQueryModifiers] = Field(
        default=None, description="Modifiers used when performing the query"
    )
    query_status: Optional[QueryStatus] = Field(
        default=None, description="Query status indicates whether next to the provided data, a query is still running."
    )
    results: Union[FunnelTimeToConvertResults, list[dict[str, Any]], list[list[dict[str, Any]]]]
    timings: Optional[list[QueryTiming]] = Field(
        default=None, description="Measured timings for different parts of the query generation process"
    )


class HogQLFilters(BaseModel):
    model_config = ConfigDict(
        extra="forbid",
    )
    dateRange: Optional[DateRange] = None
    filterTestAccounts: Optional[bool] = None
    properties: Optional[
        list[
            Union[
                EventPropertyFilter,
                PersonPropertyFilter,
                ElementPropertyFilter,
                SessionPropertyFilter,
                CohortPropertyFilter,
                RecordingPropertyFilter,
                LogEntryPropertyFilter,
                GroupPropertyFilter,
                FeaturePropertyFilter,
                HogQLPropertyFilter,
                EmptyPropertyFilter,
                DataWarehousePropertyFilter,
                DataWarehousePersonPropertyFilter,
            ]
        ]
    ] = None


class HogQLQuery(BaseModel):
    model_config = ConfigDict(
        extra="forbid",
    )
    explain: Optional[bool] = None
    filters: Optional[HogQLFilters] = None
    kind: Literal["HogQLQuery"] = "HogQLQuery"
    modifiers: Optional[HogQLQueryModifiers] = Field(
        default=None, description="Modifiers used when performing the query"
    )
    query: str
    response: Optional[HogQLQueryResponse] = None
    values: Optional[dict[str, Any]] = Field(
        default=None, description="Constant values that can be referenced with the {placeholder} syntax in the query"
    )
    variables: Optional[dict[str, HogQLVariable]] = Field(
        default=None, description="Variables to be subsituted into the query"
    )


class InsightActorsQueryBase(BaseModel):
    model_config = ConfigDict(
        extra="forbid",
    )
    includeRecordings: Optional[bool] = None
    kind: NodeKind
    modifiers: Optional[HogQLQueryModifiers] = Field(
        default=None, description="Modifiers used when performing the query"
    )
    response: Optional[ActorsQueryResponse] = None


class InsightActorsQueryOptionsResponse(BaseModel):
    model_config = ConfigDict(
        extra="forbid",
    )
    breakdown: Optional[list[BreakdownItem]] = None
    breakdowns: Optional[list[MultipleBreakdownOptions]] = None
    compare: Optional[list[CompareItem]] = None
    day: Optional[list[DayItem]] = None
    interval: Optional[list[IntervalItem]] = None
    series: Optional[list[Series]] = None
    status: Optional[list[StatusItem]] = None


class PersonsNode(BaseModel):
    model_config = ConfigDict(
        extra="forbid",
    )
    cohort: Optional[int] = None
    distinctId: Optional[str] = None
    fixedProperties: Optional[
        list[
            Union[
                EventPropertyFilter,
                PersonPropertyFilter,
                ElementPropertyFilter,
                SessionPropertyFilter,
                CohortPropertyFilter,
                RecordingPropertyFilter,
                LogEntryPropertyFilter,
                GroupPropertyFilter,
                FeaturePropertyFilter,
                HogQLPropertyFilter,
                EmptyPropertyFilter,
                DataWarehousePropertyFilter,
                DataWarehousePersonPropertyFilter,
            ]
        ]
    ] = Field(
        default=None,
        description="Fixed properties in the query, can't be edited in the interface (e.g. scoping down by person)",
    )
    kind: Literal["PersonsNode"] = "PersonsNode"
    limit: Optional[int] = None
    modifiers: Optional[HogQLQueryModifiers] = Field(
        default=None, description="Modifiers used when performing the query"
    )
    offset: Optional[int] = None
    properties: Optional[
        list[
            Union[
                EventPropertyFilter,
                PersonPropertyFilter,
                ElementPropertyFilter,
                SessionPropertyFilter,
                CohortPropertyFilter,
                RecordingPropertyFilter,
                LogEntryPropertyFilter,
                GroupPropertyFilter,
                FeaturePropertyFilter,
                HogQLPropertyFilter,
                EmptyPropertyFilter,
                DataWarehousePropertyFilter,
                DataWarehousePersonPropertyFilter,
            ]
        ]
    ] = Field(default=None, description="Properties configurable in the interface")
    response: Optional[dict[str, Any]] = None
    search: Optional[str] = None


class PropertyGroupFilterValue(BaseModel):
    model_config = ConfigDict(
        extra="forbid",
    )
    type: FilterLogicalOperator
    values: list[
        Union[
            PropertyGroupFilterValue,
            Union[
                EventPropertyFilter,
                PersonPropertyFilter,
                ElementPropertyFilter,
                SessionPropertyFilter,
                CohortPropertyFilter,
                RecordingPropertyFilter,
                LogEntryPropertyFilter,
                GroupPropertyFilter,
                FeaturePropertyFilter,
                HogQLPropertyFilter,
                EmptyPropertyFilter,
                DataWarehousePropertyFilter,
                DataWarehousePersonPropertyFilter,
            ],
        ]
    ]


class QueryResponseAlternative9(BaseModel):
    model_config = ConfigDict(
        extra="forbid",
    )
    dateFrom: Optional[str] = None
    dateTo: Optional[str] = None
    error: Optional[str] = Field(
        default=None,
        description="Query error. Returned only if 'explain' or `modifiers.debug` is true. Throws an error otherwise.",
    )
    hogql: Optional[str] = Field(default=None, description="Generated HogQL query.")
    modifiers: Optional[HogQLQueryModifiers] = Field(
        default=None, description="Modifiers used when performing the query"
    )
    query_status: Optional[QueryStatus] = Field(
        default=None, description="Query status indicates whether next to the provided data, a query is still running."
    )
    results: list[WebOverviewItem]
    samplingRate: Optional[SamplingRate] = None
    timings: Optional[list[QueryTiming]] = Field(
        default=None, description="Measured timings for different parts of the query generation process"
    )


class QueryResponseAlternative30(BaseModel):
    model_config = ConfigDict(
        extra="forbid",
    )
    error: Optional[str] = Field(
        default=None,
        description="Query error. Returned only if 'explain' or `modifiers.debug` is true. Throws an error otherwise.",
    )
    hogql: Optional[str] = Field(default=None, description="Generated HogQL query.")
    modifiers: Optional[HogQLQueryModifiers] = Field(
        default=None, description="Modifiers used when performing the query"
    )
    query_status: Optional[QueryStatus] = Field(
        default=None, description="Query status indicates whether next to the provided data, a query is still running."
    )
    results: list[RetentionResult]
    timings: Optional[list[QueryTiming]] = Field(
        default=None, description="Measured timings for different parts of the query generation process"
    )


class RecordingsQueryResponse(BaseModel):
    model_config = ConfigDict(
        extra="forbid",
    )
    has_next: bool
    results: list[SessionRecordingType]


class RetentionQueryResponse(BaseModel):
    model_config = ConfigDict(
        extra="forbid",
    )
    error: Optional[str] = Field(
        default=None,
        description="Query error. Returned only if 'explain' or `modifiers.debug` is true. Throws an error otherwise.",
    )
    hogql: Optional[str] = Field(default=None, description="Generated HogQL query.")
    modifiers: Optional[HogQLQueryModifiers] = Field(
        default=None, description="Modifiers used when performing the query"
    )
    query_status: Optional[QueryStatus] = Field(
        default=None, description="Query status indicates whether next to the provided data, a query is still running."
    )
    results: list[RetentionResult]
    timings: Optional[list[QueryTiming]] = Field(
        default=None, description="Measured timings for different parts of the query generation process"
    )


class SessionAttributionExplorerQuery(BaseModel):
    model_config = ConfigDict(
        extra="forbid",
    )
    filters: Optional[Filters] = None
    groupBy: list[SessionAttributionGroupBy]
    kind: Literal["SessionAttributionExplorerQuery"] = "SessionAttributionExplorerQuery"
    limit: Optional[int] = None
    modifiers: Optional[HogQLQueryModifiers] = Field(
        default=None, description="Modifiers used when performing the query"
    )
    offset: Optional[int] = None
    response: Optional[SessionAttributionExplorerQueryResponse] = None


class SessionsTimelineQuery(BaseModel):
    model_config = ConfigDict(
        extra="forbid",
    )
    after: Optional[str] = Field(
        default=None, description="Only fetch sessions that started after this timestamp (default: '-24h')"
    )
    before: Optional[str] = Field(
        default=None, description="Only fetch sessions that started before this timestamp (default: '+5s')"
    )
    kind: Literal["SessionsTimelineQuery"] = "SessionsTimelineQuery"
    modifiers: Optional[HogQLQueryModifiers] = Field(
        default=None, description="Modifiers used when performing the query"
    )
    personId: Optional[str] = Field(default=None, description="Fetch sessions only for a given person")
    response: Optional[SessionsTimelineQueryResponse] = None


class TeamTaxonomyQuery(BaseModel):
    model_config = ConfigDict(
        extra="forbid",
    )
    kind: Literal["TeamTaxonomyQuery"] = "TeamTaxonomyQuery"
    modifiers: Optional[HogQLQueryModifiers] = Field(
        default=None, description="Modifiers used when performing the query"
    )
    response: Optional[TeamTaxonomyQueryResponse] = None


class VisualizationMessage(BaseModel):
    model_config = ConfigDict(
        extra="forbid",
    )
    answer: Optional[Union[AssistantTrendsQuery, AssistantFunnelsQuery]] = None
    done: Optional[bool] = None
    plan: Optional[str] = None
    type: Literal["ai/viz"] = "ai/viz"


class WebExternalClicksTableQuery(BaseModel):
    model_config = ConfigDict(
        extra="forbid",
    )
    conversionGoal: Optional[Union[ActionConversionGoal, CustomEventConversionGoal]] = None
    dateRange: Optional[DateRange] = None
    filterTestAccounts: Optional[bool] = None
    kind: Literal["WebExternalClicksTableQuery"] = "WebExternalClicksTableQuery"
    limit: Optional[int] = None
    modifiers: Optional[HogQLQueryModifiers] = Field(
        default=None, description="Modifiers used when performing the query"
    )
    properties: list[Union[EventPropertyFilter, PersonPropertyFilter, SessionPropertyFilter]]
    response: Optional[WebExternalClicksTableQueryResponse] = None
    sampling: Optional[Sampling] = None
    stripQueryParams: Optional[bool] = None
    useSessionsTable: Optional[bool] = None


class WebGoalsQuery(BaseModel):
    model_config = ConfigDict(
        extra="forbid",
    )
    conversionGoal: Optional[Union[ActionConversionGoal, CustomEventConversionGoal]] = None
    dateRange: Optional[DateRange] = None
    filterTestAccounts: Optional[bool] = None
    kind: Literal["WebGoalsQuery"] = "WebGoalsQuery"
    limit: Optional[int] = None
    modifiers: Optional[HogQLQueryModifiers] = Field(
        default=None, description="Modifiers used when performing the query"
    )
    properties: list[Union[EventPropertyFilter, PersonPropertyFilter, SessionPropertyFilter]]
    response: Optional[WebGoalsQueryResponse] = None
    sampling: Optional[Sampling] = None
    useSessionsTable: Optional[bool] = None


class WebOverviewQuery(BaseModel):
    model_config = ConfigDict(
        extra="forbid",
    )
    compareFilter: Optional[CompareFilter] = None
    conversionGoal: Optional[Union[ActionConversionGoal, CustomEventConversionGoal]] = None
    dateRange: Optional[DateRange] = None
    filterTestAccounts: Optional[bool] = None
    includeLCPScore: Optional[bool] = None
    kind: Literal["WebOverviewQuery"] = "WebOverviewQuery"
    modifiers: Optional[HogQLQueryModifiers] = Field(
        default=None, description="Modifiers used when performing the query"
    )
    properties: list[Union[EventPropertyFilter, PersonPropertyFilter, SessionPropertyFilter]]
    response: Optional[WebOverviewQueryResponse] = None
    sampling: Optional[Sampling] = None
    useSessionsTable: Optional[bool] = None


class WebStatsTableQuery(BaseModel):
    model_config = ConfigDict(
        extra="forbid",
    )
    breakdownBy: WebStatsBreakdown
    compareFilter: Optional[CompareFilter] = None
    conversionGoal: Optional[Union[ActionConversionGoal, CustomEventConversionGoal]] = None
    dateRange: Optional[DateRange] = None
    doPathCleaning: Optional[bool] = None
    filterTestAccounts: Optional[bool] = None
    includeBounceRate: Optional[bool] = None
    includeScrollDepth: Optional[bool] = None
    kind: Literal["WebStatsTableQuery"] = "WebStatsTableQuery"
    limit: Optional[int] = None
    modifiers: Optional[HogQLQueryModifiers] = Field(
        default=None, description="Modifiers used when performing the query"
    )
    properties: list[Union[EventPropertyFilter, PersonPropertyFilter, SessionPropertyFilter]]
    response: Optional[WebStatsTableQueryResponse] = None
    sampling: Optional[Sampling] = None
    useSessionsTable: Optional[bool] = None


class ActionsNode(BaseModel):
    model_config = ConfigDict(
        extra="forbid",
    )
    custom_name: Optional[str] = None
    fixedProperties: Optional[
        list[
            Union[
                EventPropertyFilter,
                PersonPropertyFilter,
                ElementPropertyFilter,
                SessionPropertyFilter,
                CohortPropertyFilter,
                RecordingPropertyFilter,
                LogEntryPropertyFilter,
                GroupPropertyFilter,
                FeaturePropertyFilter,
                HogQLPropertyFilter,
                EmptyPropertyFilter,
                DataWarehousePropertyFilter,
                DataWarehousePersonPropertyFilter,
            ]
        ]
    ] = Field(
        default=None,
        description="Fixed properties in the query, can't be edited in the interface (e.g. scoping down by person)",
    )
    id: int
    kind: Literal["ActionsNode"] = "ActionsNode"
    math: Optional[
        Union[
            BaseMathType,
            FunnelMathType,
            PropertyMathType,
            CountPerActorMathType,
            Literal["unique_group"],
            Literal["hogql"],
        ]
    ] = None
    math_group_type_index: Optional[MathGroupTypeIndex] = None
    math_hogql: Optional[str] = None
    math_property: Optional[str] = None
    math_property_type: Optional[str] = None
    name: Optional[str] = None
    properties: Optional[
        list[
            Union[
                EventPropertyFilter,
                PersonPropertyFilter,
                ElementPropertyFilter,
                SessionPropertyFilter,
                CohortPropertyFilter,
                RecordingPropertyFilter,
                LogEntryPropertyFilter,
                GroupPropertyFilter,
                FeaturePropertyFilter,
                HogQLPropertyFilter,
                EmptyPropertyFilter,
                DataWarehousePropertyFilter,
                DataWarehousePersonPropertyFilter,
            ]
        ]
    ] = Field(default=None, description="Properties configurable in the interface")
    response: Optional[dict[str, Any]] = None


class ActorsPropertyTaxonomyQuery(BaseModel):
    model_config = ConfigDict(
        extra="forbid",
    )
    group_type_index: Optional[int] = None
    kind: Literal["ActorsPropertyTaxonomyQuery"] = "ActorsPropertyTaxonomyQuery"
    modifiers: Optional[HogQLQueryModifiers] = Field(
        default=None, description="Modifiers used when performing the query"
    )
    property: str
    response: Optional[ActorsPropertyTaxonomyQueryResponse] = None


class AnyResponseType(
    RootModel[
        Union[
            dict[str, Any],
            HogQueryResponse,
            HogQLQueryResponse,
            HogQLMetadataResponse,
            HogQLAutocompleteResponse,
            Any,
            EventsQueryResponse,
            ErrorTrackingQueryResponse,
        ]
    ]
):
    root: Union[
        dict[str, Any],
        HogQueryResponse,
        HogQLQueryResponse,
        HogQLMetadataResponse,
        HogQLAutocompleteResponse,
        Any,
        EventsQueryResponse,
        ErrorTrackingQueryResponse,
    ]


class DataVisualizationNode(BaseModel):
    model_config = ConfigDict(
        extra="forbid",
    )
    chartSettings: Optional[ChartSettings] = None
    display: Optional[ChartDisplayType] = None
    kind: Literal["DataVisualizationNode"] = "DataVisualizationNode"
    source: HogQLQuery
    tableSettings: Optional[TableSettings] = None


class DatabaseSchemaMaterializedViewTable(BaseModel):
    model_config = ConfigDict(
        extra="forbid",
    )
    fields: dict[str, DatabaseSchemaField]
    id: str
    last_run_at: Optional[str] = None
    name: str
    query: HogQLQuery
    status: Optional[str] = None
    type: Literal["materialized_view"] = "materialized_view"


class DatabaseSchemaViewTable(BaseModel):
    model_config = ConfigDict(
        extra="forbid",
    )
    fields: dict[str, DatabaseSchemaField]
    id: str
    name: str
    query: HogQLQuery
    type: Literal["view"] = "view"


class EventTaxonomyQuery(BaseModel):
    model_config = ConfigDict(
        extra="forbid",
    )
    event: str
    kind: Literal["EventTaxonomyQuery"] = "EventTaxonomyQuery"
    modifiers: Optional[HogQLQueryModifiers] = Field(
        default=None, description="Modifiers used when performing the query"
    )
    response: Optional[EventTaxonomyQueryResponse] = None


class FunnelsFilter(BaseModel):
    model_config = ConfigDict(
        extra="forbid",
    )
    binCount: Optional[int] = None
    breakdownAttributionType: Optional[BreakdownAttributionType] = BreakdownAttributionType.FIRST_TOUCH
    breakdownAttributionValue: Optional[int] = None
    exclusions: Optional[list[Union[FunnelExclusionEventsNode, FunnelExclusionActionsNode]]] = []
    funnelAggregateByHogQL: Optional[str] = None
    funnelFromStep: Optional[int] = None
    funnelOrderType: Optional[StepOrderValue] = StepOrderValue.ORDERED
    funnelStepReference: Optional[FunnelStepReference] = FunnelStepReference.TOTAL
    funnelToStep: Optional[int] = None
    funnelVizType: Optional[FunnelVizType] = FunnelVizType.STEPS
    funnelWindowInterval: Optional[int] = 14
    funnelWindowIntervalUnit: Optional[FunnelConversionWindowTimeUnit] = FunnelConversionWindowTimeUnit.DAY
    hiddenLegendBreakdowns: Optional[list[str]] = None
    layout: Optional[FunnelLayout] = FunnelLayout.VERTICAL
    resultCustomizations: Optional[dict[str, ResultCustomizationByValue]] = Field(
        default=None, description="Customizations for the appearance of result datasets."
    )
    useUdf: Optional[bool] = None


class InsightFilter(
    RootModel[Union[TrendsFilter, FunnelsFilter, RetentionFilter, PathsFilter, StickinessFilter, LifecycleFilter]]
):
    root: Union[TrendsFilter, FunnelsFilter, RetentionFilter, PathsFilter, StickinessFilter, LifecycleFilter]


class PropertyGroupFilter(BaseModel):
    model_config = ConfigDict(
        extra="forbid",
    )
    type: FilterLogicalOperator
    values: list[PropertyGroupFilterValue]


class RecordingsQuery(BaseModel):
    model_config = ConfigDict(
        extra="forbid",
    )
    actions: Optional[list[dict[str, Any]]] = None
    console_log_filters: Optional[list[LogEntryPropertyFilter]] = None
    date_from: Optional[str] = "-3d"
    date_to: Optional[str] = None
    events: Optional[list[dict[str, Any]]] = None
    filter_test_accounts: Optional[bool] = None
    having_predicates: Optional[
        list[
            Union[
                EventPropertyFilter,
                PersonPropertyFilter,
                ElementPropertyFilter,
                SessionPropertyFilter,
                CohortPropertyFilter,
                RecordingPropertyFilter,
                LogEntryPropertyFilter,
                GroupPropertyFilter,
                FeaturePropertyFilter,
                HogQLPropertyFilter,
                EmptyPropertyFilter,
                DataWarehousePropertyFilter,
                DataWarehousePersonPropertyFilter,
            ]
        ]
    ] = None
    kind: Literal["RecordingsQuery"] = "RecordingsQuery"
    limit: Optional[int] = None
    modifiers: Optional[HogQLQueryModifiers] = Field(
        default=None, description="Modifiers used when performing the query"
    )
    offset: Optional[int] = None
    operand: Optional[FilterLogicalOperator] = FilterLogicalOperator.AND_
    order: Optional[RecordingOrder] = RecordingOrder.START_TIME
    person_uuid: Optional[str] = None
    properties: Optional[
        list[
            Union[
                EventPropertyFilter,
                PersonPropertyFilter,
                ElementPropertyFilter,
                SessionPropertyFilter,
                CohortPropertyFilter,
                RecordingPropertyFilter,
                LogEntryPropertyFilter,
                GroupPropertyFilter,
                FeaturePropertyFilter,
                HogQLPropertyFilter,
                EmptyPropertyFilter,
                DataWarehousePropertyFilter,
                DataWarehousePersonPropertyFilter,
            ]
        ]
    ] = None
    response: Optional[RecordingsQueryResponse] = None
    session_ids: Optional[list[str]] = None
    user_modified_filters: Optional[dict[str, Any]] = None


class RetentionQuery(BaseModel):
    model_config = ConfigDict(
        extra="forbid",
    )
    aggregation_group_type_index: Optional[int] = Field(default=None, description="Groups aggregation")
    dataColorTheme: Optional[float] = Field(default=None, description="Colors used in the insight's visualization")
    dateRange: Optional[InsightDateRange] = Field(default=None, description="Date range for the query")
    filterTestAccounts: Optional[bool] = Field(
        default=False, description="Exclude internal and test users by applying the respective filters"
    )
    kind: Literal["RetentionQuery"] = "RetentionQuery"
    modifiers: Optional[HogQLQueryModifiers] = Field(
        default=None, description="Modifiers used when performing the query"
    )
    properties: Optional[
        Union[
            list[
                Union[
                    EventPropertyFilter,
                    PersonPropertyFilter,
                    ElementPropertyFilter,
                    SessionPropertyFilter,
                    CohortPropertyFilter,
                    RecordingPropertyFilter,
                    LogEntryPropertyFilter,
                    GroupPropertyFilter,
                    FeaturePropertyFilter,
                    HogQLPropertyFilter,
                    EmptyPropertyFilter,
                    DataWarehousePropertyFilter,
                    DataWarehousePersonPropertyFilter,
                ]
            ],
            PropertyGroupFilter,
        ]
    ] = Field(default=[], description="Property filters for all series")
    response: Optional[RetentionQueryResponse] = None
    retentionFilter: RetentionFilter = Field(..., description="Properties specific to the retention insight")
    samplingFactor: Optional[float] = Field(default=None, description="Sampling rate")


class RootAssistantMessage(
    RootModel[
        Union[VisualizationMessage, ReasoningMessage, AssistantMessage, HumanMessage, FailureMessage, RouterMessage]
    ]
):
    root: Union[VisualizationMessage, ReasoningMessage, AssistantMessage, HumanMessage, FailureMessage, RouterMessage]


class StickinessQuery(BaseModel):
    model_config = ConfigDict(
        extra="forbid",
    )
    compareFilter: Optional[CompareFilter] = Field(default=None, description="Compare to date range")
    dataColorTheme: Optional[float] = Field(default=None, description="Colors used in the insight's visualization")
    dateRange: Optional[InsightDateRange] = Field(default=None, description="Date range for the query")
    filterTestAccounts: Optional[bool] = Field(
        default=False, description="Exclude internal and test users by applying the respective filters"
    )
    interval: Optional[IntervalType] = Field(
        default=IntervalType.DAY,
        description="Granularity of the response. Can be one of `hour`, `day`, `week` or `month`",
    )
    kind: Literal["StickinessQuery"] = "StickinessQuery"
    modifiers: Optional[HogQLQueryModifiers] = Field(
        default=None, description="Modifiers used when performing the query"
    )
    properties: Optional[
        Union[
            list[
                Union[
                    EventPropertyFilter,
                    PersonPropertyFilter,
                    ElementPropertyFilter,
                    SessionPropertyFilter,
                    CohortPropertyFilter,
                    RecordingPropertyFilter,
                    LogEntryPropertyFilter,
                    GroupPropertyFilter,
                    FeaturePropertyFilter,
                    HogQLPropertyFilter,
                    EmptyPropertyFilter,
                    DataWarehousePropertyFilter,
                    DataWarehousePersonPropertyFilter,
                ]
            ],
            PropertyGroupFilter,
        ]
    ] = Field(default=[], description="Property filters for all series")
    response: Optional[StickinessQueryResponse] = None
    samplingFactor: Optional[float] = Field(default=None, description="Sampling rate")
    series: list[Union[EventsNode, ActionsNode, DataWarehouseNode]] = Field(
        ..., description="Events and actions to include"
    )
    stickinessFilter: Optional[StickinessFilter] = Field(
        default=None, description="Properties specific to the stickiness insight"
    )


class TrendsQuery(BaseModel):
    model_config = ConfigDict(
        extra="forbid",
    )
    aggregation_group_type_index: Optional[int] = Field(default=None, description="Groups aggregation")
    breakdownFilter: Optional[BreakdownFilter] = Field(default=None, description="Breakdown of the events and actions")
    compareFilter: Optional[CompareFilter] = Field(default=None, description="Compare to date range")
<<<<<<< HEAD
    dataColorTheme: Optional[float] = Field(default=None, description="Colors used in the insight's visualization")
=======
    conversionGoal: Optional[Union[ActionConversionGoal, CustomEventConversionGoal]] = Field(
        default=None, description="Whether we should be comparing against a specific conversion goal"
    )
>>>>>>> 894bbc72
    dateRange: Optional[InsightDateRange] = Field(default=None, description="Date range for the query")
    filterTestAccounts: Optional[bool] = Field(
        default=False, description="Exclude internal and test users by applying the respective filters"
    )
    interval: Optional[IntervalType] = Field(
        default=IntervalType.DAY,
        description="Granularity of the response. Can be one of `hour`, `day`, `week` or `month`",
    )
    kind: Literal["TrendsQuery"] = "TrendsQuery"
    modifiers: Optional[HogQLQueryModifiers] = Field(
        default=None, description="Modifiers used when performing the query"
    )
    properties: Optional[
        Union[
            list[
                Union[
                    EventPropertyFilter,
                    PersonPropertyFilter,
                    ElementPropertyFilter,
                    SessionPropertyFilter,
                    CohortPropertyFilter,
                    RecordingPropertyFilter,
                    LogEntryPropertyFilter,
                    GroupPropertyFilter,
                    FeaturePropertyFilter,
                    HogQLPropertyFilter,
                    EmptyPropertyFilter,
                    DataWarehousePropertyFilter,
                    DataWarehousePersonPropertyFilter,
                ]
            ],
            PropertyGroupFilter,
        ]
    ] = Field(default=[], description="Property filters for all series")
    response: Optional[TrendsQueryResponse] = None
    samplingFactor: Optional[float] = Field(default=None, description="Sampling rate")
    series: list[Union[EventsNode, ActionsNode, DataWarehouseNode]] = Field(
        ..., description="Events and actions to include"
    )
    trendsFilter: Optional[TrendsFilter] = Field(default=None, description="Properties specific to the trends insight")


class CachedExperimentTrendsQueryResponse(BaseModel):
    model_config = ConfigDict(
        extra="forbid",
    )
    cache_key: str
    cache_target_age: Optional[AwareDatetime] = None
    calculation_trigger: Optional[str] = Field(
        default=None, description="What triggered the calculation of the query, leave empty if user/immediate"
    )
    count_query: Optional[TrendsQuery] = None
    credible_intervals: dict[str, list[float]]
    exposure_query: Optional[TrendsQuery] = None
    insight: list[dict[str, Any]]
    is_cached: bool
    kind: Literal["ExperimentTrendsQuery"] = "ExperimentTrendsQuery"
    last_refresh: AwareDatetime
    next_allowed_client_refresh: AwareDatetime
    p_value: float
    probability: dict[str, float]
    query_status: Optional[QueryStatus] = Field(
        default=None, description="Query status indicates whether next to the provided data, a query is still running."
    )
    significance_code: ExperimentSignificanceCode
    significant: bool
    stats_version: Optional[int] = None
    timezone: str
    variants: list[ExperimentVariantTrendsBaseStats]


class Response10(BaseModel):
    model_config = ConfigDict(
        extra="forbid",
    )
    count_query: Optional[TrendsQuery] = None
    credible_intervals: dict[str, list[float]]
    exposure_query: Optional[TrendsQuery] = None
    insight: list[dict[str, Any]]
    kind: Literal["ExperimentTrendsQuery"] = "ExperimentTrendsQuery"
    p_value: float
    probability: dict[str, float]
    significance_code: ExperimentSignificanceCode
    significant: bool
    stats_version: Optional[int] = None
    variants: list[ExperimentVariantTrendsBaseStats]


class ErrorTrackingQuery(BaseModel):
    model_config = ConfigDict(
        extra="forbid",
    )
    assignee: Optional[int] = None
    dateRange: DateRange
    filterGroup: Optional[PropertyGroupFilter] = None
    filterTestAccounts: Optional[bool] = None
    issueId: Optional[str] = None
    kind: Literal["ErrorTrackingQuery"] = "ErrorTrackingQuery"
    limit: Optional[int] = None
    modifiers: Optional[HogQLQueryModifiers] = Field(
        default=None, description="Modifiers used when performing the query"
    )
    offset: Optional[int] = None
    orderBy: Optional[OrderBy] = None
    response: Optional[ErrorTrackingQueryResponse] = None
    searchQuery: Optional[str] = None
    select: Optional[list[str]] = None


class EventsQuery(BaseModel):
    model_config = ConfigDict(
        extra="forbid",
    )
    actionId: Optional[int] = Field(default=None, description="Show events matching a given action")
    after: Optional[str] = Field(default=None, description="Only fetch events that happened after this timestamp")
    before: Optional[str] = Field(default=None, description="Only fetch events that happened before this timestamp")
    event: Optional[str] = Field(default=None, description="Limit to events matching this string")
    filterTestAccounts: Optional[bool] = Field(default=None, description="Filter test accounts")
    fixedProperties: Optional[
        list[
            Union[
                PropertyGroupFilter,
                PropertyGroupFilterValue,
                Union[
                    EventPropertyFilter,
                    PersonPropertyFilter,
                    ElementPropertyFilter,
                    SessionPropertyFilter,
                    CohortPropertyFilter,
                    RecordingPropertyFilter,
                    LogEntryPropertyFilter,
                    GroupPropertyFilter,
                    FeaturePropertyFilter,
                    HogQLPropertyFilter,
                    EmptyPropertyFilter,
                    DataWarehousePropertyFilter,
                    DataWarehousePersonPropertyFilter,
                ],
            ]
        ]
    ] = Field(
        default=None,
        description="Fixed properties in the query, can't be edited in the interface (e.g. scoping down by person)",
    )
    kind: Literal["EventsQuery"] = "EventsQuery"
    limit: Optional[int] = Field(default=None, description="Number of rows to return")
    modifiers: Optional[HogQLQueryModifiers] = Field(
        default=None, description="Modifiers used when performing the query"
    )
    offset: Optional[int] = Field(default=None, description="Number of rows to skip before returning rows")
    orderBy: Optional[list[str]] = Field(default=None, description="Columns to order by")
    personId: Optional[str] = Field(default=None, description="Show events for a given person")
    properties: Optional[
        list[
            Union[
                EventPropertyFilter,
                PersonPropertyFilter,
                ElementPropertyFilter,
                SessionPropertyFilter,
                CohortPropertyFilter,
                RecordingPropertyFilter,
                LogEntryPropertyFilter,
                GroupPropertyFilter,
                FeaturePropertyFilter,
                HogQLPropertyFilter,
                EmptyPropertyFilter,
                DataWarehousePropertyFilter,
                DataWarehousePersonPropertyFilter,
            ]
        ]
    ] = Field(default=None, description="Properties configurable in the interface")
    response: Optional[EventsQueryResponse] = None
    select: list[str] = Field(..., description="Return a limited set of data. Required.")
    where: Optional[list[str]] = Field(default=None, description="HogQL filters to apply on returned data")


class ExperimentTrendsQueryResponse(BaseModel):
    model_config = ConfigDict(
        extra="forbid",
    )
    count_query: Optional[TrendsQuery] = None
    credible_intervals: dict[str, list[float]]
    exposure_query: Optional[TrendsQuery] = None
    insight: list[dict[str, Any]]
    kind: Literal["ExperimentTrendsQuery"] = "ExperimentTrendsQuery"
    p_value: float
    probability: dict[str, float]
    significance_code: ExperimentSignificanceCode
    significant: bool
    stats_version: Optional[int] = None
    variants: list[ExperimentVariantTrendsBaseStats]


class FunnelsQuery(BaseModel):
    model_config = ConfigDict(
        extra="forbid",
    )
    aggregation_group_type_index: Optional[int] = Field(default=None, description="Groups aggregation")
    breakdownFilter: Optional[BreakdownFilter] = Field(default=None, description="Breakdown of the events and actions")
    dataColorTheme: Optional[float] = Field(default=None, description="Colors used in the insight's visualization")
    dateRange: Optional[InsightDateRange] = Field(default=None, description="Date range for the query")
    filterTestAccounts: Optional[bool] = Field(
        default=False, description="Exclude internal and test users by applying the respective filters"
    )
    funnelsFilter: Optional[FunnelsFilter] = Field(
        default=None, description="Properties specific to the funnels insight"
    )
    interval: Optional[IntervalType] = Field(
        default=None, description="Granularity of the response. Can be one of `hour`, `day`, `week` or `month`"
    )
    kind: Literal["FunnelsQuery"] = "FunnelsQuery"
    modifiers: Optional[HogQLQueryModifiers] = Field(
        default=None, description="Modifiers used when performing the query"
    )
    properties: Optional[
        Union[
            list[
                Union[
                    EventPropertyFilter,
                    PersonPropertyFilter,
                    ElementPropertyFilter,
                    SessionPropertyFilter,
                    CohortPropertyFilter,
                    RecordingPropertyFilter,
                    LogEntryPropertyFilter,
                    GroupPropertyFilter,
                    FeaturePropertyFilter,
                    HogQLPropertyFilter,
                    EmptyPropertyFilter,
                    DataWarehousePropertyFilter,
                    DataWarehousePersonPropertyFilter,
                ]
            ],
            PropertyGroupFilter,
        ]
    ] = Field(default=[], description="Property filters for all series")
    response: Optional[FunnelsQueryResponse] = None
    samplingFactor: Optional[float] = Field(default=None, description="Sampling rate")
    series: list[Union[EventsNode, ActionsNode, DataWarehouseNode]] = Field(
        ..., description="Events and actions to include"
    )


class HasPropertiesNode(RootModel[Union[EventsNode, EventsQuery, PersonsNode]]):
    root: Union[EventsNode, EventsQuery, PersonsNode]


class InsightsQueryBaseFunnelsQueryResponse(BaseModel):
    model_config = ConfigDict(
        extra="forbid",
    )
    aggregation_group_type_index: Optional[int] = Field(default=None, description="Groups aggregation")
    dataColorTheme: Optional[float] = Field(default=None, description="Colors used in the insight's visualization")
    dateRange: Optional[InsightDateRange] = Field(default=None, description="Date range for the query")
    filterTestAccounts: Optional[bool] = Field(
        default=False, description="Exclude internal and test users by applying the respective filters"
    )
    kind: NodeKind
    modifiers: Optional[HogQLQueryModifiers] = Field(
        default=None, description="Modifiers used when performing the query"
    )
    properties: Optional[
        Union[
            list[
                Union[
                    EventPropertyFilter,
                    PersonPropertyFilter,
                    ElementPropertyFilter,
                    SessionPropertyFilter,
                    CohortPropertyFilter,
                    RecordingPropertyFilter,
                    LogEntryPropertyFilter,
                    GroupPropertyFilter,
                    FeaturePropertyFilter,
                    HogQLPropertyFilter,
                    EmptyPropertyFilter,
                    DataWarehousePropertyFilter,
                    DataWarehousePersonPropertyFilter,
                ]
            ],
            PropertyGroupFilter,
        ]
    ] = Field(default=[], description="Property filters for all series")
    response: Optional[FunnelsQueryResponse] = None
    samplingFactor: Optional[float] = Field(default=None, description="Sampling rate")


class InsightsQueryBaseLifecycleQueryResponse(BaseModel):
    model_config = ConfigDict(
        extra="forbid",
    )
    aggregation_group_type_index: Optional[int] = Field(default=None, description="Groups aggregation")
    dataColorTheme: Optional[float] = Field(default=None, description="Colors used in the insight's visualization")
    dateRange: Optional[InsightDateRange] = Field(default=None, description="Date range for the query")
    filterTestAccounts: Optional[bool] = Field(
        default=False, description="Exclude internal and test users by applying the respective filters"
    )
    kind: NodeKind
    modifiers: Optional[HogQLQueryModifiers] = Field(
        default=None, description="Modifiers used when performing the query"
    )
    properties: Optional[
        Union[
            list[
                Union[
                    EventPropertyFilter,
                    PersonPropertyFilter,
                    ElementPropertyFilter,
                    SessionPropertyFilter,
                    CohortPropertyFilter,
                    RecordingPropertyFilter,
                    LogEntryPropertyFilter,
                    GroupPropertyFilter,
                    FeaturePropertyFilter,
                    HogQLPropertyFilter,
                    EmptyPropertyFilter,
                    DataWarehousePropertyFilter,
                    DataWarehousePersonPropertyFilter,
                ]
            ],
            PropertyGroupFilter,
        ]
    ] = Field(default=[], description="Property filters for all series")
    response: Optional[LifecycleQueryResponse] = None
    samplingFactor: Optional[float] = Field(default=None, description="Sampling rate")


class InsightsQueryBasePathsQueryResponse(BaseModel):
    model_config = ConfigDict(
        extra="forbid",
    )
    aggregation_group_type_index: Optional[int] = Field(default=None, description="Groups aggregation")
    dataColorTheme: Optional[float] = Field(default=None, description="Colors used in the insight's visualization")
    dateRange: Optional[InsightDateRange] = Field(default=None, description="Date range for the query")
    filterTestAccounts: Optional[bool] = Field(
        default=False, description="Exclude internal and test users by applying the respective filters"
    )
    kind: NodeKind
    modifiers: Optional[HogQLQueryModifiers] = Field(
        default=None, description="Modifiers used when performing the query"
    )
    properties: Optional[
        Union[
            list[
                Union[
                    EventPropertyFilter,
                    PersonPropertyFilter,
                    ElementPropertyFilter,
                    SessionPropertyFilter,
                    CohortPropertyFilter,
                    RecordingPropertyFilter,
                    LogEntryPropertyFilter,
                    GroupPropertyFilter,
                    FeaturePropertyFilter,
                    HogQLPropertyFilter,
                    EmptyPropertyFilter,
                    DataWarehousePropertyFilter,
                    DataWarehousePersonPropertyFilter,
                ]
            ],
            PropertyGroupFilter,
        ]
    ] = Field(default=[], description="Property filters for all series")
    response: Optional[PathsQueryResponse] = None
    samplingFactor: Optional[float] = Field(default=None, description="Sampling rate")


class InsightsQueryBaseRetentionQueryResponse(BaseModel):
    model_config = ConfigDict(
        extra="forbid",
    )
    aggregation_group_type_index: Optional[int] = Field(default=None, description="Groups aggregation")
    dataColorTheme: Optional[float] = Field(default=None, description="Colors used in the insight's visualization")
    dateRange: Optional[InsightDateRange] = Field(default=None, description="Date range for the query")
    filterTestAccounts: Optional[bool] = Field(
        default=False, description="Exclude internal and test users by applying the respective filters"
    )
    kind: NodeKind
    modifiers: Optional[HogQLQueryModifiers] = Field(
        default=None, description="Modifiers used when performing the query"
    )
    properties: Optional[
        Union[
            list[
                Union[
                    EventPropertyFilter,
                    PersonPropertyFilter,
                    ElementPropertyFilter,
                    SessionPropertyFilter,
                    CohortPropertyFilter,
                    RecordingPropertyFilter,
                    LogEntryPropertyFilter,
                    GroupPropertyFilter,
                    FeaturePropertyFilter,
                    HogQLPropertyFilter,
                    EmptyPropertyFilter,
                    DataWarehousePropertyFilter,
                    DataWarehousePersonPropertyFilter,
                ]
            ],
            PropertyGroupFilter,
        ]
    ] = Field(default=[], description="Property filters for all series")
    response: Optional[RetentionQueryResponse] = None
    samplingFactor: Optional[float] = Field(default=None, description="Sampling rate")


class InsightsQueryBaseTrendsQueryResponse(BaseModel):
    model_config = ConfigDict(
        extra="forbid",
    )
    aggregation_group_type_index: Optional[int] = Field(default=None, description="Groups aggregation")
    dataColorTheme: Optional[float] = Field(default=None, description="Colors used in the insight's visualization")
    dateRange: Optional[InsightDateRange] = Field(default=None, description="Date range for the query")
    filterTestAccounts: Optional[bool] = Field(
        default=False, description="Exclude internal and test users by applying the respective filters"
    )
    kind: NodeKind
    modifiers: Optional[HogQLQueryModifiers] = Field(
        default=None, description="Modifiers used when performing the query"
    )
    properties: Optional[
        Union[
            list[
                Union[
                    EventPropertyFilter,
                    PersonPropertyFilter,
                    ElementPropertyFilter,
                    SessionPropertyFilter,
                    CohortPropertyFilter,
                    RecordingPropertyFilter,
                    LogEntryPropertyFilter,
                    GroupPropertyFilter,
                    FeaturePropertyFilter,
                    HogQLPropertyFilter,
                    EmptyPropertyFilter,
                    DataWarehousePropertyFilter,
                    DataWarehousePersonPropertyFilter,
                ]
            ],
            PropertyGroupFilter,
        ]
    ] = Field(default=[], description="Property filters for all series")
    response: Optional[TrendsQueryResponse] = None
    samplingFactor: Optional[float] = Field(default=None, description="Sampling rate")


class LifecycleQuery(BaseModel):
    model_config = ConfigDict(
        extra="forbid",
    )
    aggregation_group_type_index: Optional[int] = Field(default=None, description="Groups aggregation")
    dataColorTheme: Optional[float] = Field(default=None, description="Colors used in the insight's visualization")
    dateRange: Optional[InsightDateRange] = Field(default=None, description="Date range for the query")
    filterTestAccounts: Optional[bool] = Field(
        default=False, description="Exclude internal and test users by applying the respective filters"
    )
    interval: Optional[IntervalType] = Field(
        default=IntervalType.DAY,
        description="Granularity of the response. Can be one of `hour`, `day`, `week` or `month`",
    )
    kind: Literal["LifecycleQuery"] = "LifecycleQuery"
    lifecycleFilter: Optional[LifecycleFilter] = Field(
        default=None, description="Properties specific to the lifecycle insight"
    )
    modifiers: Optional[HogQLQueryModifiers] = Field(
        default=None, description="Modifiers used when performing the query"
    )
    properties: Optional[
        Union[
            list[
                Union[
                    EventPropertyFilter,
                    PersonPropertyFilter,
                    ElementPropertyFilter,
                    SessionPropertyFilter,
                    CohortPropertyFilter,
                    RecordingPropertyFilter,
                    LogEntryPropertyFilter,
                    GroupPropertyFilter,
                    FeaturePropertyFilter,
                    HogQLPropertyFilter,
                    EmptyPropertyFilter,
                    DataWarehousePropertyFilter,
                    DataWarehousePersonPropertyFilter,
                ]
            ],
            PropertyGroupFilter,
        ]
    ] = Field(default=[], description="Property filters for all series")
    response: Optional[LifecycleQueryResponse] = None
    samplingFactor: Optional[float] = Field(default=None, description="Sampling rate")
    series: list[Union[EventsNode, ActionsNode, DataWarehouseNode]] = Field(
        ..., description="Events and actions to include"
    )


class QueryResponseAlternative15(BaseModel):
    model_config = ConfigDict(
        extra="forbid",
    )
    credible_intervals: dict[str, list[float]]
    expected_loss: float
    funnels_query: Optional[FunnelsQuery] = None
    insight: list[list[dict[str, Any]]]
    kind: Literal["ExperimentFunnelsQuery"] = "ExperimentFunnelsQuery"
    probability: dict[str, float]
    significance_code: ExperimentSignificanceCode
    significant: bool
    variants: list[ExperimentVariantFunnelsBaseStats]


class QueryResponseAlternative16(BaseModel):
    model_config = ConfigDict(
        extra="forbid",
    )
    count_query: Optional[TrendsQuery] = None
    credible_intervals: dict[str, list[float]]
    exposure_query: Optional[TrendsQuery] = None
    insight: list[dict[str, Any]]
    kind: Literal["ExperimentTrendsQuery"] = "ExperimentTrendsQuery"
    p_value: float
    probability: dict[str, float]
    significance_code: ExperimentSignificanceCode
    significant: bool
    stats_version: Optional[int] = None
    variants: list[ExperimentVariantTrendsBaseStats]


class QueryResponseAlternative26(BaseModel):
    model_config = ConfigDict(
        extra="forbid",
    )
    credible_intervals: dict[str, list[float]]
    expected_loss: float
    funnels_query: Optional[FunnelsQuery] = None
    insight: list[list[dict[str, Any]]]
    kind: Literal["ExperimentFunnelsQuery"] = "ExperimentFunnelsQuery"
    probability: dict[str, float]
    significance_code: ExperimentSignificanceCode
    significant: bool
    variants: list[ExperimentVariantFunnelsBaseStats]


class QueryResponseAlternative27(BaseModel):
    model_config = ConfigDict(
        extra="forbid",
    )
    count_query: Optional[TrendsQuery] = None
    credible_intervals: dict[str, list[float]]
    exposure_query: Optional[TrendsQuery] = None
    insight: list[dict[str, Any]]
    kind: Literal["ExperimentTrendsQuery"] = "ExperimentTrendsQuery"
    p_value: float
    probability: dict[str, float]
    significance_code: ExperimentSignificanceCode
    significant: bool
    stats_version: Optional[int] = None
    variants: list[ExperimentVariantTrendsBaseStats]


class QueryResponseAlternative35(BaseModel):
    model_config = ConfigDict(
        extra="forbid",
    )
    tables: dict[
        str,
        Union[
            DatabaseSchemaPostHogTable,
            DatabaseSchemaDataWarehouseTable,
            DatabaseSchemaViewTable,
            DatabaseSchemaBatchExportTable,
            DatabaseSchemaMaterializedViewTable,
        ],
    ]


class QueryResponseAlternative(
    RootModel[
        Union[
            dict[str, Any],
            QueryResponseAlternative1,
            QueryResponseAlternative2,
            QueryResponseAlternative3,
            QueryResponseAlternative4,
            QueryResponseAlternative5,
            QueryResponseAlternative6,
            QueryResponseAlternative7,
            QueryResponseAlternative8,
            QueryResponseAlternative9,
            QueryResponseAlternative10,
            QueryResponseAlternative13,
            QueryResponseAlternative14,
            QueryResponseAlternative15,
            QueryResponseAlternative16,
            Any,
            QueryResponseAlternative17,
            QueryResponseAlternative18,
            QueryResponseAlternative19,
            QueryResponseAlternative21,
            QueryResponseAlternative24,
            QueryResponseAlternative25,
            QueryResponseAlternative26,
            QueryResponseAlternative27,
            QueryResponseAlternative28,
            QueryResponseAlternative29,
            QueryResponseAlternative30,
            QueryResponseAlternative31,
            QueryResponseAlternative34,
            QueryResponseAlternative35,
            QueryResponseAlternative36,
            QueryResponseAlternative37,
            QueryResponseAlternative38,
            QueryResponseAlternative39,
        ]
    ]
):
    root: Union[
        dict[str, Any],
        QueryResponseAlternative1,
        QueryResponseAlternative2,
        QueryResponseAlternative3,
        QueryResponseAlternative4,
        QueryResponseAlternative5,
        QueryResponseAlternative6,
        QueryResponseAlternative7,
        QueryResponseAlternative8,
        QueryResponseAlternative9,
        QueryResponseAlternative10,
        QueryResponseAlternative13,
        QueryResponseAlternative14,
        QueryResponseAlternative15,
        QueryResponseAlternative16,
        Any,
        QueryResponseAlternative17,
        QueryResponseAlternative18,
        QueryResponseAlternative19,
        QueryResponseAlternative21,
        QueryResponseAlternative24,
        QueryResponseAlternative25,
        QueryResponseAlternative26,
        QueryResponseAlternative27,
        QueryResponseAlternative28,
        QueryResponseAlternative29,
        QueryResponseAlternative30,
        QueryResponseAlternative31,
        QueryResponseAlternative34,
        QueryResponseAlternative35,
        QueryResponseAlternative36,
        QueryResponseAlternative37,
        QueryResponseAlternative38,
        QueryResponseAlternative39,
    ]


class CachedExperimentFunnelsQueryResponse(BaseModel):
    model_config = ConfigDict(
        extra="forbid",
    )
    cache_key: str
    cache_target_age: Optional[AwareDatetime] = None
    calculation_trigger: Optional[str] = Field(
        default=None, description="What triggered the calculation of the query, leave empty if user/immediate"
    )
    credible_intervals: dict[str, list[float]]
    expected_loss: float
    funnels_query: Optional[FunnelsQuery] = None
    insight: list[list[dict[str, Any]]]
    is_cached: bool
    kind: Literal["ExperimentFunnelsQuery"] = "ExperimentFunnelsQuery"
    last_refresh: AwareDatetime
    next_allowed_client_refresh: AwareDatetime
    probability: dict[str, float]
    query_status: Optional[QueryStatus] = Field(
        default=None, description="Query status indicates whether next to the provided data, a query is still running."
    )
    significance_code: ExperimentSignificanceCode
    significant: bool
    timezone: str
    variants: list[ExperimentVariantFunnelsBaseStats]


class Response9(BaseModel):
    model_config = ConfigDict(
        extra="forbid",
    )
    credible_intervals: dict[str, list[float]]
    expected_loss: float
    funnels_query: Optional[FunnelsQuery] = None
    insight: list[list[dict[str, Any]]]
    kind: Literal["ExperimentFunnelsQuery"] = "ExperimentFunnelsQuery"
    probability: dict[str, float]
    significance_code: ExperimentSignificanceCode
    significant: bool
    variants: list[ExperimentVariantFunnelsBaseStats]


class DatabaseSchemaQueryResponse(BaseModel):
    model_config = ConfigDict(
        extra="forbid",
    )
    tables: dict[
        str,
        Union[
            DatabaseSchemaPostHogTable,
            DatabaseSchemaDataWarehouseTable,
            DatabaseSchemaViewTable,
            DatabaseSchemaBatchExportTable,
            DatabaseSchemaMaterializedViewTable,
        ],
    ]


class ExperimentFunnelsQueryResponse(BaseModel):
    model_config = ConfigDict(
        extra="forbid",
    )
    credible_intervals: dict[str, list[float]]
    expected_loss: float
    funnels_query: Optional[FunnelsQuery] = None
    insight: list[list[dict[str, Any]]]
    kind: Literal["ExperimentFunnelsQuery"] = "ExperimentFunnelsQuery"
    probability: dict[str, float]
    significance_code: ExperimentSignificanceCode
    significant: bool
    variants: list[ExperimentVariantFunnelsBaseStats]


class ExperimentTrendsQuery(BaseModel):
    model_config = ConfigDict(
        extra="forbid",
    )
    count_query: TrendsQuery
    experiment_id: Optional[int] = None
    exposure_query: Optional[TrendsQuery] = None
    kind: Literal["ExperimentTrendsQuery"] = "ExperimentTrendsQuery"
    modifiers: Optional[HogQLQueryModifiers] = Field(
        default=None, description="Modifiers used when performing the query"
    )
    name: Optional[str] = None
    response: Optional[ExperimentTrendsQueryResponse] = None
    stats_version: Optional[int] = None


class FunnelPathsFilter(BaseModel):
    model_config = ConfigDict(
        extra="forbid",
    )
    funnelPathType: Optional[FunnelPathType] = None
    funnelSource: FunnelsQuery
    funnelStep: Optional[int] = None


class FunnelsActorsQuery(BaseModel):
    model_config = ConfigDict(
        extra="forbid",
    )
    funnelCustomSteps: Optional[list[int]] = Field(
        default=None,
        description=(
            "Custom step numbers to get persons for. This overrides `funnelStep`. Primarily for correlation use."
        ),
    )
    funnelStep: Optional[int] = Field(
        default=None,
        description=(
            "Index of the step for which we want to get the timestamp for, per person. Positive for converted persons,"
            " negative for dropped of persons."
        ),
    )
    funnelStepBreakdown: Optional[Union[int, str, float, list[Union[int, str, float]]]] = Field(
        default=None,
        description=(
            "The breakdown value for which to get persons for. This is an array for person and event properties, a"
            " string for groups and an integer for cohorts."
        ),
    )
    funnelTrendsDropOff: Optional[bool] = None
    funnelTrendsEntrancePeriodStart: Optional[str] = Field(
        default=None,
        description="Used together with `funnelTrendsDropOff` for funnels time conversion date for the persons modal.",
    )
    includeRecordings: Optional[bool] = None
    kind: Literal["FunnelsActorsQuery"] = "FunnelsActorsQuery"
    modifiers: Optional[HogQLQueryModifiers] = Field(
        default=None, description="Modifiers used when performing the query"
    )
    response: Optional[ActorsQueryResponse] = None
    source: FunnelsQuery


class PathsQuery(BaseModel):
    model_config = ConfigDict(
        extra="forbid",
    )
    aggregation_group_type_index: Optional[int] = Field(default=None, description="Groups aggregation")
    dataColorTheme: Optional[float] = Field(default=None, description="Colors used in the insight's visualization")
    dateRange: Optional[InsightDateRange] = Field(default=None, description="Date range for the query")
    filterTestAccounts: Optional[bool] = Field(
        default=False, description="Exclude internal and test users by applying the respective filters"
    )
    funnelPathsFilter: Optional[FunnelPathsFilter] = Field(
        default=None, description="Used for displaying paths in relation to funnel steps."
    )
    kind: Literal["PathsQuery"] = "PathsQuery"
    modifiers: Optional[HogQLQueryModifiers] = Field(
        default=None, description="Modifiers used when performing the query"
    )
    pathsFilter: PathsFilter = Field(..., description="Properties specific to the paths insight")
    properties: Optional[
        Union[
            list[
                Union[
                    EventPropertyFilter,
                    PersonPropertyFilter,
                    ElementPropertyFilter,
                    SessionPropertyFilter,
                    CohortPropertyFilter,
                    RecordingPropertyFilter,
                    LogEntryPropertyFilter,
                    GroupPropertyFilter,
                    FeaturePropertyFilter,
                    HogQLPropertyFilter,
                    EmptyPropertyFilter,
                    DataWarehousePropertyFilter,
                    DataWarehousePersonPropertyFilter,
                ]
            ],
            PropertyGroupFilter,
        ]
    ] = Field(default=[], description="Property filters for all series")
    response: Optional[PathsQueryResponse] = None
    samplingFactor: Optional[float] = Field(default=None, description="Sampling rate")


class DatabaseSchemaQuery(BaseModel):
    model_config = ConfigDict(
        extra="forbid",
    )
    kind: Literal["DatabaseSchemaQuery"] = "DatabaseSchemaQuery"
    modifiers: Optional[HogQLQueryModifiers] = Field(
        default=None, description="Modifiers used when performing the query"
    )
    response: Optional[DatabaseSchemaQueryResponse] = None


class ExperimentFunnelsQuery(BaseModel):
    model_config = ConfigDict(
        extra="forbid",
    )
    experiment_id: Optional[int] = None
    funnels_query: FunnelsQuery
    kind: Literal["ExperimentFunnelsQuery"] = "ExperimentFunnelsQuery"
    modifiers: Optional[HogQLQueryModifiers] = Field(
        default=None, description="Modifiers used when performing the query"
    )
    name: Optional[str] = None
    response: Optional[ExperimentFunnelsQueryResponse] = None


class FunnelCorrelationQuery(BaseModel):
    model_config = ConfigDict(
        extra="forbid",
    )
    funnelCorrelationEventExcludePropertyNames: Optional[list[str]] = None
    funnelCorrelationEventNames: Optional[list[str]] = None
    funnelCorrelationExcludeEventNames: Optional[list[str]] = None
    funnelCorrelationExcludeNames: Optional[list[str]] = None
    funnelCorrelationNames: Optional[list[str]] = None
    funnelCorrelationType: FunnelCorrelationResultsType
    kind: Literal["FunnelCorrelationQuery"] = "FunnelCorrelationQuery"
    response: Optional[FunnelCorrelationResponse] = None
    source: FunnelsActorsQuery


class InsightVizNode(BaseModel):
    model_config = ConfigDict(
        extra="forbid",
    )
    embedded: Optional[bool] = Field(default=None, description="Query is embedded inside another bordered component")
    full: Optional[bool] = Field(
        default=None, description="Show with most visual options enabled. Used in insight scene."
    )
    hidePersonsModal: Optional[bool] = None
    kind: Literal["InsightVizNode"] = "InsightVizNode"
    showCorrelationTable: Optional[bool] = None
    showFilters: Optional[bool] = None
    showHeader: Optional[bool] = None
    showLastComputation: Optional[bool] = None
    showLastComputationRefresh: Optional[bool] = None
    showResults: Optional[bool] = None
    showTable: Optional[bool] = None
    source: Union[TrendsQuery, FunnelsQuery, RetentionQuery, PathsQuery, StickinessQuery, LifecycleQuery] = Field(
        ..., discriminator="kind"
    )
    suppressSessionAnalysisWarning: Optional[bool] = None
    vizSpecificOptions: Optional[VizSpecificOptions] = None


class FunnelCorrelationActorsQuery(BaseModel):
    model_config = ConfigDict(
        extra="forbid",
    )
    funnelCorrelationPersonConverted: Optional[bool] = None
    funnelCorrelationPersonEntity: Optional[Union[EventsNode, ActionsNode, DataWarehouseNode]] = None
    funnelCorrelationPropertyValues: Optional[
        list[
            Union[
                EventPropertyFilter,
                PersonPropertyFilter,
                ElementPropertyFilter,
                SessionPropertyFilter,
                CohortPropertyFilter,
                RecordingPropertyFilter,
                LogEntryPropertyFilter,
                GroupPropertyFilter,
                FeaturePropertyFilter,
                HogQLPropertyFilter,
                EmptyPropertyFilter,
                DataWarehousePropertyFilter,
                DataWarehousePersonPropertyFilter,
            ]
        ]
    ] = None
    includeRecordings: Optional[bool] = None
    kind: Literal["FunnelCorrelationActorsQuery"] = "FunnelCorrelationActorsQuery"
    modifiers: Optional[HogQLQueryModifiers] = Field(
        default=None, description="Modifiers used when performing the query"
    )
    response: Optional[ActorsQueryResponse] = None
    source: FunnelCorrelationQuery


class InsightActorsQuery(BaseModel):
    model_config = ConfigDict(
        extra="forbid",
    )
    breakdown: Optional[Union[str, list[str], int]] = None
    compare: Optional[Compare] = None
    day: Optional[Union[str, int]] = None
    includeRecordings: Optional[bool] = None
    interval: Optional[int] = Field(
        default=None, description="An interval selected out of available intervals in source query."
    )
    kind: Literal["InsightActorsQuery"] = "InsightActorsQuery"
    modifiers: Optional[HogQLQueryModifiers] = Field(
        default=None, description="Modifiers used when performing the query"
    )
    response: Optional[ActorsQueryResponse] = None
    series: Optional[int] = None
    source: Union[TrendsQuery, FunnelsQuery, RetentionQuery, PathsQuery, StickinessQuery, LifecycleQuery] = Field(
        ..., discriminator="kind"
    )
    status: Optional[str] = None


class InsightActorsQueryOptions(BaseModel):
    model_config = ConfigDict(
        extra="forbid",
    )
    kind: Literal["InsightActorsQueryOptions"] = "InsightActorsQueryOptions"
    response: Optional[InsightActorsQueryOptionsResponse] = None
    source: Union[InsightActorsQuery, FunnelsActorsQuery, FunnelCorrelationActorsQuery]


class ActorsQuery(BaseModel):
    model_config = ConfigDict(
        extra="forbid",
    )
    fixedProperties: Optional[
        list[Union[PersonPropertyFilter, CohortPropertyFilter, HogQLPropertyFilter, EmptyPropertyFilter]]
    ] = Field(
        default=None,
        description=(
            "Currently only person filters supported. No filters for querying groups. See `filter_conditions()` in"
            " actor_strategies.py."
        ),
    )
    kind: Literal["ActorsQuery"] = "ActorsQuery"
    limit: Optional[int] = None
    modifiers: Optional[HogQLQueryModifiers] = Field(
        default=None, description="Modifiers used when performing the query"
    )
    offset: Optional[int] = None
    orderBy: Optional[list[str]] = None
    properties: Optional[
        list[Union[PersonPropertyFilter, CohortPropertyFilter, HogQLPropertyFilter, EmptyPropertyFilter]]
    ] = Field(
        default=None,
        description=(
            "Currently only person filters supported. No filters for querying groups. See `filter_conditions()` in"
            " actor_strategies.py."
        ),
    )
    response: Optional[ActorsQueryResponse] = None
    search: Optional[str] = None
    select: Optional[list[str]] = None
    source: Optional[Union[InsightActorsQuery, FunnelsActorsQuery, FunnelCorrelationActorsQuery, HogQLQuery]] = None


class DataTableNode(BaseModel):
    model_config = ConfigDict(
        extra="forbid",
    )
    allowSorting: Optional[bool] = Field(
        default=None, description="Can the user click on column headers to sort the table? (default: true)"
    )
    columns: Optional[list[str]] = Field(
        default=None, description="Columns shown in the table, unless the `source` provides them."
    )
    embedded: Optional[bool] = Field(default=None, description="Uses the embedded version of LemonTable")
    expandable: Optional[bool] = Field(
        default=None, description="Can expand row to show raw event data (default: true)"
    )
    full: Optional[bool] = Field(default=None, description="Show with most visual options enabled. Used in scenes.")
    hiddenColumns: Optional[list[str]] = Field(
        default=None, description="Columns that aren't shown in the table, even if in columns or returned data"
    )
    kind: Literal["DataTableNode"] = "DataTableNode"
    propertiesViaUrl: Optional[bool] = Field(default=None, description="Link properties via the URL (default: false)")
    response: Optional[
        Union[
            dict[str, Any],
            Response,
            Response1,
            Response2,
            Response3,
            Response4,
            Response7,
            Response8,
            Response9,
            Response10,
        ]
    ] = None
    showActions: Optional[bool] = Field(default=None, description="Show the kebab menu at the end of the row")
    showColumnConfigurator: Optional[bool] = Field(
        default=None, description="Show a button to configure the table's columns if possible"
    )
    showDateRange: Optional[bool] = Field(default=None, description="Show date range selector")
    showElapsedTime: Optional[bool] = Field(default=None, description="Show the time it takes to run a query")
    showEventFilter: Optional[bool] = Field(
        default=None, description="Include an event filter above the table (EventsNode only)"
    )
    showExport: Optional[bool] = Field(default=None, description="Show the export button")
    showHogQLEditor: Optional[bool] = Field(default=None, description="Include a HogQL query editor above HogQL tables")
    showOpenEditorButton: Optional[bool] = Field(
        default=None, description="Show a button to open the current query as a new insight. (default: true)"
    )
    showPersistentColumnConfigurator: Optional[bool] = Field(
        default=None, description="Show a button to configure and persist the table's default columns if possible"
    )
    showPropertyFilter: Optional[Union[bool, list[TaxonomicFilterGroupType]]] = Field(
        default=None, description="Include a property filter above the table"
    )
    showReload: Optional[bool] = Field(default=None, description="Show a reload button")
    showResultsTable: Optional[bool] = Field(default=None, description="Show a results table")
    showSavedQueries: Optional[bool] = Field(default=None, description="Shows a list of saved queries")
    showSearch: Optional[bool] = Field(default=None, description="Include a free text search field (PersonsNode only)")
    showTestAccountFilters: Optional[bool] = Field(default=None, description="Show filter to exclude test accounts")
    showTimings: Optional[bool] = Field(default=None, description="Show a detailed query timing breakdown")
    source: Union[
        EventsNode,
        EventsQuery,
        PersonsNode,
        ActorsQuery,
        HogQLQuery,
        WebOverviewQuery,
        WebStatsTableQuery,
        WebExternalClicksTableQuery,
        WebGoalsQuery,
        SessionAttributionExplorerQuery,
        ErrorTrackingQuery,
        ExperimentFunnelsQuery,
        ExperimentTrendsQuery,
    ] = Field(..., description="Source of the events")


class HogQLAutocomplete(BaseModel):
    model_config = ConfigDict(
        extra="forbid",
    )
    endPosition: int = Field(..., description="End position of the editor word")
    filters: Optional[HogQLFilters] = Field(default=None, description="Table to validate the expression against")
    globals: Optional[dict[str, Any]] = Field(default=None, description="Global values in scope")
    kind: Literal["HogQLAutocomplete"] = "HogQLAutocomplete"
    language: HogLanguage = Field(..., description="Language to validate")
    modifiers: Optional[HogQLQueryModifiers] = Field(
        default=None, description="Modifiers used when performing the query"
    )
    query: str = Field(..., description="Query to validate")
    response: Optional[HogQLAutocompleteResponse] = None
    sourceQuery: Optional[
        Union[
            EventsNode,
            ActionsNode,
            PersonsNode,
            EventsQuery,
            ActorsQuery,
            InsightActorsQuery,
            InsightActorsQueryOptions,
            SessionsTimelineQuery,
            HogQuery,
            HogQLQuery,
            HogQLMetadata,
            HogQLAutocomplete,
            WebOverviewQuery,
            WebStatsTableQuery,
            WebExternalClicksTableQuery,
            WebGoalsQuery,
            SessionAttributionExplorerQuery,
            ErrorTrackingQuery,
            ExperimentFunnelsQuery,
            ExperimentTrendsQuery,
            RecordingsQuery,
        ]
    ] = Field(default=None, description="Query in whose context to validate.")
    startPosition: int = Field(..., description="Start position of the editor word")


class HogQLMetadata(BaseModel):
    model_config = ConfigDict(
        extra="forbid",
    )
    debug: Optional[bool] = Field(
        default=None, description="Enable more verbose output, usually run from the /debug page"
    )
    filters: Optional[HogQLFilters] = Field(default=None, description="Extra filters applied to query via {filters}")
    globals: Optional[dict[str, Any]] = Field(default=None, description="Extra globals for the query")
    kind: Literal["HogQLMetadata"] = "HogQLMetadata"
    language: HogLanguage = Field(..., description="Language to validate")
    modifiers: Optional[HogQLQueryModifiers] = Field(
        default=None, description="Modifiers used when performing the query"
    )
    query: str = Field(..., description="Query to validate")
    response: Optional[HogQLMetadataResponse] = None
    sourceQuery: Optional[
        Union[
            EventsNode,
            ActionsNode,
            PersonsNode,
            EventsQuery,
            ActorsQuery,
            InsightActorsQuery,
            InsightActorsQueryOptions,
            SessionsTimelineQuery,
            HogQuery,
            HogQLQuery,
            HogQLMetadata,
            HogQLAutocomplete,
            WebOverviewQuery,
            WebStatsTableQuery,
            WebExternalClicksTableQuery,
            WebGoalsQuery,
            SessionAttributionExplorerQuery,
            ErrorTrackingQuery,
            ExperimentFunnelsQuery,
            ExperimentTrendsQuery,
            RecordingsQuery,
        ]
    ] = Field(
        default=None,
        description='Query within which "expr" and "template" are validated. Defaults to "select * from events"',
    )
    variables: Optional[dict[str, HogQLVariable]] = Field(
        default=None, description="Variables to be subsituted into the query"
    )


class QueryRequest(BaseModel):
    model_config = ConfigDict(
        extra="forbid",
    )
    async_: Optional[bool] = Field(default=None, alias="async")
    client_query_id: Optional[str] = Field(
        default=None, description="Client provided query ID. Can be used to retrieve the status or cancel the query."
    )
    filters_override: Optional[DashboardFilter] = None
    query: Union[
        EventsNode,
        ActionsNode,
        PersonsNode,
        DataWarehouseNode,
        EventsQuery,
        ActorsQuery,
        InsightActorsQuery,
        InsightActorsQueryOptions,
        SessionsTimelineQuery,
        HogQuery,
        HogQLQuery,
        HogQLMetadata,
        HogQLAutocomplete,
        WebOverviewQuery,
        WebStatsTableQuery,
        WebExternalClicksTableQuery,
        WebGoalsQuery,
        SessionAttributionExplorerQuery,
        ErrorTrackingQuery,
        ExperimentFunnelsQuery,
        ExperimentTrendsQuery,
        DataVisualizationNode,
        DataTableNode,
        SavedInsightNode,
        InsightVizNode,
        TrendsQuery,
        FunnelsQuery,
        RetentionQuery,
        PathsQuery,
        StickinessQuery,
        LifecycleQuery,
        FunnelCorrelationQuery,
        DatabaseSchemaQuery,
        SuggestedQuestionsQuery,
        TeamTaxonomyQuery,
        EventTaxonomyQuery,
        ActorsPropertyTaxonomyQuery,
    ] = Field(
        ...,
        description=(
            "Submit a JSON string representing a query for PostHog data analysis, for example a HogQL query.\n\nExample"
            ' payload:\n\n```\n\n{"query": {"kind": "HogQLQuery", "query": "select * from events limit'
            ' 100"}}\n\n```\n\nFor more details on HogQL queries, see the [PostHog HogQL'
            " documentation](/docs/hogql#api-access)."
        ),
        discriminator="kind",
    )
    refresh: Optional[Union[bool, str]] = Field(
        default="blocking",
        description=(
            "Whether results should be calculated sync or async, and how much to rely on the cache:\n- `'blocking'` -"
            " calculate synchronously (returning only when the query is done), UNLESS there are very fresh results in"
            " the cache\n- `'async'` - kick off background calculation (returning immediately with a query status),"
            " UNLESS there are very fresh results in the cache\n- `'lazy_async'` - kick off background calculation,"
            " UNLESS there are somewhat fresh results in the cache\n- `'force_blocking'` - calculate synchronously,"
            " even if fresh results are already cached\n- `'force_async'` - kick off background calculation, even if"
            " fresh results are already cached\n- `'force_cache'` - return cached data or a cache miss; always"
            " completes immediately as it never calculates Background calculation can be tracked using the"
            " `query_status` response field."
        ),
    )
    variables_override: Optional[dict[str, dict[str, Any]]] = None


class QuerySchemaRoot(
    RootModel[
        Union[
            EventsNode,
            ActionsNode,
            PersonsNode,
            DataWarehouseNode,
            EventsQuery,
            ActorsQuery,
            InsightActorsQuery,
            InsightActorsQueryOptions,
            SessionsTimelineQuery,
            HogQuery,
            HogQLQuery,
            HogQLMetadata,
            HogQLAutocomplete,
            WebOverviewQuery,
            WebStatsTableQuery,
            WebExternalClicksTableQuery,
            WebGoalsQuery,
            SessionAttributionExplorerQuery,
            ErrorTrackingQuery,
            ExperimentFunnelsQuery,
            ExperimentTrendsQuery,
            DataVisualizationNode,
            DataTableNode,
            SavedInsightNode,
            InsightVizNode,
            TrendsQuery,
            FunnelsQuery,
            RetentionQuery,
            PathsQuery,
            StickinessQuery,
            LifecycleQuery,
            FunnelCorrelationQuery,
            DatabaseSchemaQuery,
            SuggestedQuestionsQuery,
            TeamTaxonomyQuery,
            EventTaxonomyQuery,
            ActorsPropertyTaxonomyQuery,
        ]
    ]
):
    root: Union[
        EventsNode,
        ActionsNode,
        PersonsNode,
        DataWarehouseNode,
        EventsQuery,
        ActorsQuery,
        InsightActorsQuery,
        InsightActorsQueryOptions,
        SessionsTimelineQuery,
        HogQuery,
        HogQLQuery,
        HogQLMetadata,
        HogQLAutocomplete,
        WebOverviewQuery,
        WebStatsTableQuery,
        WebExternalClicksTableQuery,
        WebGoalsQuery,
        SessionAttributionExplorerQuery,
        ErrorTrackingQuery,
        ExperimentFunnelsQuery,
        ExperimentTrendsQuery,
        DataVisualizationNode,
        DataTableNode,
        SavedInsightNode,
        InsightVizNode,
        TrendsQuery,
        FunnelsQuery,
        RetentionQuery,
        PathsQuery,
        StickinessQuery,
        LifecycleQuery,
        FunnelCorrelationQuery,
        DatabaseSchemaQuery,
        SuggestedQuestionsQuery,
        TeamTaxonomyQuery,
        EventTaxonomyQuery,
        ActorsPropertyTaxonomyQuery,
    ] = Field(..., discriminator="kind")


PropertyGroupFilterValue.model_rebuild()
QueryRequest.model_rebuild()<|MERGE_RESOLUTION|>--- conflicted
+++ resolved
@@ -5890,13 +5890,10 @@
     aggregation_group_type_index: Optional[int] = Field(default=None, description="Groups aggregation")
     breakdownFilter: Optional[BreakdownFilter] = Field(default=None, description="Breakdown of the events and actions")
     compareFilter: Optional[CompareFilter] = Field(default=None, description="Compare to date range")
-<<<<<<< HEAD
-    dataColorTheme: Optional[float] = Field(default=None, description="Colors used in the insight's visualization")
-=======
     conversionGoal: Optional[Union[ActionConversionGoal, CustomEventConversionGoal]] = Field(
         default=None, description="Whether we should be comparing against a specific conversion goal"
     )
->>>>>>> 894bbc72
+    dataColorTheme: Optional[float] = Field(default=None, description="Colors used in the insight's visualization")
     dateRange: Optional[InsightDateRange] = Field(default=None, description="Date range for the query")
     filterTestAccounts: Optional[bool] = Field(
         default=False, description="Exclude internal and test users by applying the respective filters"
