# mypy: disable-error-code="assignment"

from __future__ import annotations

from enum import Enum, StrEnum
from typing import Any, Literal, Optional, Union

from pydantic import AwareDatetime, BaseModel, ConfigDict, Field, RootModel


class SchemaRoot(RootModel[Any]):
    root: Any


class MathGroupTypeIndex(float, Enum):
    NUMBER_0 = 0
    NUMBER_1 = 1
    NUMBER_2 = 2
    NUMBER_3 = 3
    NUMBER_4 = 4


class ActionConversionGoal(BaseModel):
    model_config = ConfigDict(
        extra="forbid",
    )
    actionId: int


class ActorsPropertyTaxonomyResponse(BaseModel):
    model_config = ConfigDict(
        extra="forbid",
    )
    sample_count: int
    sample_values: list[Union[str, float, bool, int]]


class AggregationAxisFormat(StrEnum):
    NUMERIC = "numeric"
    DURATION = "duration"
    DURATION_MS = "duration_ms"
    PERCENTAGE = "percentage"
    PERCENTAGE_SCALED = "percentage_scaled"


class AlertCalculationInterval(StrEnum):
    HOURLY = "hourly"
    DAILY = "daily"
    WEEKLY = "weekly"
    MONTHLY = "monthly"


class AlertConditionType(StrEnum):
    ABSOLUTE_VALUE = "absolute_value"
    RELATIVE_INCREASE = "relative_increase"
    RELATIVE_DECREASE = "relative_decrease"


class AlertState(StrEnum):
    FIRING = "Firing"
    NOT_FIRING = "Not firing"
    ERRORED = "Errored"
    SNOOZED = "Snoozed"


class AssistantEventType(StrEnum):
    STATUS = "status"
    MESSAGE = "message"


class AssistantGenerationStatusType(StrEnum):
    ACK = "ack"
    GENERATION_ERROR = "generation_error"


class AssistantMessage(BaseModel):
    model_config = ConfigDict(
        extra="forbid",
    )
    content: str
    type: Literal["ai"] = "ai"


class AssistantMessageType(StrEnum):
    HUMAN = "human"
    AI = "ai"
    AI_VIZ = "ai/viz"
    AI_FAILURE = "ai/failure"


class AutocompleteCompletionItemKind(StrEnum):
    METHOD = "Method"
    FUNCTION = "Function"
    CONSTRUCTOR = "Constructor"
    FIELD = "Field"
    VARIABLE = "Variable"
    CLASS_ = "Class"
    STRUCT = "Struct"
    INTERFACE = "Interface"
    MODULE = "Module"
    PROPERTY = "Property"
    EVENT = "Event"
    OPERATOR = "Operator"
    UNIT = "Unit"
    VALUE = "Value"
    CONSTANT = "Constant"
    ENUM = "Enum"
    ENUM_MEMBER = "EnumMember"
    KEYWORD = "Keyword"
    TEXT = "Text"
    COLOR = "Color"
    FILE = "File"
    REFERENCE = "Reference"
    CUSTOMCOLOR = "Customcolor"
    FOLDER = "Folder"
    TYPE_PARAMETER = "TypeParameter"
    USER = "User"
    ISSUE = "Issue"
    SNIPPET = "Snippet"


class BaseMathType(StrEnum):
    TOTAL = "total"
    DAU = "dau"
    WEEKLY_ACTIVE = "weekly_active"
    MONTHLY_ACTIVE = "monthly_active"
    UNIQUE_SESSION = "unique_session"
    FIRST_TIME_FOR_USER = "first_time_for_user"


class BreakdownAttributionType(StrEnum):
    FIRST_TOUCH = "first_touch"
    LAST_TOUCH = "last_touch"
    ALL_EVENTS = "all_events"
    STEP = "step"


class BreakdownType(StrEnum):
    COHORT = "cohort"
    PERSON = "person"
    EVENT = "event"
    GROUP = "group"
    SESSION = "session"
    HOGQL = "hogql"
    DATA_WAREHOUSE = "data_warehouse"
    DATA_WAREHOUSE_PERSON_PROPERTY = "data_warehouse_person_property"


class CompareItem(BaseModel):
    model_config = ConfigDict(
        extra="forbid",
    )
    label: str
    value: str


class IntervalItem(BaseModel):
    model_config = ConfigDict(
        extra="forbid",
    )
    label: str
    value: int = Field(..., description="An interval selected out of available intervals in source query")


class Series(BaseModel):
    model_config = ConfigDict(
        extra="forbid",
    )
    label: str
    value: int


class StatusItem(BaseModel):
    model_config = ConfigDict(
        extra="forbid",
    )
    label: str
    value: str


class ChartDisplayType(StrEnum):
    ACTIONS_LINE_GRAPH = "ActionsLineGraph"
    ACTIONS_BAR = "ActionsBar"
    ACTIONS_STACKED_BAR = "ActionsStackedBar"
    ACTIONS_AREA_GRAPH = "ActionsAreaGraph"
    ACTIONS_LINE_GRAPH_CUMULATIVE = "ActionsLineGraphCumulative"
    BOLD_NUMBER = "BoldNumber"
    ACTIONS_PIE = "ActionsPie"
    ACTIONS_BAR_VALUE = "ActionsBarValue"
    ACTIONS_TABLE = "ActionsTable"
    WORLD_MAP = "WorldMap"


class DisplayType(StrEnum):
    AUTO = "auto"
    LINE = "line"
    BAR = "bar"


class YAxisPosition(StrEnum):
    LEFT = "left"
    RIGHT = "right"


class ChartSettingsDisplay(BaseModel):
    model_config = ConfigDict(
        extra="forbid",
    )
    displayType: Optional[DisplayType] = None
    label: Optional[str] = None
    trendLine: Optional[bool] = None
    yAxisPosition: Optional[YAxisPosition] = None


class Style(StrEnum):
    NONE = "none"
    NUMBER = "number"
    PERCENT = "percent"


class ChartSettingsFormatting(BaseModel):
    model_config = ConfigDict(
        extra="forbid",
    )
    decimalPlaces: Optional[float] = None
    prefix: Optional[str] = None
    style: Optional[Style] = None
    suffix: Optional[str] = None


class ClickhouseQueryProgress(BaseModel):
    model_config = ConfigDict(
        extra="forbid",
    )
    active_cpu_time: int
    bytes_read: int
    estimated_rows_total: int
    rows_read: int
    time_elapsed: int


class CompareFilter(BaseModel):
    model_config = ConfigDict(
        extra="forbid",
    )
    compare: Optional[bool] = None
    compare_to: Optional[str] = None


class ColorMode(StrEnum):
    LIGHT = "light"
    DARK = "dark"


class ConditionalFormattingRule(BaseModel):
    model_config = ConfigDict(
        extra="forbid",
    )
    bytecode: list
    color: str
    colorMode: Optional[ColorMode] = None
    columnName: str
    id: str
    input: str
    templateId: str


class CountPerActorMathType(StrEnum):
    AVG_COUNT_PER_ACTOR = "avg_count_per_actor"
    MIN_COUNT_PER_ACTOR = "min_count_per_actor"
    MAX_COUNT_PER_ACTOR = "max_count_per_actor"
    MEDIAN_COUNT_PER_ACTOR = "median_count_per_actor"
    P90_COUNT_PER_ACTOR = "p90_count_per_actor"
    P95_COUNT_PER_ACTOR = "p95_count_per_actor"
    P99_COUNT_PER_ACTOR = "p99_count_per_actor"


class CustomEventConversionGoal(BaseModel):
    model_config = ConfigDict(
        extra="forbid",
    )
    customEventName: str


class DataWarehouseEventsModifier(BaseModel):
    model_config = ConfigDict(
        extra="forbid",
    )
    distinct_id_field: str
    id_field: str
    table_name: str
    timestamp_field: str


class DatabaseSchemaSchema(BaseModel):
    model_config = ConfigDict(
        extra="forbid",
    )
    id: str
    incremental: bool
    last_synced_at: Optional[str] = None
    name: str
    should_sync: bool
    status: Optional[str] = None


class DatabaseSchemaSource(BaseModel):
    model_config = ConfigDict(
        extra="forbid",
    )
    id: str
    last_synced_at: Optional[str] = None
    prefix: str
    source_type: str
    status: str


class Type(StrEnum):
    POSTHOG = "posthog"
    DATA_WAREHOUSE = "data_warehouse"
    VIEW = "view"
    BATCH_EXPORT = "batch_export"
    MATERIALIZED_VIEW = "materialized_view"


class DatabaseSerializedFieldType(StrEnum):
    INTEGER = "integer"
    FLOAT = "float"
    STRING = "string"
    DATETIME = "datetime"
    DATE = "date"
    BOOLEAN = "boolean"
    ARRAY = "array"
    JSON = "json"
    LAZY_TABLE = "lazy_table"
    VIRTUAL_TABLE = "virtual_table"
    FIELD_TRAVERSER = "field_traverser"
    EXPRESSION = "expression"
    VIEW = "view"
    MATERIALIZED_VIEW = "materialized_view"


class DateRange(BaseModel):
    model_config = ConfigDict(
        extra="forbid",
    )
    date_from: Optional[str] = None
    date_to: Optional[str] = None
    explicitDate: Optional[bool] = Field(
        default=False,
        description=(
            "Whether the date_from and date_to should be used verbatim. Disables rounding to the start and end of"
            " period."
        ),
    )


class DatetimeDay(RootModel[AwareDatetime]):
    root: AwareDatetime


class Day(RootModel[int]):
    root: int


class DurationType(StrEnum):
    DURATION = "duration"
    ACTIVE_SECONDS = "active_seconds"
    INACTIVE_SECONDS = "inactive_seconds"


class Key(StrEnum):
    TAG_NAME = "tag_name"
    TEXT = "text"
    HREF = "href"
    SELECTOR = "selector"


class ElementType(BaseModel):
    model_config = ConfigDict(
        extra="forbid",
    )
    attr_class: Optional[list[str]] = None
    attr_id: Optional[str] = None
    attributes: dict[str, str]
    href: Optional[str] = None
    nth_child: Optional[float] = None
    nth_of_type: Optional[float] = None
    order: Optional[float] = None
    tag_name: str
    text: Optional[str] = None


class EmptyPropertyFilter(BaseModel):
    pass
    model_config = ConfigDict(
        extra="forbid",
    )


class EntityType(StrEnum):
    ACTIONS = "actions"
    EVENTS = "events"
    DATA_WAREHOUSE = "data_warehouse"
    NEW_ENTITY = "new_entity"


class Status(StrEnum):
    ARCHIVED = "archived"
    ACTIVE = "active"
    RESOLVED = "resolved"
    PENDING_RELEASE = "pending_release"


class ErrorTrackingGroup(BaseModel):
    model_config = ConfigDict(
        extra="forbid",
    )
    assignee: Optional[float] = None
    description: Optional[str] = None
    exception_type: Optional[str] = None
    fingerprint: list[str]
    first_seen: AwareDatetime
    last_seen: AwareDatetime
    merged_fingerprints: list[list[str]]
    occurrences: float
    sessions: float
    status: Status
    users: float
    volume: Optional[Any] = None


class Order(StrEnum):
    LAST_SEEN = "last_seen"
    FIRST_SEEN = "first_seen"
    OCCURRENCES = "occurrences"
    USERS = "users"
    SESSIONS = "sessions"


class EventDefinition(BaseModel):
    model_config = ConfigDict(
        extra="forbid",
    )
    elements: list
    event: str
    properties: dict[str, Any]


class CorrelationType(StrEnum):
    SUCCESS = "success"
    FAILURE = "failure"


class EventOddsRatioSerialized(BaseModel):
    model_config = ConfigDict(
        extra="forbid",
    )
    correlation_type: CorrelationType
    event: EventDefinition
    failure_count: int
    odds_ratio: float
    success_count: int


class EventTaxonomyItem(BaseModel):
    model_config = ConfigDict(
        extra="forbid",
    )
    property: str
    sample_count: int
    sample_values: list[str]


class Person(BaseModel):
    model_config = ConfigDict(
        extra="forbid",
    )
    distinct_ids: list[str]
    is_identified: Optional[bool] = None
    properties: dict[str, Any]


class EventType(BaseModel):
    model_config = ConfigDict(
        extra="forbid",
    )
    distinct_id: str
    elements: list[ElementType]
    elements_chain: Optional[str] = None
    event: str
    id: str
    person: Optional[Person] = None
    properties: dict[str, Any]
    timestamp: str
    uuid: Optional[str] = None


class Properties(BaseModel):
    model_config = ConfigDict(
        extra="forbid",
    )
    email: Optional[str] = None
    name: Optional[str] = None


class EventsQueryPersonColumn(BaseModel):
    model_config = ConfigDict(
        extra="forbid",
    )
    created_at: str
    distinct_id: str
    properties: Properties
    uuid: str


class ExperimentSignificanceCode(StrEnum):
    SIGNIFICANT = "significant"
    NOT_ENOUGH_EXPOSURE = "not_enough_exposure"
    LOW_WIN_PROBABILITY = "low_win_probability"
    HIGH_LOSS = "high_loss"
    HIGH_P_VALUE = "high_p_value"


class ExperimentVariantFunnelsBaseStats(BaseModel):
    model_config = ConfigDict(
        extra="forbid",
    )
    failure_count: float
    key: str
    success_count: float


class ExperimentVariantTrendsBaseStats(BaseModel):
    model_config = ConfigDict(
        extra="forbid",
    )
    absolute_exposure: float
    count: float
    exposure: float
    key: str


class FailureMessage(BaseModel):
    model_config = ConfigDict(
        extra="forbid",
    )
    content: Optional[str] = None
    type: Literal["ai/failure"] = "ai/failure"


class FilterLogicalOperator(StrEnum):
    AND_ = "AND"
    OR_ = "OR"


class FunnelConversionWindowTimeUnit(StrEnum):
    SECOND = "second"
    MINUTE = "minute"
    HOUR = "hour"
    DAY = "day"
    WEEK = "week"
    MONTH = "month"


class FunnelCorrelationResult(BaseModel):
    model_config = ConfigDict(
        extra="forbid",
    )
    events: list[EventOddsRatioSerialized]
    skewed: bool


class FunnelCorrelationResultsType(StrEnum):
    EVENTS = "events"
    PROPERTIES = "properties"
    EVENT_WITH_PROPERTIES = "event_with_properties"


class FunnelExclusionLegacy(BaseModel):
    model_config = ConfigDict(
        extra="forbid",
    )
    custom_name: Optional[str] = None
    funnel_from_step: float
    funnel_to_step: float
    id: Optional[Union[str, float]] = None
    index: Optional[float] = None
    name: Optional[str] = None
    order: Optional[float] = None
    type: Optional[EntityType] = None


class FunnelExclusionSteps(BaseModel):
    model_config = ConfigDict(
        extra="forbid",
    )
    funnelFromStep: int
    funnelToStep: int


class FunnelLayout(StrEnum):
    HORIZONTAL = "horizontal"
    VERTICAL = "vertical"


class FunnelMathType(StrEnum):
    TOTAL = "total"
    FIRST_TIME_FOR_USER = "first_time_for_user"
    FIRST_TIME_FOR_USER_WITH_FILTERS = "first_time_for_user_with_filters"


class FunnelPathType(StrEnum):
    FUNNEL_PATH_BEFORE_STEP = "funnel_path_before_step"
    FUNNEL_PATH_BETWEEN_STEPS = "funnel_path_between_steps"
    FUNNEL_PATH_AFTER_STEP = "funnel_path_after_step"


class FunnelStepReference(StrEnum):
    TOTAL = "total"
    PREVIOUS = "previous"


class FunnelTimeToConvertResults(BaseModel):
    model_config = ConfigDict(
        extra="forbid",
    )
    average_conversion_time: Optional[float] = None
    bins: list[list[int]]


class FunnelVizType(StrEnum):
    STEPS = "steps"
    TIME_TO_CONVERT = "time_to_convert"
    TRENDS = "trends"


class GoalLine(BaseModel):
    model_config = ConfigDict(
        extra="forbid",
    )
    label: str
    value: float


class HogCompileResponse(BaseModel):
    model_config = ConfigDict(
        extra="forbid",
    )
    bytecode: list


class HogLanguage(StrEnum):
    HOG = "hog"
    HOG_JSON = "hogJson"
    HOG_QL = "hogQL"
    HOG_QL_EXPR = "hogQLExpr"
    HOG_TEMPLATE = "hogTemplate"


class HogQLNotice(BaseModel):
    model_config = ConfigDict(
        extra="forbid",
    )
    end: Optional[int] = None
    fix: Optional[str] = None
    message: str
    start: Optional[int] = None


class BounceRatePageViewMode(StrEnum):
    COUNT_PAGEVIEWS = "count_pageviews"
    UNIQ_URLS = "uniq_urls"
    UNIQ_PAGE_SCREEN_AUTOCAPTURES = "uniq_page_screen_autocaptures"


class InCohortVia(StrEnum):
    AUTO = "auto"
    LEFTJOIN = "leftjoin"
    SUBQUERY = "subquery"
    LEFTJOIN_CONJOINED = "leftjoin_conjoined"


class MaterializationMode(StrEnum):
    AUTO = "auto"
    LEGACY_NULL_AS_STRING = "legacy_null_as_string"
    LEGACY_NULL_AS_NULL = "legacy_null_as_null"
    DISABLED = "disabled"


class PersonsArgMaxVersion(StrEnum):
    AUTO = "auto"
    V1 = "v1"
    V2 = "v2"


class PersonsJoinMode(StrEnum):
    INNER = "inner"
    LEFT = "left"


class PersonsOnEventsMode(StrEnum):
    DISABLED = "disabled"
    PERSON_ID_NO_OVERRIDE_PROPERTIES_ON_EVENTS = "person_id_no_override_properties_on_events"
    PERSON_ID_OVERRIDE_PROPERTIES_ON_EVENTS = "person_id_override_properties_on_events"
    PERSON_ID_OVERRIDE_PROPERTIES_JOINED = "person_id_override_properties_joined"


class PropertyGroupsMode(StrEnum):
    ENABLED = "enabled"
    DISABLED = "disabled"
    OPTIMIZED = "optimized"


class SessionTableVersion(StrEnum):
    AUTO = "auto"
    V1 = "v1"
    V2 = "v2"


class HogQLQueryModifiers(BaseModel):
    model_config = ConfigDict(
        extra="forbid",
    )
    bounceRatePageViewMode: Optional[BounceRatePageViewMode] = None
    dataWarehouseEventsModifiers: Optional[list[DataWarehouseEventsModifier]] = None
    debug: Optional[bool] = None
    inCohortVia: Optional[InCohortVia] = None
    materializationMode: Optional[MaterializationMode] = None
    optimizeJoinedFilters: Optional[bool] = None
    personsArgMaxVersion: Optional[PersonsArgMaxVersion] = None
    personsJoinMode: Optional[PersonsJoinMode] = None
    personsOnEventsMode: Optional[PersonsOnEventsMode] = None
    propertyGroupsMode: Optional[PropertyGroupsMode] = None
    s3TableUseInvalidColumns: Optional[bool] = None
    sessionTableVersion: Optional[SessionTableVersion] = None
    useMaterializedViews: Optional[bool] = None


class HogQLVariable(BaseModel):
    model_config = ConfigDict(
        extra="forbid",
    )
    code_name: str
    value: Optional[Any] = None
    variableId: str


class HogQueryResponse(BaseModel):
    model_config = ConfigDict(
        extra="forbid",
    )
    bytecode: Optional[list] = None
    coloredBytecode: Optional[list] = None
    results: Any
    stdout: Optional[str] = None


class HumanMessage(BaseModel):
    model_config = ConfigDict(
        extra="forbid",
    )
    content: str
    type: Literal["human"] = "human"


class Compare(StrEnum):
    CURRENT = "current"
    PREVIOUS = "previous"


class DayItem(BaseModel):
    model_config = ConfigDict(
        extra="forbid",
    )
    label: str
    value: Union[str, AwareDatetime, int]


class InsightDateRange(BaseModel):
    model_config = ConfigDict(
        extra="forbid",
    )
    date_from: Optional[str] = "-7d"
    date_to: Optional[str] = None
    explicitDate: Optional[bool] = Field(
        default=False,
        description=(
            "Whether the date_from and date_to should be used verbatim. Disables rounding to the start and end of"
            " period."
        ),
    )


class InsightFilterProperty(StrEnum):
    TRENDS_FILTER = "trendsFilter"
    FUNNELS_FILTER = "funnelsFilter"
    RETENTION_FILTER = "retentionFilter"
    PATHS_FILTER = "pathsFilter"
    STICKINESS_FILTER = "stickinessFilter"
    LIFECYCLE_FILTER = "lifecycleFilter"


class InsightNodeKind(StrEnum):
    TRENDS_QUERY = "TrendsQuery"
    FUNNELS_QUERY = "FunnelsQuery"
    RETENTION_QUERY = "RetentionQuery"
    PATHS_QUERY = "PathsQuery"
    STICKINESS_QUERY = "StickinessQuery"
    LIFECYCLE_QUERY = "LifecycleQuery"


class InsightThresholdType(StrEnum):
    ABSOLUTE = "absolute"
    PERCENTAGE = "percentage"


class InsightsThresholdBounds(BaseModel):
    model_config = ConfigDict(
        extra="forbid",
    )
    lower: Optional[float] = None
    upper: Optional[float] = None


class IntervalType(StrEnum):
    MINUTE = "minute"
    HOUR = "hour"
    DAY = "day"
    WEEK = "week"
    MONTH = "month"


class LifecycleToggle(StrEnum):
    NEW = "new"
    RESURRECTING = "resurrecting"
    RETURNING = "returning"
    DORMANT = "dormant"


class MatchedRecordingEvent(BaseModel):
    model_config = ConfigDict(
        extra="forbid",
    )
    uuid: str


class MultipleBreakdownType(StrEnum):
    PERSON = "person"
    EVENT = "event"
    GROUP = "group"
    SESSION = "session"
    HOGQL = "hogql"


class NodeKind(StrEnum):
    EVENTS_NODE = "EventsNode"
    ACTIONS_NODE = "ActionsNode"
    DATA_WAREHOUSE_NODE = "DataWarehouseNode"
    EVENTS_QUERY = "EventsQuery"
    PERSONS_NODE = "PersonsNode"
    HOG_QUERY = "HogQuery"
    HOG_QL_QUERY = "HogQLQuery"
    HOG_QL_METADATA = "HogQLMetadata"
    HOG_QL_AUTOCOMPLETE = "HogQLAutocomplete"
    ACTORS_QUERY = "ActorsQuery"
    FUNNELS_ACTORS_QUERY = "FunnelsActorsQuery"
    FUNNEL_CORRELATION_ACTORS_QUERY = "FunnelCorrelationActorsQuery"
    SESSIONS_TIMELINE_QUERY = "SessionsTimelineQuery"
    RECORDINGS_QUERY = "RecordingsQuery"
    SESSION_ATTRIBUTION_EXPLORER_QUERY = "SessionAttributionExplorerQuery"
    ERROR_TRACKING_QUERY = "ErrorTrackingQuery"
    DATA_TABLE_NODE = "DataTableNode"
    DATA_VISUALIZATION_NODE = "DataVisualizationNode"
    SAVED_INSIGHT_NODE = "SavedInsightNode"
    INSIGHT_VIZ_NODE = "InsightVizNode"
    TRENDS_QUERY = "TrendsQuery"
    FUNNELS_QUERY = "FunnelsQuery"
    RETENTION_QUERY = "RetentionQuery"
    PATHS_QUERY = "PathsQuery"
    STICKINESS_QUERY = "StickinessQuery"
    LIFECYCLE_QUERY = "LifecycleQuery"
    INSIGHT_ACTORS_QUERY = "InsightActorsQuery"
    INSIGHT_ACTORS_QUERY_OPTIONS = "InsightActorsQueryOptions"
    FUNNEL_CORRELATION_QUERY = "FunnelCorrelationQuery"
    WEB_OVERVIEW_QUERY = "WebOverviewQuery"
    WEB_TOP_CLICKS_QUERY = "WebTopClicksQuery"
    WEB_STATS_TABLE_QUERY = "WebStatsTableQuery"
    WEB_EXTERNAL_CLICKS_TABLE_QUERY = "WebExternalClicksTableQuery"
    WEB_GOALS_QUERY = "WebGoalsQuery"
    EXPERIMENT_FUNNELS_QUERY = "ExperimentFunnelsQuery"
    EXPERIMENT_TRENDS_QUERY = "ExperimentTrendsQuery"
    DATABASE_SCHEMA_QUERY = "DatabaseSchemaQuery"
    SUGGESTED_QUESTIONS_QUERY = "SuggestedQuestionsQuery"
    TEAM_TAXONOMY_QUERY = "TeamTaxonomyQuery"
    EVENT_TAXONOMY_QUERY = "EventTaxonomyQuery"
    ACTORS_PROPERTY_TAXONOMY_QUERY = "ActorsPropertyTaxonomyQuery"


class PathCleaningFilter(BaseModel):
    model_config = ConfigDict(
        extra="forbid",
    )
    alias: Optional[str] = None
    regex: Optional[str] = None


class PathType(StrEnum):
    FIELD_PAGEVIEW = "$pageview"
    FIELD_SCREEN = "$screen"
    CUSTOM_EVENT = "custom_event"
    HOGQL = "hogql"


class PathsFilter(BaseModel):
    model_config = ConfigDict(
        extra="forbid",
    )
    edgeLimit: Optional[int] = 50
    endPoint: Optional[str] = None
    excludeEvents: Optional[list[str]] = None
    includeEventTypes: Optional[list[PathType]] = None
    localPathCleaningFilters: Optional[list[PathCleaningFilter]] = None
    maxEdgeWeight: Optional[int] = None
    minEdgeWeight: Optional[int] = None
    pathDropoffKey: Optional[str] = Field(default=None, description="Relevant only within actors query")
    pathEndKey: Optional[str] = Field(default=None, description="Relevant only within actors query")
    pathGroupings: Optional[list[str]] = None
    pathReplacements: Optional[bool] = None
    pathStartKey: Optional[str] = Field(default=None, description="Relevant only within actors query")
    pathsHogQLExpression: Optional[str] = None
    startPoint: Optional[str] = None
    stepLimit: Optional[int] = 5


class PathsFilterLegacy(BaseModel):
    model_config = ConfigDict(
        extra="forbid",
    )
    edge_limit: Optional[int] = None
    end_point: Optional[str] = None
    exclude_events: Optional[list[str]] = None
    funnel_filter: Optional[dict[str, Any]] = None
    funnel_paths: Optional[FunnelPathType] = None
    include_event_types: Optional[list[PathType]] = None
    local_path_cleaning_filters: Optional[list[PathCleaningFilter]] = None
    max_edge_weight: Optional[int] = None
    min_edge_weight: Optional[int] = None
    path_groupings: Optional[list[str]] = None
    path_replacements: Optional[bool] = None
    path_type: Optional[PathType] = None
    paths_hogql_expression: Optional[str] = None
    start_point: Optional[str] = None
    step_limit: Optional[int] = None


class PersonType(BaseModel):
    model_config = ConfigDict(
        extra="forbid",
    )
    created_at: Optional[str] = None
    distinct_ids: list[str]
    id: Optional[str] = None
    is_identified: Optional[bool] = None
    name: Optional[str] = None
    properties: dict[str, Any]
    uuid: Optional[str] = None


class PropertyFilterType(StrEnum):
    META = "meta"
    EVENT = "event"
    PERSON = "person"
    ELEMENT = "element"
    FEATURE = "feature"
    SESSION = "session"
    COHORT = "cohort"
    RECORDING = "recording"
    LOG_ENTRY = "log_entry"
    GROUP = "group"
    HOGQL = "hogql"
    DATA_WAREHOUSE = "data_warehouse"
    DATA_WAREHOUSE_PERSON_PROPERTY = "data_warehouse_person_property"


class PropertyMathType(StrEnum):
    AVG = "avg"
    SUM = "sum"
    MIN = "min"
    MAX = "max"
    MEDIAN = "median"
    P90 = "p90"
    P95 = "p95"
    P99 = "p99"


class PropertyOperator(StrEnum):
    EXACT = "exact"
    IS_NOT = "is_not"
    ICONTAINS = "icontains"
    NOT_ICONTAINS = "not_icontains"
    REGEX = "regex"
    NOT_REGEX = "not_regex"
    GT = "gt"
    GTE = "gte"
    LT = "lt"
    LTE = "lte"
    IS_SET = "is_set"
    IS_NOT_SET = "is_not_set"
    IS_DATE_EXACT = "is_date_exact"
    IS_DATE_BEFORE = "is_date_before"
    IS_DATE_AFTER = "is_date_after"
    BETWEEN = "between"
    NOT_BETWEEN = "not_between"
    MIN = "min"
    MAX = "max"
    IN_ = "in"
    NOT_IN = "not_in"


class QueryResponseAlternative5(BaseModel):
    model_config = ConfigDict(
        extra="forbid",
    )
    bytecode: Optional[list] = None
    coloredBytecode: Optional[list] = None
    results: Any
    stdout: Optional[str] = None


class QueryResponseAlternative7(BaseModel):
    model_config = ConfigDict(
        extra="forbid",
    )
    errors: list[HogQLNotice]
    isValid: Optional[bool] = None
    isValidView: Optional[bool] = None
    notices: list[HogQLNotice]
    query: Optional[str] = None
    warnings: list[HogQLNotice]


class QueryResponseAlternative38(BaseModel):
    model_config = ConfigDict(
        extra="forbid",
    )
    questions: list[str]


class QueryStatus(BaseModel):
    model_config = ConfigDict(
        extra="forbid",
    )
    complete: Optional[bool] = Field(
        default=False,
        description=(
            "Whether the query is still running. Will be true if the query is complete, even if it errored. Either"
            " result or error will be set."
        ),
    )
    dashboard_id: Optional[int] = None
    end_time: Optional[AwareDatetime] = Field(
        default=None, description="When did the query execution task finish (whether successfully or not)."
    )
    error: Optional[bool] = Field(
        default=False,
        description=(
            "If the query failed, this will be set to true. More information can be found in the error_message field."
        ),
    )
    error_message: Optional[str] = None
    expiration_time: Optional[AwareDatetime] = None
    id: str
    insight_id: Optional[int] = None
    labels: Optional[list[str]] = None
    pickup_time: Optional[AwareDatetime] = Field(
        default=None, description="When was the query execution task picked up by a worker."
    )
    query_async: Literal[True] = Field(default=True, description="ONLY async queries use QueryStatus.")
    query_progress: Optional[ClickhouseQueryProgress] = None
    results: Optional[Any] = None
    start_time: Optional[AwareDatetime] = Field(default=None, description="When was query execution task enqueued.")
    task_id: Optional[str] = None
    team_id: int


class QueryStatusResponse(BaseModel):
    model_config = ConfigDict(
        extra="forbid",
    )
    query_status: QueryStatus


class QueryTiming(BaseModel):
    model_config = ConfigDict(
        extra="forbid",
    )
    k: str = Field(..., description="Key. Shortened to 'k' to save on data.")
    t: float = Field(..., description="Time in seconds. Shortened to 't' to save on data.")


class RecordingOrder(StrEnum):
    DURATION = "duration"
    RECORDING_DURATION = "recording_duration"
    INACTIVE_SECONDS = "inactive_seconds"
    ACTIVE_SECONDS = "active_seconds"
    START_TIME = "start_time"
    CONSOLE_ERROR_COUNT = "console_error_count"
    CLICK_COUNT = "click_count"
    KEYPRESS_COUNT = "keypress_count"
    MOUSE_ACTIVITY_COUNT = "mouse_activity_count"
    ACTIVITY_SCORE = "activity_score"


class RecordingPropertyFilter(BaseModel):
    model_config = ConfigDict(
        extra="forbid",
    )
    key: Union[DurationType, str]
    label: Optional[str] = None
    operator: PropertyOperator
    type: Literal["recording"] = "recording"
    value: Optional[Union[str, float, list[Union[str, float]]]] = None


class RetentionEntityKind(StrEnum):
    ACTIONS_NODE = "ActionsNode"
    EVENTS_NODE = "EventsNode"


class RetentionReference(StrEnum):
    TOTAL = "total"
    PREVIOUS = "previous"


class RetentionPeriod(StrEnum):
    HOUR = "Hour"
    DAY = "Day"
    WEEK = "Week"
    MONTH = "Month"


class RetentionType(StrEnum):
    RETENTION_RECURRING = "retention_recurring"
    RETENTION_FIRST_TIME = "retention_first_time"


class RetentionValue(BaseModel):
    model_config = ConfigDict(
        extra="forbid",
    )
    count: int


class SamplingRate(BaseModel):
    model_config = ConfigDict(
        extra="forbid",
    )
    denominator: Optional[float] = None
    numerator: float


class SessionAttributionExplorerQueryResponse(BaseModel):
    model_config = ConfigDict(
        extra="forbid",
    )
    columns: Optional[list] = None
    error: Optional[str] = Field(
        default=None,
        description="Query error. Returned only if 'explain' or `modifiers.debug` is true. Throws an error otherwise.",
    )
    hasMore: Optional[bool] = None
    hogql: Optional[str] = Field(default=None, description="Generated HogQL query.")
    limit: Optional[int] = None
    modifiers: Optional[HogQLQueryModifiers] = Field(
        default=None, description="Modifiers used when performing the query"
    )
    offset: Optional[int] = None
    query_status: Optional[QueryStatus] = Field(
        default=None, description="Query status indicates whether next to the provided data, a query is still running."
    )
    results: Any
    timings: Optional[list[QueryTiming]] = Field(
        default=None, description="Measured timings for different parts of the query generation process"
    )
    types: Optional[list] = None


class SessionAttributionGroupBy(StrEnum):
    CHANNEL_TYPE = "ChannelType"
    MEDIUM = "Medium"
    SOURCE = "Source"
    CAMPAIGN = "Campaign"
    AD_IDS = "AdIds"
    REFERRING_DOMAIN = "ReferringDomain"
    INITIAL_URL = "InitialURL"


class SessionPropertyFilter(BaseModel):
    model_config = ConfigDict(
        extra="forbid",
    )
    key: str
    label: Optional[str] = None
    operator: PropertyOperator
    type: Literal["session"] = "session"
    value: Optional[Union[str, float, list[Union[str, float]]]] = None


class SnapshotSource(StrEnum):
    WEB = "web"
    MOBILE = "mobile"
    UNKNOWN = "unknown"


class Storage(StrEnum):
    OBJECT_STORAGE_LTS = "object_storage_lts"
    OBJECT_STORAGE = "object_storage"


class StepOrderValue(StrEnum):
    STRICT = "strict"
    UNORDERED = "unordered"
    ORDERED = "ordered"


class StickinessFilter(BaseModel):
    model_config = ConfigDict(
        extra="forbid",
    )
    display: Optional[ChartDisplayType] = None
    hiddenLegendIndexes: Optional[list[int]] = None
    showLegend: Optional[bool] = None
    showValuesOnSeries: Optional[bool] = None


class StickinessFilterLegacy(BaseModel):
    model_config = ConfigDict(
        extra="forbid",
    )
    compare: Optional[bool] = None
    compare_to: Optional[str] = None
    display: Optional[ChartDisplayType] = None
    hidden_legend_keys: Optional[dict[str, Union[bool, Any]]] = None
    show_legend: Optional[bool] = None
    show_values_on_series: Optional[bool] = None


class StickinessQueryResponse(BaseModel):
    model_config = ConfigDict(
        extra="forbid",
    )
    error: Optional[str] = Field(
        default=None,
        description="Query error. Returned only if 'explain' or `modifiers.debug` is true. Throws an error otherwise.",
    )
    hogql: Optional[str] = Field(default=None, description="Generated HogQL query.")
    modifiers: Optional[HogQLQueryModifiers] = Field(
        default=None, description="Modifiers used when performing the query"
    )
    query_status: Optional[QueryStatus] = Field(
        default=None, description="Query status indicates whether next to the provided data, a query is still running."
    )
    results: list[dict[str, Any]]
    timings: Optional[list[QueryTiming]] = Field(
        default=None, description="Measured timings for different parts of the query generation process"
    )


class SuggestedQuestionsQueryResponse(BaseModel):
    model_config = ConfigDict(
        extra="forbid",
    )
    questions: list[str]


class TaxonomicFilterGroupType(StrEnum):
    METADATA = "metadata"
    ACTIONS = "actions"
    COHORTS = "cohorts"
    COHORTS_WITH_ALL = "cohorts_with_all"
    DATA_WAREHOUSE = "data_warehouse"
    DATA_WAREHOUSE_PROPERTIES = "data_warehouse_properties"
    DATA_WAREHOUSE_PERSON_PROPERTIES = "data_warehouse_person_properties"
    ELEMENTS = "elements"
    EVENTS = "events"
    EVENT_PROPERTIES = "event_properties"
    EVENT_FEATURE_FLAGS = "event_feature_flags"
    NUMERICAL_EVENT_PROPERTIES = "numerical_event_properties"
    PERSON_PROPERTIES = "person_properties"
    PAGEVIEW_URLS = "pageview_urls"
    SCREENS = "screens"
    CUSTOM_EVENTS = "custom_events"
    WILDCARD = "wildcard"
    GROUPS = "groups"
    PERSONS = "persons"
    FEATURE_FLAGS = "feature_flags"
    INSIGHTS = "insights"
    EXPERIMENTS = "experiments"
    PLUGINS = "plugins"
    DASHBOARDS = "dashboards"
    NAME_GROUPS = "name_groups"
    SESSION_PROPERTIES = "session_properties"
    HOGQL_EXPRESSION = "hogql_expression"
    NOTEBOOKS = "notebooks"
    LOG_ENTRIES = "log_entries"
    REPLAY = "replay"


class TeamTaxonomyItem(BaseModel):
    model_config = ConfigDict(
        extra="forbid",
    )
    count: int
    event: str


class TestBasicQueryResponse(BaseModel):
    model_config = ConfigDict(
        extra="forbid",
    )
    error: Optional[str] = Field(
        default=None,
        description="Query error. Returned only if 'explain' or `modifiers.debug` is true. Throws an error otherwise.",
    )
    hogql: Optional[str] = Field(default=None, description="Generated HogQL query.")
    modifiers: Optional[HogQLQueryModifiers] = Field(
        default=None, description="Modifiers used when performing the query"
    )
    query_status: Optional[QueryStatus] = Field(
        default=None, description="Query status indicates whether next to the provided data, a query is still running."
    )
    results: list
    timings: Optional[list[QueryTiming]] = Field(
        default=None, description="Measured timings for different parts of the query generation process"
    )


class TestCachedBasicQueryResponse(BaseModel):
    model_config = ConfigDict(
        extra="forbid",
    )
    cache_key: str
    cache_target_age: Optional[AwareDatetime] = None
    calculation_trigger: Optional[str] = Field(
        default=None, description="What triggered the calculation of the query, leave empty if user/immediate"
    )
    error: Optional[str] = Field(
        default=None,
        description="Query error. Returned only if 'explain' or `modifiers.debug` is true. Throws an error otherwise.",
    )
    hogql: Optional[str] = Field(default=None, description="Generated HogQL query.")
    is_cached: bool
    last_refresh: AwareDatetime
    modifiers: Optional[HogQLQueryModifiers] = Field(
        default=None, description="Modifiers used when performing the query"
    )
    next_allowed_client_refresh: AwareDatetime
    query_status: Optional[QueryStatus] = Field(
        default=None, description="Query status indicates whether next to the provided data, a query is still running."
    )
    results: list
    timezone: str
    timings: Optional[list[QueryTiming]] = Field(
        default=None, description="Measured timings for different parts of the query generation process"
    )


class TimelineEntry(BaseModel):
    model_config = ConfigDict(
        extra="forbid",
    )
    events: list[EventType]
    recording_duration_s: Optional[float] = Field(default=None, description="Duration of the recording in seconds.")
    sessionId: Optional[str] = Field(default=None, description="Session ID. None means out-of-session events")


class TrendsAlertConfig(BaseModel):
    model_config = ConfigDict(
        extra="forbid",
    )
    series_index: int
    type: Literal["TrendsAlertConfig"] = "TrendsAlertConfig"


class YAxisScaleType(StrEnum):
    LOG10 = "log10"
    LINEAR = "linear"


class TrendsFilter(BaseModel):
    model_config = ConfigDict(
        extra="forbid",
    )
    aggregationAxisFormat: Optional[AggregationAxisFormat] = AggregationAxisFormat.NUMERIC
    aggregationAxisPostfix: Optional[str] = None
    aggregationAxisPrefix: Optional[str] = None
    breakdown_histogram_bin_count: Optional[float] = None
    decimalPlaces: Optional[float] = None
    display: Optional[ChartDisplayType] = ChartDisplayType.ACTIONS_LINE_GRAPH
    formula: Optional[str] = None
    hiddenLegendIndexes: Optional[list[int]] = None
    showAlertThresholdLines: Optional[bool] = False
    showLabelsOnSeries: Optional[bool] = None
    showLegend: Optional[bool] = False
    showPercentStackView: Optional[bool] = False
    showValuesOnSeries: Optional[bool] = False
    smoothingIntervals: Optional[int] = 1
    yAxisScaleType: Optional[YAxisScaleType] = None


class TrendsFilterLegacy(BaseModel):
    model_config = ConfigDict(
        extra="forbid",
    )
    aggregation_axis_format: Optional[AggregationAxisFormat] = None
    aggregation_axis_postfix: Optional[str] = None
    aggregation_axis_prefix: Optional[str] = None
    breakdown_histogram_bin_count: Optional[float] = None
    compare: Optional[bool] = None
    compare_to: Optional[str] = None
    decimal_places: Optional[float] = None
    display: Optional[ChartDisplayType] = None
    formula: Optional[str] = None
    hidden_legend_keys: Optional[dict[str, Union[bool, Any]]] = None
    show_alert_threshold_lines: Optional[bool] = None
    show_labels_on_series: Optional[bool] = None
    show_legend: Optional[bool] = None
    show_percent_stack_view: Optional[bool] = None
    show_values_on_series: Optional[bool] = None
    smoothing_intervals: Optional[float] = None
    y_axis_scale_type: Optional[YAxisScaleType] = None


class TrendsQueryResponse(BaseModel):
    model_config = ConfigDict(
        extra="forbid",
    )
    error: Optional[str] = Field(
        default=None,
        description="Query error. Returned only if 'explain' or `modifiers.debug` is true. Throws an error otherwise.",
    )
    hasMore: Optional[bool] = Field(default=None, description="Wether more breakdown values are available.")
    hogql: Optional[str] = Field(default=None, description="Generated HogQL query.")
    modifiers: Optional[HogQLQueryModifiers] = Field(
        default=None, description="Modifiers used when performing the query"
    )
    query_status: Optional[QueryStatus] = Field(
        default=None, description="Query status indicates whether next to the provided data, a query is still running."
    )
    results: list[dict[str, Any]]
    timings: Optional[list[QueryTiming]] = Field(
        default=None, description="Measured timings for different parts of the query generation process"
    )


class ActionsPie(BaseModel):
    model_config = ConfigDict(
        extra="forbid",
    )
    disableHoverOffset: Optional[bool] = None
    hideAggregation: Optional[bool] = None


class RETENTION(BaseModel):
    model_config = ConfigDict(
        extra="forbid",
    )
    hideLineGraph: Optional[bool] = None
    hideSizeColumn: Optional[bool] = None
    useSmallLayout: Optional[bool] = None


class VizSpecificOptions(BaseModel):
    model_config = ConfigDict(
        extra="forbid",
    )
    ActionsPie: Optional[ActionsPie] = None
    RETENTION: Optional[RETENTION] = None


class Sampling(BaseModel):
    model_config = ConfigDict(
        extra="forbid",
    )
    enabled: Optional[bool] = None
    forceSamplingRate: Optional[SamplingRate] = None


class WebExternalClicksTableQueryResponse(BaseModel):
    model_config = ConfigDict(
        extra="forbid",
    )
    columns: Optional[list] = None
    error: Optional[str] = Field(
        default=None,
        description="Query error. Returned only if 'explain' or `modifiers.debug` is true. Throws an error otherwise.",
    )
    hasMore: Optional[bool] = None
    hogql: Optional[str] = Field(default=None, description="Generated HogQL query.")
    limit: Optional[int] = None
    modifiers: Optional[HogQLQueryModifiers] = Field(
        default=None, description="Modifiers used when performing the query"
    )
    offset: Optional[int] = None
    query_status: Optional[QueryStatus] = Field(
        default=None, description="Query status indicates whether next to the provided data, a query is still running."
    )
    results: list
    samplingRate: Optional[SamplingRate] = None
    timings: Optional[list[QueryTiming]] = Field(
        default=None, description="Measured timings for different parts of the query generation process"
    )
    types: Optional[list] = None


class WebGoalsQueryResponse(BaseModel):
    model_config = ConfigDict(
        extra="forbid",
    )
    columns: Optional[list] = None
    error: Optional[str] = Field(
        default=None,
        description="Query error. Returned only if 'explain' or `modifiers.debug` is true. Throws an error otherwise.",
    )
    hasMore: Optional[bool] = None
    hogql: Optional[str] = Field(default=None, description="Generated HogQL query.")
    limit: Optional[int] = None
    modifiers: Optional[HogQLQueryModifiers] = Field(
        default=None, description="Modifiers used when performing the query"
    )
    offset: Optional[int] = None
    query_status: Optional[QueryStatus] = Field(
        default=None, description="Query status indicates whether next to the provided data, a query is still running."
    )
    results: list
    samplingRate: Optional[SamplingRate] = None
    timings: Optional[list[QueryTiming]] = Field(
        default=None, description="Measured timings for different parts of the query generation process"
    )
    types: Optional[list] = None


class WebOverviewItemKind(StrEnum):
    UNIT = "unit"
    DURATION_S = "duration_s"
    PERCENTAGE = "percentage"


class WebStatsBreakdown(StrEnum):
    PAGE = "Page"
    INITIAL_PAGE = "InitialPage"
    EXIT_PAGE = "ExitPage"
    EXIT_CLICK = "ExitClick"
    INITIAL_CHANNEL_TYPE = "InitialChannelType"
    INITIAL_REFERRING_DOMAIN = "InitialReferringDomain"
    INITIAL_UTM_SOURCE = "InitialUTMSource"
    INITIAL_UTM_CAMPAIGN = "InitialUTMCampaign"
    INITIAL_UTM_MEDIUM = "InitialUTMMedium"
    INITIAL_UTM_TERM = "InitialUTMTerm"
    INITIAL_UTM_CONTENT = "InitialUTMContent"
    INITIAL_UTM_SOURCE_MEDIUM_CAMPAIGN = "InitialUTMSourceMediumCampaign"
    BROWSER = "Browser"
    OS = "OS"
    DEVICE_TYPE = "DeviceType"
    COUNTRY = "Country"
    REGION = "Region"
    CITY = "City"


class WebStatsTableQueryResponse(BaseModel):
    model_config = ConfigDict(
        extra="forbid",
    )
    columns: Optional[list] = None
    error: Optional[str] = Field(
        default=None,
        description="Query error. Returned only if 'explain' or `modifiers.debug` is true. Throws an error otherwise.",
    )
    hasMore: Optional[bool] = None
    hogql: Optional[str] = Field(default=None, description="Generated HogQL query.")
    limit: Optional[int] = None
    modifiers: Optional[HogQLQueryModifiers] = Field(
        default=None, description="Modifiers used when performing the query"
    )
    offset: Optional[int] = None
    query_status: Optional[QueryStatus] = Field(
        default=None, description="Query status indicates whether next to the provided data, a query is still running."
    )
    results: list
    samplingRate: Optional[SamplingRate] = None
    timings: Optional[list[QueryTiming]] = Field(
        default=None, description="Measured timings for different parts of the query generation process"
    )
    types: Optional[list] = None


class WebTopClicksQueryResponse(BaseModel):
    model_config = ConfigDict(
        extra="forbid",
    )
    columns: Optional[list] = None
    error: Optional[str] = Field(
        default=None,
        description="Query error. Returned only if 'explain' or `modifiers.debug` is true. Throws an error otherwise.",
    )
    hogql: Optional[str] = Field(default=None, description="Generated HogQL query.")
    modifiers: Optional[HogQLQueryModifiers] = Field(
        default=None, description="Modifiers used when performing the query"
    )
    query_status: Optional[QueryStatus] = Field(
        default=None, description="Query status indicates whether next to the provided data, a query is still running."
    )
    results: list
    samplingRate: Optional[SamplingRate] = None
    timings: Optional[list[QueryTiming]] = Field(
        default=None, description="Measured timings for different parts of the query generation process"
    )
    types: Optional[list] = None


class Scale(StrEnum):
    LINEAR = "linear"
    LOGARITHMIC = "logarithmic"


class YAxisSettings(BaseModel):
    model_config = ConfigDict(
        extra="forbid",
    )
    scale: Optional[Scale] = None
    startAtZero: Optional[bool] = Field(default=None, description="Whether the Y axis should start at zero")


class ActorsPropertyTaxonomyQueryResponse(BaseModel):
    model_config = ConfigDict(
        extra="forbid",
    )
    error: Optional[str] = Field(
        default=None,
        description="Query error. Returned only if 'explain' or `modifiers.debug` is true. Throws an error otherwise.",
    )
    hogql: Optional[str] = Field(default=None, description="Generated HogQL query.")
    modifiers: Optional[HogQLQueryModifiers] = Field(
        default=None, description="Modifiers used when performing the query"
    )
    query_status: Optional[QueryStatus] = Field(
        default=None, description="Query status indicates whether next to the provided data, a query is still running."
    )
    results: ActorsPropertyTaxonomyResponse
    timings: Optional[list[QueryTiming]] = Field(
        default=None, description="Measured timings for different parts of the query generation process"
    )


class ActorsQueryResponse(BaseModel):
    model_config = ConfigDict(
        extra="forbid",
    )
    columns: list
    error: Optional[str] = Field(
        default=None,
        description="Query error. Returned only if 'explain' or `modifiers.debug` is true. Throws an error otherwise.",
    )
    hasMore: Optional[bool] = None
    hogql: str = Field(..., description="Generated HogQL query.")
    limit: int
    missing_actors_count: Optional[int] = None
    modifiers: Optional[HogQLQueryModifiers] = Field(
        default=None, description="Modifiers used when performing the query"
    )
    offset: int
    query_status: Optional[QueryStatus] = Field(
        default=None, description="Query status indicates whether next to the provided data, a query is still running."
    )
    results: list[list]
    timings: Optional[list[QueryTiming]] = Field(
        default=None, description="Measured timings for different parts of the query generation process"
    )
    types: list[str]


class AlertCondition(BaseModel):
    model_config = ConfigDict(
        extra="forbid",
    )
    type: AlertConditionType


class AssistantGenerationStatusEvent(BaseModel):
    model_config = ConfigDict(
        extra="forbid",
    )
    type: AssistantGenerationStatusType


class AutocompleteCompletionItem(BaseModel):
    model_config = ConfigDict(
        extra="forbid",
    )
    detail: Optional[str] = Field(
        default=None,
        description=(
            "A human-readable string with additional information about this item, like type or symbol information."
        ),
    )
    documentation: Optional[str] = Field(
        default=None, description="A human-readable string that represents a doc-comment."
    )
    insertText: str = Field(
        ..., description="A string or snippet that should be inserted in a document when selecting this completion."
    )
    kind: AutocompleteCompletionItemKind = Field(
        ..., description="The kind of this completion item. Based on the kind an icon is chosen by the editor."
    )
    label: str = Field(
        ...,
        description=(
            "The label of this completion item. By default this is also the text that is inserted when selecting this"
            " completion."
        ),
    )


class Breakdown(BaseModel):
    model_config = ConfigDict(
        extra="forbid",
    )
    group_type_index: Optional[int] = None
    histogram_bin_count: Optional[int] = None
    normalize_url: Optional[bool] = None
    property: str
    type: Optional[MultipleBreakdownType] = None


class BreakdownFilter(BaseModel):
    model_config = ConfigDict(
        extra="forbid",
    )
    breakdown: Optional[Union[str, int, list[Union[str, int]]]] = None
    breakdown_group_type_index: Optional[int] = None
    breakdown_hide_other_aggregation: Optional[bool] = None
    breakdown_histogram_bin_count: Optional[int] = None
    breakdown_limit: Optional[int] = None
    breakdown_normalize_url: Optional[bool] = None
    breakdown_type: Optional[BreakdownType] = BreakdownType.EVENT
    breakdowns: Optional[list[Breakdown]] = Field(default=None, max_length=3)


class BreakdownItem(BaseModel):
    model_config = ConfigDict(
        extra="forbid",
    )
    label: str
    value: Union[str, int]


class CacheMissResponse(BaseModel):
    model_config = ConfigDict(
        extra="forbid",
    )
    cache_key: Optional[str] = None
    query_status: Optional[QueryStatus] = None


class CachedActorsPropertyTaxonomyQueryResponse(BaseModel):
    model_config = ConfigDict(
        extra="forbid",
    )
    cache_key: str
    cache_target_age: Optional[AwareDatetime] = None
    calculation_trigger: Optional[str] = Field(
        default=None, description="What triggered the calculation of the query, leave empty if user/immediate"
    )
    error: Optional[str] = Field(
        default=None,
        description="Query error. Returned only if 'explain' or `modifiers.debug` is true. Throws an error otherwise.",
    )
    hogql: Optional[str] = Field(default=None, description="Generated HogQL query.")
    is_cached: bool
    last_refresh: AwareDatetime
    modifiers: Optional[HogQLQueryModifiers] = Field(
        default=None, description="Modifiers used when performing the query"
    )
    next_allowed_client_refresh: AwareDatetime
    query_status: Optional[QueryStatus] = Field(
        default=None, description="Query status indicates whether next to the provided data, a query is still running."
    )
    results: ActorsPropertyTaxonomyResponse
    timezone: str
    timings: Optional[list[QueryTiming]] = Field(
        default=None, description="Measured timings for different parts of the query generation process"
    )


class CachedActorsQueryResponse(BaseModel):
    model_config = ConfigDict(
        extra="forbid",
    )
    cache_key: str
    cache_target_age: Optional[AwareDatetime] = None
    calculation_trigger: Optional[str] = Field(
        default=None, description="What triggered the calculation of the query, leave empty if user/immediate"
    )
    columns: list
    error: Optional[str] = Field(
        default=None,
        description="Query error. Returned only if 'explain' or `modifiers.debug` is true. Throws an error otherwise.",
    )
    hasMore: Optional[bool] = None
    hogql: str = Field(..., description="Generated HogQL query.")
    is_cached: bool
    last_refresh: AwareDatetime
    limit: int
    missing_actors_count: Optional[int] = None
    modifiers: Optional[HogQLQueryModifiers] = Field(
        default=None, description="Modifiers used when performing the query"
    )
    next_allowed_client_refresh: AwareDatetime
    offset: int
    query_status: Optional[QueryStatus] = Field(
        default=None, description="Query status indicates whether next to the provided data, a query is still running."
    )
    results: list[list]
    timezone: str
    timings: Optional[list[QueryTiming]] = Field(
        default=None, description="Measured timings for different parts of the query generation process"
    )
    types: list[str]


class CachedErrorTrackingQueryResponse(BaseModel):
    model_config = ConfigDict(
        extra="forbid",
    )
    cache_key: str
    cache_target_age: Optional[AwareDatetime] = None
    calculation_trigger: Optional[str] = Field(
        default=None, description="What triggered the calculation of the query, leave empty if user/immediate"
    )
    columns: Optional[list[str]] = None
    error: Optional[str] = Field(
        default=None,
        description="Query error. Returned only if 'explain' or `modifiers.debug` is true. Throws an error otherwise.",
    )
    hasMore: Optional[bool] = None
    hogql: Optional[str] = Field(default=None, description="Generated HogQL query.")
    is_cached: bool
    last_refresh: AwareDatetime
    limit: Optional[int] = None
    modifiers: Optional[HogQLQueryModifiers] = Field(
        default=None, description="Modifiers used when performing the query"
    )
    next_allowed_client_refresh: AwareDatetime
    offset: Optional[int] = None
    query_status: Optional[QueryStatus] = Field(
        default=None, description="Query status indicates whether next to the provided data, a query is still running."
    )
    results: list[ErrorTrackingGroup]
    timezone: str
    timings: Optional[list[QueryTiming]] = Field(
        default=None, description="Measured timings for different parts of the query generation process"
    )


class CachedEventTaxonomyQueryResponse(BaseModel):
    model_config = ConfigDict(
        extra="forbid",
    )
    cache_key: str
    cache_target_age: Optional[AwareDatetime] = None
    calculation_trigger: Optional[str] = Field(
        default=None, description="What triggered the calculation of the query, leave empty if user/immediate"
    )
    error: Optional[str] = Field(
        default=None,
        description="Query error. Returned only if 'explain' or `modifiers.debug` is true. Throws an error otherwise.",
    )
    hogql: Optional[str] = Field(default=None, description="Generated HogQL query.")
    is_cached: bool
    last_refresh: AwareDatetime
    modifiers: Optional[HogQLQueryModifiers] = Field(
        default=None, description="Modifiers used when performing the query"
    )
    next_allowed_client_refresh: AwareDatetime
    query_status: Optional[QueryStatus] = Field(
        default=None, description="Query status indicates whether next to the provided data, a query is still running."
    )
    results: list[EventTaxonomyItem]
    timezone: str
    timings: Optional[list[QueryTiming]] = Field(
        default=None, description="Measured timings for different parts of the query generation process"
    )


class CachedEventsQueryResponse(BaseModel):
    model_config = ConfigDict(
        extra="forbid",
    )
    cache_key: str
    cache_target_age: Optional[AwareDatetime] = None
    calculation_trigger: Optional[str] = Field(
        default=None, description="What triggered the calculation of the query, leave empty if user/immediate"
    )
    columns: list
    error: Optional[str] = Field(
        default=None,
        description="Query error. Returned only if 'explain' or `modifiers.debug` is true. Throws an error otherwise.",
    )
    hasMore: Optional[bool] = None
    hogql: str = Field(..., description="Generated HogQL query.")
    is_cached: bool
    last_refresh: AwareDatetime
    limit: Optional[int] = None
    modifiers: Optional[HogQLQueryModifiers] = Field(
        default=None, description="Modifiers used when performing the query"
    )
    next_allowed_client_refresh: AwareDatetime
    offset: Optional[int] = None
    query_status: Optional[QueryStatus] = Field(
        default=None, description="Query status indicates whether next to the provided data, a query is still running."
    )
    results: list[list]
    timezone: str
    timings: Optional[list[QueryTiming]] = Field(
        default=None, description="Measured timings for different parts of the query generation process"
    )
    types: list[str]


class CachedFunnelCorrelationResponse(BaseModel):
    model_config = ConfigDict(
        extra="forbid",
    )
    cache_key: str
    cache_target_age: Optional[AwareDatetime] = None
    calculation_trigger: Optional[str] = Field(
        default=None, description="What triggered the calculation of the query, leave empty if user/immediate"
    )
    columns: Optional[list] = None
    error: Optional[str] = Field(
        default=None,
        description="Query error. Returned only if 'explain' or `modifiers.debug` is true. Throws an error otherwise.",
    )
    hasMore: Optional[bool] = None
    hogql: Optional[str] = Field(default=None, description="Generated HogQL query.")
    is_cached: bool
    last_refresh: AwareDatetime
    limit: Optional[int] = None
    modifiers: Optional[HogQLQueryModifiers] = Field(
        default=None, description="Modifiers used when performing the query"
    )
    next_allowed_client_refresh: AwareDatetime
    offset: Optional[int] = None
    query_status: Optional[QueryStatus] = Field(
        default=None, description="Query status indicates whether next to the provided data, a query is still running."
    )
    results: FunnelCorrelationResult
    timezone: str
    timings: Optional[list[QueryTiming]] = Field(
        default=None, description="Measured timings for different parts of the query generation process"
    )
    types: Optional[list] = None


class CachedFunnelsQueryResponse(BaseModel):
    model_config = ConfigDict(
        extra="forbid",
    )
    cache_key: str
    cache_target_age: Optional[AwareDatetime] = None
    calculation_trigger: Optional[str] = Field(
        default=None, description="What triggered the calculation of the query, leave empty if user/immediate"
    )
    error: Optional[str] = Field(
        default=None,
        description="Query error. Returned only if 'explain' or `modifiers.debug` is true. Throws an error otherwise.",
    )
    hogql: Optional[str] = Field(default=None, description="Generated HogQL query.")
    isUdf: Optional[bool] = None
    is_cached: bool
    last_refresh: AwareDatetime
    modifiers: Optional[HogQLQueryModifiers] = Field(
        default=None, description="Modifiers used when performing the query"
    )
    next_allowed_client_refresh: AwareDatetime
    query_status: Optional[QueryStatus] = Field(
        default=None, description="Query status indicates whether next to the provided data, a query is still running."
    )
    results: Union[FunnelTimeToConvertResults, list[dict[str, Any]], list[list[dict[str, Any]]]]
    timezone: str
    timings: Optional[list[QueryTiming]] = Field(
        default=None, description="Measured timings for different parts of the query generation process"
    )


class CachedLifecycleQueryResponse(BaseModel):
    model_config = ConfigDict(
        extra="forbid",
    )
    cache_key: str
    cache_target_age: Optional[AwareDatetime] = None
    calculation_trigger: Optional[str] = Field(
        default=None, description="What triggered the calculation of the query, leave empty if user/immediate"
    )
    error: Optional[str] = Field(
        default=None,
        description="Query error. Returned only if 'explain' or `modifiers.debug` is true. Throws an error otherwise.",
    )
    hogql: Optional[str] = Field(default=None, description="Generated HogQL query.")
    is_cached: bool
    last_refresh: AwareDatetime
    modifiers: Optional[HogQLQueryModifiers] = Field(
        default=None, description="Modifiers used when performing the query"
    )
    next_allowed_client_refresh: AwareDatetime
    query_status: Optional[QueryStatus] = Field(
        default=None, description="Query status indicates whether next to the provided data, a query is still running."
    )
    results: list[dict[str, Any]]
    timezone: str
    timings: Optional[list[QueryTiming]] = Field(
        default=None, description="Measured timings for different parts of the query generation process"
    )


class CachedPathsQueryResponse(BaseModel):
    model_config = ConfigDict(
        extra="forbid",
    )
    cache_key: str
    cache_target_age: Optional[AwareDatetime] = None
    calculation_trigger: Optional[str] = Field(
        default=None, description="What triggered the calculation of the query, leave empty if user/immediate"
    )
    error: Optional[str] = Field(
        default=None,
        description="Query error. Returned only if 'explain' or `modifiers.debug` is true. Throws an error otherwise.",
    )
    hogql: Optional[str] = Field(default=None, description="Generated HogQL query.")
    is_cached: bool
    last_refresh: AwareDatetime
    modifiers: Optional[HogQLQueryModifiers] = Field(
        default=None, description="Modifiers used when performing the query"
    )
    next_allowed_client_refresh: AwareDatetime
    query_status: Optional[QueryStatus] = Field(
        default=None, description="Query status indicates whether next to the provided data, a query is still running."
    )
    results: list[dict[str, Any]]
    timezone: str
    timings: Optional[list[QueryTiming]] = Field(
        default=None, description="Measured timings for different parts of the query generation process"
    )


class CachedSessionAttributionExplorerQueryResponse(BaseModel):
    model_config = ConfigDict(
        extra="forbid",
    )
    cache_key: str
    cache_target_age: Optional[AwareDatetime] = None
    calculation_trigger: Optional[str] = Field(
        default=None, description="What triggered the calculation of the query, leave empty if user/immediate"
    )
    columns: Optional[list] = None
    error: Optional[str] = Field(
        default=None,
        description="Query error. Returned only if 'explain' or `modifiers.debug` is true. Throws an error otherwise.",
    )
    hasMore: Optional[bool] = None
    hogql: Optional[str] = Field(default=None, description="Generated HogQL query.")
    is_cached: bool
    last_refresh: AwareDatetime
    limit: Optional[int] = None
    modifiers: Optional[HogQLQueryModifiers] = Field(
        default=None, description="Modifiers used when performing the query"
    )
    next_allowed_client_refresh: AwareDatetime
    offset: Optional[int] = None
    query_status: Optional[QueryStatus] = Field(
        default=None, description="Query status indicates whether next to the provided data, a query is still running."
    )
    results: Any
    timezone: str
    timings: Optional[list[QueryTiming]] = Field(
        default=None, description="Measured timings for different parts of the query generation process"
    )
    types: Optional[list] = None


class CachedSessionsTimelineQueryResponse(BaseModel):
    model_config = ConfigDict(
        extra="forbid",
    )
    cache_key: str
    cache_target_age: Optional[AwareDatetime] = None
    calculation_trigger: Optional[str] = Field(
        default=None, description="What triggered the calculation of the query, leave empty if user/immediate"
    )
    error: Optional[str] = Field(
        default=None,
        description="Query error. Returned only if 'explain' or `modifiers.debug` is true. Throws an error otherwise.",
    )
    hasMore: Optional[bool] = None
    hogql: Optional[str] = Field(default=None, description="Generated HogQL query.")
    is_cached: bool
    last_refresh: AwareDatetime
    modifiers: Optional[HogQLQueryModifiers] = Field(
        default=None, description="Modifiers used when performing the query"
    )
    next_allowed_client_refresh: AwareDatetime
    query_status: Optional[QueryStatus] = Field(
        default=None, description="Query status indicates whether next to the provided data, a query is still running."
    )
    results: list[TimelineEntry]
    timezone: str
    timings: Optional[list[QueryTiming]] = Field(
        default=None, description="Measured timings for different parts of the query generation process"
    )


class CachedStickinessQueryResponse(BaseModel):
    model_config = ConfigDict(
        extra="forbid",
    )
    cache_key: str
    cache_target_age: Optional[AwareDatetime] = None
    calculation_trigger: Optional[str] = Field(
        default=None, description="What triggered the calculation of the query, leave empty if user/immediate"
    )
    error: Optional[str] = Field(
        default=None,
        description="Query error. Returned only if 'explain' or `modifiers.debug` is true. Throws an error otherwise.",
    )
    hogql: Optional[str] = Field(default=None, description="Generated HogQL query.")
    is_cached: bool
    last_refresh: AwareDatetime
    modifiers: Optional[HogQLQueryModifiers] = Field(
        default=None, description="Modifiers used when performing the query"
    )
    next_allowed_client_refresh: AwareDatetime
    query_status: Optional[QueryStatus] = Field(
        default=None, description="Query status indicates whether next to the provided data, a query is still running."
    )
    results: list[dict[str, Any]]
    timezone: str
    timings: Optional[list[QueryTiming]] = Field(
        default=None, description="Measured timings for different parts of the query generation process"
    )


class CachedSuggestedQuestionsQueryResponse(BaseModel):
    model_config = ConfigDict(
        extra="forbid",
    )
    cache_key: str
    cache_target_age: Optional[AwareDatetime] = None
    calculation_trigger: Optional[str] = Field(
        default=None, description="What triggered the calculation of the query, leave empty if user/immediate"
    )
    is_cached: bool
    last_refresh: AwareDatetime
    next_allowed_client_refresh: AwareDatetime
    query_status: Optional[QueryStatus] = Field(
        default=None, description="Query status indicates whether next to the provided data, a query is still running."
    )
    questions: list[str]
    timezone: str


class CachedTeamTaxonomyQueryResponse(BaseModel):
    model_config = ConfigDict(
        extra="forbid",
    )
    cache_key: str
    cache_target_age: Optional[AwareDatetime] = None
    calculation_trigger: Optional[str] = Field(
        default=None, description="What triggered the calculation of the query, leave empty if user/immediate"
    )
    error: Optional[str] = Field(
        default=None,
        description="Query error. Returned only if 'explain' or `modifiers.debug` is true. Throws an error otherwise.",
    )
    hogql: Optional[str] = Field(default=None, description="Generated HogQL query.")
    is_cached: bool
    last_refresh: AwareDatetime
    modifiers: Optional[HogQLQueryModifiers] = Field(
        default=None, description="Modifiers used when performing the query"
    )
    next_allowed_client_refresh: AwareDatetime
    query_status: Optional[QueryStatus] = Field(
        default=None, description="Query status indicates whether next to the provided data, a query is still running."
    )
    results: list[TeamTaxonomyItem]
    timezone: str
    timings: Optional[list[QueryTiming]] = Field(
        default=None, description="Measured timings for different parts of the query generation process"
    )


class CachedTrendsQueryResponse(BaseModel):
    model_config = ConfigDict(
        extra="forbid",
    )
    cache_key: str
    cache_target_age: Optional[AwareDatetime] = None
    calculation_trigger: Optional[str] = Field(
        default=None, description="What triggered the calculation of the query, leave empty if user/immediate"
    )
    error: Optional[str] = Field(
        default=None,
        description="Query error. Returned only if 'explain' or `modifiers.debug` is true. Throws an error otherwise.",
    )
    hasMore: Optional[bool] = Field(default=None, description="Wether more breakdown values are available.")
    hogql: Optional[str] = Field(default=None, description="Generated HogQL query.")
    is_cached: bool
    last_refresh: AwareDatetime
    modifiers: Optional[HogQLQueryModifiers] = Field(
        default=None, description="Modifiers used when performing the query"
    )
    next_allowed_client_refresh: AwareDatetime
    query_status: Optional[QueryStatus] = Field(
        default=None, description="Query status indicates whether next to the provided data, a query is still running."
    )
    results: list[dict[str, Any]]
    timezone: str
    timings: Optional[list[QueryTiming]] = Field(
        default=None, description="Measured timings for different parts of the query generation process"
    )


class CachedWebExternalClicksTableQueryResponse(BaseModel):
    model_config = ConfigDict(
        extra="forbid",
    )
    cache_key: str
    cache_target_age: Optional[AwareDatetime] = None
    calculation_trigger: Optional[str] = Field(
        default=None, description="What triggered the calculation of the query, leave empty if user/immediate"
    )
    columns: Optional[list] = None
    error: Optional[str] = Field(
        default=None,
        description="Query error. Returned only if 'explain' or `modifiers.debug` is true. Throws an error otherwise.",
    )
    hasMore: Optional[bool] = None
    hogql: Optional[str] = Field(default=None, description="Generated HogQL query.")
    is_cached: bool
    last_refresh: AwareDatetime
    limit: Optional[int] = None
    modifiers: Optional[HogQLQueryModifiers] = Field(
        default=None, description="Modifiers used when performing the query"
    )
    next_allowed_client_refresh: AwareDatetime
    offset: Optional[int] = None
    query_status: Optional[QueryStatus] = Field(
        default=None, description="Query status indicates whether next to the provided data, a query is still running."
    )
    results: list
    samplingRate: Optional[SamplingRate] = None
    timezone: str
    timings: Optional[list[QueryTiming]] = Field(
        default=None, description="Measured timings for different parts of the query generation process"
    )
    types: Optional[list] = None


class CachedWebGoalsQueryResponse(BaseModel):
    model_config = ConfigDict(
        extra="forbid",
    )
    cache_key: str
    cache_target_age: Optional[AwareDatetime] = None
    calculation_trigger: Optional[str] = Field(
        default=None, description="What triggered the calculation of the query, leave empty if user/immediate"
    )
    columns: Optional[list] = None
    error: Optional[str] = Field(
        default=None,
        description="Query error. Returned only if 'explain' or `modifiers.debug` is true. Throws an error otherwise.",
    )
    hasMore: Optional[bool] = None
    hogql: Optional[str] = Field(default=None, description="Generated HogQL query.")
    is_cached: bool
    last_refresh: AwareDatetime
    limit: Optional[int] = None
    modifiers: Optional[HogQLQueryModifiers] = Field(
        default=None, description="Modifiers used when performing the query"
    )
    next_allowed_client_refresh: AwareDatetime
    offset: Optional[int] = None
    query_status: Optional[QueryStatus] = Field(
        default=None, description="Query status indicates whether next to the provided data, a query is still running."
    )
    results: list
    samplingRate: Optional[SamplingRate] = None
    timezone: str
    timings: Optional[list[QueryTiming]] = Field(
        default=None, description="Measured timings for different parts of the query generation process"
    )
    types: Optional[list] = None


class CachedWebStatsTableQueryResponse(BaseModel):
    model_config = ConfigDict(
        extra="forbid",
    )
    cache_key: str
    cache_target_age: Optional[AwareDatetime] = None
    calculation_trigger: Optional[str] = Field(
        default=None, description="What triggered the calculation of the query, leave empty if user/immediate"
    )
    columns: Optional[list] = None
    error: Optional[str] = Field(
        default=None,
        description="Query error. Returned only if 'explain' or `modifiers.debug` is true. Throws an error otherwise.",
    )
    hasMore: Optional[bool] = None
    hogql: Optional[str] = Field(default=None, description="Generated HogQL query.")
    is_cached: bool
    last_refresh: AwareDatetime
    limit: Optional[int] = None
    modifiers: Optional[HogQLQueryModifiers] = Field(
        default=None, description="Modifiers used when performing the query"
    )
    next_allowed_client_refresh: AwareDatetime
    offset: Optional[int] = None
    query_status: Optional[QueryStatus] = Field(
        default=None, description="Query status indicates whether next to the provided data, a query is still running."
    )
    results: list
    samplingRate: Optional[SamplingRate] = None
    timezone: str
    timings: Optional[list[QueryTiming]] = Field(
        default=None, description="Measured timings for different parts of the query generation process"
    )
    types: Optional[list] = None


class CachedWebTopClicksQueryResponse(BaseModel):
    model_config = ConfigDict(
        extra="forbid",
    )
    cache_key: str
    cache_target_age: Optional[AwareDatetime] = None
    calculation_trigger: Optional[str] = Field(
        default=None, description="What triggered the calculation of the query, leave empty if user/immediate"
    )
    columns: Optional[list] = None
    error: Optional[str] = Field(
        default=None,
        description="Query error. Returned only if 'explain' or `modifiers.debug` is true. Throws an error otherwise.",
    )
    hogql: Optional[str] = Field(default=None, description="Generated HogQL query.")
    is_cached: bool
    last_refresh: AwareDatetime
    modifiers: Optional[HogQLQueryModifiers] = Field(
        default=None, description="Modifiers used when performing the query"
    )
    next_allowed_client_refresh: AwareDatetime
    query_status: Optional[QueryStatus] = Field(
        default=None, description="Query status indicates whether next to the provided data, a query is still running."
    )
    results: list
    samplingRate: Optional[SamplingRate] = None
    timezone: str
    timings: Optional[list[QueryTiming]] = Field(
        default=None, description="Measured timings for different parts of the query generation process"
    )
    types: Optional[list] = None


class Settings(BaseModel):
    model_config = ConfigDict(
        extra="forbid",
    )
    display: Optional[ChartSettingsDisplay] = None
    formatting: Optional[ChartSettingsFormatting] = None


class ChartAxis(BaseModel):
    model_config = ConfigDict(
        extra="forbid",
    )
    column: str
    settings: Optional[Settings] = None


class ChartSettings(BaseModel):
    model_config = ConfigDict(
        extra="forbid",
    )
    goalLines: Optional[list[GoalLine]] = None
    leftYAxisSettings: Optional[YAxisSettings] = None
    rightYAxisSettings: Optional[YAxisSettings] = None
    stackBars100: Optional[bool] = Field(default=None, description="Whether we fill the bars to 100% in stacked mode")
    xAxis: Optional[ChartAxis] = None
    yAxis: Optional[list[ChartAxis]] = None
    yAxisAtZero: Optional[bool] = Field(
        default=None, description="Deprecated: use `[left|right]YAxisSettings`. Whether the Y axis should start at zero"
    )


class CohortPropertyFilter(BaseModel):
    model_config = ConfigDict(
        extra="forbid",
    )
    key: Literal["id"] = "id"
    label: Optional[str] = None
    operator: Optional[PropertyOperator] = PropertyOperator.IN_
    type: Literal["cohort"] = "cohort"
    value: int


class Response(BaseModel):
    model_config = ConfigDict(
        extra="forbid",
    )
    columns: list
    error: Optional[str] = Field(
        default=None,
        description="Query error. Returned only if 'explain' or `modifiers.debug` is true. Throws an error otherwise.",
    )
    hasMore: Optional[bool] = None
    hogql: str = Field(..., description="Generated HogQL query.")
    limit: Optional[int] = None
    modifiers: Optional[HogQLQueryModifiers] = Field(
        default=None, description="Modifiers used when performing the query"
    )
    offset: Optional[int] = None
    query_status: Optional[QueryStatus] = Field(
        default=None, description="Query status indicates whether next to the provided data, a query is still running."
    )
    results: list[list]
    timings: Optional[list[QueryTiming]] = Field(
        default=None, description="Measured timings for different parts of the query generation process"
    )
    types: list[str]


class Response1(BaseModel):
    model_config = ConfigDict(
        extra="forbid",
    )
    columns: list
    error: Optional[str] = Field(
        default=None,
        description="Query error. Returned only if 'explain' or `modifiers.debug` is true. Throws an error otherwise.",
    )
    hasMore: Optional[bool] = None
    hogql: str = Field(..., description="Generated HogQL query.")
    limit: int
    missing_actors_count: Optional[int] = None
    modifiers: Optional[HogQLQueryModifiers] = Field(
        default=None, description="Modifiers used when performing the query"
    )
    offset: int
    query_status: Optional[QueryStatus] = Field(
        default=None, description="Query status indicates whether next to the provided data, a query is still running."
    )
    results: list[list]
    timings: Optional[list[QueryTiming]] = Field(
        default=None, description="Measured timings for different parts of the query generation process"
    )
    types: list[str]


class Response4(BaseModel):
    model_config = ConfigDict(
        extra="forbid",
    )
    columns: Optional[list] = None
    error: Optional[str] = Field(
        default=None,
        description="Query error. Returned only if 'explain' or `modifiers.debug` is true. Throws an error otherwise.",
    )
    hasMore: Optional[bool] = None
    hogql: Optional[str] = Field(default=None, description="Generated HogQL query.")
    limit: Optional[int] = None
    modifiers: Optional[HogQLQueryModifiers] = Field(
        default=None, description="Modifiers used when performing the query"
    )
    offset: Optional[int] = None
    query_status: Optional[QueryStatus] = Field(
        default=None, description="Query status indicates whether next to the provided data, a query is still running."
    )
    results: list
    samplingRate: Optional[SamplingRate] = None
    timings: Optional[list[QueryTiming]] = Field(
        default=None, description="Measured timings for different parts of the query generation process"
    )
    types: Optional[list] = None


class Response6(BaseModel):
    model_config = ConfigDict(
        extra="forbid",
    )
    columns: Optional[list] = None
    error: Optional[str] = Field(
        default=None,
        description="Query error. Returned only if 'explain' or `modifiers.debug` is true. Throws an error otherwise.",
    )
    hogql: Optional[str] = Field(default=None, description="Generated HogQL query.")
    modifiers: Optional[HogQLQueryModifiers] = Field(
        default=None, description="Modifiers used when performing the query"
    )
    query_status: Optional[QueryStatus] = Field(
        default=None, description="Query status indicates whether next to the provided data, a query is still running."
    )
    results: list
    samplingRate: Optional[SamplingRate] = None
    timings: Optional[list[QueryTiming]] = Field(
        default=None, description="Measured timings for different parts of the query generation process"
    )
    types: Optional[list] = None


class Response7(BaseModel):
    model_config = ConfigDict(
        extra="forbid",
    )
    columns: Optional[list] = None
    error: Optional[str] = Field(
        default=None,
        description="Query error. Returned only if 'explain' or `modifiers.debug` is true. Throws an error otherwise.",
    )
    hasMore: Optional[bool] = None
    hogql: Optional[str] = Field(default=None, description="Generated HogQL query.")
    limit: Optional[int] = None
    modifiers: Optional[HogQLQueryModifiers] = Field(
        default=None, description="Modifiers used when performing the query"
    )
    offset: Optional[int] = None
    query_status: Optional[QueryStatus] = Field(
        default=None, description="Query status indicates whether next to the provided data, a query is still running."
    )
    results: list
    samplingRate: Optional[SamplingRate] = None
    timings: Optional[list[QueryTiming]] = Field(
        default=None, description="Measured timings for different parts of the query generation process"
    )
    types: Optional[list] = None


class Response8(BaseModel):
    model_config = ConfigDict(
        extra="forbid",
    )
    columns: Optional[list] = None
    error: Optional[str] = Field(
        default=None,
        description="Query error. Returned only if 'explain' or `modifiers.debug` is true. Throws an error otherwise.",
    )
    hasMore: Optional[bool] = None
    hogql: Optional[str] = Field(default=None, description="Generated HogQL query.")
    limit: Optional[int] = None
    modifiers: Optional[HogQLQueryModifiers] = Field(
        default=None, description="Modifiers used when performing the query"
    )
    offset: Optional[int] = None
    query_status: Optional[QueryStatus] = Field(
        default=None, description="Query status indicates whether next to the provided data, a query is still running."
    )
    results: Any
    timings: Optional[list[QueryTiming]] = Field(
        default=None, description="Measured timings for different parts of the query generation process"
    )
    types: Optional[list] = None


class Response9(BaseModel):
    model_config = ConfigDict(
        extra="forbid",
    )
    columns: Optional[list[str]] = None
    error: Optional[str] = Field(
        default=None,
        description="Query error. Returned only if 'explain' or `modifiers.debug` is true. Throws an error otherwise.",
    )
    hasMore: Optional[bool] = None
    hogql: Optional[str] = Field(default=None, description="Generated HogQL query.")
    limit: Optional[int] = None
    modifiers: Optional[HogQLQueryModifiers] = Field(
        default=None, description="Modifiers used when performing the query"
    )
    offset: Optional[int] = None
    query_status: Optional[QueryStatus] = Field(
        default=None, description="Query status indicates whether next to the provided data, a query is still running."
    )
    results: list[ErrorTrackingGroup]
    timings: Optional[list[QueryTiming]] = Field(
        default=None, description="Measured timings for different parts of the query generation process"
    )


class DataWarehousePersonPropertyFilter(BaseModel):
    model_config = ConfigDict(
        extra="forbid",
    )
    key: str
    label: Optional[str] = None
    operator: PropertyOperator
    type: Literal["data_warehouse_person_property"] = "data_warehouse_person_property"
    value: Optional[Union[str, float, list[Union[str, float]]]] = None


class DataWarehousePropertyFilter(BaseModel):
    model_config = ConfigDict(
        extra="forbid",
    )
    key: str
    label: Optional[str] = None
    operator: PropertyOperator
    type: Literal["data_warehouse"] = "data_warehouse"
    value: Optional[Union[str, float, list[Union[str, float]]]] = None


class DatabaseSchemaField(BaseModel):
    model_config = ConfigDict(
        extra="forbid",
    )
    chain: Optional[list[Union[str, int]]] = None
    fields: Optional[list[str]] = None
    hogql_value: str
    id: Optional[str] = None
    name: str
    schema_valid: bool
    table: Optional[str] = None
    type: DatabaseSerializedFieldType


class DatabaseSchemaPostHogTable(BaseModel):
    model_config = ConfigDict(
        extra="forbid",
    )
    fields: dict[str, DatabaseSchemaField]
    id: str
    name: str
    type: Literal["posthog"] = "posthog"


class DatabaseSchemaTableCommon(BaseModel):
    model_config = ConfigDict(
        extra="forbid",
    )
    fields: dict[str, DatabaseSchemaField]
    id: str
    name: str
    type: Type


class ElementPropertyFilter(BaseModel):
    model_config = ConfigDict(
        extra="forbid",
    )
    key: Key
    label: Optional[str] = None
    operator: PropertyOperator
    type: Literal["element"] = "element"
    value: Optional[Union[str, float, list[Union[str, float]]]] = None


class ErrorTrackingQueryResponse(BaseModel):
    model_config = ConfigDict(
        extra="forbid",
    )
    columns: Optional[list[str]] = None
    error: Optional[str] = Field(
        default=None,
        description="Query error. Returned only if 'explain' or `modifiers.debug` is true. Throws an error otherwise.",
    )
    hasMore: Optional[bool] = None
    hogql: Optional[str] = Field(default=None, description="Generated HogQL query.")
    limit: Optional[int] = None
    modifiers: Optional[HogQLQueryModifiers] = Field(
        default=None, description="Modifiers used when performing the query"
    )
    offset: Optional[int] = None
    query_status: Optional[QueryStatus] = Field(
        default=None, description="Query status indicates whether next to the provided data, a query is still running."
    )
    results: list[ErrorTrackingGroup]
    timings: Optional[list[QueryTiming]] = Field(
        default=None, description="Measured timings for different parts of the query generation process"
    )


class EventPropertyFilter(BaseModel):
    model_config = ConfigDict(
        extra="forbid",
    )
    key: str
    label: Optional[str] = None
    operator: Optional[PropertyOperator] = PropertyOperator.EXACT
    type: Literal["event"] = Field(default="event", description="Event properties")
    value: Optional[Union[str, float, list[Union[str, float]]]] = None


class EventTaxonomyQueryResponse(BaseModel):
    model_config = ConfigDict(
        extra="forbid",
    )
    error: Optional[str] = Field(
        default=None,
        description="Query error. Returned only if 'explain' or `modifiers.debug` is true. Throws an error otherwise.",
    )
    hogql: Optional[str] = Field(default=None, description="Generated HogQL query.")
    modifiers: Optional[HogQLQueryModifiers] = Field(
        default=None, description="Modifiers used when performing the query"
    )
    query_status: Optional[QueryStatus] = Field(
        default=None, description="Query status indicates whether next to the provided data, a query is still running."
    )
    results: list[EventTaxonomyItem]
    timings: Optional[list[QueryTiming]] = Field(
        default=None, description="Measured timings for different parts of the query generation process"
    )


class EventsQueryResponse(BaseModel):
    model_config = ConfigDict(
        extra="forbid",
    )
    columns: list
    error: Optional[str] = Field(
        default=None,
        description="Query error. Returned only if 'explain' or `modifiers.debug` is true. Throws an error otherwise.",
    )
    hasMore: Optional[bool] = None
    hogql: str = Field(..., description="Generated HogQL query.")
    limit: Optional[int] = None
    modifiers: Optional[HogQLQueryModifiers] = Field(
        default=None, description="Modifiers used when performing the query"
    )
    offset: Optional[int] = None
    query_status: Optional[QueryStatus] = Field(
        default=None, description="Query status indicates whether next to the provided data, a query is still running."
    )
    results: list[list]
    timings: Optional[list[QueryTiming]] = Field(
        default=None, description="Measured timings for different parts of the query generation process"
    )
    types: list[str]


class BreakdownFilter1(BaseModel):
    model_config = ConfigDict(
        extra="forbid",
    )
    breakdown_hide_other_aggregation: Optional[bool] = None
    breakdown_histogram_bin_count: Optional[int] = None
    breakdown_limit: Optional[int] = None
    breakdowns: Optional[list[Breakdown]] = Field(default=None, max_length=3)


class FeaturePropertyFilter(BaseModel):
    model_config = ConfigDict(
        extra="forbid",
    )
    key: str
    label: Optional[str] = None
    operator: PropertyOperator
    type: Literal["feature"] = Field(default="feature", description='Event property with "$feature/" prepended')
    value: Optional[Union[str, float, list[Union[str, float]]]] = None


class FunnelCorrelationResponse(BaseModel):
    model_config = ConfigDict(
        extra="forbid",
    )
    columns: Optional[list] = None
    error: Optional[str] = Field(
        default=None,
        description="Query error. Returned only if 'explain' or `modifiers.debug` is true. Throws an error otherwise.",
    )
    hasMore: Optional[bool] = None
    hogql: Optional[str] = Field(default=None, description="Generated HogQL query.")
    limit: Optional[int] = None
    modifiers: Optional[HogQLQueryModifiers] = Field(
        default=None, description="Modifiers used when performing the query"
    )
    offset: Optional[int] = None
    query_status: Optional[QueryStatus] = Field(
        default=None, description="Query status indicates whether next to the provided data, a query is still running."
    )
    results: FunnelCorrelationResult
    timings: Optional[list[QueryTiming]] = Field(
        default=None, description="Measured timings for different parts of the query generation process"
    )
    types: Optional[list] = None


class FunnelsFilterLegacy(BaseModel):
    model_config = ConfigDict(
        extra="forbid",
    )
    bin_count: Optional[Union[float, str]] = None
    breakdown_attribution_type: Optional[BreakdownAttributionType] = None
    breakdown_attribution_value: Optional[float] = None
    exclusions: Optional[list[FunnelExclusionLegacy]] = None
    funnel_aggregate_by_hogql: Optional[str] = None
    funnel_from_step: Optional[float] = None
    funnel_order_type: Optional[StepOrderValue] = None
    funnel_step_reference: Optional[FunnelStepReference] = None
    funnel_to_step: Optional[float] = None
    funnel_viz_type: Optional[FunnelVizType] = None
    funnel_window_interval: Optional[float] = None
    funnel_window_interval_unit: Optional[FunnelConversionWindowTimeUnit] = None
    hidden_legend_keys: Optional[dict[str, Union[bool, Any]]] = None
    layout: Optional[FunnelLayout] = None


class FunnelsQueryResponse(BaseModel):
    model_config = ConfigDict(
        extra="forbid",
    )
    error: Optional[str] = Field(
        default=None,
        description="Query error. Returned only if 'explain' or `modifiers.debug` is true. Throws an error otherwise.",
    )
    hogql: Optional[str] = Field(default=None, description="Generated HogQL query.")
    isUdf: Optional[bool] = None
    modifiers: Optional[HogQLQueryModifiers] = Field(
        default=None, description="Modifiers used when performing the query"
    )
    query_status: Optional[QueryStatus] = Field(
        default=None, description="Query status indicates whether next to the provided data, a query is still running."
    )
    results: Union[FunnelTimeToConvertResults, list[dict[str, Any]], list[list[dict[str, Any]]]]
    timings: Optional[list[QueryTiming]] = Field(
        default=None, description="Measured timings for different parts of the query generation process"
    )


class GenericCachedQueryResponse(BaseModel):
    cache_key: str
    cache_target_age: Optional[AwareDatetime] = None
    calculation_trigger: Optional[str] = Field(
        default=None, description="What triggered the calculation of the query, leave empty if user/immediate"
    )
    is_cached: bool
    last_refresh: AwareDatetime
    next_allowed_client_refresh: AwareDatetime
    query_status: Optional[QueryStatus] = Field(
        default=None, description="Query status indicates whether next to the provided data, a query is still running."
    )
    timezone: str


class GroupPropertyFilter(BaseModel):
    model_config = ConfigDict(
        extra="forbid",
    )
    group_type_index: Optional[int] = None
    key: str
    label: Optional[str] = None
    operator: PropertyOperator
    type: Literal["group"] = "group"
    value: Optional[Union[str, float, list[Union[str, float]]]] = None


class HogQLAutocompleteResponse(BaseModel):
    model_config = ConfigDict(
        extra="forbid",
    )
    incomplete_list: bool = Field(..., description="Whether or not the suggestions returned are complete")
    suggestions: list[AutocompleteCompletionItem]
    timings: Optional[list[QueryTiming]] = Field(
        default=None, description="Measured timings for different parts of the query generation process"
    )


class HogQLMetadataResponse(BaseModel):
    model_config = ConfigDict(
        extra="forbid",
    )
    errors: list[HogQLNotice]
    isValid: Optional[bool] = None
    isValidView: Optional[bool] = None
    notices: list[HogQLNotice]
    query: Optional[str] = None
    warnings: list[HogQLNotice]


class HogQLPropertyFilter(BaseModel):
    model_config = ConfigDict(
        extra="forbid",
    )
    key: str
    label: Optional[str] = None
    type: Literal["hogql"] = "hogql"
    value: Optional[Union[str, float, list[Union[str, float]]]] = None


class HogQLQueryResponse(BaseModel):
    model_config = ConfigDict(
        extra="forbid",
    )
    clickhouse: Optional[str] = Field(default=None, description="Executed ClickHouse query")
    columns: Optional[list] = Field(default=None, description="Returned columns")
    error: Optional[str] = Field(
        default=None,
        description="Query error. Returned only if 'explain' or `modifiers.debug` is true. Throws an error otherwise.",
    )
    explain: Optional[list[str]] = Field(default=None, description="Query explanation output")
    hasMore: Optional[bool] = None
    hogql: Optional[str] = Field(default=None, description="Generated HogQL query.")
    limit: Optional[int] = None
    metadata: Optional[HogQLMetadataResponse] = Field(default=None, description="Query metadata output")
    modifiers: Optional[HogQLQueryModifiers] = Field(
        default=None, description="Modifiers used when performing the query"
    )
    offset: Optional[int] = None
    query: Optional[str] = Field(default=None, description="Input query string")
    query_status: Optional[QueryStatus] = Field(
        default=None, description="Query status indicates whether next to the provided data, a query is still running."
    )
    results: list
    timings: Optional[list[QueryTiming]] = Field(
        default=None, description="Measured timings for different parts of the query generation process"
    )
    types: Optional[list] = Field(default=None, description="Types of returned columns")


class HogQuery(BaseModel):
    model_config = ConfigDict(
        extra="forbid",
    )
    code: Optional[str] = None
    kind: Literal["HogQuery"] = "HogQuery"
    modifiers: Optional[HogQLQueryModifiers] = Field(
        default=None, description="Modifiers used when performing the query"
    )
    response: Optional[HogQueryResponse] = None


class InsightActorsQueryBase(BaseModel):
    model_config = ConfigDict(
        extra="forbid",
    )
    includeRecordings: Optional[bool] = None
    kind: NodeKind
    modifiers: Optional[HogQLQueryModifiers] = Field(
        default=None, description="Modifiers used when performing the query"
    )
    response: Optional[ActorsQueryResponse] = None


class InsightThreshold(BaseModel):
    model_config = ConfigDict(
        extra="forbid",
    )
    bounds: Optional[InsightsThresholdBounds] = None
    type: InsightThresholdType


class LifecycleFilter(BaseModel):
    model_config = ConfigDict(
        extra="forbid",
    )
    showLegend: Optional[bool] = False
    showValuesOnSeries: Optional[bool] = None
    toggledLifecycles: Optional[list[LifecycleToggle]] = None


class LifecycleFilterLegacy(BaseModel):
    model_config = ConfigDict(
        extra="forbid",
    )
    show_legend: Optional[bool] = None
    show_values_on_series: Optional[bool] = None
    toggledLifecycles: Optional[list[LifecycleToggle]] = None


class LifecycleQueryResponse(BaseModel):
    model_config = ConfigDict(
        extra="forbid",
    )
    error: Optional[str] = Field(
        default=None,
        description="Query error. Returned only if 'explain' or `modifiers.debug` is true. Throws an error otherwise.",
    )
    hogql: Optional[str] = Field(default=None, description="Generated HogQL query.")
    modifiers: Optional[HogQLQueryModifiers] = Field(
        default=None, description="Modifiers used when performing the query"
    )
    query_status: Optional[QueryStatus] = Field(
        default=None, description="Query status indicates whether next to the provided data, a query is still running."
    )
    results: list[dict[str, Any]]
    timings: Optional[list[QueryTiming]] = Field(
        default=None, description="Measured timings for different parts of the query generation process"
    )


class LogEntryPropertyFilter(BaseModel):
    model_config = ConfigDict(
        extra="forbid",
    )
    key: str
    label: Optional[str] = None
    operator: PropertyOperator
    type: Literal["log_entry"] = "log_entry"
    value: Optional[Union[str, float, list[Union[str, float]]]] = None


class MatchedRecording(BaseModel):
    model_config = ConfigDict(
        extra="forbid",
    )
    events: list[MatchedRecordingEvent]
    session_id: Optional[str] = None


class MultipleBreakdownOptions(BaseModel):
    model_config = ConfigDict(
        extra="forbid",
    )
    values: list[BreakdownItem]


class PathsQueryResponse(BaseModel):
    model_config = ConfigDict(
        extra="forbid",
    )
    error: Optional[str] = Field(
        default=None,
        description="Query error. Returned only if 'explain' or `modifiers.debug` is true. Throws an error otherwise.",
    )
    hogql: Optional[str] = Field(default=None, description="Generated HogQL query.")
    modifiers: Optional[HogQLQueryModifiers] = Field(
        default=None, description="Modifiers used when performing the query"
    )
    query_status: Optional[QueryStatus] = Field(
        default=None, description="Query status indicates whether next to the provided data, a query is still running."
    )
    results: list[dict[str, Any]]
    timings: Optional[list[QueryTiming]] = Field(
        default=None, description="Measured timings for different parts of the query generation process"
    )


class PersonPropertyFilter(BaseModel):
    model_config = ConfigDict(
        extra="forbid",
    )
    key: str
    label: Optional[str] = None
    operator: PropertyOperator
    type: Literal["person"] = Field(default="person", description="Person properties")
    value: Optional[Union[str, float, list[Union[str, float]]]] = None


class QueryResponseAlternative1(BaseModel):
    model_config = ConfigDict(
        extra="forbid",
    )
    columns: list
    error: Optional[str] = Field(
        default=None,
        description="Query error. Returned only if 'explain' or `modifiers.debug` is true. Throws an error otherwise.",
    )
    hasMore: Optional[bool] = None
    hogql: str = Field(..., description="Generated HogQL query.")
    limit: Optional[int] = None
    modifiers: Optional[HogQLQueryModifiers] = Field(
        default=None, description="Modifiers used when performing the query"
    )
    offset: Optional[int] = None
    query_status: Optional[QueryStatus] = Field(
        default=None, description="Query status indicates whether next to the provided data, a query is still running."
    )
    results: list[list]
    timings: Optional[list[QueryTiming]] = Field(
        default=None, description="Measured timings for different parts of the query generation process"
    )
    types: list[str]


class QueryResponseAlternative2(BaseModel):
    model_config = ConfigDict(
        extra="forbid",
    )
    columns: list
    error: Optional[str] = Field(
        default=None,
        description="Query error. Returned only if 'explain' or `modifiers.debug` is true. Throws an error otherwise.",
    )
    hasMore: Optional[bool] = None
    hogql: str = Field(..., description="Generated HogQL query.")
    limit: int
    missing_actors_count: Optional[int] = None
    modifiers: Optional[HogQLQueryModifiers] = Field(
        default=None, description="Modifiers used when performing the query"
    )
    offset: int
    query_status: Optional[QueryStatus] = Field(
        default=None, description="Query status indicates whether next to the provided data, a query is still running."
    )
    results: list[list]
    timings: Optional[list[QueryTiming]] = Field(
        default=None, description="Measured timings for different parts of the query generation process"
    )
    types: list[str]


class QueryResponseAlternative3(BaseModel):
    model_config = ConfigDict(
        extra="forbid",
    )
    breakdown: Optional[list[BreakdownItem]] = None
    breakdowns: Optional[list[MultipleBreakdownOptions]] = None
    compare: Optional[list[CompareItem]] = None
    day: Optional[list[DayItem]] = None
    interval: Optional[list[IntervalItem]] = None
    series: Optional[list[Series]] = None
    status: Optional[list[StatusItem]] = None


class QueryResponseAlternative4(BaseModel):
    model_config = ConfigDict(
        extra="forbid",
    )
    error: Optional[str] = Field(
        default=None,
        description="Query error. Returned only if 'explain' or `modifiers.debug` is true. Throws an error otherwise.",
    )
    hasMore: Optional[bool] = None
    hogql: Optional[str] = Field(default=None, description="Generated HogQL query.")
    modifiers: Optional[HogQLQueryModifiers] = Field(
        default=None, description="Modifiers used when performing the query"
    )
    query_status: Optional[QueryStatus] = Field(
        default=None, description="Query status indicates whether next to the provided data, a query is still running."
    )
    results: list[TimelineEntry]
    timings: Optional[list[QueryTiming]] = Field(
        default=None, description="Measured timings for different parts of the query generation process"
    )


class QueryResponseAlternative6(BaseModel):
    model_config = ConfigDict(
        extra="forbid",
    )
    clickhouse: Optional[str] = Field(default=None, description="Executed ClickHouse query")
    columns: Optional[list] = Field(default=None, description="Returned columns")
    error: Optional[str] = Field(
        default=None,
        description="Query error. Returned only if 'explain' or `modifiers.debug` is true. Throws an error otherwise.",
    )
    explain: Optional[list[str]] = Field(default=None, description="Query explanation output")
    hasMore: Optional[bool] = None
    hogql: Optional[str] = Field(default=None, description="Generated HogQL query.")
    limit: Optional[int] = None
    metadata: Optional[HogQLMetadataResponse] = Field(default=None, description="Query metadata output")
    modifiers: Optional[HogQLQueryModifiers] = Field(
        default=None, description="Modifiers used when performing the query"
    )
    offset: Optional[int] = None
    query: Optional[str] = Field(default=None, description="Input query string")
    query_status: Optional[QueryStatus] = Field(
        default=None, description="Query status indicates whether next to the provided data, a query is still running."
    )
    results: list
    timings: Optional[list[QueryTiming]] = Field(
        default=None, description="Measured timings for different parts of the query generation process"
    )
    types: Optional[list] = Field(default=None, description="Types of returned columns")


class QueryResponseAlternative8(BaseModel):
    model_config = ConfigDict(
        extra="forbid",
    )
    incomplete_list: bool = Field(..., description="Whether or not the suggestions returned are complete")
    suggestions: list[AutocompleteCompletionItem]
    timings: Optional[list[QueryTiming]] = Field(
        default=None, description="Measured timings for different parts of the query generation process"
    )


class QueryResponseAlternative10(BaseModel):
    model_config = ConfigDict(
        extra="forbid",
    )
    columns: Optional[list] = None
    error: Optional[str] = Field(
        default=None,
        description="Query error. Returned only if 'explain' or `modifiers.debug` is true. Throws an error otherwise.",
    )
    hasMore: Optional[bool] = None
    hogql: Optional[str] = Field(default=None, description="Generated HogQL query.")
    limit: Optional[int] = None
    modifiers: Optional[HogQLQueryModifiers] = Field(
        default=None, description="Modifiers used when performing the query"
    )
    offset: Optional[int] = None
    query_status: Optional[QueryStatus] = Field(
        default=None, description="Query status indicates whether next to the provided data, a query is still running."
    )
    results: list
    samplingRate: Optional[SamplingRate] = None
    timings: Optional[list[QueryTiming]] = Field(
        default=None, description="Measured timings for different parts of the query generation process"
    )
    types: Optional[list] = None


class QueryResponseAlternative12(BaseModel):
    model_config = ConfigDict(
        extra="forbid",
    )
    columns: Optional[list] = None
    error: Optional[str] = Field(
        default=None,
        description="Query error. Returned only if 'explain' or `modifiers.debug` is true. Throws an error otherwise.",
    )
    hogql: Optional[str] = Field(default=None, description="Generated HogQL query.")
    modifiers: Optional[HogQLQueryModifiers] = Field(
        default=None, description="Modifiers used when performing the query"
    )
    query_status: Optional[QueryStatus] = Field(
        default=None, description="Query status indicates whether next to the provided data, a query is still running."
    )
    results: list
    samplingRate: Optional[SamplingRate] = None
    timings: Optional[list[QueryTiming]] = Field(
        default=None, description="Measured timings for different parts of the query generation process"
    )
    types: Optional[list] = None


class QueryResponseAlternative13(BaseModel):
    model_config = ConfigDict(
        extra="forbid",
    )
    columns: Optional[list] = None
    error: Optional[str] = Field(
        default=None,
        description="Query error. Returned only if 'explain' or `modifiers.debug` is true. Throws an error otherwise.",
    )
    hasMore: Optional[bool] = None
    hogql: Optional[str] = Field(default=None, description="Generated HogQL query.")
    limit: Optional[int] = None
    modifiers: Optional[HogQLQueryModifiers] = Field(
        default=None, description="Modifiers used when performing the query"
    )
    offset: Optional[int] = None
    query_status: Optional[QueryStatus] = Field(
        default=None, description="Query status indicates whether next to the provided data, a query is still running."
    )
    results: list
    samplingRate: Optional[SamplingRate] = None
    timings: Optional[list[QueryTiming]] = Field(
        default=None, description="Measured timings for different parts of the query generation process"
    )
    types: Optional[list] = None


class QueryResponseAlternative14(BaseModel):
    model_config = ConfigDict(
        extra="forbid",
    )
    columns: Optional[list] = None
    error: Optional[str] = Field(
        default=None,
        description="Query error. Returned only if 'explain' or `modifiers.debug` is true. Throws an error otherwise.",
    )
    hasMore: Optional[bool] = None
    hogql: Optional[str] = Field(default=None, description="Generated HogQL query.")
    limit: Optional[int] = None
    modifiers: Optional[HogQLQueryModifiers] = Field(
        default=None, description="Modifiers used when performing the query"
    )
    offset: Optional[int] = None
    query_status: Optional[QueryStatus] = Field(
        default=None, description="Query status indicates whether next to the provided data, a query is still running."
    )
    results: Any
    timings: Optional[list[QueryTiming]] = Field(
        default=None, description="Measured timings for different parts of the query generation process"
    )
    types: Optional[list] = None


class QueryResponseAlternative15(BaseModel):
    model_config = ConfigDict(
        extra="forbid",
    )
    columns: Optional[list[str]] = None
    error: Optional[str] = Field(
        default=None,
        description="Query error. Returned only if 'explain' or `modifiers.debug` is true. Throws an error otherwise.",
    )
    hasMore: Optional[bool] = None
    hogql: Optional[str] = Field(default=None, description="Generated HogQL query.")
    limit: Optional[int] = None
    modifiers: Optional[HogQLQueryModifiers] = Field(
        default=None, description="Modifiers used when performing the query"
    )
    offset: Optional[int] = None
    query_status: Optional[QueryStatus] = Field(
        default=None, description="Query status indicates whether next to the provided data, a query is still running."
    )
    results: list[ErrorTrackingGroup]
    timings: Optional[list[QueryTiming]] = Field(
        default=None, description="Measured timings for different parts of the query generation process"
    )


class QueryResponseAlternative18(BaseModel):
    model_config = ConfigDict(
        extra="forbid",
    )
    columns: list
    error: Optional[str] = Field(
        default=None,
        description="Query error. Returned only if 'explain' or `modifiers.debug` is true. Throws an error otherwise.",
    )
    hasMore: Optional[bool] = None
    hogql: str = Field(..., description="Generated HogQL query.")
    limit: Optional[int] = None
    modifiers: Optional[HogQLQueryModifiers] = Field(
        default=None, description="Modifiers used when performing the query"
    )
    offset: Optional[int] = None
    query_status: Optional[QueryStatus] = Field(
        default=None, description="Query status indicates whether next to the provided data, a query is still running."
    )
    results: list[list]
    timings: Optional[list[QueryTiming]] = Field(
        default=None, description="Measured timings for different parts of the query generation process"
    )
    types: list[str]


class QueryResponseAlternative19(BaseModel):
    model_config = ConfigDict(
        extra="forbid",
    )
    columns: list
    error: Optional[str] = Field(
        default=None,
        description="Query error. Returned only if 'explain' or `modifiers.debug` is true. Throws an error otherwise.",
    )
    hasMore: Optional[bool] = None
    hogql: str = Field(..., description="Generated HogQL query.")
    limit: int
    missing_actors_count: Optional[int] = None
    modifiers: Optional[HogQLQueryModifiers] = Field(
        default=None, description="Modifiers used when performing the query"
    )
    offset: int
    query_status: Optional[QueryStatus] = Field(
        default=None, description="Query status indicates whether next to the provided data, a query is still running."
    )
    results: list[list]
    timings: Optional[list[QueryTiming]] = Field(
        default=None, description="Measured timings for different parts of the query generation process"
    )
    types: list[str]


class QueryResponseAlternative20(BaseModel):
    model_config = ConfigDict(
        extra="forbid",
    )
    clickhouse: Optional[str] = Field(default=None, description="Executed ClickHouse query")
    columns: Optional[list] = Field(default=None, description="Returned columns")
    error: Optional[str] = Field(
        default=None,
        description="Query error. Returned only if 'explain' or `modifiers.debug` is true. Throws an error otherwise.",
    )
    explain: Optional[list[str]] = Field(default=None, description="Query explanation output")
    hasMore: Optional[bool] = None
    hogql: Optional[str] = Field(default=None, description="Generated HogQL query.")
    limit: Optional[int] = None
    metadata: Optional[HogQLMetadataResponse] = Field(default=None, description="Query metadata output")
    modifiers: Optional[HogQLQueryModifiers] = Field(
        default=None, description="Modifiers used when performing the query"
    )
    offset: Optional[int] = None
    query: Optional[str] = Field(default=None, description="Input query string")
    query_status: Optional[QueryStatus] = Field(
        default=None, description="Query status indicates whether next to the provided data, a query is still running."
    )
    results: list
    timings: Optional[list[QueryTiming]] = Field(
        default=None, description="Measured timings for different parts of the query generation process"
    )
    types: Optional[list] = Field(default=None, description="Types of returned columns")


class QueryResponseAlternative22(BaseModel):
    model_config = ConfigDict(
        extra="forbid",
    )
    columns: Optional[list] = None
    error: Optional[str] = Field(
        default=None,
        description="Query error. Returned only if 'explain' or `modifiers.debug` is true. Throws an error otherwise.",
    )
    hasMore: Optional[bool] = None
    hogql: Optional[str] = Field(default=None, description="Generated HogQL query.")
    limit: Optional[int] = None
    modifiers: Optional[HogQLQueryModifiers] = Field(
        default=None, description="Modifiers used when performing the query"
    )
    offset: Optional[int] = None
    query_status: Optional[QueryStatus] = Field(
        default=None, description="Query status indicates whether next to the provided data, a query is still running."
    )
    results: list
    samplingRate: Optional[SamplingRate] = None
    timings: Optional[list[QueryTiming]] = Field(
        default=None, description="Measured timings for different parts of the query generation process"
    )
    types: Optional[list] = None


class QueryResponseAlternative24(BaseModel):
    model_config = ConfigDict(
        extra="forbid",
    )
    columns: Optional[list] = None
    error: Optional[str] = Field(
        default=None,
        description="Query error. Returned only if 'explain' or `modifiers.debug` is true. Throws an error otherwise.",
    )
    hogql: Optional[str] = Field(default=None, description="Generated HogQL query.")
    modifiers: Optional[HogQLQueryModifiers] = Field(
        default=None, description="Modifiers used when performing the query"
    )
    query_status: Optional[QueryStatus] = Field(
        default=None, description="Query status indicates whether next to the provided data, a query is still running."
    )
    results: list
    samplingRate: Optional[SamplingRate] = None
    timings: Optional[list[QueryTiming]] = Field(
        default=None, description="Measured timings for different parts of the query generation process"
    )
    types: Optional[list] = None


class QueryResponseAlternative25(BaseModel):
    model_config = ConfigDict(
        extra="forbid",
    )
    columns: Optional[list] = None
    error: Optional[str] = Field(
        default=None,
        description="Query error. Returned only if 'explain' or `modifiers.debug` is true. Throws an error otherwise.",
    )
    hasMore: Optional[bool] = None
    hogql: Optional[str] = Field(default=None, description="Generated HogQL query.")
    limit: Optional[int] = None
    modifiers: Optional[HogQLQueryModifiers] = Field(
        default=None, description="Modifiers used when performing the query"
    )
    offset: Optional[int] = None
    query_status: Optional[QueryStatus] = Field(
        default=None, description="Query status indicates whether next to the provided data, a query is still running."
    )
    results: list
    samplingRate: Optional[SamplingRate] = None
    timings: Optional[list[QueryTiming]] = Field(
        default=None, description="Measured timings for different parts of the query generation process"
    )
    types: Optional[list] = None


class QueryResponseAlternative26(BaseModel):
    model_config = ConfigDict(
        extra="forbid",
    )
    columns: Optional[list] = None
    error: Optional[str] = Field(
        default=None,
        description="Query error. Returned only if 'explain' or `modifiers.debug` is true. Throws an error otherwise.",
    )
    hasMore: Optional[bool] = None
    hogql: Optional[str] = Field(default=None, description="Generated HogQL query.")
    limit: Optional[int] = None
    modifiers: Optional[HogQLQueryModifiers] = Field(
        default=None, description="Modifiers used when performing the query"
    )
    offset: Optional[int] = None
    query_status: Optional[QueryStatus] = Field(
        default=None, description="Query status indicates whether next to the provided data, a query is still running."
    )
    results: Any
    timings: Optional[list[QueryTiming]] = Field(
        default=None, description="Measured timings for different parts of the query generation process"
    )
    types: Optional[list] = None


class QueryResponseAlternative27(BaseModel):
    model_config = ConfigDict(
        extra="forbid",
    )
    columns: Optional[list[str]] = None
    error: Optional[str] = Field(
        default=None,
        description="Query error. Returned only if 'explain' or `modifiers.debug` is true. Throws an error otherwise.",
    )
    hasMore: Optional[bool] = None
    hogql: Optional[str] = Field(default=None, description="Generated HogQL query.")
    limit: Optional[int] = None
    modifiers: Optional[HogQLQueryModifiers] = Field(
        default=None, description="Modifiers used when performing the query"
    )
    offset: Optional[int] = None
    query_status: Optional[QueryStatus] = Field(
        default=None, description="Query status indicates whether next to the provided data, a query is still running."
    )
    results: list[ErrorTrackingGroup]
    timings: Optional[list[QueryTiming]] = Field(
        default=None, description="Measured timings for different parts of the query generation process"
    )


class QueryResponseAlternative30(BaseModel):
    model_config = ConfigDict(
        extra="forbid",
    )
    error: Optional[str] = Field(
        default=None,
        description="Query error. Returned only if 'explain' or `modifiers.debug` is true. Throws an error otherwise.",
    )
    hasMore: Optional[bool] = Field(default=None, description="Wether more breakdown values are available.")
    hogql: Optional[str] = Field(default=None, description="Generated HogQL query.")
    modifiers: Optional[HogQLQueryModifiers] = Field(
        default=None, description="Modifiers used when performing the query"
    )
    query_status: Optional[QueryStatus] = Field(
        default=None, description="Query status indicates whether next to the provided data, a query is still running."
    )
    results: list[dict[str, Any]]
    timings: Optional[list[QueryTiming]] = Field(
        default=None, description="Measured timings for different parts of the query generation process"
    )


class QueryResponseAlternative31(BaseModel):
    model_config = ConfigDict(
        extra="forbid",
    )
    error: Optional[str] = Field(
        default=None,
        description="Query error. Returned only if 'explain' or `modifiers.debug` is true. Throws an error otherwise.",
    )
    hogql: Optional[str] = Field(default=None, description="Generated HogQL query.")
    isUdf: Optional[bool] = None
    modifiers: Optional[HogQLQueryModifiers] = Field(
        default=None, description="Modifiers used when performing the query"
    )
    query_status: Optional[QueryStatus] = Field(
        default=None, description="Query status indicates whether next to the provided data, a query is still running."
    )
    results: Union[FunnelTimeToConvertResults, list[dict[str, Any]], list[list[dict[str, Any]]]]
    timings: Optional[list[QueryTiming]] = Field(
        default=None, description="Measured timings for different parts of the query generation process"
    )


class QueryResponseAlternative33(BaseModel):
    model_config = ConfigDict(
        extra="forbid",
    )
    error: Optional[str] = Field(
        default=None,
        description="Query error. Returned only if 'explain' or `modifiers.debug` is true. Throws an error otherwise.",
    )
    hogql: Optional[str] = Field(default=None, description="Generated HogQL query.")
    modifiers: Optional[HogQLQueryModifiers] = Field(
        default=None, description="Modifiers used when performing the query"
    )
    query_status: Optional[QueryStatus] = Field(
        default=None, description="Query status indicates whether next to the provided data, a query is still running."
    )
    results: list[dict[str, Any]]
    timings: Optional[list[QueryTiming]] = Field(
        default=None, description="Measured timings for different parts of the query generation process"
    )


class QueryResponseAlternative36(BaseModel):
    model_config = ConfigDict(
        extra="forbid",
    )
    columns: Optional[list] = None
    error: Optional[str] = Field(
        default=None,
        description="Query error. Returned only if 'explain' or `modifiers.debug` is true. Throws an error otherwise.",
    )
    hasMore: Optional[bool] = None
    hogql: Optional[str] = Field(default=None, description="Generated HogQL query.")
    limit: Optional[int] = None
    modifiers: Optional[HogQLQueryModifiers] = Field(
        default=None, description="Modifiers used when performing the query"
    )
    offset: Optional[int] = None
    query_status: Optional[QueryStatus] = Field(
        default=None, description="Query status indicates whether next to the provided data, a query is still running."
    )
    results: FunnelCorrelationResult
    timings: Optional[list[QueryTiming]] = Field(
        default=None, description="Measured timings for different parts of the query generation process"
    )
    types: Optional[list] = None


class QueryResponseAlternative39(BaseModel):
    model_config = ConfigDict(
        extra="forbid",
    )
    error: Optional[str] = Field(
        default=None,
        description="Query error. Returned only if 'explain' or `modifiers.debug` is true. Throws an error otherwise.",
    )
    hogql: Optional[str] = Field(default=None, description="Generated HogQL query.")
    modifiers: Optional[HogQLQueryModifiers] = Field(
        default=None, description="Modifiers used when performing the query"
    )
    query_status: Optional[QueryStatus] = Field(
        default=None, description="Query status indicates whether next to the provided data, a query is still running."
    )
    results: list[TeamTaxonomyItem]
    timings: Optional[list[QueryTiming]] = Field(
        default=None, description="Measured timings for different parts of the query generation process"
    )


class QueryResponseAlternative40(BaseModel):
    model_config = ConfigDict(
        extra="forbid",
    )
    error: Optional[str] = Field(
        default=None,
        description="Query error. Returned only if 'explain' or `modifiers.debug` is true. Throws an error otherwise.",
    )
    hogql: Optional[str] = Field(default=None, description="Generated HogQL query.")
    modifiers: Optional[HogQLQueryModifiers] = Field(
        default=None, description="Modifiers used when performing the query"
    )
    query_status: Optional[QueryStatus] = Field(
        default=None, description="Query status indicates whether next to the provided data, a query is still running."
    )
    results: list[EventTaxonomyItem]
    timings: Optional[list[QueryTiming]] = Field(
        default=None, description="Measured timings for different parts of the query generation process"
    )


class QueryResponseAlternative41(BaseModel):
    model_config = ConfigDict(
        extra="forbid",
    )
    error: Optional[str] = Field(
        default=None,
        description="Query error. Returned only if 'explain' or `modifiers.debug` is true. Throws an error otherwise.",
    )
    hogql: Optional[str] = Field(default=None, description="Generated HogQL query.")
    modifiers: Optional[HogQLQueryModifiers] = Field(
        default=None, description="Modifiers used when performing the query"
    )
    query_status: Optional[QueryStatus] = Field(
        default=None, description="Query status indicates whether next to the provided data, a query is still running."
    )
    results: ActorsPropertyTaxonomyResponse
    timings: Optional[list[QueryTiming]] = Field(
        default=None, description="Measured timings for different parts of the query generation process"
    )


class RetentionEntity(BaseModel):
    model_config = ConfigDict(
        extra="forbid",
    )
    custom_name: Optional[str] = None
    id: Optional[Union[str, float]] = None
    kind: Optional[RetentionEntityKind] = None
    name: Optional[str] = None
    order: Optional[int] = None
    type: Optional[EntityType] = None
    uuid: Optional[str] = None


class RetentionFilter(BaseModel):
    model_config = ConfigDict(
        extra="forbid",
    )
    cumulative: Optional[bool] = None
    period: Optional[RetentionPeriod] = RetentionPeriod.DAY
    retentionReference: Optional[RetentionReference] = None
    retentionType: Optional[RetentionType] = None
    returningEntity: Optional[RetentionEntity] = None
    showMean: Optional[bool] = None
    targetEntity: Optional[RetentionEntity] = None
    totalIntervals: Optional[int] = 11


class RetentionFilterLegacy(BaseModel):
    model_config = ConfigDict(
        extra="forbid",
    )
    cumulative: Optional[bool] = None
    period: Optional[RetentionPeriod] = None
    retention_reference: Optional[RetentionReference] = None
    retention_type: Optional[RetentionType] = None
    returning_entity: Optional[RetentionEntity] = None
    show_mean: Optional[bool] = None
    target_entity: Optional[RetentionEntity] = None
    total_intervals: Optional[int] = None


class RetentionResult(BaseModel):
    model_config = ConfigDict(
        extra="forbid",
    )
    date: AwareDatetime
    label: str
    values: list[RetentionValue]


class SavedInsightNode(BaseModel):
    model_config = ConfigDict(
        extra="forbid",
    )
    allowSorting: Optional[bool] = Field(
        default=None, description="Can the user click on column headers to sort the table? (default: true)"
    )
    embedded: Optional[bool] = Field(default=None, description="Query is embedded inside another bordered component")
    expandable: Optional[bool] = Field(
        default=None, description="Can expand row to show raw event data (default: true)"
    )
    full: Optional[bool] = Field(
        default=None, description="Show with most visual options enabled. Used in insight scene."
    )
    hidePersonsModal: Optional[bool] = None
    kind: Literal["SavedInsightNode"] = "SavedInsightNode"
    propertiesViaUrl: Optional[bool] = Field(default=None, description="Link properties via the URL (default: false)")
    shortId: str
    showActions: Optional[bool] = Field(default=None, description="Show the kebab menu at the end of the row")
    showColumnConfigurator: Optional[bool] = Field(
        default=None, description="Show a button to configure the table's columns if possible"
    )
    showCorrelationTable: Optional[bool] = None
    showDateRange: Optional[bool] = Field(default=None, description="Show date range selector")
    showElapsedTime: Optional[bool] = Field(default=None, description="Show the time it takes to run a query")
    showEventFilter: Optional[bool] = Field(
        default=None, description="Include an event filter above the table (EventsNode only)"
    )
    showExport: Optional[bool] = Field(default=None, description="Show the export button")
    showFilters: Optional[bool] = None
    showHeader: Optional[bool] = None
    showHogQLEditor: Optional[bool] = Field(default=None, description="Include a HogQL query editor above HogQL tables")
    showLastComputation: Optional[bool] = None
    showLastComputationRefresh: Optional[bool] = None
    showOpenEditorButton: Optional[bool] = Field(
        default=None, description="Show a button to open the current query as a new insight. (default: true)"
    )
    showPersistentColumnConfigurator: Optional[bool] = Field(
        default=None, description="Show a button to configure and persist the table's default columns if possible"
    )
    showPropertyFilter: Optional[Union[bool, list[TaxonomicFilterGroupType]]] = Field(
        default=None, description="Include a property filter above the table"
    )
    showReload: Optional[bool] = Field(default=None, description="Show a reload button")
    showResults: Optional[bool] = None
    showResultsTable: Optional[bool] = Field(default=None, description="Show a results table")
    showSavedQueries: Optional[bool] = Field(default=None, description="Shows a list of saved queries")
    showSearch: Optional[bool] = Field(default=None, description="Include a free text search field (PersonsNode only)")
    showTable: Optional[bool] = None
    showTestAccountFilters: Optional[bool] = Field(default=None, description="Show filter to exclude test accounts")
    showTimings: Optional[bool] = Field(default=None, description="Show a detailed query timing breakdown")
    suppressSessionAnalysisWarning: Optional[bool] = None
    vizSpecificOptions: Optional[VizSpecificOptions] = None


class Filters(BaseModel):
    model_config = ConfigDict(
        extra="forbid",
    )
    dateRange: Optional[DateRange] = None
    properties: Optional[list[SessionPropertyFilter]] = None


class SessionAttributionExplorerQuery(BaseModel):
    model_config = ConfigDict(
        extra="forbid",
    )
    filters: Optional[Filters] = None
    groupBy: list[SessionAttributionGroupBy]
    kind: Literal["SessionAttributionExplorerQuery"] = "SessionAttributionExplorerQuery"
    limit: Optional[int] = None
    modifiers: Optional[HogQLQueryModifiers] = Field(
        default=None, description="Modifiers used when performing the query"
    )
    offset: Optional[int] = None
    response: Optional[SessionAttributionExplorerQueryResponse] = None


class SessionRecordingType(BaseModel):
    model_config = ConfigDict(
        extra="forbid",
    )
    active_seconds: Optional[float] = None
    activity_score: Optional[float] = Field(
        default=None, description="calculated on the backend so that we can sort by it, definition may change over time"
    )
    click_count: Optional[float] = None
    console_error_count: Optional[float] = None
    console_log_count: Optional[float] = None
    console_warn_count: Optional[float] = None
    distinct_id: Optional[str] = None
    email: Optional[str] = None
    end_time: str = Field(..., description="When the recording ends in ISO format.")
    id: str
    inactive_seconds: Optional[float] = None
    keypress_count: Optional[float] = None
    matching_events: Optional[list[MatchedRecording]] = Field(default=None, description="List of matching events. *")
    mouse_activity_count: Optional[float] = Field(
        default=None, description="count of all mouse activity in the recording, not just clicks"
    )
    ongoing: Optional[bool] = Field(
        default=None,
        description=(
            "whether we have received data for this recording in the last 5 minutes (assumes the recording was loaded"
            " from ClickHouse)\n*"
        ),
    )
    person: Optional[PersonType] = None
    recording_duration: float = Field(..., description="Length of recording in seconds.")
    snapshot_source: SnapshotSource
    start_time: str = Field(..., description="When the recording starts in ISO format.")
    start_url: Optional[str] = None
    storage: Optional[Storage] = Field(default=None, description="Where this recording information was loaded from")
    summary: Optional[str] = None
    viewed: bool = Field(..., description="Whether this recording has been viewed already.")


class SessionsTimelineQueryResponse(BaseModel):
    model_config = ConfigDict(
        extra="forbid",
    )
    error: Optional[str] = Field(
        default=None,
        description="Query error. Returned only if 'explain' or `modifiers.debug` is true. Throws an error otherwise.",
    )
    hasMore: Optional[bool] = None
    hogql: Optional[str] = Field(default=None, description="Generated HogQL query.")
    modifiers: Optional[HogQLQueryModifiers] = Field(
        default=None, description="Modifiers used when performing the query"
    )
    query_status: Optional[QueryStatus] = Field(
        default=None, description="Query status indicates whether next to the provided data, a query is still running."
    )
    results: list[TimelineEntry]
    timings: Optional[list[QueryTiming]] = Field(
        default=None, description="Measured timings for different parts of the query generation process"
    )


class SuggestedQuestionsQuery(BaseModel):
    model_config = ConfigDict(
        extra="forbid",
    )
    kind: Literal["SuggestedQuestionsQuery"] = "SuggestedQuestionsQuery"
    modifiers: Optional[HogQLQueryModifiers] = Field(
        default=None, description="Modifiers used when performing the query"
    )
    response: Optional[SuggestedQuestionsQueryResponse] = None


class TableSettings(BaseModel):
    model_config = ConfigDict(
        extra="forbid",
    )
    columns: Optional[list[ChartAxis]] = None
    conditionalFormatting: Optional[list[ConditionalFormattingRule]] = None


class TeamTaxonomyQueryResponse(BaseModel):
    model_config = ConfigDict(
        extra="forbid",
    )
    error: Optional[str] = Field(
        default=None,
        description="Query error. Returned only if 'explain' or `modifiers.debug` is true. Throws an error otherwise.",
    )
    hogql: Optional[str] = Field(default=None, description="Generated HogQL query.")
    modifiers: Optional[HogQLQueryModifiers] = Field(
        default=None, description="Modifiers used when performing the query"
    )
    query_status: Optional[QueryStatus] = Field(
        default=None, description="Query status indicates whether next to the provided data, a query is still running."
    )
    results: list[TeamTaxonomyItem]
    timings: Optional[list[QueryTiming]] = Field(
        default=None, description="Measured timings for different parts of the query generation process"
    )


class WebExternalClicksTableQuery(BaseModel):
    model_config = ConfigDict(
        extra="forbid",
    )
    conversionGoal: Optional[Union[ActionConversionGoal, CustomEventConversionGoal]] = None
    dateRange: Optional[DateRange] = None
    filterTestAccounts: Optional[bool] = None
    kind: Literal["WebExternalClicksTableQuery"] = "WebExternalClicksTableQuery"
    limit: Optional[int] = None
    modifiers: Optional[HogQLQueryModifiers] = Field(
        default=None, description="Modifiers used when performing the query"
    )
    properties: list[Union[EventPropertyFilter, PersonPropertyFilter, SessionPropertyFilter]]
    response: Optional[WebExternalClicksTableQueryResponse] = None
    sampling: Optional[Sampling] = None
    stripQueryParams: Optional[bool] = None
    useSessionsTable: Optional[bool] = None


class WebGoalsQuery(BaseModel):
    model_config = ConfigDict(
        extra="forbid",
    )
    conversionGoal: Optional[Union[ActionConversionGoal, CustomEventConversionGoal]] = None
    dateRange: Optional[DateRange] = None
    filterTestAccounts: Optional[bool] = None
    kind: Literal["WebGoalsQuery"] = "WebGoalsQuery"
    limit: Optional[int] = None
    modifiers: Optional[HogQLQueryModifiers] = Field(
        default=None, description="Modifiers used when performing the query"
    )
    properties: list[Union[EventPropertyFilter, PersonPropertyFilter, SessionPropertyFilter]]
    response: Optional[WebGoalsQueryResponse] = None
    sampling: Optional[Sampling] = None
    useSessionsTable: Optional[bool] = None


class WebOverviewItem(BaseModel):
    model_config = ConfigDict(
        extra="forbid",
    )
    changeFromPreviousPct: Optional[float] = None
    isIncreaseBad: Optional[bool] = None
    key: str
    kind: WebOverviewItemKind
    previous: Optional[float] = None
    value: Optional[float] = None


class WebOverviewQueryResponse(BaseModel):
    model_config = ConfigDict(
        extra="forbid",
    )
    dateFrom: Optional[str] = None
    dateTo: Optional[str] = None
    error: Optional[str] = Field(
        default=None,
        description="Query error. Returned only if 'explain' or `modifiers.debug` is true. Throws an error otherwise.",
    )
    hogql: Optional[str] = Field(default=None, description="Generated HogQL query.")
    modifiers: Optional[HogQLQueryModifiers] = Field(
        default=None, description="Modifiers used when performing the query"
    )
    query_status: Optional[QueryStatus] = Field(
        default=None, description="Query status indicates whether next to the provided data, a query is still running."
    )
    results: list[WebOverviewItem]
    samplingRate: Optional[SamplingRate] = None
    timings: Optional[list[QueryTiming]] = Field(
        default=None, description="Measured timings for different parts of the query generation process"
    )


class WebStatsTableQuery(BaseModel):
    model_config = ConfigDict(
        extra="forbid",
    )
    breakdownBy: WebStatsBreakdown
    conversionGoal: Optional[Union[ActionConversionGoal, CustomEventConversionGoal]] = None
    dateRange: Optional[DateRange] = None
    doPathCleaning: Optional[bool] = None
    filterTestAccounts: Optional[bool] = None
    includeBounceRate: Optional[bool] = None
    includeScrollDepth: Optional[bool] = None
    kind: Literal["WebStatsTableQuery"] = "WebStatsTableQuery"
    limit: Optional[int] = None
    modifiers: Optional[HogQLQueryModifiers] = Field(
        default=None, description="Modifiers used when performing the query"
    )
    properties: list[Union[EventPropertyFilter, PersonPropertyFilter, SessionPropertyFilter]]
    response: Optional[WebStatsTableQueryResponse] = None
    sampling: Optional[Sampling] = None
    useSessionsTable: Optional[bool] = None


class WebTopClicksQuery(BaseModel):
    model_config = ConfigDict(
        extra="forbid",
    )
    conversionGoal: Optional[Union[ActionConversionGoal, CustomEventConversionGoal]] = None
    dateRange: Optional[DateRange] = None
    filterTestAccounts: Optional[bool] = None
    kind: Literal["WebTopClicksQuery"] = "WebTopClicksQuery"
    modifiers: Optional[HogQLQueryModifiers] = Field(
        default=None, description="Modifiers used when performing the query"
    )
    properties: list[Union[EventPropertyFilter, PersonPropertyFilter, SessionPropertyFilter]]
    response: Optional[WebTopClicksQueryResponse] = None
    sampling: Optional[Sampling] = None
    useSessionsTable: Optional[bool] = None


class ActorsPropertyTaxonomyQuery(BaseModel):
    model_config = ConfigDict(
        extra="forbid",
    )
    group_type_index: Optional[int] = None
    kind: Literal["ActorsPropertyTaxonomyQuery"] = "ActorsPropertyTaxonomyQuery"
    modifiers: Optional[HogQLQueryModifiers] = Field(
        default=None, description="Modifiers used when performing the query"
    )
    property: str
    response: Optional[ActorsPropertyTaxonomyQueryResponse] = None


class AnyResponseType(
    RootModel[
        Union[
            dict[str, Any],
            HogQueryResponse,
            HogQLQueryResponse,
            HogQLMetadataResponse,
            HogQLAutocompleteResponse,
            Any,
            EventsQueryResponse,
        ]
    ]
):
    root: Union[
        dict[str, Any],
        HogQueryResponse,
        HogQLQueryResponse,
        HogQLMetadataResponse,
        HogQLAutocompleteResponse,
        Any,
        EventsQueryResponse,
    ]


class CachedHogQLQueryResponse(BaseModel):
    model_config = ConfigDict(
        extra="forbid",
    )
    cache_key: str
    cache_target_age: Optional[AwareDatetime] = None
    calculation_trigger: Optional[str] = Field(
        default=None, description="What triggered the calculation of the query, leave empty if user/immediate"
    )
    clickhouse: Optional[str] = Field(default=None, description="Executed ClickHouse query")
    columns: Optional[list] = Field(default=None, description="Returned columns")
    error: Optional[str] = Field(
        default=None,
        description="Query error. Returned only if 'explain' or `modifiers.debug` is true. Throws an error otherwise.",
    )
    explain: Optional[list[str]] = Field(default=None, description="Query explanation output")
    hasMore: Optional[bool] = None
    hogql: Optional[str] = Field(default=None, description="Generated HogQL query.")
    is_cached: bool
    last_refresh: AwareDatetime
    limit: Optional[int] = None
    metadata: Optional[HogQLMetadataResponse] = Field(default=None, description="Query metadata output")
    modifiers: Optional[HogQLQueryModifiers] = Field(
        default=None, description="Modifiers used when performing the query"
    )
    next_allowed_client_refresh: AwareDatetime
    offset: Optional[int] = None
    query: Optional[str] = Field(default=None, description="Input query string")
    query_status: Optional[QueryStatus] = Field(
        default=None, description="Query status indicates whether next to the provided data, a query is still running."
    )
    results: list
    timezone: str
    timings: Optional[list[QueryTiming]] = Field(
        default=None, description="Measured timings for different parts of the query generation process"
    )
    types: Optional[list] = Field(default=None, description="Types of returned columns")


class CachedInsightActorsQueryOptionsResponse(BaseModel):
    model_config = ConfigDict(
        extra="forbid",
    )
    breakdown: Optional[list[BreakdownItem]] = None
    breakdowns: Optional[list[MultipleBreakdownOptions]] = None
    cache_key: str
    cache_target_age: Optional[AwareDatetime] = None
    calculation_trigger: Optional[str] = Field(
        default=None, description="What triggered the calculation of the query, leave empty if user/immediate"
    )
    compare: Optional[list[CompareItem]] = None
    day: Optional[list[DayItem]] = None
    interval: Optional[list[IntervalItem]] = None
    is_cached: bool
    last_refresh: AwareDatetime
    next_allowed_client_refresh: AwareDatetime
    query_status: Optional[QueryStatus] = Field(
        default=None, description="Query status indicates whether next to the provided data, a query is still running."
    )
    series: Optional[list[Series]] = None
    status: Optional[list[StatusItem]] = None
    timezone: str


class CachedRetentionQueryResponse(BaseModel):
    model_config = ConfigDict(
        extra="forbid",
    )
    cache_key: str
    cache_target_age: Optional[AwareDatetime] = None
    calculation_trigger: Optional[str] = Field(
        default=None, description="What triggered the calculation of the query, leave empty if user/immediate"
    )
    error: Optional[str] = Field(
        default=None,
        description="Query error. Returned only if 'explain' or `modifiers.debug` is true. Throws an error otherwise.",
    )
    hogql: Optional[str] = Field(default=None, description="Generated HogQL query.")
    is_cached: bool
    last_refresh: AwareDatetime
    modifiers: Optional[HogQLQueryModifiers] = Field(
        default=None, description="Modifiers used when performing the query"
    )
    next_allowed_client_refresh: AwareDatetime
    query_status: Optional[QueryStatus] = Field(
        default=None, description="Query status indicates whether next to the provided data, a query is still running."
    )
    results: list[RetentionResult]
    timezone: str
    timings: Optional[list[QueryTiming]] = Field(
        default=None, description="Measured timings for different parts of the query generation process"
    )


class CachedWebOverviewQueryResponse(BaseModel):
    model_config = ConfigDict(
        extra="forbid",
    )
    cache_key: str
    cache_target_age: Optional[AwareDatetime] = None
    calculation_trigger: Optional[str] = Field(
        default=None, description="What triggered the calculation of the query, leave empty if user/immediate"
    )
    dateFrom: Optional[str] = None
    dateTo: Optional[str] = None
    error: Optional[str] = Field(
        default=None,
        description="Query error. Returned only if 'explain' or `modifiers.debug` is true. Throws an error otherwise.",
    )
    hogql: Optional[str] = Field(default=None, description="Generated HogQL query.")
    is_cached: bool
    last_refresh: AwareDatetime
    modifiers: Optional[HogQLQueryModifiers] = Field(
        default=None, description="Modifiers used when performing the query"
    )
    next_allowed_client_refresh: AwareDatetime
    query_status: Optional[QueryStatus] = Field(
        default=None, description="Query status indicates whether next to the provided data, a query is still running."
    )
    results: list[WebOverviewItem]
    samplingRate: Optional[SamplingRate] = None
    timezone: str
    timings: Optional[list[QueryTiming]] = Field(
        default=None, description="Measured timings for different parts of the query generation process"
    )


class DashboardFilter(BaseModel):
    model_config = ConfigDict(
        extra="forbid",
    )
    date_from: Optional[str] = None
    date_to: Optional[str] = None
    properties: Optional[
        list[
            Union[
                EventPropertyFilter,
                PersonPropertyFilter,
                ElementPropertyFilter,
                SessionPropertyFilter,
                CohortPropertyFilter,
                RecordingPropertyFilter,
                LogEntryPropertyFilter,
                GroupPropertyFilter,
                FeaturePropertyFilter,
                HogQLPropertyFilter,
                EmptyPropertyFilter,
                DataWarehousePropertyFilter,
                DataWarehousePersonPropertyFilter,
            ]
        ]
    ] = None


class Response2(BaseModel):
    model_config = ConfigDict(
        extra="forbid",
    )
    clickhouse: Optional[str] = Field(default=None, description="Executed ClickHouse query")
    columns: Optional[list] = Field(default=None, description="Returned columns")
    error: Optional[str] = Field(
        default=None,
        description="Query error. Returned only if 'explain' or `modifiers.debug` is true. Throws an error otherwise.",
    )
    explain: Optional[list[str]] = Field(default=None, description="Query explanation output")
    hasMore: Optional[bool] = None
    hogql: Optional[str] = Field(default=None, description="Generated HogQL query.")
    limit: Optional[int] = None
    metadata: Optional[HogQLMetadataResponse] = Field(default=None, description="Query metadata output")
    modifiers: Optional[HogQLQueryModifiers] = Field(
        default=None, description="Modifiers used when performing the query"
    )
    offset: Optional[int] = None
    query: Optional[str] = Field(default=None, description="Input query string")
    query_status: Optional[QueryStatus] = Field(
        default=None, description="Query status indicates whether next to the provided data, a query is still running."
    )
    results: list
    timings: Optional[list[QueryTiming]] = Field(
        default=None, description="Measured timings for different parts of the query generation process"
    )
    types: Optional[list] = Field(default=None, description="Types of returned columns")


class Response3(BaseModel):
    model_config = ConfigDict(
        extra="forbid",
    )
    dateFrom: Optional[str] = None
    dateTo: Optional[str] = None
    error: Optional[str] = Field(
        default=None,
        description="Query error. Returned only if 'explain' or `modifiers.debug` is true. Throws an error otherwise.",
    )
    hogql: Optional[str] = Field(default=None, description="Generated HogQL query.")
    modifiers: Optional[HogQLQueryModifiers] = Field(
        default=None, description="Modifiers used when performing the query"
    )
    query_status: Optional[QueryStatus] = Field(
        default=None, description="Query status indicates whether next to the provided data, a query is still running."
    )
    results: list[WebOverviewItem]
    samplingRate: Optional[SamplingRate] = None
    timings: Optional[list[QueryTiming]] = Field(
        default=None, description="Measured timings for different parts of the query generation process"
    )


class DataWarehouseNode(BaseModel):
    model_config = ConfigDict(
        extra="forbid",
    )
    custom_name: Optional[str] = None
    distinct_id_field: str
    fixedProperties: Optional[
        list[
            Union[
                EventPropertyFilter,
                PersonPropertyFilter,
                ElementPropertyFilter,
                SessionPropertyFilter,
                CohortPropertyFilter,
                RecordingPropertyFilter,
                LogEntryPropertyFilter,
                GroupPropertyFilter,
                FeaturePropertyFilter,
                HogQLPropertyFilter,
                EmptyPropertyFilter,
                DataWarehousePropertyFilter,
                DataWarehousePersonPropertyFilter,
            ]
        ]
    ] = Field(
        default=None,
        description="Fixed properties in the query, can't be edited in the interface (e.g. scoping down by person)",
    )
    id: str
    id_field: str
    kind: Literal["DataWarehouseNode"] = "DataWarehouseNode"
    math: Optional[
        Union[
            BaseMathType,
            FunnelMathType,
            PropertyMathType,
            CountPerActorMathType,
            Literal["unique_group"],
            Literal["hogql"],
        ]
    ] = None
    math_group_type_index: Optional[MathGroupTypeIndex] = None
    math_hogql: Optional[str] = None
    math_property: Optional[str] = None
    math_property_type: Optional[str] = None
    name: Optional[str] = None
    properties: Optional[
        list[
            Union[
                EventPropertyFilter,
                PersonPropertyFilter,
                ElementPropertyFilter,
                SessionPropertyFilter,
                CohortPropertyFilter,
                RecordingPropertyFilter,
                LogEntryPropertyFilter,
                GroupPropertyFilter,
                FeaturePropertyFilter,
                HogQLPropertyFilter,
                EmptyPropertyFilter,
                DataWarehousePropertyFilter,
                DataWarehousePersonPropertyFilter,
            ]
        ]
    ] = Field(default=None, description="Properties configurable in the interface")
    response: Optional[dict[str, Any]] = None
    table_name: str
    timestamp_field: str


class DatabaseSchemaBatchExportTable(BaseModel):
    model_config = ConfigDict(
        extra="forbid",
    )
    fields: dict[str, DatabaseSchemaField]
    id: str
    name: str
    type: Literal["batch_export"] = "batch_export"


class DatabaseSchemaDataWarehouseTable(BaseModel):
    model_config = ConfigDict(
        extra="forbid",
    )
    fields: dict[str, DatabaseSchemaField]
    format: str
    id: str
    name: str
    schema_: Optional[DatabaseSchemaSchema] = Field(default=None, alias="schema")
    source: Optional[DatabaseSchemaSource] = None
    type: Literal["data_warehouse"] = "data_warehouse"
    url_pattern: str


class EntityNode(BaseModel):
    model_config = ConfigDict(
        extra="forbid",
    )
    custom_name: Optional[str] = None
    fixedProperties: Optional[
        list[
            Union[
                EventPropertyFilter,
                PersonPropertyFilter,
                ElementPropertyFilter,
                SessionPropertyFilter,
                CohortPropertyFilter,
                RecordingPropertyFilter,
                LogEntryPropertyFilter,
                GroupPropertyFilter,
                FeaturePropertyFilter,
                HogQLPropertyFilter,
                EmptyPropertyFilter,
                DataWarehousePropertyFilter,
                DataWarehousePersonPropertyFilter,
            ]
        ]
    ] = Field(
        default=None,
        description="Fixed properties in the query, can't be edited in the interface (e.g. scoping down by person)",
    )
    kind: NodeKind
    math: Optional[
        Union[
            BaseMathType,
            FunnelMathType,
            PropertyMathType,
            CountPerActorMathType,
            Literal["unique_group"],
            Literal["hogql"],
        ]
    ] = None
    math_group_type_index: Optional[MathGroupTypeIndex] = None
    math_hogql: Optional[str] = None
    math_property: Optional[str] = None
    math_property_type: Optional[str] = None
    name: Optional[str] = None
    properties: Optional[
        list[
            Union[
                EventPropertyFilter,
                PersonPropertyFilter,
                ElementPropertyFilter,
                SessionPropertyFilter,
                CohortPropertyFilter,
                RecordingPropertyFilter,
                LogEntryPropertyFilter,
                GroupPropertyFilter,
                FeaturePropertyFilter,
                HogQLPropertyFilter,
                EmptyPropertyFilter,
                DataWarehousePropertyFilter,
                DataWarehousePersonPropertyFilter,
            ]
        ]
    ] = Field(default=None, description="Properties configurable in the interface")
    response: Optional[dict[str, Any]] = None


class EventTaxonomyQuery(BaseModel):
    model_config = ConfigDict(
        extra="forbid",
    )
    event: str
    kind: Literal["EventTaxonomyQuery"] = "EventTaxonomyQuery"
    modifiers: Optional[HogQLQueryModifiers] = Field(
        default=None, description="Modifiers used when performing the query"
    )
    response: Optional[EventTaxonomyQueryResponse] = None


class EventsNode(BaseModel):
    model_config = ConfigDict(
        extra="forbid",
    )
    custom_name: Optional[str] = None
    event: Optional[str] = Field(default=None, description="The event or `null` for all events.")
    fixedProperties: Optional[
        list[
            Union[
                EventPropertyFilter,
                PersonPropertyFilter,
                ElementPropertyFilter,
                SessionPropertyFilter,
                CohortPropertyFilter,
                RecordingPropertyFilter,
                LogEntryPropertyFilter,
                GroupPropertyFilter,
                FeaturePropertyFilter,
                HogQLPropertyFilter,
                EmptyPropertyFilter,
                DataWarehousePropertyFilter,
                DataWarehousePersonPropertyFilter,
            ]
        ]
    ] = Field(
        default=None,
        description="Fixed properties in the query, can't be edited in the interface (e.g. scoping down by person)",
    )
    kind: Literal["EventsNode"] = "EventsNode"
    limit: Optional[int] = None
    math: Optional[
        Union[
            BaseMathType,
            FunnelMathType,
            PropertyMathType,
            CountPerActorMathType,
            Literal["unique_group"],
            Literal["hogql"],
        ]
    ] = None
    math_group_type_index: Optional[MathGroupTypeIndex] = None
    math_hogql: Optional[str] = None
    math_property: Optional[str] = None
    math_property_type: Optional[str] = None
    name: Optional[str] = None
    orderBy: Optional[list[str]] = Field(default=None, description="Columns to order by")
    properties: Optional[
        list[
            Union[
                EventPropertyFilter,
                PersonPropertyFilter,
                ElementPropertyFilter,
                SessionPropertyFilter,
                CohortPropertyFilter,
                RecordingPropertyFilter,
                LogEntryPropertyFilter,
                GroupPropertyFilter,
                FeaturePropertyFilter,
                HogQLPropertyFilter,
                EmptyPropertyFilter,
                DataWarehousePropertyFilter,
                DataWarehousePersonPropertyFilter,
            ]
        ]
    ] = Field(default=None, description="Properties configurable in the interface")
    response: Optional[dict[str, Any]] = None


class FunnelExclusionActionsNode(BaseModel):
    model_config = ConfigDict(
        extra="forbid",
    )
    custom_name: Optional[str] = None
    fixedProperties: Optional[
        list[
            Union[
                EventPropertyFilter,
                PersonPropertyFilter,
                ElementPropertyFilter,
                SessionPropertyFilter,
                CohortPropertyFilter,
                RecordingPropertyFilter,
                LogEntryPropertyFilter,
                GroupPropertyFilter,
                FeaturePropertyFilter,
                HogQLPropertyFilter,
                EmptyPropertyFilter,
                DataWarehousePropertyFilter,
                DataWarehousePersonPropertyFilter,
            ]
        ]
    ] = Field(
        default=None,
        description="Fixed properties in the query, can't be edited in the interface (e.g. scoping down by person)",
    )
    funnelFromStep: int
    funnelToStep: int
    id: int
    kind: Literal["ActionsNode"] = "ActionsNode"
    math: Optional[
        Union[
            BaseMathType,
            FunnelMathType,
            PropertyMathType,
            CountPerActorMathType,
            Literal["unique_group"],
            Literal["hogql"],
        ]
    ] = None
    math_group_type_index: Optional[MathGroupTypeIndex] = None
    math_hogql: Optional[str] = None
    math_property: Optional[str] = None
    math_property_type: Optional[str] = None
    name: Optional[str] = None
    properties: Optional[
        list[
            Union[
                EventPropertyFilter,
                PersonPropertyFilter,
                ElementPropertyFilter,
                SessionPropertyFilter,
                CohortPropertyFilter,
                RecordingPropertyFilter,
                LogEntryPropertyFilter,
                GroupPropertyFilter,
                FeaturePropertyFilter,
                HogQLPropertyFilter,
                EmptyPropertyFilter,
                DataWarehousePropertyFilter,
                DataWarehousePersonPropertyFilter,
            ]
        ]
    ] = Field(default=None, description="Properties configurable in the interface")
    response: Optional[dict[str, Any]] = None


class FunnelExclusionEventsNode(BaseModel):
    model_config = ConfigDict(
        extra="forbid",
    )
    custom_name: Optional[str] = None
    event: Optional[str] = Field(default=None, description="The event or `null` for all events.")
    fixedProperties: Optional[
        list[
            Union[
                EventPropertyFilter,
                PersonPropertyFilter,
                ElementPropertyFilter,
                SessionPropertyFilter,
                CohortPropertyFilter,
                RecordingPropertyFilter,
                LogEntryPropertyFilter,
                GroupPropertyFilter,
                FeaturePropertyFilter,
                HogQLPropertyFilter,
                EmptyPropertyFilter,
                DataWarehousePropertyFilter,
                DataWarehousePersonPropertyFilter,
            ]
        ]
    ] = Field(
        default=None,
        description="Fixed properties in the query, can't be edited in the interface (e.g. scoping down by person)",
    )
    funnelFromStep: int
    funnelToStep: int
    kind: Literal["EventsNode"] = "EventsNode"
    limit: Optional[int] = None
    math: Optional[
        Union[
            BaseMathType,
            FunnelMathType,
            PropertyMathType,
            CountPerActorMathType,
            Literal["unique_group"],
            Literal["hogql"],
        ]
    ] = None
    math_group_type_index: Optional[MathGroupTypeIndex] = None
    math_hogql: Optional[str] = None
    math_property: Optional[str] = None
    math_property_type: Optional[str] = None
    name: Optional[str] = None
    orderBy: Optional[list[str]] = Field(default=None, description="Columns to order by")
    properties: Optional[
        list[
            Union[
                EventPropertyFilter,
                PersonPropertyFilter,
                ElementPropertyFilter,
                SessionPropertyFilter,
                CohortPropertyFilter,
                RecordingPropertyFilter,
                LogEntryPropertyFilter,
                GroupPropertyFilter,
                FeaturePropertyFilter,
                HogQLPropertyFilter,
                EmptyPropertyFilter,
                DataWarehousePropertyFilter,
                DataWarehousePersonPropertyFilter,
            ]
        ]
    ] = Field(default=None, description="Properties configurable in the interface")
    response: Optional[dict[str, Any]] = None


class HogQLFilters(BaseModel):
    model_config = ConfigDict(
        extra="forbid",
    )
    dateRange: Optional[DateRange] = None
    filterTestAccounts: Optional[bool] = None
    properties: Optional[
        list[
            Union[
                EventPropertyFilter,
                PersonPropertyFilter,
                ElementPropertyFilter,
                SessionPropertyFilter,
                CohortPropertyFilter,
                RecordingPropertyFilter,
                LogEntryPropertyFilter,
                GroupPropertyFilter,
                FeaturePropertyFilter,
                HogQLPropertyFilter,
                EmptyPropertyFilter,
                DataWarehousePropertyFilter,
                DataWarehousePersonPropertyFilter,
            ]
        ]
    ] = None


class HogQLQuery(BaseModel):
    model_config = ConfigDict(
        extra="forbid",
    )
    explain: Optional[bool] = None
    filters: Optional[HogQLFilters] = None
    kind: Literal["HogQLQuery"] = "HogQLQuery"
    modifiers: Optional[HogQLQueryModifiers] = Field(
        default=None, description="Modifiers used when performing the query"
    )
    query: str
    response: Optional[HogQLQueryResponse] = None
    values: Optional[dict[str, Any]] = Field(
        default=None, description="Constant values that can be referenced with the {placeholder} syntax in the query"
    )
    variables: Optional[dict[str, HogQLVariable]] = Field(
        default=None, description="Variables to be subsituted into the query"
    )


class InsightActorsQueryOptionsResponse(BaseModel):
    model_config = ConfigDict(
        extra="forbid",
    )
    breakdown: Optional[list[BreakdownItem]] = None
    breakdowns: Optional[list[MultipleBreakdownOptions]] = None
    compare: Optional[list[CompareItem]] = None
    day: Optional[list[DayItem]] = None
    interval: Optional[list[IntervalItem]] = None
    series: Optional[list[Series]] = None
    status: Optional[list[StatusItem]] = None


class PersonsNode(BaseModel):
    model_config = ConfigDict(
        extra="forbid",
    )
    cohort: Optional[int] = None
    distinctId: Optional[str] = None
    fixedProperties: Optional[
        list[
            Union[
                EventPropertyFilter,
                PersonPropertyFilter,
                ElementPropertyFilter,
                SessionPropertyFilter,
                CohortPropertyFilter,
                RecordingPropertyFilter,
                LogEntryPropertyFilter,
                GroupPropertyFilter,
                FeaturePropertyFilter,
                HogQLPropertyFilter,
                EmptyPropertyFilter,
                DataWarehousePropertyFilter,
                DataWarehousePersonPropertyFilter,
            ]
        ]
    ] = Field(
        default=None,
        description="Fixed properties in the query, can't be edited in the interface (e.g. scoping down by person)",
    )
    kind: Literal["PersonsNode"] = "PersonsNode"
    limit: Optional[int] = None
    modifiers: Optional[HogQLQueryModifiers] = Field(
        default=None, description="Modifiers used when performing the query"
    )
    offset: Optional[int] = None
    properties: Optional[
        list[
            Union[
                EventPropertyFilter,
                PersonPropertyFilter,
                ElementPropertyFilter,
                SessionPropertyFilter,
                CohortPropertyFilter,
                RecordingPropertyFilter,
                LogEntryPropertyFilter,
                GroupPropertyFilter,
                FeaturePropertyFilter,
                HogQLPropertyFilter,
                EmptyPropertyFilter,
                DataWarehousePropertyFilter,
                DataWarehousePersonPropertyFilter,
            ]
        ]
    ] = Field(default=None, description="Properties configurable in the interface")
    response: Optional[dict[str, Any]] = None
    search: Optional[str] = None


class PropertyGroupFilterValue(BaseModel):
    model_config = ConfigDict(
        extra="forbid",
    )
    type: FilterLogicalOperator
    values: list[
        Union[
            PropertyGroupFilterValue,
            Union[
                EventPropertyFilter,
                PersonPropertyFilter,
                ElementPropertyFilter,
                SessionPropertyFilter,
                CohortPropertyFilter,
                RecordingPropertyFilter,
                LogEntryPropertyFilter,
                GroupPropertyFilter,
                FeaturePropertyFilter,
                HogQLPropertyFilter,
                EmptyPropertyFilter,
                DataWarehousePropertyFilter,
                DataWarehousePersonPropertyFilter,
            ],
        ]
    ]


class QueryResponseAlternative9(BaseModel):
    model_config = ConfigDict(
        extra="forbid",
    )
    dateFrom: Optional[str] = None
    dateTo: Optional[str] = None
    error: Optional[str] = Field(
        default=None,
        description="Query error. Returned only if 'explain' or `modifiers.debug` is true. Throws an error otherwise.",
    )
    hogql: Optional[str] = Field(default=None, description="Generated HogQL query.")
    modifiers: Optional[HogQLQueryModifiers] = Field(
        default=None, description="Modifiers used when performing the query"
    )
    query_status: Optional[QueryStatus] = Field(
        default=None, description="Query status indicates whether next to the provided data, a query is still running."
    )
    results: list[WebOverviewItem]
    samplingRate: Optional[SamplingRate] = None
    timings: Optional[list[QueryTiming]] = Field(
        default=None, description="Measured timings for different parts of the query generation process"
    )


class QueryResponseAlternative32(BaseModel):
    model_config = ConfigDict(
        extra="forbid",
    )
    error: Optional[str] = Field(
        default=None,
        description="Query error. Returned only if 'explain' or `modifiers.debug` is true. Throws an error otherwise.",
    )
    hogql: Optional[str] = Field(default=None, description="Generated HogQL query.")
    modifiers: Optional[HogQLQueryModifiers] = Field(
        default=None, description="Modifiers used when performing the query"
    )
    query_status: Optional[QueryStatus] = Field(
        default=None, description="Query status indicates whether next to the provided data, a query is still running."
    )
    results: list[RetentionResult]
    timings: Optional[list[QueryTiming]] = Field(
        default=None, description="Measured timings for different parts of the query generation process"
    )


class RecordingsQueryResponse(BaseModel):
    model_config = ConfigDict(
        extra="forbid",
    )
    has_next: bool
    results: list[SessionRecordingType]


class RetentionQueryResponse(BaseModel):
    model_config = ConfigDict(
        extra="forbid",
    )
    error: Optional[str] = Field(
        default=None,
        description="Query error. Returned only if 'explain' or `modifiers.debug` is true. Throws an error otherwise.",
    )
    hogql: Optional[str] = Field(default=None, description="Generated HogQL query.")
    modifiers: Optional[HogQLQueryModifiers] = Field(
        default=None, description="Modifiers used when performing the query"
    )
    query_status: Optional[QueryStatus] = Field(
        default=None, description="Query status indicates whether next to the provided data, a query is still running."
    )
    results: list[RetentionResult]
    timings: Optional[list[QueryTiming]] = Field(
        default=None, description="Measured timings for different parts of the query generation process"
    )


class SessionsTimelineQuery(BaseModel):
    model_config = ConfigDict(
        extra="forbid",
    )
    after: Optional[str] = Field(
        default=None, description="Only fetch sessions that started after this timestamp (default: '-24h')"
    )
    before: Optional[str] = Field(
        default=None, description="Only fetch sessions that started before this timestamp (default: '+5s')"
    )
    kind: Literal["SessionsTimelineQuery"] = "SessionsTimelineQuery"
    modifiers: Optional[HogQLQueryModifiers] = Field(
        default=None, description="Modifiers used when performing the query"
    )
    personId: Optional[str] = Field(default=None, description="Fetch sessions only for a given person")
    response: Optional[SessionsTimelineQueryResponse] = None


class TeamTaxonomyQuery(BaseModel):
    model_config = ConfigDict(
        extra="forbid",
    )
    kind: Literal["TeamTaxonomyQuery"] = "TeamTaxonomyQuery"
    modifiers: Optional[HogQLQueryModifiers] = Field(
        default=None, description="Modifiers used when performing the query"
    )
    response: Optional[TeamTaxonomyQueryResponse] = None


<<<<<<< HEAD
=======
class WebOverviewQuery(BaseModel):
    model_config = ConfigDict(
        extra="forbid",
    )
    compare: Optional[bool] = None
    conversionGoal: Optional[Union[ActionConversionGoal, CustomEventConversionGoal]] = None
    dateRange: Optional[DateRange] = None
    filterTestAccounts: Optional[bool] = None
    includeLCPScore: Optional[bool] = None
    kind: Literal["WebOverviewQuery"] = "WebOverviewQuery"
    modifiers: Optional[HogQLQueryModifiers] = Field(
        default=None, description="Modifiers used when performing the query"
    )
    properties: list[Union[EventPropertyFilter, PersonPropertyFilter, SessionPropertyFilter]]
    response: Optional[WebOverviewQueryResponse] = None
    sampling: Optional[Sampling] = None
    useSessionsTable: Optional[bool] = None


class AIActionsNode(BaseModel):
    model_config = ConfigDict(
        extra="forbid",
    )
    custom_name: Optional[str] = None
    event: Optional[str] = Field(default=None, description="The event or `null` for all events.")
    fixedProperties: Optional[
        list[
            Union[
                EventPropertyFilter,
                PersonPropertyFilter,
                SessionPropertyFilter,
                GroupPropertyFilter,
                FeaturePropertyFilter,
            ]
        ]
    ] = None
    kind: Literal["EventsNode"] = "EventsNode"
    math: Optional[
        Union[
            BaseMathType,
            FunnelMathType,
            PropertyMathType,
            CountPerActorMathType,
            Literal["unique_group"],
            Literal["hogql"],
        ]
    ] = None
    math_group_type_index: Optional[MathGroupTypeIndex] = None
    math_property: Optional[str] = None
    math_property_type: Optional[str] = None
    name: Optional[str] = None
    orderBy: Optional[list[str]] = Field(default=None, description="Columns to order by")
    properties: Optional[
        list[
            Union[
                EventPropertyFilter,
                PersonPropertyFilter,
                SessionPropertyFilter,
                GroupPropertyFilter,
                FeaturePropertyFilter,
            ]
        ]
    ] = None
    response: Optional[dict[str, Any]] = None


>>>>>>> f2880a84
class AIEventsNode(BaseModel):
    model_config = ConfigDict(
        extra="forbid",
    )
    custom_name: Optional[str] = None
    event: Optional[str] = Field(default=None, description="The event or `null` for all events.")
    fixedProperties: Optional[
        list[
            Union[
                EventPropertyFilter,
                PersonPropertyFilter,
                SessionPropertyFilter,
                GroupPropertyFilter,
                FeaturePropertyFilter,
            ]
        ]
    ] = None
    kind: Literal["EventsNode"] = "EventsNode"
    math: Optional[
        Union[
            BaseMathType,
            FunnelMathType,
            PropertyMathType,
            CountPerActorMathType,
            Literal["unique_group"],
            Literal["hogql"],
        ]
    ] = None
    math_group_type_index: Optional[MathGroupTypeIndex] = None
    math_property: Optional[str] = None
    math_property_type: Optional[str] = None
    name: Optional[str] = None
    orderBy: Optional[list[str]] = Field(default=None, description="Columns to order by")
    properties: Optional[
        list[
            Union[
                EventPropertyFilter,
                PersonPropertyFilter,
                SessionPropertyFilter,
                GroupPropertyFilter,
                FeaturePropertyFilter,
            ]
        ]
    ] = None
    response: Optional[dict[str, Any]] = None


class ActionsNode(BaseModel):
    model_config = ConfigDict(
        extra="forbid",
    )
    custom_name: Optional[str] = None
    fixedProperties: Optional[
        list[
            Union[
                EventPropertyFilter,
                PersonPropertyFilter,
                ElementPropertyFilter,
                SessionPropertyFilter,
                CohortPropertyFilter,
                RecordingPropertyFilter,
                LogEntryPropertyFilter,
                GroupPropertyFilter,
                FeaturePropertyFilter,
                HogQLPropertyFilter,
                EmptyPropertyFilter,
                DataWarehousePropertyFilter,
                DataWarehousePersonPropertyFilter,
            ]
        ]
    ] = Field(
        default=None,
        description="Fixed properties in the query, can't be edited in the interface (e.g. scoping down by person)",
    )
    id: int
    kind: Literal["ActionsNode"] = "ActionsNode"
    math: Optional[
        Union[
            BaseMathType,
            FunnelMathType,
            PropertyMathType,
            CountPerActorMathType,
            Literal["unique_group"],
            Literal["hogql"],
        ]
    ] = None
    math_group_type_index: Optional[MathGroupTypeIndex] = None
    math_hogql: Optional[str] = None
    math_property: Optional[str] = None
    math_property_type: Optional[str] = None
    name: Optional[str] = None
    properties: Optional[
        list[
            Union[
                EventPropertyFilter,
                PersonPropertyFilter,
                ElementPropertyFilter,
                SessionPropertyFilter,
                CohortPropertyFilter,
                RecordingPropertyFilter,
                LogEntryPropertyFilter,
                GroupPropertyFilter,
                FeaturePropertyFilter,
                HogQLPropertyFilter,
                EmptyPropertyFilter,
                DataWarehousePropertyFilter,
                DataWarehousePersonPropertyFilter,
            ]
        ]
    ] = Field(default=None, description="Properties configurable in the interface")
    response: Optional[dict[str, Any]] = None


class DataVisualizationNode(BaseModel):
    model_config = ConfigDict(
        extra="forbid",
    )
    chartSettings: Optional[ChartSettings] = None
    display: Optional[ChartDisplayType] = None
    kind: Literal["DataVisualizationNode"] = "DataVisualizationNode"
    source: HogQLQuery
    tableSettings: Optional[TableSettings] = None


class DatabaseSchemaMaterializedViewTable(BaseModel):
    model_config = ConfigDict(
        extra="forbid",
    )
    fields: dict[str, DatabaseSchemaField]
    id: str
    last_run_at: Optional[str] = None
    name: str
    query: HogQLQuery
    status: Optional[str] = None
    type: Literal["materialized_view"] = "materialized_view"


class DatabaseSchemaViewTable(BaseModel):
    model_config = ConfigDict(
        extra="forbid",
    )
    fields: dict[str, DatabaseSchemaField]
    id: str
    name: str
    query: HogQLQuery
    type: Literal["view"] = "view"


class ExperimentalAITrendsQuery(BaseModel):
    model_config = ConfigDict(
        extra="forbid",
    )
    aggregation_group_type_index: Optional[int] = Field(default=None, description="Groups aggregation")
    breakdownFilter: Optional[BreakdownFilter1] = Field(default=None, description="Breakdown of the events and actions")
    compareFilter: Optional[CompareFilter] = Field(default=None, description="Compare to date range")
    dateRange: Optional[InsightDateRange] = Field(default=None, description="Date range for the query")
    filterTestAccounts: Optional[bool] = Field(
        default=False, description="Exclude internal and test users by applying the respective filters"
    )
    interval: Optional[IntervalType] = Field(
        default=IntervalType.DAY,
        description="Granularity of the response. Can be one of `hour`, `day`, `week` or `month`",
    )
    kind: Literal["TrendsQuery"] = "TrendsQuery"
    properties: Optional[
        list[
            Union[
                EventPropertyFilter,
                PersonPropertyFilter,
                SessionPropertyFilter,
                GroupPropertyFilter,
                FeaturePropertyFilter,
            ]
        ]
    ] = Field(default=[], description="Property filters for all series")
    samplingFactor: Optional[float] = Field(default=None, description="Sampling rate")
    series: list[AIEventsNode] = Field(..., description="Events and actions to include")
    trendsFilter: Optional[TrendsFilter] = Field(default=None, description="Properties specific to the trends insight")


class FunnelsFilter(BaseModel):
    model_config = ConfigDict(
        extra="forbid",
    )
    binCount: Optional[int] = None
    breakdownAttributionType: Optional[BreakdownAttributionType] = BreakdownAttributionType.FIRST_TOUCH
    breakdownAttributionValue: Optional[int] = None
    exclusions: Optional[list[Union[FunnelExclusionEventsNode, FunnelExclusionActionsNode]]] = []
    funnelAggregateByHogQL: Optional[str] = None
    funnelFromStep: Optional[int] = None
    funnelOrderType: Optional[StepOrderValue] = StepOrderValue.ORDERED
    funnelStepReference: Optional[FunnelStepReference] = FunnelStepReference.TOTAL
    funnelToStep: Optional[int] = None
    funnelVizType: Optional[FunnelVizType] = FunnelVizType.STEPS
    funnelWindowInterval: Optional[int] = 14
    funnelWindowIntervalUnit: Optional[FunnelConversionWindowTimeUnit] = FunnelConversionWindowTimeUnit.DAY
    hiddenLegendBreakdowns: Optional[list[str]] = None
    layout: Optional[FunnelLayout] = FunnelLayout.VERTICAL
    useUdf: Optional[bool] = None


class InsightFilter(
    RootModel[Union[TrendsFilter, FunnelsFilter, RetentionFilter, PathsFilter, StickinessFilter, LifecycleFilter]]
):
    root: Union[TrendsFilter, FunnelsFilter, RetentionFilter, PathsFilter, StickinessFilter, LifecycleFilter]


class PropertyGroupFilter(BaseModel):
    model_config = ConfigDict(
        extra="forbid",
    )
    type: FilterLogicalOperator
    values: list[PropertyGroupFilterValue]


class RecordingsQuery(BaseModel):
    model_config = ConfigDict(
        extra="forbid",
    )
    actions: Optional[list[dict[str, Any]]] = None
    console_log_filters: Optional[list[LogEntryPropertyFilter]] = None
    date_from: Optional[str] = None
    date_to: Optional[str] = None
    events: Optional[list[dict[str, Any]]] = None
    filter_test_accounts: Optional[bool] = None
    having_predicates: Optional[
        list[
            Union[
                EventPropertyFilter,
                PersonPropertyFilter,
                ElementPropertyFilter,
                SessionPropertyFilter,
                CohortPropertyFilter,
                RecordingPropertyFilter,
                LogEntryPropertyFilter,
                GroupPropertyFilter,
                FeaturePropertyFilter,
                HogQLPropertyFilter,
                EmptyPropertyFilter,
                DataWarehousePropertyFilter,
                DataWarehousePersonPropertyFilter,
            ]
        ]
    ] = None
    kind: Literal["RecordingsQuery"] = "RecordingsQuery"
    limit: Optional[int] = None
    modifiers: Optional[HogQLQueryModifiers] = Field(
        default=None, description="Modifiers used when performing the query"
    )
    offset: Optional[int] = None
    operand: Optional[FilterLogicalOperator] = None
    order: Optional[RecordingOrder] = None
    person_uuid: Optional[str] = None
    properties: Optional[
        list[
            Union[
                EventPropertyFilter,
                PersonPropertyFilter,
                ElementPropertyFilter,
                SessionPropertyFilter,
                CohortPropertyFilter,
                RecordingPropertyFilter,
                LogEntryPropertyFilter,
                GroupPropertyFilter,
                FeaturePropertyFilter,
                HogQLPropertyFilter,
                EmptyPropertyFilter,
                DataWarehousePropertyFilter,
                DataWarehousePersonPropertyFilter,
            ]
        ]
    ] = None
    response: Optional[RecordingsQueryResponse] = None
    session_ids: Optional[list[str]] = None
    user_modified_filters: Optional[dict[str, Any]] = None


class RetentionQuery(BaseModel):
    model_config = ConfigDict(
        extra="forbid",
    )
    aggregation_group_type_index: Optional[int] = Field(default=None, description="Groups aggregation")
    dateRange: Optional[InsightDateRange] = Field(default=None, description="Date range for the query")
    filterTestAccounts: Optional[bool] = Field(
        default=False, description="Exclude internal and test users by applying the respective filters"
    )
    kind: Literal["RetentionQuery"] = "RetentionQuery"
    modifiers: Optional[HogQLQueryModifiers] = Field(
        default=None, description="Modifiers used when performing the query"
    )
    properties: Optional[
        Union[
            list[
                Union[
                    EventPropertyFilter,
                    PersonPropertyFilter,
                    ElementPropertyFilter,
                    SessionPropertyFilter,
                    CohortPropertyFilter,
                    RecordingPropertyFilter,
                    LogEntryPropertyFilter,
                    GroupPropertyFilter,
                    FeaturePropertyFilter,
                    HogQLPropertyFilter,
                    EmptyPropertyFilter,
                    DataWarehousePropertyFilter,
                    DataWarehousePersonPropertyFilter,
                ]
            ],
            PropertyGroupFilter,
        ]
    ] = Field(default=[], description="Property filters for all series")
    response: Optional[RetentionQueryResponse] = None
    retentionFilter: RetentionFilter = Field(..., description="Properties specific to the retention insight")
    samplingFactor: Optional[float] = Field(default=None, description="Sampling rate")


class StickinessQuery(BaseModel):
    model_config = ConfigDict(
        extra="forbid",
    )
    compareFilter: Optional[CompareFilter] = Field(default=None, description="Compare to date range")
    dateRange: Optional[InsightDateRange] = Field(default=None, description="Date range for the query")
    filterTestAccounts: Optional[bool] = Field(
        default=False, description="Exclude internal and test users by applying the respective filters"
    )
    interval: Optional[IntervalType] = Field(
        default=IntervalType.DAY,
        description="Granularity of the response. Can be one of `hour`, `day`, `week` or `month`",
    )
    kind: Literal["StickinessQuery"] = "StickinessQuery"
    modifiers: Optional[HogQLQueryModifiers] = Field(
        default=None, description="Modifiers used when performing the query"
    )
    properties: Optional[
        Union[
            list[
                Union[
                    EventPropertyFilter,
                    PersonPropertyFilter,
                    ElementPropertyFilter,
                    SessionPropertyFilter,
                    CohortPropertyFilter,
                    RecordingPropertyFilter,
                    LogEntryPropertyFilter,
                    GroupPropertyFilter,
                    FeaturePropertyFilter,
                    HogQLPropertyFilter,
                    EmptyPropertyFilter,
                    DataWarehousePropertyFilter,
                    DataWarehousePersonPropertyFilter,
                ]
            ],
            PropertyGroupFilter,
        ]
    ] = Field(default=[], description="Property filters for all series")
    response: Optional[StickinessQueryResponse] = None
    samplingFactor: Optional[float] = Field(default=None, description="Sampling rate")
    series: list[Union[EventsNode, ActionsNode, DataWarehouseNode]] = Field(
        ..., description="Events and actions to include"
    )
    stickinessFilter: Optional[StickinessFilter] = Field(
        default=None, description="Properties specific to the stickiness insight"
    )


class TrendsQuery(BaseModel):
    model_config = ConfigDict(
        extra="forbid",
    )
    aggregation_group_type_index: Optional[int] = Field(default=None, description="Groups aggregation")
    breakdownFilter: Optional[BreakdownFilter] = Field(default=None, description="Breakdown of the events and actions")
    compareFilter: Optional[CompareFilter] = Field(default=None, description="Compare to date range")
    dateRange: Optional[InsightDateRange] = Field(default=None, description="Date range for the query")
    filterTestAccounts: Optional[bool] = Field(
        default=False, description="Exclude internal and test users by applying the respective filters"
    )
    interval: Optional[IntervalType] = Field(
        default=IntervalType.DAY,
        description="Granularity of the response. Can be one of `hour`, `day`, `week` or `month`",
    )
    kind: Literal["TrendsQuery"] = "TrendsQuery"
    modifiers: Optional[HogQLQueryModifiers] = Field(
        default=None, description="Modifiers used when performing the query"
    )
    properties: Optional[
        Union[
            list[
                Union[
                    EventPropertyFilter,
                    PersonPropertyFilter,
                    ElementPropertyFilter,
                    SessionPropertyFilter,
                    CohortPropertyFilter,
                    RecordingPropertyFilter,
                    LogEntryPropertyFilter,
                    GroupPropertyFilter,
                    FeaturePropertyFilter,
                    HogQLPropertyFilter,
                    EmptyPropertyFilter,
                    DataWarehousePropertyFilter,
                    DataWarehousePersonPropertyFilter,
                ]
            ],
            PropertyGroupFilter,
        ]
    ] = Field(default=[], description="Property filters for all series")
    response: Optional[TrendsQueryResponse] = None
    samplingFactor: Optional[float] = Field(default=None, description="Sampling rate")
    series: list[Union[EventsNode, ActionsNode, DataWarehouseNode]] = Field(
        ..., description="Events and actions to include"
    )
    trendsFilter: Optional[TrendsFilter] = Field(default=None, description="Properties specific to the trends insight")


class VisualizationMessage(BaseModel):
    model_config = ConfigDict(
        extra="forbid",
    )
    answer: Optional[ExperimentalAITrendsQuery] = None
    plan: Optional[str] = None
    reasoning_steps: Optional[list[str]] = None
    type: Literal["ai/viz"] = "ai/viz"


class CachedExperimentTrendsQueryResponse(BaseModel):
    model_config = ConfigDict(
        extra="forbid",
    )
    cache_key: str
    cache_target_age: Optional[AwareDatetime] = None
    calculation_trigger: Optional[str] = Field(
        default=None, description="What triggered the calculation of the query, leave empty if user/immediate"
    )
    count_query: Optional[TrendsQuery] = None
    credible_intervals: dict[str, list[float]]
    exposure_query: Optional[TrendsQuery] = None
    insight: list[dict[str, Any]]
    is_cached: bool
    kind: Literal["ExperimentTrendsQuery"] = "ExperimentTrendsQuery"
    last_refresh: AwareDatetime
    next_allowed_client_refresh: AwareDatetime
    p_value: float
    probability: dict[str, float]
    query_status: Optional[QueryStatus] = Field(
        default=None, description="Query status indicates whether next to the provided data, a query is still running."
    )
    significance_code: ExperimentSignificanceCode
    significant: bool
    timezone: str
    variants: list[ExperimentVariantTrendsBaseStats]


class Response11(BaseModel):
    model_config = ConfigDict(
        extra="forbid",
    )
    count_query: Optional[TrendsQuery] = None
    credible_intervals: dict[str, list[float]]
    exposure_query: Optional[TrendsQuery] = None
    insight: list[dict[str, Any]]
    kind: Literal["ExperimentTrendsQuery"] = "ExperimentTrendsQuery"
    p_value: float
    probability: dict[str, float]
    significance_code: ExperimentSignificanceCode
    significant: bool
    variants: list[ExperimentVariantTrendsBaseStats]


class ErrorTrackingQuery(BaseModel):
    model_config = ConfigDict(
        extra="forbid",
    )
    assignee: Optional[int] = None
    dateRange: DateRange
    filterGroup: Optional[PropertyGroupFilter] = None
    filterTestAccounts: Optional[bool] = None
    fingerprint: Optional[list[str]] = None
    kind: Literal["ErrorTrackingQuery"] = "ErrorTrackingQuery"
    limit: Optional[int] = None
    modifiers: Optional[HogQLQueryModifiers] = Field(
        default=None, description="Modifiers used when performing the query"
    )
    order: Optional[Order] = None
    response: Optional[ErrorTrackingQueryResponse] = None
    searchQuery: Optional[str] = None
    select: Optional[list[str]] = None


class EventsQuery(BaseModel):
    model_config = ConfigDict(
        extra="forbid",
    )
    actionId: Optional[int] = Field(default=None, description="Show events matching a given action")
    after: Optional[str] = Field(default=None, description="Only fetch events that happened after this timestamp")
    before: Optional[str] = Field(default=None, description="Only fetch events that happened before this timestamp")
    event: Optional[str] = Field(default=None, description="Limit to events matching this string")
    filterTestAccounts: Optional[bool] = Field(default=None, description="Filter test accounts")
    fixedProperties: Optional[
        list[
            Union[
                PropertyGroupFilter,
                PropertyGroupFilterValue,
                Union[
                    EventPropertyFilter,
                    PersonPropertyFilter,
                    ElementPropertyFilter,
                    SessionPropertyFilter,
                    CohortPropertyFilter,
                    RecordingPropertyFilter,
                    LogEntryPropertyFilter,
                    GroupPropertyFilter,
                    FeaturePropertyFilter,
                    HogQLPropertyFilter,
                    EmptyPropertyFilter,
                    DataWarehousePropertyFilter,
                    DataWarehousePersonPropertyFilter,
                ],
            ]
        ]
    ] = Field(
        default=None,
        description="Fixed properties in the query, can't be edited in the interface (e.g. scoping down by person)",
    )
    kind: Literal["EventsQuery"] = "EventsQuery"
    limit: Optional[int] = Field(default=None, description="Number of rows to return")
    modifiers: Optional[HogQLQueryModifiers] = Field(
        default=None, description="Modifiers used when performing the query"
    )
    offset: Optional[int] = Field(default=None, description="Number of rows to skip before returning rows")
    orderBy: Optional[list[str]] = Field(default=None, description="Columns to order by")
    personId: Optional[str] = Field(default=None, description="Show events for a given person")
    properties: Optional[
        list[
            Union[
                EventPropertyFilter,
                PersonPropertyFilter,
                ElementPropertyFilter,
                SessionPropertyFilter,
                CohortPropertyFilter,
                RecordingPropertyFilter,
                LogEntryPropertyFilter,
                GroupPropertyFilter,
                FeaturePropertyFilter,
                HogQLPropertyFilter,
                EmptyPropertyFilter,
                DataWarehousePropertyFilter,
                DataWarehousePersonPropertyFilter,
            ]
        ]
    ] = Field(default=None, description="Properties configurable in the interface")
    response: Optional[EventsQueryResponse] = None
    select: list[str] = Field(..., description="Return a limited set of data. Required.")
    where: Optional[list[str]] = Field(default=None, description="HogQL filters to apply on returned data")


class ExperimentTrendsQueryResponse(BaseModel):
    model_config = ConfigDict(
        extra="forbid",
    )
    count_query: Optional[TrendsQuery] = None
    credible_intervals: dict[str, list[float]]
    exposure_query: Optional[TrendsQuery] = None
    insight: list[dict[str, Any]]
    kind: Literal["ExperimentTrendsQuery"] = "ExperimentTrendsQuery"
    p_value: float
    probability: dict[str, float]
    significance_code: ExperimentSignificanceCode
    significant: bool
    variants: list[ExperimentVariantTrendsBaseStats]


class FunnelsQuery(BaseModel):
    model_config = ConfigDict(
        extra="forbid",
    )
    aggregation_group_type_index: Optional[int] = Field(default=None, description="Groups aggregation")
    breakdownFilter: Optional[BreakdownFilter] = Field(default=None, description="Breakdown of the events and actions")
    dateRange: Optional[InsightDateRange] = Field(default=None, description="Date range for the query")
    filterTestAccounts: Optional[bool] = Field(
        default=False, description="Exclude internal and test users by applying the respective filters"
    )
    funnelsFilter: Optional[FunnelsFilter] = Field(
        default=None, description="Properties specific to the funnels insight"
    )
    interval: Optional[IntervalType] = Field(
        default=None, description="Granularity of the response. Can be one of `hour`, `day`, `week` or `month`"
    )
    kind: Literal["FunnelsQuery"] = "FunnelsQuery"
    modifiers: Optional[HogQLQueryModifiers] = Field(
        default=None, description="Modifiers used when performing the query"
    )
    properties: Optional[
        Union[
            list[
                Union[
                    EventPropertyFilter,
                    PersonPropertyFilter,
                    ElementPropertyFilter,
                    SessionPropertyFilter,
                    CohortPropertyFilter,
                    RecordingPropertyFilter,
                    LogEntryPropertyFilter,
                    GroupPropertyFilter,
                    FeaturePropertyFilter,
                    HogQLPropertyFilter,
                    EmptyPropertyFilter,
                    DataWarehousePropertyFilter,
                    DataWarehousePersonPropertyFilter,
                ]
            ],
            PropertyGroupFilter,
        ]
    ] = Field(default=[], description="Property filters for all series")
    response: Optional[FunnelsQueryResponse] = None
    samplingFactor: Optional[float] = Field(default=None, description="Sampling rate")
    series: list[Union[EventsNode, ActionsNode, DataWarehouseNode]] = Field(
        ..., description="Events and actions to include"
    )


class HasPropertiesNode(RootModel[Union[EventsNode, EventsQuery, PersonsNode]]):
    root: Union[EventsNode, EventsQuery, PersonsNode]


class InsightsQueryBaseFunnelsQueryResponse(BaseModel):
    model_config = ConfigDict(
        extra="forbid",
    )
    aggregation_group_type_index: Optional[int] = Field(default=None, description="Groups aggregation")
    dateRange: Optional[InsightDateRange] = Field(default=None, description="Date range for the query")
    filterTestAccounts: Optional[bool] = Field(
        default=False, description="Exclude internal and test users by applying the respective filters"
    )
    kind: NodeKind
    modifiers: Optional[HogQLQueryModifiers] = Field(
        default=None, description="Modifiers used when performing the query"
    )
    properties: Optional[
        Union[
            list[
                Union[
                    EventPropertyFilter,
                    PersonPropertyFilter,
                    ElementPropertyFilter,
                    SessionPropertyFilter,
                    CohortPropertyFilter,
                    RecordingPropertyFilter,
                    LogEntryPropertyFilter,
                    GroupPropertyFilter,
                    FeaturePropertyFilter,
                    HogQLPropertyFilter,
                    EmptyPropertyFilter,
                    DataWarehousePropertyFilter,
                    DataWarehousePersonPropertyFilter,
                ]
            ],
            PropertyGroupFilter,
        ]
    ] = Field(default=[], description="Property filters for all series")
    response: Optional[FunnelsQueryResponse] = None
    samplingFactor: Optional[float] = Field(default=None, description="Sampling rate")


class InsightsQueryBaseLifecycleQueryResponse(BaseModel):
    model_config = ConfigDict(
        extra="forbid",
    )
    aggregation_group_type_index: Optional[int] = Field(default=None, description="Groups aggregation")
    dateRange: Optional[InsightDateRange] = Field(default=None, description="Date range for the query")
    filterTestAccounts: Optional[bool] = Field(
        default=False, description="Exclude internal and test users by applying the respective filters"
    )
    kind: NodeKind
    modifiers: Optional[HogQLQueryModifiers] = Field(
        default=None, description="Modifiers used when performing the query"
    )
    properties: Optional[
        Union[
            list[
                Union[
                    EventPropertyFilter,
                    PersonPropertyFilter,
                    ElementPropertyFilter,
                    SessionPropertyFilter,
                    CohortPropertyFilter,
                    RecordingPropertyFilter,
                    LogEntryPropertyFilter,
                    GroupPropertyFilter,
                    FeaturePropertyFilter,
                    HogQLPropertyFilter,
                    EmptyPropertyFilter,
                    DataWarehousePropertyFilter,
                    DataWarehousePersonPropertyFilter,
                ]
            ],
            PropertyGroupFilter,
        ]
    ] = Field(default=[], description="Property filters for all series")
    response: Optional[LifecycleQueryResponse] = None
    samplingFactor: Optional[float] = Field(default=None, description="Sampling rate")


class InsightsQueryBasePathsQueryResponse(BaseModel):
    model_config = ConfigDict(
        extra="forbid",
    )
    aggregation_group_type_index: Optional[int] = Field(default=None, description="Groups aggregation")
    dateRange: Optional[InsightDateRange] = Field(default=None, description="Date range for the query")
    filterTestAccounts: Optional[bool] = Field(
        default=False, description="Exclude internal and test users by applying the respective filters"
    )
    kind: NodeKind
    modifiers: Optional[HogQLQueryModifiers] = Field(
        default=None, description="Modifiers used when performing the query"
    )
    properties: Optional[
        Union[
            list[
                Union[
                    EventPropertyFilter,
                    PersonPropertyFilter,
                    ElementPropertyFilter,
                    SessionPropertyFilter,
                    CohortPropertyFilter,
                    RecordingPropertyFilter,
                    LogEntryPropertyFilter,
                    GroupPropertyFilter,
                    FeaturePropertyFilter,
                    HogQLPropertyFilter,
                    EmptyPropertyFilter,
                    DataWarehousePropertyFilter,
                    DataWarehousePersonPropertyFilter,
                ]
            ],
            PropertyGroupFilter,
        ]
    ] = Field(default=[], description="Property filters for all series")
    response: Optional[PathsQueryResponse] = None
    samplingFactor: Optional[float] = Field(default=None, description="Sampling rate")


class InsightsQueryBaseRetentionQueryResponse(BaseModel):
    model_config = ConfigDict(
        extra="forbid",
    )
    aggregation_group_type_index: Optional[int] = Field(default=None, description="Groups aggregation")
    dateRange: Optional[InsightDateRange] = Field(default=None, description="Date range for the query")
    filterTestAccounts: Optional[bool] = Field(
        default=False, description="Exclude internal and test users by applying the respective filters"
    )
    kind: NodeKind
    modifiers: Optional[HogQLQueryModifiers] = Field(
        default=None, description="Modifiers used when performing the query"
    )
    properties: Optional[
        Union[
            list[
                Union[
                    EventPropertyFilter,
                    PersonPropertyFilter,
                    ElementPropertyFilter,
                    SessionPropertyFilter,
                    CohortPropertyFilter,
                    RecordingPropertyFilter,
                    LogEntryPropertyFilter,
                    GroupPropertyFilter,
                    FeaturePropertyFilter,
                    HogQLPropertyFilter,
                    EmptyPropertyFilter,
                    DataWarehousePropertyFilter,
                    DataWarehousePersonPropertyFilter,
                ]
            ],
            PropertyGroupFilter,
        ]
    ] = Field(default=[], description="Property filters for all series")
    response: Optional[RetentionQueryResponse] = None
    samplingFactor: Optional[float] = Field(default=None, description="Sampling rate")


class InsightsQueryBaseTrendsQueryResponse(BaseModel):
    model_config = ConfigDict(
        extra="forbid",
    )
    aggregation_group_type_index: Optional[int] = Field(default=None, description="Groups aggregation")
    dateRange: Optional[InsightDateRange] = Field(default=None, description="Date range for the query")
    filterTestAccounts: Optional[bool] = Field(
        default=False, description="Exclude internal and test users by applying the respective filters"
    )
    kind: NodeKind
    modifiers: Optional[HogQLQueryModifiers] = Field(
        default=None, description="Modifiers used when performing the query"
    )
    properties: Optional[
        Union[
            list[
                Union[
                    EventPropertyFilter,
                    PersonPropertyFilter,
                    ElementPropertyFilter,
                    SessionPropertyFilter,
                    CohortPropertyFilter,
                    RecordingPropertyFilter,
                    LogEntryPropertyFilter,
                    GroupPropertyFilter,
                    FeaturePropertyFilter,
                    HogQLPropertyFilter,
                    EmptyPropertyFilter,
                    DataWarehousePropertyFilter,
                    DataWarehousePersonPropertyFilter,
                ]
            ],
            PropertyGroupFilter,
        ]
    ] = Field(default=[], description="Property filters for all series")
    response: Optional[TrendsQueryResponse] = None
    samplingFactor: Optional[float] = Field(default=None, description="Sampling rate")


class LifecycleQuery(BaseModel):
    model_config = ConfigDict(
        extra="forbid",
    )
    aggregation_group_type_index: Optional[int] = Field(default=None, description="Groups aggregation")
    dateRange: Optional[InsightDateRange] = Field(default=None, description="Date range for the query")
    filterTestAccounts: Optional[bool] = Field(
        default=False, description="Exclude internal and test users by applying the respective filters"
    )
    interval: Optional[IntervalType] = Field(
        default=IntervalType.DAY,
        description="Granularity of the response. Can be one of `hour`, `day`, `week` or `month`",
    )
    kind: Literal["LifecycleQuery"] = "LifecycleQuery"
    lifecycleFilter: Optional[LifecycleFilter] = Field(
        default=None, description="Properties specific to the lifecycle insight"
    )
    modifiers: Optional[HogQLQueryModifiers] = Field(
        default=None, description="Modifiers used when performing the query"
    )
    properties: Optional[
        Union[
            list[
                Union[
                    EventPropertyFilter,
                    PersonPropertyFilter,
                    ElementPropertyFilter,
                    SessionPropertyFilter,
                    CohortPropertyFilter,
                    RecordingPropertyFilter,
                    LogEntryPropertyFilter,
                    GroupPropertyFilter,
                    FeaturePropertyFilter,
                    HogQLPropertyFilter,
                    EmptyPropertyFilter,
                    DataWarehousePropertyFilter,
                    DataWarehousePersonPropertyFilter,
                ]
            ],
            PropertyGroupFilter,
        ]
    ] = Field(default=[], description="Property filters for all series")
    response: Optional[LifecycleQueryResponse] = None
    samplingFactor: Optional[float] = Field(default=None, description="Sampling rate")
    series: list[Union[EventsNode, ActionsNode, DataWarehouseNode]] = Field(
        ..., description="Events and actions to include"
    )


class QueryResponseAlternative16(BaseModel):
    model_config = ConfigDict(
        extra="forbid",
    )
    credible_intervals: dict[str, list[float]]
    expected_loss: float
    funnels_query: Optional[FunnelsQuery] = None
    insight: list[list[dict[str, Any]]]
    kind: Literal["ExperimentFunnelsQuery"] = "ExperimentFunnelsQuery"
    probability: dict[str, float]
    significance_code: ExperimentSignificanceCode
    significant: bool
    variants: list[ExperimentVariantFunnelsBaseStats]


class QueryResponseAlternative17(BaseModel):
    model_config = ConfigDict(
        extra="forbid",
    )
    count_query: Optional[TrendsQuery] = None
    credible_intervals: dict[str, list[float]]
    exposure_query: Optional[TrendsQuery] = None
    insight: list[dict[str, Any]]
    kind: Literal["ExperimentTrendsQuery"] = "ExperimentTrendsQuery"
    p_value: float
    probability: dict[str, float]
    significance_code: ExperimentSignificanceCode
    significant: bool
    variants: list[ExperimentVariantTrendsBaseStats]


class QueryResponseAlternative28(BaseModel):
    model_config = ConfigDict(
        extra="forbid",
    )
    credible_intervals: dict[str, list[float]]
    expected_loss: float
    funnels_query: Optional[FunnelsQuery] = None
    insight: list[list[dict[str, Any]]]
    kind: Literal["ExperimentFunnelsQuery"] = "ExperimentFunnelsQuery"
    probability: dict[str, float]
    significance_code: ExperimentSignificanceCode
    significant: bool
    variants: list[ExperimentVariantFunnelsBaseStats]


class QueryResponseAlternative29(BaseModel):
    model_config = ConfigDict(
        extra="forbid",
    )
    count_query: Optional[TrendsQuery] = None
    credible_intervals: dict[str, list[float]]
    exposure_query: Optional[TrendsQuery] = None
    insight: list[dict[str, Any]]
    kind: Literal["ExperimentTrendsQuery"] = "ExperimentTrendsQuery"
    p_value: float
    probability: dict[str, float]
    significance_code: ExperimentSignificanceCode
    significant: bool
    variants: list[ExperimentVariantTrendsBaseStats]


class QueryResponseAlternative37(BaseModel):
    model_config = ConfigDict(
        extra="forbid",
    )
    tables: dict[
        str,
        Union[
            DatabaseSchemaPostHogTable,
            DatabaseSchemaDataWarehouseTable,
            DatabaseSchemaViewTable,
            DatabaseSchemaBatchExportTable,
            DatabaseSchemaMaterializedViewTable,
        ],
    ]


class QueryResponseAlternative(
    RootModel[
        Union[
            dict[str, Any],
            QueryResponseAlternative1,
            QueryResponseAlternative2,
            QueryResponseAlternative3,
            QueryResponseAlternative4,
            QueryResponseAlternative5,
            QueryResponseAlternative6,
            QueryResponseAlternative7,
            QueryResponseAlternative8,
            QueryResponseAlternative9,
            QueryResponseAlternative10,
            QueryResponseAlternative12,
            QueryResponseAlternative13,
            QueryResponseAlternative14,
            QueryResponseAlternative15,
            QueryResponseAlternative16,
            QueryResponseAlternative17,
            Any,
            QueryResponseAlternative18,
            QueryResponseAlternative19,
            QueryResponseAlternative20,
            QueryResponseAlternative22,
            QueryResponseAlternative24,
            QueryResponseAlternative25,
            QueryResponseAlternative26,
            QueryResponseAlternative27,
            QueryResponseAlternative28,
            QueryResponseAlternative29,
            QueryResponseAlternative30,
            QueryResponseAlternative31,
            QueryResponseAlternative32,
            QueryResponseAlternative33,
            QueryResponseAlternative36,
            QueryResponseAlternative37,
            QueryResponseAlternative38,
            QueryResponseAlternative39,
            QueryResponseAlternative40,
            QueryResponseAlternative41,
        ]
    ]
):
    root: Union[
        dict[str, Any],
        QueryResponseAlternative1,
        QueryResponseAlternative2,
        QueryResponseAlternative3,
        QueryResponseAlternative4,
        QueryResponseAlternative5,
        QueryResponseAlternative6,
        QueryResponseAlternative7,
        QueryResponseAlternative8,
        QueryResponseAlternative9,
        QueryResponseAlternative10,
        QueryResponseAlternative12,
        QueryResponseAlternative13,
        QueryResponseAlternative14,
        QueryResponseAlternative15,
        QueryResponseAlternative16,
        QueryResponseAlternative17,
        Any,
        QueryResponseAlternative18,
        QueryResponseAlternative19,
        QueryResponseAlternative20,
        QueryResponseAlternative22,
        QueryResponseAlternative24,
        QueryResponseAlternative25,
        QueryResponseAlternative26,
        QueryResponseAlternative27,
        QueryResponseAlternative28,
        QueryResponseAlternative29,
        QueryResponseAlternative30,
        QueryResponseAlternative31,
        QueryResponseAlternative32,
        QueryResponseAlternative33,
        QueryResponseAlternative36,
        QueryResponseAlternative37,
        QueryResponseAlternative38,
        QueryResponseAlternative39,
        QueryResponseAlternative40,
        QueryResponseAlternative41,
    ]


class RootAssistantMessage(RootModel[Union[VisualizationMessage, AssistantMessage, HumanMessage, FailureMessage]]):
    root: Union[VisualizationMessage, AssistantMessage, HumanMessage, FailureMessage]


class CachedExperimentFunnelsQueryResponse(BaseModel):
    model_config = ConfigDict(
        extra="forbid",
    )
    cache_key: str
    cache_target_age: Optional[AwareDatetime] = None
    calculation_trigger: Optional[str] = Field(
        default=None, description="What triggered the calculation of the query, leave empty if user/immediate"
    )
    credible_intervals: dict[str, list[float]]
    expected_loss: float
    funnels_query: Optional[FunnelsQuery] = None
    insight: list[list[dict[str, Any]]]
    is_cached: bool
    kind: Literal["ExperimentFunnelsQuery"] = "ExperimentFunnelsQuery"
    last_refresh: AwareDatetime
    next_allowed_client_refresh: AwareDatetime
    probability: dict[str, float]
    query_status: Optional[QueryStatus] = Field(
        default=None, description="Query status indicates whether next to the provided data, a query is still running."
    )
    significance_code: ExperimentSignificanceCode
    significant: bool
    timezone: str
    variants: list[ExperimentVariantFunnelsBaseStats]


class Response10(BaseModel):
    model_config = ConfigDict(
        extra="forbid",
    )
    credible_intervals: dict[str, list[float]]
    expected_loss: float
    funnels_query: Optional[FunnelsQuery] = None
    insight: list[list[dict[str, Any]]]
    kind: Literal["ExperimentFunnelsQuery"] = "ExperimentFunnelsQuery"
    probability: dict[str, float]
    significance_code: ExperimentSignificanceCode
    significant: bool
    variants: list[ExperimentVariantFunnelsBaseStats]


class DatabaseSchemaQueryResponse(BaseModel):
    model_config = ConfigDict(
        extra="forbid",
    )
    tables: dict[
        str,
        Union[
            DatabaseSchemaPostHogTable,
            DatabaseSchemaDataWarehouseTable,
            DatabaseSchemaViewTable,
            DatabaseSchemaBatchExportTable,
            DatabaseSchemaMaterializedViewTable,
        ],
    ]


class ExperimentFunnelsQueryResponse(BaseModel):
    model_config = ConfigDict(
        extra="forbid",
    )
    credible_intervals: dict[str, list[float]]
    expected_loss: float
    funnels_query: Optional[FunnelsQuery] = None
    insight: list[list[dict[str, Any]]]
    kind: Literal["ExperimentFunnelsQuery"] = "ExperimentFunnelsQuery"
    probability: dict[str, float]
    significance_code: ExperimentSignificanceCode
    significant: bool
    variants: list[ExperimentVariantFunnelsBaseStats]


class ExperimentTrendsQuery(BaseModel):
    model_config = ConfigDict(
        extra="forbid",
    )
    count_query: TrendsQuery
    experiment_id: int
    exposure_query: Optional[TrendsQuery] = None
    kind: Literal["ExperimentTrendsQuery"] = "ExperimentTrendsQuery"
    modifiers: Optional[HogQLQueryModifiers] = Field(
        default=None, description="Modifiers used when performing the query"
    )
    response: Optional[ExperimentTrendsQueryResponse] = None


class FunnelPathsFilter(BaseModel):
    model_config = ConfigDict(
        extra="forbid",
    )
    funnelPathType: Optional[FunnelPathType] = None
    funnelSource: FunnelsQuery
    funnelStep: Optional[int] = None


class FunnelsActorsQuery(BaseModel):
    model_config = ConfigDict(
        extra="forbid",
    )
    funnelCustomSteps: Optional[list[int]] = Field(
        default=None,
        description=(
            "Custom step numbers to get persons for. This overrides `funnelStep`. Primarily for correlation use."
        ),
    )
    funnelStep: Optional[int] = Field(
        default=None,
        description=(
            "Index of the step for which we want to get the timestamp for, per person. Positive for converted persons,"
            " negative for dropped of persons."
        ),
    )
    funnelStepBreakdown: Optional[Union[str, float, list[Union[str, float]]]] = Field(
        default=None,
        description=(
            "The breakdown value for which to get persons for. This is an array for person and event properties, a"
            " string for groups and an integer for cohorts."
        ),
    )
    funnelTrendsDropOff: Optional[bool] = None
    funnelTrendsEntrancePeriodStart: Optional[str] = Field(
        default=None,
        description="Used together with `funnelTrendsDropOff` for funnels time conversion date for the persons modal.",
    )
    includeRecordings: Optional[bool] = None
    kind: Literal["FunnelsActorsQuery"] = "FunnelsActorsQuery"
    modifiers: Optional[HogQLQueryModifiers] = Field(
        default=None, description="Modifiers used when performing the query"
    )
    response: Optional[ActorsQueryResponse] = None
    source: FunnelsQuery


class PathsQuery(BaseModel):
    model_config = ConfigDict(
        extra="forbid",
    )
    aggregation_group_type_index: Optional[int] = Field(default=None, description="Groups aggregation")
    dateRange: Optional[InsightDateRange] = Field(default=None, description="Date range for the query")
    filterTestAccounts: Optional[bool] = Field(
        default=False, description="Exclude internal and test users by applying the respective filters"
    )
    funnelPathsFilter: Optional[FunnelPathsFilter] = Field(
        default=None, description="Used for displaying paths in relation to funnel steps."
    )
    kind: Literal["PathsQuery"] = "PathsQuery"
    modifiers: Optional[HogQLQueryModifiers] = Field(
        default=None, description="Modifiers used when performing the query"
    )
    pathsFilter: PathsFilter = Field(..., description="Properties specific to the paths insight")
    properties: Optional[
        Union[
            list[
                Union[
                    EventPropertyFilter,
                    PersonPropertyFilter,
                    ElementPropertyFilter,
                    SessionPropertyFilter,
                    CohortPropertyFilter,
                    RecordingPropertyFilter,
                    LogEntryPropertyFilter,
                    GroupPropertyFilter,
                    FeaturePropertyFilter,
                    HogQLPropertyFilter,
                    EmptyPropertyFilter,
                    DataWarehousePropertyFilter,
                    DataWarehousePersonPropertyFilter,
                ]
            ],
            PropertyGroupFilter,
        ]
    ] = Field(default=[], description="Property filters for all series")
    response: Optional[PathsQueryResponse] = None
    samplingFactor: Optional[float] = Field(default=None, description="Sampling rate")


class DatabaseSchemaQuery(BaseModel):
    model_config = ConfigDict(
        extra="forbid",
    )
    kind: Literal["DatabaseSchemaQuery"] = "DatabaseSchemaQuery"
    modifiers: Optional[HogQLQueryModifiers] = Field(
        default=None, description="Modifiers used when performing the query"
    )
    response: Optional[DatabaseSchemaQueryResponse] = None


class ExperimentFunnelsQuery(BaseModel):
    model_config = ConfigDict(
        extra="forbid",
    )
    experiment_id: int
    funnels_query: FunnelsQuery
    kind: Literal["ExperimentFunnelsQuery"] = "ExperimentFunnelsQuery"
    modifiers: Optional[HogQLQueryModifiers] = Field(
        default=None, description="Modifiers used when performing the query"
    )
    response: Optional[ExperimentFunnelsQueryResponse] = None


class FunnelCorrelationQuery(BaseModel):
    model_config = ConfigDict(
        extra="forbid",
    )
    funnelCorrelationEventExcludePropertyNames: Optional[list[str]] = None
    funnelCorrelationEventNames: Optional[list[str]] = None
    funnelCorrelationExcludeEventNames: Optional[list[str]] = None
    funnelCorrelationExcludeNames: Optional[list[str]] = None
    funnelCorrelationNames: Optional[list[str]] = None
    funnelCorrelationType: FunnelCorrelationResultsType
    kind: Literal["FunnelCorrelationQuery"] = "FunnelCorrelationQuery"
    response: Optional[FunnelCorrelationResponse] = None
    source: FunnelsActorsQuery


class InsightVizNode(BaseModel):
    model_config = ConfigDict(
        extra="forbid",
    )
    embedded: Optional[bool] = Field(default=None, description="Query is embedded inside another bordered component")
    full: Optional[bool] = Field(
        default=None, description="Show with most visual options enabled. Used in insight scene."
    )
    hidePersonsModal: Optional[bool] = None
    kind: Literal["InsightVizNode"] = "InsightVizNode"
    showCorrelationTable: Optional[bool] = None
    showFilters: Optional[bool] = None
    showHeader: Optional[bool] = None
    showLastComputation: Optional[bool] = None
    showLastComputationRefresh: Optional[bool] = None
    showResults: Optional[bool] = None
    showTable: Optional[bool] = None
    source: Union[TrendsQuery, FunnelsQuery, RetentionQuery, PathsQuery, StickinessQuery, LifecycleQuery] = Field(
        ..., discriminator="kind"
    )
    suppressSessionAnalysisWarning: Optional[bool] = None
    vizSpecificOptions: Optional[VizSpecificOptions] = None


class FunnelCorrelationActorsQuery(BaseModel):
    model_config = ConfigDict(
        extra="forbid",
    )
    funnelCorrelationPersonConverted: Optional[bool] = None
    funnelCorrelationPersonEntity: Optional[Union[EventsNode, ActionsNode, DataWarehouseNode]] = None
    funnelCorrelationPropertyValues: Optional[
        list[
            Union[
                EventPropertyFilter,
                PersonPropertyFilter,
                ElementPropertyFilter,
                SessionPropertyFilter,
                CohortPropertyFilter,
                RecordingPropertyFilter,
                LogEntryPropertyFilter,
                GroupPropertyFilter,
                FeaturePropertyFilter,
                HogQLPropertyFilter,
                EmptyPropertyFilter,
                DataWarehousePropertyFilter,
                DataWarehousePersonPropertyFilter,
            ]
        ]
    ] = None
    includeRecordings: Optional[bool] = None
    kind: Literal["FunnelCorrelationActorsQuery"] = "FunnelCorrelationActorsQuery"
    modifiers: Optional[HogQLQueryModifiers] = Field(
        default=None, description="Modifiers used when performing the query"
    )
    response: Optional[ActorsQueryResponse] = None
    source: FunnelCorrelationQuery


class InsightActorsQuery(BaseModel):
    model_config = ConfigDict(
        extra="forbid",
    )
    breakdown: Optional[Union[str, list[str], int]] = None
    compare: Optional[Compare] = None
    day: Optional[Union[str, int]] = None
    includeRecordings: Optional[bool] = None
    interval: Optional[int] = Field(
        default=None, description="An interval selected out of available intervals in source query."
    )
    kind: Literal["InsightActorsQuery"] = "InsightActorsQuery"
    modifiers: Optional[HogQLQueryModifiers] = Field(
        default=None, description="Modifiers used when performing the query"
    )
    response: Optional[ActorsQueryResponse] = None
    series: Optional[int] = None
    source: Union[TrendsQuery, FunnelsQuery, RetentionQuery, PathsQuery, StickinessQuery, LifecycleQuery] = Field(
        ..., discriminator="kind"
    )
    status: Optional[str] = None


class InsightActorsQueryOptions(BaseModel):
    model_config = ConfigDict(
        extra="forbid",
    )
    kind: Literal["InsightActorsQueryOptions"] = "InsightActorsQueryOptions"
    response: Optional[InsightActorsQueryOptionsResponse] = None
    source: Union[InsightActorsQuery, FunnelsActorsQuery, FunnelCorrelationActorsQuery]


class ActorsQuery(BaseModel):
    model_config = ConfigDict(
        extra="forbid",
    )
    fixedProperties: Optional[
        list[Union[PersonPropertyFilter, CohortPropertyFilter, HogQLPropertyFilter, EmptyPropertyFilter]]
    ] = Field(
        default=None,
        description=(
            "Currently only person filters supported. No filters for querying groups. See `filter_conditions()` in"
            " actor_strategies.py."
        ),
    )
    kind: Literal["ActorsQuery"] = "ActorsQuery"
    limit: Optional[int] = None
    modifiers: Optional[HogQLQueryModifiers] = Field(
        default=None, description="Modifiers used when performing the query"
    )
    offset: Optional[int] = None
    orderBy: Optional[list[str]] = None
    properties: Optional[
        list[Union[PersonPropertyFilter, CohortPropertyFilter, HogQLPropertyFilter, EmptyPropertyFilter]]
    ] = Field(
        default=None,
        description=(
            "Currently only person filters supported. No filters for querying groups. See `filter_conditions()` in"
            " actor_strategies.py."
        ),
    )
    response: Optional[ActorsQueryResponse] = None
    search: Optional[str] = None
    select: Optional[list[str]] = None
    source: Optional[Union[InsightActorsQuery, FunnelsActorsQuery, FunnelCorrelationActorsQuery, HogQLQuery]] = None


class DataTableNode(BaseModel):
    model_config = ConfigDict(
        extra="forbid",
    )
    allowSorting: Optional[bool] = Field(
        default=None, description="Can the user click on column headers to sort the table? (default: true)"
    )
    columns: Optional[list[str]] = Field(
        default=None, description="Columns shown in the table, unless the `source` provides them."
    )
    embedded: Optional[bool] = Field(default=None, description="Uses the embedded version of LemonTable")
    expandable: Optional[bool] = Field(
        default=None, description="Can expand row to show raw event data (default: true)"
    )
    full: Optional[bool] = Field(default=None, description="Show with most visual options enabled. Used in scenes.")
    hiddenColumns: Optional[list[str]] = Field(
        default=None, description="Columns that aren't shown in the table, even if in columns or returned data"
    )
    kind: Literal["DataTableNode"] = "DataTableNode"
    propertiesViaUrl: Optional[bool] = Field(default=None, description="Link properties via the URL (default: false)")
    response: Optional[
        Union[
            dict[str, Any],
            Response,
            Response1,
            Response2,
            Response3,
            Response4,
            Response6,
            Response7,
            Response8,
            Response9,
            Response10,
            Response11,
        ]
    ] = None
    showActions: Optional[bool] = Field(default=None, description="Show the kebab menu at the end of the row")
    showColumnConfigurator: Optional[bool] = Field(
        default=None, description="Show a button to configure the table's columns if possible"
    )
    showDateRange: Optional[bool] = Field(default=None, description="Show date range selector")
    showElapsedTime: Optional[bool] = Field(default=None, description="Show the time it takes to run a query")
    showEventFilter: Optional[bool] = Field(
        default=None, description="Include an event filter above the table (EventsNode only)"
    )
    showExport: Optional[bool] = Field(default=None, description="Show the export button")
    showHogQLEditor: Optional[bool] = Field(default=None, description="Include a HogQL query editor above HogQL tables")
    showOpenEditorButton: Optional[bool] = Field(
        default=None, description="Show a button to open the current query as a new insight. (default: true)"
    )
    showPersistentColumnConfigurator: Optional[bool] = Field(
        default=None, description="Show a button to configure and persist the table's default columns if possible"
    )
    showPropertyFilter: Optional[Union[bool, list[TaxonomicFilterGroupType]]] = Field(
        default=None, description="Include a property filter above the table"
    )
    showReload: Optional[bool] = Field(default=None, description="Show a reload button")
    showResultsTable: Optional[bool] = Field(default=None, description="Show a results table")
    showSavedQueries: Optional[bool] = Field(default=None, description="Shows a list of saved queries")
    showSearch: Optional[bool] = Field(default=None, description="Include a free text search field (PersonsNode only)")
    showTestAccountFilters: Optional[bool] = Field(default=None, description="Show filter to exclude test accounts")
    showTimings: Optional[bool] = Field(default=None, description="Show a detailed query timing breakdown")
    source: Union[
        EventsNode,
        EventsQuery,
        PersonsNode,
        ActorsQuery,
        HogQLQuery,
        WebOverviewQuery,
        WebStatsTableQuery,
        WebExternalClicksTableQuery,
        WebTopClicksQuery,
        WebGoalsQuery,
        SessionAttributionExplorerQuery,
        ErrorTrackingQuery,
        ExperimentFunnelsQuery,
        ExperimentTrendsQuery,
    ] = Field(..., description="Source of the events")


class HogQLAutocomplete(BaseModel):
    model_config = ConfigDict(
        extra="forbid",
    )
    endPosition: int = Field(..., description="End position of the editor word")
    filters: Optional[HogQLFilters] = Field(default=None, description="Table to validate the expression against")
    globals: Optional[dict[str, Any]] = Field(default=None, description="Global values in scope")
    kind: Literal["HogQLAutocomplete"] = "HogQLAutocomplete"
    language: HogLanguage = Field(..., description="Language to validate")
    modifiers: Optional[HogQLQueryModifiers] = Field(
        default=None, description="Modifiers used when performing the query"
    )
    query: str = Field(..., description="Query to validate")
    response: Optional[HogQLAutocompleteResponse] = None
    sourceQuery: Optional[
        Union[
            EventsNode,
            ActionsNode,
            PersonsNode,
            EventsQuery,
            ActorsQuery,
            InsightActorsQuery,
            InsightActorsQueryOptions,
            SessionsTimelineQuery,
            HogQuery,
            HogQLQuery,
            HogQLMetadata,
            HogQLAutocomplete,
            WebOverviewQuery,
            WebStatsTableQuery,
            WebExternalClicksTableQuery,
            WebTopClicksQuery,
            WebGoalsQuery,
            SessionAttributionExplorerQuery,
            ErrorTrackingQuery,
            ExperimentFunnelsQuery,
            ExperimentTrendsQuery,
        ]
    ] = Field(default=None, description="Query in whose context to validate.")
    startPosition: int = Field(..., description="Start position of the editor word")


class HogQLMetadata(BaseModel):
    model_config = ConfigDict(
        extra="forbid",
    )
    debug: Optional[bool] = Field(
        default=None, description="Enable more verbose output, usually run from the /debug page"
    )
    filters: Optional[HogQLFilters] = Field(default=None, description="Extra filters applied to query via {filters}")
    globals: Optional[dict[str, Any]] = Field(default=None, description="Extra globals for the query")
    kind: Literal["HogQLMetadata"] = "HogQLMetadata"
    language: HogLanguage = Field(..., description="Language to validate")
    modifiers: Optional[HogQLQueryModifiers] = Field(
        default=None, description="Modifiers used when performing the query"
    )
    query: str = Field(..., description="Query to validate")
    response: Optional[HogQLMetadataResponse] = None
    sourceQuery: Optional[
        Union[
            EventsNode,
            ActionsNode,
            PersonsNode,
            EventsQuery,
            ActorsQuery,
            InsightActorsQuery,
            InsightActorsQueryOptions,
            SessionsTimelineQuery,
            HogQuery,
            HogQLQuery,
            HogQLMetadata,
            HogQLAutocomplete,
            WebOverviewQuery,
            WebStatsTableQuery,
            WebExternalClicksTableQuery,
            WebTopClicksQuery,
            WebGoalsQuery,
            SessionAttributionExplorerQuery,
            ErrorTrackingQuery,
            ExperimentFunnelsQuery,
            ExperimentTrendsQuery,
        ]
    ] = Field(
        default=None,
        description='Query within which "expr" and "template" are validated. Defaults to "select * from events"',
    )
    variables: Optional[dict[str, HogQLVariable]] = Field(
        default=None, description="Variables to be subsituted into the query"
    )


class QueryRequest(BaseModel):
    model_config = ConfigDict(
        extra="forbid",
    )
    async_: Optional[bool] = Field(default=None, alias="async")
    client_query_id: Optional[str] = Field(
        default=None, description="Client provided query ID. Can be used to retrieve the status or cancel the query."
    )
    filters_override: Optional[DashboardFilter] = None
    query: Union[
        EventsNode,
        ActionsNode,
        PersonsNode,
        DataWarehouseNode,
        EventsQuery,
        ActorsQuery,
        InsightActorsQuery,
        InsightActorsQueryOptions,
        SessionsTimelineQuery,
        HogQuery,
        HogQLQuery,
        HogQLMetadata,
        HogQLAutocomplete,
        WebOverviewQuery,
        WebStatsTableQuery,
        WebExternalClicksTableQuery,
        WebTopClicksQuery,
        WebGoalsQuery,
        SessionAttributionExplorerQuery,
        ErrorTrackingQuery,
        ExperimentFunnelsQuery,
        ExperimentTrendsQuery,
        DataVisualizationNode,
        DataTableNode,
        SavedInsightNode,
        InsightVizNode,
        TrendsQuery,
        FunnelsQuery,
        RetentionQuery,
        PathsQuery,
        StickinessQuery,
        LifecycleQuery,
        FunnelCorrelationQuery,
        DatabaseSchemaQuery,
        SuggestedQuestionsQuery,
        TeamTaxonomyQuery,
        EventTaxonomyQuery,
        ActorsPropertyTaxonomyQuery,
    ] = Field(
        ...,
        description=(
            "Submit a JSON string representing a query for PostHog data analysis, for example a HogQL query.\n\nExample"
            ' payload:\n\n```\n\n{"query": {"kind": "HogQLQuery", "query": "select * from events limit'
            ' 100"}}\n\n```\n\nFor more details on HogQL queries, see the [PostHog HogQL'
            " documentation](/docs/hogql#api-access)."
        ),
        discriminator="kind",
    )
    refresh: Optional[Union[bool, str]] = Field(
        default="blocking",
        description=(
            "Whether results should be calculated sync or async, and how much to rely on the cache:\n- `'blocking'` -"
            " calculate synchronously (returning only when the query is done), UNLESS there are very fresh results in"
            " the cache\n- `'async'` - kick off background calculation (returning immediately with a query status),"
            " UNLESS there are very fresh results in the cache\n- `'lazy_async'` - kick off background calculation,"
            " UNLESS there are somewhat fresh results in the cache\n- `'force_blocking'` - calculate synchronously,"
            " even if fresh results are already cached\n- `'force_async'` - kick off background calculation, even if"
            " fresh results are already cached\n- `'force_cache'` - return cached data or a cache miss; always"
            " completes immediately as it never calculates Background calculation can be tracked using the"
            " `query_status` response field."
        ),
    )
    variables_override: Optional[dict[str, dict[str, Any]]] = None


class QuerySchemaRoot(
    RootModel[
        Union[
            EventsNode,
            ActionsNode,
            PersonsNode,
            DataWarehouseNode,
            EventsQuery,
            ActorsQuery,
            InsightActorsQuery,
            InsightActorsQueryOptions,
            SessionsTimelineQuery,
            HogQuery,
            HogQLQuery,
            HogQLMetadata,
            HogQLAutocomplete,
            WebOverviewQuery,
            WebStatsTableQuery,
            WebExternalClicksTableQuery,
            WebTopClicksQuery,
            WebGoalsQuery,
            SessionAttributionExplorerQuery,
            ErrorTrackingQuery,
            ExperimentFunnelsQuery,
            ExperimentTrendsQuery,
            DataVisualizationNode,
            DataTableNode,
            SavedInsightNode,
            InsightVizNode,
            TrendsQuery,
            FunnelsQuery,
            RetentionQuery,
            PathsQuery,
            StickinessQuery,
            LifecycleQuery,
            FunnelCorrelationQuery,
            DatabaseSchemaQuery,
            SuggestedQuestionsQuery,
            TeamTaxonomyQuery,
            EventTaxonomyQuery,
            ActorsPropertyTaxonomyQuery,
        ]
    ]
):
    root: Union[
        EventsNode,
        ActionsNode,
        PersonsNode,
        DataWarehouseNode,
        EventsQuery,
        ActorsQuery,
        InsightActorsQuery,
        InsightActorsQueryOptions,
        SessionsTimelineQuery,
        HogQuery,
        HogQLQuery,
        HogQLMetadata,
        HogQLAutocomplete,
        WebOverviewQuery,
        WebStatsTableQuery,
        WebExternalClicksTableQuery,
        WebTopClicksQuery,
        WebGoalsQuery,
        SessionAttributionExplorerQuery,
        ErrorTrackingQuery,
        ExperimentFunnelsQuery,
        ExperimentTrendsQuery,
        DataVisualizationNode,
        DataTableNode,
        SavedInsightNode,
        InsightVizNode,
        TrendsQuery,
        FunnelsQuery,
        RetentionQuery,
        PathsQuery,
        StickinessQuery,
        LifecycleQuery,
        FunnelCorrelationQuery,
        DatabaseSchemaQuery,
        SuggestedQuestionsQuery,
        TeamTaxonomyQuery,
        EventTaxonomyQuery,
        ActorsPropertyTaxonomyQuery,
    ] = Field(..., discriminator="kind")


PropertyGroupFilterValue.model_rebuild()
QueryRequest.model_rebuild()<|MERGE_RESOLUTION|>--- conflicted
+++ resolved
@@ -4887,8 +4887,6 @@
     response: Optional[TeamTaxonomyQueryResponse] = None
 
 
-<<<<<<< HEAD
-=======
 class WebOverviewQuery(BaseModel):
     model_config = ConfigDict(
         extra="forbid",
@@ -4908,54 +4906,6 @@
     useSessionsTable: Optional[bool] = None
 
 
-class AIActionsNode(BaseModel):
-    model_config = ConfigDict(
-        extra="forbid",
-    )
-    custom_name: Optional[str] = None
-    event: Optional[str] = Field(default=None, description="The event or `null` for all events.")
-    fixedProperties: Optional[
-        list[
-            Union[
-                EventPropertyFilter,
-                PersonPropertyFilter,
-                SessionPropertyFilter,
-                GroupPropertyFilter,
-                FeaturePropertyFilter,
-            ]
-        ]
-    ] = None
-    kind: Literal["EventsNode"] = "EventsNode"
-    math: Optional[
-        Union[
-            BaseMathType,
-            FunnelMathType,
-            PropertyMathType,
-            CountPerActorMathType,
-            Literal["unique_group"],
-            Literal["hogql"],
-        ]
-    ] = None
-    math_group_type_index: Optional[MathGroupTypeIndex] = None
-    math_property: Optional[str] = None
-    math_property_type: Optional[str] = None
-    name: Optional[str] = None
-    orderBy: Optional[list[str]] = Field(default=None, description="Columns to order by")
-    properties: Optional[
-        list[
-            Union[
-                EventPropertyFilter,
-                PersonPropertyFilter,
-                SessionPropertyFilter,
-                GroupPropertyFilter,
-                FeaturePropertyFilter,
-            ]
-        ]
-    ] = None
-    response: Optional[dict[str, Any]] = None
-
-
->>>>>>> f2880a84
 class AIEventsNode(BaseModel):
     model_config = ConfigDict(
         extra="forbid",
