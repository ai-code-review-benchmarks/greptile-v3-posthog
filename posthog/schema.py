--- conflicted
+++ resolved
@@ -103,7 +103,6 @@
 
 
 class BreakdownType(str, Enum):
-<<<<<<< HEAD
     COHORT = "cohort"
     PERSON = "person"
     EVENT = "event"
@@ -111,16 +110,7 @@
     SESSION = "session"
     HOGQL = "hogql"
     DATA_WAREHOUSE = "data_warehouse"
-=======
-    cohort = "cohort"
-    person = "person"
-    event = "event"
-    group = "group"
-    session = "session"
-    hogql = "hogql"
-    data_warehouse = "data_warehouse"
-    data_warehouse_person_property = "data_warehouse_person_property"
->>>>>>> 17a376c5
+    DATA_WAREHOUSE_PERSON_PROPERTY = "data_warehouse_person_property"
 
 
 class BreakdownValueInt(RootModel[int]):
