--- conflicted
+++ resolved
@@ -81,11 +81,7 @@
     CREATE_HOG_FUNCTION_INPUTS = "create_hog_function_inputs"
     NAVIGATE = "navigate"
     SEARCH_ERROR_TRACKING_ISSUES = "search_error_tracking_issues"
-<<<<<<< HEAD
-    CREATE_SURVEY = "create_survey"
-=======
     EXPERIMENT_RESULTS_SUMMARY = "experiment_results_summary"
->>>>>>> 036cc842
 
 
 class AssistantDateRange(BaseModel):
