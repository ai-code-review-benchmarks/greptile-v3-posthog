# mypy: disable-error-code="assignment"

from __future__ import annotations

from datetime import datetime
from enum import Enum, StrEnum
from typing import Any, Literal, Optional, Union

from pydantic import BaseModel, ConfigDict, Field, RootModel


class SchemaRoot(RootModel[Any]):
    root: Any


class ActionContextForMax(BaseModel):
    model_config = ConfigDict(
        extra="forbid",
    )
    description: Optional[str] = None
    id: Union[str, float]
    name: Optional[str] = None


class MathGroupTypeIndex(float, Enum):
    NUMBER_0 = 0
    NUMBER_1 = 1
    NUMBER_2 = 2
    NUMBER_3 = 3
    NUMBER_4 = 4


class AggregationAxisFormat(StrEnum):
    NUMERIC = "numeric"
    DURATION = "duration"
    DURATION_MS = "duration_ms"
    PERCENTAGE = "percentage"
    PERCENTAGE_SCALED = "percentage_scaled"


class AlertCalculationInterval(StrEnum):
    HOURLY = "hourly"
    DAILY = "daily"
    WEEKLY = "weekly"
    MONTHLY = "monthly"


class AlertConditionType(StrEnum):
    ABSOLUTE_VALUE = "absolute_value"
    RELATIVE_INCREASE = "relative_increase"
    RELATIVE_DECREASE = "relative_decrease"


class AlertState(StrEnum):
    FIRING = "Firing"
    NOT_FIRING = "Not firing"
    ERRORED = "Errored"
    SNOOZED = "Snoozed"


class AssistantArrayPropertyFilterOperator(StrEnum):
    EXACT = "exact"
    IS_NOT = "is_not"


class AssistantBaseMultipleBreakdownFilter(BaseModel):
    model_config = ConfigDict(
        extra="forbid",
    )
    property: str = Field(..., description="Property name from the plan to break down by.")


class AssistantContextualTool(StrEnum):
    SEARCH_SESSION_RECORDINGS = "search_session_recordings"
    GENERATE_HOGQL_QUERY = "generate_hogql_query"
    FIX_HOGQL_QUERY = "fix_hogql_query"
    ANALYZE_USER_INTERVIEWS = "analyze_user_interviews"
    CREATE_AND_QUERY_INSIGHT = "create_and_query_insight"
    CREATE_HOG_TRANSFORMATION_FUNCTION = "create_hog_transformation_function"


class AssistantDateRange(BaseModel):
    model_config = ConfigDict(
        extra="forbid",
    )
    date_from: str = Field(..., description="ISO8601 date string.")
    date_to: Optional[str] = Field(default=None, description="ISO8601 date string.")


class AssistantDateTimePropertyFilterOperator(StrEnum):
    IS_DATE_EXACT = "is_date_exact"
    IS_DATE_BEFORE = "is_date_before"
    IS_DATE_AFTER = "is_date_after"


class AssistantDurationRange(BaseModel):
    model_config = ConfigDict(
        extra="forbid",
    )
    date_from: str = Field(
        ...,
        description=(
            "Duration in the past. Supported units are: `h` (hour), `d` (day), `w` (week), `m` (month), `y` (year),"
            " `all` (all time). Use the `Start` suffix to define the exact left date boundary. Examples: `-1d` last day"
            " from now, `-180d` last 180 days from now, `mStart` this month start, `-1dStart` yesterday's start."
        ),
    )


class AssistantEventMultipleBreakdownFilterType(StrEnum):
    PERSON = "person"
    EVENT = "event"
    EVENT_METADATA = "event_metadata"
    SESSION = "session"
    HOGQL = "hogql"


class AssistantEventType(StrEnum):
    STATUS = "status"
    MESSAGE = "message"
    CONVERSATION = "conversation"


class AssistantFormOption(BaseModel):
    model_config = ConfigDict(
        extra="forbid",
    )
    value: str
    variant: Optional[str] = None


class AssistantFunnelsBreakdownType(StrEnum):
    PERSON = "person"
    EVENT = "event"
    GROUP = "group"
    SESSION = "session"


class FunnelAggregateByHogQL(Enum):
    PROPERTIES__SESSION_ID = "properties.$session_id"
    NONE_TYPE_NONE = None


class AssistantFunnelsMath(StrEnum):
    FIRST_TIME_FOR_USER = "first_time_for_user"
    FIRST_TIME_FOR_USER_WITH_FILTERS = "first_time_for_user_with_filters"


class AssistantGenerationStatusType(StrEnum):
    ACK = "ack"
    GENERATION_ERROR = "generation_error"


class AssistantGenericMultipleBreakdownFilter(BaseModel):
    model_config = ConfigDict(
        extra="forbid",
    )
    property: str = Field(..., description="Property name from the plan to break down by.")
    type: AssistantEventMultipleBreakdownFilterType


class AssistantGenericPropertyFilter2(BaseModel):
    model_config = ConfigDict(
        extra="forbid",
    )
    key: str = Field(..., description="Use one of the properties the user has provided in the plan.")
    operator: AssistantArrayPropertyFilterOperator = Field(
        ..., description="`exact` - exact match of any of the values. `is_not` - does not match any of the values."
    )
    type: str
    value: list[str] = Field(
        ...,
        description=(
            "Only use property values from the plan. Always use strings as values. If you have a number, convert it to"
            ' a string first. If you have a boolean, convert it to a string "true" or "false".'
        ),
    )


class AssistantGenericPropertyFilter3(BaseModel):
    model_config = ConfigDict(
        extra="forbid",
    )
    key: str = Field(..., description="Use one of the properties the user has provided in the plan.")
    operator: AssistantDateTimePropertyFilterOperator
    type: str
    value: str = Field(..., description="Value must be a date in ISO 8601 format.")


class AssistantHogQLQuery(BaseModel):
    model_config = ConfigDict(
        extra="forbid",
    )
    kind: Literal["HogQLQuery"] = "HogQLQuery"
    query: str = Field(
        ...,
        description="SQL SELECT statement to execute. Mostly standard ClickHouse SQL with PostHog-specific additions.",
    )


class AssistantMessageType(StrEnum):
    HUMAN = "human"
    TOOL = "tool"
    AI = "ai"
    AI_REASONING = "ai/reasoning"
    AI_VIZ = "ai/viz"
    AI_FAILURE = "ai/failure"


class MeanRetentionCalculation(StrEnum):
    SIMPLE = "simple"
    WEIGHTED = "weighted"
    NONE = "none"


class RetentionReference(StrEnum):
    TOTAL = "total"
    PREVIOUS = "previous"


class AssistantSetPropertyFilterOperator(StrEnum):
    IS_SET = "is_set"
    IS_NOT_SET = "is_not_set"


class AssistantSingleValuePropertyFilterOperator(StrEnum):
    EXACT = "exact"
    IS_NOT = "is_not"
    ICONTAINS = "icontains"
    NOT_ICONTAINS = "not_icontains"
    REGEX = "regex"
    NOT_REGEX = "not_regex"


class AssistantToolCall(BaseModel):
    model_config = ConfigDict(
        extra="forbid",
    )
    args: dict[str, Any]
    id: str
    name: str
    type: Literal["tool_call"] = Field(
        default="tool_call", description="`type` needed to conform to the OpenAI shape, which is expected by LangChain"
    )


class AssistantToolCallMessage(BaseModel):
    model_config = ConfigDict(
        extra="forbid",
    )
    content: str
    id: Optional[str] = None
    tool_call_id: str
    type: Literal["tool"] = "tool"
    ui_payload: Optional[dict[str, Any]] = Field(
        default=None,
        description=(
            "Payload passed through to the frontend - specifically for calls of contextual tool. Tool call messages"
            " without a ui_payload are not passed through to the frontend."
        ),
    )
    visible: Optional[bool] = None


class AssistantTrendsDisplayType(RootModel[Union[str, Any]]):
    root: Union[str, Any]


class Display(StrEnum):
    ACTIONS_LINE_GRAPH = "ActionsLineGraph"
    ACTIONS_BAR = "ActionsBar"
    ACTIONS_AREA_GRAPH = "ActionsAreaGraph"
    ACTIONS_LINE_GRAPH_CUMULATIVE = "ActionsLineGraphCumulative"
    BOLD_NUMBER = "BoldNumber"
    ACTIONS_PIE = "ActionsPie"
    ACTIONS_BAR_VALUE = "ActionsBarValue"
    ACTIONS_TABLE = "ActionsTable"
    WORLD_MAP = "WorldMap"


class YAxisScaleType(StrEnum):
    LOG10 = "log10"
    LINEAR = "linear"


class AssistantTrendsFilter(BaseModel):
    model_config = ConfigDict(
        extra="forbid",
    )
    aggregationAxisFormat: Optional[AggregationAxisFormat] = Field(
        default=AggregationAxisFormat.NUMERIC,
        description=(
            "Formats the trends value axis. Do not use the formatting unless you are absolutely sure that formatting"
            " will match the data. `numeric` - no formatting. Prefer this option by default. `duration` - formats the"
            " value in seconds to a human-readable duration, e.g., `132` becomes `2 minutes 12 seconds`. Use this"
            " option only if you are sure that the values are in seconds. `duration_ms` - formats the value in"
            " miliseconds to a human-readable duration, e.g., `1050` becomes `1 second 50 milliseconds`. Use this"
            " option only if you are sure that the values are in miliseconds. `percentage` - adds a percentage sign to"
            " the value, e.g., `50` becomes `50%`. `percentage_scaled` - formats the value as a percentage scaled to"
            " 0-100, e.g., `0.5` becomes `50%`."
        ),
    )
    aggregationAxisPostfix: Optional[str] = Field(
        default=None,
        description=(
            "Custom postfix to add to the aggregation axis, e.g., ` clicks` to format 5 as `5 clicks`. You may need to"
            " add a space before postfix."
        ),
    )
    aggregationAxisPrefix: Optional[str] = Field(
        default=None,
        description=(
            "Custom prefix to add to the aggregation axis, e.g., `$` for USD dollars. You may need to add a space after"
            " prefix."
        ),
    )
    decimalPlaces: Optional[float] = Field(
        default=None,
        description=(
            "Number of decimal places to show. Do not add this unless you are sure that values will have a decimal"
            " point."
        ),
    )
    display: Optional[Display] = Field(
        default=Display.ACTIONS_LINE_GRAPH,
        description=(
            "Visualization type. Available values: `ActionsLineGraph` - time-series line chart; most common option, as"
            " it shows change over time. `ActionsBar` - time-series bar chart. `ActionsAreaGraph` - time-series area"
            " chart. `ActionsLineGraphCumulative` - cumulative time-series line chart; good for cumulative metrics."
            " `BoldNumber` - total value single large number. You can't use this with breakdown or with multiple"
            " series; use when user explicitly asks for a single output number. `ActionsBarValue` - total value (NOT"
            " time-series) bar chart; good for categorical data. `ActionsPie` - total value pie chart; good for"
            " visualizing proportions. `ActionsTable` - total value table; good when using breakdown to list users or"
            " other entities. `WorldMap` - total value world map; use when breaking down by country name using property"
            " `$geoip_country_name`, and only then."
        ),
    )
    formulas: Optional[list[str]] = Field(default=None, description="If the formula is provided, apply it here.")
    showLegend: Optional[bool] = Field(
        default=False, description="Whether to show the legend describing series and breakdowns."
    )
    showPercentStackView: Optional[bool] = Field(
        default=False, description="Whether to show a percentage of each series. Use only with"
    )
    showValuesOnSeries: Optional[bool] = Field(default=False, description="Whether to show a value on each data point.")
    yAxisScaleType: Optional[YAxisScaleType] = Field(
        default=YAxisScaleType.LINEAR, description="Whether to scale the y-axis."
    )


class AutocompleteCompletionItemKind(StrEnum):
    METHOD = "Method"
    FUNCTION = "Function"
    CONSTRUCTOR = "Constructor"
    FIELD = "Field"
    VARIABLE = "Variable"
    CLASS_ = "Class"
    STRUCT = "Struct"
    INTERFACE = "Interface"
    MODULE = "Module"
    PROPERTY = "Property"
    EVENT = "Event"
    OPERATOR = "Operator"
    UNIT = "Unit"
    VALUE = "Value"
    CONSTANT = "Constant"
    ENUM = "Enum"
    ENUM_MEMBER = "EnumMember"
    KEYWORD = "Keyword"
    TEXT = "Text"
    COLOR = "Color"
    FILE = "File"
    REFERENCE = "Reference"
    CUSTOMCOLOR = "Customcolor"
    FOLDER = "Folder"
    TYPE_PARAMETER = "TypeParameter"
    USER = "User"
    ISSUE = "Issue"
    SNIPPET = "Snippet"


class BaseAssistantMessage(BaseModel):
    model_config = ConfigDict(
        extra="forbid",
    )
    id: Optional[str] = None


class BaseMathType(StrEnum):
    TOTAL = "total"
    DAU = "dau"
    WEEKLY_ACTIVE = "weekly_active"
    MONTHLY_ACTIVE = "monthly_active"
    UNIQUE_SESSION = "unique_session"
    FIRST_TIME_FOR_USER = "first_time_for_user"
    FIRST_MATCHING_EVENT_FOR_USER = "first_matching_event_for_user"


class BreakdownAttributionType(StrEnum):
    FIRST_TOUCH = "first_touch"
    LAST_TOUCH = "last_touch"
    ALL_EVENTS = "all_events"
    STEP = "step"


class BreakdownType(StrEnum):
    COHORT = "cohort"
    PERSON = "person"
    EVENT = "event"
    EVENT_METADATA = "event_metadata"
    GROUP = "group"
    SESSION = "session"
    HOGQL = "hogql"
    DATA_WAREHOUSE = "data_warehouse"
    DATA_WAREHOUSE_PERSON_PROPERTY = "data_warehouse_person_property"


class CompareItem(BaseModel):
    model_config = ConfigDict(
        extra="forbid",
    )
    label: str
    value: str


class StatusItem(BaseModel):
    model_config = ConfigDict(
        extra="forbid",
    )
    label: str
    value: str


class CalendarHeatmapFilter(BaseModel):
    model_config = ConfigDict(
        extra="forbid",
    )
    dummy: Optional[str] = None


class CalendarHeatmapMathType(StrEnum):
    TOTAL = "total"
    DAU = "dau"


class ChartDisplayCategory(StrEnum):
    TIME_SERIES = "TimeSeries"
    CUMULATIVE_TIME_SERIES = "CumulativeTimeSeries"
    TOTAL_VALUE = "TotalValue"


class ChartDisplayType(StrEnum):
    ACTIONS_LINE_GRAPH = "ActionsLineGraph"
    ACTIONS_BAR = "ActionsBar"
    ACTIONS_STACKED_BAR = "ActionsStackedBar"
    ACTIONS_AREA_GRAPH = "ActionsAreaGraph"
    ACTIONS_LINE_GRAPH_CUMULATIVE = "ActionsLineGraphCumulative"
    BOLD_NUMBER = "BoldNumber"
    ACTIONS_PIE = "ActionsPie"
    ACTIONS_BAR_VALUE = "ActionsBarValue"
    ACTIONS_TABLE = "ActionsTable"
    WORLD_MAP = "WorldMap"


class DisplayType(StrEnum):
    AUTO = "auto"
    LINE = "line"
    BAR = "bar"


class YAxisPosition(StrEnum):
    LEFT = "left"
    RIGHT = "right"


class ChartSettingsDisplay(BaseModel):
    model_config = ConfigDict(
        extra="forbid",
    )
    color: Optional[str] = None
    displayType: Optional[DisplayType] = None
    label: Optional[str] = None
    trendLine: Optional[bool] = None
    yAxisPosition: Optional[YAxisPosition] = None


class Style(StrEnum):
    NONE = "none"
    NUMBER = "number"
    PERCENT = "percent"


class ChartSettingsFormatting(BaseModel):
    model_config = ConfigDict(
        extra="forbid",
    )
    decimalPlaces: Optional[float] = None
    prefix: Optional[str] = None
    style: Optional[Style] = None
    suffix: Optional[str] = None


class CompareFilter(BaseModel):
    model_config = ConfigDict(
        extra="forbid",
    )
    compare: Optional[bool] = Field(
        default=False, description="Whether to compare the current date range to a previous date range."
    )
    compare_to: Optional[str] = Field(
        default=None,
        description=(
            "The date range to compare to. The value is a relative date. Examples of relative dates are: `-1y` for 1"
            " year ago, `-14m` for 14 months ago, `-100w` for 100 weeks ago, `-14d` for 14 days ago, `-30h` for 30"
            " hours ago."
        ),
    )


class ColorMode(StrEnum):
    LIGHT = "light"
    DARK = "dark"


class ConditionalFormattingRule(BaseModel):
    model_config = ConfigDict(
        extra="forbid",
    )
    bytecode: list
    color: str
    colorMode: Optional[ColorMode] = None
    columnName: str
    id: str
    input: str
    templateId: str


class CountPerActorMathType(StrEnum):
    AVG_COUNT_PER_ACTOR = "avg_count_per_actor"
    MIN_COUNT_PER_ACTOR = "min_count_per_actor"
    MAX_COUNT_PER_ACTOR = "max_count_per_actor"
    MEDIAN_COUNT_PER_ACTOR = "median_count_per_actor"
    P75_COUNT_PER_ACTOR = "p75_count_per_actor"
    P90_COUNT_PER_ACTOR = "p90_count_per_actor"
    P95_COUNT_PER_ACTOR = "p95_count_per_actor"
    P99_COUNT_PER_ACTOR = "p99_count_per_actor"


class CurrencyCode(StrEnum):
    AED = "AED"
    AFN = "AFN"
    ALL = "ALL"
    AMD = "AMD"
    ANG = "ANG"
    AOA = "AOA"
    ARS = "ARS"
    AUD = "AUD"
    AWG = "AWG"
    AZN = "AZN"
    BAM = "BAM"
    BBD = "BBD"
    BDT = "BDT"
    BGN = "BGN"
    BHD = "BHD"
    BIF = "BIF"
    BMD = "BMD"
    BND = "BND"
    BOB = "BOB"
    BRL = "BRL"
    BSD = "BSD"
    BTC = "BTC"
    BTN = "BTN"
    BWP = "BWP"
    BYN = "BYN"
    BZD = "BZD"
    CAD = "CAD"
    CDF = "CDF"
    CHF = "CHF"
    CLP = "CLP"
    CNY = "CNY"
    COP = "COP"
    CRC = "CRC"
    CVE = "CVE"
    CZK = "CZK"
    DJF = "DJF"
    DKK = "DKK"
    DOP = "DOP"
    DZD = "DZD"
    EGP = "EGP"
    ERN = "ERN"
    ETB = "ETB"
    EUR = "EUR"
    FJD = "FJD"
    GBP = "GBP"
    GEL = "GEL"
    GHS = "GHS"
    GIP = "GIP"
    GMD = "GMD"
    GNF = "GNF"
    GTQ = "GTQ"
    GYD = "GYD"
    HKD = "HKD"
    HNL = "HNL"
    HRK = "HRK"
    HTG = "HTG"
    HUF = "HUF"
    IDR = "IDR"
    ILS = "ILS"
    INR = "INR"
    IQD = "IQD"
    IRR = "IRR"
    ISK = "ISK"
    JMD = "JMD"
    JOD = "JOD"
    JPY = "JPY"
    KES = "KES"
    KGS = "KGS"
    KHR = "KHR"
    KMF = "KMF"
    KRW = "KRW"
    KWD = "KWD"
    KYD = "KYD"
    KZT = "KZT"
    LAK = "LAK"
    LBP = "LBP"
    LKR = "LKR"
    LRD = "LRD"
    LTL = "LTL"
    LVL = "LVL"
    LSL = "LSL"
    LYD = "LYD"
    MAD = "MAD"
    MDL = "MDL"
    MGA = "MGA"
    MKD = "MKD"
    MMK = "MMK"
    MNT = "MNT"
    MOP = "MOP"
    MRU = "MRU"
    MTL = "MTL"
    MUR = "MUR"
    MVR = "MVR"
    MWK = "MWK"
    MXN = "MXN"
    MYR = "MYR"
    MZN = "MZN"
    NAD = "NAD"
    NGN = "NGN"
    NIO = "NIO"
    NOK = "NOK"
    NPR = "NPR"
    NZD = "NZD"
    OMR = "OMR"
    PAB = "PAB"
    PEN = "PEN"
    PGK = "PGK"
    PHP = "PHP"
    PKR = "PKR"
    PLN = "PLN"
    PYG = "PYG"
    QAR = "QAR"
    RON = "RON"
    RSD = "RSD"
    RUB = "RUB"
    RWF = "RWF"
    SAR = "SAR"
    SBD = "SBD"
    SCR = "SCR"
    SDG = "SDG"
    SEK = "SEK"
    SGD = "SGD"
    SRD = "SRD"
    SSP = "SSP"
    STN = "STN"
    SYP = "SYP"
    SZL = "SZL"
    THB = "THB"
    TJS = "TJS"
    TMT = "TMT"
    TND = "TND"
    TOP = "TOP"
    TRY_ = "TRY"
    TTD = "TTD"
    TWD = "TWD"
    TZS = "TZS"
    UAH = "UAH"
    UGX = "UGX"
    USD = "USD"
    UYU = "UYU"
    UZS = "UZS"
    VES = "VES"
    VND = "VND"
    VUV = "VUV"
    WST = "WST"
    XAF = "XAF"
    XCD = "XCD"
    XOF = "XOF"
    XPF = "XPF"
    YER = "YER"
    ZAR = "ZAR"
    ZMW = "ZMW"


class CustomChannelField(StrEnum):
    UTM_SOURCE = "utm_source"
    UTM_MEDIUM = "utm_medium"
    UTM_CAMPAIGN = "utm_campaign"
    REFERRING_DOMAIN = "referring_domain"
    URL = "url"
    PATHNAME = "pathname"
    HOSTNAME = "hostname"


class CustomChannelOperator(StrEnum):
    EXACT = "exact"
    IS_NOT = "is_not"
    IS_SET = "is_set"
    IS_NOT_SET = "is_not_set"
    ICONTAINS = "icontains"
    NOT_ICONTAINS = "not_icontains"
    REGEX = "regex"
    NOT_REGEX = "not_regex"


class CustomEventConversionGoal(BaseModel):
    model_config = ConfigDict(
        extra="forbid",
    )
    customEventName: str


class DataColorToken(StrEnum):
    PRESET_1 = "preset-1"
    PRESET_2 = "preset-2"
    PRESET_3 = "preset-3"
    PRESET_4 = "preset-4"
    PRESET_5 = "preset-5"
    PRESET_6 = "preset-6"
    PRESET_7 = "preset-7"
    PRESET_8 = "preset-8"
    PRESET_9 = "preset-9"
    PRESET_10 = "preset-10"
    PRESET_11 = "preset-11"
    PRESET_12 = "preset-12"
    PRESET_13 = "preset-13"
    PRESET_14 = "preset-14"
    PRESET_15 = "preset-15"


class Type(StrEnum):
    EVENT_DEFINITION = "event_definition"
    TEAM_COLUMNS = "team_columns"


class Context(BaseModel):
    model_config = ConfigDict(
        extra="forbid",
    )
    eventDefinitionId: Optional[str] = None
    type: Type


class DataWarehouseEventsModifier(BaseModel):
    model_config = ConfigDict(
        extra="forbid",
    )
    distinct_id_field: str
    id_field: str
    table_name: str
    timestamp_field: str


class DatabaseSchemaManagedViewTableKind(StrEnum):
    REVENUE_ANALYTICS_CHARGE = "revenue_analytics_charge"
    REVENUE_ANALYTICS_CUSTOMER = "revenue_analytics_customer"
    REVENUE_ANALYTICS_INVOICE_ITEM = "revenue_analytics_invoice_item"
    REVENUE_ANALYTICS_PRODUCT = "revenue_analytics_product"


class DatabaseSchemaSchema(BaseModel):
    model_config = ConfigDict(
        extra="forbid",
    )
    id: str
    incremental: bool
    last_synced_at: Optional[str] = None
    name: str
    should_sync: bool
    status: Optional[str] = None


class DatabaseSchemaSource(BaseModel):
    model_config = ConfigDict(
        extra="forbid",
    )
    id: str
    last_synced_at: Optional[str] = None
    prefix: str
    source_type: str
    status: str


class Type1(StrEnum):
    POSTHOG = "posthog"
    DATA_WAREHOUSE = "data_warehouse"
    VIEW = "view"
    BATCH_EXPORT = "batch_export"
    MATERIALIZED_VIEW = "materialized_view"
    MANAGED_VIEW = "managed_view"


class DatabaseSerializedFieldType(StrEnum):
    INTEGER = "integer"
    FLOAT = "float"
    DECIMAL = "decimal"
    STRING = "string"
    DATETIME = "datetime"
    DATE = "date"
    BOOLEAN = "boolean"
    ARRAY = "array"
    JSON = "json"
    LAZY_TABLE = "lazy_table"
    VIRTUAL_TABLE = "virtual_table"
    FIELD_TRAVERSER = "field_traverser"
    EXPRESSION = "expression"
    VIEW = "view"
    MATERIALIZED_VIEW = "materialized_view"
    UNKNOWN = "unknown"


class DateRange(BaseModel):
    model_config = ConfigDict(
        extra="forbid",
    )
    date_from: Optional[str] = None
    date_to: Optional[str] = None
    explicitDate: Optional[bool] = Field(
        default=False,
        description=(
            "Whether the date_from and date_to should be used verbatim. Disables rounding to the start and end of"
            " period."
        ),
    )


class DatetimeDay(RootModel[datetime]):
    root: datetime


class DefaultChannelTypes(StrEnum):
    CROSS_NETWORK = "Cross Network"
    PAID_SEARCH = "Paid Search"
    PAID_SOCIAL = "Paid Social"
    PAID_VIDEO = "Paid Video"
    PAID_SHOPPING = "Paid Shopping"
    PAID_UNKNOWN = "Paid Unknown"
    DIRECT = "Direct"
    ORGANIC_SEARCH = "Organic Search"
    ORGANIC_SOCIAL = "Organic Social"
    ORGANIC_VIDEO = "Organic Video"
    ORGANIC_SHOPPING = "Organic Shopping"
    PUSH = "Push"
    SMS = "SMS"
    AUDIO = "Audio"
    EMAIL = "Email"
    REFERRAL = "Referral"
    AFFILIATE = "Affiliate"
    UNKNOWN = "Unknown"


class DurationType(StrEnum):
    DURATION = "duration"
    ACTIVE_SECONDS = "active_seconds"
    INACTIVE_SECONDS = "inactive_seconds"


class Key(StrEnum):
    TAG_NAME = "tag_name"
    TEXT = "text"
    HREF = "href"
    SELECTOR = "selector"


class ElementType(BaseModel):
    model_config = ConfigDict(
        extra="forbid",
    )
    attr_class: Optional[list[str]] = None
    attr_id: Optional[str] = None
    attributes: dict[str, str]
    href: Optional[str] = None
    nth_child: Optional[float] = None
    nth_of_type: Optional[float] = None
    order: Optional[float] = None
    tag_name: str
    text: Optional[str] = None


class EmptyPropertyFilter(BaseModel):
    pass
    model_config = ConfigDict(
        extra="forbid",
    )


class EntityType(StrEnum):
    ACTIONS = "actions"
    EVENTS = "events"
    DATA_WAREHOUSE = "data_warehouse"
    NEW_ENTITY = "new_entity"


class FirstEvent(BaseModel):
    model_config = ConfigDict(
        extra="forbid",
    )
    properties: str
    timestamp: str
    uuid: str


class Status(StrEnum):
    ARCHIVED = "archived"
    ACTIVE = "active"
    RESOLVED = "resolved"
    PENDING_RELEASE = "pending_release"
    SUPPRESSED = "suppressed"


class ErrorTrackingIssueAggregations(BaseModel):
    model_config = ConfigDict(
        extra="forbid",
    )
    occurrences: float
    sessions: float
    users: float
    volumeRange: list[float]


class Type2(StrEnum):
    USER_GROUP = "user_group"
    USER = "user"
    ROLE = "role"


class OrderBy(StrEnum):
    LAST_SEEN = "last_seen"
    FIRST_SEEN = "first_seen"
    OCCURRENCES = "occurrences"
    USERS = "users"
    SESSIONS = "sessions"


class OrderDirection(StrEnum):
    ASC = "ASC"
    DESC = "DESC"


class Status1(StrEnum):
    ARCHIVED = "archived"
    ACTIVE = "active"
    RESOLVED = "resolved"
    PENDING_RELEASE = "pending_release"
    SUPPRESSED = "suppressed"
    ALL = "all"


class Status2(StrEnum):
    ARCHIVED = "archived"
    ACTIVE = "active"
    RESOLVED = "resolved"
    PENDING_RELEASE = "pending_release"
    SUPPRESSED = "suppressed"


class EventContextForMax(BaseModel):
    model_config = ConfigDict(
        extra="forbid",
    )
    description: Optional[str] = None
    id: Union[str, float]
    name: Optional[str] = None


class EventDefinition(BaseModel):
    model_config = ConfigDict(
        extra="forbid",
    )
    elements: list
    event: str
    properties: dict[str, Any]


class CorrelationType(StrEnum):
    SUCCESS = "success"
    FAILURE = "failure"


class Person(BaseModel):
    model_config = ConfigDict(
        extra="forbid",
    )
    distinct_ids: list[str]
    is_identified: Optional[bool] = None
    properties: dict[str, Any]


class EventType(BaseModel):
    model_config = ConfigDict(
        extra="forbid",
    )
    distinct_id: str
    elements: list[ElementType]
    elements_chain: Optional[str] = None
    event: str
    id: str
    person: Optional[Person] = None
    properties: dict[str, Any]
    timestamp: str
    uuid: Optional[str] = None


class Properties(BaseModel):
    model_config = ConfigDict(
        extra="forbid",
    )
    email: Optional[str] = None
    name: Optional[str] = None


class EventsQueryPersonColumn(BaseModel):
    model_config = ConfigDict(
        extra="forbid",
    )
    created_at: str
    distinct_id: str
    properties: Properties
    uuid: str


class ExperimentExposureTimeSeries(BaseModel):
    model_config = ConfigDict(
        extra="forbid",
    )
    days: list[str]
    exposure_counts: list[float]
    variant: str


class ExperimentMetricMathType(StrEnum):
    TOTAL = "total"
    SUM = "sum"
    UNIQUE_SESSION = "unique_session"
    MIN = "min"
    MAX = "max"
    AVG = "avg"


class ExperimentMetricOutlierHandling(BaseModel):
    model_config = ConfigDict(
        extra="forbid",
    )
    lower_bound_percentile: Optional[float] = None
    upper_bound_percentile: Optional[float] = None


class ExperimentMetricType(StrEnum):
    FUNNEL = "funnel"
    MEAN = "mean"


class ExperimentSignificanceCode(StrEnum):
    SIGNIFICANT = "significant"
    NOT_ENOUGH_EXPOSURE = "not_enough_exposure"
    LOW_WIN_PROBABILITY = "low_win_probability"
    HIGH_LOSS = "high_loss"
    HIGH_P_VALUE = "high_p_value"


class ExperimentVariantFunnelsBaseStats(BaseModel):
    model_config = ConfigDict(
        extra="forbid",
    )
    failure_count: float
    key: str
    success_count: float


class ExperimentVariantTrendsBaseStats(BaseModel):
    model_config = ConfigDict(
        extra="forbid",
    )
    absolute_exposure: float
    count: float
    exposure: float
    key: str


class ExternalQueryErrorCode(StrEnum):
    PLATFORM_ACCESS_REQUIRED = "platform_access_required"
    QUERY_EXECUTION_FAILED = "query_execution_failed"


class ExternalQueryStatus(StrEnum):
    SUCCESS = "success"
    ERROR = "error"


class FailureMessage(BaseModel):
    model_config = ConfigDict(
        extra="forbid",
    )
    content: Optional[str] = None
    id: Optional[str] = None
    type: Literal["ai/failure"] = "ai/failure"


class FileSystemCount(BaseModel):
    model_config = ConfigDict(
        extra="forbid",
    )
    count: float


class Tag(StrEnum):
    ALPHA = "alpha"
    BETA = "beta"


class FileSystemEntry(BaseModel):
    model_config = ConfigDict(
        extra="forbid",
    )
    field_loading: Optional[bool] = Field(
        default=None, alias="_loading", description="Used to indicate pending actions, frontend only"
    )
    created_at: Optional[str] = Field(
        default=None, description="Timestamp when file was added. Used to check persistence"
    )
    href: Optional[str] = Field(default=None, description="Object's URL")
    id: str = Field(..., description="Unique UUID for tree entry")
    meta: Optional[dict[str, Any]] = Field(default=None, description="Metadata")
    path: str = Field(..., description="Object's name and folder")
    ref: Optional[str] = Field(default=None, description="Object's ID or other unique reference")
    shortcut: Optional[bool] = Field(default=None, description="Whether this is a shortcut or the actual item")
    tags: Optional[list[Tag]] = Field(default=None, description="Tag for the product 'beta' / 'alpha'")
    type: Optional[str] = Field(
        default=None, description="Type of object, used for icon, e.g. feature_flag, insight, etc"
    )
    visualOrder: Optional[float] = Field(default=None, description="Order of object in tree")


class FileSystemIconType(StrEnum):
    PLUG = "plug"
    COHORT = "cohort"
    INSIGHT = "insight"
    DEFINITIONS = "definitions"
    WARNING = "warning"
    ERROR_TRACKING = "errorTracking"
    AI = "ai"
    CURSOR = "cursor"
    HEATMAP = "heatmap"
    DATABASE = "database"
    FOLDER = "folder"
    HAND_MONEY = "handMoney"
    LIVE = "live"
    NOTIFICATION = "notification"
    PIE_CHART = "pieChart"
    PIGGY_BANK = "piggyBank"
    SQL = "sql"
    INSIGHT_FUNNEL = "insightFunnel"
    INSIGHT_TRENDS = "insightTrends"
    INSIGHT_RETENTION = "insightRetention"
    INSIGHT_USER_PATHS = "insightUserPaths"
    INSIGHT_LIFECYCLE = "insightLifecycle"
    INSIGHT_STICKINESS = "insightStickiness"
    INSIGHT_HOG_QL = "insightHogQL"


class FileSystemImport(BaseModel):
    model_config = ConfigDict(
        extra="forbid",
    )
    field_loading: Optional[bool] = Field(
        default=None, alias="_loading", description="Used to indicate pending actions, frontend only"
    )
    category: Optional[str] = Field(default=None, description="Category label to place this under")
    created_at: Optional[str] = Field(
        default=None, description="Timestamp when file was added. Used to check persistence"
    )
    flag: Optional[str] = None
    href: Optional[str] = Field(default=None, description="Object's URL")
    iconType: Optional[FileSystemIconType] = None
    id: Optional[str] = None
    meta: Optional[dict[str, Any]] = Field(default=None, description="Metadata")
    path: str = Field(..., description="Object's name and folder")
    protocol: Optional[str] = Field(default=None, description='Protocol of the item, defaults to "project://"')
    ref: Optional[str] = Field(default=None, description="Object's ID or other unique reference")
    shortcut: Optional[bool] = Field(default=None, description="Whether this is a shortcut or the actual item")
    tags: Optional[list[Tag]] = Field(default=None, description="Tag for the product 'beta' / 'alpha'")
    type: Optional[str] = Field(
        default=None, description="Type of object, used for icon, e.g. feature_flag, insight, etc"
    )
    visualOrder: Optional[float] = Field(default=None, description="Order of object in tree")


class FilterLogicalOperator(StrEnum):
    AND_ = "AND"
    OR_ = "OR"


class FunnelConversionWindowTimeUnit(StrEnum):
    SECOND = "second"
    MINUTE = "minute"
    HOUR = "hour"
    DAY = "day"
    WEEK = "week"
    MONTH = "month"


class FunnelCorrelationResultsType(StrEnum):
    EVENTS = "events"
    PROPERTIES = "properties"
    EVENT_WITH_PROPERTIES = "event_with_properties"


class FunnelExclusionLegacy(BaseModel):
    model_config = ConfigDict(
        extra="forbid",
    )
    custom_name: Optional[str] = None
    funnel_from_step: float
    funnel_to_step: float
    id: Optional[Union[str, float]] = None
    index: Optional[float] = None
    name: Optional[str] = None
    order: Optional[float] = None
    type: Optional[EntityType] = None


class FunnelLayout(StrEnum):
    HORIZONTAL = "horizontal"
    VERTICAL = "vertical"


class FunnelMathType(StrEnum):
    TOTAL = "total"
    FIRST_TIME_FOR_USER = "first_time_for_user"
    FIRST_TIME_FOR_USER_WITH_FILTERS = "first_time_for_user_with_filters"


class FunnelPathType(StrEnum):
    FUNNEL_PATH_BEFORE_STEP = "funnel_path_before_step"
    FUNNEL_PATH_BETWEEN_STEPS = "funnel_path_between_steps"
    FUNNEL_PATH_AFTER_STEP = "funnel_path_after_step"


class FunnelStepReference(StrEnum):
    TOTAL = "total"
    PREVIOUS = "previous"


class FunnelTimeToConvertResults(BaseModel):
    model_config = ConfigDict(
        extra="forbid",
    )
    average_conversion_time: Optional[float] = None
    bins: list[list[int]]


class FunnelVizType(StrEnum):
    STEPS = "steps"
    TIME_TO_CONVERT = "time_to_convert"
    TRENDS = "trends"


class GoalLine(BaseModel):
    model_config = ConfigDict(
        extra="forbid",
    )
    borderColor: Optional[str] = None
    displayIfCrossed: Optional[bool] = None
    displayLabel: Optional[bool] = None
    label: str
    value: float


class HedgehogColorOptions(StrEnum):
    GREEN = "green"
    RED = "red"
    BLUE = "blue"
    PURPLE = "purple"
    DARK = "dark"
    LIGHT = "light"
    SEPIA = "sepia"
    INVERT = "invert"
    INVERT_HUE = "invert-hue"
    GREYSCALE = "greyscale"


class HogCompileResponse(BaseModel):
    model_config = ConfigDict(
        extra="forbid",
    )
    bytecode: list
    locals: list


class HogLanguage(StrEnum):
    HOG = "hog"
    HOG_JSON = "hogJson"
    HOG_QL = "hogQL"
    HOG_QL_EXPR = "hogQLExpr"
    HOG_TEMPLATE = "hogTemplate"


class BounceRatePageViewMode(StrEnum):
    COUNT_PAGEVIEWS = "count_pageviews"
    UNIQ_URLS = "uniq_urls"
    UNIQ_PAGE_SCREEN_AUTOCAPTURES = "uniq_page_screen_autocaptures"


class InCohortVia(StrEnum):
    AUTO = "auto"
    LEFTJOIN = "leftjoin"
    SUBQUERY = "subquery"
    LEFTJOIN_CONJOINED = "leftjoin_conjoined"


class MaterializationMode(StrEnum):
    AUTO = "auto"
    LEGACY_NULL_AS_STRING = "legacy_null_as_string"
    LEGACY_NULL_AS_NULL = "legacy_null_as_null"
    DISABLED = "disabled"


class PersonsArgMaxVersion(StrEnum):
    AUTO = "auto"
    V1 = "v1"
    V2 = "v2"


class PersonsJoinMode(StrEnum):
    INNER = "inner"
    LEFT = "left"


class PersonsOnEventsMode(StrEnum):
    DISABLED = "disabled"
    PERSON_ID_NO_OVERRIDE_PROPERTIES_ON_EVENTS = "person_id_no_override_properties_on_events"
    PERSON_ID_OVERRIDE_PROPERTIES_ON_EVENTS = "person_id_override_properties_on_events"
    PERSON_ID_OVERRIDE_PROPERTIES_JOINED = "person_id_override_properties_joined"


class PropertyGroupsMode(StrEnum):
    ENABLED = "enabled"
    DISABLED = "disabled"
    OPTIMIZED = "optimized"


class SessionTableVersion(StrEnum):
    AUTO = "auto"
    V1 = "v1"
    V2 = "v2"


class SessionsV2JoinMode(StrEnum):
    STRING = "string"
    UUID = "uuid"


class HogQLVariable(BaseModel):
    model_config = ConfigDict(
        extra="forbid",
    )
    code_name: str
    isNull: Optional[bool] = None
    value: Optional[Any] = None
    variableId: str


class HogQueryResponse(BaseModel):
    model_config = ConfigDict(
        extra="forbid",
    )
    bytecode: Optional[list] = None
    coloredBytecode: Optional[list] = None
    results: Any
    stdout: Optional[str] = None


class Compare(StrEnum):
    CURRENT = "current"
    PREVIOUS = "previous"


class InsightFilterProperty(StrEnum):
    TRENDS_FILTER = "trendsFilter"
    FUNNELS_FILTER = "funnelsFilter"
    RETENTION_FILTER = "retentionFilter"
    PATHS_FILTER = "pathsFilter"
    STICKINESS_FILTER = "stickinessFilter"
    CALENDAR_HEATMAP_FILTER = "calendarHeatmapFilter"
    LIFECYCLE_FILTER = "lifecycleFilter"


class InsightNodeKind(StrEnum):
    TRENDS_QUERY = "TrendsQuery"
    FUNNELS_QUERY = "FunnelsQuery"
    RETENTION_QUERY = "RetentionQuery"
    PATHS_QUERY = "PathsQuery"
    STICKINESS_QUERY = "StickinessQuery"
    LIFECYCLE_QUERY = "LifecycleQuery"
    CALENDAR_HEATMAP_QUERY = "CalendarHeatmapQuery"


class InsightThresholdType(StrEnum):
    ABSOLUTE = "absolute"
    PERCENTAGE = "percentage"


class InsightsThresholdBounds(BaseModel):
    model_config = ConfigDict(
        extra="forbid",
    )
    lower: Optional[float] = None
    upper: Optional[float] = None


class IntervalType(StrEnum):
    MINUTE = "minute"
    HOUR = "hour"
    DAY = "day"
    WEEK = "week"
    MONTH = "month"


class LLMTraceEvent(BaseModel):
    model_config = ConfigDict(
        extra="forbid",
    )
    createdAt: str
    event: str
    id: str
    properties: dict[str, Any]


class LLMTracePerson(BaseModel):
    model_config = ConfigDict(
        extra="forbid",
    )
    created_at: str
    distinct_id: str
    properties: dict[str, Any]
    uuid: str


class LifecycleToggle(StrEnum):
    NEW = "new"
    RESURRECTING = "resurrecting"
    RETURNING = "returning"
    DORMANT = "dormant"


class LogSeverityLevel(StrEnum):
    TRACE = "trace"
    DEBUG = "debug"
    INFO = "info"
    WARN = "warn"
    ERROR = "error"
    FATAL = "fatal"


class OrderBy1(StrEnum):
    LATEST = "latest"
    EARLIEST = "earliest"


class MatchedRecordingEvent(BaseModel):
    model_config = ConfigDict(
        extra="forbid",
    )
    uuid: str


class MaxNavigationContext(BaseModel):
    model_config = ConfigDict(
        extra="forbid",
    )
    page_title: Optional[str] = None
    path: str


class MinimalHedgehogConfig(BaseModel):
    model_config = ConfigDict(
        extra="forbid",
    )
    accessories: list[str]
    color: Optional[HedgehogColorOptions] = None
    use_as_profile: bool


class MultipleBreakdownType(StrEnum):
    PERSON = "person"
    EVENT = "event"
    EVENT_METADATA = "event_metadata"
    GROUP = "group"
    SESSION = "session"
    HOGQL = "hogql"


class NodeKind(StrEnum):
    EVENTS_NODE = "EventsNode"
    ACTIONS_NODE = "ActionsNode"
    DATA_WAREHOUSE_NODE = "DataWarehouseNode"
    EVENTS_QUERY = "EventsQuery"
    PERSONS_NODE = "PersonsNode"
    HOG_QUERY = "HogQuery"
    HOG_QL_QUERY = "HogQLQuery"
    HOG_QLAST_QUERY = "HogQLASTQuery"
    HOG_QL_METADATA = "HogQLMetadata"
    HOG_QL_AUTOCOMPLETE = "HogQLAutocomplete"
    ACTORS_QUERY = "ActorsQuery"
    GROUPS_QUERY = "GroupsQuery"
    FUNNELS_ACTORS_QUERY = "FunnelsActorsQuery"
    FUNNEL_CORRELATION_ACTORS_QUERY = "FunnelCorrelationActorsQuery"
    SESSIONS_TIMELINE_QUERY = "SessionsTimelineQuery"
    RECORDINGS_QUERY = "RecordingsQuery"
    SESSION_ATTRIBUTION_EXPLORER_QUERY = "SessionAttributionExplorerQuery"
    REVENUE_EXAMPLE_EVENTS_QUERY = "RevenueExampleEventsQuery"
    REVENUE_EXAMPLE_DATA_WAREHOUSE_TABLES_QUERY = "RevenueExampleDataWarehouseTablesQuery"
    ERROR_TRACKING_QUERY = "ErrorTrackingQuery"
    LOGS_QUERY = "LogsQuery"
    DATA_TABLE_NODE = "DataTableNode"
    DATA_VISUALIZATION_NODE = "DataVisualizationNode"
    SAVED_INSIGHT_NODE = "SavedInsightNode"
    INSIGHT_VIZ_NODE = "InsightVizNode"
    TRENDS_QUERY = "TrendsQuery"
    CALENDAR_HEATMAP_QUERY = "CalendarHeatmapQuery"
    FUNNELS_QUERY = "FunnelsQuery"
    RETENTION_QUERY = "RetentionQuery"
    PATHS_QUERY = "PathsQuery"
    STICKINESS_QUERY = "StickinessQuery"
    LIFECYCLE_QUERY = "LifecycleQuery"
    INSIGHT_ACTORS_QUERY = "InsightActorsQuery"
    INSIGHT_ACTORS_QUERY_OPTIONS = "InsightActorsQueryOptions"
    FUNNEL_CORRELATION_QUERY = "FunnelCorrelationQuery"
    WEB_OVERVIEW_QUERY = "WebOverviewQuery"
    WEB_STATS_TABLE_QUERY = "WebStatsTableQuery"
    WEB_EXTERNAL_CLICKS_TABLE_QUERY = "WebExternalClicksTableQuery"
    WEB_GOALS_QUERY = "WebGoalsQuery"
    WEB_VITALS_QUERY = "WebVitalsQuery"
    WEB_VITALS_PATH_BREAKDOWN_QUERY = "WebVitalsPathBreakdownQuery"
    WEB_PAGE_URL_SEARCH_QUERY = "WebPageURLSearchQuery"
    WEB_ANALYTICS_EXTERNAL_SUMMARY_QUERY = "WebAnalyticsExternalSummaryQuery"
    REVENUE_ANALYTICS_GROWTH_RATE_QUERY = "RevenueAnalyticsGrowthRateQuery"
    REVENUE_ANALYTICS_INSIGHTS_QUERY = "RevenueAnalyticsInsightsQuery"
    REVENUE_ANALYTICS_OVERVIEW_QUERY = "RevenueAnalyticsOverviewQuery"
    REVENUE_ANALYTICS_TOP_CUSTOMERS_QUERY = "RevenueAnalyticsTopCustomersQuery"
    EXPERIMENT_METRIC = "ExperimentMetric"
    EXPERIMENT_QUERY = "ExperimentQuery"
    EXPERIMENT_EXPOSURE_QUERY = "ExperimentExposureQuery"
    EXPERIMENT_EVENT_EXPOSURE_CONFIG = "ExperimentEventExposureConfig"
    EXPERIMENT_TRENDS_QUERY = "ExperimentTrendsQuery"
    EXPERIMENT_FUNNELS_QUERY = "ExperimentFunnelsQuery"
    EXPERIMENT_DATA_WAREHOUSE_NODE = "ExperimentDataWarehouseNode"
    DATABASE_SCHEMA_QUERY = "DatabaseSchemaQuery"
    SUGGESTED_QUESTIONS_QUERY = "SuggestedQuestionsQuery"
    TEAM_TAXONOMY_QUERY = "TeamTaxonomyQuery"
    EVENT_TAXONOMY_QUERY = "EventTaxonomyQuery"
    ACTORS_PROPERTY_TAXONOMY_QUERY = "ActorsPropertyTaxonomyQuery"
    TRACES_QUERY = "TracesQuery"
    VECTOR_SEARCH_QUERY = "VectorSearchQuery"


class PageURL(BaseModel):
    model_config = ConfigDict(
        extra="forbid",
    )
    count: float
    url: str


class PathCleaningFilter(BaseModel):
    model_config = ConfigDict(
        extra="forbid",
    )
    alias: Optional[str] = None
    regex: Optional[str] = None


class PathType(StrEnum):
    FIELD_PAGEVIEW = "$pageview"
    FIELD_SCREEN = "$screen"
    CUSTOM_EVENT = "custom_event"
    HOGQL = "hogql"


class PathsFilterLegacy(BaseModel):
    model_config = ConfigDict(
        extra="forbid",
    )
    edge_limit: Optional[int] = None
    end_point: Optional[str] = None
    exclude_events: Optional[list[str]] = None
    funnel_filter: Optional[dict[str, Any]] = None
    funnel_paths: Optional[FunnelPathType] = None
    include_event_types: Optional[list[PathType]] = None
    local_path_cleaning_filters: Optional[list[PathCleaningFilter]] = None
    max_edge_weight: Optional[int] = None
    min_edge_weight: Optional[int] = None
    path_groupings: Optional[list[str]] = None
    path_replacements: Optional[bool] = None
    path_type: Optional[PathType] = None
    paths_hogql_expression: Optional[str] = None
    start_point: Optional[str] = None
    step_limit: Optional[int] = None


class PathsLink(BaseModel):
    model_config = ConfigDict(
        extra="forbid",
    )
    average_conversion_time: float
    source: str
    target: str
    value: float


class PersistedFolder(BaseModel):
    model_config = ConfigDict(
        extra="forbid",
    )
    created_at: str
    id: str
    path: str
    protocol: str
    type: str
    updated_at: str


class PersonType(BaseModel):
    model_config = ConfigDict(
        extra="forbid",
    )
    created_at: Optional[str] = None
    distinct_ids: list[str]
    id: Optional[str] = None
    is_identified: Optional[bool] = None
    name: Optional[str] = None
    properties: dict[str, Any]
    uuid: Optional[str] = None


class PropertyFilterType(StrEnum):
    META = "meta"
    EVENT = "event"
    EVENT_METADATA = "event_metadata"
    PERSON = "person"
    ELEMENT = "element"
    FEATURE = "feature"
    SESSION = "session"
    COHORT = "cohort"
    RECORDING = "recording"
    LOG_ENTRY = "log_entry"
    GROUP = "group"
    HOGQL = "hogql"
    DATA_WAREHOUSE = "data_warehouse"
    DATA_WAREHOUSE_PERSON_PROPERTY = "data_warehouse_person_property"
    ERROR_TRACKING_ISSUE = "error_tracking_issue"
    REVENUE_ANALYTICS = "revenue_analytics"
    LOG = "log"


class PropertyMathType(StrEnum):
    AVG = "avg"
    SUM = "sum"
    MIN = "min"
    MAX = "max"
    MEDIAN = "median"
    P75 = "p75"
    P90 = "p90"
    P95 = "p95"
    P99 = "p99"


class PropertyOperator(StrEnum):
    EXACT = "exact"
    IS_NOT = "is_not"
    ICONTAINS = "icontains"
    NOT_ICONTAINS = "not_icontains"
    REGEX = "regex"
    NOT_REGEX = "not_regex"
    GT = "gt"
    GTE = "gte"
    LT = "lt"
    LTE = "lte"
    IS_SET = "is_set"
    IS_NOT_SET = "is_not_set"
    IS_DATE_EXACT = "is_date_exact"
    IS_DATE_BEFORE = "is_date_before"
    IS_DATE_AFTER = "is_date_after"
    BETWEEN = "between"
    NOT_BETWEEN = "not_between"
    MIN = "min"
    MAX = "max"
    IN_ = "in"
    NOT_IN = "not_in"
    IS_CLEANED_PATH_EXACT = "is_cleaned_path_exact"


class QueryIndexUsage(StrEnum):
    UNDECISIVE = "undecisive"
    NO = "no"
    PARTIAL = "partial"
    YES = "yes"


class QueryResponseAlternative6(BaseModel):
    model_config = ConfigDict(
        extra="forbid",
    )
    bytecode: Optional[list] = None
    coloredBytecode: Optional[list] = None
    results: Any
    stdout: Optional[str] = None


class QueryResponseAlternative17(BaseModel):
    model_config = ConfigDict(
        extra="forbid",
    )
    date_range: DateRange
    kind: Literal["ExperimentExposureQuery"] = "ExperimentExposureQuery"
    timeseries: list[ExperimentExposureTimeSeries]
    total_exposures: dict[str, float]


class QueryResponseAlternative59(BaseModel):
    model_config = ConfigDict(
        extra="forbid",
    )
    questions: list[str]


class QueryTiming(BaseModel):
    model_config = ConfigDict(
        extra="forbid",
    )
    k: str = Field(..., description="Key. Shortened to 'k' to save on data.")
    t: float = Field(..., description="Time in seconds. Shortened to 't' to save on data.")


class ReasoningMessage(BaseModel):
    model_config = ConfigDict(
        extra="forbid",
    )
    content: str
    id: Optional[str] = None
    substeps: Optional[list[str]] = None
    type: Literal["ai/reasoning"] = "ai/reasoning"


class RecordingDurationFilter(BaseModel):
    model_config = ConfigDict(
        extra="forbid",
    )
    key: DurationType
    label: Optional[str] = None
    operator: PropertyOperator
    type: Literal["recording"] = "recording"
    value: float


class RecordingOrder(StrEnum):
    DURATION = "duration"
    RECORDING_DURATION = "recording_duration"
    INACTIVE_SECONDS = "inactive_seconds"
    ACTIVE_SECONDS = "active_seconds"
    START_TIME = "start_time"
    CONSOLE_ERROR_COUNT = "console_error_count"
    CLICK_COUNT = "click_count"
    KEYPRESS_COUNT = "keypress_count"
    MOUSE_ACTIVITY_COUNT = "mouse_activity_count"
    ACTIVITY_SCORE = "activity_score"


class RefreshType(StrEnum):
    ASYNC_ = "async"
    ASYNC_EXCEPT_ON_CACHE_MISS = "async_except_on_cache_miss"
    BLOCKING = "blocking"
    FORCE_ASYNC = "force_async"
    FORCE_BLOCKING = "force_blocking"
    FORCE_CACHE = "force_cache"
    LAZY_ASYNC = "lazy_async"


class ResultCustomizationBase(BaseModel):
    model_config = ConfigDict(
        extra="forbid",
    )
    color: DataColorToken


class ResultCustomizationBy(StrEnum):
    VALUE = "value"
    POSITION = "position"


class ResultCustomizationByPosition(BaseModel):
    model_config = ConfigDict(
        extra="forbid",
    )
    assignmentBy: Literal["position"] = "position"
    color: DataColorToken


class ResultCustomizationByValue(BaseModel):
    model_config = ConfigDict(
        extra="forbid",
    )
    assignmentBy: Literal["value"] = "value"
    color: DataColorToken


class RetentionDashboardDisplayType(StrEnum):
    TABLE_ONLY = "table_only"
    GRAPH_ONLY = "graph_only"
    ALL = "all"


class RetentionEntityKind(StrEnum):
    ACTIONS_NODE = "ActionsNode"
    EVENTS_NODE = "EventsNode"


class RetentionPeriod(StrEnum):
    HOUR = "Hour"
    DAY = "Day"
    WEEK = "Week"
    MONTH = "Month"


class RetentionType(StrEnum):
    RETENTION_RECURRING = "retention_recurring"
    RETENTION_FIRST_TIME = "retention_first_time"


class RevenueAnalyticsGoal(BaseModel):
    model_config = ConfigDict(
        extra="forbid",
    )
    due_date: str
    goal: float
    name: str


class RevenueAnalyticsInsightsQueryGroupBy(StrEnum):
    ALL = "all"
    PRODUCT = "product"
    COHORT = "cohort"
    COUNTRY = "country"


class RevenueAnalyticsOverviewItemKey(StrEnum):
    REVENUE = "revenue"
    PAYING_CUSTOMER_COUNT = "paying_customer_count"
    AVG_REVENUE_PER_CUSTOMER = "avg_revenue_per_customer"


class RevenueAnalyticsTopCustomersGroupBy(StrEnum):
    MONTH = "month"
    ALL = "all"


class RevenueCurrencyPropertyConfig(BaseModel):
    model_config = ConfigDict(
        extra="forbid",
    )
    property: Optional[str] = None
    static: Optional[CurrencyCode] = None


class RootAssistantMessage1(BaseModel):
    model_config = ConfigDict(
        extra="forbid",
    )
    content: str
    id: Optional[str] = None
    tool_call_id: str
    type: Literal["tool"] = "tool"
    ui_payload: Optional[dict[str, Any]] = Field(
        default=None,
        description=(
            "Payload passed through to the frontend - specifically for calls of contextual tool. Tool call messages"
            " without a ui_payload are not passed through to the frontend."
        ),
    )
    visible: Optional[bool] = None


class SamplingRate(BaseModel):
    model_config = ConfigDict(
        extra="forbid",
    )
    denominator: Optional[float] = None
    numerator: float


class Type3(StrEnum):
    EVENT_DEFINITION = "event_definition"
    TEAM_COLUMNS = "team_columns"


class Context1(BaseModel):
    model_config = ConfigDict(
        extra="forbid",
    )
    eventDefinitionId: Optional[str] = None
    type: Type3


class SessionAttributionGroupBy(StrEnum):
    CHANNEL_TYPE = "ChannelType"
    MEDIUM = "Medium"
    SOURCE = "Source"
    CAMPAIGN = "Campaign"
    AD_IDS = "AdIds"
    REFERRING_DOMAIN = "ReferringDomain"
    INITIAL_URL = "InitialURL"


class SnapshotSource(StrEnum):
    WEB = "web"
    MOBILE = "mobile"
    UNKNOWN = "unknown"


class Storage(StrEnum):
    OBJECT_STORAGE_LTS = "object_storage_lts"
    OBJECT_STORAGE = "object_storage"


class StepOrderValue(StrEnum):
    STRICT = "strict"
    UNORDERED = "unordered"
    ORDERED = "ordered"


class StickinessComputationMode(StrEnum):
    NON_CUMULATIVE = "non_cumulative"
    CUMULATIVE = "cumulative"


class StickinessFilterLegacy(BaseModel):
    model_config = ConfigDict(
        extra="forbid",
    )
    compare: Optional[bool] = None
    compare_to: Optional[str] = None
    display: Optional[ChartDisplayType] = None
    hidden_legend_keys: Optional[dict[str, Union[bool, Any]]] = None
    show_legend: Optional[bool] = None
    show_multiple_y_axes: Optional[bool] = None
    show_values_on_series: Optional[bool] = None


class StickinessOperator(StrEnum):
    GTE = "gte"
    LTE = "lte"
    EXACT = "exact"


class SuggestedQuestionsQueryResponse(BaseModel):
    model_config = ConfigDict(
        extra="forbid",
    )
    questions: list[str]


class TaxonomicFilterGroupType(StrEnum):
    METADATA = "metadata"
    ACTIONS = "actions"
    COHORTS = "cohorts"
    COHORTS_WITH_ALL = "cohorts_with_all"
    DATA_WAREHOUSE = "data_warehouse"
    DATA_WAREHOUSE_PROPERTIES = "data_warehouse_properties"
    DATA_WAREHOUSE_PERSON_PROPERTIES = "data_warehouse_person_properties"
    ELEMENTS = "elements"
    EVENTS = "events"
    EVENT_PROPERTIES = "event_properties"
    EVENT_FEATURE_FLAGS = "event_feature_flags"
    EVENT_METADATA = "event_metadata"
    NUMERICAL_EVENT_PROPERTIES = "numerical_event_properties"
    PERSON_PROPERTIES = "person_properties"
    PAGEVIEW_URLS = "pageview_urls"
    SCREENS = "screens"
    CUSTOM_EVENTS = "custom_events"
    WILDCARD = "wildcard"
    GROUPS = "groups"
    PERSONS = "persons"
    FEATURE_FLAGS = "feature_flags"
    INSIGHTS = "insights"
    EXPERIMENTS = "experiments"
    PLUGINS = "plugins"
    DASHBOARDS = "dashboards"
    NAME_GROUPS = "name_groups"
    SESSION_PROPERTIES = "session_properties"
    HOGQL_EXPRESSION = "hogql_expression"
    NOTEBOOKS = "notebooks"
    LOG_ENTRIES = "log_entries"
    ERROR_TRACKING_ISSUES = "error_tracking_issues"
    LOG_ATTRIBUTES = "log_attributes"
    REPLAY = "replay"
    REVENUE_ANALYTICS_PROPERTIES = "revenue_analytics_properties"
    RESOURCES = "resources"
    MAX_AI_CONTEXT = "max_ai_context"


class TimelineEntry(BaseModel):
    model_config = ConfigDict(
        extra="forbid",
    )
    events: list[EventType]
    recording_duration_s: Optional[float] = Field(default=None, description="Duration of the recording in seconds.")
    sessionId: Optional[str] = Field(default=None, description="Session ID. None means out-of-session events")


class TrendsFilterLegacy(BaseModel):
    model_config = ConfigDict(
        extra="forbid",
    )
    aggregation_axis_format: Optional[AggregationAxisFormat] = None
    aggregation_axis_postfix: Optional[str] = None
    aggregation_axis_prefix: Optional[str] = None
    breakdown_histogram_bin_count: Optional[float] = None
    compare: Optional[bool] = None
    compare_to: Optional[str] = None
    decimal_places: Optional[float] = None
    display: Optional[ChartDisplayType] = None
    formula: Optional[str] = None
    hidden_legend_keys: Optional[dict[str, Union[bool, Any]]] = None
    min_decimal_places: Optional[float] = None
    show_alert_threshold_lines: Optional[bool] = None
    show_labels_on_series: Optional[bool] = None
    show_legend: Optional[bool] = None
    show_multiple_y_axes: Optional[bool] = None
    show_percent_stack_view: Optional[bool] = None
    show_values_on_series: Optional[bool] = None
    smoothing_intervals: Optional[float] = None
    y_axis_scale_type: Optional[YAxisScaleType] = YAxisScaleType.LINEAR


class TrendsFormulaNode(BaseModel):
    model_config = ConfigDict(
        extra="forbid",
    )
    custom_name: Optional[str] = Field(default=None, description="Optional user-defined name for the formula")
    formula: str


class UserBasicType(BaseModel):
    model_config = ConfigDict(
        extra="forbid",
    )
    distinct_id: str
    email: str
    first_name: str
    hedgehog_config: Optional[MinimalHedgehogConfig] = None
    id: float
    is_email_verified: Optional[Any] = None
    last_name: Optional[str] = None
    uuid: str


class VectorSearchResponseItem(BaseModel):
    model_config = ConfigDict(
        extra="forbid",
    )
    distance: float
    id: str


class ActionsPie(BaseModel):
    model_config = ConfigDict(
        extra="forbid",
    )
    disableHoverOffset: Optional[bool] = None
    hideAggregation: Optional[bool] = None


class RETENTION(BaseModel):
    model_config = ConfigDict(
        extra="forbid",
    )
    hideLineGraph: Optional[bool] = None
    hideSizeColumn: Optional[bool] = None
    useSmallLayout: Optional[bool] = None


class VizSpecificOptions(BaseModel):
    model_config = ConfigDict(
        extra="forbid",
    )
    ActionsPie_1: Optional[ActionsPie] = Field(default=None, alias="ActionsPie")
    RETENTION_1: Optional[RETENTION] = Field(default=None, alias="RETENTION")


class WebAnalyticsExternalSummaryRequest(BaseModel):
    model_config = ConfigDict(
        extra="forbid",
    )
    date_from: str
    date_to: str
    explicit_date: Optional[bool] = None


class WebAnalyticsOrderByDirection(StrEnum):
    ASC = "ASC"
    DESC = "DESC"


class WebAnalyticsOrderByFields(StrEnum):
    VISITORS = "Visitors"
    VIEWS = "Views"
    CLICKS = "Clicks"
    BOUNCE_RATE = "BounceRate"
    AVERAGE_SCROLL_PERCENTAGE = "AverageScrollPercentage"
    SCROLL_GT80_PERCENTAGE = "ScrollGt80Percentage"
    TOTAL_CONVERSIONS = "TotalConversions"
    UNIQUE_CONVERSIONS = "UniqueConversions"
    CONVERSION_RATE = "ConversionRate"
    CONVERTING_USERS = "ConvertingUsers"
    RAGE_CLICKS = "RageClicks"
    DEAD_CLICKS = "DeadClicks"
    ERRORS = "Errors"


class Sampling(BaseModel):
    model_config = ConfigDict(
        extra="forbid",
    )
    enabled: Optional[bool] = None
    forceSamplingRate: Optional[SamplingRate] = None


class WebOverviewItemKind(StrEnum):
    UNIT = "unit"
    DURATION_S = "duration_s"
    PERCENTAGE = "percentage"
    CURRENCY = "currency"


class WebStatsBreakdown(StrEnum):
    PAGE = "Page"
    INITIAL_PAGE = "InitialPage"
    EXIT_PAGE = "ExitPage"
    EXIT_CLICK = "ExitClick"
    SCREEN_NAME = "ScreenName"
    INITIAL_CHANNEL_TYPE = "InitialChannelType"
    INITIAL_REFERRING_DOMAIN = "InitialReferringDomain"
    INITIAL_UTM_SOURCE = "InitialUTMSource"
    INITIAL_UTM_CAMPAIGN = "InitialUTMCampaign"
    INITIAL_UTM_MEDIUM = "InitialUTMMedium"
    INITIAL_UTM_TERM = "InitialUTMTerm"
    INITIAL_UTM_CONTENT = "InitialUTMContent"
    INITIAL_UTM_SOURCE_MEDIUM_CAMPAIGN = "InitialUTMSourceMediumCampaign"
    BROWSER = "Browser"
    OS = "OS"
    VIEWPORT = "Viewport"
    DEVICE_TYPE = "DeviceType"
    COUNTRY = "Country"
    REGION = "Region"
    CITY = "City"
    TIMEZONE = "Timezone"
    LANGUAGE = "Language"
    FRUSTRATION_METRICS = "FrustrationMetrics"


class WebVitalsMetric(StrEnum):
    INP = "INP"
    LCP = "LCP"
    CLS = "CLS"
    FCP = "FCP"


class WebVitalsMetricBand(StrEnum):
    GOOD = "good"
    NEEDS_IMPROVEMENTS = "needs_improvements"
    POOR = "poor"


class WebVitalsPathBreakdownResultItem(BaseModel):
    model_config = ConfigDict(
        extra="forbid",
    )
    path: str
    value: float


class WebVitalsPercentile(StrEnum):
    P75 = "p75"
    P90 = "p90"
    P99 = "p99"


class Scale(StrEnum):
    LINEAR = "linear"
    LOGARITHMIC = "logarithmic"


class YAxisSettings(BaseModel):
    model_config = ConfigDict(
        extra="forbid",
    )
    scale: Optional[Scale] = None
    startAtZero: Optional[bool] = Field(default=None, description="Whether the Y axis should start at zero")


class Integer(RootModel[int]):
    root: int


class ActionConversionGoal(BaseModel):
    model_config = ConfigDict(
        extra="forbid",
    )
    actionId: int


class ActorsPropertyTaxonomyResponse(BaseModel):
    model_config = ConfigDict(
        extra="forbid",
    )
    sample_count: int
    sample_values: list[Union[str, float, bool, int]]


class AlertCondition(BaseModel):
    model_config = ConfigDict(
        extra="forbid",
    )
    type: AlertConditionType


class AssistantArrayPropertyFilter(BaseModel):
    model_config = ConfigDict(
        extra="forbid",
    )
    operator: AssistantArrayPropertyFilterOperator = Field(
        ..., description="`exact` - exact match of any of the values. `is_not` - does not match any of the values."
    )
    value: list[str] = Field(
        ...,
        description=(
            "Only use property values from the plan. Always use strings as values. If you have a number, convert it to"
            ' a string first. If you have a boolean, convert it to a string "true" or "false".'
        ),
    )


class AssistantBreakdownFilter(BaseModel):
    model_config = ConfigDict(
        extra="forbid",
    )
    breakdown_limit: Optional[int] = Field(default=25, description="How many distinct values to show.")


class AssistantDateTimePropertyFilter(BaseModel):
    model_config = ConfigDict(
        extra="forbid",
    )
    operator: AssistantDateTimePropertyFilterOperator
    value: str = Field(..., description="Value must be a date in ISO 8601 format.")


class AssistantForm(BaseModel):
    model_config = ConfigDict(
        extra="forbid",
    )
    options: list[AssistantFormOption]


class AssistantFunnelsBreakdownFilter(BaseModel):
    model_config = ConfigDict(
        extra="forbid",
    )
    breakdown: str = Field(..., description="The entity property to break down by.")
    breakdown_group_type_index: Optional[int] = Field(
        default=None,
        description=(
            "If `breakdown_type` is `group`, this is the index of the group. Use the index from the group mapping."
        ),
    )
    breakdown_limit: Optional[int] = Field(default=25, description="How many distinct values to show.")
    breakdown_type: Optional[AssistantFunnelsBreakdownType] = Field(
        default=AssistantFunnelsBreakdownType.EVENT,
        description=(
            "Type of the entity to break down by. If `group` is used, you must also provide"
            " `breakdown_group_type_index` from the group mapping."
        ),
    )


class AssistantFunnelsExclusionEventsNode(BaseModel):
    model_config = ConfigDict(
        extra="forbid",
    )
    event: str
    funnelFromStep: int
    funnelToStep: int
    kind: Literal["EventsNode"] = "EventsNode"


class AssistantFunnelsFilter(BaseModel):
    model_config = ConfigDict(
        extra="forbid",
    )
    binCount: Optional[int] = Field(
        default=None,
        description=(
            "Use this setting only when `funnelVizType` is `time_to_convert`: number of bins to show in histogram."
        ),
    )
    exclusions: Optional[list[AssistantFunnelsExclusionEventsNode]] = Field(
        default=[],
        description=(
            "Users may want to use exclusion events to filter out conversions in which a particular event occurred"
            " between specific steps. These events must not be included in the main sequence. You must include start"
            " and end indexes for each exclusion where the minimum index is one and the maximum index is the number of"
            " steps in the funnel. For example, there is a sequence with three steps: sign up, finish onboarding,"
            " purchase. If the user wants to exclude all conversions in which users left the page before finishing the"
            " onboarding, the exclusion step would be the event `$pageleave` with start index 2 and end index 3."
        ),
    )
    funnelAggregateByHogQL: Optional[FunnelAggregateByHogQL] = Field(
        default=None,
        description="Use this field only if the user explicitly asks to aggregate the funnel by unique sessions.",
    )
    funnelOrderType: Optional[StepOrderValue] = Field(
        default=StepOrderValue.ORDERED,
        description=(
            "Defines the behavior of event matching between steps. Prefer the `strict` option unless explicitly told to"
            " use a different one. `ordered` - defines a sequential funnel. Step B must happen after Step A, but any"
            " number of events can happen between A and B. `strict` - defines a funnel where all events must happen in"
            " order. Step B must happen directly after Step A without any events in between. `any` - order doesn't"
            " matter. Steps can be completed in any sequence."
        ),
    )
    funnelStepReference: Optional[FunnelStepReference] = Field(
        default=FunnelStepReference.TOTAL,
        description=(
            "Whether conversion shown in the graph should be across all steps or just relative to the previous step."
        ),
    )
    funnelVizType: Optional[FunnelVizType] = Field(
        default=FunnelVizType.STEPS,
        description=(
            "Defines the type of visualization to use. The `steps` option is recommended. `steps` - shows a"
            " step-by-step funnel. Perfect to show a conversion rate of a sequence of events (default)."
            " `time_to_convert` - shows a histogram of the time it took to complete the funnel. `trends` - shows trends"
            " of the conversion rate of the whole sequence over time."
        ),
    )
    funnelWindowInterval: Optional[int] = Field(
        default=14,
        description=(
            "Controls a time frame value for a conversion to be considered. Select a reasonable value based on the"
            " user's query. Use in combination with `funnelWindowIntervalUnit`. The default value is 14 days."
        ),
    )
    funnelWindowIntervalUnit: Optional[FunnelConversionWindowTimeUnit] = Field(
        default=FunnelConversionWindowTimeUnit.DAY,
        description=(
            "Controls a time frame interval for a conversion to be considered. Select a reasonable value based on the"
            " user's query. Use in combination with `funnelWindowInterval`. The default value is 14 days."
        ),
    )
    layout: Optional[FunnelLayout] = Field(
        default=FunnelLayout.VERTICAL,
        description="Controls how the funnel chart is displayed: vertically (preferred) or horizontally.",
    )


class AssistantGenerationStatusEvent(BaseModel):
    model_config = ConfigDict(
        extra="forbid",
    )
    type: AssistantGenerationStatusType


class AssistantGenericPropertyFilter1(BaseModel):
    model_config = ConfigDict(
        extra="forbid",
    )
    key: str = Field(..., description="Use one of the properties the user has provided in the plan.")
    operator: AssistantSingleValuePropertyFilterOperator = Field(
        ...,
        description=(
            "`icontains` - case insensitive contains. `not_icontains` - case insensitive does not contain. `regex` -"
            " matches the regex pattern. `not_regex` - does not match the regex pattern."
        ),
    )
    type: str
    value: str = Field(
        ...,
        description=(
            "Only use property values from the plan. If the operator is `regex` or `not_regex`, the value must be a"
            " valid ClickHouse regex pattern to match against. Otherwise, the value must be a substring that will be"
            " matched against the property value."
        ),
    )


class AssistantGenericPropertyFilter4(BaseModel):
    model_config = ConfigDict(
        extra="forbid",
    )
    key: str = Field(..., description="Use one of the properties the user has provided in the plan.")
    operator: AssistantSetPropertyFilterOperator = Field(
        ...,
        description=(
            "`is_set` - the property has any value. `is_not_set` - the property doesn't have a value or wasn't"
            " collected."
        ),
    )
    type: str


class AssistantGroupMultipleBreakdownFilter(BaseModel):
    model_config = ConfigDict(
        extra="forbid",
    )
    group_type_index: Optional[int] = Field(default=None, description="Index of the group type from the group mapping.")
    property: str = Field(..., description="Property name from the plan to break down by.")
    type: Literal["group"] = "group"


class AssistantGroupPropertyFilter1(BaseModel):
    model_config = ConfigDict(
        extra="forbid",
    )
    group_type_index: int = Field(..., description="Index of the group type from the group mapping.")
    key: str = Field(..., description="Use one of the properties the user has provided in the plan.")
    operator: AssistantSingleValuePropertyFilterOperator = Field(
        ...,
        description=(
            "`icontains` - case insensitive contains. `not_icontains` - case insensitive does not contain. `regex` -"
            " matches the regex pattern. `not_regex` - does not match the regex pattern."
        ),
    )
    type: Literal["group"] = "group"
    value: str = Field(
        ...,
        description=(
            "Only use property values from the plan. If the operator is `regex` or `not_regex`, the value must be a"
            " valid ClickHouse regex pattern to match against. Otherwise, the value must be a substring that will be"
            " matched against the property value."
        ),
    )


class AssistantGroupPropertyFilter2(BaseModel):
    model_config = ConfigDict(
        extra="forbid",
    )
    group_type_index: int = Field(..., description="Index of the group type from the group mapping.")
    key: str = Field(..., description="Use one of the properties the user has provided in the plan.")
    operator: AssistantArrayPropertyFilterOperator = Field(
        ..., description="`exact` - exact match of any of the values. `is_not` - does not match any of the values."
    )
    type: Literal["group"] = "group"
    value: list[str] = Field(
        ...,
        description=(
            "Only use property values from the plan. Always use strings as values. If you have a number, convert it to"
            ' a string first. If you have a boolean, convert it to a string "true" or "false".'
        ),
    )


class AssistantGroupPropertyFilter3(BaseModel):
    model_config = ConfigDict(
        extra="forbid",
    )
    group_type_index: int = Field(..., description="Index of the group type from the group mapping.")
    key: str = Field(..., description="Use one of the properties the user has provided in the plan.")
    operator: AssistantDateTimePropertyFilterOperator
    type: Literal["group"] = "group"
    value: str = Field(..., description="Value must be a date in ISO 8601 format.")


class AssistantGroupPropertyFilter4(BaseModel):
    model_config = ConfigDict(
        extra="forbid",
    )
    group_type_index: int = Field(..., description="Index of the group type from the group mapping.")
    key: str = Field(..., description="Use one of the properties the user has provided in the plan.")
    operator: AssistantSetPropertyFilterOperator = Field(
        ...,
        description=(
            "`is_set` - the property has any value. `is_not_set` - the property doesn't have a value or wasn't"
            " collected."
        ),
    )
    type: Literal["group"] = "group"


class AssistantMessageMetadata(BaseModel):
    model_config = ConfigDict(
        extra="forbid",
    )
    form: Optional[AssistantForm] = None


class AssistantRetentionActionsNode(BaseModel):
    model_config = ConfigDict(
        extra="forbid",
    )
    id: float = Field(..., description="Action ID from the plan.")
    name: str = Field(..., description="Action name from the plan.")
    properties: Optional[
        list[
            Union[
                Union[
                    AssistantGenericPropertyFilter1,
                    AssistantGenericPropertyFilter2,
                    AssistantGenericPropertyFilter3,
                    AssistantGenericPropertyFilter4,
                ],
                Union[
                    AssistantGroupPropertyFilter1,
                    AssistantGroupPropertyFilter2,
                    AssistantGroupPropertyFilter3,
                    AssistantGroupPropertyFilter4,
                ],
            ]
        ]
    ] = Field(default=None, description="Property filters for the action.")
    type: Literal["actions"] = "actions"


class AssistantRetentionEventsNode(BaseModel):
    model_config = ConfigDict(
        extra="forbid",
    )
    custom_name: Optional[str] = Field(
        default=None, description="Custom name for the event if it is needed to be renamed."
    )
    name: str = Field(..., description="Event name from the plan.")
    properties: Optional[
        list[
            Union[
                Union[
                    AssistantGenericPropertyFilter1,
                    AssistantGenericPropertyFilter2,
                    AssistantGenericPropertyFilter3,
                    AssistantGenericPropertyFilter4,
                ],
                Union[
                    AssistantGroupPropertyFilter1,
                    AssistantGroupPropertyFilter2,
                    AssistantGroupPropertyFilter3,
                    AssistantGroupPropertyFilter4,
                ],
            ]
        ]
    ] = Field(default=None, description="Property filters for the event.")
    type: Literal["events"] = "events"


class AssistantSetPropertyFilter(BaseModel):
    model_config = ConfigDict(
        extra="forbid",
    )
    operator: AssistantSetPropertyFilterOperator = Field(
        ...,
        description=(
            "`is_set` - the property has any value. `is_not_set` - the property doesn't have a value or wasn't"
            " collected."
        ),
    )


class AssistantSingleValuePropertyFilter(BaseModel):
    model_config = ConfigDict(
        extra="forbid",
    )
    operator: AssistantSingleValuePropertyFilterOperator = Field(
        ...,
        description=(
            "`icontains` - case insensitive contains. `not_icontains` - case insensitive does not contain. `regex` -"
            " matches the regex pattern. `not_regex` - does not match the regex pattern."
        ),
    )
    value: str = Field(
        ...,
        description=(
            "Only use property values from the plan. If the operator is `regex` or `not_regex`, the value must be a"
            " valid ClickHouse regex pattern to match against. Otherwise, the value must be a substring that will be"
            " matched against the property value."
        ),
    )


class AssistantTrendsBreakdownFilter(BaseModel):
    model_config = ConfigDict(
        extra="forbid",
    )
    breakdown_limit: Optional[int] = Field(default=25, description="How many distinct values to show.")
    breakdowns: list[Union[AssistantGroupMultipleBreakdownFilter, AssistantGenericMultipleBreakdownFilter]] = Field(
        ..., description="Use this field to define breakdowns.", max_length=3
    )


class AutocompleteCompletionItem(BaseModel):
    model_config = ConfigDict(
        extra="forbid",
    )
    detail: Optional[str] = Field(
        default=None,
        description=(
            "A human-readable string with additional information about this item, like type or symbol information."
        ),
    )
    documentation: Optional[str] = Field(
        default=None, description="A human-readable string that represents a doc-comment."
    )
    insertText: str = Field(
        ..., description="A string or snippet that should be inserted in a document when selecting this completion."
    )
    kind: AutocompleteCompletionItemKind = Field(
        ..., description="The kind of this completion item. Based on the kind an icon is chosen by the editor."
    )
    label: str = Field(
        ...,
        description=(
            "The label of this completion item. By default this is also the text that is inserted when selecting this"
            " completion."
        ),
    )


class Breakdown(BaseModel):
    model_config = ConfigDict(
        extra="forbid",
    )
    group_type_index: Optional[int] = None
    histogram_bin_count: Optional[int] = None
    normalize_url: Optional[bool] = None
    property: str
    type: Optional[MultipleBreakdownType] = None


class BreakdownFilter(BaseModel):
    model_config = ConfigDict(
        extra="forbid",
    )
    breakdown: Optional[Union[str, list[Union[str, int]], int]] = None
    breakdown_group_type_index: Optional[int] = None
    breakdown_hide_other_aggregation: Optional[bool] = None
    breakdown_histogram_bin_count: Optional[int] = None
    breakdown_limit: Optional[int] = None
    breakdown_normalize_url: Optional[bool] = None
    breakdown_type: Optional[BreakdownType] = BreakdownType.EVENT
    breakdowns: Optional[list[Breakdown]] = Field(default=None, max_length=3)


class IntervalItem(BaseModel):
    model_config = ConfigDict(
        extra="forbid",
    )
    label: str
    value: int = Field(..., description="An interval selected out of available intervals in source query")


class Series(BaseModel):
    model_config = ConfigDict(
        extra="forbid",
    )
    label: str
    value: int


class Settings(BaseModel):
    model_config = ConfigDict(
        extra="forbid",
    )
    display: Optional[ChartSettingsDisplay] = None
    formatting: Optional[ChartSettingsFormatting] = None


class ChartAxis(BaseModel):
    model_config = ConfigDict(
        extra="forbid",
    )
    column: str
    settings: Optional[Settings] = None


class ChartSettings(BaseModel):
    model_config = ConfigDict(
        extra="forbid",
    )
    goalLines: Optional[list[GoalLine]] = None
    leftYAxisSettings: Optional[YAxisSettings] = None
    rightYAxisSettings: Optional[YAxisSettings] = None
    seriesBreakdownColumn: Optional[str] = None
    showLegend: Optional[bool] = None
    showTotalRow: Optional[bool] = None
    stackBars100: Optional[bool] = Field(default=None, description="Whether we fill the bars to 100% in stacked mode")
    xAxis: Optional[ChartAxis] = None
    yAxis: Optional[list[ChartAxis]] = None
    yAxisAtZero: Optional[bool] = Field(
        default=None, description="Deprecated: use `[left|right]YAxisSettings`. Whether the Y axis should start at zero"
    )


class ClickhouseQueryProgress(BaseModel):
    model_config = ConfigDict(
        extra="forbid",
    )
    active_cpu_time: int
    bytes_read: int
    estimated_rows_total: int
    rows_read: int
    time_elapsed: int


class CohortPropertyFilter(BaseModel):
    model_config = ConfigDict(
        extra="forbid",
    )
    cohort_name: Optional[str] = None
    key: Literal["id"] = "id"
    label: Optional[str] = None
    operator: Optional[PropertyOperator] = PropertyOperator.IN_
    type: Literal["cohort"] = "cohort"
    value: int


class CustomChannelCondition(BaseModel):
    model_config = ConfigDict(
        extra="forbid",
    )
    id: str
    key: CustomChannelField
    op: CustomChannelOperator
    value: Optional[Union[str, list[str]]] = None


class CustomChannelRule(BaseModel):
    model_config = ConfigDict(
        extra="forbid",
    )
    channel_type: str
    combiner: FilterLogicalOperator
    id: str
    items: list[CustomChannelCondition]


class DatabaseSchemaField(BaseModel):
    model_config = ConfigDict(
        extra="forbid",
    )
    chain: Optional[list[Union[str, int]]] = None
    fields: Optional[list[str]] = None
    hogql_value: str
    id: Optional[str] = None
    name: str
    schema_valid: bool
    table: Optional[str] = None
    type: DatabaseSerializedFieldType


class DatabaseSchemaPostHogTable(BaseModel):
    model_config = ConfigDict(
        extra="forbid",
    )
    fields: dict[str, DatabaseSchemaField]
    id: str
    name: str
    row_count: Optional[float] = None
    type: Literal["posthog"] = "posthog"


class DatabaseSchemaTableCommon(BaseModel):
    model_config = ConfigDict(
        extra="forbid",
    )
    fields: dict[str, DatabaseSchemaField]
    id: str
    name: str
    row_count: Optional[float] = None
    type: Type1


class Day(RootModel[int]):
    root: int


class ErrorTrackingIssueAssignee(BaseModel):
    model_config = ConfigDict(
        extra="forbid",
    )
    id: Union[str, int]
    type: Type2


class ErrorTrackingRelationalIssue(BaseModel):
    model_config = ConfigDict(
        extra="forbid",
    )
    assignee: Optional[ErrorTrackingIssueAssignee] = None
    description: Optional[str] = None
    first_seen: datetime
    id: str
    name: Optional[str] = None
    status: Status2


class EventOddsRatioSerialized(BaseModel):
    model_config = ConfigDict(
        extra="forbid",
    )
    correlation_type: CorrelationType
    event: EventDefinition
    failure_count: int
    odds_ratio: float
    success_count: int


class EventTaxonomyItem(BaseModel):
    model_config = ConfigDict(
        extra="forbid",
    )
    property: str
    sample_count: int
    sample_values: list[str]


class EventsHeatMapColumnAggregationResult(BaseModel):
    model_config = ConfigDict(
        extra="forbid",
    )
    column: int
    value: int


class EventsHeatMapDataResult(BaseModel):
    model_config = ConfigDict(
        extra="forbid",
    )
    column: int
    row: int
    value: int


class EventsHeatMapRowAggregationResult(BaseModel):
    model_config = ConfigDict(
        extra="forbid",
    )
    row: int
    value: int


class EventsHeatMapStructuredResult(BaseModel):
    model_config = ConfigDict(
        extra="forbid",
    )
    allAggregations: int
    columnAggregations: list[EventsHeatMapColumnAggregationResult]
    data: list[EventsHeatMapDataResult]
    rowAggregations: list[EventsHeatMapRowAggregationResult]


class ExperimentExposureQueryResponse(BaseModel):
    model_config = ConfigDict(
        extra="forbid",
    )
    date_range: DateRange
    kind: Literal["ExperimentExposureQuery"] = "ExperimentExposureQuery"
    timeseries: list[ExperimentExposureTimeSeries]
    total_exposures: dict[str, float]


class ExperimentHoldoutType(BaseModel):
    model_config = ConfigDict(
        extra="forbid",
    )
    created_at: Optional[str] = None
    created_by: Optional[UserBasicType] = None
    description: Optional[str] = None
    filters: dict[str, Any]
    id: Optional[float] = None
    name: str
    updated_at: Optional[str] = None


class ExperimentMetricBaseProperties(BaseModel):
    model_config = ConfigDict(
        extra="forbid",
    )
    conversion_window: Optional[int] = None
    conversion_window_unit: Optional[FunnelConversionWindowTimeUnit] = None
    kind: Literal["ExperimentMetric"] = "ExperimentMetric"
    name: Optional[str] = None


class ExperimentStatsBase(BaseModel):
    model_config = ConfigDict(
        extra="forbid",
    )
    key: str
    number_of_samples: int
    sum: float
    sum_squares: float


class ExperimentVariantResultBayesian(BaseModel):
    model_config = ConfigDict(
        extra="forbid",
    )
    chance_to_win: float
    credible_interval: list[float] = Field(..., max_length=2, min_length=2)
    key: str
    method: Literal["bayesian"] = "bayesian"
    number_of_samples: int
    significant: bool
    sum: float
    sum_squares: float


class ExperimentVariantResultFrequentist(BaseModel):
    model_config = ConfigDict(
        extra="forbid",
    )
    confidence_interval: list[float] = Field(..., max_length=2, min_length=2)
    key: str
    method: Literal["frequentist"] = "frequentist"
    number_of_samples: int
    p_value: float
    significant: bool
    sum: float
    sum_squares: float


class ExternalQueryError(BaseModel):
    model_config = ConfigDict(
        extra="forbid",
    )
    code: ExternalQueryErrorCode
    detail: str


class FunnelCorrelationResult(BaseModel):
    model_config = ConfigDict(
        extra="forbid",
    )
    events: list[EventOddsRatioSerialized]
    skewed: bool


class FunnelExclusionSteps(BaseModel):
    model_config = ConfigDict(
        extra="forbid",
    )
    funnelFromStep: int
    funnelToStep: int


class FunnelsFilterLegacy(BaseModel):
    model_config = ConfigDict(
        extra="forbid",
    )
    bin_count: Optional[Union[float, str]] = None
    breakdown_attribution_type: Optional[BreakdownAttributionType] = None
    breakdown_attribution_value: Optional[float] = None
    exclusions: Optional[list[FunnelExclusionLegacy]] = None
    funnel_aggregate_by_hogql: Optional[str] = None
    funnel_from_step: Optional[float] = None
    funnel_order_type: Optional[StepOrderValue] = None
    funnel_step_reference: Optional[FunnelStepReference] = None
    funnel_to_step: Optional[float] = None
    funnel_viz_type: Optional[FunnelVizType] = None
    funnel_window_interval: Optional[float] = None
    funnel_window_interval_unit: Optional[FunnelConversionWindowTimeUnit] = None
    hidden_legend_keys: Optional[dict[str, Union[bool, Any]]] = None
    layout: Optional[FunnelLayout] = None


class HogQLAutocompleteResponse(BaseModel):
    model_config = ConfigDict(
        extra="forbid",
    )
    incomplete_list: bool = Field(..., description="Whether or not the suggestions returned are complete")
    suggestions: list[AutocompleteCompletionItem]
    timings: Optional[list[QueryTiming]] = Field(
        default=None, description="Measured timings for different parts of the query generation process"
    )


class HogQLNotice(BaseModel):
    model_config = ConfigDict(
        extra="forbid",
    )
    end: Optional[int] = None
    fix: Optional[str] = None
    message: str
    start: Optional[int] = None


class HogQLQueryModifiers(BaseModel):
    model_config = ConfigDict(
        extra="forbid",
    )
    bounceRateDurationSeconds: Optional[float] = None
    bounceRatePageViewMode: Optional[BounceRatePageViewMode] = None
    convertToProjectTimezone: Optional[bool] = None
    customChannelTypeRules: Optional[list[CustomChannelRule]] = None
    dataWarehouseEventsModifiers: Optional[list[DataWarehouseEventsModifier]] = None
    debug: Optional[bool] = None
    formatCsvAllowDoubleQuotes: Optional[bool] = None
    inCohortVia: Optional[InCohortVia] = None
    materializationMode: Optional[MaterializationMode] = None
    optimizeJoinedFilters: Optional[bool] = None
    personsArgMaxVersion: Optional[PersonsArgMaxVersion] = None
    personsJoinMode: Optional[PersonsJoinMode] = None
    personsOnEventsMode: Optional[PersonsOnEventsMode] = None
    propertyGroupsMode: Optional[PropertyGroupsMode] = None
    s3TableUseInvalidColumns: Optional[bool] = None
    sessionTableVersion: Optional[SessionTableVersion] = None
    sessionsV2JoinMode: Optional[SessionsV2JoinMode] = None
    useMaterializedViews: Optional[bool] = None
    usePresortedEventsTable: Optional[bool] = None
    useWebAnalyticsPreAggregatedTables: Optional[bool] = None


class HogQuery(BaseModel):
    model_config = ConfigDict(
        extra="forbid",
    )
    code: Optional[str] = None
    kind: Literal["HogQuery"] = "HogQuery"
    modifiers: Optional[HogQLQueryModifiers] = Field(
        default=None, description="Modifiers used when performing the query"
    )
    response: Optional[HogQueryResponse] = None
    version: Optional[float] = Field(default=None, description="version of the node, used for schema migrations")


class DayItem(BaseModel):
    model_config = ConfigDict(
        extra="forbid",
    )
    label: str
    value: Union[str, datetime, int]


class InsightThreshold(BaseModel):
    model_config = ConfigDict(
        extra="forbid",
    )
    bounds: Optional[InsightsThresholdBounds] = None
    type: InsightThresholdType


class LLMTrace(BaseModel):
    model_config = ConfigDict(
        extra="forbid",
    )
    createdAt: str
    events: list[LLMTraceEvent]
    id: str
    inputCost: Optional[float] = None
    inputState: Optional[Any] = None
    inputTokens: Optional[float] = None
    outputCost: Optional[float] = None
    outputState: Optional[Any] = None
    outputTokens: Optional[float] = None
    person: LLMTracePerson
    totalCost: Optional[float] = None
    totalLatency: Optional[float] = None
    traceName: Optional[str] = None


class LifecycleFilter(BaseModel):
    model_config = ConfigDict(
        extra="forbid",
    )
    showLegend: Optional[bool] = False
    showValuesOnSeries: Optional[bool] = None
    toggledLifecycles: Optional[list[LifecycleToggle]] = None


class LifecycleFilterLegacy(BaseModel):
    model_config = ConfigDict(
        extra="forbid",
    )
    show_legend: Optional[bool] = None
    show_values_on_series: Optional[bool] = None
    toggledLifecycles: Optional[list[LifecycleToggle]] = None


class LogMessage(BaseModel):
    model_config = ConfigDict(
        extra="forbid",
    )
    attributes: dict[str, Any]
    body: str
    event_name: str
    instrumentation_scope: str
    level: LogSeverityLevel
    observed_timestamp: datetime
    resource: str
    severity_number: float
    severity_text: LogSeverityLevel
    span_id: str
    timestamp: datetime
    trace_id: str
    uuid: str


class MarketingAnalyticsConfig(BaseModel):
    model_config = ConfigDict(
        extra="forbid",
    )
    sources_map: Optional[dict[str, dict[str, Union[str, Any]]]] = None


class MatchedRecording(BaseModel):
    model_config = ConfigDict(
        extra="forbid",
    )
    events: list[MatchedRecordingEvent]
    session_id: Optional[str] = None


<<<<<<< HEAD
class GlobalInfo(BaseModel):
    model_config = ConfigDict(
        extra="forbid",
    )
    navigation: Optional[MaxNavigationContext] = None
=======
class NewExperimentQueryResponse(BaseModel):
    model_config = ConfigDict(
        extra="forbid",
    )
    baseline: ExperimentStatsBase
    variant_results: Union[list[ExperimentVariantResultFrequentist], list[ExperimentVariantResultBayesian]]
>>>>>>> 4dd5a566


class PathsFilter(BaseModel):
    model_config = ConfigDict(
        extra="forbid",
    )
    edgeLimit: Optional[int] = 50
    endPoint: Optional[str] = None
    excludeEvents: Optional[list[str]] = None
    includeEventTypes: Optional[list[PathType]] = None
    localPathCleaningFilters: Optional[list[PathCleaningFilter]] = None
    maxEdgeWeight: Optional[int] = None
    minEdgeWeight: Optional[int] = None
    pathDropoffKey: Optional[str] = Field(default=None, description="Relevant only within actors query")
    pathEndKey: Optional[str] = Field(default=None, description="Relevant only within actors query")
    pathGroupings: Optional[list[str]] = None
    pathReplacements: Optional[bool] = None
    pathStartKey: Optional[str] = Field(default=None, description="Relevant only within actors query")
    pathsHogQLExpression: Optional[str] = None
    startPoint: Optional[str] = None
    stepLimit: Optional[int] = 5


class QueryResponseAlternative8(BaseModel):
    model_config = ConfigDict(
        extra="forbid",
    )
    errors: list[HogQLNotice]
    isUsingIndices: Optional[QueryIndexUsage] = None
    isValid: Optional[bool] = None
    notices: list[HogQLNotice]
    query: Optional[str] = None
    table_names: Optional[list[str]] = None
    warnings: list[HogQLNotice]


class QueryResponseAlternative9(BaseModel):
    model_config = ConfigDict(
        extra="forbid",
    )
    incomplete_list: bool = Field(..., description="Whether or not the suggestions returned are complete")
    suggestions: list[AutocompleteCompletionItem]
    timings: Optional[list[QueryTiming]] = Field(
        default=None, description="Measured timings for different parts of the query generation process"
    )


class QueryResponseAlternative24(BaseModel):
    model_config = ConfigDict(
        extra="forbid",
    )
    data: dict[str, Any]
    error: Optional[ExternalQueryError] = None
    status: ExternalQueryStatus


class QueryStatus(BaseModel):
    model_config = ConfigDict(
        extra="forbid",
    )
    complete: Optional[bool] = Field(
        default=False,
        description=(
            "Whether the query is still running. Will be true if the query is complete, even if it errored. Either"
            " result or error will be set."
        ),
    )
    dashboard_id: Optional[int] = None
    end_time: Optional[datetime] = Field(
        default=None, description="When did the query execution task finish (whether successfully or not)."
    )
    error: Optional[bool] = Field(
        default=False,
        description=(
            "If the query failed, this will be set to true. More information can be found in the error_message field."
        ),
    )
    error_message: Optional[str] = None
    expiration_time: Optional[datetime] = None
    id: str
    insight_id: Optional[int] = None
    labels: Optional[list[str]] = None
    pickup_time: Optional[datetime] = Field(
        default=None, description="When was the query execution task picked up by a worker."
    )
    query_async: Literal[True] = Field(default=True, description="ONLY async queries use QueryStatus.")
    query_progress: Optional[ClickhouseQueryProgress] = None
    results: Optional[Any] = None
    start_time: Optional[datetime] = Field(default=None, description="When was query execution task enqueued.")
    task_id: Optional[str] = None
    team_id: int


class QueryStatusResponse(BaseModel):
    model_config = ConfigDict(
        extra="forbid",
    )
    query_status: QueryStatus


class RecordingPropertyFilter(BaseModel):
    model_config = ConfigDict(
        extra="forbid",
    )
    key: Union[DurationType, str]
    label: Optional[str] = None
    operator: PropertyOperator
    type: Literal["recording"] = "recording"
    value: Optional[
        Union[list[Union[str, float, ErrorTrackingIssueAssignee]], Union[str, float, ErrorTrackingIssueAssignee]]
    ] = None


class ResultCustomization(RootModel[Union[ResultCustomizationByValue, ResultCustomizationByPosition]]):
    root: Union[ResultCustomizationByValue, ResultCustomizationByPosition]


class RetentionValue(BaseModel):
    model_config = ConfigDict(
        extra="forbid",
    )
    count: int
    label: Optional[str] = None


class RevenueAnalyticsEventItem(BaseModel):
    model_config = ConfigDict(
        extra="forbid",
    )
    currencyAwareDecimal: Optional[bool] = Field(
        default=False,
        description=(
            "If true, the revenue will be divided by the smallest unit of the currency.\n\nFor example, in case this is"
            " set to true, if the revenue is 1089 and the currency is USD, the revenue will be $10.89, but if the"
            " currency is JPY, the revenue will be ¥1089."
        ),
    )
    eventName: str
    revenueCurrencyProperty: Optional[RevenueCurrencyPropertyConfig] = Field(
        default_factory=lambda: RevenueCurrencyPropertyConfig.model_validate({"static": "USD"})
    )
    revenueProperty: str


class RevenueAnalyticsGrowthRateQueryResponse(BaseModel):
    model_config = ConfigDict(
        extra="forbid",
    )
    columns: Optional[list[str]] = None
    error: Optional[str] = Field(
        default=None,
        description="Query error. Returned only if 'explain' or `modifiers.debug` is true. Throws an error otherwise.",
    )
    hogql: Optional[str] = Field(default=None, description="Generated HogQL query.")
    modifiers: Optional[HogQLQueryModifiers] = Field(
        default=None, description="Modifiers used when performing the query"
    )
    query_status: Optional[QueryStatus] = Field(
        default=None, description="Query status indicates whether next to the provided data, a query is still running."
    )
    results: Any
    timings: Optional[list[QueryTiming]] = Field(
        default=None, description="Measured timings for different parts of the query generation process"
    )


class RevenueAnalyticsInsightsQueryResponse(BaseModel):
    model_config = ConfigDict(
        extra="forbid",
    )
    columns: Optional[list[str]] = None
    error: Optional[str] = Field(
        default=None,
        description="Query error. Returned only if 'explain' or `modifiers.debug` is true. Throws an error otherwise.",
    )
    hogql: Optional[str] = Field(default=None, description="Generated HogQL query.")
    modifiers: Optional[HogQLQueryModifiers] = Field(
        default=None, description="Modifiers used when performing the query"
    )
    query_status: Optional[QueryStatus] = Field(
        default=None, description="Query status indicates whether next to the provided data, a query is still running."
    )
    results: Any
    timings: Optional[list[QueryTiming]] = Field(
        default=None, description="Measured timings for different parts of the query generation process"
    )


class RevenueAnalyticsOverviewItem(BaseModel):
    model_config = ConfigDict(
        extra="forbid",
    )
    key: RevenueAnalyticsOverviewItemKey
    value: float


class RevenueAnalyticsOverviewQueryResponse(BaseModel):
    model_config = ConfigDict(
        extra="forbid",
    )
    error: Optional[str] = Field(
        default=None,
        description="Query error. Returned only if 'explain' or `modifiers.debug` is true. Throws an error otherwise.",
    )
    hogql: Optional[str] = Field(default=None, description="Generated HogQL query.")
    modifiers: Optional[HogQLQueryModifiers] = Field(
        default=None, description="Modifiers used when performing the query"
    )
    query_status: Optional[QueryStatus] = Field(
        default=None, description="Query status indicates whether next to the provided data, a query is still running."
    )
    results: list[RevenueAnalyticsOverviewItem]
    timings: Optional[list[QueryTiming]] = Field(
        default=None, description="Measured timings for different parts of the query generation process"
    )


class RevenueAnalyticsPropertyFilter(BaseModel):
    model_config = ConfigDict(
        extra="forbid",
    )
    key: str
    label: Optional[str] = None
    operator: PropertyOperator
    type: Literal["revenue_analytics"] = "revenue_analytics"
    value: Optional[
        Union[list[Union[str, float, ErrorTrackingIssueAssignee]], Union[str, float, ErrorTrackingIssueAssignee]]
    ] = None


class RevenueAnalyticsTopCustomersQueryResponse(BaseModel):
    model_config = ConfigDict(
        extra="forbid",
    )
    columns: Optional[list[str]] = None
    error: Optional[str] = Field(
        default=None,
        description="Query error. Returned only if 'explain' or `modifiers.debug` is true. Throws an error otherwise.",
    )
    hogql: Optional[str] = Field(default=None, description="Generated HogQL query.")
    modifiers: Optional[HogQLQueryModifiers] = Field(
        default=None, description="Modifiers used when performing the query"
    )
    query_status: Optional[QueryStatus] = Field(
        default=None, description="Query status indicates whether next to the provided data, a query is still running."
    )
    results: Any
    timings: Optional[list[QueryTiming]] = Field(
        default=None, description="Measured timings for different parts of the query generation process"
    )


class RevenueExampleDataWarehouseTablesQueryResponse(BaseModel):
    model_config = ConfigDict(
        extra="forbid",
    )
    columns: Optional[list] = None
    error: Optional[str] = Field(
        default=None,
        description="Query error. Returned only if 'explain' or `modifiers.debug` is true. Throws an error otherwise.",
    )
    hasMore: Optional[bool] = None
    hogql: Optional[str] = Field(default=None, description="Generated HogQL query.")
    limit: Optional[int] = None
    modifiers: Optional[HogQLQueryModifiers] = Field(
        default=None, description="Modifiers used when performing the query"
    )
    offset: Optional[int] = None
    query_status: Optional[QueryStatus] = Field(
        default=None, description="Query status indicates whether next to the provided data, a query is still running."
    )
    results: Any
    timings: Optional[list[QueryTiming]] = Field(
        default=None, description="Measured timings for different parts of the query generation process"
    )
    types: Optional[list] = None


class RevenueExampleEventsQueryResponse(BaseModel):
    model_config = ConfigDict(
        extra="forbid",
    )
    columns: Optional[list] = None
    error: Optional[str] = Field(
        default=None,
        description="Query error. Returned only if 'explain' or `modifiers.debug` is true. Throws an error otherwise.",
    )
    hasMore: Optional[bool] = None
    hogql: Optional[str] = Field(default=None, description="Generated HogQL query.")
    limit: Optional[int] = None
    modifiers: Optional[HogQLQueryModifiers] = Field(
        default=None, description="Modifiers used when performing the query"
    )
    offset: Optional[int] = None
    query_status: Optional[QueryStatus] = Field(
        default=None, description="Query status indicates whether next to the provided data, a query is still running."
    )
    results: Any
    timings: Optional[list[QueryTiming]] = Field(
        default=None, description="Measured timings for different parts of the query generation process"
    )
    types: Optional[list] = None


class SavedInsightNode(BaseModel):
    model_config = ConfigDict(
        extra="forbid",
    )
    allowSorting: Optional[bool] = Field(
        default=None, description="Can the user click on column headers to sort the table? (default: true)"
    )
    context: Optional[Context1] = Field(
        default=None, description="Context for the table, used by components like ColumnConfigurator"
    )
    embedded: Optional[bool] = Field(default=None, description="Query is embedded inside another bordered component")
    expandable: Optional[bool] = Field(
        default=None, description="Can expand row to show raw event data (default: true)"
    )
    full: Optional[bool] = Field(
        default=None, description="Show with most visual options enabled. Used in insight scene."
    )
    hidePersonsModal: Optional[bool] = None
    hideTooltipOnScroll: Optional[bool] = None
    kind: Literal["SavedInsightNode"] = "SavedInsightNode"
    propertiesViaUrl: Optional[bool] = Field(default=None, description="Link properties via the URL (default: false)")
    shortId: str
    showActions: Optional[bool] = Field(default=None, description="Show the kebab menu at the end of the row")
    showColumnConfigurator: Optional[bool] = Field(
        default=None, description="Show a button to configure the table's columns if possible"
    )
    showCorrelationTable: Optional[bool] = None
    showDateRange: Optional[bool] = Field(default=None, description="Show date range selector")
    showElapsedTime: Optional[bool] = Field(default=None, description="Show the time it takes to run a query")
    showEventFilter: Optional[bool] = Field(
        default=None, description="Include an event filter above the table (EventsNode only)"
    )
    showExport: Optional[bool] = Field(default=None, description="Show the export button")
    showFilters: Optional[bool] = None
    showHeader: Optional[bool] = None
    showHogQLEditor: Optional[bool] = Field(default=None, description="Include a HogQL query editor above HogQL tables")
    showLastComputation: Optional[bool] = None
    showLastComputationRefresh: Optional[bool] = None
    showOpenEditorButton: Optional[bool] = Field(
        default=None, description="Show a button to open the current query as a new insight. (default: true)"
    )
    showPersistentColumnConfigurator: Optional[bool] = Field(
        default=None, description="Show a button to configure and persist the table's default columns if possible"
    )
    showPropertyFilter: Optional[Union[bool, list[TaxonomicFilterGroupType]]] = Field(
        default=None, description="Include a property filter above the table"
    )
    showReload: Optional[bool] = Field(default=None, description="Show a reload button")
    showResults: Optional[bool] = None
    showResultsTable: Optional[bool] = Field(default=None, description="Show a results table")
    showSavedQueries: Optional[bool] = Field(default=None, description="Shows a list of saved queries")
    showSearch: Optional[bool] = Field(default=None, description="Include a free text search field (PersonsNode only)")
    showTable: Optional[bool] = None
    showTestAccountFilters: Optional[bool] = Field(default=None, description="Show filter to exclude test accounts")
    showTimings: Optional[bool] = Field(default=None, description="Show a detailed query timing breakdown")
    suppressSessionAnalysisWarning: Optional[bool] = None
    version: Optional[float] = Field(default=None, description="version of the node, used for schema migrations")
    vizSpecificOptions: Optional[VizSpecificOptions] = None


class SessionAttributionExplorerQueryResponse(BaseModel):
    model_config = ConfigDict(
        extra="forbid",
    )
    columns: Optional[list] = None
    error: Optional[str] = Field(
        default=None,
        description="Query error. Returned only if 'explain' or `modifiers.debug` is true. Throws an error otherwise.",
    )
    hasMore: Optional[bool] = None
    hogql: Optional[str] = Field(default=None, description="Generated HogQL query.")
    limit: Optional[int] = None
    modifiers: Optional[HogQLQueryModifiers] = Field(
        default=None, description="Modifiers used when performing the query"
    )
    offset: Optional[int] = None
    query_status: Optional[QueryStatus] = Field(
        default=None, description="Query status indicates whether next to the provided data, a query is still running."
    )
    results: Any
    timings: Optional[list[QueryTiming]] = Field(
        default=None, description="Measured timings for different parts of the query generation process"
    )
    types: Optional[list] = None


class SessionPropertyFilter(BaseModel):
    model_config = ConfigDict(
        extra="forbid",
    )
    key: str
    label: Optional[str] = None
    operator: PropertyOperator
    type: Literal["session"] = "session"
    value: Optional[
        Union[list[Union[str, float, ErrorTrackingIssueAssignee]], Union[str, float, ErrorTrackingIssueAssignee]]
    ] = None


class SessionRecordingType(BaseModel):
    model_config = ConfigDict(
        extra="forbid",
    )
    active_seconds: Optional[float] = None
    activity_score: Optional[float] = Field(
        default=None, description="calculated on the backend so that we can sort by it, definition may change over time"
    )
    click_count: Optional[float] = None
    console_error_count: Optional[float] = None
    console_log_count: Optional[float] = None
    console_warn_count: Optional[float] = None
    distinct_id: Optional[str] = None
    email: Optional[str] = None
    end_time: str = Field(..., description="When the recording ends in ISO format.")
    id: str
    inactive_seconds: Optional[float] = None
    keypress_count: Optional[float] = None
    matching_events: Optional[list[MatchedRecording]] = Field(default=None, description="List of matching events. *")
    mouse_activity_count: Optional[float] = Field(
        default=None, description="count of all mouse activity in the recording, not just clicks"
    )
    ongoing: Optional[bool] = Field(
        default=None,
        description=(
            "whether we have received data for this recording in the last 5 minutes (assumes the recording was loaded"
            " from ClickHouse)\n*"
        ),
    )
    person: Optional[PersonType] = None
    recording_duration: float = Field(..., description="Length of recording in seconds.")
    snapshot_source: SnapshotSource
    start_time: str = Field(..., description="When the recording starts in ISO format.")
    start_url: Optional[str] = None
    storage: Optional[Storage] = Field(default=None, description="Where this recording information was loaded from")
    summary: Optional[str] = None
    viewed: bool = Field(..., description="Whether this recording has been viewed by you already.")
    viewers: list[str] = Field(..., description="user ids of other users who have viewed this recording")


class SessionsTimelineQueryResponse(BaseModel):
    model_config = ConfigDict(
        extra="forbid",
    )
    error: Optional[str] = Field(
        default=None,
        description="Query error. Returned only if 'explain' or `modifiers.debug` is true. Throws an error otherwise.",
    )
    hasMore: Optional[bool] = None
    hogql: Optional[str] = Field(default=None, description="Generated HogQL query.")
    modifiers: Optional[HogQLQueryModifiers] = Field(
        default=None, description="Modifiers used when performing the query"
    )
    query_status: Optional[QueryStatus] = Field(
        default=None, description="Query status indicates whether next to the provided data, a query is still running."
    )
    results: list[TimelineEntry]
    timings: Optional[list[QueryTiming]] = Field(
        default=None, description="Measured timings for different parts of the query generation process"
    )


class StickinessCriteria(BaseModel):
    model_config = ConfigDict(
        extra="forbid",
    )
    operator: StickinessOperator
    value: int


class StickinessFilter(BaseModel):
    model_config = ConfigDict(
        extra="forbid",
    )
    computedAs: Optional[StickinessComputationMode] = None
    display: Optional[ChartDisplayType] = None
    hiddenLegendIndexes: Optional[list[int]] = None
    showLegend: Optional[bool] = None
    showMultipleYAxes: Optional[bool] = None
    showValuesOnSeries: Optional[bool] = None
    stickinessCriteria: Optional[StickinessCriteria] = None


class StickinessQueryResponse(BaseModel):
    model_config = ConfigDict(
        extra="forbid",
    )
    error: Optional[str] = Field(
        default=None,
        description="Query error. Returned only if 'explain' or `modifiers.debug` is true. Throws an error otherwise.",
    )
    hogql: Optional[str] = Field(default=None, description="Generated HogQL query.")
    modifiers: Optional[HogQLQueryModifiers] = Field(
        default=None, description="Modifiers used when performing the query"
    )
    query_status: Optional[QueryStatus] = Field(
        default=None, description="Query status indicates whether next to the provided data, a query is still running."
    )
    results: list[dict[str, Any]]
    timings: Optional[list[QueryTiming]] = Field(
        default=None, description="Measured timings for different parts of the query generation process"
    )


class SuggestedQuestionsQuery(BaseModel):
    model_config = ConfigDict(
        extra="forbid",
    )
    kind: Literal["SuggestedQuestionsQuery"] = "SuggestedQuestionsQuery"
    modifiers: Optional[HogQLQueryModifiers] = Field(
        default=None, description="Modifiers used when performing the query"
    )
    response: Optional[SuggestedQuestionsQueryResponse] = None
    version: Optional[float] = Field(default=None, description="version of the node, used for schema migrations")


class TableSettings(BaseModel):
    model_config = ConfigDict(
        extra="forbid",
    )
    columns: Optional[list[ChartAxis]] = None
    conditionalFormatting: Optional[list[ConditionalFormattingRule]] = None


class TeamTaxonomyItem(BaseModel):
    model_config = ConfigDict(
        extra="forbid",
    )
    count: int
    event: str


class TestBasicQueryResponse(BaseModel):
    model_config = ConfigDict(
        extra="forbid",
    )
    error: Optional[str] = Field(
        default=None,
        description="Query error. Returned only if 'explain' or `modifiers.debug` is true. Throws an error otherwise.",
    )
    hogql: Optional[str] = Field(default=None, description="Generated HogQL query.")
    modifiers: Optional[HogQLQueryModifiers] = Field(
        default=None, description="Modifiers used when performing the query"
    )
    query_status: Optional[QueryStatus] = Field(
        default=None, description="Query status indicates whether next to the provided data, a query is still running."
    )
    results: list
    timings: Optional[list[QueryTiming]] = Field(
        default=None, description="Measured timings for different parts of the query generation process"
    )


class TestCachedBasicQueryResponse(BaseModel):
    model_config = ConfigDict(
        extra="forbid",
    )
    cache_key: str
    cache_target_age: Optional[datetime] = None
    calculation_trigger: Optional[str] = Field(
        default=None, description="What triggered the calculation of the query, leave empty if user/immediate"
    )
    error: Optional[str] = Field(
        default=None,
        description="Query error. Returned only if 'explain' or `modifiers.debug` is true. Throws an error otherwise.",
    )
    hogql: Optional[str] = Field(default=None, description="Generated HogQL query.")
    is_cached: bool
    last_refresh: datetime
    modifiers: Optional[HogQLQueryModifiers] = Field(
        default=None, description="Modifiers used when performing the query"
    )
    next_allowed_client_refresh: datetime
    query_status: Optional[QueryStatus] = Field(
        default=None, description="Query status indicates whether next to the provided data, a query is still running."
    )
    results: list
    timezone: str
    timings: Optional[list[QueryTiming]] = Field(
        default=None, description="Measured timings for different parts of the query generation process"
    )


class TracesQueryResponse(BaseModel):
    model_config = ConfigDict(
        extra="forbid",
    )
    columns: Optional[list[str]] = None
    error: Optional[str] = Field(
        default=None,
        description="Query error. Returned only if 'explain' or `modifiers.debug` is true. Throws an error otherwise.",
    )
    hasMore: Optional[bool] = None
    hogql: Optional[str] = Field(default=None, description="Generated HogQL query.")
    limit: Optional[int] = None
    modifiers: Optional[HogQLQueryModifiers] = Field(
        default=None, description="Modifiers used when performing the query"
    )
    offset: Optional[int] = None
    query_status: Optional[QueryStatus] = Field(
        default=None, description="Query status indicates whether next to the provided data, a query is still running."
    )
    results: list[LLMTrace]
    timings: Optional[list[QueryTiming]] = Field(
        default=None, description="Measured timings for different parts of the query generation process"
    )


class TrendsAlertConfig(BaseModel):
    model_config = ConfigDict(
        extra="forbid",
    )
    check_ongoing_interval: Optional[bool] = None
    series_index: int
    type: Literal["TrendsAlertConfig"] = "TrendsAlertConfig"


class TrendsFilter(BaseModel):
    model_config = ConfigDict(
        extra="forbid",
    )
    aggregationAxisFormat: Optional[AggregationAxisFormat] = AggregationAxisFormat.NUMERIC
    aggregationAxisPostfix: Optional[str] = None
    aggregationAxisPrefix: Optional[str] = None
    breakdown_histogram_bin_count: Optional[float] = None
    decimalPlaces: Optional[float] = None
    display: Optional[ChartDisplayType] = ChartDisplayType.ACTIONS_LINE_GRAPH
    formula: Optional[str] = None
    formulaNodes: Optional[list[TrendsFormulaNode]] = Field(
        default=None,
        description="List of formulas with optional custom names. Takes precedence over formula/formulas if set.",
    )
    formulas: Optional[list[str]] = None
    goalLines: Optional[list[GoalLine]] = Field(default=None, description="Goal Lines")
    hiddenLegendIndexes: Optional[list[int]] = None
    minDecimalPlaces: Optional[float] = None
    resultCustomizationBy: Optional[ResultCustomizationBy] = Field(
        default=ResultCustomizationBy.VALUE,
        description="Wether result datasets are associated by their values or by their order.",
    )
    resultCustomizations: Optional[
        Union[dict[str, ResultCustomizationByValue], dict[str, ResultCustomizationByPosition]]
    ] = Field(default=None, description="Customizations for the appearance of result datasets.")
    showAlertThresholdLines: Optional[bool] = False
    showLabelsOnSeries: Optional[bool] = None
    showLegend: Optional[bool] = False
    showMultipleYAxes: Optional[bool] = False
    showPercentStackView: Optional[bool] = False
    showValuesOnSeries: Optional[bool] = False
    smoothingIntervals: Optional[int] = 1
    yAxisScaleType: Optional[YAxisScaleType] = YAxisScaleType.LINEAR


class TrendsQueryResponse(BaseModel):
    model_config = ConfigDict(
        extra="forbid",
    )
    error: Optional[str] = Field(
        default=None,
        description="Query error. Returned only if 'explain' or `modifiers.debug` is true. Throws an error otherwise.",
    )
    hasMore: Optional[bool] = Field(default=None, description="Wether more breakdown values are available.")
    hogql: Optional[str] = Field(default=None, description="Generated HogQL query.")
    modifiers: Optional[HogQLQueryModifiers] = Field(
        default=None, description="Modifiers used when performing the query"
    )
    query_status: Optional[QueryStatus] = Field(
        default=None, description="Query status indicates whether next to the provided data, a query is still running."
    )
    results: list[dict[str, Any]]
    timings: Optional[list[QueryTiming]] = Field(
        default=None, description="Measured timings for different parts of the query generation process"
    )


class WebAnalyticsExternalSummaryQueryResponse(BaseModel):
    model_config = ConfigDict(
        extra="forbid",
    )
    data: dict[str, Any]
    error: Optional[ExternalQueryError] = None
    status: ExternalQueryStatus


class WebExternalClicksTableQueryResponse(BaseModel):
    model_config = ConfigDict(
        extra="forbid",
    )
    columns: Optional[list] = None
    error: Optional[str] = Field(
        default=None,
        description="Query error. Returned only if 'explain' or `modifiers.debug` is true. Throws an error otherwise.",
    )
    hasMore: Optional[bool] = None
    hogql: Optional[str] = Field(default=None, description="Generated HogQL query.")
    limit: Optional[int] = None
    modifiers: Optional[HogQLQueryModifiers] = Field(
        default=None, description="Modifiers used when performing the query"
    )
    offset: Optional[int] = None
    query_status: Optional[QueryStatus] = Field(
        default=None, description="Query status indicates whether next to the provided data, a query is still running."
    )
    results: list
    samplingRate: Optional[SamplingRate] = None
    timings: Optional[list[QueryTiming]] = Field(
        default=None, description="Measured timings for different parts of the query generation process"
    )
    types: Optional[list] = None


class WebGoalsQueryResponse(BaseModel):
    model_config = ConfigDict(
        extra="forbid",
    )
    columns: Optional[list] = None
    error: Optional[str] = Field(
        default=None,
        description="Query error. Returned only if 'explain' or `modifiers.debug` is true. Throws an error otherwise.",
    )
    hasMore: Optional[bool] = None
    hogql: Optional[str] = Field(default=None, description="Generated HogQL query.")
    limit: Optional[int] = None
    modifiers: Optional[HogQLQueryModifiers] = Field(
        default=None, description="Modifiers used when performing the query"
    )
    offset: Optional[int] = None
    query_status: Optional[QueryStatus] = Field(
        default=None, description="Query status indicates whether next to the provided data, a query is still running."
    )
    results: list
    samplingRate: Optional[SamplingRate] = None
    timings: Optional[list[QueryTiming]] = Field(
        default=None, description="Measured timings for different parts of the query generation process"
    )
    types: Optional[list] = None


class WebOverviewItem(BaseModel):
    model_config = ConfigDict(
        extra="forbid",
    )
    changeFromPreviousPct: Optional[float] = None
    isIncreaseBad: Optional[bool] = None
    key: str
    kind: WebOverviewItemKind
    previous: Optional[float] = None
    usedPreAggregatedTables: Optional[bool] = None
    value: Optional[float] = None


class WebOverviewQueryResponse(BaseModel):
    model_config = ConfigDict(
        extra="forbid",
    )
    dateFrom: Optional[str] = None
    dateTo: Optional[str] = None
    error: Optional[str] = Field(
        default=None,
        description="Query error. Returned only if 'explain' or `modifiers.debug` is true. Throws an error otherwise.",
    )
    hogql: Optional[str] = Field(default=None, description="Generated HogQL query.")
    modifiers: Optional[HogQLQueryModifiers] = Field(
        default=None, description="Modifiers used when performing the query"
    )
    query_status: Optional[QueryStatus] = Field(
        default=None, description="Query status indicates whether next to the provided data, a query is still running."
    )
    results: list[WebOverviewItem]
    samplingRate: Optional[SamplingRate] = None
    timings: Optional[list[QueryTiming]] = Field(
        default=None, description="Measured timings for different parts of the query generation process"
    )
    usedPreAggregatedTables: Optional[bool] = None


class WebPageURLSearchQueryResponse(BaseModel):
    model_config = ConfigDict(
        extra="forbid",
    )
    error: Optional[str] = Field(
        default=None,
        description="Query error. Returned only if 'explain' or `modifiers.debug` is true. Throws an error otherwise.",
    )
    hasMore: Optional[bool] = None
    hogql: Optional[str] = Field(default=None, description="Generated HogQL query.")
    limit: Optional[int] = None
    modifiers: Optional[HogQLQueryModifiers] = Field(
        default=None, description="Modifiers used when performing the query"
    )
    query_status: Optional[QueryStatus] = Field(
        default=None, description="Query status indicates whether next to the provided data, a query is still running."
    )
    results: list[PageURL]
    timings: Optional[list[QueryTiming]] = Field(
        default=None, description="Measured timings for different parts of the query generation process"
    )


class WebStatsTableQueryResponse(BaseModel):
    model_config = ConfigDict(
        extra="forbid",
    )
    columns: Optional[list] = None
    error: Optional[str] = Field(
        default=None,
        description="Query error. Returned only if 'explain' or `modifiers.debug` is true. Throws an error otherwise.",
    )
    hasMore: Optional[bool] = None
    hogql: Optional[str] = Field(default=None, description="Generated HogQL query.")
    limit: Optional[int] = None
    modifiers: Optional[HogQLQueryModifiers] = Field(
        default=None, description="Modifiers used when performing the query"
    )
    offset: Optional[int] = None
    query_status: Optional[QueryStatus] = Field(
        default=None, description="Query status indicates whether next to the provided data, a query is still running."
    )
    results: list
    samplingRate: Optional[SamplingRate] = None
    timings: Optional[list[QueryTiming]] = Field(
        default=None, description="Measured timings for different parts of the query generation process"
    )
    types: Optional[list] = None
    usedPreAggregatedTables: Optional[bool] = None


class WebVitalsItemAction(BaseModel):
    model_config = ConfigDict(
        extra="forbid",
    )
    custom_name: WebVitalsMetric
    math: WebVitalsPercentile


class WebVitalsPathBreakdownResult(BaseModel):
    model_config = ConfigDict(
        extra="forbid",
    )
    good: list[WebVitalsPathBreakdownResultItem]
    needs_improvements: list[WebVitalsPathBreakdownResultItem]
    poor: list[WebVitalsPathBreakdownResultItem]


class ActorsPropertyTaxonomyQueryResponse(BaseModel):
    model_config = ConfigDict(
        extra="forbid",
    )
    error: Optional[str] = Field(
        default=None,
        description="Query error. Returned only if 'explain' or `modifiers.debug` is true. Throws an error otherwise.",
    )
    hogql: Optional[str] = Field(default=None, description="Generated HogQL query.")
    modifiers: Optional[HogQLQueryModifiers] = Field(
        default=None, description="Modifiers used when performing the query"
    )
    query_status: Optional[QueryStatus] = Field(
        default=None, description="Query status indicates whether next to the provided data, a query is still running."
    )
    results: ActorsPropertyTaxonomyResponse
    timings: Optional[list[QueryTiming]] = Field(
        default=None, description="Measured timings for different parts of the query generation process"
    )


class ActorsQueryResponse(BaseModel):
    model_config = ConfigDict(
        extra="forbid",
    )
    columns: list
    error: Optional[str] = Field(
        default=None,
        description="Query error. Returned only if 'explain' or `modifiers.debug` is true. Throws an error otherwise.",
    )
    hasMore: Optional[bool] = None
    hogql: str = Field(..., description="Generated HogQL query.")
    limit: int
    missing_actors_count: Optional[int] = None
    modifiers: Optional[HogQLQueryModifiers] = Field(
        default=None, description="Modifiers used when performing the query"
    )
    offset: int
    query_status: Optional[QueryStatus] = Field(
        default=None, description="Query status indicates whether next to the provided data, a query is still running."
    )
    results: list[list]
    timings: Optional[list[QueryTiming]] = Field(
        default=None, description="Measured timings for different parts of the query generation process"
    )
    types: list[str]


class AssistantBasePropertyFilter(
    RootModel[
        Union[
            AssistantDateTimePropertyFilter,
            AssistantSetPropertyFilter,
            Union[AssistantSingleValuePropertyFilter, AssistantArrayPropertyFilter],
        ]
    ]
):
    root: Union[
        AssistantDateTimePropertyFilter,
        AssistantSetPropertyFilter,
        Union[AssistantSingleValuePropertyFilter, AssistantArrayPropertyFilter],
    ]


class AssistantFunnelNodeShared(BaseModel):
    model_config = ConfigDict(
        extra="forbid",
    )
    math: Optional[AssistantFunnelsMath] = Field(
        default=None,
        description=(
            "Optional math aggregation type for the series. Only specify this math type if the user wants one of these."
            " `first_time_for_user` - counts the number of users who have completed the event for the first time ever."
            " `first_time_for_user_with_filters` - counts the number of users who have completed the event with"
            " specified filters for the first time."
        ),
    )
    properties: Optional[
        list[
            Union[
                Union[
                    AssistantGenericPropertyFilter1,
                    AssistantGenericPropertyFilter2,
                    AssistantGenericPropertyFilter3,
                    AssistantGenericPropertyFilter4,
                ],
                Union[
                    AssistantGroupPropertyFilter1,
                    AssistantGroupPropertyFilter2,
                    AssistantGroupPropertyFilter3,
                    AssistantGroupPropertyFilter4,
                ],
            ]
        ]
    ] = None


class AssistantFunnelsActionsNode(BaseModel):
    model_config = ConfigDict(
        extra="forbid",
    )
    id: float = Field(..., description="Action ID from the plan.")
    kind: Literal["ActionsNode"] = "ActionsNode"
    math: Optional[AssistantFunnelsMath] = Field(
        default=None,
        description=(
            "Optional math aggregation type for the series. Only specify this math type if the user wants one of these."
            " `first_time_for_user` - counts the number of users who have completed the event for the first time ever."
            " `first_time_for_user_with_filters` - counts the number of users who have completed the event with"
            " specified filters for the first time."
        ),
    )
    name: str = Field(..., description="Action name from the plan.")
    properties: Optional[
        list[
            Union[
                Union[
                    AssistantGenericPropertyFilter1,
                    AssistantGenericPropertyFilter2,
                    AssistantGenericPropertyFilter3,
                    AssistantGenericPropertyFilter4,
                ],
                Union[
                    AssistantGroupPropertyFilter1,
                    AssistantGroupPropertyFilter2,
                    AssistantGroupPropertyFilter3,
                    AssistantGroupPropertyFilter4,
                ],
            ]
        ]
    ] = None
    version: Optional[float] = Field(default=None, description="version of the node, used for schema migrations")


class AssistantFunnelsEventsNode(BaseModel):
    model_config = ConfigDict(
        extra="forbid",
    )
    custom_name: Optional[str] = Field(
        default=None, description="Optional custom name for the event if it is needed to be renamed."
    )
    event: str = Field(..., description="Name of the event.")
    kind: Literal["EventsNode"] = "EventsNode"
    math: Optional[AssistantFunnelsMath] = Field(
        default=None,
        description=(
            "Optional math aggregation type for the series. Only specify this math type if the user wants one of these."
            " `first_time_for_user` - counts the number of users who have completed the event for the first time ever."
            " `first_time_for_user_with_filters` - counts the number of users who have completed the event with"
            " specified filters for the first time."
        ),
    )
    properties: Optional[
        list[
            Union[
                Union[
                    AssistantGenericPropertyFilter1,
                    AssistantGenericPropertyFilter2,
                    AssistantGenericPropertyFilter3,
                    AssistantGenericPropertyFilter4,
                ],
                Union[
                    AssistantGroupPropertyFilter1,
                    AssistantGroupPropertyFilter2,
                    AssistantGroupPropertyFilter3,
                    AssistantGroupPropertyFilter4,
                ],
            ]
        ]
    ] = None
    version: Optional[float] = Field(default=None, description="version of the node, used for schema migrations")


class AssistantFunnelsQuery(BaseModel):
    model_config = ConfigDict(
        extra="forbid",
    )
    aggregation_group_type_index: Optional[int] = Field(
        default=None,
        description=(
            "Use this field to define the aggregation by a specific group from the provided group mapping, which is NOT"
            " users or sessions."
        ),
    )
    breakdownFilter: Optional[AssistantFunnelsBreakdownFilter] = Field(
        default=None, description="Breakdown the chart by a property"
    )
    dateRange: Optional[Union[AssistantDateRange, AssistantDurationRange]] = Field(
        default=None, description="Date range for the query"
    )
    filterTestAccounts: Optional[bool] = Field(
        default=False, description="Exclude internal and test users by applying the respective filters"
    )
    funnelsFilter: Optional[AssistantFunnelsFilter] = Field(
        default=None, description="Properties specific to the funnels insight"
    )
    interval: Optional[IntervalType] = Field(
        default=None, description="Granularity of the response. Can be one of `hour`, `day`, `week` or `month`"
    )
    kind: Literal["FunnelsQuery"] = "FunnelsQuery"
    properties: Optional[
        list[
            Union[
                Union[
                    AssistantGenericPropertyFilter1,
                    AssistantGenericPropertyFilter2,
                    AssistantGenericPropertyFilter3,
                    AssistantGenericPropertyFilter4,
                ],
                Union[
                    AssistantGroupPropertyFilter1,
                    AssistantGroupPropertyFilter2,
                    AssistantGroupPropertyFilter3,
                    AssistantGroupPropertyFilter4,
                ],
            ]
        ]
    ] = Field(default=[], description="Property filters for all series")
    samplingFactor: Optional[float] = Field(
        default=None, description="Sampling rate from 0 to 1 where 1 is 100% of the data."
    )
    series: list[Union[AssistantFunnelsEventsNode, AssistantFunnelsActionsNode]] = Field(
        ..., description="Events or actions to include"
    )


class AssistantInsightsQueryBase(BaseModel):
    model_config = ConfigDict(
        extra="forbid",
    )
    dateRange: Optional[Union[AssistantDateRange, AssistantDurationRange]] = Field(
        default=None, description="Date range for the query"
    )
    filterTestAccounts: Optional[bool] = Field(
        default=False, description="Exclude internal and test users by applying the respective filters"
    )
    properties: Optional[
        list[
            Union[
                Union[
                    AssistantGenericPropertyFilter1,
                    AssistantGenericPropertyFilter2,
                    AssistantGenericPropertyFilter3,
                    AssistantGenericPropertyFilter4,
                ],
                Union[
                    AssistantGroupPropertyFilter1,
                    AssistantGroupPropertyFilter2,
                    AssistantGroupPropertyFilter3,
                    AssistantGroupPropertyFilter4,
                ],
            ]
        ]
    ] = Field(default=[], description="Property filters for all series")
    samplingFactor: Optional[float] = Field(
        default=None, description="Sampling rate from 0 to 1 where 1 is 100% of the data."
    )


class AssistantMessage(BaseModel):
    model_config = ConfigDict(
        extra="forbid",
    )
    content: str
    id: Optional[str] = None
    meta: Optional[AssistantMessageMetadata] = None
    tool_calls: Optional[list[AssistantToolCall]] = None
    type: Literal["ai"] = "ai"


class AssistantRetentionFilter(BaseModel):
    model_config = ConfigDict(
        extra="forbid",
    )
    cumulative: Optional[bool] = Field(
        default=None,
        description=(
            "Whether retention should be rolling (aka unbounded, cumulative). Rolling retention means that a user"
            " coming back in period 5 makes them count towards all the previous periods."
        ),
    )
    meanRetentionCalculation: Optional[MeanRetentionCalculation] = Field(
        default=None,
        description=(
            "Whether an additional series should be shown, showing the mean conversion for each period across cohorts."
        ),
    )
    period: Optional[RetentionPeriod] = Field(
        default=RetentionPeriod.DAY, description="Retention period, the interval to track cohorts by."
    )
    retentionReference: Optional[RetentionReference] = Field(
        default=None,
        description="Whether retention is with regard to initial cohort size, or that of the previous period.",
    )
    retentionType: Optional[RetentionType] = Field(
        default=None,
        description=(
            "Retention type: recurring or first time. Recurring retention counts a user as part of a cohort if they"
            " performed the cohort event during that time period, irrespective of it was their first time or not. First"
            " time retention only counts a user as part of the cohort if it was their first time performing the cohort"
            " event."
        ),
    )
    returningEntity: Union[AssistantRetentionEventsNode, AssistantRetentionActionsNode] = Field(
        ..., description="Retention event (event marking the user coming back)."
    )
    targetEntity: Union[AssistantRetentionEventsNode, AssistantRetentionActionsNode] = Field(
        ..., description="Activation event (event putting the actor into the initial cohort)."
    )
    totalIntervals: Optional[int] = Field(
        default=11,
        description=(
            "How many intervals to show in the chart. The default value is 11 (meaning 10 periods after initial"
            " cohort)."
        ),
    )


class AssistantRetentionQuery(BaseModel):
    model_config = ConfigDict(
        extra="forbid",
    )
    dateRange: Optional[Union[AssistantDateRange, AssistantDurationRange]] = Field(
        default=None, description="Date range for the query"
    )
    filterTestAccounts: Optional[bool] = Field(
        default=False, description="Exclude internal and test users by applying the respective filters"
    )
    kind: Literal["RetentionQuery"] = "RetentionQuery"
    properties: Optional[
        list[
            Union[
                Union[
                    AssistantGenericPropertyFilter1,
                    AssistantGenericPropertyFilter2,
                    AssistantGenericPropertyFilter3,
                    AssistantGenericPropertyFilter4,
                ],
                Union[
                    AssistantGroupPropertyFilter1,
                    AssistantGroupPropertyFilter2,
                    AssistantGroupPropertyFilter3,
                    AssistantGroupPropertyFilter4,
                ],
            ]
        ]
    ] = Field(default=[], description="Property filters for all series")
    retentionFilter: AssistantRetentionFilter = Field(..., description="Properties specific to the retention insight")
    samplingFactor: Optional[float] = Field(
        default=None, description="Sampling rate from 0 to 1 where 1 is 100% of the data."
    )


class AssistantTrendsActionsNode(BaseModel):
    model_config = ConfigDict(
        extra="forbid",
    )
    custom_name: Optional[str] = None
    id: int
    kind: Literal["ActionsNode"] = "ActionsNode"
    math: Optional[
        Union[
            BaseMathType,
            FunnelMathType,
            PropertyMathType,
            CountPerActorMathType,
            ExperimentMetricMathType,
            CalendarHeatmapMathType,
            Literal["unique_group"],
            Literal["hogql"],
        ]
    ] = None
    math_group_type_index: Optional[MathGroupTypeIndex] = None
    math_property: Optional[str] = None
    math_property_revenue_currency: Optional[RevenueCurrencyPropertyConfig] = None
    math_property_type: Optional[str] = None
    name: str = Field(..., description="Action name from the plan.")
    properties: Optional[
        list[
            Union[
                Union[
                    AssistantGenericPropertyFilter1,
                    AssistantGenericPropertyFilter2,
                    AssistantGenericPropertyFilter3,
                    AssistantGenericPropertyFilter4,
                ],
                Union[
                    AssistantGroupPropertyFilter1,
                    AssistantGroupPropertyFilter2,
                    AssistantGroupPropertyFilter3,
                    AssistantGroupPropertyFilter4,
                ],
            ]
        ]
    ] = None
    version: Optional[float] = Field(default=None, description="version of the node, used for schema migrations")


class AssistantTrendsEventsNode(BaseModel):
    model_config = ConfigDict(
        extra="forbid",
    )
    custom_name: Optional[str] = None
    event: Optional[str] = Field(default=None, description="The event or `null` for all events.")
    kind: Literal["EventsNode"] = "EventsNode"
    math: Optional[
        Union[
            BaseMathType,
            FunnelMathType,
            PropertyMathType,
            CountPerActorMathType,
            ExperimentMetricMathType,
            CalendarHeatmapMathType,
            Literal["unique_group"],
            Literal["hogql"],
        ]
    ] = None
    math_group_type_index: Optional[MathGroupTypeIndex] = None
    math_property: Optional[str] = None
    math_property_revenue_currency: Optional[RevenueCurrencyPropertyConfig] = None
    math_property_type: Optional[str] = None
    name: Optional[str] = None
    properties: Optional[
        list[
            Union[
                Union[
                    AssistantGenericPropertyFilter1,
                    AssistantGenericPropertyFilter2,
                    AssistantGenericPropertyFilter3,
                    AssistantGenericPropertyFilter4,
                ],
                Union[
                    AssistantGroupPropertyFilter1,
                    AssistantGroupPropertyFilter2,
                    AssistantGroupPropertyFilter3,
                    AssistantGroupPropertyFilter4,
                ],
            ]
        ]
    ] = None
    version: Optional[float] = Field(default=None, description="version of the node, used for schema migrations")


class AssistantTrendsQuery(BaseModel):
    model_config = ConfigDict(
        extra="forbid",
    )
    breakdownFilter: Optional[AssistantTrendsBreakdownFilter] = Field(
        default=None, description="Breakdown of the series"
    )
    compareFilter: Optional[CompareFilter] = Field(default=None, description="Compare to date range")
    dateRange: Optional[Union[AssistantDateRange, AssistantDurationRange]] = Field(
        default=None, description="Date range for the query"
    )
    filterTestAccounts: Optional[bool] = Field(
        default=False, description="Exclude internal and test users by applying the respective filters"
    )
    interval: Optional[IntervalType] = Field(
        default=IntervalType.DAY,
        description="Granularity of the response. Can be one of `hour`, `day`, `week` or `month`",
    )
    kind: Literal["TrendsQuery"] = "TrendsQuery"
    properties: Optional[
        list[
            Union[
                Union[
                    AssistantGenericPropertyFilter1,
                    AssistantGenericPropertyFilter2,
                    AssistantGenericPropertyFilter3,
                    AssistantGenericPropertyFilter4,
                ],
                Union[
                    AssistantGroupPropertyFilter1,
                    AssistantGroupPropertyFilter2,
                    AssistantGroupPropertyFilter3,
                    AssistantGroupPropertyFilter4,
                ],
            ]
        ]
    ] = Field(default=[], description="Property filters for all series")
    samplingFactor: Optional[float] = Field(
        default=None, description="Sampling rate from 0 to 1 where 1 is 100% of the data."
    )
    series: list[Union[AssistantTrendsEventsNode, AssistantTrendsActionsNode]] = Field(
        ..., description="Events or actions to include"
    )
    trendsFilter: Optional[AssistantTrendsFilter] = Field(
        default=None, description="Properties specific to the trends insight"
    )


class BreakdownItem(BaseModel):
    model_config = ConfigDict(
        extra="forbid",
    )
    label: str
    value: Union[str, int]


class CacheMissResponse(BaseModel):
    model_config = ConfigDict(
        extra="forbid",
    )
    cache_key: Optional[str] = None
    query_status: Optional[QueryStatus] = None


class CachedActorsPropertyTaxonomyQueryResponse(BaseModel):
    model_config = ConfigDict(
        extra="forbid",
    )
    cache_key: str
    cache_target_age: Optional[datetime] = None
    calculation_trigger: Optional[str] = Field(
        default=None, description="What triggered the calculation of the query, leave empty if user/immediate"
    )
    error: Optional[str] = Field(
        default=None,
        description="Query error. Returned only if 'explain' or `modifiers.debug` is true. Throws an error otherwise.",
    )
    hogql: Optional[str] = Field(default=None, description="Generated HogQL query.")
    is_cached: bool
    last_refresh: datetime
    modifiers: Optional[HogQLQueryModifiers] = Field(
        default=None, description="Modifiers used when performing the query"
    )
    next_allowed_client_refresh: datetime
    query_status: Optional[QueryStatus] = Field(
        default=None, description="Query status indicates whether next to the provided data, a query is still running."
    )
    results: ActorsPropertyTaxonomyResponse
    timezone: str
    timings: Optional[list[QueryTiming]] = Field(
        default=None, description="Measured timings for different parts of the query generation process"
    )


class CachedActorsQueryResponse(BaseModel):
    model_config = ConfigDict(
        extra="forbid",
    )
    cache_key: str
    cache_target_age: Optional[datetime] = None
    calculation_trigger: Optional[str] = Field(
        default=None, description="What triggered the calculation of the query, leave empty if user/immediate"
    )
    columns: list
    error: Optional[str] = Field(
        default=None,
        description="Query error. Returned only if 'explain' or `modifiers.debug` is true. Throws an error otherwise.",
    )
    hasMore: Optional[bool] = None
    hogql: str = Field(..., description="Generated HogQL query.")
    is_cached: bool
    last_refresh: datetime
    limit: int
    missing_actors_count: Optional[int] = None
    modifiers: Optional[HogQLQueryModifiers] = Field(
        default=None, description="Modifiers used when performing the query"
    )
    next_allowed_client_refresh: datetime
    offset: int
    query_status: Optional[QueryStatus] = Field(
        default=None, description="Query status indicates whether next to the provided data, a query is still running."
    )
    results: list[list]
    timezone: str
    timings: Optional[list[QueryTiming]] = Field(
        default=None, description="Measured timings for different parts of the query generation process"
    )
    types: list[str]


class CachedCalendarHeatmapQueryResponse(BaseModel):
    model_config = ConfigDict(
        extra="forbid",
    )
    cache_key: str
    cache_target_age: Optional[datetime] = None
    calculation_trigger: Optional[str] = Field(
        default=None, description="What triggered the calculation of the query, leave empty if user/immediate"
    )
    error: Optional[str] = Field(
        default=None,
        description="Query error. Returned only if 'explain' or `modifiers.debug` is true. Throws an error otherwise.",
    )
    hasMore: Optional[bool] = Field(default=None, description="Wether more breakdown values are available.")
    hogql: Optional[str] = Field(default=None, description="Generated HogQL query.")
    is_cached: bool
    last_refresh: datetime
    modifiers: Optional[HogQLQueryModifiers] = Field(
        default=None, description="Modifiers used when performing the query"
    )
    next_allowed_client_refresh: datetime
    query_status: Optional[QueryStatus] = Field(
        default=None, description="Query status indicates whether next to the provided data, a query is still running."
    )
    results: EventsHeatMapStructuredResult
    timezone: str
    timings: Optional[list[QueryTiming]] = Field(
        default=None, description="Measured timings for different parts of the query generation process"
    )


class CachedEventTaxonomyQueryResponse(BaseModel):
    model_config = ConfigDict(
        extra="forbid",
    )
    cache_key: str
    cache_target_age: Optional[datetime] = None
    calculation_trigger: Optional[str] = Field(
        default=None, description="What triggered the calculation of the query, leave empty if user/immediate"
    )
    error: Optional[str] = Field(
        default=None,
        description="Query error. Returned only if 'explain' or `modifiers.debug` is true. Throws an error otherwise.",
    )
    hogql: Optional[str] = Field(default=None, description="Generated HogQL query.")
    is_cached: bool
    last_refresh: datetime
    modifiers: Optional[HogQLQueryModifiers] = Field(
        default=None, description="Modifiers used when performing the query"
    )
    next_allowed_client_refresh: datetime
    query_status: Optional[QueryStatus] = Field(
        default=None, description="Query status indicates whether next to the provided data, a query is still running."
    )
    results: list[EventTaxonomyItem]
    timezone: str
    timings: Optional[list[QueryTiming]] = Field(
        default=None, description="Measured timings for different parts of the query generation process"
    )


class CachedEventsQueryResponse(BaseModel):
    model_config = ConfigDict(
        extra="forbid",
    )
    cache_key: str
    cache_target_age: Optional[datetime] = None
    calculation_trigger: Optional[str] = Field(
        default=None, description="What triggered the calculation of the query, leave empty if user/immediate"
    )
    columns: list
    error: Optional[str] = Field(
        default=None,
        description="Query error. Returned only if 'explain' or `modifiers.debug` is true. Throws an error otherwise.",
    )
    hasMore: Optional[bool] = None
    hogql: str = Field(..., description="Generated HogQL query.")
    is_cached: bool
    last_refresh: datetime
    limit: Optional[int] = None
    modifiers: Optional[HogQLQueryModifiers] = Field(
        default=None, description="Modifiers used when performing the query"
    )
    next_allowed_client_refresh: datetime
    offset: Optional[int] = None
    query_status: Optional[QueryStatus] = Field(
        default=None, description="Query status indicates whether next to the provided data, a query is still running."
    )
    results: list[list]
    timezone: str
    timings: Optional[list[QueryTiming]] = Field(
        default=None, description="Measured timings for different parts of the query generation process"
    )
    types: list[str]


class CachedExperimentExposureQueryResponse(BaseModel):
    model_config = ConfigDict(
        extra="forbid",
    )
    cache_key: str
    cache_target_age: Optional[datetime] = None
    calculation_trigger: Optional[str] = Field(
        default=None, description="What triggered the calculation of the query, leave empty if user/immediate"
    )
    date_range: DateRange
    is_cached: bool
    kind: Literal["ExperimentExposureQuery"] = "ExperimentExposureQuery"
    last_refresh: datetime
    next_allowed_client_refresh: datetime
    query_status: Optional[QueryStatus] = Field(
        default=None, description="Query status indicates whether next to the provided data, a query is still running."
    )
    timeseries: list[ExperimentExposureTimeSeries]
    timezone: str
    total_exposures: dict[str, float]


class CachedFunnelCorrelationResponse(BaseModel):
    model_config = ConfigDict(
        extra="forbid",
    )
    cache_key: str
    cache_target_age: Optional[datetime] = None
    calculation_trigger: Optional[str] = Field(
        default=None, description="What triggered the calculation of the query, leave empty if user/immediate"
    )
    columns: Optional[list] = None
    error: Optional[str] = Field(
        default=None,
        description="Query error. Returned only if 'explain' or `modifiers.debug` is true. Throws an error otherwise.",
    )
    hasMore: Optional[bool] = None
    hogql: Optional[str] = Field(default=None, description="Generated HogQL query.")
    is_cached: bool
    last_refresh: datetime
    limit: Optional[int] = None
    modifiers: Optional[HogQLQueryModifiers] = Field(
        default=None, description="Modifiers used when performing the query"
    )
    next_allowed_client_refresh: datetime
    offset: Optional[int] = None
    query_status: Optional[QueryStatus] = Field(
        default=None, description="Query status indicates whether next to the provided data, a query is still running."
    )
    results: FunnelCorrelationResult
    timezone: str
    timings: Optional[list[QueryTiming]] = Field(
        default=None, description="Measured timings for different parts of the query generation process"
    )
    types: Optional[list] = None


class CachedFunnelsQueryResponse(BaseModel):
    model_config = ConfigDict(
        extra="forbid",
    )
    cache_key: str
    cache_target_age: Optional[datetime] = None
    calculation_trigger: Optional[str] = Field(
        default=None, description="What triggered the calculation of the query, leave empty if user/immediate"
    )
    error: Optional[str] = Field(
        default=None,
        description="Query error. Returned only if 'explain' or `modifiers.debug` is true. Throws an error otherwise.",
    )
    hogql: Optional[str] = Field(default=None, description="Generated HogQL query.")
    isUdf: Optional[bool] = None
    is_cached: bool
    last_refresh: datetime
    modifiers: Optional[HogQLQueryModifiers] = Field(
        default=None, description="Modifiers used when performing the query"
    )
    next_allowed_client_refresh: datetime
    query_status: Optional[QueryStatus] = Field(
        default=None, description="Query status indicates whether next to the provided data, a query is still running."
    )
    results: Union[FunnelTimeToConvertResults, list[dict[str, Any]], list[list[dict[str, Any]]]]
    timezone: str
    timings: Optional[list[QueryTiming]] = Field(
        default=None, description="Measured timings for different parts of the query generation process"
    )


class CachedGroupsQueryResponse(BaseModel):
    model_config = ConfigDict(
        extra="forbid",
    )
    cache_key: str
    cache_target_age: Optional[datetime] = None
    calculation_trigger: Optional[str] = Field(
        default=None, description="What triggered the calculation of the query, leave empty if user/immediate"
    )
    columns: list
    error: Optional[str] = Field(
        default=None,
        description="Query error. Returned only if 'explain' or `modifiers.debug` is true. Throws an error otherwise.",
    )
    hasMore: Optional[bool] = None
    hogql: str = Field(..., description="Generated HogQL query.")
    is_cached: bool
    kind: Literal["GroupsQuery"] = "GroupsQuery"
    last_refresh: datetime
    limit: int
    modifiers: Optional[HogQLQueryModifiers] = Field(
        default=None, description="Modifiers used when performing the query"
    )
    next_allowed_client_refresh: datetime
    offset: int
    query_status: Optional[QueryStatus] = Field(
        default=None, description="Query status indicates whether next to the provided data, a query is still running."
    )
    results: list[list]
    timezone: str
    timings: Optional[list[QueryTiming]] = Field(
        default=None, description="Measured timings for different parts of the query generation process"
    )
    types: list[str]


class CachedLifecycleQueryResponse(BaseModel):
    model_config = ConfigDict(
        extra="forbid",
    )
    cache_key: str
    cache_target_age: Optional[datetime] = None
    calculation_trigger: Optional[str] = Field(
        default=None, description="What triggered the calculation of the query, leave empty if user/immediate"
    )
    error: Optional[str] = Field(
        default=None,
        description="Query error. Returned only if 'explain' or `modifiers.debug` is true. Throws an error otherwise.",
    )
    hogql: Optional[str] = Field(default=None, description="Generated HogQL query.")
    is_cached: bool
    last_refresh: datetime
    modifiers: Optional[HogQLQueryModifiers] = Field(
        default=None, description="Modifiers used when performing the query"
    )
    next_allowed_client_refresh: datetime
    query_status: Optional[QueryStatus] = Field(
        default=None, description="Query status indicates whether next to the provided data, a query is still running."
    )
    results: list[dict[str, Any]]
    timezone: str
    timings: Optional[list[QueryTiming]] = Field(
        default=None, description="Measured timings for different parts of the query generation process"
    )


class CachedLogsQueryResponse(BaseModel):
    model_config = ConfigDict(
        extra="forbid",
    )
    cache_key: str
    cache_target_age: Optional[datetime] = None
    calculation_trigger: Optional[str] = Field(
        default=None, description="What triggered the calculation of the query, leave empty if user/immediate"
    )
    columns: Optional[list[str]] = None
    error: Optional[str] = Field(
        default=None,
        description="Query error. Returned only if 'explain' or `modifiers.debug` is true. Throws an error otherwise.",
    )
    hasMore: Optional[bool] = None
    hogql: Optional[str] = Field(default=None, description="Generated HogQL query.")
    is_cached: bool
    last_refresh: datetime
    limit: Optional[int] = None
    modifiers: Optional[HogQLQueryModifiers] = Field(
        default=None, description="Modifiers used when performing the query"
    )
    next_allowed_client_refresh: datetime
    offset: Optional[int] = None
    query_status: Optional[QueryStatus] = Field(
        default=None, description="Query status indicates whether next to the provided data, a query is still running."
    )
    results: Any
    timezone: str
    timings: Optional[list[QueryTiming]] = Field(
        default=None, description="Measured timings for different parts of the query generation process"
    )


class CachedNewExperimentQueryResponse(BaseModel):
    model_config = ConfigDict(
        extra="forbid",
    )
    baseline: ExperimentStatsBase
    cache_key: str
    cache_target_age: Optional[datetime] = None
    calculation_trigger: Optional[str] = Field(
        default=None, description="What triggered the calculation of the query, leave empty if user/immediate"
    )
    is_cached: bool
    last_refresh: datetime
    next_allowed_client_refresh: datetime
    query_status: Optional[QueryStatus] = Field(
        default=None, description="Query status indicates whether next to the provided data, a query is still running."
    )
    timezone: str
    variant_results: Union[list[ExperimentVariantResultFrequentist], list[ExperimentVariantResultBayesian]]


class CachedPathsQueryResponse(BaseModel):
    model_config = ConfigDict(
        extra="forbid",
    )
    cache_key: str
    cache_target_age: Optional[datetime] = None
    calculation_trigger: Optional[str] = Field(
        default=None, description="What triggered the calculation of the query, leave empty if user/immediate"
    )
    error: Optional[str] = Field(
        default=None,
        description="Query error. Returned only if 'explain' or `modifiers.debug` is true. Throws an error otherwise.",
    )
    hogql: Optional[str] = Field(default=None, description="Generated HogQL query.")
    is_cached: bool
    last_refresh: datetime
    modifiers: Optional[HogQLQueryModifiers] = Field(
        default=None, description="Modifiers used when performing the query"
    )
    next_allowed_client_refresh: datetime
    query_status: Optional[QueryStatus] = Field(
        default=None, description="Query status indicates whether next to the provided data, a query is still running."
    )
    results: list[PathsLink]
    timezone: str
    timings: Optional[list[QueryTiming]] = Field(
        default=None, description="Measured timings for different parts of the query generation process"
    )


class CachedRevenueAnalyticsGrowthRateQueryResponse(BaseModel):
    model_config = ConfigDict(
        extra="forbid",
    )
    cache_key: str
    cache_target_age: Optional[datetime] = None
    calculation_trigger: Optional[str] = Field(
        default=None, description="What triggered the calculation of the query, leave empty if user/immediate"
    )
    columns: Optional[list[str]] = None
    error: Optional[str] = Field(
        default=None,
        description="Query error. Returned only if 'explain' or `modifiers.debug` is true. Throws an error otherwise.",
    )
    hogql: Optional[str] = Field(default=None, description="Generated HogQL query.")
    is_cached: bool
    last_refresh: datetime
    modifiers: Optional[HogQLQueryModifiers] = Field(
        default=None, description="Modifiers used when performing the query"
    )
    next_allowed_client_refresh: datetime
    query_status: Optional[QueryStatus] = Field(
        default=None, description="Query status indicates whether next to the provided data, a query is still running."
    )
    results: Any
    timezone: str
    timings: Optional[list[QueryTiming]] = Field(
        default=None, description="Measured timings for different parts of the query generation process"
    )


class CachedRevenueAnalyticsInsightsQueryResponse(BaseModel):
    model_config = ConfigDict(
        extra="forbid",
    )
    cache_key: str
    cache_target_age: Optional[datetime] = None
    calculation_trigger: Optional[str] = Field(
        default=None, description="What triggered the calculation of the query, leave empty if user/immediate"
    )
    columns: Optional[list[str]] = None
    error: Optional[str] = Field(
        default=None,
        description="Query error. Returned only if 'explain' or `modifiers.debug` is true. Throws an error otherwise.",
    )
    hogql: Optional[str] = Field(default=None, description="Generated HogQL query.")
    is_cached: bool
    last_refresh: datetime
    modifiers: Optional[HogQLQueryModifiers] = Field(
        default=None, description="Modifiers used when performing the query"
    )
    next_allowed_client_refresh: datetime
    query_status: Optional[QueryStatus] = Field(
        default=None, description="Query status indicates whether next to the provided data, a query is still running."
    )
    results: Any
    timezone: str
    timings: Optional[list[QueryTiming]] = Field(
        default=None, description="Measured timings for different parts of the query generation process"
    )


class CachedRevenueAnalyticsOverviewQueryResponse(BaseModel):
    model_config = ConfigDict(
        extra="forbid",
    )
    cache_key: str
    cache_target_age: Optional[datetime] = None
    calculation_trigger: Optional[str] = Field(
        default=None, description="What triggered the calculation of the query, leave empty if user/immediate"
    )
    error: Optional[str] = Field(
        default=None,
        description="Query error. Returned only if 'explain' or `modifiers.debug` is true. Throws an error otherwise.",
    )
    hogql: Optional[str] = Field(default=None, description="Generated HogQL query.")
    is_cached: bool
    last_refresh: datetime
    modifiers: Optional[HogQLQueryModifiers] = Field(
        default=None, description="Modifiers used when performing the query"
    )
    next_allowed_client_refresh: datetime
    query_status: Optional[QueryStatus] = Field(
        default=None, description="Query status indicates whether next to the provided data, a query is still running."
    )
    results: list[RevenueAnalyticsOverviewItem]
    timezone: str
    timings: Optional[list[QueryTiming]] = Field(
        default=None, description="Measured timings for different parts of the query generation process"
    )


class CachedRevenueAnalyticsTopCustomersQueryResponse(BaseModel):
    model_config = ConfigDict(
        extra="forbid",
    )
    cache_key: str
    cache_target_age: Optional[datetime] = None
    calculation_trigger: Optional[str] = Field(
        default=None, description="What triggered the calculation of the query, leave empty if user/immediate"
    )
    columns: Optional[list[str]] = None
    error: Optional[str] = Field(
        default=None,
        description="Query error. Returned only if 'explain' or `modifiers.debug` is true. Throws an error otherwise.",
    )
    hogql: Optional[str] = Field(default=None, description="Generated HogQL query.")
    is_cached: bool
    last_refresh: datetime
    modifiers: Optional[HogQLQueryModifiers] = Field(
        default=None, description="Modifiers used when performing the query"
    )
    next_allowed_client_refresh: datetime
    query_status: Optional[QueryStatus] = Field(
        default=None, description="Query status indicates whether next to the provided data, a query is still running."
    )
    results: Any
    timezone: str
    timings: Optional[list[QueryTiming]] = Field(
        default=None, description="Measured timings for different parts of the query generation process"
    )


class CachedRevenueExampleDataWarehouseTablesQueryResponse(BaseModel):
    model_config = ConfigDict(
        extra="forbid",
    )
    cache_key: str
    cache_target_age: Optional[datetime] = None
    calculation_trigger: Optional[str] = Field(
        default=None, description="What triggered the calculation of the query, leave empty if user/immediate"
    )
    columns: Optional[list] = None
    error: Optional[str] = Field(
        default=None,
        description="Query error. Returned only if 'explain' or `modifiers.debug` is true. Throws an error otherwise.",
    )
    hasMore: Optional[bool] = None
    hogql: Optional[str] = Field(default=None, description="Generated HogQL query.")
    is_cached: bool
    last_refresh: datetime
    limit: Optional[int] = None
    modifiers: Optional[HogQLQueryModifiers] = Field(
        default=None, description="Modifiers used when performing the query"
    )
    next_allowed_client_refresh: datetime
    offset: Optional[int] = None
    query_status: Optional[QueryStatus] = Field(
        default=None, description="Query status indicates whether next to the provided data, a query is still running."
    )
    results: Any
    timezone: str
    timings: Optional[list[QueryTiming]] = Field(
        default=None, description="Measured timings for different parts of the query generation process"
    )
    types: Optional[list] = None


class CachedRevenueExampleEventsQueryResponse(BaseModel):
    model_config = ConfigDict(
        extra="forbid",
    )
    cache_key: str
    cache_target_age: Optional[datetime] = None
    calculation_trigger: Optional[str] = Field(
        default=None, description="What triggered the calculation of the query, leave empty if user/immediate"
    )
    columns: Optional[list] = None
    error: Optional[str] = Field(
        default=None,
        description="Query error. Returned only if 'explain' or `modifiers.debug` is true. Throws an error otherwise.",
    )
    hasMore: Optional[bool] = None
    hogql: Optional[str] = Field(default=None, description="Generated HogQL query.")
    is_cached: bool
    last_refresh: datetime
    limit: Optional[int] = None
    modifiers: Optional[HogQLQueryModifiers] = Field(
        default=None, description="Modifiers used when performing the query"
    )
    next_allowed_client_refresh: datetime
    offset: Optional[int] = None
    query_status: Optional[QueryStatus] = Field(
        default=None, description="Query status indicates whether next to the provided data, a query is still running."
    )
    results: Any
    timezone: str
    timings: Optional[list[QueryTiming]] = Field(
        default=None, description="Measured timings for different parts of the query generation process"
    )
    types: Optional[list] = None


class CachedSessionAttributionExplorerQueryResponse(BaseModel):
    model_config = ConfigDict(
        extra="forbid",
    )
    cache_key: str
    cache_target_age: Optional[datetime] = None
    calculation_trigger: Optional[str] = Field(
        default=None, description="What triggered the calculation of the query, leave empty if user/immediate"
    )
    columns: Optional[list] = None
    error: Optional[str] = Field(
        default=None,
        description="Query error. Returned only if 'explain' or `modifiers.debug` is true. Throws an error otherwise.",
    )
    hasMore: Optional[bool] = None
    hogql: Optional[str] = Field(default=None, description="Generated HogQL query.")
    is_cached: bool
    last_refresh: datetime
    limit: Optional[int] = None
    modifiers: Optional[HogQLQueryModifiers] = Field(
        default=None, description="Modifiers used when performing the query"
    )
    next_allowed_client_refresh: datetime
    offset: Optional[int] = None
    query_status: Optional[QueryStatus] = Field(
        default=None, description="Query status indicates whether next to the provided data, a query is still running."
    )
    results: Any
    timezone: str
    timings: Optional[list[QueryTiming]] = Field(
        default=None, description="Measured timings for different parts of the query generation process"
    )
    types: Optional[list] = None


class CachedSessionsTimelineQueryResponse(BaseModel):
    model_config = ConfigDict(
        extra="forbid",
    )
    cache_key: str
    cache_target_age: Optional[datetime] = None
    calculation_trigger: Optional[str] = Field(
        default=None, description="What triggered the calculation of the query, leave empty if user/immediate"
    )
    error: Optional[str] = Field(
        default=None,
        description="Query error. Returned only if 'explain' or `modifiers.debug` is true. Throws an error otherwise.",
    )
    hasMore: Optional[bool] = None
    hogql: Optional[str] = Field(default=None, description="Generated HogQL query.")
    is_cached: bool
    last_refresh: datetime
    modifiers: Optional[HogQLQueryModifiers] = Field(
        default=None, description="Modifiers used when performing the query"
    )
    next_allowed_client_refresh: datetime
    query_status: Optional[QueryStatus] = Field(
        default=None, description="Query status indicates whether next to the provided data, a query is still running."
    )
    results: list[TimelineEntry]
    timezone: str
    timings: Optional[list[QueryTiming]] = Field(
        default=None, description="Measured timings for different parts of the query generation process"
    )


class CachedStickinessQueryResponse(BaseModel):
    model_config = ConfigDict(
        extra="forbid",
    )
    cache_key: str
    cache_target_age: Optional[datetime] = None
    calculation_trigger: Optional[str] = Field(
        default=None, description="What triggered the calculation of the query, leave empty if user/immediate"
    )
    error: Optional[str] = Field(
        default=None,
        description="Query error. Returned only if 'explain' or `modifiers.debug` is true. Throws an error otherwise.",
    )
    hogql: Optional[str] = Field(default=None, description="Generated HogQL query.")
    is_cached: bool
    last_refresh: datetime
    modifiers: Optional[HogQLQueryModifiers] = Field(
        default=None, description="Modifiers used when performing the query"
    )
    next_allowed_client_refresh: datetime
    query_status: Optional[QueryStatus] = Field(
        default=None, description="Query status indicates whether next to the provided data, a query is still running."
    )
    results: list[dict[str, Any]]
    timezone: str
    timings: Optional[list[QueryTiming]] = Field(
        default=None, description="Measured timings for different parts of the query generation process"
    )


class CachedSuggestedQuestionsQueryResponse(BaseModel):
    model_config = ConfigDict(
        extra="forbid",
    )
    cache_key: str
    cache_target_age: Optional[datetime] = None
    calculation_trigger: Optional[str] = Field(
        default=None, description="What triggered the calculation of the query, leave empty if user/immediate"
    )
    is_cached: bool
    last_refresh: datetime
    next_allowed_client_refresh: datetime
    query_status: Optional[QueryStatus] = Field(
        default=None, description="Query status indicates whether next to the provided data, a query is still running."
    )
    questions: list[str]
    timezone: str


class CachedTeamTaxonomyQueryResponse(BaseModel):
    model_config = ConfigDict(
        extra="forbid",
    )
    cache_key: str
    cache_target_age: Optional[datetime] = None
    calculation_trigger: Optional[str] = Field(
        default=None, description="What triggered the calculation of the query, leave empty if user/immediate"
    )
    error: Optional[str] = Field(
        default=None,
        description="Query error. Returned only if 'explain' or `modifiers.debug` is true. Throws an error otherwise.",
    )
    hogql: Optional[str] = Field(default=None, description="Generated HogQL query.")
    is_cached: bool
    last_refresh: datetime
    modifiers: Optional[HogQLQueryModifiers] = Field(
        default=None, description="Modifiers used when performing the query"
    )
    next_allowed_client_refresh: datetime
    query_status: Optional[QueryStatus] = Field(
        default=None, description="Query status indicates whether next to the provided data, a query is still running."
    )
    results: list[TeamTaxonomyItem]
    timezone: str
    timings: Optional[list[QueryTiming]] = Field(
        default=None, description="Measured timings for different parts of the query generation process"
    )


class CachedTracesQueryResponse(BaseModel):
    model_config = ConfigDict(
        extra="forbid",
    )
    cache_key: str
    cache_target_age: Optional[datetime] = None
    calculation_trigger: Optional[str] = Field(
        default=None, description="What triggered the calculation of the query, leave empty if user/immediate"
    )
    columns: Optional[list[str]] = None
    error: Optional[str] = Field(
        default=None,
        description="Query error. Returned only if 'explain' or `modifiers.debug` is true. Throws an error otherwise.",
    )
    hasMore: Optional[bool] = None
    hogql: Optional[str] = Field(default=None, description="Generated HogQL query.")
    is_cached: bool
    last_refresh: datetime
    limit: Optional[int] = None
    modifiers: Optional[HogQLQueryModifiers] = Field(
        default=None, description="Modifiers used when performing the query"
    )
    next_allowed_client_refresh: datetime
    offset: Optional[int] = None
    query_status: Optional[QueryStatus] = Field(
        default=None, description="Query status indicates whether next to the provided data, a query is still running."
    )
    results: list[LLMTrace]
    timezone: str
    timings: Optional[list[QueryTiming]] = Field(
        default=None, description="Measured timings for different parts of the query generation process"
    )


class CachedTrendsQueryResponse(BaseModel):
    model_config = ConfigDict(
        extra="forbid",
    )
    cache_key: str
    cache_target_age: Optional[datetime] = None
    calculation_trigger: Optional[str] = Field(
        default=None, description="What triggered the calculation of the query, leave empty if user/immediate"
    )
    error: Optional[str] = Field(
        default=None,
        description="Query error. Returned only if 'explain' or `modifiers.debug` is true. Throws an error otherwise.",
    )
    hasMore: Optional[bool] = Field(default=None, description="Wether more breakdown values are available.")
    hogql: Optional[str] = Field(default=None, description="Generated HogQL query.")
    is_cached: bool
    last_refresh: datetime
    modifiers: Optional[HogQLQueryModifiers] = Field(
        default=None, description="Modifiers used when performing the query"
    )
    next_allowed_client_refresh: datetime
    query_status: Optional[QueryStatus] = Field(
        default=None, description="Query status indicates whether next to the provided data, a query is still running."
    )
    results: list[dict[str, Any]]
    timezone: str
    timings: Optional[list[QueryTiming]] = Field(
        default=None, description="Measured timings for different parts of the query generation process"
    )


class CachedVectorSearchQueryResponse(BaseModel):
    model_config = ConfigDict(
        extra="forbid",
    )
    cache_key: str
    cache_target_age: Optional[datetime] = None
    calculation_trigger: Optional[str] = Field(
        default=None, description="What triggered the calculation of the query, leave empty if user/immediate"
    )
    error: Optional[str] = Field(
        default=None,
        description="Query error. Returned only if 'explain' or `modifiers.debug` is true. Throws an error otherwise.",
    )
    hogql: Optional[str] = Field(default=None, description="Generated HogQL query.")
    is_cached: bool
    last_refresh: datetime
    modifiers: Optional[HogQLQueryModifiers] = Field(
        default=None, description="Modifiers used when performing the query"
    )
    next_allowed_client_refresh: datetime
    query_status: Optional[QueryStatus] = Field(
        default=None, description="Query status indicates whether next to the provided data, a query is still running."
    )
    results: list[VectorSearchResponseItem]
    timezone: str
    timings: Optional[list[QueryTiming]] = Field(
        default=None, description="Measured timings for different parts of the query generation process"
    )


class CachedWebExternalClicksTableQueryResponse(BaseModel):
    model_config = ConfigDict(
        extra="forbid",
    )
    cache_key: str
    cache_target_age: Optional[datetime] = None
    calculation_trigger: Optional[str] = Field(
        default=None, description="What triggered the calculation of the query, leave empty if user/immediate"
    )
    columns: Optional[list] = None
    error: Optional[str] = Field(
        default=None,
        description="Query error. Returned only if 'explain' or `modifiers.debug` is true. Throws an error otherwise.",
    )
    hasMore: Optional[bool] = None
    hogql: Optional[str] = Field(default=None, description="Generated HogQL query.")
    is_cached: bool
    last_refresh: datetime
    limit: Optional[int] = None
    modifiers: Optional[HogQLQueryModifiers] = Field(
        default=None, description="Modifiers used when performing the query"
    )
    next_allowed_client_refresh: datetime
    offset: Optional[int] = None
    query_status: Optional[QueryStatus] = Field(
        default=None, description="Query status indicates whether next to the provided data, a query is still running."
    )
    results: list
    samplingRate: Optional[SamplingRate] = None
    timezone: str
    timings: Optional[list[QueryTiming]] = Field(
        default=None, description="Measured timings for different parts of the query generation process"
    )
    types: Optional[list] = None


class CachedWebGoalsQueryResponse(BaseModel):
    model_config = ConfigDict(
        extra="forbid",
    )
    cache_key: str
    cache_target_age: Optional[datetime] = None
    calculation_trigger: Optional[str] = Field(
        default=None, description="What triggered the calculation of the query, leave empty if user/immediate"
    )
    columns: Optional[list] = None
    error: Optional[str] = Field(
        default=None,
        description="Query error. Returned only if 'explain' or `modifiers.debug` is true. Throws an error otherwise.",
    )
    hasMore: Optional[bool] = None
    hogql: Optional[str] = Field(default=None, description="Generated HogQL query.")
    is_cached: bool
    last_refresh: datetime
    limit: Optional[int] = None
    modifiers: Optional[HogQLQueryModifiers] = Field(
        default=None, description="Modifiers used when performing the query"
    )
    next_allowed_client_refresh: datetime
    offset: Optional[int] = None
    query_status: Optional[QueryStatus] = Field(
        default=None, description="Query status indicates whether next to the provided data, a query is still running."
    )
    results: list
    samplingRate: Optional[SamplingRate] = None
    timezone: str
    timings: Optional[list[QueryTiming]] = Field(
        default=None, description="Measured timings for different parts of the query generation process"
    )
    types: Optional[list] = None


class CachedWebOverviewQueryResponse(BaseModel):
    model_config = ConfigDict(
        extra="forbid",
    )
    cache_key: str
    cache_target_age: Optional[datetime] = None
    calculation_trigger: Optional[str] = Field(
        default=None, description="What triggered the calculation of the query, leave empty if user/immediate"
    )
    dateFrom: Optional[str] = None
    dateTo: Optional[str] = None
    error: Optional[str] = Field(
        default=None,
        description="Query error. Returned only if 'explain' or `modifiers.debug` is true. Throws an error otherwise.",
    )
    hogql: Optional[str] = Field(default=None, description="Generated HogQL query.")
    is_cached: bool
    last_refresh: datetime
    modifiers: Optional[HogQLQueryModifiers] = Field(
        default=None, description="Modifiers used when performing the query"
    )
    next_allowed_client_refresh: datetime
    query_status: Optional[QueryStatus] = Field(
        default=None, description="Query status indicates whether next to the provided data, a query is still running."
    )
    results: list[WebOverviewItem]
    samplingRate: Optional[SamplingRate] = None
    timezone: str
    timings: Optional[list[QueryTiming]] = Field(
        default=None, description="Measured timings for different parts of the query generation process"
    )
    usedPreAggregatedTables: Optional[bool] = None


class CachedWebPageURLSearchQueryResponse(BaseModel):
    model_config = ConfigDict(
        extra="forbid",
    )
    cache_key: str
    cache_target_age: Optional[datetime] = None
    calculation_trigger: Optional[str] = Field(
        default=None, description="What triggered the calculation of the query, leave empty if user/immediate"
    )
    error: Optional[str] = Field(
        default=None,
        description="Query error. Returned only if 'explain' or `modifiers.debug` is true. Throws an error otherwise.",
    )
    hasMore: Optional[bool] = None
    hogql: Optional[str] = Field(default=None, description="Generated HogQL query.")
    is_cached: bool
    last_refresh: datetime
    limit: Optional[int] = None
    modifiers: Optional[HogQLQueryModifiers] = Field(
        default=None, description="Modifiers used when performing the query"
    )
    next_allowed_client_refresh: datetime
    query_status: Optional[QueryStatus] = Field(
        default=None, description="Query status indicates whether next to the provided data, a query is still running."
    )
    results: list[PageURL]
    timezone: str
    timings: Optional[list[QueryTiming]] = Field(
        default=None, description="Measured timings for different parts of the query generation process"
    )


class CachedWebStatsTableQueryResponse(BaseModel):
    model_config = ConfigDict(
        extra="forbid",
    )
    cache_key: str
    cache_target_age: Optional[datetime] = None
    calculation_trigger: Optional[str] = Field(
        default=None, description="What triggered the calculation of the query, leave empty if user/immediate"
    )
    columns: Optional[list] = None
    error: Optional[str] = Field(
        default=None,
        description="Query error. Returned only if 'explain' or `modifiers.debug` is true. Throws an error otherwise.",
    )
    hasMore: Optional[bool] = None
    hogql: Optional[str] = Field(default=None, description="Generated HogQL query.")
    is_cached: bool
    last_refresh: datetime
    limit: Optional[int] = None
    modifiers: Optional[HogQLQueryModifiers] = Field(
        default=None, description="Modifiers used when performing the query"
    )
    next_allowed_client_refresh: datetime
    offset: Optional[int] = None
    query_status: Optional[QueryStatus] = Field(
        default=None, description="Query status indicates whether next to the provided data, a query is still running."
    )
    results: list
    samplingRate: Optional[SamplingRate] = None
    timezone: str
    timings: Optional[list[QueryTiming]] = Field(
        default=None, description="Measured timings for different parts of the query generation process"
    )
    types: Optional[list] = None
    usedPreAggregatedTables: Optional[bool] = None


class CachedWebVitalsPathBreakdownQueryResponse(BaseModel):
    model_config = ConfigDict(
        extra="forbid",
    )
    cache_key: str
    cache_target_age: Optional[datetime] = None
    calculation_trigger: Optional[str] = Field(
        default=None, description="What triggered the calculation of the query, leave empty if user/immediate"
    )
    error: Optional[str] = Field(
        default=None,
        description="Query error. Returned only if 'explain' or `modifiers.debug` is true. Throws an error otherwise.",
    )
    hogql: Optional[str] = Field(default=None, description="Generated HogQL query.")
    is_cached: bool
    last_refresh: datetime
    modifiers: Optional[HogQLQueryModifiers] = Field(
        default=None, description="Modifiers used when performing the query"
    )
    next_allowed_client_refresh: datetime
    query_status: Optional[QueryStatus] = Field(
        default=None, description="Query status indicates whether next to the provided data, a query is still running."
    )
    results: list[WebVitalsPathBreakdownResult] = Field(..., max_length=1, min_length=1)
    timezone: str
    timings: Optional[list[QueryTiming]] = Field(
        default=None, description="Measured timings for different parts of the query generation process"
    )


class CalendarHeatmapResponse(BaseModel):
    model_config = ConfigDict(
        extra="forbid",
    )
    error: Optional[str] = Field(
        default=None,
        description="Query error. Returned only if 'explain' or `modifiers.debug` is true. Throws an error otherwise.",
    )
    hasMore: Optional[bool] = Field(default=None, description="Wether more breakdown values are available.")
    hogql: Optional[str] = Field(default=None, description="Generated HogQL query.")
    modifiers: Optional[HogQLQueryModifiers] = Field(
        default=None, description="Modifiers used when performing the query"
    )
    query_status: Optional[QueryStatus] = Field(
        default=None, description="Query status indicates whether next to the provided data, a query is still running."
    )
    results: EventsHeatMapStructuredResult
    timings: Optional[list[QueryTiming]] = Field(
        default=None, description="Measured timings for different parts of the query generation process"
    )


class Response(BaseModel):
    model_config = ConfigDict(
        extra="forbid",
    )
    columns: list
    error: Optional[str] = Field(
        default=None,
        description="Query error. Returned only if 'explain' or `modifiers.debug` is true. Throws an error otherwise.",
    )
    hasMore: Optional[bool] = None
    hogql: str = Field(..., description="Generated HogQL query.")
    limit: Optional[int] = None
    modifiers: Optional[HogQLQueryModifiers] = Field(
        default=None, description="Modifiers used when performing the query"
    )
    offset: Optional[int] = None
    query_status: Optional[QueryStatus] = Field(
        default=None, description="Query status indicates whether next to the provided data, a query is still running."
    )
    results: list[list]
    timings: Optional[list[QueryTiming]] = Field(
        default=None, description="Measured timings for different parts of the query generation process"
    )
    types: list[str]


class Response1(BaseModel):
    model_config = ConfigDict(
        extra="forbid",
    )
    columns: list
    error: Optional[str] = Field(
        default=None,
        description="Query error. Returned only if 'explain' or `modifiers.debug` is true. Throws an error otherwise.",
    )
    hasMore: Optional[bool] = None
    hogql: str = Field(..., description="Generated HogQL query.")
    limit: int
    missing_actors_count: Optional[int] = None
    modifiers: Optional[HogQLQueryModifiers] = Field(
        default=None, description="Modifiers used when performing the query"
    )
    offset: int
    query_status: Optional[QueryStatus] = Field(
        default=None, description="Query status indicates whether next to the provided data, a query is still running."
    )
    results: list[list]
    timings: Optional[list[QueryTiming]] = Field(
        default=None, description="Measured timings for different parts of the query generation process"
    )
    types: list[str]


class Response2(BaseModel):
    model_config = ConfigDict(
        extra="forbid",
    )
    columns: list
    error: Optional[str] = Field(
        default=None,
        description="Query error. Returned only if 'explain' or `modifiers.debug` is true. Throws an error otherwise.",
    )
    hasMore: Optional[bool] = None
    hogql: str = Field(..., description="Generated HogQL query.")
    kind: Literal["GroupsQuery"] = "GroupsQuery"
    limit: int
    modifiers: Optional[HogQLQueryModifiers] = Field(
        default=None, description="Modifiers used when performing the query"
    )
    offset: int
    query_status: Optional[QueryStatus] = Field(
        default=None, description="Query status indicates whether next to the provided data, a query is still running."
    )
    results: list[list]
    timings: Optional[list[QueryTiming]] = Field(
        default=None, description="Measured timings for different parts of the query generation process"
    )
    types: list[str]


class Response4(BaseModel):
    model_config = ConfigDict(
        extra="forbid",
    )
    dateFrom: Optional[str] = None
    dateTo: Optional[str] = None
    error: Optional[str] = Field(
        default=None,
        description="Query error. Returned only if 'explain' or `modifiers.debug` is true. Throws an error otherwise.",
    )
    hogql: Optional[str] = Field(default=None, description="Generated HogQL query.")
    modifiers: Optional[HogQLQueryModifiers] = Field(
        default=None, description="Modifiers used when performing the query"
    )
    query_status: Optional[QueryStatus] = Field(
        default=None, description="Query status indicates whether next to the provided data, a query is still running."
    )
    results: list[WebOverviewItem]
    samplingRate: Optional[SamplingRate] = None
    timings: Optional[list[QueryTiming]] = Field(
        default=None, description="Measured timings for different parts of the query generation process"
    )
    usedPreAggregatedTables: Optional[bool] = None


class Response5(BaseModel):
    model_config = ConfigDict(
        extra="forbid",
    )
    columns: Optional[list] = None
    error: Optional[str] = Field(
        default=None,
        description="Query error. Returned only if 'explain' or `modifiers.debug` is true. Throws an error otherwise.",
    )
    hasMore: Optional[bool] = None
    hogql: Optional[str] = Field(default=None, description="Generated HogQL query.")
    limit: Optional[int] = None
    modifiers: Optional[HogQLQueryModifiers] = Field(
        default=None, description="Modifiers used when performing the query"
    )
    offset: Optional[int] = None
    query_status: Optional[QueryStatus] = Field(
        default=None, description="Query status indicates whether next to the provided data, a query is still running."
    )
    results: list
    samplingRate: Optional[SamplingRate] = None
    timings: Optional[list[QueryTiming]] = Field(
        default=None, description="Measured timings for different parts of the query generation process"
    )
    types: Optional[list] = None
    usedPreAggregatedTables: Optional[bool] = None


class Response6(BaseModel):
    model_config = ConfigDict(
        extra="forbid",
    )
    columns: Optional[list] = None
    error: Optional[str] = Field(
        default=None,
        description="Query error. Returned only if 'explain' or `modifiers.debug` is true. Throws an error otherwise.",
    )
    hasMore: Optional[bool] = None
    hogql: Optional[str] = Field(default=None, description="Generated HogQL query.")
    limit: Optional[int] = None
    modifiers: Optional[HogQLQueryModifiers] = Field(
        default=None, description="Modifiers used when performing the query"
    )
    offset: Optional[int] = None
    query_status: Optional[QueryStatus] = Field(
        default=None, description="Query status indicates whether next to the provided data, a query is still running."
    )
    results: list
    samplingRate: Optional[SamplingRate] = None
    timings: Optional[list[QueryTiming]] = Field(
        default=None, description="Measured timings for different parts of the query generation process"
    )
    types: Optional[list] = None


class Response8(BaseModel):
    model_config = ConfigDict(
        extra="forbid",
    )
    error: Optional[str] = Field(
        default=None,
        description="Query error. Returned only if 'explain' or `modifiers.debug` is true. Throws an error otherwise.",
    )
    hogql: Optional[str] = Field(default=None, description="Generated HogQL query.")
    modifiers: Optional[HogQLQueryModifiers] = Field(
        default=None, description="Modifiers used when performing the query"
    )
    query_status: Optional[QueryStatus] = Field(
        default=None, description="Query status indicates whether next to the provided data, a query is still running."
    )
    results: list[WebVitalsPathBreakdownResult] = Field(..., max_length=1, min_length=1)
    timings: Optional[list[QueryTiming]] = Field(
        default=None, description="Measured timings for different parts of the query generation process"
    )


class Response9(BaseModel):
    model_config = ConfigDict(
        extra="forbid",
    )
    columns: Optional[list] = None
    error: Optional[str] = Field(
        default=None,
        description="Query error. Returned only if 'explain' or `modifiers.debug` is true. Throws an error otherwise.",
    )
    hasMore: Optional[bool] = None
    hogql: Optional[str] = Field(default=None, description="Generated HogQL query.")
    limit: Optional[int] = None
    modifiers: Optional[HogQLQueryModifiers] = Field(
        default=None, description="Modifiers used when performing the query"
    )
    offset: Optional[int] = None
    query_status: Optional[QueryStatus] = Field(
        default=None, description="Query status indicates whether next to the provided data, a query is still running."
    )
    results: Any
    timings: Optional[list[QueryTiming]] = Field(
        default=None, description="Measured timings for different parts of the query generation process"
    )
    types: Optional[list] = None


class Response10(BaseModel):
    model_config = ConfigDict(
        extra="forbid",
    )
    columns: Optional[list[str]] = None
    error: Optional[str] = Field(
        default=None,
        description="Query error. Returned only if 'explain' or `modifiers.debug` is true. Throws an error otherwise.",
    )
    hogql: Optional[str] = Field(default=None, description="Generated HogQL query.")
    modifiers: Optional[HogQLQueryModifiers] = Field(
        default=None, description="Modifiers used when performing the query"
    )
    query_status: Optional[QueryStatus] = Field(
        default=None, description="Query status indicates whether next to the provided data, a query is still running."
    )
    results: Any
    timings: Optional[list[QueryTiming]] = Field(
        default=None, description="Measured timings for different parts of the query generation process"
    )


class Response12(BaseModel):
    model_config = ConfigDict(
        extra="forbid",
    )
    error: Optional[str] = Field(
        default=None,
        description="Query error. Returned only if 'explain' or `modifiers.debug` is true. Throws an error otherwise.",
    )
    hogql: Optional[str] = Field(default=None, description="Generated HogQL query.")
    modifiers: Optional[HogQLQueryModifiers] = Field(
        default=None, description="Modifiers used when performing the query"
    )
    query_status: Optional[QueryStatus] = Field(
        default=None, description="Query status indicates whether next to the provided data, a query is still running."
    )
    results: list[RevenueAnalyticsOverviewItem]
    timings: Optional[list[QueryTiming]] = Field(
        default=None, description="Measured timings for different parts of the query generation process"
    )


class Response13(BaseModel):
    model_config = ConfigDict(
        extra="forbid",
    )
    columns: Optional[list[str]] = None
    error: Optional[str] = Field(
        default=None,
        description="Query error. Returned only if 'explain' or `modifiers.debug` is true. Throws an error otherwise.",
    )
    hogql: Optional[str] = Field(default=None, description="Generated HogQL query.")
    modifiers: Optional[HogQLQueryModifiers] = Field(
        default=None, description="Modifiers used when performing the query"
    )
    query_status: Optional[QueryStatus] = Field(
        default=None, description="Query status indicates whether next to the provided data, a query is still running."
    )
    results: Any
    timings: Optional[list[QueryTiming]] = Field(
        default=None, description="Measured timings for different parts of the query generation process"
    )


class Response14(BaseModel):
    model_config = ConfigDict(
        extra="forbid",
    )
    columns: Optional[list] = None
    error: Optional[str] = Field(
        default=None,
        description="Query error. Returned only if 'explain' or `modifiers.debug` is true. Throws an error otherwise.",
    )
    hasMore: Optional[bool] = None
    hogql: Optional[str] = Field(default=None, description="Generated HogQL query.")
    limit: Optional[int] = None
    modifiers: Optional[HogQLQueryModifiers] = Field(
        default=None, description="Modifiers used when performing the query"
    )
    offset: Optional[int] = None
    query_status: Optional[QueryStatus] = Field(
        default=None, description="Query status indicates whether next to the provided data, a query is still running."
    )
    results: Any
    timings: Optional[list[QueryTiming]] = Field(
        default=None, description="Measured timings for different parts of the query generation process"
    )
    types: Optional[list] = None


class Response19(BaseModel):
    model_config = ConfigDict(
        extra="forbid",
    )
    columns: Optional[list[str]] = None
    error: Optional[str] = Field(
        default=None,
        description="Query error. Returned only if 'explain' or `modifiers.debug` is true. Throws an error otherwise.",
    )
    hasMore: Optional[bool] = None
    hogql: Optional[str] = Field(default=None, description="Generated HogQL query.")
    limit: Optional[int] = None
    modifiers: Optional[HogQLQueryModifiers] = Field(
        default=None, description="Modifiers used when performing the query"
    )
    offset: Optional[int] = None
    query_status: Optional[QueryStatus] = Field(
        default=None, description="Query status indicates whether next to the provided data, a query is still running."
    )
    results: list[LLMTrace]
    timings: Optional[list[QueryTiming]] = Field(
        default=None, description="Measured timings for different parts of the query generation process"
    )


class DataWarehousePersonPropertyFilter(BaseModel):
    model_config = ConfigDict(
        extra="forbid",
    )
    key: str
    label: Optional[str] = None
    operator: PropertyOperator
    type: Literal["data_warehouse_person_property"] = "data_warehouse_person_property"
    value: Optional[
        Union[list[Union[str, float, ErrorTrackingIssueAssignee]], Union[str, float, ErrorTrackingIssueAssignee]]
    ] = None


class DataWarehousePropertyFilter(BaseModel):
    model_config = ConfigDict(
        extra="forbid",
    )
    key: str
    label: Optional[str] = None
    operator: PropertyOperator
    type: Literal["data_warehouse"] = "data_warehouse"
    value: Optional[
        Union[list[Union[str, float, ErrorTrackingIssueAssignee]], Union[str, float, ErrorTrackingIssueAssignee]]
    ] = None


class DatabaseSchemaBatchExportTable(BaseModel):
    model_config = ConfigDict(
        extra="forbid",
    )
    fields: dict[str, DatabaseSchemaField]
    id: str
    name: str
    row_count: Optional[float] = None
    type: Literal["batch_export"] = "batch_export"


class DatabaseSchemaDataWarehouseTable(BaseModel):
    model_config = ConfigDict(
        extra="forbid",
    )
    fields: dict[str, DatabaseSchemaField]
    format: str
    id: str
    name: str
    row_count: Optional[float] = None
    schema_: Optional[DatabaseSchemaSchema] = Field(default=None, alias="schema")
    source: Optional[DatabaseSchemaSource] = None
    type: Literal["data_warehouse"] = "data_warehouse"
    url_pattern: str


class ElementPropertyFilter(BaseModel):
    model_config = ConfigDict(
        extra="forbid",
    )
    key: Key
    label: Optional[str] = None
    operator: PropertyOperator
    type: Literal["element"] = "element"
    value: Optional[
        Union[list[Union[str, float, ErrorTrackingIssueAssignee]], Union[str, float, ErrorTrackingIssueAssignee]]
    ] = None


class ErrorTrackingIssue(BaseModel):
    model_config = ConfigDict(
        extra="forbid",
    )
    aggregations: Optional[ErrorTrackingIssueAggregations] = None
    assignee: Optional[ErrorTrackingIssueAssignee] = None
    description: Optional[str] = None
    first_event: Optional[FirstEvent] = None
    first_seen: datetime
    id: str
    last_seen: datetime
    library: Optional[str] = None
    name: Optional[str] = None
    status: Status


class ErrorTrackingIssueFilter(BaseModel):
    model_config = ConfigDict(
        extra="forbid",
    )
    key: str
    label: Optional[str] = None
    operator: PropertyOperator
    type: Literal["error_tracking_issue"] = "error_tracking_issue"
    value: Optional[
        Union[list[Union[str, float, ErrorTrackingIssueAssignee]], Union[str, float, ErrorTrackingIssueAssignee]]
    ] = None


class ErrorTrackingQueryResponse(BaseModel):
    model_config = ConfigDict(
        extra="forbid",
    )
    columns: Optional[list[str]] = None
    error: Optional[str] = Field(
        default=None,
        description="Query error. Returned only if 'explain' or `modifiers.debug` is true. Throws an error otherwise.",
    )
    hasMore: Optional[bool] = None
    hogql: Optional[str] = Field(default=None, description="Generated HogQL query.")
    limit: Optional[int] = None
    modifiers: Optional[HogQLQueryModifiers] = Field(
        default=None, description="Modifiers used when performing the query"
    )
    offset: Optional[int] = None
    query_status: Optional[QueryStatus] = Field(
        default=None, description="Query status indicates whether next to the provided data, a query is still running."
    )
    results: list[ErrorTrackingIssue]
    timings: Optional[list[QueryTiming]] = Field(
        default=None, description="Measured timings for different parts of the query generation process"
    )


class EventMetadataPropertyFilter(BaseModel):
    model_config = ConfigDict(
        extra="forbid",
    )
    key: str
    label: Optional[str] = None
    operator: PropertyOperator
    type: Literal["event_metadata"] = "event_metadata"
    value: Optional[
        Union[list[Union[str, float, ErrorTrackingIssueAssignee]], Union[str, float, ErrorTrackingIssueAssignee]]
    ] = None


class EventPropertyFilter(BaseModel):
    model_config = ConfigDict(
        extra="forbid",
    )
    key: str
    label: Optional[str] = None
    operator: Optional[PropertyOperator] = PropertyOperator.EXACT
    type: Literal["event"] = Field(default="event", description="Event properties")
    value: Optional[
        Union[list[Union[str, float, ErrorTrackingIssueAssignee]], Union[str, float, ErrorTrackingIssueAssignee]]
    ] = None


class EventTaxonomyQueryResponse(BaseModel):
    model_config = ConfigDict(
        extra="forbid",
    )
    error: Optional[str] = Field(
        default=None,
        description="Query error. Returned only if 'explain' or `modifiers.debug` is true. Throws an error otherwise.",
    )
    hogql: Optional[str] = Field(default=None, description="Generated HogQL query.")
    modifiers: Optional[HogQLQueryModifiers] = Field(
        default=None, description="Modifiers used when performing the query"
    )
    query_status: Optional[QueryStatus] = Field(
        default=None, description="Query status indicates whether next to the provided data, a query is still running."
    )
    results: list[EventTaxonomyItem]
    timings: Optional[list[QueryTiming]] = Field(
        default=None, description="Measured timings for different parts of the query generation process"
    )


class EventsQueryResponse(BaseModel):
    model_config = ConfigDict(
        extra="forbid",
    )
    columns: list
    error: Optional[str] = Field(
        default=None,
        description="Query error. Returned only if 'explain' or `modifiers.debug` is true. Throws an error otherwise.",
    )
    hasMore: Optional[bool] = None
    hogql: str = Field(..., description="Generated HogQL query.")
    limit: Optional[int] = None
    modifiers: Optional[HogQLQueryModifiers] = Field(
        default=None, description="Modifiers used when performing the query"
    )
    offset: Optional[int] = None
    query_status: Optional[QueryStatus] = Field(
        default=None, description="Query status indicates whether next to the provided data, a query is still running."
    )
    results: list[list]
    timings: Optional[list[QueryTiming]] = Field(
        default=None, description="Measured timings for different parts of the query generation process"
    )
    types: list[str]


class ExperimentMetricResult(BaseModel):
    model_config = ConfigDict(
        extra="forbid",
    )
    baseline: ExperimentStatsBase
    variants: Union[list[ExperimentVariantResultFrequentist], list[ExperimentVariantResultBayesian]]


class FeaturePropertyFilter(BaseModel):
    model_config = ConfigDict(
        extra="forbid",
    )
    key: str
    label: Optional[str] = None
    operator: PropertyOperator
    type: Literal["feature"] = Field(default="feature", description='Event property with "$feature/" prepended')
    value: Optional[
        Union[list[Union[str, float, ErrorTrackingIssueAssignee]], Union[str, float, ErrorTrackingIssueAssignee]]
    ] = None


class FunnelCorrelationResponse(BaseModel):
    model_config = ConfigDict(
        extra="forbid",
    )
    columns: Optional[list] = None
    error: Optional[str] = Field(
        default=None,
        description="Query error. Returned only if 'explain' or `modifiers.debug` is true. Throws an error otherwise.",
    )
    hasMore: Optional[bool] = None
    hogql: Optional[str] = Field(default=None, description="Generated HogQL query.")
    limit: Optional[int] = None
    modifiers: Optional[HogQLQueryModifiers] = Field(
        default=None, description="Modifiers used when performing the query"
    )
    offset: Optional[int] = None
    query_status: Optional[QueryStatus] = Field(
        default=None, description="Query status indicates whether next to the provided data, a query is still running."
    )
    results: FunnelCorrelationResult
    timings: Optional[list[QueryTiming]] = Field(
        default=None, description="Measured timings for different parts of the query generation process"
    )
    types: Optional[list] = None


class FunnelsQueryResponse(BaseModel):
    model_config = ConfigDict(
        extra="forbid",
    )
    error: Optional[str] = Field(
        default=None,
        description="Query error. Returned only if 'explain' or `modifiers.debug` is true. Throws an error otherwise.",
    )
    hogql: Optional[str] = Field(default=None, description="Generated HogQL query.")
    isUdf: Optional[bool] = None
    modifiers: Optional[HogQLQueryModifiers] = Field(
        default=None, description="Modifiers used when performing the query"
    )
    query_status: Optional[QueryStatus] = Field(
        default=None, description="Query status indicates whether next to the provided data, a query is still running."
    )
    results: Union[FunnelTimeToConvertResults, list[dict[str, Any]], list[list[dict[str, Any]]]]
    timings: Optional[list[QueryTiming]] = Field(
        default=None, description="Measured timings for different parts of the query generation process"
    )


class GenericCachedQueryResponse(BaseModel):
    cache_key: str
    cache_target_age: Optional[datetime] = None
    calculation_trigger: Optional[str] = Field(
        default=None, description="What triggered the calculation of the query, leave empty if user/immediate"
    )
    is_cached: bool
    last_refresh: datetime
    next_allowed_client_refresh: datetime
    query_status: Optional[QueryStatus] = Field(
        default=None, description="Query status indicates whether next to the provided data, a query is still running."
    )
    timezone: str


class GroupPropertyFilter(BaseModel):
    model_config = ConfigDict(
        extra="forbid",
    )
    group_type_index: Optional[int] = None
    key: str
    label: Optional[str] = None
    operator: PropertyOperator
    type: Literal["group"] = "group"
    value: Optional[
        Union[list[Union[str, float, ErrorTrackingIssueAssignee]], Union[str, float, ErrorTrackingIssueAssignee]]
    ] = None


class GroupsQueryResponse(BaseModel):
    model_config = ConfigDict(
        extra="forbid",
    )
    columns: list
    error: Optional[str] = Field(
        default=None,
        description="Query error. Returned only if 'explain' or `modifiers.debug` is true. Throws an error otherwise.",
    )
    hasMore: Optional[bool] = None
    hogql: str = Field(..., description="Generated HogQL query.")
    kind: Literal["GroupsQuery"] = "GroupsQuery"
    limit: int
    modifiers: Optional[HogQLQueryModifiers] = Field(
        default=None, description="Modifiers used when performing the query"
    )
    offset: int
    query_status: Optional[QueryStatus] = Field(
        default=None, description="Query status indicates whether next to the provided data, a query is still running."
    )
    results: list[list]
    timings: Optional[list[QueryTiming]] = Field(
        default=None, description="Measured timings for different parts of the query generation process"
    )
    types: list[str]


class HogQLMetadataResponse(BaseModel):
    model_config = ConfigDict(
        extra="forbid",
    )
    errors: list[HogQLNotice]
    isUsingIndices: Optional[QueryIndexUsage] = None
    isValid: Optional[bool] = None
    notices: list[HogQLNotice]
    query: Optional[str] = None
    table_names: Optional[list[str]] = None
    warnings: list[HogQLNotice]


class HogQLPropertyFilter(BaseModel):
    model_config = ConfigDict(
        extra="forbid",
    )
    key: str
    label: Optional[str] = None
    type: Literal["hogql"] = "hogql"
    value: Optional[
        Union[list[Union[str, float, ErrorTrackingIssueAssignee]], Union[str, float, ErrorTrackingIssueAssignee]]
    ] = None


class HogQLQueryResponse(BaseModel):
    model_config = ConfigDict(
        extra="forbid",
    )
    clickhouse: Optional[str] = Field(default=None, description="Executed ClickHouse query")
    columns: Optional[list] = Field(default=None, description="Returned columns")
    error: Optional[str] = Field(
        default=None,
        description="Query error. Returned only if 'explain' or `modifiers.debug` is true. Throws an error otherwise.",
    )
    explain: Optional[list[str]] = Field(default=None, description="Query explanation output")
    hasMore: Optional[bool] = None
    hogql: Optional[str] = Field(default=None, description="Generated HogQL query.")
    limit: Optional[int] = None
    metadata: Optional[HogQLMetadataResponse] = Field(default=None, description="Query metadata output")
    modifiers: Optional[HogQLQueryModifiers] = Field(
        default=None, description="Modifiers used when performing the query"
    )
    offset: Optional[int] = None
    query: Optional[str] = Field(default=None, description="Input query string")
    query_status: Optional[QueryStatus] = Field(
        default=None, description="Query status indicates whether next to the provided data, a query is still running."
    )
    results: list
    timings: Optional[list[QueryTiming]] = Field(
        default=None, description="Measured timings for different parts of the query generation process"
    )
    types: Optional[list] = Field(default=None, description="Types of returned columns")


class InsightActorsQueryBase(BaseModel):
    model_config = ConfigDict(
        extra="forbid",
    )
    includeRecordings: Optional[bool] = None
    kind: NodeKind
    modifiers: Optional[HogQLQueryModifiers] = Field(
        default=None, description="Modifiers used when performing the query"
    )
    response: Optional[ActorsQueryResponse] = None
    version: Optional[float] = Field(default=None, description="version of the node, used for schema migrations")


class LifecycleQueryResponse(BaseModel):
    model_config = ConfigDict(
        extra="forbid",
    )
    error: Optional[str] = Field(
        default=None,
        description="Query error. Returned only if 'explain' or `modifiers.debug` is true. Throws an error otherwise.",
    )
    hogql: Optional[str] = Field(default=None, description="Generated HogQL query.")
    modifiers: Optional[HogQLQueryModifiers] = Field(
        default=None, description="Modifiers used when performing the query"
    )
    query_status: Optional[QueryStatus] = Field(
        default=None, description="Query status indicates whether next to the provided data, a query is still running."
    )
    results: list[dict[str, Any]]
    timings: Optional[list[QueryTiming]] = Field(
        default=None, description="Measured timings for different parts of the query generation process"
    )


class LogEntryPropertyFilter(BaseModel):
    model_config = ConfigDict(
        extra="forbid",
    )
    key: str
    label: Optional[str] = None
    operator: PropertyOperator
    type: Literal["log_entry"] = "log_entry"
    value: Optional[
        Union[list[Union[str, float, ErrorTrackingIssueAssignee]], Union[str, float, ErrorTrackingIssueAssignee]]
    ] = None


class LogPropertyFilter(BaseModel):
    model_config = ConfigDict(
        extra="forbid",
    )
    key: str
    label: Optional[str] = None
    operator: PropertyOperator
    type: Literal["log"] = "log"
    value: Optional[
        Union[list[Union[str, float, ErrorTrackingIssueAssignee]], Union[str, float, ErrorTrackingIssueAssignee]]
    ] = None


class LogsQueryResponse(BaseModel):
    model_config = ConfigDict(
        extra="forbid",
    )
    columns: Optional[list[str]] = None
    error: Optional[str] = Field(
        default=None,
        description="Query error. Returned only if 'explain' or `modifiers.debug` is true. Throws an error otherwise.",
    )
    hasMore: Optional[bool] = None
    hogql: Optional[str] = Field(default=None, description="Generated HogQL query.")
    limit: Optional[int] = None
    modifiers: Optional[HogQLQueryModifiers] = Field(
        default=None, description="Modifiers used when performing the query"
    )
    offset: Optional[int] = None
    query_status: Optional[QueryStatus] = Field(
        default=None, description="Query status indicates whether next to the provided data, a query is still running."
    )
    results: Any
    timings: Optional[list[QueryTiming]] = Field(
        default=None, description="Measured timings for different parts of the query generation process"
    )


class MultipleBreakdownOptions(BaseModel):
    model_config = ConfigDict(
        extra="forbid",
    )
    values: list[BreakdownItem]


class PathsQueryResponse(BaseModel):
    model_config = ConfigDict(
        extra="forbid",
    )
    error: Optional[str] = Field(
        default=None,
        description="Query error. Returned only if 'explain' or `modifiers.debug` is true. Throws an error otherwise.",
    )
    hogql: Optional[str] = Field(default=None, description="Generated HogQL query.")
    modifiers: Optional[HogQLQueryModifiers] = Field(
        default=None, description="Modifiers used when performing the query"
    )
    query_status: Optional[QueryStatus] = Field(
        default=None, description="Query status indicates whether next to the provided data, a query is still running."
    )
    results: list[PathsLink]
    timings: Optional[list[QueryTiming]] = Field(
        default=None, description="Measured timings for different parts of the query generation process"
    )


class PersonPropertyFilter(BaseModel):
    model_config = ConfigDict(
        extra="forbid",
    )
    key: str
    label: Optional[str] = None
    operator: PropertyOperator
    type: Literal["person"] = Field(default="person", description="Person properties")
    value: Optional[
        Union[list[Union[str, float, ErrorTrackingIssueAssignee]], Union[str, float, ErrorTrackingIssueAssignee]]
    ] = None


class QueryResponseAlternative1(BaseModel):
    model_config = ConfigDict(
        extra="forbid",
    )
    columns: list
    error: Optional[str] = Field(
        default=None,
        description="Query error. Returned only if 'explain' or `modifiers.debug` is true. Throws an error otherwise.",
    )
    hasMore: Optional[bool] = None
    hogql: str = Field(..., description="Generated HogQL query.")
    limit: Optional[int] = None
    modifiers: Optional[HogQLQueryModifiers] = Field(
        default=None, description="Modifiers used when performing the query"
    )
    offset: Optional[int] = None
    query_status: Optional[QueryStatus] = Field(
        default=None, description="Query status indicates whether next to the provided data, a query is still running."
    )
    results: list[list]
    timings: Optional[list[QueryTiming]] = Field(
        default=None, description="Measured timings for different parts of the query generation process"
    )
    types: list[str]


class QueryResponseAlternative2(BaseModel):
    model_config = ConfigDict(
        extra="forbid",
    )
    columns: list
    error: Optional[str] = Field(
        default=None,
        description="Query error. Returned only if 'explain' or `modifiers.debug` is true. Throws an error otherwise.",
    )
    hasMore: Optional[bool] = None
    hogql: str = Field(..., description="Generated HogQL query.")
    limit: int
    missing_actors_count: Optional[int] = None
    modifiers: Optional[HogQLQueryModifiers] = Field(
        default=None, description="Modifiers used when performing the query"
    )
    offset: int
    query_status: Optional[QueryStatus] = Field(
        default=None, description="Query status indicates whether next to the provided data, a query is still running."
    )
    results: list[list]
    timings: Optional[list[QueryTiming]] = Field(
        default=None, description="Measured timings for different parts of the query generation process"
    )
    types: list[str]


class QueryResponseAlternative3(BaseModel):
    model_config = ConfigDict(
        extra="forbid",
    )
    columns: list
    error: Optional[str] = Field(
        default=None,
        description="Query error. Returned only if 'explain' or `modifiers.debug` is true. Throws an error otherwise.",
    )
    hasMore: Optional[bool] = None
    hogql: str = Field(..., description="Generated HogQL query.")
    kind: Literal["GroupsQuery"] = "GroupsQuery"
    limit: int
    modifiers: Optional[HogQLQueryModifiers] = Field(
        default=None, description="Modifiers used when performing the query"
    )
    offset: int
    query_status: Optional[QueryStatus] = Field(
        default=None, description="Query status indicates whether next to the provided data, a query is still running."
    )
    results: list[list]
    timings: Optional[list[QueryTiming]] = Field(
        default=None, description="Measured timings for different parts of the query generation process"
    )
    types: list[str]


class QueryResponseAlternative4(BaseModel):
    model_config = ConfigDict(
        extra="forbid",
    )
    breakdown: Optional[list[BreakdownItem]] = None
    breakdowns: Optional[list[MultipleBreakdownOptions]] = None
    compare: Optional[list[CompareItem]] = None
    day: Optional[list[DayItem]] = None
    interval: Optional[list[IntervalItem]] = None
    series: Optional[list[Series]] = None
    status: Optional[list[StatusItem]] = None


class QueryResponseAlternative5(BaseModel):
    model_config = ConfigDict(
        extra="forbid",
    )
    error: Optional[str] = Field(
        default=None,
        description="Query error. Returned only if 'explain' or `modifiers.debug` is true. Throws an error otherwise.",
    )
    hasMore: Optional[bool] = None
    hogql: Optional[str] = Field(default=None, description="Generated HogQL query.")
    modifiers: Optional[HogQLQueryModifiers] = Field(
        default=None, description="Modifiers used when performing the query"
    )
    query_status: Optional[QueryStatus] = Field(
        default=None, description="Query status indicates whether next to the provided data, a query is still running."
    )
    results: list[TimelineEntry]
    timings: Optional[list[QueryTiming]] = Field(
        default=None, description="Measured timings for different parts of the query generation process"
    )


class QueryResponseAlternative7(BaseModel):
    model_config = ConfigDict(
        extra="forbid",
    )
    clickhouse: Optional[str] = Field(default=None, description="Executed ClickHouse query")
    columns: Optional[list] = Field(default=None, description="Returned columns")
    error: Optional[str] = Field(
        default=None,
        description="Query error. Returned only if 'explain' or `modifiers.debug` is true. Throws an error otherwise.",
    )
    explain: Optional[list[str]] = Field(default=None, description="Query explanation output")
    hasMore: Optional[bool] = None
    hogql: Optional[str] = Field(default=None, description="Generated HogQL query.")
    limit: Optional[int] = None
    metadata: Optional[HogQLMetadataResponse] = Field(default=None, description="Query metadata output")
    modifiers: Optional[HogQLQueryModifiers] = Field(
        default=None, description="Modifiers used when performing the query"
    )
    offset: Optional[int] = None
    query: Optional[str] = Field(default=None, description="Input query string")
    query_status: Optional[QueryStatus] = Field(
        default=None, description="Query status indicates whether next to the provided data, a query is still running."
    )
    results: list
    timings: Optional[list[QueryTiming]] = Field(
        default=None, description="Measured timings for different parts of the query generation process"
    )
    types: Optional[list] = Field(default=None, description="Types of returned columns")


class QueryResponseAlternative10(BaseModel):
    model_config = ConfigDict(
        extra="forbid",
    )
    columns: Optional[list] = None
    error: Optional[str] = Field(
        default=None,
        description="Query error. Returned only if 'explain' or `modifiers.debug` is true. Throws an error otherwise.",
    )
    hasMore: Optional[bool] = None
    hogql: Optional[str] = Field(default=None, description="Generated HogQL query.")
    limit: Optional[int] = None
    modifiers: Optional[HogQLQueryModifiers] = Field(
        default=None, description="Modifiers used when performing the query"
    )
    offset: Optional[int] = None
    query_status: Optional[QueryStatus] = Field(
        default=None, description="Query status indicates whether next to the provided data, a query is still running."
    )
    results: Any
    timings: Optional[list[QueryTiming]] = Field(
        default=None, description="Measured timings for different parts of the query generation process"
    )
    types: Optional[list] = None


class QueryResponseAlternative13(BaseModel):
    model_config = ConfigDict(
        extra="forbid",
    )
    columns: Optional[list[str]] = None
    error: Optional[str] = Field(
        default=None,
        description="Query error. Returned only if 'explain' or `modifiers.debug` is true. Throws an error otherwise.",
    )
    hasMore: Optional[bool] = None
    hogql: Optional[str] = Field(default=None, description="Generated HogQL query.")
    limit: Optional[int] = None
    modifiers: Optional[HogQLQueryModifiers] = Field(
        default=None, description="Modifiers used when performing the query"
    )
    offset: Optional[int] = None
    query_status: Optional[QueryStatus] = Field(
        default=None, description="Query status indicates whether next to the provided data, a query is still running."
    )
    results: list[ErrorTrackingIssue]
    timings: Optional[list[QueryTiming]] = Field(
        default=None, description="Measured timings for different parts of the query generation process"
    )


class QueryResponseAlternative18(BaseModel):
    model_config = ConfigDict(
        extra="forbid",
    )
    dateFrom: Optional[str] = None
    dateTo: Optional[str] = None
    error: Optional[str] = Field(
        default=None,
        description="Query error. Returned only if 'explain' or `modifiers.debug` is true. Throws an error otherwise.",
    )
    hogql: Optional[str] = Field(default=None, description="Generated HogQL query.")
    modifiers: Optional[HogQLQueryModifiers] = Field(
        default=None, description="Modifiers used when performing the query"
    )
    query_status: Optional[QueryStatus] = Field(
        default=None, description="Query status indicates whether next to the provided data, a query is still running."
    )
    results: list[WebOverviewItem]
    samplingRate: Optional[SamplingRate] = None
    timings: Optional[list[QueryTiming]] = Field(
        default=None, description="Measured timings for different parts of the query generation process"
    )
    usedPreAggregatedTables: Optional[bool] = None


class QueryResponseAlternative19(BaseModel):
    model_config = ConfigDict(
        extra="forbid",
    )
    columns: Optional[list] = None
    error: Optional[str] = Field(
        default=None,
        description="Query error. Returned only if 'explain' or `modifiers.debug` is true. Throws an error otherwise.",
    )
    hasMore: Optional[bool] = None
    hogql: Optional[str] = Field(default=None, description="Generated HogQL query.")
    limit: Optional[int] = None
    modifiers: Optional[HogQLQueryModifiers] = Field(
        default=None, description="Modifiers used when performing the query"
    )
    offset: Optional[int] = None
    query_status: Optional[QueryStatus] = Field(
        default=None, description="Query status indicates whether next to the provided data, a query is still running."
    )
    results: list
    samplingRate: Optional[SamplingRate] = None
    timings: Optional[list[QueryTiming]] = Field(
        default=None, description="Measured timings for different parts of the query generation process"
    )
    types: Optional[list] = None
    usedPreAggregatedTables: Optional[bool] = None


class QueryResponseAlternative20(BaseModel):
    model_config = ConfigDict(
        extra="forbid",
    )
    columns: Optional[list] = None
    error: Optional[str] = Field(
        default=None,
        description="Query error. Returned only if 'explain' or `modifiers.debug` is true. Throws an error otherwise.",
    )
    hasMore: Optional[bool] = None
    hogql: Optional[str] = Field(default=None, description="Generated HogQL query.")
    limit: Optional[int] = None
    modifiers: Optional[HogQLQueryModifiers] = Field(
        default=None, description="Modifiers used when performing the query"
    )
    offset: Optional[int] = None
    query_status: Optional[QueryStatus] = Field(
        default=None, description="Query status indicates whether next to the provided data, a query is still running."
    )
    results: list
    samplingRate: Optional[SamplingRate] = None
    timings: Optional[list[QueryTiming]] = Field(
        default=None, description="Measured timings for different parts of the query generation process"
    )
    types: Optional[list] = None


class QueryResponseAlternative22(BaseModel):
    model_config = ConfigDict(
        extra="forbid",
    )
    error: Optional[str] = Field(
        default=None,
        description="Query error. Returned only if 'explain' or `modifiers.debug` is true. Throws an error otherwise.",
    )
    hogql: Optional[str] = Field(default=None, description="Generated HogQL query.")
    modifiers: Optional[HogQLQueryModifiers] = Field(
        default=None, description="Modifiers used when performing the query"
    )
    query_status: Optional[QueryStatus] = Field(
        default=None, description="Query status indicates whether next to the provided data, a query is still running."
    )
    results: list[WebVitalsPathBreakdownResult] = Field(..., max_length=1, min_length=1)
    timings: Optional[list[QueryTiming]] = Field(
        default=None, description="Measured timings for different parts of the query generation process"
    )


class QueryResponseAlternative23(BaseModel):
    model_config = ConfigDict(
        extra="forbid",
    )
    error: Optional[str] = Field(
        default=None,
        description="Query error. Returned only if 'explain' or `modifiers.debug` is true. Throws an error otherwise.",
    )
    hasMore: Optional[bool] = None
    hogql: Optional[str] = Field(default=None, description="Generated HogQL query.")
    limit: Optional[int] = None
    modifiers: Optional[HogQLQueryModifiers] = Field(
        default=None, description="Modifiers used when performing the query"
    )
    query_status: Optional[QueryStatus] = Field(
        default=None, description="Query status indicates whether next to the provided data, a query is still running."
    )
    results: list[PageURL]
    timings: Optional[list[QueryTiming]] = Field(
        default=None, description="Measured timings for different parts of the query generation process"
    )


class QueryResponseAlternative25(BaseModel):
    model_config = ConfigDict(
        extra="forbid",
    )
    columns: Optional[list[str]] = None
    error: Optional[str] = Field(
        default=None,
        description="Query error. Returned only if 'explain' or `modifiers.debug` is true. Throws an error otherwise.",
    )
    hogql: Optional[str] = Field(default=None, description="Generated HogQL query.")
    modifiers: Optional[HogQLQueryModifiers] = Field(
        default=None, description="Modifiers used when performing the query"
    )
    query_status: Optional[QueryStatus] = Field(
        default=None, description="Query status indicates whether next to the provided data, a query is still running."
    )
    results: Any
    timings: Optional[list[QueryTiming]] = Field(
        default=None, description="Measured timings for different parts of the query generation process"
    )


class QueryResponseAlternative27(BaseModel):
    model_config = ConfigDict(
        extra="forbid",
    )
    error: Optional[str] = Field(
        default=None,
        description="Query error. Returned only if 'explain' or `modifiers.debug` is true. Throws an error otherwise.",
    )
    hogql: Optional[str] = Field(default=None, description="Generated HogQL query.")
    modifiers: Optional[HogQLQueryModifiers] = Field(
        default=None, description="Modifiers used when performing the query"
    )
    query_status: Optional[QueryStatus] = Field(
        default=None, description="Query status indicates whether next to the provided data, a query is still running."
    )
    results: list[RevenueAnalyticsOverviewItem]
    timings: Optional[list[QueryTiming]] = Field(
        default=None, description="Measured timings for different parts of the query generation process"
    )


class QueryResponseAlternative28(BaseModel):
    model_config = ConfigDict(
        extra="forbid",
    )
    columns: Optional[list[str]] = None
    error: Optional[str] = Field(
        default=None,
        description="Query error. Returned only if 'explain' or `modifiers.debug` is true. Throws an error otherwise.",
    )
    hogql: Optional[str] = Field(default=None, description="Generated HogQL query.")
    modifiers: Optional[HogQLQueryModifiers] = Field(
        default=None, description="Modifiers used when performing the query"
    )
    query_status: Optional[QueryStatus] = Field(
        default=None, description="Query status indicates whether next to the provided data, a query is still running."
    )
    results: Any
    timings: Optional[list[QueryTiming]] = Field(
        default=None, description="Measured timings for different parts of the query generation process"
    )


class QueryResponseAlternative29(BaseModel):
    model_config = ConfigDict(
        extra="forbid",
    )
    columns: list
    error: Optional[str] = Field(
        default=None,
        description="Query error. Returned only if 'explain' or `modifiers.debug` is true. Throws an error otherwise.",
    )
    hasMore: Optional[bool] = None
    hogql: str = Field(..., description="Generated HogQL query.")
    limit: Optional[int] = None
    modifiers: Optional[HogQLQueryModifiers] = Field(
        default=None, description="Modifiers used when performing the query"
    )
    offset: Optional[int] = None
    query_status: Optional[QueryStatus] = Field(
        default=None, description="Query status indicates whether next to the provided data, a query is still running."
    )
    results: list[list]
    timings: Optional[list[QueryTiming]] = Field(
        default=None, description="Measured timings for different parts of the query generation process"
    )
    types: list[str]


class QueryResponseAlternative30(BaseModel):
    model_config = ConfigDict(
        extra="forbid",
    )
    columns: list
    error: Optional[str] = Field(
        default=None,
        description="Query error. Returned only if 'explain' or `modifiers.debug` is true. Throws an error otherwise.",
    )
    hasMore: Optional[bool] = None
    hogql: str = Field(..., description="Generated HogQL query.")
    limit: int
    missing_actors_count: Optional[int] = None
    modifiers: Optional[HogQLQueryModifiers] = Field(
        default=None, description="Modifiers used when performing the query"
    )
    offset: int
    query_status: Optional[QueryStatus] = Field(
        default=None, description="Query status indicates whether next to the provided data, a query is still running."
    )
    results: list[list]
    timings: Optional[list[QueryTiming]] = Field(
        default=None, description="Measured timings for different parts of the query generation process"
    )
    types: list[str]


class QueryResponseAlternative31(BaseModel):
    model_config = ConfigDict(
        extra="forbid",
    )
    columns: list
    error: Optional[str] = Field(
        default=None,
        description="Query error. Returned only if 'explain' or `modifiers.debug` is true. Throws an error otherwise.",
    )
    hasMore: Optional[bool] = None
    hogql: str = Field(..., description="Generated HogQL query.")
    kind: Literal["GroupsQuery"] = "GroupsQuery"
    limit: int
    modifiers: Optional[HogQLQueryModifiers] = Field(
        default=None, description="Modifiers used when performing the query"
    )
    offset: int
    query_status: Optional[QueryStatus] = Field(
        default=None, description="Query status indicates whether next to the provided data, a query is still running."
    )
    results: list[list]
    timings: Optional[list[QueryTiming]] = Field(
        default=None, description="Measured timings for different parts of the query generation process"
    )
    types: list[str]


class QueryResponseAlternative32(BaseModel):
    model_config = ConfigDict(
        extra="forbid",
    )
    clickhouse: Optional[str] = Field(default=None, description="Executed ClickHouse query")
    columns: Optional[list] = Field(default=None, description="Returned columns")
    error: Optional[str] = Field(
        default=None,
        description="Query error. Returned only if 'explain' or `modifiers.debug` is true. Throws an error otherwise.",
    )
    explain: Optional[list[str]] = Field(default=None, description="Query explanation output")
    hasMore: Optional[bool] = None
    hogql: Optional[str] = Field(default=None, description="Generated HogQL query.")
    limit: Optional[int] = None
    metadata: Optional[HogQLMetadataResponse] = Field(default=None, description="Query metadata output")
    modifiers: Optional[HogQLQueryModifiers] = Field(
        default=None, description="Modifiers used when performing the query"
    )
    offset: Optional[int] = None
    query: Optional[str] = Field(default=None, description="Input query string")
    query_status: Optional[QueryStatus] = Field(
        default=None, description="Query status indicates whether next to the provided data, a query is still running."
    )
    results: list
    timings: Optional[list[QueryTiming]] = Field(
        default=None, description="Measured timings for different parts of the query generation process"
    )
    types: Optional[list] = Field(default=None, description="Types of returned columns")


class QueryResponseAlternative33(BaseModel):
    model_config = ConfigDict(
        extra="forbid",
    )
    dateFrom: Optional[str] = None
    dateTo: Optional[str] = None
    error: Optional[str] = Field(
        default=None,
        description="Query error. Returned only if 'explain' or `modifiers.debug` is true. Throws an error otherwise.",
    )
    hogql: Optional[str] = Field(default=None, description="Generated HogQL query.")
    modifiers: Optional[HogQLQueryModifiers] = Field(
        default=None, description="Modifiers used when performing the query"
    )
    query_status: Optional[QueryStatus] = Field(
        default=None, description="Query status indicates whether next to the provided data, a query is still running."
    )
    results: list[WebOverviewItem]
    samplingRate: Optional[SamplingRate] = None
    timings: Optional[list[QueryTiming]] = Field(
        default=None, description="Measured timings for different parts of the query generation process"
    )
    usedPreAggregatedTables: Optional[bool] = None


class QueryResponseAlternative34(BaseModel):
    model_config = ConfigDict(
        extra="forbid",
    )
    columns: Optional[list] = None
    error: Optional[str] = Field(
        default=None,
        description="Query error. Returned only if 'explain' or `modifiers.debug` is true. Throws an error otherwise.",
    )
    hasMore: Optional[bool] = None
    hogql: Optional[str] = Field(default=None, description="Generated HogQL query.")
    limit: Optional[int] = None
    modifiers: Optional[HogQLQueryModifiers] = Field(
        default=None, description="Modifiers used when performing the query"
    )
    offset: Optional[int] = None
    query_status: Optional[QueryStatus] = Field(
        default=None, description="Query status indicates whether next to the provided data, a query is still running."
    )
    results: list
    samplingRate: Optional[SamplingRate] = None
    timings: Optional[list[QueryTiming]] = Field(
        default=None, description="Measured timings for different parts of the query generation process"
    )
    types: Optional[list] = None
    usedPreAggregatedTables: Optional[bool] = None


class QueryResponseAlternative35(BaseModel):
    model_config = ConfigDict(
        extra="forbid",
    )
    columns: Optional[list] = None
    error: Optional[str] = Field(
        default=None,
        description="Query error. Returned only if 'explain' or `modifiers.debug` is true. Throws an error otherwise.",
    )
    hasMore: Optional[bool] = None
    hogql: Optional[str] = Field(default=None, description="Generated HogQL query.")
    limit: Optional[int] = None
    modifiers: Optional[HogQLQueryModifiers] = Field(
        default=None, description="Modifiers used when performing the query"
    )
    offset: Optional[int] = None
    query_status: Optional[QueryStatus] = Field(
        default=None, description="Query status indicates whether next to the provided data, a query is still running."
    )
    results: list
    samplingRate: Optional[SamplingRate] = None
    timings: Optional[list[QueryTiming]] = Field(
        default=None, description="Measured timings for different parts of the query generation process"
    )
    types: Optional[list] = None


class QueryResponseAlternative37(BaseModel):
    model_config = ConfigDict(
        extra="forbid",
    )
    error: Optional[str] = Field(
        default=None,
        description="Query error. Returned only if 'explain' or `modifiers.debug` is true. Throws an error otherwise.",
    )
    hogql: Optional[str] = Field(default=None, description="Generated HogQL query.")
    modifiers: Optional[HogQLQueryModifiers] = Field(
        default=None, description="Modifiers used when performing the query"
    )
    query_status: Optional[QueryStatus] = Field(
        default=None, description="Query status indicates whether next to the provided data, a query is still running."
    )
    results: list[WebVitalsPathBreakdownResult] = Field(..., max_length=1, min_length=1)
    timings: Optional[list[QueryTiming]] = Field(
        default=None, description="Measured timings for different parts of the query generation process"
    )


class QueryResponseAlternative38(BaseModel):
    model_config = ConfigDict(
        extra="forbid",
    )
    columns: Optional[list] = None
    error: Optional[str] = Field(
        default=None,
        description="Query error. Returned only if 'explain' or `modifiers.debug` is true. Throws an error otherwise.",
    )
    hasMore: Optional[bool] = None
    hogql: Optional[str] = Field(default=None, description="Generated HogQL query.")
    limit: Optional[int] = None
    modifiers: Optional[HogQLQueryModifiers] = Field(
        default=None, description="Modifiers used when performing the query"
    )
    offset: Optional[int] = None
    query_status: Optional[QueryStatus] = Field(
        default=None, description="Query status indicates whether next to the provided data, a query is still running."
    )
    results: Any
    timings: Optional[list[QueryTiming]] = Field(
        default=None, description="Measured timings for different parts of the query generation process"
    )
    types: Optional[list] = None


class QueryResponseAlternative39(BaseModel):
    model_config = ConfigDict(
        extra="forbid",
    )
    columns: Optional[list[str]] = None
    error: Optional[str] = Field(
        default=None,
        description="Query error. Returned only if 'explain' or `modifiers.debug` is true. Throws an error otherwise.",
    )
    hogql: Optional[str] = Field(default=None, description="Generated HogQL query.")
    modifiers: Optional[HogQLQueryModifiers] = Field(
        default=None, description="Modifiers used when performing the query"
    )
    query_status: Optional[QueryStatus] = Field(
        default=None, description="Query status indicates whether next to the provided data, a query is still running."
    )
    results: Any
    timings: Optional[list[QueryTiming]] = Field(
        default=None, description="Measured timings for different parts of the query generation process"
    )


class QueryResponseAlternative41(BaseModel):
    model_config = ConfigDict(
        extra="forbid",
    )
    error: Optional[str] = Field(
        default=None,
        description="Query error. Returned only if 'explain' or `modifiers.debug` is true. Throws an error otherwise.",
    )
    hogql: Optional[str] = Field(default=None, description="Generated HogQL query.")
    modifiers: Optional[HogQLQueryModifiers] = Field(
        default=None, description="Modifiers used when performing the query"
    )
    query_status: Optional[QueryStatus] = Field(
        default=None, description="Query status indicates whether next to the provided data, a query is still running."
    )
    results: list[RevenueAnalyticsOverviewItem]
    timings: Optional[list[QueryTiming]] = Field(
        default=None, description="Measured timings for different parts of the query generation process"
    )


class QueryResponseAlternative42(BaseModel):
    model_config = ConfigDict(
        extra="forbid",
    )
    columns: Optional[list[str]] = None
    error: Optional[str] = Field(
        default=None,
        description="Query error. Returned only if 'explain' or `modifiers.debug` is true. Throws an error otherwise.",
    )
    hogql: Optional[str] = Field(default=None, description="Generated HogQL query.")
    modifiers: Optional[HogQLQueryModifiers] = Field(
        default=None, description="Modifiers used when performing the query"
    )
    query_status: Optional[QueryStatus] = Field(
        default=None, description="Query status indicates whether next to the provided data, a query is still running."
    )
    results: Any
    timings: Optional[list[QueryTiming]] = Field(
        default=None, description="Measured timings for different parts of the query generation process"
    )


class QueryResponseAlternative43(BaseModel):
    model_config = ConfigDict(
        extra="forbid",
    )
    columns: Optional[list] = None
    error: Optional[str] = Field(
        default=None,
        description="Query error. Returned only if 'explain' or `modifiers.debug` is true. Throws an error otherwise.",
    )
    hasMore: Optional[bool] = None
    hogql: Optional[str] = Field(default=None, description="Generated HogQL query.")
    limit: Optional[int] = None
    modifiers: Optional[HogQLQueryModifiers] = Field(
        default=None, description="Modifiers used when performing the query"
    )
    offset: Optional[int] = None
    query_status: Optional[QueryStatus] = Field(
        default=None, description="Query status indicates whether next to the provided data, a query is still running."
    )
    results: Any
    timings: Optional[list[QueryTiming]] = Field(
        default=None, description="Measured timings for different parts of the query generation process"
    )
    types: Optional[list] = None


class QueryResponseAlternative45(BaseModel):
    model_config = ConfigDict(
        extra="forbid",
    )
    columns: Optional[list[str]] = None
    error: Optional[str] = Field(
        default=None,
        description="Query error. Returned only if 'explain' or `modifiers.debug` is true. Throws an error otherwise.",
    )
    hasMore: Optional[bool] = None
    hogql: Optional[str] = Field(default=None, description="Generated HogQL query.")
    limit: Optional[int] = None
    modifiers: Optional[HogQLQueryModifiers] = Field(
        default=None, description="Modifiers used when performing the query"
    )
    offset: Optional[int] = None
    query_status: Optional[QueryStatus] = Field(
        default=None, description="Query status indicates whether next to the provided data, a query is still running."
    )
    results: list[ErrorTrackingIssue]
    timings: Optional[list[QueryTiming]] = Field(
        default=None, description="Measured timings for different parts of the query generation process"
    )


class QueryResponseAlternative48(BaseModel):
    model_config = ConfigDict(
        extra="forbid",
    )
    columns: Optional[list[str]] = None
    error: Optional[str] = Field(
        default=None,
        description="Query error. Returned only if 'explain' or `modifiers.debug` is true. Throws an error otherwise.",
    )
    hasMore: Optional[bool] = None
    hogql: Optional[str] = Field(default=None, description="Generated HogQL query.")
    limit: Optional[int] = None
    modifiers: Optional[HogQLQueryModifiers] = Field(
        default=None, description="Modifiers used when performing the query"
    )
    offset: Optional[int] = None
    query_status: Optional[QueryStatus] = Field(
        default=None, description="Query status indicates whether next to the provided data, a query is still running."
    )
    results: list[LLMTrace]
    timings: Optional[list[QueryTiming]] = Field(
        default=None, description="Measured timings for different parts of the query generation process"
    )


class QueryResponseAlternative49(BaseModel):
    model_config = ConfigDict(
        extra="forbid",
    )
    error: Optional[str] = Field(
        default=None,
        description="Query error. Returned only if 'explain' or `modifiers.debug` is true. Throws an error otherwise.",
    )
    hasMore: Optional[bool] = Field(default=None, description="Wether more breakdown values are available.")
    hogql: Optional[str] = Field(default=None, description="Generated HogQL query.")
    modifiers: Optional[HogQLQueryModifiers] = Field(
        default=None, description="Modifiers used when performing the query"
    )
    query_status: Optional[QueryStatus] = Field(
        default=None, description="Query status indicates whether next to the provided data, a query is still running."
    )
    results: list[dict[str, Any]]
    timings: Optional[list[QueryTiming]] = Field(
        default=None, description="Measured timings for different parts of the query generation process"
    )


class QueryResponseAlternative50(BaseModel):
    model_config = ConfigDict(
        extra="forbid",
    )
    error: Optional[str] = Field(
        default=None,
        description="Query error. Returned only if 'explain' or `modifiers.debug` is true. Throws an error otherwise.",
    )
    hasMore: Optional[bool] = Field(default=None, description="Wether more breakdown values are available.")
    hogql: Optional[str] = Field(default=None, description="Generated HogQL query.")
    modifiers: Optional[HogQLQueryModifiers] = Field(
        default=None, description="Modifiers used when performing the query"
    )
    query_status: Optional[QueryStatus] = Field(
        default=None, description="Query status indicates whether next to the provided data, a query is still running."
    )
    results: EventsHeatMapStructuredResult
    timings: Optional[list[QueryTiming]] = Field(
        default=None, description="Measured timings for different parts of the query generation process"
    )


class QueryResponseAlternative51(BaseModel):
    model_config = ConfigDict(
        extra="forbid",
    )
    error: Optional[str] = Field(
        default=None,
        description="Query error. Returned only if 'explain' or `modifiers.debug` is true. Throws an error otherwise.",
    )
    hogql: Optional[str] = Field(default=None, description="Generated HogQL query.")
    isUdf: Optional[bool] = None
    modifiers: Optional[HogQLQueryModifiers] = Field(
        default=None, description="Modifiers used when performing the query"
    )
    query_status: Optional[QueryStatus] = Field(
        default=None, description="Query status indicates whether next to the provided data, a query is still running."
    )
    results: Union[FunnelTimeToConvertResults, list[dict[str, Any]], list[list[dict[str, Any]]]]
    timings: Optional[list[QueryTiming]] = Field(
        default=None, description="Measured timings for different parts of the query generation process"
    )


class QueryResponseAlternative53(BaseModel):
    model_config = ConfigDict(
        extra="forbid",
    )
    error: Optional[str] = Field(
        default=None,
        description="Query error. Returned only if 'explain' or `modifiers.debug` is true. Throws an error otherwise.",
    )
    hogql: Optional[str] = Field(default=None, description="Generated HogQL query.")
    modifiers: Optional[HogQLQueryModifiers] = Field(
        default=None, description="Modifiers used when performing the query"
    )
    query_status: Optional[QueryStatus] = Field(
        default=None, description="Query status indicates whether next to the provided data, a query is still running."
    )
    results: list[PathsLink]
    timings: Optional[list[QueryTiming]] = Field(
        default=None, description="Measured timings for different parts of the query generation process"
    )


class QueryResponseAlternative54(BaseModel):
    model_config = ConfigDict(
        extra="forbid",
    )
    error: Optional[str] = Field(
        default=None,
        description="Query error. Returned only if 'explain' or `modifiers.debug` is true. Throws an error otherwise.",
    )
    hogql: Optional[str] = Field(default=None, description="Generated HogQL query.")
    modifiers: Optional[HogQLQueryModifiers] = Field(
        default=None, description="Modifiers used when performing the query"
    )
    query_status: Optional[QueryStatus] = Field(
        default=None, description="Query status indicates whether next to the provided data, a query is still running."
    )
    results: list[dict[str, Any]]
    timings: Optional[list[QueryTiming]] = Field(
        default=None, description="Measured timings for different parts of the query generation process"
    )


class QueryResponseAlternative56(BaseModel):
    model_config = ConfigDict(
        extra="forbid",
    )
    columns: Optional[list] = None
    error: Optional[str] = Field(
        default=None,
        description="Query error. Returned only if 'explain' or `modifiers.debug` is true. Throws an error otherwise.",
    )
    hasMore: Optional[bool] = None
    hogql: Optional[str] = Field(default=None, description="Generated HogQL query.")
    limit: Optional[int] = None
    modifiers: Optional[HogQLQueryModifiers] = Field(
        default=None, description="Modifiers used when performing the query"
    )
    offset: Optional[int] = None
    query_status: Optional[QueryStatus] = Field(
        default=None, description="Query status indicates whether next to the provided data, a query is still running."
    )
    results: FunnelCorrelationResult
    timings: Optional[list[QueryTiming]] = Field(
        default=None, description="Measured timings for different parts of the query generation process"
    )
    types: Optional[list] = None


class QueryResponseAlternative58(BaseModel):
    model_config = ConfigDict(
        extra="forbid",
    )
    columns: Optional[list[str]] = None
    error: Optional[str] = Field(
        default=None,
        description="Query error. Returned only if 'explain' or `modifiers.debug` is true. Throws an error otherwise.",
    )
    hasMore: Optional[bool] = None
    hogql: Optional[str] = Field(default=None, description="Generated HogQL query.")
    limit: Optional[int] = None
    modifiers: Optional[HogQLQueryModifiers] = Field(
        default=None, description="Modifiers used when performing the query"
    )
    offset: Optional[int] = None
    query_status: Optional[QueryStatus] = Field(
        default=None, description="Query status indicates whether next to the provided data, a query is still running."
    )
    results: Any
    timings: Optional[list[QueryTiming]] = Field(
        default=None, description="Measured timings for different parts of the query generation process"
    )


class QueryResponseAlternative60(BaseModel):
    model_config = ConfigDict(
        extra="forbid",
    )
    error: Optional[str] = Field(
        default=None,
        description="Query error. Returned only if 'explain' or `modifiers.debug` is true. Throws an error otherwise.",
    )
    hogql: Optional[str] = Field(default=None, description="Generated HogQL query.")
    modifiers: Optional[HogQLQueryModifiers] = Field(
        default=None, description="Modifiers used when performing the query"
    )
    query_status: Optional[QueryStatus] = Field(
        default=None, description="Query status indicates whether next to the provided data, a query is still running."
    )
    results: list[TeamTaxonomyItem]
    timings: Optional[list[QueryTiming]] = Field(
        default=None, description="Measured timings for different parts of the query generation process"
    )


class QueryResponseAlternative61(BaseModel):
    model_config = ConfigDict(
        extra="forbid",
    )
    error: Optional[str] = Field(
        default=None,
        description="Query error. Returned only if 'explain' or `modifiers.debug` is true. Throws an error otherwise.",
    )
    hogql: Optional[str] = Field(default=None, description="Generated HogQL query.")
    modifiers: Optional[HogQLQueryModifiers] = Field(
        default=None, description="Modifiers used when performing the query"
    )
    query_status: Optional[QueryStatus] = Field(
        default=None, description="Query status indicates whether next to the provided data, a query is still running."
    )
    results: list[EventTaxonomyItem]
    timings: Optional[list[QueryTiming]] = Field(
        default=None, description="Measured timings for different parts of the query generation process"
    )


class QueryResponseAlternative62(BaseModel):
    model_config = ConfigDict(
        extra="forbid",
    )
    error: Optional[str] = Field(
        default=None,
        description="Query error. Returned only if 'explain' or `modifiers.debug` is true. Throws an error otherwise.",
    )
    hogql: Optional[str] = Field(default=None, description="Generated HogQL query.")
    modifiers: Optional[HogQLQueryModifiers] = Field(
        default=None, description="Modifiers used when performing the query"
    )
    query_status: Optional[QueryStatus] = Field(
        default=None, description="Query status indicates whether next to the provided data, a query is still running."
    )
    results: ActorsPropertyTaxonomyResponse
    timings: Optional[list[QueryTiming]] = Field(
        default=None, description="Measured timings for different parts of the query generation process"
    )


class QueryResponseAlternative63(BaseModel):
    model_config = ConfigDict(
        extra="forbid",
    )
    columns: Optional[list[str]] = None
    error: Optional[str] = Field(
        default=None,
        description="Query error. Returned only if 'explain' or `modifiers.debug` is true. Throws an error otherwise.",
    )
    hasMore: Optional[bool] = None
    hogql: Optional[str] = Field(default=None, description="Generated HogQL query.")
    limit: Optional[int] = None
    modifiers: Optional[HogQLQueryModifiers] = Field(
        default=None, description="Modifiers used when performing the query"
    )
    offset: Optional[int] = None
    query_status: Optional[QueryStatus] = Field(
        default=None, description="Query status indicates whether next to the provided data, a query is still running."
    )
    results: list[LLMTrace]
    timings: Optional[list[QueryTiming]] = Field(
        default=None, description="Measured timings for different parts of the query generation process"
    )


class QueryResponseAlternative64(BaseModel):
    model_config = ConfigDict(
        extra="forbid",
    )
    error: Optional[str] = Field(
        default=None,
        description="Query error. Returned only if 'explain' or `modifiers.debug` is true. Throws an error otherwise.",
    )
    hogql: Optional[str] = Field(default=None, description="Generated HogQL query.")
    modifiers: Optional[HogQLQueryModifiers] = Field(
        default=None, description="Modifiers used when performing the query"
    )
    query_status: Optional[QueryStatus] = Field(
        default=None, description="Query status indicates whether next to the provided data, a query is still running."
    )
    results: list[VectorSearchResponseItem]
    timings: Optional[list[QueryTiming]] = Field(
        default=None, description="Measured timings for different parts of the query generation process"
    )


class RecordingsQueryResponse(BaseModel):
    model_config = ConfigDict(
        extra="forbid",
    )
    has_next: bool
    results: list[SessionRecordingType]


class RetentionResult(BaseModel):
    model_config = ConfigDict(
        extra="forbid",
    )
    breakdown_value: Optional[Union[str, float]] = Field(
        default=None, description="Optional breakdown value for retention cohorts"
    )
    date: datetime
    label: str
    values: list[RetentionValue]


class RevenueAnalyticsBaseQueryRevenueAnalyticsGrowthRateQueryResponse(BaseModel):
    model_config = ConfigDict(
        extra="forbid",
    )
    dateRange: Optional[DateRange] = None
    kind: NodeKind
    modifiers: Optional[HogQLQueryModifiers] = Field(
        default=None, description="Modifiers used when performing the query"
    )
    properties: list[RevenueAnalyticsPropertyFilter]
    response: Optional[RevenueAnalyticsGrowthRateQueryResponse] = None
    version: Optional[float] = Field(default=None, description="version of the node, used for schema migrations")


class RevenueAnalyticsBaseQueryRevenueAnalyticsInsightsQueryResponse(BaseModel):
    model_config = ConfigDict(
        extra="forbid",
    )
    dateRange: Optional[DateRange] = None
    kind: NodeKind
    modifiers: Optional[HogQLQueryModifiers] = Field(
        default=None, description="Modifiers used when performing the query"
    )
    properties: list[RevenueAnalyticsPropertyFilter]
    response: Optional[RevenueAnalyticsInsightsQueryResponse] = None
    version: Optional[float] = Field(default=None, description="version of the node, used for schema migrations")


class RevenueAnalyticsBaseQueryRevenueAnalyticsOverviewQueryResponse(BaseModel):
    model_config = ConfigDict(
        extra="forbid",
    )
    dateRange: Optional[DateRange] = None
    kind: NodeKind
    modifiers: Optional[HogQLQueryModifiers] = Field(
        default=None, description="Modifiers used when performing the query"
    )
    properties: list[RevenueAnalyticsPropertyFilter]
    response: Optional[RevenueAnalyticsOverviewQueryResponse] = None
    version: Optional[float] = Field(default=None, description="version of the node, used for schema migrations")


class RevenueAnalyticsBaseQueryRevenueAnalyticsTopCustomersQueryResponse(BaseModel):
    model_config = ConfigDict(
        extra="forbid",
    )
    dateRange: Optional[DateRange] = None
    kind: NodeKind
    modifiers: Optional[HogQLQueryModifiers] = Field(
        default=None, description="Modifiers used when performing the query"
    )
    properties: list[RevenueAnalyticsPropertyFilter]
    response: Optional[RevenueAnalyticsTopCustomersQueryResponse] = None
    version: Optional[float] = Field(default=None, description="version of the node, used for schema migrations")


class RevenueAnalyticsConfig(BaseModel):
    model_config = ConfigDict(
        extra="forbid",
    )
    events: Optional[list[RevenueAnalyticsEventItem]] = []
    goals: Optional[list[RevenueAnalyticsGoal]] = []


class RevenueAnalyticsGrowthRateQuery(BaseModel):
    model_config = ConfigDict(
        extra="forbid",
    )
    dateRange: Optional[DateRange] = None
    kind: Literal["RevenueAnalyticsGrowthRateQuery"] = "RevenueAnalyticsGrowthRateQuery"
    modifiers: Optional[HogQLQueryModifiers] = Field(
        default=None, description="Modifiers used when performing the query"
    )
    properties: list[RevenueAnalyticsPropertyFilter]
    response: Optional[RevenueAnalyticsGrowthRateQueryResponse] = None
    version: Optional[float] = Field(default=None, description="version of the node, used for schema migrations")


class RevenueAnalyticsInsightsQuery(BaseModel):
    model_config = ConfigDict(
        extra="forbid",
    )
    dateRange: Optional[DateRange] = None
    groupBy: RevenueAnalyticsInsightsQueryGroupBy
    interval: IntervalType
    kind: Literal["RevenueAnalyticsInsightsQuery"] = "RevenueAnalyticsInsightsQuery"
    modifiers: Optional[HogQLQueryModifiers] = Field(
        default=None, description="Modifiers used when performing the query"
    )
    properties: list[RevenueAnalyticsPropertyFilter]
    response: Optional[RevenueAnalyticsInsightsQueryResponse] = None
    version: Optional[float] = Field(default=None, description="version of the node, used for schema migrations")


class RevenueAnalyticsOverviewQuery(BaseModel):
    model_config = ConfigDict(
        extra="forbid",
    )
    dateRange: Optional[DateRange] = None
    kind: Literal["RevenueAnalyticsOverviewQuery"] = "RevenueAnalyticsOverviewQuery"
    modifiers: Optional[HogQLQueryModifiers] = Field(
        default=None, description="Modifiers used when performing the query"
    )
    properties: list[RevenueAnalyticsPropertyFilter]
    response: Optional[RevenueAnalyticsOverviewQueryResponse] = None
    version: Optional[float] = Field(default=None, description="version of the node, used for schema migrations")


class RevenueAnalyticsTopCustomersQuery(BaseModel):
    model_config = ConfigDict(
        extra="forbid",
    )
    dateRange: Optional[DateRange] = None
    groupBy: RevenueAnalyticsTopCustomersGroupBy
    kind: Literal["RevenueAnalyticsTopCustomersQuery"] = "RevenueAnalyticsTopCustomersQuery"
    modifiers: Optional[HogQLQueryModifiers] = Field(
        default=None, description="Modifiers used when performing the query"
    )
    properties: list[RevenueAnalyticsPropertyFilter]
    response: Optional[RevenueAnalyticsTopCustomersQueryResponse] = None
    version: Optional[float] = Field(default=None, description="version of the node, used for schema migrations")


class RevenueExampleDataWarehouseTablesQuery(BaseModel):
    model_config = ConfigDict(
        extra="forbid",
    )
    kind: Literal["RevenueExampleDataWarehouseTablesQuery"] = "RevenueExampleDataWarehouseTablesQuery"
    limit: Optional[int] = None
    modifiers: Optional[HogQLQueryModifiers] = Field(
        default=None, description="Modifiers used when performing the query"
    )
    offset: Optional[int] = None
    response: Optional[RevenueExampleDataWarehouseTablesQueryResponse] = None
    version: Optional[float] = Field(default=None, description="version of the node, used for schema migrations")


class RevenueExampleEventsQuery(BaseModel):
    model_config = ConfigDict(
        extra="forbid",
    )
    kind: Literal["RevenueExampleEventsQuery"] = "RevenueExampleEventsQuery"
    limit: Optional[int] = None
    modifiers: Optional[HogQLQueryModifiers] = Field(
        default=None, description="Modifiers used when performing the query"
    )
    offset: Optional[int] = None
    response: Optional[RevenueExampleEventsQueryResponse] = None
    version: Optional[float] = Field(default=None, description="version of the node, used for schema migrations")


class Filters(BaseModel):
    model_config = ConfigDict(
        extra="forbid",
    )
    dateRange: Optional[DateRange] = None
    properties: Optional[list[SessionPropertyFilter]] = None


class SessionAttributionExplorerQuery(BaseModel):
    model_config = ConfigDict(
        extra="forbid",
    )
    filters: Optional[Filters] = None
    groupBy: list[SessionAttributionGroupBy]
    kind: Literal["SessionAttributionExplorerQuery"] = "SessionAttributionExplorerQuery"
    limit: Optional[int] = None
    modifiers: Optional[HogQLQueryModifiers] = Field(
        default=None, description="Modifiers used when performing the query"
    )
    offset: Optional[int] = None
    response: Optional[SessionAttributionExplorerQueryResponse] = None
    version: Optional[float] = Field(default=None, description="version of the node, used for schema migrations")


class SessionsTimelineQuery(BaseModel):
    model_config = ConfigDict(
        extra="forbid",
    )
    after: Optional[str] = Field(
        default=None, description="Only fetch sessions that started after this timestamp (default: '-24h')"
    )
    before: Optional[str] = Field(
        default=None, description="Only fetch sessions that started before this timestamp (default: '+5s')"
    )
    kind: Literal["SessionsTimelineQuery"] = "SessionsTimelineQuery"
    modifiers: Optional[HogQLQueryModifiers] = Field(
        default=None, description="Modifiers used when performing the query"
    )
    personId: Optional[str] = Field(default=None, description="Fetch sessions only for a given person")
    response: Optional[SessionsTimelineQueryResponse] = None
    version: Optional[float] = Field(default=None, description="version of the node, used for schema migrations")


class TeamTaxonomyQueryResponse(BaseModel):
    model_config = ConfigDict(
        extra="forbid",
    )
    error: Optional[str] = Field(
        default=None,
        description="Query error. Returned only if 'explain' or `modifiers.debug` is true. Throws an error otherwise.",
    )
    hogql: Optional[str] = Field(default=None, description="Generated HogQL query.")
    modifiers: Optional[HogQLQueryModifiers] = Field(
        default=None, description="Modifiers used when performing the query"
    )
    query_status: Optional[QueryStatus] = Field(
        default=None, description="Query status indicates whether next to the provided data, a query is still running."
    )
    results: list[TeamTaxonomyItem]
    timings: Optional[list[QueryTiming]] = Field(
        default=None, description="Measured timings for different parts of the query generation process"
    )


class VectorSearchQueryResponse(BaseModel):
    model_config = ConfigDict(
        extra="forbid",
    )
    error: Optional[str] = Field(
        default=None,
        description="Query error. Returned only if 'explain' or `modifiers.debug` is true. Throws an error otherwise.",
    )
    hogql: Optional[str] = Field(default=None, description="Generated HogQL query.")
    modifiers: Optional[HogQLQueryModifiers] = Field(
        default=None, description="Modifiers used when performing the query"
    )
    query_status: Optional[QueryStatus] = Field(
        default=None, description="Query status indicates whether next to the provided data, a query is still running."
    )
    results: list[VectorSearchResponseItem]
    timings: Optional[list[QueryTiming]] = Field(
        default=None, description="Measured timings for different parts of the query generation process"
    )


class VisualizationMessage(BaseModel):
    model_config = ConfigDict(
        extra="forbid",
    )
    answer: Union[AssistantTrendsQuery, AssistantFunnelsQuery, AssistantRetentionQuery, AssistantHogQLQuery]
    id: Optional[str] = None
    initiator: Optional[str] = None
    plan: Optional[str] = None
    query: Optional[str] = ""
    type: Literal["ai/viz"] = "ai/viz"


class WebExternalClicksTableQuery(BaseModel):
    model_config = ConfigDict(
        extra="forbid",
    )
    compareFilter: Optional[CompareFilter] = None
    conversionGoal: Optional[Union[ActionConversionGoal, CustomEventConversionGoal]] = None
    dateRange: Optional[DateRange] = None
    doPathCleaning: Optional[bool] = None
    filterTestAccounts: Optional[bool] = None
    includeRevenue: Optional[bool] = None
    kind: Literal["WebExternalClicksTableQuery"] = "WebExternalClicksTableQuery"
    limit: Optional[int] = None
    modifiers: Optional[HogQLQueryModifiers] = Field(
        default=None, description="Modifiers used when performing the query"
    )
    orderBy: Optional[list[Union[WebAnalyticsOrderByFields, WebAnalyticsOrderByDirection]]] = None
    properties: list[Union[EventPropertyFilter, PersonPropertyFilter, SessionPropertyFilter]]
    response: Optional[WebExternalClicksTableQueryResponse] = None
    sampling: Optional[Sampling] = None
    stripQueryParams: Optional[bool] = None
    useSessionsTable: Optional[bool] = None
    version: Optional[float] = Field(default=None, description="version of the node, used for schema migrations")


class WebGoalsQuery(BaseModel):
    model_config = ConfigDict(
        extra="forbid",
    )
    compareFilter: Optional[CompareFilter] = None
    conversionGoal: Optional[Union[ActionConversionGoal, CustomEventConversionGoal]] = None
    dateRange: Optional[DateRange] = None
    doPathCleaning: Optional[bool] = None
    filterTestAccounts: Optional[bool] = None
    includeRevenue: Optional[bool] = None
    kind: Literal["WebGoalsQuery"] = "WebGoalsQuery"
    limit: Optional[int] = None
    modifiers: Optional[HogQLQueryModifiers] = Field(
        default=None, description="Modifiers used when performing the query"
    )
    orderBy: Optional[list[Union[WebAnalyticsOrderByFields, WebAnalyticsOrderByDirection]]] = None
    properties: list[Union[EventPropertyFilter, PersonPropertyFilter, SessionPropertyFilter]]
    response: Optional[WebGoalsQueryResponse] = None
    sampling: Optional[Sampling] = None
    useSessionsTable: Optional[bool] = None
    version: Optional[float] = Field(default=None, description="version of the node, used for schema migrations")


class WebOverviewQuery(BaseModel):
    model_config = ConfigDict(
        extra="forbid",
    )
    compareFilter: Optional[CompareFilter] = None
    conversionGoal: Optional[Union[ActionConversionGoal, CustomEventConversionGoal]] = None
    dateRange: Optional[DateRange] = None
    doPathCleaning: Optional[bool] = None
    filterTestAccounts: Optional[bool] = None
    includeRevenue: Optional[bool] = None
    kind: Literal["WebOverviewQuery"] = "WebOverviewQuery"
    modifiers: Optional[HogQLQueryModifiers] = Field(
        default=None, description="Modifiers used when performing the query"
    )
    orderBy: Optional[list[Union[WebAnalyticsOrderByFields, WebAnalyticsOrderByDirection]]] = None
    properties: list[Union[EventPropertyFilter, PersonPropertyFilter, SessionPropertyFilter]]
    response: Optional[WebOverviewQueryResponse] = None
    sampling: Optional[Sampling] = None
    useSessionsTable: Optional[bool] = None
    version: Optional[float] = Field(default=None, description="version of the node, used for schema migrations")


class WebPageURLSearchQuery(BaseModel):
    model_config = ConfigDict(
        extra="forbid",
    )
    compareFilter: Optional[CompareFilter] = None
    conversionGoal: Optional[Union[ActionConversionGoal, CustomEventConversionGoal]] = None
    dateRange: Optional[DateRange] = None
    doPathCleaning: Optional[bool] = None
    filterTestAccounts: Optional[bool] = None
    includeRevenue: Optional[bool] = None
    kind: Literal["WebPageURLSearchQuery"] = "WebPageURLSearchQuery"
    limit: Optional[int] = None
    modifiers: Optional[HogQLQueryModifiers] = Field(
        default=None, description="Modifiers used when performing the query"
    )
    orderBy: Optional[list[Union[WebAnalyticsOrderByFields, WebAnalyticsOrderByDirection]]] = None
    properties: list[Union[EventPropertyFilter, PersonPropertyFilter, SessionPropertyFilter]]
    response: Optional[WebPageURLSearchQueryResponse] = None
    sampling: Optional[Sampling] = None
    searchTerm: Optional[str] = None
    stripQueryParams: Optional[bool] = None
    useSessionsTable: Optional[bool] = None
    version: Optional[float] = Field(default=None, description="version of the node, used for schema migrations")


class WebStatsTableQuery(BaseModel):
    model_config = ConfigDict(
        extra="forbid",
    )
    breakdownBy: WebStatsBreakdown
    compareFilter: Optional[CompareFilter] = None
    conversionGoal: Optional[Union[ActionConversionGoal, CustomEventConversionGoal]] = None
    dateRange: Optional[DateRange] = None
    doPathCleaning: Optional[bool] = None
    filterTestAccounts: Optional[bool] = None
    includeBounceRate: Optional[bool] = None
    includeRevenue: Optional[bool] = None
    includeScrollDepth: Optional[bool] = None
    kind: Literal["WebStatsTableQuery"] = "WebStatsTableQuery"
    limit: Optional[int] = None
    modifiers: Optional[HogQLQueryModifiers] = Field(
        default=None, description="Modifiers used when performing the query"
    )
    orderBy: Optional[list[Union[WebAnalyticsOrderByFields, WebAnalyticsOrderByDirection]]] = None
    properties: list[Union[EventPropertyFilter, PersonPropertyFilter, SessionPropertyFilter]]
    response: Optional[WebStatsTableQueryResponse] = None
    sampling: Optional[Sampling] = None
    useSessionsTable: Optional[bool] = None
    version: Optional[float] = Field(default=None, description="version of the node, used for schema migrations")


class WebVitalsItem(BaseModel):
    model_config = ConfigDict(
        extra="forbid",
    )
    action: WebVitalsItemAction
    data: list[float]
    days: list[str]


class WebVitalsPathBreakdownQueryResponse(BaseModel):
    model_config = ConfigDict(
        extra="forbid",
    )
    error: Optional[str] = Field(
        default=None,
        description="Query error. Returned only if 'explain' or `modifiers.debug` is true. Throws an error otherwise.",
    )
    hogql: Optional[str] = Field(default=None, description="Generated HogQL query.")
    modifiers: Optional[HogQLQueryModifiers] = Field(
        default=None, description="Modifiers used when performing the query"
    )
    query_status: Optional[QueryStatus] = Field(
        default=None, description="Query status indicates whether next to the provided data, a query is still running."
    )
    results: list[WebVitalsPathBreakdownResult] = Field(..., max_length=1, min_length=1)
    timings: Optional[list[QueryTiming]] = Field(
        default=None, description="Measured timings for different parts of the query generation process"
    )


class WebVitalsQueryResponse(BaseModel):
    model_config = ConfigDict(
        extra="forbid",
    )
    error: Optional[str] = Field(
        default=None,
        description="Query error. Returned only if 'explain' or `modifiers.debug` is true. Throws an error otherwise.",
    )
    hogql: Optional[str] = Field(default=None, description="Generated HogQL query.")
    modifiers: Optional[HogQLQueryModifiers] = Field(
        default=None, description="Modifiers used when performing the query"
    )
    query_status: Optional[QueryStatus] = Field(
        default=None, description="Query status indicates whether next to the provided data, a query is still running."
    )
    results: list[WebVitalsItem]
    timings: Optional[list[QueryTiming]] = Field(
        default=None, description="Measured timings for different parts of the query generation process"
    )


class ActorsPropertyTaxonomyQuery(BaseModel):
    model_config = ConfigDict(
        extra="forbid",
    )
    group_type_index: Optional[int] = None
    kind: Literal["ActorsPropertyTaxonomyQuery"] = "ActorsPropertyTaxonomyQuery"
    maxPropertyValues: Optional[int] = None
    modifiers: Optional[HogQLQueryModifiers] = Field(
        default=None, description="Modifiers used when performing the query"
    )
    property: str
    response: Optional[ActorsPropertyTaxonomyQueryResponse] = None
    version: Optional[float] = Field(default=None, description="version of the node, used for schema migrations")


class AnyResponseType(
    RootModel[
        Union[
            dict[str, Any],
            HogQueryResponse,
            HogQLQueryResponse,
            HogQLMetadataResponse,
            HogQLAutocompleteResponse,
            Any,
            EventsQueryResponse,
            ErrorTrackingQueryResponse,
            LogsQueryResponse,
        ]
    ]
):
    root: Union[
        dict[str, Any],
        HogQueryResponse,
        HogQLQueryResponse,
        HogQLMetadataResponse,
        HogQLAutocompleteResponse,
        Any,
        EventsQueryResponse,
        ErrorTrackingQueryResponse,
        LogsQueryResponse,
    ]


class CachedErrorTrackingQueryResponse(BaseModel):
    model_config = ConfigDict(
        extra="forbid",
    )
    cache_key: str
    cache_target_age: Optional[datetime] = None
    calculation_trigger: Optional[str] = Field(
        default=None, description="What triggered the calculation of the query, leave empty if user/immediate"
    )
    columns: Optional[list[str]] = None
    error: Optional[str] = Field(
        default=None,
        description="Query error. Returned only if 'explain' or `modifiers.debug` is true. Throws an error otherwise.",
    )
    hasMore: Optional[bool] = None
    hogql: Optional[str] = Field(default=None, description="Generated HogQL query.")
    is_cached: bool
    last_refresh: datetime
    limit: Optional[int] = None
    modifiers: Optional[HogQLQueryModifiers] = Field(
        default=None, description="Modifiers used when performing the query"
    )
    next_allowed_client_refresh: datetime
    offset: Optional[int] = None
    query_status: Optional[QueryStatus] = Field(
        default=None, description="Query status indicates whether next to the provided data, a query is still running."
    )
    results: list[ErrorTrackingIssue]
    timezone: str
    timings: Optional[list[QueryTiming]] = Field(
        default=None, description="Measured timings for different parts of the query generation process"
    )


class CachedHogQLQueryResponse(BaseModel):
    model_config = ConfigDict(
        extra="forbid",
    )
    cache_key: str
    cache_target_age: Optional[datetime] = None
    calculation_trigger: Optional[str] = Field(
        default=None, description="What triggered the calculation of the query, leave empty if user/immediate"
    )
    clickhouse: Optional[str] = Field(default=None, description="Executed ClickHouse query")
    columns: Optional[list] = Field(default=None, description="Returned columns")
    error: Optional[str] = Field(
        default=None,
        description="Query error. Returned only if 'explain' or `modifiers.debug` is true. Throws an error otherwise.",
    )
    explain: Optional[list[str]] = Field(default=None, description="Query explanation output")
    hasMore: Optional[bool] = None
    hogql: Optional[str] = Field(default=None, description="Generated HogQL query.")
    is_cached: bool
    last_refresh: datetime
    limit: Optional[int] = None
    metadata: Optional[HogQLMetadataResponse] = Field(default=None, description="Query metadata output")
    modifiers: Optional[HogQLQueryModifiers] = Field(
        default=None, description="Modifiers used when performing the query"
    )
    next_allowed_client_refresh: datetime
    offset: Optional[int] = None
    query: Optional[str] = Field(default=None, description="Input query string")
    query_status: Optional[QueryStatus] = Field(
        default=None, description="Query status indicates whether next to the provided data, a query is still running."
    )
    results: list
    timezone: str
    timings: Optional[list[QueryTiming]] = Field(
        default=None, description="Measured timings for different parts of the query generation process"
    )
    types: Optional[list] = Field(default=None, description="Types of returned columns")


class CachedInsightActorsQueryOptionsResponse(BaseModel):
    model_config = ConfigDict(
        extra="forbid",
    )
    breakdown: Optional[list[BreakdownItem]] = None
    breakdowns: Optional[list[MultipleBreakdownOptions]] = None
    cache_key: str
    cache_target_age: Optional[datetime] = None
    calculation_trigger: Optional[str] = Field(
        default=None, description="What triggered the calculation of the query, leave empty if user/immediate"
    )
    compare: Optional[list[CompareItem]] = None
    day: Optional[list[DayItem]] = None
    interval: Optional[list[IntervalItem]] = None
    is_cached: bool
    last_refresh: datetime
    next_allowed_client_refresh: datetime
    query_status: Optional[QueryStatus] = Field(
        default=None, description="Query status indicates whether next to the provided data, a query is still running."
    )
    series: Optional[list[Series]] = None
    status: Optional[list[StatusItem]] = None
    timezone: str


class CachedRetentionQueryResponse(BaseModel):
    model_config = ConfigDict(
        extra="forbid",
    )
    cache_key: str
    cache_target_age: Optional[datetime] = None
    calculation_trigger: Optional[str] = Field(
        default=None, description="What triggered the calculation of the query, leave empty if user/immediate"
    )
    error: Optional[str] = Field(
        default=None,
        description="Query error. Returned only if 'explain' or `modifiers.debug` is true. Throws an error otherwise.",
    )
    hogql: Optional[str] = Field(default=None, description="Generated HogQL query.")
    is_cached: bool
    last_refresh: datetime
    modifiers: Optional[HogQLQueryModifiers] = Field(
        default=None, description="Modifiers used when performing the query"
    )
    next_allowed_client_refresh: datetime
    query_status: Optional[QueryStatus] = Field(
        default=None, description="Query status indicates whether next to the provided data, a query is still running."
    )
    results: list[RetentionResult]
    timezone: str
    timings: Optional[list[QueryTiming]] = Field(
        default=None, description="Measured timings for different parts of the query generation process"
    )


class CachedWebVitalsQueryResponse(BaseModel):
    model_config = ConfigDict(
        extra="forbid",
    )
    cache_key: str
    cache_target_age: Optional[datetime] = None
    calculation_trigger: Optional[str] = Field(
        default=None, description="What triggered the calculation of the query, leave empty if user/immediate"
    )
    error: Optional[str] = Field(
        default=None,
        description="Query error. Returned only if 'explain' or `modifiers.debug` is true. Throws an error otherwise.",
    )
    hogql: Optional[str] = Field(default=None, description="Generated HogQL query.")
    is_cached: bool
    last_refresh: datetime
    modifiers: Optional[HogQLQueryModifiers] = Field(
        default=None, description="Modifiers used when performing the query"
    )
    next_allowed_client_refresh: datetime
    query_status: Optional[QueryStatus] = Field(
        default=None, description="Query status indicates whether next to the provided data, a query is still running."
    )
    results: list[WebVitalsItem]
    timezone: str
    timings: Optional[list[QueryTiming]] = Field(
        default=None, description="Measured timings for different parts of the query generation process"
    )


class DashboardFilter(BaseModel):
    model_config = ConfigDict(
        extra="forbid",
    )
    breakdown_filter: Optional[BreakdownFilter] = None
    date_from: Optional[str] = None
    date_to: Optional[str] = None
    properties: Optional[
        list[
            Union[
                EventPropertyFilter,
                PersonPropertyFilter,
                ElementPropertyFilter,
                EventMetadataPropertyFilter,
                SessionPropertyFilter,
                CohortPropertyFilter,
                RecordingPropertyFilter,
                LogEntryPropertyFilter,
                GroupPropertyFilter,
                FeaturePropertyFilter,
                HogQLPropertyFilter,
                EmptyPropertyFilter,
                DataWarehousePropertyFilter,
                DataWarehousePersonPropertyFilter,
                ErrorTrackingIssueFilter,
                LogPropertyFilter,
                RevenueAnalyticsPropertyFilter,
            ]
        ]
    ] = None


class Response3(BaseModel):
    model_config = ConfigDict(
        extra="forbid",
    )
    clickhouse: Optional[str] = Field(default=None, description="Executed ClickHouse query")
    columns: Optional[list] = Field(default=None, description="Returned columns")
    error: Optional[str] = Field(
        default=None,
        description="Query error. Returned only if 'explain' or `modifiers.debug` is true. Throws an error otherwise.",
    )
    explain: Optional[list[str]] = Field(default=None, description="Query explanation output")
    hasMore: Optional[bool] = None
    hogql: Optional[str] = Field(default=None, description="Generated HogQL query.")
    limit: Optional[int] = None
    metadata: Optional[HogQLMetadataResponse] = Field(default=None, description="Query metadata output")
    modifiers: Optional[HogQLQueryModifiers] = Field(
        default=None, description="Modifiers used when performing the query"
    )
    offset: Optional[int] = None
    query: Optional[str] = Field(default=None, description="Input query string")
    query_status: Optional[QueryStatus] = Field(
        default=None, description="Query status indicates whether next to the provided data, a query is still running."
    )
    results: list
    timings: Optional[list[QueryTiming]] = Field(
        default=None, description="Measured timings for different parts of the query generation process"
    )
    types: Optional[list] = Field(default=None, description="Types of returned columns")


class Response16(BaseModel):
    model_config = ConfigDict(
        extra="forbid",
    )
    columns: Optional[list[str]] = None
    error: Optional[str] = Field(
        default=None,
        description="Query error. Returned only if 'explain' or `modifiers.debug` is true. Throws an error otherwise.",
    )
    hasMore: Optional[bool] = None
    hogql: Optional[str] = Field(default=None, description="Generated HogQL query.")
    limit: Optional[int] = None
    modifiers: Optional[HogQLQueryModifiers] = Field(
        default=None, description="Modifiers used when performing the query"
    )
    offset: Optional[int] = None
    query_status: Optional[QueryStatus] = Field(
        default=None, description="Query status indicates whether next to the provided data, a query is still running."
    )
    results: list[ErrorTrackingIssue]
    timings: Optional[list[QueryTiming]] = Field(
        default=None, description="Measured timings for different parts of the query generation process"
    )


class DataWarehouseNode(BaseModel):
    model_config = ConfigDict(
        extra="forbid",
    )
    custom_name: Optional[str] = None
    distinct_id_field: str
    fixedProperties: Optional[
        list[
            Union[
                EventPropertyFilter,
                PersonPropertyFilter,
                ElementPropertyFilter,
                EventMetadataPropertyFilter,
                SessionPropertyFilter,
                CohortPropertyFilter,
                RecordingPropertyFilter,
                LogEntryPropertyFilter,
                GroupPropertyFilter,
                FeaturePropertyFilter,
                HogQLPropertyFilter,
                EmptyPropertyFilter,
                DataWarehousePropertyFilter,
                DataWarehousePersonPropertyFilter,
                ErrorTrackingIssueFilter,
                LogPropertyFilter,
                RevenueAnalyticsPropertyFilter,
            ]
        ]
    ] = Field(
        default=None,
        description="Fixed properties in the query, can't be edited in the interface (e.g. scoping down by person)",
    )
    id: str
    id_field: str
    kind: Literal["DataWarehouseNode"] = "DataWarehouseNode"
    math: Optional[
        Union[
            BaseMathType,
            FunnelMathType,
            PropertyMathType,
            CountPerActorMathType,
            ExperimentMetricMathType,
            CalendarHeatmapMathType,
            Literal["unique_group"],
            Literal["hogql"],
        ]
    ] = None
    math_group_type_index: Optional[MathGroupTypeIndex] = None
    math_hogql: Optional[str] = None
    math_property: Optional[str] = None
    math_property_revenue_currency: Optional[RevenueCurrencyPropertyConfig] = None
    math_property_type: Optional[str] = None
    name: Optional[str] = None
    properties: Optional[
        list[
            Union[
                EventPropertyFilter,
                PersonPropertyFilter,
                ElementPropertyFilter,
                EventMetadataPropertyFilter,
                SessionPropertyFilter,
                CohortPropertyFilter,
                RecordingPropertyFilter,
                LogEntryPropertyFilter,
                GroupPropertyFilter,
                FeaturePropertyFilter,
                HogQLPropertyFilter,
                EmptyPropertyFilter,
                DataWarehousePropertyFilter,
                DataWarehousePersonPropertyFilter,
                ErrorTrackingIssueFilter,
                LogPropertyFilter,
                RevenueAnalyticsPropertyFilter,
            ]
        ]
    ] = Field(default=None, description="Properties configurable in the interface")
    response: Optional[dict[str, Any]] = None
    table_name: str
    timestamp_field: str
    version: Optional[float] = Field(default=None, description="version of the node, used for schema migrations")


class EntityNode(BaseModel):
    model_config = ConfigDict(
        extra="forbid",
    )
    custom_name: Optional[str] = None
    fixedProperties: Optional[
        list[
            Union[
                EventPropertyFilter,
                PersonPropertyFilter,
                ElementPropertyFilter,
                EventMetadataPropertyFilter,
                SessionPropertyFilter,
                CohortPropertyFilter,
                RecordingPropertyFilter,
                LogEntryPropertyFilter,
                GroupPropertyFilter,
                FeaturePropertyFilter,
                HogQLPropertyFilter,
                EmptyPropertyFilter,
                DataWarehousePropertyFilter,
                DataWarehousePersonPropertyFilter,
                ErrorTrackingIssueFilter,
                LogPropertyFilter,
                RevenueAnalyticsPropertyFilter,
            ]
        ]
    ] = Field(
        default=None,
        description="Fixed properties in the query, can't be edited in the interface (e.g. scoping down by person)",
    )
    kind: NodeKind
    math: Optional[
        Union[
            BaseMathType,
            FunnelMathType,
            PropertyMathType,
            CountPerActorMathType,
            ExperimentMetricMathType,
            CalendarHeatmapMathType,
            Literal["unique_group"],
            Literal["hogql"],
        ]
    ] = None
    math_group_type_index: Optional[MathGroupTypeIndex] = None
    math_hogql: Optional[str] = None
    math_property: Optional[str] = None
    math_property_revenue_currency: Optional[RevenueCurrencyPropertyConfig] = None
    math_property_type: Optional[str] = None
    name: Optional[str] = None
    properties: Optional[
        list[
            Union[
                EventPropertyFilter,
                PersonPropertyFilter,
                ElementPropertyFilter,
                EventMetadataPropertyFilter,
                SessionPropertyFilter,
                CohortPropertyFilter,
                RecordingPropertyFilter,
                LogEntryPropertyFilter,
                GroupPropertyFilter,
                FeaturePropertyFilter,
                HogQLPropertyFilter,
                EmptyPropertyFilter,
                DataWarehousePropertyFilter,
                DataWarehousePersonPropertyFilter,
                ErrorTrackingIssueFilter,
                LogPropertyFilter,
                RevenueAnalyticsPropertyFilter,
            ]
        ]
    ] = Field(default=None, description="Properties configurable in the interface")
    response: Optional[dict[str, Any]] = None
    version: Optional[float] = Field(default=None, description="version of the node, used for schema migrations")


class EventTaxonomyQuery(BaseModel):
    model_config = ConfigDict(
        extra="forbid",
    )
    actionId: Optional[int] = None
    event: Optional[str] = None
    kind: Literal["EventTaxonomyQuery"] = "EventTaxonomyQuery"
    maxPropertyValues: Optional[int] = None
    modifiers: Optional[HogQLQueryModifiers] = Field(
        default=None, description="Modifiers used when performing the query"
    )
    properties: Optional[list[str]] = None
    response: Optional[EventTaxonomyQueryResponse] = None
    version: Optional[float] = Field(default=None, description="version of the node, used for schema migrations")


class EventsNode(BaseModel):
    model_config = ConfigDict(
        extra="forbid",
    )
    custom_name: Optional[str] = None
    event: Optional[str] = Field(default=None, description="The event or `null` for all events.")
    fixedProperties: Optional[
        list[
            Union[
                EventPropertyFilter,
                PersonPropertyFilter,
                ElementPropertyFilter,
                EventMetadataPropertyFilter,
                SessionPropertyFilter,
                CohortPropertyFilter,
                RecordingPropertyFilter,
                LogEntryPropertyFilter,
                GroupPropertyFilter,
                FeaturePropertyFilter,
                HogQLPropertyFilter,
                EmptyPropertyFilter,
                DataWarehousePropertyFilter,
                DataWarehousePersonPropertyFilter,
                ErrorTrackingIssueFilter,
                LogPropertyFilter,
                RevenueAnalyticsPropertyFilter,
            ]
        ]
    ] = Field(
        default=None,
        description="Fixed properties in the query, can't be edited in the interface (e.g. scoping down by person)",
    )
    kind: Literal["EventsNode"] = "EventsNode"
    limit: Optional[int] = None
    math: Optional[
        Union[
            BaseMathType,
            FunnelMathType,
            PropertyMathType,
            CountPerActorMathType,
            ExperimentMetricMathType,
            CalendarHeatmapMathType,
            Literal["unique_group"],
            Literal["hogql"],
        ]
    ] = None
    math_group_type_index: Optional[MathGroupTypeIndex] = None
    math_hogql: Optional[str] = None
    math_property: Optional[str] = None
    math_property_revenue_currency: Optional[RevenueCurrencyPropertyConfig] = None
    math_property_type: Optional[str] = None
    name: Optional[str] = None
    orderBy: Optional[list[str]] = Field(default=None, description="Columns to order by")
    properties: Optional[
        list[
            Union[
                EventPropertyFilter,
                PersonPropertyFilter,
                ElementPropertyFilter,
                EventMetadataPropertyFilter,
                SessionPropertyFilter,
                CohortPropertyFilter,
                RecordingPropertyFilter,
                LogEntryPropertyFilter,
                GroupPropertyFilter,
                FeaturePropertyFilter,
                HogQLPropertyFilter,
                EmptyPropertyFilter,
                DataWarehousePropertyFilter,
                DataWarehousePersonPropertyFilter,
                ErrorTrackingIssueFilter,
                LogPropertyFilter,
                RevenueAnalyticsPropertyFilter,
            ]
        ]
    ] = Field(default=None, description="Properties configurable in the interface")
    response: Optional[dict[str, Any]] = None
    version: Optional[float] = Field(default=None, description="version of the node, used for schema migrations")


class ExperimentDataWarehouseNode(BaseModel):
    model_config = ConfigDict(
        extra="forbid",
    )
    custom_name: Optional[str] = None
    data_warehouse_join_key: str
    events_join_key: str
    fixedProperties: Optional[
        list[
            Union[
                EventPropertyFilter,
                PersonPropertyFilter,
                ElementPropertyFilter,
                EventMetadataPropertyFilter,
                SessionPropertyFilter,
                CohortPropertyFilter,
                RecordingPropertyFilter,
                LogEntryPropertyFilter,
                GroupPropertyFilter,
                FeaturePropertyFilter,
                HogQLPropertyFilter,
                EmptyPropertyFilter,
                DataWarehousePropertyFilter,
                DataWarehousePersonPropertyFilter,
                ErrorTrackingIssueFilter,
                LogPropertyFilter,
                RevenueAnalyticsPropertyFilter,
            ]
        ]
    ] = Field(
        default=None,
        description="Fixed properties in the query, can't be edited in the interface (e.g. scoping down by person)",
    )
    kind: Literal["ExperimentDataWarehouseNode"] = "ExperimentDataWarehouseNode"
    math: Optional[
        Union[
            BaseMathType,
            FunnelMathType,
            PropertyMathType,
            CountPerActorMathType,
            ExperimentMetricMathType,
            CalendarHeatmapMathType,
            Literal["unique_group"],
            Literal["hogql"],
        ]
    ] = None
    math_group_type_index: Optional[MathGroupTypeIndex] = None
    math_hogql: Optional[str] = None
    math_property: Optional[str] = None
    math_property_revenue_currency: Optional[RevenueCurrencyPropertyConfig] = None
    math_property_type: Optional[str] = None
    name: Optional[str] = None
    properties: Optional[
        list[
            Union[
                EventPropertyFilter,
                PersonPropertyFilter,
                ElementPropertyFilter,
                EventMetadataPropertyFilter,
                SessionPropertyFilter,
                CohortPropertyFilter,
                RecordingPropertyFilter,
                LogEntryPropertyFilter,
                GroupPropertyFilter,
                FeaturePropertyFilter,
                HogQLPropertyFilter,
                EmptyPropertyFilter,
                DataWarehousePropertyFilter,
                DataWarehousePersonPropertyFilter,
                ErrorTrackingIssueFilter,
                LogPropertyFilter,
                RevenueAnalyticsPropertyFilter,
            ]
        ]
    ] = Field(default=None, description="Properties configurable in the interface")
    response: Optional[dict[str, Any]] = None
    table_name: str
    timestamp_field: str
    version: Optional[float] = Field(default=None, description="version of the node, used for schema migrations")


class ExperimentEventExposureConfig(BaseModel):
    model_config = ConfigDict(
        extra="forbid",
    )
    event: str
    kind: Literal["ExperimentEventExposureConfig"] = "ExperimentEventExposureConfig"
    properties: list[
        Union[
            EventPropertyFilter,
            PersonPropertyFilter,
            ElementPropertyFilter,
            EventMetadataPropertyFilter,
            SessionPropertyFilter,
            CohortPropertyFilter,
            RecordingPropertyFilter,
            LogEntryPropertyFilter,
            GroupPropertyFilter,
            FeaturePropertyFilter,
            HogQLPropertyFilter,
            EmptyPropertyFilter,
            DataWarehousePropertyFilter,
            DataWarehousePersonPropertyFilter,
            ErrorTrackingIssueFilter,
            LogPropertyFilter,
            RevenueAnalyticsPropertyFilter,
        ]
    ]


class ExperimentExposureCriteria(BaseModel):
    model_config = ConfigDict(
        extra="forbid",
    )
    exposure_config: Optional[ExperimentEventExposureConfig] = None
    filterTestAccounts: Optional[bool] = None


class ExperimentExposureQuery(BaseModel):
    model_config = ConfigDict(
        extra="forbid",
    )
    end_date: Optional[str] = None
    experiment_id: Optional[int] = None
    experiment_name: str
    exposure_criteria: Optional[ExperimentExposureCriteria] = None
    feature_flag: dict[str, Any]
    holdout: Optional[ExperimentHoldoutType] = None
    kind: Literal["ExperimentExposureQuery"] = "ExperimentExposureQuery"
    modifiers: Optional[HogQLQueryModifiers] = Field(
        default=None, description="Modifiers used when performing the query"
    )
    response: Optional[ExperimentExposureQueryResponse] = None
    start_date: Optional[str] = None
    version: Optional[float] = Field(default=None, description="version of the node, used for schema migrations")


class FunnelExclusionActionsNode(BaseModel):
    model_config = ConfigDict(
        extra="forbid",
    )
    custom_name: Optional[str] = None
    fixedProperties: Optional[
        list[
            Union[
                EventPropertyFilter,
                PersonPropertyFilter,
                ElementPropertyFilter,
                EventMetadataPropertyFilter,
                SessionPropertyFilter,
                CohortPropertyFilter,
                RecordingPropertyFilter,
                LogEntryPropertyFilter,
                GroupPropertyFilter,
                FeaturePropertyFilter,
                HogQLPropertyFilter,
                EmptyPropertyFilter,
                DataWarehousePropertyFilter,
                DataWarehousePersonPropertyFilter,
                ErrorTrackingIssueFilter,
                LogPropertyFilter,
                RevenueAnalyticsPropertyFilter,
            ]
        ]
    ] = Field(
        default=None,
        description="Fixed properties in the query, can't be edited in the interface (e.g. scoping down by person)",
    )
    funnelFromStep: int
    funnelToStep: int
    id: int
    kind: Literal["ActionsNode"] = "ActionsNode"
    math: Optional[
        Union[
            BaseMathType,
            FunnelMathType,
            PropertyMathType,
            CountPerActorMathType,
            ExperimentMetricMathType,
            CalendarHeatmapMathType,
            Literal["unique_group"],
            Literal["hogql"],
        ]
    ] = None
    math_group_type_index: Optional[MathGroupTypeIndex] = None
    math_hogql: Optional[str] = None
    math_property: Optional[str] = None
    math_property_revenue_currency: Optional[RevenueCurrencyPropertyConfig] = None
    math_property_type: Optional[str] = None
    name: Optional[str] = None
    properties: Optional[
        list[
            Union[
                EventPropertyFilter,
                PersonPropertyFilter,
                ElementPropertyFilter,
                EventMetadataPropertyFilter,
                SessionPropertyFilter,
                CohortPropertyFilter,
                RecordingPropertyFilter,
                LogEntryPropertyFilter,
                GroupPropertyFilter,
                FeaturePropertyFilter,
                HogQLPropertyFilter,
                EmptyPropertyFilter,
                DataWarehousePropertyFilter,
                DataWarehousePersonPropertyFilter,
                ErrorTrackingIssueFilter,
                LogPropertyFilter,
                RevenueAnalyticsPropertyFilter,
            ]
        ]
    ] = Field(default=None, description="Properties configurable in the interface")
    response: Optional[dict[str, Any]] = None
    version: Optional[float] = Field(default=None, description="version of the node, used for schema migrations")


class FunnelExclusionEventsNode(BaseModel):
    model_config = ConfigDict(
        extra="forbid",
    )
    custom_name: Optional[str] = None
    event: Optional[str] = Field(default=None, description="The event or `null` for all events.")
    fixedProperties: Optional[
        list[
            Union[
                EventPropertyFilter,
                PersonPropertyFilter,
                ElementPropertyFilter,
                EventMetadataPropertyFilter,
                SessionPropertyFilter,
                CohortPropertyFilter,
                RecordingPropertyFilter,
                LogEntryPropertyFilter,
                GroupPropertyFilter,
                FeaturePropertyFilter,
                HogQLPropertyFilter,
                EmptyPropertyFilter,
                DataWarehousePropertyFilter,
                DataWarehousePersonPropertyFilter,
                ErrorTrackingIssueFilter,
                LogPropertyFilter,
                RevenueAnalyticsPropertyFilter,
            ]
        ]
    ] = Field(
        default=None,
        description="Fixed properties in the query, can't be edited in the interface (e.g. scoping down by person)",
    )
    funnelFromStep: int
    funnelToStep: int
    kind: Literal["EventsNode"] = "EventsNode"
    limit: Optional[int] = None
    math: Optional[
        Union[
            BaseMathType,
            FunnelMathType,
            PropertyMathType,
            CountPerActorMathType,
            ExperimentMetricMathType,
            CalendarHeatmapMathType,
            Literal["unique_group"],
            Literal["hogql"],
        ]
    ] = None
    math_group_type_index: Optional[MathGroupTypeIndex] = None
    math_hogql: Optional[str] = None
    math_property: Optional[str] = None
    math_property_revenue_currency: Optional[RevenueCurrencyPropertyConfig] = None
    math_property_type: Optional[str] = None
    name: Optional[str] = None
    orderBy: Optional[list[str]] = Field(default=None, description="Columns to order by")
    properties: Optional[
        list[
            Union[
                EventPropertyFilter,
                PersonPropertyFilter,
                ElementPropertyFilter,
                EventMetadataPropertyFilter,
                SessionPropertyFilter,
                CohortPropertyFilter,
                RecordingPropertyFilter,
                LogEntryPropertyFilter,
                GroupPropertyFilter,
                FeaturePropertyFilter,
                HogQLPropertyFilter,
                EmptyPropertyFilter,
                DataWarehousePropertyFilter,
                DataWarehousePersonPropertyFilter,
                ErrorTrackingIssueFilter,
                LogPropertyFilter,
                RevenueAnalyticsPropertyFilter,
            ]
        ]
    ] = Field(default=None, description="Properties configurable in the interface")
    response: Optional[dict[str, Any]] = None
    version: Optional[float] = Field(default=None, description="version of the node, used for schema migrations")


class GroupsQuery(BaseModel):
    model_config = ConfigDict(
        extra="forbid",
    )
    group_type_index: int
    kind: Literal["GroupsQuery"] = "GroupsQuery"
    limit: Optional[int] = None
    modifiers: Optional[HogQLQueryModifiers] = Field(
        default=None, description="Modifiers used when performing the query"
    )
    offset: Optional[int] = None
    orderBy: Optional[list[str]] = None
    properties: Optional[list[Union[GroupPropertyFilter, HogQLPropertyFilter]]] = None
    response: Optional[GroupsQueryResponse] = None
    search: Optional[str] = None
    select: Optional[list[str]] = None
    version: Optional[float] = Field(default=None, description="version of the node, used for schema migrations")


class HeatMapQuerySource(RootModel[EventsNode]):
    root: EventsNode


class HogQLFilters(BaseModel):
    model_config = ConfigDict(
        extra="forbid",
    )
    dateRange: Optional[DateRange] = None
    filterTestAccounts: Optional[bool] = None
    properties: Optional[
        list[
            Union[
                EventPropertyFilter,
                PersonPropertyFilter,
                ElementPropertyFilter,
                EventMetadataPropertyFilter,
                SessionPropertyFilter,
                CohortPropertyFilter,
                RecordingPropertyFilter,
                LogEntryPropertyFilter,
                GroupPropertyFilter,
                FeaturePropertyFilter,
                HogQLPropertyFilter,
                EmptyPropertyFilter,
                DataWarehousePropertyFilter,
                DataWarehousePersonPropertyFilter,
                ErrorTrackingIssueFilter,
                LogPropertyFilter,
                RevenueAnalyticsPropertyFilter,
            ]
        ]
    ] = None


class HogQLQuery(BaseModel):
    model_config = ConfigDict(
        extra="forbid",
    )
    explain: Optional[bool] = None
    filters: Optional[HogQLFilters] = None
    kind: Literal["HogQLQuery"] = "HogQLQuery"
    modifiers: Optional[HogQLQueryModifiers] = Field(
        default=None, description="Modifiers used when performing the query"
    )
    name: Optional[str] = Field(default=None, description="Client provided name of the query")
    query: str
    response: Optional[HogQLQueryResponse] = None
    values: Optional[dict[str, Any]] = Field(
        default=None, description="Constant values that can be referenced with the {placeholder} syntax in the query"
    )
    variables: Optional[dict[str, HogQLVariable]] = Field(
        default=None, description="Variables to be substituted into the query"
    )
    version: Optional[float] = Field(default=None, description="version of the node, used for schema migrations")


class InsightActorsQueryOptionsResponse(BaseModel):
    model_config = ConfigDict(
        extra="forbid",
    )
    breakdown: Optional[list[BreakdownItem]] = None
    breakdowns: Optional[list[MultipleBreakdownOptions]] = None
    compare: Optional[list[CompareItem]] = None
    day: Optional[list[DayItem]] = None
    interval: Optional[list[IntervalItem]] = None
    series: Optional[list[Series]] = None
    status: Optional[list[StatusItem]] = None


class PersonsNode(BaseModel):
    model_config = ConfigDict(
        extra="forbid",
    )
    cohort: Optional[int] = None
    distinctId: Optional[str] = None
    fixedProperties: Optional[
        list[
            Union[
                EventPropertyFilter,
                PersonPropertyFilter,
                ElementPropertyFilter,
                EventMetadataPropertyFilter,
                SessionPropertyFilter,
                CohortPropertyFilter,
                RecordingPropertyFilter,
                LogEntryPropertyFilter,
                GroupPropertyFilter,
                FeaturePropertyFilter,
                HogQLPropertyFilter,
                EmptyPropertyFilter,
                DataWarehousePropertyFilter,
                DataWarehousePersonPropertyFilter,
                ErrorTrackingIssueFilter,
                LogPropertyFilter,
                RevenueAnalyticsPropertyFilter,
            ]
        ]
    ] = Field(
        default=None,
        description="Fixed properties in the query, can't be edited in the interface (e.g. scoping down by person)",
    )
    kind: Literal["PersonsNode"] = "PersonsNode"
    limit: Optional[int] = None
    modifiers: Optional[HogQLQueryModifiers] = Field(
        default=None, description="Modifiers used when performing the query"
    )
    offset: Optional[int] = None
    properties: Optional[
        list[
            Union[
                EventPropertyFilter,
                PersonPropertyFilter,
                ElementPropertyFilter,
                EventMetadataPropertyFilter,
                SessionPropertyFilter,
                CohortPropertyFilter,
                RecordingPropertyFilter,
                LogEntryPropertyFilter,
                GroupPropertyFilter,
                FeaturePropertyFilter,
                HogQLPropertyFilter,
                EmptyPropertyFilter,
                DataWarehousePropertyFilter,
                DataWarehousePersonPropertyFilter,
                ErrorTrackingIssueFilter,
                LogPropertyFilter,
                RevenueAnalyticsPropertyFilter,
            ]
        ]
    ] = Field(default=None, description="Properties configurable in the interface")
    response: Optional[dict[str, Any]] = None
    search: Optional[str] = None
    version: Optional[float] = Field(default=None, description="version of the node, used for schema migrations")


class PropertyGroupFilterValue(BaseModel):
    model_config = ConfigDict(
        extra="forbid",
    )
    type: FilterLogicalOperator
    values: list[
        Union[
            PropertyGroupFilterValue,
            Union[
                EventPropertyFilter,
                PersonPropertyFilter,
                ElementPropertyFilter,
                EventMetadataPropertyFilter,
                SessionPropertyFilter,
                CohortPropertyFilter,
                RecordingPropertyFilter,
                LogEntryPropertyFilter,
                GroupPropertyFilter,
                FeaturePropertyFilter,
                HogQLPropertyFilter,
                EmptyPropertyFilter,
                DataWarehousePropertyFilter,
                DataWarehousePersonPropertyFilter,
                ErrorTrackingIssueFilter,
                LogPropertyFilter,
                RevenueAnalyticsPropertyFilter,
            ],
        ]
    ]


class QueryResponseAlternative52(BaseModel):
    model_config = ConfigDict(
        extra="forbid",
    )
    error: Optional[str] = Field(
        default=None,
        description="Query error. Returned only if 'explain' or `modifiers.debug` is true. Throws an error otherwise.",
    )
    hogql: Optional[str] = Field(default=None, description="Generated HogQL query.")
    modifiers: Optional[HogQLQueryModifiers] = Field(
        default=None, description="Modifiers used when performing the query"
    )
    query_status: Optional[QueryStatus] = Field(
        default=None, description="Query status indicates whether next to the provided data, a query is still running."
    )
    results: list[RetentionResult]
    timings: Optional[list[QueryTiming]] = Field(
        default=None, description="Measured timings for different parts of the query generation process"
    )


class RecordingsQuery(BaseModel):
    model_config = ConfigDict(
        extra="forbid",
    )
    actions: Optional[list[dict[str, Any]]] = None
    console_log_filters: Optional[list[LogEntryPropertyFilter]] = None
    date_from: Optional[str] = "-3d"
    date_to: Optional[str] = None
    distinct_ids: Optional[list[str]] = None
    events: Optional[list[dict[str, Any]]] = None
    filter_test_accounts: Optional[bool] = None
    having_predicates: Optional[
        list[
            Union[
                EventPropertyFilter,
                PersonPropertyFilter,
                ElementPropertyFilter,
                EventMetadataPropertyFilter,
                SessionPropertyFilter,
                CohortPropertyFilter,
                RecordingPropertyFilter,
                LogEntryPropertyFilter,
                GroupPropertyFilter,
                FeaturePropertyFilter,
                HogQLPropertyFilter,
                EmptyPropertyFilter,
                DataWarehousePropertyFilter,
                DataWarehousePersonPropertyFilter,
                ErrorTrackingIssueFilter,
                LogPropertyFilter,
                RevenueAnalyticsPropertyFilter,
            ]
        ]
    ] = None
    kind: Literal["RecordingsQuery"] = "RecordingsQuery"
    limit: Optional[int] = None
    modifiers: Optional[HogQLQueryModifiers] = Field(
        default=None, description="Modifiers used when performing the query"
    )
    offset: Optional[int] = None
    operand: Optional[FilterLogicalOperator] = FilterLogicalOperator.AND_
    order: Optional[RecordingOrder] = RecordingOrder.START_TIME
    person_uuid: Optional[str] = None
    properties: Optional[
        list[
            Union[
                EventPropertyFilter,
                PersonPropertyFilter,
                ElementPropertyFilter,
                EventMetadataPropertyFilter,
                SessionPropertyFilter,
                CohortPropertyFilter,
                RecordingPropertyFilter,
                LogEntryPropertyFilter,
                GroupPropertyFilter,
                FeaturePropertyFilter,
                HogQLPropertyFilter,
                EmptyPropertyFilter,
                DataWarehousePropertyFilter,
                DataWarehousePersonPropertyFilter,
                ErrorTrackingIssueFilter,
                LogPropertyFilter,
                RevenueAnalyticsPropertyFilter,
            ]
        ]
    ] = None
    response: Optional[RecordingsQueryResponse] = None
    session_ids: Optional[list[str]] = None
    user_modified_filters: Optional[dict[str, Any]] = None
    version: Optional[float] = Field(default=None, description="version of the node, used for schema migrations")


class RetentionEntity(BaseModel):
    model_config = ConfigDict(
        extra="forbid",
    )
    custom_name: Optional[str] = None
    id: Optional[Union[str, float]] = None
    kind: Optional[RetentionEntityKind] = None
    name: Optional[str] = None
    order: Optional[int] = None
    properties: Optional[
        list[
            Union[
                EventPropertyFilter,
                PersonPropertyFilter,
                ElementPropertyFilter,
                EventMetadataPropertyFilter,
                SessionPropertyFilter,
                CohortPropertyFilter,
                RecordingPropertyFilter,
                LogEntryPropertyFilter,
                GroupPropertyFilter,
                FeaturePropertyFilter,
                HogQLPropertyFilter,
                EmptyPropertyFilter,
                DataWarehousePropertyFilter,
                DataWarehousePersonPropertyFilter,
                ErrorTrackingIssueFilter,
                LogPropertyFilter,
                RevenueAnalyticsPropertyFilter,
            ]
        ]
    ] = Field(default=None, description="filters on the event")
    type: Optional[EntityType] = None
    uuid: Optional[str] = None


class RetentionFilter(BaseModel):
    model_config = ConfigDict(
        extra="forbid",
    )
    cumulative: Optional[bool] = None
    dashboardDisplay: Optional[RetentionDashboardDisplayType] = None
    display: Optional[ChartDisplayType] = Field(default=None, description="controls the display of the retention graph")
    meanRetentionCalculation: Optional[MeanRetentionCalculation] = None
    period: Optional[RetentionPeriod] = RetentionPeriod.DAY
    retentionReference: Optional[RetentionReference] = Field(
        default=None,
        description="Whether retention is with regard to initial cohort size, or that of the previous period.",
    )
    retentionType: Optional[RetentionType] = None
    returningEntity: Optional[RetentionEntity] = None
    targetEntity: Optional[RetentionEntity] = None
    totalIntervals: Optional[int] = 8


class RetentionFilterLegacy(BaseModel):
    model_config = ConfigDict(
        extra="forbid",
    )
    cumulative: Optional[bool] = None
    mean_retention_calculation: Optional[MeanRetentionCalculation] = None
    period: Optional[RetentionPeriod] = None
    retention_reference: Optional[RetentionReference] = Field(
        default=None,
        description="Whether retention is with regard to initial cohort size, or that of the previous period.",
    )
    retention_type: Optional[RetentionType] = None
    returning_entity: Optional[RetentionEntity] = None
    show_mean: Optional[bool] = None
    target_entity: Optional[RetentionEntity] = None
    total_intervals: Optional[int] = None


class RetentionQueryResponse(BaseModel):
    model_config = ConfigDict(
        extra="forbid",
    )
    error: Optional[str] = Field(
        default=None,
        description="Query error. Returned only if 'explain' or `modifiers.debug` is true. Throws an error otherwise.",
    )
    hogql: Optional[str] = Field(default=None, description="Generated HogQL query.")
    modifiers: Optional[HogQLQueryModifiers] = Field(
        default=None, description="Modifiers used when performing the query"
    )
    query_status: Optional[QueryStatus] = Field(
        default=None, description="Query status indicates whether next to the provided data, a query is still running."
    )
    results: list[RetentionResult]
    timings: Optional[list[QueryTiming]] = Field(
        default=None, description="Measured timings for different parts of the query generation process"
    )


class TeamTaxonomyQuery(BaseModel):
    model_config = ConfigDict(
        extra="forbid",
    )
    kind: Literal["TeamTaxonomyQuery"] = "TeamTaxonomyQuery"
    modifiers: Optional[HogQLQueryModifiers] = Field(
        default=None, description="Modifiers used when performing the query"
    )
    response: Optional[TeamTaxonomyQueryResponse] = None
    version: Optional[float] = Field(default=None, description="version of the node, used for schema migrations")


class TracesQuery(BaseModel):
    model_config = ConfigDict(
        extra="forbid",
    )
    dateRange: Optional[DateRange] = None
    filterTestAccounts: Optional[bool] = None
    kind: Literal["TracesQuery"] = "TracesQuery"
    limit: Optional[int] = None
    modifiers: Optional[HogQLQueryModifiers] = Field(
        default=None, description="Modifiers used when performing the query"
    )
    offset: Optional[int] = None
    properties: Optional[
        list[
            Union[
                EventPropertyFilter,
                PersonPropertyFilter,
                ElementPropertyFilter,
                EventMetadataPropertyFilter,
                SessionPropertyFilter,
                CohortPropertyFilter,
                RecordingPropertyFilter,
                LogEntryPropertyFilter,
                GroupPropertyFilter,
                FeaturePropertyFilter,
                HogQLPropertyFilter,
                EmptyPropertyFilter,
                DataWarehousePropertyFilter,
                DataWarehousePersonPropertyFilter,
                ErrorTrackingIssueFilter,
                LogPropertyFilter,
                RevenueAnalyticsPropertyFilter,
            ]
        ]
    ] = Field(default=None, description="Properties configurable in the interface")
    response: Optional[TracesQueryResponse] = None
    showColumnConfigurator: Optional[bool] = None
    traceId: Optional[str] = None
    version: Optional[float] = Field(default=None, description="version of the node, used for schema migrations")


class VectorSearchQuery(BaseModel):
    model_config = ConfigDict(
        extra="forbid",
    )
    embedding: list[float]
    embeddingVersion: Optional[float] = None
    kind: Literal["VectorSearchQuery"] = "VectorSearchQuery"
    modifiers: Optional[HogQLQueryModifiers] = Field(
        default=None, description="Modifiers used when performing the query"
    )
    response: Optional[VectorSearchQueryResponse] = None
    version: Optional[float] = Field(default=None, description="version of the node, used for schema migrations")


class WebAnalyticsExternalSummaryQuery(BaseModel):
    model_config = ConfigDict(
        extra="forbid",
    )
    dateRange: DateRange
    kind: Literal["WebAnalyticsExternalSummaryQuery"] = "WebAnalyticsExternalSummaryQuery"
    properties: list[Union[EventPropertyFilter, PersonPropertyFilter, SessionPropertyFilter]]
    response: Optional[WebAnalyticsExternalSummaryQueryResponse] = None


class WebVitalsPathBreakdownQuery(BaseModel):
    model_config = ConfigDict(
        extra="forbid",
    )
    compareFilter: Optional[CompareFilter] = None
    conversionGoal: Optional[Union[ActionConversionGoal, CustomEventConversionGoal]] = None
    dateRange: Optional[DateRange] = None
    doPathCleaning: Optional[bool] = None
    filterTestAccounts: Optional[bool] = None
    includeRevenue: Optional[bool] = None
    kind: Literal["WebVitalsPathBreakdownQuery"] = "WebVitalsPathBreakdownQuery"
    metric: WebVitalsMetric
    modifiers: Optional[HogQLQueryModifiers] = Field(
        default=None, description="Modifiers used when performing the query"
    )
    orderBy: Optional[list[Union[WebAnalyticsOrderByFields, WebAnalyticsOrderByDirection]]] = None
    percentile: WebVitalsPercentile
    properties: list[Union[EventPropertyFilter, PersonPropertyFilter, SessionPropertyFilter]]
    response: Optional[WebVitalsPathBreakdownQueryResponse] = None
    sampling: Optional[Sampling] = None
    thresholds: list[float] = Field(..., max_length=2, min_length=2)
    useSessionsTable: Optional[bool] = None
    version: Optional[float] = Field(default=None, description="version of the node, used for schema migrations")


class ActionsNode(BaseModel):
    model_config = ConfigDict(
        extra="forbid",
    )
    custom_name: Optional[str] = None
    fixedProperties: Optional[
        list[
            Union[
                EventPropertyFilter,
                PersonPropertyFilter,
                ElementPropertyFilter,
                EventMetadataPropertyFilter,
                SessionPropertyFilter,
                CohortPropertyFilter,
                RecordingPropertyFilter,
                LogEntryPropertyFilter,
                GroupPropertyFilter,
                FeaturePropertyFilter,
                HogQLPropertyFilter,
                EmptyPropertyFilter,
                DataWarehousePropertyFilter,
                DataWarehousePersonPropertyFilter,
                ErrorTrackingIssueFilter,
                LogPropertyFilter,
                RevenueAnalyticsPropertyFilter,
            ]
        ]
    ] = Field(
        default=None,
        description="Fixed properties in the query, can't be edited in the interface (e.g. scoping down by person)",
    )
    id: int
    kind: Literal["ActionsNode"] = "ActionsNode"
    math: Optional[
        Union[
            BaseMathType,
            FunnelMathType,
            PropertyMathType,
            CountPerActorMathType,
            ExperimentMetricMathType,
            CalendarHeatmapMathType,
            Literal["unique_group"],
            Literal["hogql"],
        ]
    ] = None
    math_group_type_index: Optional[MathGroupTypeIndex] = None
    math_hogql: Optional[str] = None
    math_property: Optional[str] = None
    math_property_revenue_currency: Optional[RevenueCurrencyPropertyConfig] = None
    math_property_type: Optional[str] = None
    name: Optional[str] = None
    properties: Optional[
        list[
            Union[
                EventPropertyFilter,
                PersonPropertyFilter,
                ElementPropertyFilter,
                EventMetadataPropertyFilter,
                SessionPropertyFilter,
                CohortPropertyFilter,
                RecordingPropertyFilter,
                LogEntryPropertyFilter,
                GroupPropertyFilter,
                FeaturePropertyFilter,
                HogQLPropertyFilter,
                EmptyPropertyFilter,
                DataWarehousePropertyFilter,
                DataWarehousePersonPropertyFilter,
                ErrorTrackingIssueFilter,
                LogPropertyFilter,
                RevenueAnalyticsPropertyFilter,
            ]
        ]
    ] = Field(default=None, description="Properties configurable in the interface")
    response: Optional[dict[str, Any]] = None
    version: Optional[float] = Field(default=None, description="version of the node, used for schema migrations")


class DataVisualizationNode(BaseModel):
    model_config = ConfigDict(
        extra="forbid",
    )
    chartSettings: Optional[ChartSettings] = None
    display: Optional[ChartDisplayType] = None
    kind: Literal["DataVisualizationNode"] = "DataVisualizationNode"
    source: HogQLQuery
    tableSettings: Optional[TableSettings] = None
    version: Optional[float] = Field(default=None, description="version of the node, used for schema migrations")


class DatabaseSchemaManagedViewTable(BaseModel):
    model_config = ConfigDict(
        extra="forbid",
    )
    fields: dict[str, DatabaseSchemaField]
    id: str
    kind: DatabaseSchemaManagedViewTableKind
    name: str
    query: HogQLQuery
    row_count: Optional[float] = None
    source_id: Optional[str] = None
    type: Literal["managed_view"] = "managed_view"


class DatabaseSchemaMaterializedViewTable(BaseModel):
    model_config = ConfigDict(
        extra="forbid",
    )
    fields: dict[str, DatabaseSchemaField]
    id: str
    last_run_at: Optional[str] = None
    name: str
    query: HogQLQuery
    row_count: Optional[float] = None
    status: Optional[str] = None
    type: Literal["materialized_view"] = "materialized_view"


class DatabaseSchemaViewTable(BaseModel):
    model_config = ConfigDict(
        extra="forbid",
    )
    fields: dict[str, DatabaseSchemaField]
    id: str
    name: str
    query: HogQLQuery
    row_count: Optional[float] = None
    type: Literal["view"] = "view"


class ExperimentFunnelMetricTypeProps(BaseModel):
    model_config = ConfigDict(
        extra="forbid",
    )
    metric_type: Literal["funnel"] = "funnel"
    series: list[Union[EventsNode, ActionsNode]]


class FunnelsFilter(BaseModel):
    model_config = ConfigDict(
        extra="forbid",
    )
    binCount: Optional[int] = None
    breakdownAttributionType: Optional[BreakdownAttributionType] = BreakdownAttributionType.FIRST_TOUCH
    breakdownAttributionValue: Optional[int] = None
    exclusions: Optional[list[Union[FunnelExclusionEventsNode, FunnelExclusionActionsNode]]] = []
    funnelAggregateByHogQL: Optional[str] = None
    funnelFromStep: Optional[int] = None
    funnelOrderType: Optional[StepOrderValue] = StepOrderValue.ORDERED
    funnelStepReference: Optional[FunnelStepReference] = FunnelStepReference.TOTAL
    funnelToStep: Optional[int] = Field(
        default=None, description="To select the range of steps for trends & time to convert funnels, 0-indexed"
    )
    funnelVizType: Optional[FunnelVizType] = FunnelVizType.STEPS
    funnelWindowInterval: Optional[int] = 14
    funnelWindowIntervalUnit: Optional[FunnelConversionWindowTimeUnit] = FunnelConversionWindowTimeUnit.DAY
    hiddenLegendBreakdowns: Optional[list[str]] = None
    layout: Optional[FunnelLayout] = FunnelLayout.VERTICAL
    resultCustomizations: Optional[dict[str, ResultCustomizationByValue]] = Field(
        default=None, description="Customizations for the appearance of result datasets."
    )
    useUdf: Optional[bool] = None


class HogQLASTQuery(BaseModel):
    model_config = ConfigDict(
        extra="forbid",
    )
    explain: Optional[bool] = None
    filters: Optional[HogQLFilters] = None
    kind: Literal["HogQLASTQuery"] = "HogQLASTQuery"
    modifiers: Optional[HogQLQueryModifiers] = Field(
        default=None, description="Modifiers used when performing the query"
    )
    name: Optional[str] = Field(default=None, description="Client provided name of the query")
    query: dict[str, Any]
    response: Optional[HogQLQueryResponse] = None
    values: Optional[dict[str, Any]] = Field(
        default=None, description="Constant values that can be referenced with the {placeholder} syntax in the query"
    )
    variables: Optional[dict[str, HogQLVariable]] = Field(
        default=None, description="Variables to be substituted into the query"
    )
    version: Optional[float] = Field(default=None, description="version of the node, used for schema migrations")


class InsightFilter(
    RootModel[
        Union[
            TrendsFilter,
            FunnelsFilter,
            RetentionFilter,
            PathsFilter,
            StickinessFilter,
            LifecycleFilter,
            CalendarHeatmapFilter,
        ]
    ]
):
    root: Union[
        TrendsFilter,
        FunnelsFilter,
        RetentionFilter,
        PathsFilter,
        StickinessFilter,
        LifecycleFilter,
        CalendarHeatmapFilter,
    ]


class MaxInnerUniversalFiltersGroup(BaseModel):
    model_config = ConfigDict(
        extra="forbid",
    )
    type: FilterLogicalOperator
    values: list[Union[EventPropertyFilter, PersonPropertyFilter, SessionPropertyFilter, RecordingPropertyFilter]]


class MaxOuterUniversalFiltersGroup(BaseModel):
    model_config = ConfigDict(
        extra="forbid",
    )
    type: FilterLogicalOperator
    values: list[MaxInnerUniversalFiltersGroup]


class MaxRecordingUniversalFilters(BaseModel):
    model_config = ConfigDict(
        extra="forbid",
    )
    date_from: Optional[str] = None
    date_to: Optional[str] = None
    duration: list[RecordingDurationFilter]
    filter_group: MaxOuterUniversalFiltersGroup
    filter_test_accounts: Optional[bool] = None
    order: Optional[RecordingOrder] = RecordingOrder.START_TIME


class PropertyGroupFilter(BaseModel):
    model_config = ConfigDict(
        extra="forbid",
    )
    type: FilterLogicalOperator
    values: list[PropertyGroupFilterValue]


class RetentionQuery(BaseModel):
    model_config = ConfigDict(
        extra="forbid",
    )
    aggregation_group_type_index: Optional[int] = Field(default=None, description="Groups aggregation")
    breakdownFilter: Optional[BreakdownFilter] = Field(default=None, description="Breakdown of the events and actions")
    dataColorTheme: Optional[float] = Field(default=None, description="Colors used in the insight's visualization")
    dateRange: Optional[DateRange] = Field(default=None, description="Date range for the query")
    filterTestAccounts: Optional[bool] = Field(
        default=False, description="Exclude internal and test users by applying the respective filters"
    )
    kind: Literal["RetentionQuery"] = "RetentionQuery"
    modifiers: Optional[HogQLQueryModifiers] = Field(
        default=None, description="Modifiers used when performing the query"
    )
    properties: Optional[
        Union[
            list[
                Union[
                    EventPropertyFilter,
                    PersonPropertyFilter,
                    ElementPropertyFilter,
                    EventMetadataPropertyFilter,
                    SessionPropertyFilter,
                    CohortPropertyFilter,
                    RecordingPropertyFilter,
                    LogEntryPropertyFilter,
                    GroupPropertyFilter,
                    FeaturePropertyFilter,
                    HogQLPropertyFilter,
                    EmptyPropertyFilter,
                    DataWarehousePropertyFilter,
                    DataWarehousePersonPropertyFilter,
                    ErrorTrackingIssueFilter,
                    LogPropertyFilter,
                    RevenueAnalyticsPropertyFilter,
                ]
            ],
            PropertyGroupFilter,
        ]
    ] = Field(default=[], description="Property filters for all series")
    response: Optional[RetentionQueryResponse] = None
    retentionFilter: RetentionFilter = Field(..., description="Properties specific to the retention insight")
    samplingFactor: Optional[float] = Field(default=None, description="Sampling rate")
    version: Optional[float] = Field(default=None, description="version of the node, used for schema migrations")


class StickinessQuery(BaseModel):
    model_config = ConfigDict(
        extra="forbid",
    )
    compareFilter: Optional[CompareFilter] = Field(default=None, description="Compare to date range")
    dataColorTheme: Optional[float] = Field(default=None, description="Colors used in the insight's visualization")
    dateRange: Optional[DateRange] = Field(default=None, description="Date range for the query")
    filterTestAccounts: Optional[bool] = Field(
        default=False, description="Exclude internal and test users by applying the respective filters"
    )
    interval: Optional[IntervalType] = Field(
        default=IntervalType.DAY,
        description="Granularity of the response. Can be one of `hour`, `day`, `week` or `month`",
    )
    intervalCount: Optional[int] = Field(
        default=None, description="How many intervals comprise a period. Only used for cohorts, otherwise default 1."
    )
    kind: Literal["StickinessQuery"] = "StickinessQuery"
    modifiers: Optional[HogQLQueryModifiers] = Field(
        default=None, description="Modifiers used when performing the query"
    )
    properties: Optional[
        Union[
            list[
                Union[
                    EventPropertyFilter,
                    PersonPropertyFilter,
                    ElementPropertyFilter,
                    EventMetadataPropertyFilter,
                    SessionPropertyFilter,
                    CohortPropertyFilter,
                    RecordingPropertyFilter,
                    LogEntryPropertyFilter,
                    GroupPropertyFilter,
                    FeaturePropertyFilter,
                    HogQLPropertyFilter,
                    EmptyPropertyFilter,
                    DataWarehousePropertyFilter,
                    DataWarehousePersonPropertyFilter,
                    ErrorTrackingIssueFilter,
                    LogPropertyFilter,
                    RevenueAnalyticsPropertyFilter,
                ]
            ],
            PropertyGroupFilter,
        ]
    ] = Field(default=[], description="Property filters for all series")
    response: Optional[StickinessQueryResponse] = None
    samplingFactor: Optional[float] = Field(default=None, description="Sampling rate")
    series: list[Union[EventsNode, ActionsNode, DataWarehouseNode]] = Field(
        ..., description="Events and actions to include"
    )
    stickinessFilter: Optional[StickinessFilter] = Field(
        default=None, description="Properties specific to the stickiness insight"
    )
    version: Optional[float] = Field(default=None, description="version of the node, used for schema migrations")


class TrendsQuery(BaseModel):
    model_config = ConfigDict(
        extra="forbid",
    )
    aggregation_group_type_index: Optional[int] = Field(default=None, description="Groups aggregation")
    breakdownFilter: Optional[BreakdownFilter] = Field(default=None, description="Breakdown of the events and actions")
    compareFilter: Optional[CompareFilter] = Field(default=None, description="Compare to date range")
    conversionGoal: Optional[Union[ActionConversionGoal, CustomEventConversionGoal]] = Field(
        default=None, description="Whether we should be comparing against a specific conversion goal"
    )
    dataColorTheme: Optional[float] = Field(default=None, description="Colors used in the insight's visualization")
    dateRange: Optional[DateRange] = Field(default=None, description="Date range for the query")
    filterTestAccounts: Optional[bool] = Field(
        default=False, description="Exclude internal and test users by applying the respective filters"
    )
    interval: Optional[IntervalType] = Field(
        default=IntervalType.DAY,
        description="Granularity of the response. Can be one of `hour`, `day`, `week` or `month`",
    )
    kind: Literal["TrendsQuery"] = "TrendsQuery"
    modifiers: Optional[HogQLQueryModifiers] = Field(
        default=None, description="Modifiers used when performing the query"
    )
    properties: Optional[
        Union[
            list[
                Union[
                    EventPropertyFilter,
                    PersonPropertyFilter,
                    ElementPropertyFilter,
                    EventMetadataPropertyFilter,
                    SessionPropertyFilter,
                    CohortPropertyFilter,
                    RecordingPropertyFilter,
                    LogEntryPropertyFilter,
                    GroupPropertyFilter,
                    FeaturePropertyFilter,
                    HogQLPropertyFilter,
                    EmptyPropertyFilter,
                    DataWarehousePropertyFilter,
                    DataWarehousePersonPropertyFilter,
                    ErrorTrackingIssueFilter,
                    LogPropertyFilter,
                    RevenueAnalyticsPropertyFilter,
                ]
            ],
            PropertyGroupFilter,
        ]
    ] = Field(default=[], description="Property filters for all series")
    response: Optional[TrendsQueryResponse] = None
    samplingFactor: Optional[float] = Field(default=None, description="Sampling rate")
    series: list[Union[EventsNode, ActionsNode, DataWarehouseNode]] = Field(
        ..., description="Events and actions to include"
    )
    trendsFilter: Optional[TrendsFilter] = Field(default=None, description="Properties specific to the trends insight")
    version: Optional[float] = Field(default=None, description="version of the node, used for schema migrations")


class CachedExperimentTrendsQueryResponse(BaseModel):
    model_config = ConfigDict(
        extra="forbid",
    )
    cache_key: str
    cache_target_age: Optional[datetime] = None
    calculation_trigger: Optional[str] = Field(
        default=None, description="What triggered the calculation of the query, leave empty if user/immediate"
    )
    count_query: Optional[TrendsQuery] = None
    credible_intervals: dict[str, list[float]]
    exposure_query: Optional[TrendsQuery] = None
    insight: list[dict[str, Any]]
    is_cached: bool
    kind: Literal["ExperimentTrendsQuery"] = "ExperimentTrendsQuery"
    last_refresh: datetime
    next_allowed_client_refresh: datetime
    p_value: float
    probability: dict[str, float]
    query_status: Optional[QueryStatus] = Field(
        default=None, description="Query status indicates whether next to the provided data, a query is still running."
    )
    significance_code: ExperimentSignificanceCode
    significant: bool
    stats_version: Optional[int] = None
    timezone: str
    variants: list[ExperimentVariantTrendsBaseStats]


class CalendarHeatmapQuery(BaseModel):
    model_config = ConfigDict(
        extra="forbid",
    )
    aggregation_group_type_index: Optional[int] = Field(default=None, description="Groups aggregation")
    calendarHeatmapFilter: Optional[CalendarHeatmapFilter] = Field(
        default=None, description="Properties specific to the trends insight"
    )
    conversionGoal: Optional[Union[ActionConversionGoal, CustomEventConversionGoal]] = Field(
        default=None, description="Whether we should be comparing against a specific conversion goal"
    )
    dataColorTheme: Optional[float] = Field(default=None, description="Colors used in the insight's visualization")
    dateRange: Optional[DateRange] = Field(default=None, description="Date range for the query")
    filterTestAccounts: Optional[bool] = Field(
        default=False, description="Exclude internal and test users by applying the respective filters"
    )
    interval: Optional[IntervalType] = Field(
        default=IntervalType.DAY,
        description="Granularity of the response. Can be one of `hour`, `day`, `week` or `month`",
    )
    kind: Literal["CalendarHeatmapQuery"] = "CalendarHeatmapQuery"
    modifiers: Optional[HogQLQueryModifiers] = Field(
        default=None, description="Modifiers used when performing the query"
    )
    properties: Optional[
        Union[
            list[
                Union[
                    EventPropertyFilter,
                    PersonPropertyFilter,
                    ElementPropertyFilter,
                    EventMetadataPropertyFilter,
                    SessionPropertyFilter,
                    CohortPropertyFilter,
                    RecordingPropertyFilter,
                    LogEntryPropertyFilter,
                    GroupPropertyFilter,
                    FeaturePropertyFilter,
                    HogQLPropertyFilter,
                    EmptyPropertyFilter,
                    DataWarehousePropertyFilter,
                    DataWarehousePersonPropertyFilter,
                    ErrorTrackingIssueFilter,
                    LogPropertyFilter,
                    RevenueAnalyticsPropertyFilter,
                ]
            ],
            PropertyGroupFilter,
        ]
    ] = Field(default=[], description="Property filters for all series")
    response: Optional[CalendarHeatmapResponse] = None
    samplingFactor: Optional[float] = Field(default=None, description="Sampling rate")
    series: list[Union[EventsNode, ActionsNode, DataWarehouseNode]] = Field(
        ..., description="Events and actions to include"
    )
    version: Optional[float] = Field(default=None, description="version of the node, used for schema migrations")


class Response18(BaseModel):
    model_config = ConfigDict(
        extra="forbid",
    )
    count_query: Optional[TrendsQuery] = None
    credible_intervals: dict[str, list[float]]
    exposure_query: Optional[TrendsQuery] = None
    insight: list[dict[str, Any]]
    kind: Literal["ExperimentTrendsQuery"] = "ExperimentTrendsQuery"
    p_value: float
    probability: dict[str, float]
    significance_code: ExperimentSignificanceCode
    significant: bool
    stats_version: Optional[int] = None
    variants: list[ExperimentVariantTrendsBaseStats]


class ErrorTrackingQuery(BaseModel):
    model_config = ConfigDict(
        extra="forbid",
    )
    assignee: Optional[ErrorTrackingIssueAssignee] = None
    dateRange: DateRange
    filterGroup: Optional[PropertyGroupFilter] = None
    filterTestAccounts: Optional[bool] = None
    issueId: Optional[str] = None
    kind: Literal["ErrorTrackingQuery"] = "ErrorTrackingQuery"
    limit: Optional[int] = None
    modifiers: Optional[HogQLQueryModifiers] = Field(
        default=None, description="Modifiers used when performing the query"
    )
    offset: Optional[int] = None
    orderBy: Optional[OrderBy] = None
    orderDirection: Optional[OrderDirection] = None
    response: Optional[ErrorTrackingQueryResponse] = None
    searchQuery: Optional[str] = None
    status: Optional[Status1] = None
    version: Optional[float] = Field(default=None, description="version of the node, used for schema migrations")
    volumeResolution: int
    withAggregations: Optional[bool] = None
    withFirstEvent: Optional[bool] = None


class ExperimentFunnelMetric(BaseModel):
    model_config = ConfigDict(
        extra="forbid",
    )
    conversion_window: Optional[int] = None
    conversion_window_unit: Optional[FunnelConversionWindowTimeUnit] = None
    kind: Literal["ExperimentMetric"] = "ExperimentMetric"
    metric_type: Literal["funnel"] = "funnel"
    name: Optional[str] = None
    series: list[Union[EventsNode, ActionsNode]]


class ExperimentMeanMetric(BaseModel):
    model_config = ConfigDict(
        extra="forbid",
    )
    conversion_window: Optional[int] = None
    conversion_window_unit: Optional[FunnelConversionWindowTimeUnit] = None
    kind: Literal["ExperimentMetric"] = "ExperimentMetric"
    lower_bound_percentile: Optional[float] = None
    metric_type: Literal["mean"] = "mean"
    name: Optional[str] = None
    source: Union[EventsNode, ActionsNode, ExperimentDataWarehouseNode]
    upper_bound_percentile: Optional[float] = None


class ExperimentMeanMetricTypeProps(BaseModel):
    model_config = ConfigDict(
        extra="forbid",
    )
    lower_bound_percentile: Optional[float] = None
    metric_type: Literal["mean"] = "mean"
    source: Union[EventsNode, ActionsNode, ExperimentDataWarehouseNode]
    upper_bound_percentile: Optional[float] = None


class ExperimentMetric(RootModel[Union[ExperimentMeanMetric, ExperimentFunnelMetric]]):
    root: Union[ExperimentMeanMetric, ExperimentFunnelMetric]


class ExperimentMetricTypeProps(RootModel[Union[ExperimentMeanMetricTypeProps, ExperimentFunnelMetricTypeProps]]):
    root: Union[ExperimentMeanMetricTypeProps, ExperimentFunnelMetricTypeProps]


class ExperimentQueryResponse(BaseModel):
    model_config = ConfigDict(
        extra="forbid",
    )
    baseline: Optional[ExperimentStatsBase] = None
    credible_intervals: Optional[dict[str, list[float]]] = None
    insight: Optional[list[dict[str, Any]]] = None
    kind: Literal["ExperimentQuery"] = "ExperimentQuery"
    metric: Optional[Union[ExperimentMeanMetric, ExperimentFunnelMetric]] = None
    p_value: Optional[float] = None
    probability: Optional[dict[str, float]] = None
    significance_code: Optional[ExperimentSignificanceCode] = None
    significant: Optional[bool] = None
    stats_version: Optional[int] = None
    variant_results: Optional[
        Union[list[ExperimentVariantResultFrequentist], list[ExperimentVariantResultBayesian]]
    ] = None
    variants: Optional[Union[list[ExperimentVariantTrendsBaseStats], list[ExperimentVariantFunnelsBaseStats]]] = None


class ExperimentTrendsQueryResponse(BaseModel):
    model_config = ConfigDict(
        extra="forbid",
    )
    count_query: Optional[TrendsQuery] = None
    credible_intervals: dict[str, list[float]]
    exposure_query: Optional[TrendsQuery] = None
    insight: list[dict[str, Any]]
    kind: Literal["ExperimentTrendsQuery"] = "ExperimentTrendsQuery"
    p_value: float
    probability: dict[str, float]
    significance_code: ExperimentSignificanceCode
    significant: bool
    stats_version: Optional[int] = None
    variants: list[ExperimentVariantTrendsBaseStats]


class FunnelsQuery(BaseModel):
    model_config = ConfigDict(
        extra="forbid",
    )
    aggregation_group_type_index: Optional[int] = Field(default=None, description="Groups aggregation")
    breakdownFilter: Optional[BreakdownFilter] = Field(default=None, description="Breakdown of the events and actions")
    dataColorTheme: Optional[float] = Field(default=None, description="Colors used in the insight's visualization")
    dateRange: Optional[DateRange] = Field(default=None, description="Date range for the query")
    filterTestAccounts: Optional[bool] = Field(
        default=False, description="Exclude internal and test users by applying the respective filters"
    )
    funnelsFilter: Optional[FunnelsFilter] = Field(
        default=None, description="Properties specific to the funnels insight"
    )
    interval: Optional[IntervalType] = Field(
        default=None, description="Granularity of the response. Can be one of `hour`, `day`, `week` or `month`"
    )
    kind: Literal["FunnelsQuery"] = "FunnelsQuery"
    modifiers: Optional[HogQLQueryModifiers] = Field(
        default=None, description="Modifiers used when performing the query"
    )
    properties: Optional[
        Union[
            list[
                Union[
                    EventPropertyFilter,
                    PersonPropertyFilter,
                    ElementPropertyFilter,
                    EventMetadataPropertyFilter,
                    SessionPropertyFilter,
                    CohortPropertyFilter,
                    RecordingPropertyFilter,
                    LogEntryPropertyFilter,
                    GroupPropertyFilter,
                    FeaturePropertyFilter,
                    HogQLPropertyFilter,
                    EmptyPropertyFilter,
                    DataWarehousePropertyFilter,
                    DataWarehousePersonPropertyFilter,
                    ErrorTrackingIssueFilter,
                    LogPropertyFilter,
                    RevenueAnalyticsPropertyFilter,
                ]
            ],
            PropertyGroupFilter,
        ]
    ] = Field(default=[], description="Property filters for all series")
    response: Optional[FunnelsQueryResponse] = None
    samplingFactor: Optional[float] = Field(default=None, description="Sampling rate")
    series: list[Union[EventsNode, ActionsNode, DataWarehouseNode]] = Field(
        ..., description="Events and actions to include"
    )
    version: Optional[float] = Field(default=None, description="version of the node, used for schema migrations")


class InsightsQueryBaseCalendarHeatmapResponse(BaseModel):
    model_config = ConfigDict(
        extra="forbid",
    )
    aggregation_group_type_index: Optional[int] = Field(default=None, description="Groups aggregation")
    dataColorTheme: Optional[float] = Field(default=None, description="Colors used in the insight's visualization")
    dateRange: Optional[DateRange] = Field(default=None, description="Date range for the query")
    filterTestAccounts: Optional[bool] = Field(
        default=False, description="Exclude internal and test users by applying the respective filters"
    )
    kind: NodeKind
    modifiers: Optional[HogQLQueryModifiers] = Field(
        default=None, description="Modifiers used when performing the query"
    )
    properties: Optional[
        Union[
            list[
                Union[
                    EventPropertyFilter,
                    PersonPropertyFilter,
                    ElementPropertyFilter,
                    EventMetadataPropertyFilter,
                    SessionPropertyFilter,
                    CohortPropertyFilter,
                    RecordingPropertyFilter,
                    LogEntryPropertyFilter,
                    GroupPropertyFilter,
                    FeaturePropertyFilter,
                    HogQLPropertyFilter,
                    EmptyPropertyFilter,
                    DataWarehousePropertyFilter,
                    DataWarehousePersonPropertyFilter,
                    ErrorTrackingIssueFilter,
                    LogPropertyFilter,
                    RevenueAnalyticsPropertyFilter,
                ]
            ],
            PropertyGroupFilter,
        ]
    ] = Field(default=[], description="Property filters for all series")
    response: Optional[CalendarHeatmapResponse] = None
    samplingFactor: Optional[float] = Field(default=None, description="Sampling rate")
    version: Optional[float] = Field(default=None, description="version of the node, used for schema migrations")


class InsightsQueryBaseFunnelsQueryResponse(BaseModel):
    model_config = ConfigDict(
        extra="forbid",
    )
    aggregation_group_type_index: Optional[int] = Field(default=None, description="Groups aggregation")
    dataColorTheme: Optional[float] = Field(default=None, description="Colors used in the insight's visualization")
    dateRange: Optional[DateRange] = Field(default=None, description="Date range for the query")
    filterTestAccounts: Optional[bool] = Field(
        default=False, description="Exclude internal and test users by applying the respective filters"
    )
    kind: NodeKind
    modifiers: Optional[HogQLQueryModifiers] = Field(
        default=None, description="Modifiers used when performing the query"
    )
    properties: Optional[
        Union[
            list[
                Union[
                    EventPropertyFilter,
                    PersonPropertyFilter,
                    ElementPropertyFilter,
                    EventMetadataPropertyFilter,
                    SessionPropertyFilter,
                    CohortPropertyFilter,
                    RecordingPropertyFilter,
                    LogEntryPropertyFilter,
                    GroupPropertyFilter,
                    FeaturePropertyFilter,
                    HogQLPropertyFilter,
                    EmptyPropertyFilter,
                    DataWarehousePropertyFilter,
                    DataWarehousePersonPropertyFilter,
                    ErrorTrackingIssueFilter,
                    LogPropertyFilter,
                    RevenueAnalyticsPropertyFilter,
                ]
            ],
            PropertyGroupFilter,
        ]
    ] = Field(default=[], description="Property filters for all series")
    response: Optional[FunnelsQueryResponse] = None
    samplingFactor: Optional[float] = Field(default=None, description="Sampling rate")
    version: Optional[float] = Field(default=None, description="version of the node, used for schema migrations")


class InsightsQueryBaseLifecycleQueryResponse(BaseModel):
    model_config = ConfigDict(
        extra="forbid",
    )
    aggregation_group_type_index: Optional[int] = Field(default=None, description="Groups aggregation")
    dataColorTheme: Optional[float] = Field(default=None, description="Colors used in the insight's visualization")
    dateRange: Optional[DateRange] = Field(default=None, description="Date range for the query")
    filterTestAccounts: Optional[bool] = Field(
        default=False, description="Exclude internal and test users by applying the respective filters"
    )
    kind: NodeKind
    modifiers: Optional[HogQLQueryModifiers] = Field(
        default=None, description="Modifiers used when performing the query"
    )
    properties: Optional[
        Union[
            list[
                Union[
                    EventPropertyFilter,
                    PersonPropertyFilter,
                    ElementPropertyFilter,
                    EventMetadataPropertyFilter,
                    SessionPropertyFilter,
                    CohortPropertyFilter,
                    RecordingPropertyFilter,
                    LogEntryPropertyFilter,
                    GroupPropertyFilter,
                    FeaturePropertyFilter,
                    HogQLPropertyFilter,
                    EmptyPropertyFilter,
                    DataWarehousePropertyFilter,
                    DataWarehousePersonPropertyFilter,
                    ErrorTrackingIssueFilter,
                    LogPropertyFilter,
                    RevenueAnalyticsPropertyFilter,
                ]
            ],
            PropertyGroupFilter,
        ]
    ] = Field(default=[], description="Property filters for all series")
    response: Optional[LifecycleQueryResponse] = None
    samplingFactor: Optional[float] = Field(default=None, description="Sampling rate")
    version: Optional[float] = Field(default=None, description="version of the node, used for schema migrations")


class InsightsQueryBasePathsQueryResponse(BaseModel):
    model_config = ConfigDict(
        extra="forbid",
    )
    aggregation_group_type_index: Optional[int] = Field(default=None, description="Groups aggregation")
    dataColorTheme: Optional[float] = Field(default=None, description="Colors used in the insight's visualization")
    dateRange: Optional[DateRange] = Field(default=None, description="Date range for the query")
    filterTestAccounts: Optional[bool] = Field(
        default=False, description="Exclude internal and test users by applying the respective filters"
    )
    kind: NodeKind
    modifiers: Optional[HogQLQueryModifiers] = Field(
        default=None, description="Modifiers used when performing the query"
    )
    properties: Optional[
        Union[
            list[
                Union[
                    EventPropertyFilter,
                    PersonPropertyFilter,
                    ElementPropertyFilter,
                    EventMetadataPropertyFilter,
                    SessionPropertyFilter,
                    CohortPropertyFilter,
                    RecordingPropertyFilter,
                    LogEntryPropertyFilter,
                    GroupPropertyFilter,
                    FeaturePropertyFilter,
                    HogQLPropertyFilter,
                    EmptyPropertyFilter,
                    DataWarehousePropertyFilter,
                    DataWarehousePersonPropertyFilter,
                    ErrorTrackingIssueFilter,
                    LogPropertyFilter,
                    RevenueAnalyticsPropertyFilter,
                ]
            ],
            PropertyGroupFilter,
        ]
    ] = Field(default=[], description="Property filters for all series")
    response: Optional[PathsQueryResponse] = None
    samplingFactor: Optional[float] = Field(default=None, description="Sampling rate")
    version: Optional[float] = Field(default=None, description="version of the node, used for schema migrations")


class InsightsQueryBaseRetentionQueryResponse(BaseModel):
    model_config = ConfigDict(
        extra="forbid",
    )
    aggregation_group_type_index: Optional[int] = Field(default=None, description="Groups aggregation")
    dataColorTheme: Optional[float] = Field(default=None, description="Colors used in the insight's visualization")
    dateRange: Optional[DateRange] = Field(default=None, description="Date range for the query")
    filterTestAccounts: Optional[bool] = Field(
        default=False, description="Exclude internal and test users by applying the respective filters"
    )
    kind: NodeKind
    modifiers: Optional[HogQLQueryModifiers] = Field(
        default=None, description="Modifiers used when performing the query"
    )
    properties: Optional[
        Union[
            list[
                Union[
                    EventPropertyFilter,
                    PersonPropertyFilter,
                    ElementPropertyFilter,
                    EventMetadataPropertyFilter,
                    SessionPropertyFilter,
                    CohortPropertyFilter,
                    RecordingPropertyFilter,
                    LogEntryPropertyFilter,
                    GroupPropertyFilter,
                    FeaturePropertyFilter,
                    HogQLPropertyFilter,
                    EmptyPropertyFilter,
                    DataWarehousePropertyFilter,
                    DataWarehousePersonPropertyFilter,
                    ErrorTrackingIssueFilter,
                    LogPropertyFilter,
                    RevenueAnalyticsPropertyFilter,
                ]
            ],
            PropertyGroupFilter,
        ]
    ] = Field(default=[], description="Property filters for all series")
    response: Optional[RetentionQueryResponse] = None
    samplingFactor: Optional[float] = Field(default=None, description="Sampling rate")
    version: Optional[float] = Field(default=None, description="version of the node, used for schema migrations")


class InsightsQueryBaseTrendsQueryResponse(BaseModel):
    model_config = ConfigDict(
        extra="forbid",
    )
    aggregation_group_type_index: Optional[int] = Field(default=None, description="Groups aggregation")
    dataColorTheme: Optional[float] = Field(default=None, description="Colors used in the insight's visualization")
    dateRange: Optional[DateRange] = Field(default=None, description="Date range for the query")
    filterTestAccounts: Optional[bool] = Field(
        default=False, description="Exclude internal and test users by applying the respective filters"
    )
    kind: NodeKind
    modifiers: Optional[HogQLQueryModifiers] = Field(
        default=None, description="Modifiers used when performing the query"
    )
    properties: Optional[
        Union[
            list[
                Union[
                    EventPropertyFilter,
                    PersonPropertyFilter,
                    ElementPropertyFilter,
                    EventMetadataPropertyFilter,
                    SessionPropertyFilter,
                    CohortPropertyFilter,
                    RecordingPropertyFilter,
                    LogEntryPropertyFilter,
                    GroupPropertyFilter,
                    FeaturePropertyFilter,
                    HogQLPropertyFilter,
                    EmptyPropertyFilter,
                    DataWarehousePropertyFilter,
                    DataWarehousePersonPropertyFilter,
                    ErrorTrackingIssueFilter,
                    LogPropertyFilter,
                    RevenueAnalyticsPropertyFilter,
                ]
            ],
            PropertyGroupFilter,
        ]
    ] = Field(default=[], description="Property filters for all series")
    response: Optional[TrendsQueryResponse] = None
    samplingFactor: Optional[float] = Field(default=None, description="Sampling rate")
    version: Optional[float] = Field(default=None, description="version of the node, used for schema migrations")


class LegacyExperimentQueryResponse(BaseModel):
    model_config = ConfigDict(
        extra="forbid",
    )
    credible_intervals: dict[str, list[float]]
    insight: list[dict[str, Any]]
    kind: Literal["ExperimentQuery"] = "ExperimentQuery"
    metric: Union[ExperimentMeanMetric, ExperimentFunnelMetric]
    p_value: float
    probability: dict[str, float]
    significance_code: ExperimentSignificanceCode
    significant: bool
    stats_version: Optional[int] = None
    variants: Union[list[ExperimentVariantTrendsBaseStats], list[ExperimentVariantFunnelsBaseStats]]


class LifecycleQuery(BaseModel):
    model_config = ConfigDict(
        extra="forbid",
    )
    aggregation_group_type_index: Optional[int] = Field(default=None, description="Groups aggregation")
    dataColorTheme: Optional[float] = Field(default=None, description="Colors used in the insight's visualization")
    dateRange: Optional[DateRange] = Field(default=None, description="Date range for the query")
    filterTestAccounts: Optional[bool] = Field(
        default=False, description="Exclude internal and test users by applying the respective filters"
    )
    interval: Optional[IntervalType] = Field(
        default=IntervalType.DAY,
        description="Granularity of the response. Can be one of `hour`, `day`, `week` or `month`",
    )
    kind: Literal["LifecycleQuery"] = "LifecycleQuery"
    lifecycleFilter: Optional[LifecycleFilter] = Field(
        default=None, description="Properties specific to the lifecycle insight"
    )
    modifiers: Optional[HogQLQueryModifiers] = Field(
        default=None, description="Modifiers used when performing the query"
    )
    properties: Optional[
        Union[
            list[
                Union[
                    EventPropertyFilter,
                    PersonPropertyFilter,
                    ElementPropertyFilter,
                    EventMetadataPropertyFilter,
                    SessionPropertyFilter,
                    CohortPropertyFilter,
                    RecordingPropertyFilter,
                    LogEntryPropertyFilter,
                    GroupPropertyFilter,
                    FeaturePropertyFilter,
                    HogQLPropertyFilter,
                    EmptyPropertyFilter,
                    DataWarehousePropertyFilter,
                    DataWarehousePersonPropertyFilter,
                    ErrorTrackingIssueFilter,
                    LogPropertyFilter,
                    RevenueAnalyticsPropertyFilter,
                ]
            ],
            PropertyGroupFilter,
        ]
    ] = Field(default=[], description="Property filters for all series")
    response: Optional[LifecycleQueryResponse] = None
    samplingFactor: Optional[float] = Field(default=None, description="Sampling rate")
    series: list[Union[EventsNode, ActionsNode, DataWarehouseNode]] = Field(
        ..., description="Events and actions to include"
    )
    version: Optional[float] = Field(default=None, description="version of the node, used for schema migrations")


class LogsQuery(BaseModel):
    model_config = ConfigDict(
        extra="forbid",
    )
    dateRange: DateRange
    filterGroup: PropertyGroupFilter
    kind: Literal["LogsQuery"] = "LogsQuery"
    limit: Optional[int] = None
    modifiers: Optional[HogQLQueryModifiers] = Field(
        default=None, description="Modifiers used when performing the query"
    )
    offset: Optional[int] = None
    orderBy: Optional[OrderBy1] = None
    response: Optional[LogsQueryResponse] = None
    searchTerm: Optional[str] = None
    serviceNames: list[str]
    severityLevels: list[LogSeverityLevel]
    version: Optional[float] = Field(default=None, description="version of the node, used for schema migrations")


class QueryResponseAlternative14(BaseModel):
    model_config = ConfigDict(
        extra="forbid",
    )
    credible_intervals: dict[str, list[float]]
    expected_loss: float
    funnels_query: Optional[FunnelsQuery] = None
    insight: list[list[dict[str, Any]]]
    kind: Literal["ExperimentFunnelsQuery"] = "ExperimentFunnelsQuery"
    probability: dict[str, float]
    significance_code: ExperimentSignificanceCode
    significant: bool
    stats_version: Optional[int] = None
    variants: list[ExperimentVariantFunnelsBaseStats]


class QueryResponseAlternative15(BaseModel):
    model_config = ConfigDict(
        extra="forbid",
    )
    count_query: Optional[TrendsQuery] = None
    credible_intervals: dict[str, list[float]]
    exposure_query: Optional[TrendsQuery] = None
    insight: list[dict[str, Any]]
    kind: Literal["ExperimentTrendsQuery"] = "ExperimentTrendsQuery"
    p_value: float
    probability: dict[str, float]
    significance_code: ExperimentSignificanceCode
    significant: bool
    stats_version: Optional[int] = None
    variants: list[ExperimentVariantTrendsBaseStats]


class QueryResponseAlternative16(BaseModel):
    model_config = ConfigDict(
        extra="forbid",
    )
    baseline: Optional[ExperimentStatsBase] = None
    credible_intervals: Optional[dict[str, list[float]]] = None
    insight: Optional[list[dict[str, Any]]] = None
    kind: Literal["ExperimentQuery"] = "ExperimentQuery"
    metric: Optional[Union[ExperimentMeanMetric, ExperimentFunnelMetric]] = None
    p_value: Optional[float] = None
    probability: Optional[dict[str, float]] = None
    significance_code: Optional[ExperimentSignificanceCode] = None
    significant: Optional[bool] = None
    stats_version: Optional[int] = None
    variant_results: Optional[
        Union[list[ExperimentVariantResultFrequentist], list[ExperimentVariantResultBayesian]]
    ] = None
    variants: Optional[Union[list[ExperimentVariantTrendsBaseStats], list[ExperimentVariantFunnelsBaseStats]]] = None


class QueryResponseAlternative46(BaseModel):
    model_config = ConfigDict(
        extra="forbid",
    )
    credible_intervals: dict[str, list[float]]
    expected_loss: float
    funnels_query: Optional[FunnelsQuery] = None
    insight: list[list[dict[str, Any]]]
    kind: Literal["ExperimentFunnelsQuery"] = "ExperimentFunnelsQuery"
    probability: dict[str, float]
    significance_code: ExperimentSignificanceCode
    significant: bool
    stats_version: Optional[int] = None
    variants: list[ExperimentVariantFunnelsBaseStats]


class QueryResponseAlternative47(BaseModel):
    model_config = ConfigDict(
        extra="forbid",
    )
    count_query: Optional[TrendsQuery] = None
    credible_intervals: dict[str, list[float]]
    exposure_query: Optional[TrendsQuery] = None
    insight: list[dict[str, Any]]
    kind: Literal["ExperimentTrendsQuery"] = "ExperimentTrendsQuery"
    p_value: float
    probability: dict[str, float]
    significance_code: ExperimentSignificanceCode
    significant: bool
    stats_version: Optional[int] = None
    variants: list[ExperimentVariantTrendsBaseStats]


class QueryResponseAlternative57(BaseModel):
    model_config = ConfigDict(
        extra="forbid",
    )
    tables: dict[
        str,
        Union[
            DatabaseSchemaPostHogTable,
            DatabaseSchemaDataWarehouseTable,
            DatabaseSchemaViewTable,
            DatabaseSchemaManagedViewTable,
            DatabaseSchemaBatchExportTable,
            DatabaseSchemaMaterializedViewTable,
        ],
    ]


class QueryResponseAlternative(
    RootModel[
        Union[
            dict[str, Any],
            QueryResponseAlternative1,
            QueryResponseAlternative2,
            QueryResponseAlternative3,
            QueryResponseAlternative4,
            QueryResponseAlternative5,
            QueryResponseAlternative6,
            QueryResponseAlternative7,
            QueryResponseAlternative8,
            QueryResponseAlternative9,
            QueryResponseAlternative10,
            QueryResponseAlternative13,
            QueryResponseAlternative14,
            QueryResponseAlternative15,
            QueryResponseAlternative16,
            QueryResponseAlternative17,
            QueryResponseAlternative18,
            QueryResponseAlternative19,
            QueryResponseAlternative20,
            QueryResponseAlternative22,
            QueryResponseAlternative23,
            QueryResponseAlternative24,
            QueryResponseAlternative25,
            QueryResponseAlternative27,
            QueryResponseAlternative28,
            Any,
            QueryResponseAlternative29,
            QueryResponseAlternative30,
            QueryResponseAlternative31,
            QueryResponseAlternative32,
            QueryResponseAlternative33,
            QueryResponseAlternative34,
            QueryResponseAlternative35,
            QueryResponseAlternative37,
            QueryResponseAlternative38,
            QueryResponseAlternative39,
            QueryResponseAlternative41,
            QueryResponseAlternative42,
            QueryResponseAlternative43,
            QueryResponseAlternative45,
            QueryResponseAlternative46,
            QueryResponseAlternative47,
            QueryResponseAlternative48,
            QueryResponseAlternative49,
            QueryResponseAlternative50,
            QueryResponseAlternative51,
            QueryResponseAlternative52,
            QueryResponseAlternative53,
            QueryResponseAlternative54,
            QueryResponseAlternative56,
            QueryResponseAlternative57,
            QueryResponseAlternative58,
            QueryResponseAlternative59,
            QueryResponseAlternative60,
            QueryResponseAlternative61,
            QueryResponseAlternative62,
            QueryResponseAlternative63,
            QueryResponseAlternative64,
        ]
    ]
):
    root: Union[
        dict[str, Any],
        QueryResponseAlternative1,
        QueryResponseAlternative2,
        QueryResponseAlternative3,
        QueryResponseAlternative4,
        QueryResponseAlternative5,
        QueryResponseAlternative6,
        QueryResponseAlternative7,
        QueryResponseAlternative8,
        QueryResponseAlternative9,
        QueryResponseAlternative10,
        QueryResponseAlternative13,
        QueryResponseAlternative14,
        QueryResponseAlternative15,
        QueryResponseAlternative16,
        QueryResponseAlternative17,
        QueryResponseAlternative18,
        QueryResponseAlternative19,
        QueryResponseAlternative20,
        QueryResponseAlternative22,
        QueryResponseAlternative23,
        QueryResponseAlternative24,
        QueryResponseAlternative25,
        QueryResponseAlternative27,
        QueryResponseAlternative28,
        Any,
        QueryResponseAlternative29,
        QueryResponseAlternative30,
        QueryResponseAlternative31,
        QueryResponseAlternative32,
        QueryResponseAlternative33,
        QueryResponseAlternative34,
        QueryResponseAlternative35,
        QueryResponseAlternative37,
        QueryResponseAlternative38,
        QueryResponseAlternative39,
        QueryResponseAlternative41,
        QueryResponseAlternative42,
        QueryResponseAlternative43,
        QueryResponseAlternative45,
        QueryResponseAlternative46,
        QueryResponseAlternative47,
        QueryResponseAlternative48,
        QueryResponseAlternative49,
        QueryResponseAlternative50,
        QueryResponseAlternative51,
        QueryResponseAlternative52,
        QueryResponseAlternative53,
        QueryResponseAlternative54,
        QueryResponseAlternative56,
        QueryResponseAlternative57,
        QueryResponseAlternative58,
        QueryResponseAlternative59,
        QueryResponseAlternative60,
        QueryResponseAlternative61,
        QueryResponseAlternative62,
        QueryResponseAlternative63,
        QueryResponseAlternative64,
    ]


class NamedArgs(BaseModel):
    model_config = ConfigDict(
        extra="forbid",
    )
    metric: Union[ExperimentMeanMetric, ExperimentFunnelMetric]


class IsExperimentFunnelMetric(BaseModel):
    namedArgs: Optional[NamedArgs] = None


class IsExperimentMeanMetric(BaseModel):
    namedArgs: Optional[NamedArgs] = None


class CachedExperimentFunnelsQueryResponse(BaseModel):
    model_config = ConfigDict(
        extra="forbid",
    )
    cache_key: str
    cache_target_age: Optional[datetime] = None
    calculation_trigger: Optional[str] = Field(
        default=None, description="What triggered the calculation of the query, leave empty if user/immediate"
    )
    credible_intervals: dict[str, list[float]]
    expected_loss: float
    funnels_query: Optional[FunnelsQuery] = None
    insight: list[list[dict[str, Any]]]
    is_cached: bool
    kind: Literal["ExperimentFunnelsQuery"] = "ExperimentFunnelsQuery"
    last_refresh: datetime
    next_allowed_client_refresh: datetime
    probability: dict[str, float]
    query_status: Optional[QueryStatus] = Field(
        default=None, description="Query status indicates whether next to the provided data, a query is still running."
    )
    significance_code: ExperimentSignificanceCode
    significant: bool
    stats_version: Optional[int] = None
    timezone: str
    variants: list[ExperimentVariantFunnelsBaseStats]


class CachedExperimentQueryResponse(BaseModel):
    model_config = ConfigDict(
        extra="forbid",
    )
    baseline: Optional[ExperimentStatsBase] = None
    cache_key: str
    cache_target_age: Optional[datetime] = None
    calculation_trigger: Optional[str] = Field(
        default=None, description="What triggered the calculation of the query, leave empty if user/immediate"
    )
    credible_intervals: Optional[dict[str, list[float]]] = None
    insight: Optional[list[dict[str, Any]]] = None
    is_cached: bool
    kind: Literal["ExperimentQuery"] = "ExperimentQuery"
    last_refresh: datetime
    metric: Optional[Union[ExperimentMeanMetric, ExperimentFunnelMetric]] = None
    next_allowed_client_refresh: datetime
    p_value: Optional[float] = None
    probability: Optional[dict[str, float]] = None
    query_status: Optional[QueryStatus] = Field(
        default=None, description="Query status indicates whether next to the provided data, a query is still running."
    )
    significance_code: Optional[ExperimentSignificanceCode] = None
    significant: Optional[bool] = None
    stats_version: Optional[int] = None
    timezone: str
    variant_results: Optional[
        Union[list[ExperimentVariantResultFrequentist], list[ExperimentVariantResultBayesian]]
    ] = None
    variants: Optional[Union[list[ExperimentVariantTrendsBaseStats], list[ExperimentVariantFunnelsBaseStats]]] = None


class CachedLegacyExperimentQueryResponse(BaseModel):
    model_config = ConfigDict(
        extra="forbid",
    )
    cache_key: str
    cache_target_age: Optional[datetime] = None
    calculation_trigger: Optional[str] = Field(
        default=None, description="What triggered the calculation of the query, leave empty if user/immediate"
    )
    credible_intervals: dict[str, list[float]]
    insight: list[dict[str, Any]]
    is_cached: bool
    kind: Literal["ExperimentQuery"] = "ExperimentQuery"
    last_refresh: datetime
    metric: Union[ExperimentMeanMetric, ExperimentFunnelMetric]
    next_allowed_client_refresh: datetime
    p_value: float
    probability: dict[str, float]
    query_status: Optional[QueryStatus] = Field(
        default=None, description="Query status indicates whether next to the provided data, a query is still running."
    )
    significance_code: ExperimentSignificanceCode
    significant: bool
    stats_version: Optional[int] = None
    timezone: str
    variants: Union[list[ExperimentVariantTrendsBaseStats], list[ExperimentVariantFunnelsBaseStats]]


class Response17(BaseModel):
    model_config = ConfigDict(
        extra="forbid",
    )
    credible_intervals: dict[str, list[float]]
    expected_loss: float
    funnels_query: Optional[FunnelsQuery] = None
    insight: list[list[dict[str, Any]]]
    kind: Literal["ExperimentFunnelsQuery"] = "ExperimentFunnelsQuery"
    probability: dict[str, float]
    significance_code: ExperimentSignificanceCode
    significant: bool
    stats_version: Optional[int] = None
    variants: list[ExperimentVariantFunnelsBaseStats]


class DatabaseSchemaQueryResponse(BaseModel):
    model_config = ConfigDict(
        extra="forbid",
    )
    tables: dict[
        str,
        Union[
            DatabaseSchemaPostHogTable,
            DatabaseSchemaDataWarehouseTable,
            DatabaseSchemaViewTable,
            DatabaseSchemaManagedViewTable,
            DatabaseSchemaBatchExportTable,
            DatabaseSchemaMaterializedViewTable,
        ],
    ]


class ExperimentFunnelsQueryResponse(BaseModel):
    model_config = ConfigDict(
        extra="forbid",
    )
    credible_intervals: dict[str, list[float]]
    expected_loss: float
    funnels_query: Optional[FunnelsQuery] = None
    insight: list[list[dict[str, Any]]]
    kind: Literal["ExperimentFunnelsQuery"] = "ExperimentFunnelsQuery"
    probability: dict[str, float]
    significance_code: ExperimentSignificanceCode
    significant: bool
    stats_version: Optional[int] = None
    variants: list[ExperimentVariantFunnelsBaseStats]


class ExperimentQuery(BaseModel):
    model_config = ConfigDict(
        extra="forbid",
    )
    experiment_id: Optional[int] = None
    kind: Literal["ExperimentQuery"] = "ExperimentQuery"
    metric: Union[ExperimentMeanMetric, ExperimentFunnelMetric]
    modifiers: Optional[HogQLQueryModifiers] = Field(
        default=None, description="Modifiers used when performing the query"
    )
    name: Optional[str] = None
    response: Optional[ExperimentQueryResponse] = None
    version: Optional[float] = Field(default=None, description="version of the node, used for schema migrations")


class ExperimentTrendsQuery(BaseModel):
    model_config = ConfigDict(
        extra="forbid",
    )
    count_query: TrendsQuery
    experiment_id: Optional[int] = None
    exposure_query: Optional[TrendsQuery] = None
    kind: Literal["ExperimentTrendsQuery"] = "ExperimentTrendsQuery"
    modifiers: Optional[HogQLQueryModifiers] = Field(
        default=None, description="Modifiers used when performing the query"
    )
    name: Optional[str] = None
    response: Optional[ExperimentTrendsQueryResponse] = None
    version: Optional[float] = Field(default=None, description="version of the node, used for schema migrations")


class FunnelPathsFilter(BaseModel):
    model_config = ConfigDict(
        extra="forbid",
    )
    funnelPathType: Optional[FunnelPathType] = None
    funnelSource: FunnelsQuery
    funnelStep: Optional[int] = None


class FunnelsActorsQuery(BaseModel):
    model_config = ConfigDict(
        extra="forbid",
    )
    funnelCustomSteps: Optional[list[int]] = Field(
        default=None,
        description=(
            "Custom step numbers to get persons for. This overrides `funnelStep`. Primarily for correlation use."
        ),
    )
    funnelStep: Optional[int] = Field(
        default=None,
        description=(
            "Index of the step for which we want to get the timestamp for, per person. Positive for converted persons,"
            " negative for dropped of persons."
        ),
    )
    funnelStepBreakdown: Optional[Union[int, str, float, list[Union[int, str, float]]]] = Field(
        default=None,
        description=(
            "The breakdown value for which to get persons for. This is an array for person and event properties, a"
            " string for groups and an integer for cohorts."
        ),
    )
    funnelTrendsDropOff: Optional[bool] = None
    funnelTrendsEntrancePeriodStart: Optional[str] = Field(
        default=None,
        description="Used together with `funnelTrendsDropOff` for funnels time conversion date for the persons modal.",
    )
    includeRecordings: Optional[bool] = None
    kind: Literal["FunnelsActorsQuery"] = "FunnelsActorsQuery"
    modifiers: Optional[HogQLQueryModifiers] = Field(
        default=None, description="Modifiers used when performing the query"
    )
    response: Optional[ActorsQueryResponse] = None
    source: FunnelsQuery
    version: Optional[float] = Field(default=None, description="version of the node, used for schema migrations")


class PathsQuery(BaseModel):
    model_config = ConfigDict(
        extra="forbid",
    )
    aggregation_group_type_index: Optional[int] = Field(default=None, description="Groups aggregation")
    dataColorTheme: Optional[float] = Field(default=None, description="Colors used in the insight's visualization")
    dateRange: Optional[DateRange] = Field(default=None, description="Date range for the query")
    filterTestAccounts: Optional[bool] = Field(
        default=False, description="Exclude internal and test users by applying the respective filters"
    )
    funnelPathsFilter: Optional[FunnelPathsFilter] = Field(
        default=None, description="Used for displaying paths in relation to funnel steps."
    )
    kind: Literal["PathsQuery"] = "PathsQuery"
    modifiers: Optional[HogQLQueryModifiers] = Field(
        default=None, description="Modifiers used when performing the query"
    )
    pathsFilter: PathsFilter = Field(..., description="Properties specific to the paths insight")
    properties: Optional[
        Union[
            list[
                Union[
                    EventPropertyFilter,
                    PersonPropertyFilter,
                    ElementPropertyFilter,
                    EventMetadataPropertyFilter,
                    SessionPropertyFilter,
                    CohortPropertyFilter,
                    RecordingPropertyFilter,
                    LogEntryPropertyFilter,
                    GroupPropertyFilter,
                    FeaturePropertyFilter,
                    HogQLPropertyFilter,
                    EmptyPropertyFilter,
                    DataWarehousePropertyFilter,
                    DataWarehousePersonPropertyFilter,
                    ErrorTrackingIssueFilter,
                    LogPropertyFilter,
                    RevenueAnalyticsPropertyFilter,
                ]
            ],
            PropertyGroupFilter,
        ]
    ] = Field(default=[], description="Property filters for all series")
    response: Optional[PathsQueryResponse] = None
    samplingFactor: Optional[float] = Field(default=None, description="Sampling rate")
    version: Optional[float] = Field(default=None, description="version of the node, used for schema migrations")


class DatabaseSchemaQuery(BaseModel):
    model_config = ConfigDict(
        extra="forbid",
    )
    kind: Literal["DatabaseSchemaQuery"] = "DatabaseSchemaQuery"
    modifiers: Optional[HogQLQueryModifiers] = Field(
        default=None, description="Modifiers used when performing the query"
    )
    response: Optional[DatabaseSchemaQueryResponse] = None
    version: Optional[float] = Field(default=None, description="version of the node, used for schema migrations")


class ExperimentFunnelsQuery(BaseModel):
    model_config = ConfigDict(
        extra="forbid",
    )
    experiment_id: Optional[int] = None
    funnels_query: FunnelsQuery
    kind: Literal["ExperimentFunnelsQuery"] = "ExperimentFunnelsQuery"
    modifiers: Optional[HogQLQueryModifiers] = Field(
        default=None, description="Modifiers used when performing the query"
    )
    name: Optional[str] = None
    response: Optional[ExperimentFunnelsQueryResponse] = None
    version: Optional[float] = Field(default=None, description="version of the node, used for schema migrations")


class FunnelCorrelationQuery(BaseModel):
    model_config = ConfigDict(
        extra="forbid",
    )
    funnelCorrelationEventExcludePropertyNames: Optional[list[str]] = None
    funnelCorrelationEventNames: Optional[list[str]] = None
    funnelCorrelationExcludeEventNames: Optional[list[str]] = None
    funnelCorrelationExcludeNames: Optional[list[str]] = None
    funnelCorrelationNames: Optional[list[str]] = None
    funnelCorrelationType: FunnelCorrelationResultsType
    kind: Literal["FunnelCorrelationQuery"] = "FunnelCorrelationQuery"
    response: Optional[FunnelCorrelationResponse] = None
    source: FunnelsActorsQuery
    version: Optional[float] = Field(default=None, description="version of the node, used for schema migrations")


class InsightVizNode(BaseModel):
    model_config = ConfigDict(
        extra="forbid",
    )
    embedded: Optional[bool] = Field(default=None, description="Query is embedded inside another bordered component")
    full: Optional[bool] = Field(
        default=None, description="Show with most visual options enabled. Used in insight scene."
    )
    hidePersonsModal: Optional[bool] = None
    hideTooltipOnScroll: Optional[bool] = None
    kind: Literal["InsightVizNode"] = "InsightVizNode"
    showCorrelationTable: Optional[bool] = None
    showFilters: Optional[bool] = None
    showHeader: Optional[bool] = None
    showLastComputation: Optional[bool] = None
    showLastComputationRefresh: Optional[bool] = None
    showResults: Optional[bool] = None
    showTable: Optional[bool] = None
    source: Union[
        TrendsQuery, FunnelsQuery, RetentionQuery, PathsQuery, StickinessQuery, LifecycleQuery, CalendarHeatmapQuery
    ] = Field(..., discriminator="kind")
    suppressSessionAnalysisWarning: Optional[bool] = None
    version: Optional[float] = Field(default=None, description="version of the node, used for schema migrations")
    vizSpecificOptions: Optional[VizSpecificOptions] = None


class StickinessActorsQuery(BaseModel):
    model_config = ConfigDict(
        extra="forbid",
    )
    breakdown: Optional[Union[str, list[str], int]] = None
    compare: Optional[Compare] = None
    day: Optional[Union[str, int]] = None
    includeRecordings: Optional[bool] = None
    interval: Optional[int] = Field(
        default=None, description="An interval selected out of available intervals in source query."
    )
    kind: Literal["InsightActorsQuery"] = "InsightActorsQuery"
    modifiers: Optional[HogQLQueryModifiers] = Field(
        default=None, description="Modifiers used when performing the query"
    )
    operator: Optional[StickinessOperator] = None
    response: Optional[ActorsQueryResponse] = None
    series: Optional[int] = None
    source: Union[
        TrendsQuery, FunnelsQuery, RetentionQuery, PathsQuery, StickinessQuery, LifecycleQuery, CalendarHeatmapQuery
    ] = Field(..., discriminator="kind")
    status: Optional[str] = None
    version: Optional[float] = Field(default=None, description="version of the node, used for schema migrations")


class WebVitalsQuery(BaseModel):
    model_config = ConfigDict(
        extra="forbid",
    )
    compareFilter: Optional[CompareFilter] = None
    conversionGoal: Optional[Union[ActionConversionGoal, CustomEventConversionGoal]] = None
    dateRange: Optional[DateRange] = None
    doPathCleaning: Optional[bool] = None
    filterTestAccounts: Optional[bool] = None
    includeRevenue: Optional[bool] = None
    kind: Literal["WebVitalsQuery"] = "WebVitalsQuery"
    modifiers: Optional[HogQLQueryModifiers] = Field(
        default=None, description="Modifiers used when performing the query"
    )
    orderBy: Optional[list[Union[WebAnalyticsOrderByFields, WebAnalyticsOrderByDirection]]] = None
    properties: list[Union[EventPropertyFilter, PersonPropertyFilter, SessionPropertyFilter]]
    response: Optional[WebGoalsQueryResponse] = None
    sampling: Optional[Sampling] = None
    source: Union[
        TrendsQuery, FunnelsQuery, RetentionQuery, PathsQuery, StickinessQuery, LifecycleQuery, CalendarHeatmapQuery
    ] = Field(..., discriminator="kind")
    useSessionsTable: Optional[bool] = None
    version: Optional[float] = Field(default=None, description="version of the node, used for schema migrations")


class FunnelCorrelationActorsQuery(BaseModel):
    model_config = ConfigDict(
        extra="forbid",
    )
    funnelCorrelationPersonConverted: Optional[bool] = None
    funnelCorrelationPersonEntity: Optional[Union[EventsNode, ActionsNode, DataWarehouseNode]] = None
    funnelCorrelationPropertyValues: Optional[
        list[
            Union[
                EventPropertyFilter,
                PersonPropertyFilter,
                ElementPropertyFilter,
                EventMetadataPropertyFilter,
                SessionPropertyFilter,
                CohortPropertyFilter,
                RecordingPropertyFilter,
                LogEntryPropertyFilter,
                GroupPropertyFilter,
                FeaturePropertyFilter,
                HogQLPropertyFilter,
                EmptyPropertyFilter,
                DataWarehousePropertyFilter,
                DataWarehousePersonPropertyFilter,
                ErrorTrackingIssueFilter,
                LogPropertyFilter,
                RevenueAnalyticsPropertyFilter,
            ]
        ]
    ] = None
    includeRecordings: Optional[bool] = None
    kind: Literal["FunnelCorrelationActorsQuery"] = "FunnelCorrelationActorsQuery"
    modifiers: Optional[HogQLQueryModifiers] = Field(
        default=None, description="Modifiers used when performing the query"
    )
    response: Optional[ActorsQueryResponse] = None
    source: FunnelCorrelationQuery
    version: Optional[float] = Field(default=None, description="version of the node, used for schema migrations")


class InsightActorsQuery(BaseModel):
    model_config = ConfigDict(
        extra="forbid",
    )
    breakdown: Optional[Union[str, list[str], int]] = None
    compare: Optional[Compare] = None
    day: Optional[Union[str, int]] = None
    includeRecordings: Optional[bool] = None
    interval: Optional[int] = Field(
        default=None, description="An interval selected out of available intervals in source query."
    )
    kind: Literal["InsightActorsQuery"] = "InsightActorsQuery"
    modifiers: Optional[HogQLQueryModifiers] = Field(
        default=None, description="Modifiers used when performing the query"
    )
    response: Optional[ActorsQueryResponse] = None
    series: Optional[int] = None
    source: Union[
        TrendsQuery, FunnelsQuery, RetentionQuery, PathsQuery, StickinessQuery, LifecycleQuery, CalendarHeatmapQuery
    ] = Field(..., discriminator="kind")
    status: Optional[str] = None
    version: Optional[float] = Field(default=None, description="version of the node, used for schema migrations")


class InsightActorsQueryOptions(BaseModel):
    model_config = ConfigDict(
        extra="forbid",
    )
    kind: Literal["InsightActorsQueryOptions"] = "InsightActorsQueryOptions"
    response: Optional[InsightActorsQueryOptionsResponse] = None
    source: Union[InsightActorsQuery, FunnelsActorsQuery, FunnelCorrelationActorsQuery, StickinessActorsQuery]
    version: Optional[float] = Field(default=None, description="version of the node, used for schema migrations")


class ActorsQuery(BaseModel):
    model_config = ConfigDict(
        extra="forbid",
    )
    fixedProperties: Optional[
        list[Union[PersonPropertyFilter, CohortPropertyFilter, HogQLPropertyFilter, EmptyPropertyFilter]]
    ] = Field(
        default=None,
        description=(
            "Currently only person filters supported. No filters for querying groups. See `filter_conditions()` in"
            " actor_strategies.py."
        ),
    )
    kind: Literal["ActorsQuery"] = "ActorsQuery"
    limit: Optional[int] = None
    modifiers: Optional[HogQLQueryModifiers] = Field(
        default=None, description="Modifiers used when performing the query"
    )
    offset: Optional[int] = None
    orderBy: Optional[list[str]] = None
    properties: Optional[
        Union[
            list[Union[PersonPropertyFilter, CohortPropertyFilter, HogQLPropertyFilter, EmptyPropertyFilter]],
            PropertyGroupFilterValue,
        ]
    ] = Field(
        default=None,
        description=(
            "Currently only person filters supported. No filters for querying groups. See `filter_conditions()` in"
            " actor_strategies.py."
        ),
    )
    response: Optional[ActorsQueryResponse] = None
    search: Optional[str] = None
    select: Optional[list[str]] = None
    source: Optional[
        Union[InsightActorsQuery, FunnelsActorsQuery, FunnelCorrelationActorsQuery, StickinessActorsQuery, HogQLQuery]
    ] = None
    version: Optional[float] = Field(default=None, description="version of the node, used for schema migrations")


class EventsQuery(BaseModel):
    model_config = ConfigDict(
        extra="forbid",
    )
    actionId: Optional[int] = Field(default=None, description="Show events matching a given action")
    after: Optional[str] = Field(default=None, description="Only fetch events that happened after this timestamp")
    before: Optional[str] = Field(default=None, description="Only fetch events that happened before this timestamp")
    event: Optional[str] = Field(default=None, description="Limit to events matching this string")
    filterTestAccounts: Optional[bool] = Field(default=None, description="Filter test accounts")
    fixedProperties: Optional[
        list[
            Union[
                PropertyGroupFilter,
                PropertyGroupFilterValue,
                Union[
                    EventPropertyFilter,
                    PersonPropertyFilter,
                    ElementPropertyFilter,
                    EventMetadataPropertyFilter,
                    SessionPropertyFilter,
                    CohortPropertyFilter,
                    RecordingPropertyFilter,
                    LogEntryPropertyFilter,
                    GroupPropertyFilter,
                    FeaturePropertyFilter,
                    HogQLPropertyFilter,
                    EmptyPropertyFilter,
                    DataWarehousePropertyFilter,
                    DataWarehousePersonPropertyFilter,
                    ErrorTrackingIssueFilter,
                    LogPropertyFilter,
                    RevenueAnalyticsPropertyFilter,
                ],
            ]
        ]
    ] = Field(
        default=None,
        description="Fixed properties in the query, can't be edited in the interface (e.g. scoping down by person)",
    )
    kind: Literal["EventsQuery"] = "EventsQuery"
    limit: Optional[int] = Field(default=None, description="Number of rows to return")
    modifiers: Optional[HogQLQueryModifiers] = Field(
        default=None, description="Modifiers used when performing the query"
    )
    offset: Optional[int] = Field(default=None, description="Number of rows to skip before returning rows")
    orderBy: Optional[list[str]] = Field(default=None, description="Columns to order by")
    personId: Optional[str] = Field(default=None, description="Show events for a given person")
    properties: Optional[
        list[
            Union[
                EventPropertyFilter,
                PersonPropertyFilter,
                ElementPropertyFilter,
                EventMetadataPropertyFilter,
                SessionPropertyFilter,
                CohortPropertyFilter,
                RecordingPropertyFilter,
                LogEntryPropertyFilter,
                GroupPropertyFilter,
                FeaturePropertyFilter,
                HogQLPropertyFilter,
                EmptyPropertyFilter,
                DataWarehousePropertyFilter,
                DataWarehousePersonPropertyFilter,
                ErrorTrackingIssueFilter,
                LogPropertyFilter,
                RevenueAnalyticsPropertyFilter,
            ]
        ]
    ] = Field(default=None, description="Properties configurable in the interface")
    response: Optional[EventsQueryResponse] = None
    select: list[str] = Field(..., description="Return a limited set of data. Required.")
    source: Optional[InsightActorsQuery] = Field(default=None, description="source for querying events for insights")
    version: Optional[float] = Field(default=None, description="version of the node, used for schema migrations")
    where: Optional[list[str]] = Field(default=None, description="HogQL filters to apply on returned data")


class HasPropertiesNode(RootModel[Union[EventsNode, EventsQuery, PersonsNode]]):
    root: Union[EventsNode, EventsQuery, PersonsNode]


class DataTableNode(BaseModel):
    model_config = ConfigDict(
        extra="forbid",
    )
    allowSorting: Optional[bool] = Field(
        default=None, description="Can the user click on column headers to sort the table? (default: true)"
    )
    columns: Optional[list[str]] = Field(
        default=None, description="Columns shown in the table, unless the `source` provides them."
    )
    context: Optional[Context] = Field(
        default=None, description="Context for the table, used by components like ColumnConfigurator"
    )
    embedded: Optional[bool] = Field(default=None, description="Uses the embedded version of LemonTable")
    expandable: Optional[bool] = Field(
        default=None, description="Can expand row to show raw event data (default: true)"
    )
    full: Optional[bool] = Field(default=None, description="Show with most visual options enabled. Used in scenes.")
    hiddenColumns: Optional[list[str]] = Field(
        default=None, description="Columns that aren't shown in the table, even if in columns or returned data"
    )
    kind: Literal["DataTableNode"] = "DataTableNode"
    propertiesViaUrl: Optional[bool] = Field(default=None, description="Link properties via the URL (default: false)")
    response: Optional[
        Union[
            dict[str, Any],
            Response,
            Response1,
            Response2,
            Response3,
            Response4,
            Response5,
            Response6,
            Response8,
            Response9,
            Response10,
            Response12,
            Response13,
            Response14,
            Response16,
            Response17,
            Response18,
            Response19,
        ]
    ] = None
    showActions: Optional[bool] = Field(default=None, description="Show the kebab menu at the end of the row")
    showColumnConfigurator: Optional[bool] = Field(
        default=None, description="Show a button to configure the table's columns if possible"
    )
    showDateRange: Optional[bool] = Field(default=None, description="Show date range selector")
    showElapsedTime: Optional[bool] = Field(default=None, description="Show the time it takes to run a query")
    showEventFilter: Optional[bool] = Field(
        default=None, description="Include an event filter above the table (EventsNode only)"
    )
    showExport: Optional[bool] = Field(default=None, description="Show the export button")
    showHogQLEditor: Optional[bool] = Field(default=None, description="Include a HogQL query editor above HogQL tables")
    showOpenEditorButton: Optional[bool] = Field(
        default=None, description="Show a button to open the current query as a new insight. (default: true)"
    )
    showPersistentColumnConfigurator: Optional[bool] = Field(
        default=None, description="Show a button to configure and persist the table's default columns if possible"
    )
    showPropertyFilter: Optional[Union[bool, list[TaxonomicFilterGroupType]]] = Field(
        default=None, description="Include a property filter above the table"
    )
    showReload: Optional[bool] = Field(default=None, description="Show a reload button")
    showResultsTable: Optional[bool] = Field(default=None, description="Show a results table")
    showSavedQueries: Optional[bool] = Field(default=None, description="Shows a list of saved queries")
    showSearch: Optional[bool] = Field(default=None, description="Include a free text search field (PersonsNode only)")
    showTestAccountFilters: Optional[bool] = Field(default=None, description="Show filter to exclude test accounts")
    showTimings: Optional[bool] = Field(default=None, description="Show a detailed query timing breakdown")
    source: Union[
        EventsNode,
        EventsQuery,
        PersonsNode,
        ActorsQuery,
        GroupsQuery,
        HogQLQuery,
        WebOverviewQuery,
        WebStatsTableQuery,
        WebExternalClicksTableQuery,
        WebGoalsQuery,
        WebVitalsQuery,
        WebVitalsPathBreakdownQuery,
        SessionAttributionExplorerQuery,
        RevenueAnalyticsGrowthRateQuery,
        RevenueAnalyticsInsightsQuery,
        RevenueAnalyticsOverviewQuery,
        RevenueAnalyticsTopCustomersQuery,
        RevenueExampleEventsQuery,
        RevenueExampleDataWarehouseTablesQuery,
        ErrorTrackingQuery,
        ExperimentFunnelsQuery,
        ExperimentTrendsQuery,
        TracesQuery,
    ] = Field(..., description="Source of the events")
    version: Optional[float] = Field(default=None, description="version of the node, used for schema migrations")


class DashboardContextForMax(BaseModel):
    model_config = ConfigDict(
        extra="forbid",
    )
    description: Optional[str] = None
    id: Union[str, float]
    insights: list[InsightContextForMax]
    name: Optional[str] = None


class HogQLAutocomplete(BaseModel):
    model_config = ConfigDict(
        extra="forbid",
    )
    endPosition: int = Field(..., description="End position of the editor word")
    filters: Optional[HogQLFilters] = Field(default=None, description="Table to validate the expression against")
    globals: Optional[dict[str, Any]] = Field(default=None, description="Global values in scope")
    kind: Literal["HogQLAutocomplete"] = "HogQLAutocomplete"
    language: HogLanguage = Field(..., description="Language to validate")
    modifiers: Optional[HogQLQueryModifiers] = Field(
        default=None, description="Modifiers used when performing the query"
    )
    query: str = Field(..., description="Query to validate")
    response: Optional[HogQLAutocompleteResponse] = None
    sourceQuery: Optional[
        Union[
            EventsNode,
            ActionsNode,
            PersonsNode,
            EventsQuery,
            ActorsQuery,
            GroupsQuery,
            InsightActorsQuery,
            InsightActorsQueryOptions,
            SessionsTimelineQuery,
            HogQuery,
            HogQLQuery,
            HogQLMetadata,
            HogQLAutocomplete,
            RevenueAnalyticsGrowthRateQuery,
            RevenueAnalyticsInsightsQuery,
            RevenueAnalyticsOverviewQuery,
            RevenueAnalyticsTopCustomersQuery,
            WebOverviewQuery,
            WebStatsTableQuery,
            WebExternalClicksTableQuery,
            WebGoalsQuery,
            WebVitalsQuery,
            WebVitalsPathBreakdownQuery,
            WebPageURLSearchQuery,
            WebAnalyticsExternalSummaryQuery,
            SessionAttributionExplorerQuery,
            RevenueExampleEventsQuery,
            RevenueExampleDataWarehouseTablesQuery,
            ErrorTrackingQuery,
            LogsQuery,
            ExperimentFunnelsQuery,
            ExperimentTrendsQuery,
            CalendarHeatmapQuery,
            RecordingsQuery,
            TracesQuery,
            VectorSearchQuery,
        ]
    ] = Field(default=None, description="Query in whose context to validate.")
    startPosition: int = Field(..., description="Start position of the editor word")
    version: Optional[float] = Field(default=None, description="version of the node, used for schema migrations")


class HogQLMetadata(BaseModel):
    model_config = ConfigDict(
        extra="forbid",
    )
    debug: Optional[bool] = Field(
        default=None, description="Enable more verbose output, usually run from the /debug page"
    )
    filters: Optional[HogQLFilters] = Field(default=None, description="Extra filters applied to query via {filters}")
    globals: Optional[dict[str, Any]] = Field(default=None, description="Extra globals for the query")
    kind: Literal["HogQLMetadata"] = "HogQLMetadata"
    language: HogLanguage = Field(..., description="Language to validate")
    modifiers: Optional[HogQLQueryModifiers] = Field(
        default=None, description="Modifiers used when performing the query"
    )
    query: str = Field(..., description="Query to validate")
    response: Optional[HogQLMetadataResponse] = None
    sourceQuery: Optional[
        Union[
            EventsNode,
            ActionsNode,
            PersonsNode,
            EventsQuery,
            ActorsQuery,
            GroupsQuery,
            InsightActorsQuery,
            InsightActorsQueryOptions,
            SessionsTimelineQuery,
            HogQuery,
            HogQLQuery,
            HogQLMetadata,
            HogQLAutocomplete,
            RevenueAnalyticsGrowthRateQuery,
            RevenueAnalyticsInsightsQuery,
            RevenueAnalyticsOverviewQuery,
            RevenueAnalyticsTopCustomersQuery,
            WebOverviewQuery,
            WebStatsTableQuery,
            WebExternalClicksTableQuery,
            WebGoalsQuery,
            WebVitalsQuery,
            WebVitalsPathBreakdownQuery,
            WebPageURLSearchQuery,
            WebAnalyticsExternalSummaryQuery,
            SessionAttributionExplorerQuery,
            RevenueExampleEventsQuery,
            RevenueExampleDataWarehouseTablesQuery,
            ErrorTrackingQuery,
            LogsQuery,
            ExperimentFunnelsQuery,
            ExperimentTrendsQuery,
            CalendarHeatmapQuery,
            RecordingsQuery,
            TracesQuery,
            VectorSearchQuery,
        ]
    ] = Field(
        default=None,
        description='Query within which "expr" and "template" are validated. Defaults to "select * from events"',
    )
    variables: Optional[dict[str, HogQLVariable]] = Field(
        default=None, description="Variables to be subsituted into the query"
    )
    version: Optional[float] = Field(default=None, description="version of the node, used for schema migrations")


class HumanMessage(BaseModel):
    model_config = ConfigDict(
        extra="forbid",
    )
    content: str
    id: Optional[str] = None
    type: Literal["human"] = "human"
    ui_context: Optional[MaxContextShape] = None


class MaxContextShape(BaseModel):
    model_config = ConfigDict(
        extra="forbid",
    )
    dashboards: Optional[list[MaxDashboardContext]] = None
    filters_override: Optional[DashboardFilter] = None
    insights: Optional[list[MaxInsightContext]] = None
    variables_override: Optional[dict[str, HogQLVariable]] = None


class MaxDashboardContext(BaseModel):
    model_config = ConfigDict(
        extra="forbid",
    )
    description: Optional[str] = None
    filters: DashboardFilter
    id: Union[str, int]
    insights: list[MaxInsightContext]
    name: Optional[str] = None


class MaxInsightContext(BaseModel):
    model_config = ConfigDict(
        extra="forbid",
    )
    description: Optional[str] = None
    id: Union[str, int]
    name: Optional[str] = None
    query: Union[
        EventsNode,
        ActionsNode,
        PersonsNode,
        DataWarehouseNode,
        EventsQuery,
        ActorsQuery,
        GroupsQuery,
        InsightActorsQuery,
        InsightActorsQueryOptions,
        SessionsTimelineQuery,
        HogQuery,
        HogQLQuery,
        HogQLMetadata,
        HogQLAutocomplete,
        HogQLASTQuery,
        SessionAttributionExplorerQuery,
        RevenueExampleEventsQuery,
        RevenueExampleDataWarehouseTablesQuery,
        ErrorTrackingQuery,
        ExperimentFunnelsQuery,
        ExperimentTrendsQuery,
        ExperimentQuery,
        ExperimentExposureQuery,
        WebOverviewQuery,
        WebStatsTableQuery,
        WebExternalClicksTableQuery,
        WebGoalsQuery,
        WebVitalsQuery,
        WebVitalsPathBreakdownQuery,
        WebPageURLSearchQuery,
        RevenueAnalyticsGrowthRateQuery,
        RevenueAnalyticsInsightsQuery,
        RevenueAnalyticsOverviewQuery,
        RevenueAnalyticsTopCustomersQuery,
        DataVisualizationNode,
        DataTableNode,
        SavedInsightNode,
        InsightVizNode,
        TrendsQuery,
        CalendarHeatmapQuery,
        FunnelsQuery,
        RetentionQuery,
        PathsQuery,
        StickinessQuery,
        LifecycleQuery,
        FunnelCorrelationQuery,
        DatabaseSchemaQuery,
        LogsQuery,
        SuggestedQuestionsQuery,
        TeamTaxonomyQuery,
        EventTaxonomyQuery,
        ActorsPropertyTaxonomyQuery,
        TracesQuery,
        VectorSearchQuery,
    ] = Field(..., discriminator="kind")


class HumanMessage(BaseModel):
    model_config = ConfigDict(
        extra="forbid",
    )
    content: str
    id: Optional[str] = None
    type: Literal["human"] = "human"
    ui_context: Optional[MaxContextShape] = None


class InsightContextForMax(BaseModel):
    model_config = ConfigDict(
        extra="forbid",
    )
    description: Optional[str] = None
    id: Union[str, float]
    insight_type: Optional[str] = None
    name: Optional[str] = None
    query: Union[
        EventsNode,
        ActionsNode,
        PersonsNode,
        DataWarehouseNode,
        EventsQuery,
        ActorsQuery,
        GroupsQuery,
        InsightActorsQuery,
        InsightActorsQueryOptions,
        SessionsTimelineQuery,
        HogQuery,
        HogQLQuery,
        HogQLMetadata,
        HogQLAutocomplete,
        HogQLASTQuery,
        SessionAttributionExplorerQuery,
        RevenueExampleEventsQuery,
        RevenueExampleDataWarehouseTablesQuery,
        ErrorTrackingQuery,
        ExperimentFunnelsQuery,
        ExperimentTrendsQuery,
        ExperimentQuery,
        ExperimentExposureQuery,
        WebOverviewQuery,
        WebStatsTableQuery,
        WebExternalClicksTableQuery,
        WebGoalsQuery,
        WebVitalsQuery,
        WebVitalsPathBreakdownQuery,
        WebPageURLSearchQuery,
        RevenueAnalyticsGrowthRateQuery,
        RevenueAnalyticsInsightsQuery,
        RevenueAnalyticsOverviewQuery,
        RevenueAnalyticsTopCustomersQuery,
        DataVisualizationNode,
        DataTableNode,
        SavedInsightNode,
        InsightVizNode,
        TrendsQuery,
        CalendarHeatmapQuery,
        FunnelsQuery,
        RetentionQuery,
        PathsQuery,
        StickinessQuery,
        LifecycleQuery,
        FunnelCorrelationQuery,
        DatabaseSchemaQuery,
        LogsQuery,
        SuggestedQuestionsQuery,
        TeamTaxonomyQuery,
        EventTaxonomyQuery,
        ActorsPropertyTaxonomyQuery,
        TracesQuery,
        VectorSearchQuery,
    ] = Field(..., discriminator="kind")


class MaxContextShape(BaseModel):
    model_config = ConfigDict(
        extra="forbid",
    )
    actions: Optional[dict[str, ActionContextForMax]] = None
    dashboards: Optional[dict[str, DashboardContextForMax]] = None
    events: Optional[dict[str, EventContextForMax]] = None
    global_info: Optional[GlobalInfo] = None
    insights: Optional[dict[str, InsightContextForMax]] = None


class QueryRequest(BaseModel):
    model_config = ConfigDict(
        extra="forbid",
    )
    async_: Optional[bool] = Field(default=None, alias="async")
    client_query_id: Optional[str] = Field(
        default=None, description="Client provided query ID. Can be used to retrieve the status or cancel the query."
    )
    filters_override: Optional[DashboardFilter] = None
    query: Union[
        EventsNode,
        ActionsNode,
        PersonsNode,
        DataWarehouseNode,
        EventsQuery,
        ActorsQuery,
        GroupsQuery,
        InsightActorsQuery,
        InsightActorsQueryOptions,
        SessionsTimelineQuery,
        HogQuery,
        HogQLQuery,
        HogQLMetadata,
        HogQLAutocomplete,
        HogQLASTQuery,
        SessionAttributionExplorerQuery,
        RevenueExampleEventsQuery,
        RevenueExampleDataWarehouseTablesQuery,
        ErrorTrackingQuery,
        ExperimentFunnelsQuery,
        ExperimentTrendsQuery,
        ExperimentQuery,
        ExperimentExposureQuery,
        WebOverviewQuery,
        WebStatsTableQuery,
        WebExternalClicksTableQuery,
        WebGoalsQuery,
        WebVitalsQuery,
        WebVitalsPathBreakdownQuery,
        WebPageURLSearchQuery,
        WebAnalyticsExternalSummaryQuery,
        RevenueAnalyticsGrowthRateQuery,
        RevenueAnalyticsInsightsQuery,
        RevenueAnalyticsOverviewQuery,
        RevenueAnalyticsTopCustomersQuery,
        DataVisualizationNode,
        DataTableNode,
        SavedInsightNode,
        InsightVizNode,
        TrendsQuery,
        CalendarHeatmapQuery,
        FunnelsQuery,
        RetentionQuery,
        PathsQuery,
        StickinessQuery,
        LifecycleQuery,
        FunnelCorrelationQuery,
        DatabaseSchemaQuery,
        LogsQuery,
        SuggestedQuestionsQuery,
        TeamTaxonomyQuery,
        EventTaxonomyQuery,
        ActorsPropertyTaxonomyQuery,
        TracesQuery,
        VectorSearchQuery,
    ] = Field(
        ...,
        description=(
            "Submit a JSON string representing a query for PostHog data analysis, for example a HogQL query.\n\nExample"
            ' payload:\n\n```\n\n{"query": {"kind": "HogQLQuery", "query": "select * from events limit'
            ' 100"}}\n\n```\n\nFor more details on HogQL queries, see the [PostHog HogQL'
            " documentation](/docs/hogql#api-access)."
        ),
        discriminator="kind",
    )
    refresh: Optional[RefreshType] = Field(
        default=RefreshType.BLOCKING,
        description=(
            "Whether results should be calculated sync or async, and how much to rely on the cache:\n- `'blocking'` -"
            " calculate synchronously (returning only when the query is done), UNLESS there are very fresh results in"
            " the cache\n- `'async'` - kick off background calculation (returning immediately with a query status),"
            " UNLESS there are very fresh results in the cache\n- `'lazy_async'` - kick off background calculation,"
            " UNLESS there are somewhat fresh results in the cache\n- `'force_blocking'` - calculate synchronously,"
            " even if fresh results are already cached\n- `'force_async'` - kick off background calculation, even if"
            " fresh results are already cached\n- `'force_cache'` - return cached data or a cache miss; always"
            " completes immediately as it never calculates Background calculation can be tracked using the"
            " `query_status` response field."
        ),
    )
    variables_override: Optional[dict[str, dict[str, Any]]] = None


class QuerySchemaRoot(
    RootModel[
        Union[
            EventsNode,
            ActionsNode,
            PersonsNode,
            DataWarehouseNode,
            EventsQuery,
            ActorsQuery,
            GroupsQuery,
            InsightActorsQuery,
            InsightActorsQueryOptions,
            SessionsTimelineQuery,
            HogQuery,
            HogQLQuery,
            HogQLMetadata,
            HogQLAutocomplete,
            HogQLASTQuery,
            SessionAttributionExplorerQuery,
            RevenueExampleEventsQuery,
            RevenueExampleDataWarehouseTablesQuery,
            ErrorTrackingQuery,
            ExperimentFunnelsQuery,
            ExperimentTrendsQuery,
            ExperimentQuery,
            ExperimentExposureQuery,
            WebOverviewQuery,
            WebStatsTableQuery,
            WebExternalClicksTableQuery,
            WebGoalsQuery,
            WebVitalsQuery,
            WebVitalsPathBreakdownQuery,
            WebPageURLSearchQuery,
            WebAnalyticsExternalSummaryQuery,
            RevenueAnalyticsGrowthRateQuery,
            RevenueAnalyticsInsightsQuery,
            RevenueAnalyticsOverviewQuery,
            RevenueAnalyticsTopCustomersQuery,
            DataVisualizationNode,
            DataTableNode,
            SavedInsightNode,
            InsightVizNode,
            TrendsQuery,
            CalendarHeatmapQuery,
            FunnelsQuery,
            RetentionQuery,
            PathsQuery,
            StickinessQuery,
            LifecycleQuery,
            FunnelCorrelationQuery,
            DatabaseSchemaQuery,
            LogsQuery,
            SuggestedQuestionsQuery,
            TeamTaxonomyQuery,
            EventTaxonomyQuery,
            ActorsPropertyTaxonomyQuery,
            TracesQuery,
            VectorSearchQuery,
        ]
    ]
):
    root: Union[
        EventsNode,
        ActionsNode,
        PersonsNode,
        DataWarehouseNode,
        EventsQuery,
        ActorsQuery,
        GroupsQuery,
        InsightActorsQuery,
        InsightActorsQueryOptions,
        SessionsTimelineQuery,
        HogQuery,
        HogQLQuery,
        HogQLMetadata,
        HogQLAutocomplete,
        HogQLASTQuery,
        SessionAttributionExplorerQuery,
        RevenueExampleEventsQuery,
        RevenueExampleDataWarehouseTablesQuery,
        ErrorTrackingQuery,
        ExperimentFunnelsQuery,
        ExperimentTrendsQuery,
        ExperimentQuery,
        ExperimentExposureQuery,
        WebOverviewQuery,
        WebStatsTableQuery,
        WebExternalClicksTableQuery,
        WebGoalsQuery,
        WebVitalsQuery,
        WebVitalsPathBreakdownQuery,
        WebPageURLSearchQuery,
        WebAnalyticsExternalSummaryQuery,
        RevenueAnalyticsGrowthRateQuery,
        RevenueAnalyticsInsightsQuery,
        RevenueAnalyticsOverviewQuery,
        RevenueAnalyticsTopCustomersQuery,
        DataVisualizationNode,
        DataTableNode,
        SavedInsightNode,
        InsightVizNode,
        TrendsQuery,
        CalendarHeatmapQuery,
        FunnelsQuery,
        RetentionQuery,
        PathsQuery,
        StickinessQuery,
        LifecycleQuery,
        FunnelCorrelationQuery,
        DatabaseSchemaQuery,
        LogsQuery,
        SuggestedQuestionsQuery,
        TeamTaxonomyQuery,
        EventTaxonomyQuery,
        ActorsPropertyTaxonomyQuery,
        TracesQuery,
        VectorSearchQuery,
    ] = Field(..., discriminator="kind")


class RootAssistantMessage(
    RootModel[
        Union[
            VisualizationMessage,
            ReasoningMessage,
            AssistantMessage,
            HumanMessage,
            FailureMessage,
            RootAssistantMessage1,
        ]
    ]
):
    root: Union[
        VisualizationMessage, ReasoningMessage, AssistantMessage, HumanMessage, FailureMessage, RootAssistantMessage1
    ]


PropertyGroupFilterValue.model_rebuild()
<<<<<<< HEAD
DashboardContextForMax.model_rebuild()
HumanMessage.model_rebuild()
InsightContextForMax.model_rebuild()
MaxContextShape.model_rebuild()
=======
HumanMessage.model_rebuild()
MaxContextShape.model_rebuild()
MaxDashboardContext.model_rebuild()
MaxInsightContext.model_rebuild()
>>>>>>> 4dd5a566
QueryRequest.model_rebuild()<|MERGE_RESOLUTION|>--- conflicted
+++ resolved
@@ -11,15 +11,6 @@
 
 class SchemaRoot(RootModel[Any]):
     root: Any
-
-
-class ActionContextForMax(BaseModel):
-    model_config = ConfigDict(
-        extra="forbid",
-    )
-    description: Optional[str] = None
-    id: Union[str, float]
-    name: Optional[str] = None
 
 
 class MathGroupTypeIndex(float, Enum):
@@ -973,15 +964,6 @@
     SUPPRESSED = "suppressed"
 
 
-class EventContextForMax(BaseModel):
-    model_config = ConfigDict(
-        extra="forbid",
-    )
-    description: Optional[str] = None
-    id: Union[str, float]
-    name: Optional[str] = None
-
-
 class EventDefinition(BaseModel):
     model_config = ConfigDict(
         extra="forbid",
@@ -1481,14 +1463,6 @@
         extra="forbid",
     )
     uuid: str
-
-
-class MaxNavigationContext(BaseModel):
-    model_config = ConfigDict(
-        extra="forbid",
-    )
-    page_title: Optional[str] = None
-    path: str
 
 
 class MinimalHedgehogConfig(BaseModel):
@@ -3136,20 +3110,30 @@
     session_id: Optional[str] = None
 
 
-<<<<<<< HEAD
-class GlobalInfo(BaseModel):
-    model_config = ConfigDict(
-        extra="forbid",
-    )
-    navigation: Optional[MaxNavigationContext] = None
-=======
+class MaxActionContext(BaseModel):
+    model_config = ConfigDict(
+        extra="forbid",
+    )
+    description: Optional[str] = None
+    id: Union[str, int]
+    name: Optional[str] = None
+
+
+class MaxEventContext(BaseModel):
+    model_config = ConfigDict(
+        extra="forbid",
+    )
+    description: Optional[str] = None
+    id: Union[str, int]
+    name: Optional[str] = None
+
+
 class NewExperimentQueryResponse(BaseModel):
     model_config = ConfigDict(
         extra="forbid",
     )
     baseline: ExperimentStatsBase
     variant_results: Union[list[ExperimentVariantResultFrequentist], list[ExperimentVariantResultBayesian]]
->>>>>>> 4dd5a566
 
 
 class PathsFilter(BaseModel):
@@ -11130,16 +11114,6 @@
     version: Optional[float] = Field(default=None, description="version of the node, used for schema migrations")
 
 
-class DashboardContextForMax(BaseModel):
-    model_config = ConfigDict(
-        extra="forbid",
-    )
-    description: Optional[str] = None
-    id: Union[str, float]
-    insights: list[InsightContextForMax]
-    name: Optional[str] = None
-
-
 class HogQLAutocomplete(BaseModel):
     model_config = ConfigDict(
         extra="forbid",
@@ -11277,7 +11251,9 @@
     model_config = ConfigDict(
         extra="forbid",
     )
+    actions: Optional[list[MaxActionContext]] = None
     dashboards: Optional[list[MaxDashboardContext]] = None
+    events: Optional[list[MaxEventContext]] = None
     filters_override: Optional[DashboardFilter] = None
     insights: Optional[list[MaxInsightContext]] = None
     variables_override: Optional[dict[str, HogQLVariable]] = None
@@ -11332,6 +11308,7 @@
         WebVitalsQuery,
         WebVitalsPathBreakdownQuery,
         WebPageURLSearchQuery,
+        WebAnalyticsExternalSummaryQuery,
         RevenueAnalyticsGrowthRateQuery,
         RevenueAnalyticsInsightsQuery,
         RevenueAnalyticsOverviewQuery,
@@ -11357,93 +11334,6 @@
         TracesQuery,
         VectorSearchQuery,
     ] = Field(..., discriminator="kind")
-
-
-class HumanMessage(BaseModel):
-    model_config = ConfigDict(
-        extra="forbid",
-    )
-    content: str
-    id: Optional[str] = None
-    type: Literal["human"] = "human"
-    ui_context: Optional[MaxContextShape] = None
-
-
-class InsightContextForMax(BaseModel):
-    model_config = ConfigDict(
-        extra="forbid",
-    )
-    description: Optional[str] = None
-    id: Union[str, float]
-    insight_type: Optional[str] = None
-    name: Optional[str] = None
-    query: Union[
-        EventsNode,
-        ActionsNode,
-        PersonsNode,
-        DataWarehouseNode,
-        EventsQuery,
-        ActorsQuery,
-        GroupsQuery,
-        InsightActorsQuery,
-        InsightActorsQueryOptions,
-        SessionsTimelineQuery,
-        HogQuery,
-        HogQLQuery,
-        HogQLMetadata,
-        HogQLAutocomplete,
-        HogQLASTQuery,
-        SessionAttributionExplorerQuery,
-        RevenueExampleEventsQuery,
-        RevenueExampleDataWarehouseTablesQuery,
-        ErrorTrackingQuery,
-        ExperimentFunnelsQuery,
-        ExperimentTrendsQuery,
-        ExperimentQuery,
-        ExperimentExposureQuery,
-        WebOverviewQuery,
-        WebStatsTableQuery,
-        WebExternalClicksTableQuery,
-        WebGoalsQuery,
-        WebVitalsQuery,
-        WebVitalsPathBreakdownQuery,
-        WebPageURLSearchQuery,
-        RevenueAnalyticsGrowthRateQuery,
-        RevenueAnalyticsInsightsQuery,
-        RevenueAnalyticsOverviewQuery,
-        RevenueAnalyticsTopCustomersQuery,
-        DataVisualizationNode,
-        DataTableNode,
-        SavedInsightNode,
-        InsightVizNode,
-        TrendsQuery,
-        CalendarHeatmapQuery,
-        FunnelsQuery,
-        RetentionQuery,
-        PathsQuery,
-        StickinessQuery,
-        LifecycleQuery,
-        FunnelCorrelationQuery,
-        DatabaseSchemaQuery,
-        LogsQuery,
-        SuggestedQuestionsQuery,
-        TeamTaxonomyQuery,
-        EventTaxonomyQuery,
-        ActorsPropertyTaxonomyQuery,
-        TracesQuery,
-        VectorSearchQuery,
-    ] = Field(..., discriminator="kind")
-
-
-class MaxContextShape(BaseModel):
-    model_config = ConfigDict(
-        extra="forbid",
-    )
-    actions: Optional[dict[str, ActionContextForMax]] = None
-    dashboards: Optional[dict[str, DashboardContextForMax]] = None
-    events: Optional[dict[str, EventContextForMax]] = None
-    global_info: Optional[GlobalInfo] = None
-    insights: Optional[dict[str, InsightContextForMax]] = None
 
 
 class QueryRequest(BaseModel):
@@ -11676,15 +11566,8 @@
 
 
 PropertyGroupFilterValue.model_rebuild()
-<<<<<<< HEAD
-DashboardContextForMax.model_rebuild()
-HumanMessage.model_rebuild()
-InsightContextForMax.model_rebuild()
-MaxContextShape.model_rebuild()
-=======
 HumanMessage.model_rebuild()
 MaxContextShape.model_rebuild()
 MaxDashboardContext.model_rebuild()
 MaxInsightContext.model_rebuild()
->>>>>>> 4dd5a566
 QueryRequest.model_rebuild()