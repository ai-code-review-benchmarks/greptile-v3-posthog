--- conflicted
+++ resolved
@@ -3006,6 +3006,16 @@
     )
 
 
+class AssistantMessage(BaseModel):
+    model_config = ConfigDict(
+        extra="forbid",
+    )
+    content: str
+    id: Optional[str] = None
+    meta: Optional[AssistantMessageMetadata] = None
+    type: Literal["ai"] = "ai"
+
+
 class AssistantRetentionFilter(BaseModel):
     model_config = ConfigDict(
         extra="forbid",
@@ -3596,21 +3606,7 @@
     timezone: str
 
 
-<<<<<<< HEAD
 class CachedTeamTaxonomyQueryResponse(BaseModel):
-=======
-class AssistantMessage(BaseModel):
-    model_config = ConfigDict(
-        extra="forbid",
-    )
-    content: str
-    id: Optional[str] = None
-    meta: Optional[AssistantMessageMetadata] = None
-    type: Literal["ai"] = "ai"
-
-
-class AssistantRetentionFilter(BaseModel):
->>>>>>> 347fccf3
     model_config = ConfigDict(
         extra="forbid",
     )
