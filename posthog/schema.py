# mypy: disable-error-code="assignment"

from __future__ import annotations

from datetime import datetime
from enum import Enum, StrEnum
from typing import Any, Literal, Optional, Union

from pydantic import BaseModel, ConfigDict, Field, RootModel


class SchemaRoot(RootModel[Any]):
    root: Any


class AccessControlLevel(StrEnum):
    NONE = "none"
    MEMBER = "member"
    ADMIN = "admin"
    VIEWER = "viewer"
    EDITOR = "editor"
    MANAGER = "manager"


class MathGroupTypeIndex(float, Enum):
    NUMBER_0 = 0
    NUMBER_1 = 1
    NUMBER_2 = 2
    NUMBER_3 = 3
    NUMBER_4 = 4


class AggregationAxisFormat(StrEnum):
    NUMERIC = "numeric"
    DURATION = "duration"
    DURATION_MS = "duration_ms"
    PERCENTAGE = "percentage"
    PERCENTAGE_SCALED = "percentage_scaled"


class AlertCalculationInterval(StrEnum):
    HOURLY = "hourly"
    DAILY = "daily"
    WEEKLY = "weekly"
    MONTHLY = "monthly"


class AlertConditionType(StrEnum):
    ABSOLUTE_VALUE = "absolute_value"
    RELATIVE_INCREASE = "relative_increase"
    RELATIVE_DECREASE = "relative_decrease"


class AlertState(StrEnum):
    FIRING = "Firing"
    NOT_FIRING = "Not firing"
    ERRORED = "Errored"
    SNOOZED = "Snoozed"


class AssistantArrayPropertyFilterOperator(StrEnum):
    EXACT = "exact"
    IS_NOT = "is_not"


class AssistantBaseMultipleBreakdownFilter(BaseModel):
    model_config = ConfigDict(
        extra="forbid",
    )
    property: str = Field(..., description="Property name from the plan to break down by.")


class AssistantContextualTool(StrEnum):
    SEARCH_SESSION_RECORDINGS = "search_session_recordings"
    GENERATE_HOGQL_QUERY = "generate_hogql_query"
    FIX_HOGQL_QUERY = "fix_hogql_query"
    ANALYZE_USER_INTERVIEWS = "analyze_user_interviews"
    CREATE_AND_QUERY_INSIGHT = "create_and_query_insight"
    CREATE_HOG_TRANSFORMATION_FUNCTION = "create_hog_transformation_function"
    CREATE_HOG_FUNCTION_FILTERS = "create_hog_function_filters"
    CREATE_HOG_FUNCTION_INPUTS = "create_hog_function_inputs"
    NAVIGATE = "navigate"
    SEARCH_ERROR_TRACKING_ISSUES = "search_error_tracking_issues"


class AssistantDateRange(BaseModel):
    model_config = ConfigDict(
        extra="forbid",
    )
    date_from: str = Field(..., description="ISO8601 date string.")
    date_to: Optional[str] = Field(default=None, description="ISO8601 date string.")


class AssistantDateTimePropertyFilterOperator(StrEnum):
    IS_DATE_EXACT = "is_date_exact"
    IS_DATE_BEFORE = "is_date_before"
    IS_DATE_AFTER = "is_date_after"


class AssistantDurationRange(BaseModel):
    model_config = ConfigDict(
        extra="forbid",
    )
    date_from: str = Field(
        ...,
        description=(
            "Duration in the past. Supported units are: `h` (hour), `d` (day), `w` (week), `m` (month), `y` (year),"
            " `all` (all time). Use the `Start` suffix to define the exact left date boundary. Examples: `-1d` last day"
            " from now, `-180d` last 180 days from now, `mStart` this month start, `-1dStart` yesterday's start."
        ),
    )


class AssistantEventMultipleBreakdownFilterType(StrEnum):
    PERSON = "person"
    EVENT = "event"
    EVENT_METADATA = "event_metadata"
    SESSION = "session"
    HOGQL = "hogql"


class AssistantEventType(StrEnum):
    STATUS = "status"
    MESSAGE = "message"
    CONVERSATION = "conversation"


class AssistantFormOption(BaseModel):
    model_config = ConfigDict(
        extra="forbid",
    )
    value: str
    variant: Optional[str] = None


class AssistantFunnelsBreakdownType(StrEnum):
    PERSON = "person"
    EVENT = "event"
    GROUP = "group"
    SESSION = "session"


class FunnelAggregateByHogQL(Enum):
    PROPERTIES__SESSION_ID = "properties.$session_id"
    NONE_TYPE_NONE = None


class AssistantFunnelsMath(StrEnum):
    FIRST_TIME_FOR_USER = "first_time_for_user"
    FIRST_TIME_FOR_USER_WITH_FILTERS = "first_time_for_user_with_filters"


class AssistantGenerationStatusType(StrEnum):
    ACK = "ack"
    GENERATION_ERROR = "generation_error"


class AssistantGenericMultipleBreakdownFilter(BaseModel):
    model_config = ConfigDict(
        extra="forbid",
    )
    property: str = Field(..., description="Property name from the plan to break down by.")
    type: AssistantEventMultipleBreakdownFilterType


class AssistantGenericPropertyFilter3(BaseModel):
    model_config = ConfigDict(
        extra="forbid",
    )
    key: str = Field(..., description="Use one of the properties the user has provided in the plan.")
    operator: AssistantArrayPropertyFilterOperator = Field(
        ..., description="`exact` - exact match of any of the values. `is_not` - does not match any of the values."
    )
    type: str
    value: list[str] = Field(
        ...,
        description=(
            "Only use property values from the plan. Always use strings as values. If you have a number, convert it to"
            ' a string first. If you have a boolean, convert it to a string "true" or "false".'
        ),
    )


class AssistantGenericPropertyFilter4(BaseModel):
    model_config = ConfigDict(
        extra="forbid",
    )
    key: str = Field(..., description="Use one of the properties the user has provided in the plan.")
    operator: AssistantDateTimePropertyFilterOperator
    type: str
    value: str = Field(..., description="Value must be a date in ISO 8601 format.")


class AssistantHogQLQuery(BaseModel):
    model_config = ConfigDict(
        extra="forbid",
    )
    kind: Literal["HogQLQuery"] = "HogQLQuery"
    query: str = Field(
        ...,
        description="SQL SELECT statement to execute. Mostly standard ClickHouse SQL with PostHog-specific additions.",
    )


class AssistantMessageType(StrEnum):
    HUMAN = "human"
    TOOL = "tool"
    AI = "ai"
    AI_REASONING = "ai/reasoning"
    AI_VIZ = "ai/viz"
    AI_FAILURE = "ai/failure"


class AssistantNavigateUrls(StrEnum):
    CREATE_ACTION = "createAction"
    ACTIONS = "actions"
    COHORTS = "cohorts"
    PROJECT_HOMEPAGE = "projectHomepage"
    MAX = "max"
    SETTINGS = "settings"
    EVENT_DEFINITIONS = "eventDefinitions"
    PROPERTY_DEFINITIONS = "propertyDefinitions"
    DATABASE = "database"
    ACTIVITY = "activity"
    INGESTION_WARNINGS = "ingestionWarnings"
    INSIGHTS = "insights"
    INSIGHT_NEW = "insightNew"
    SAVED_INSIGHTS = "savedInsights"
    WEB_ANALYTICS = "webAnalytics"
    WEB_ANALYTICS_WEB_VITALS = "webAnalyticsWebVitals"
    ALERTS = "alerts"
    DASHBOARDS = "dashboards"
    EXPERIMENTS = "experiments"
    FEATURE_FLAGS = "featureFlags"
    SURVEYS = "surveys"
    SURVEY_TEMPLATES = "surveyTemplates"
    REPLAY = "replay"
    REPLAY_SETTINGS = "replaySettings"
    PIPELINE = "pipeline"
    SQL_EDITOR = "sqlEditor"
    ANNOTATIONS = "annotations"
    HEATMAPS = "heatmaps"
    EARLY_ACCESS_FEATURES = "earlyAccessFeatures"
    ERROR_TRACKING = "errorTracking"
    GAME368HEDGEHOGS = "game368hedgehogs"
    NOTEBOOKS = "notebooks"
    PERSONS = "persons"
    TOOLBAR_LAUNCH = "toolbarLaunch"


class AssistantNumericValuePropertyFilterOperator(StrEnum):
    EXACT = "exact"
    GT = "gt"
    LT = "lt"


class MeanRetentionCalculation(StrEnum):
    SIMPLE = "simple"
    WEIGHTED = "weighted"
    NONE = "none"


class RetentionReference(StrEnum):
    TOTAL = "total"
    PREVIOUS = "previous"


class AssistantSetPropertyFilterOperator(StrEnum):
    IS_SET = "is_set"
    IS_NOT_SET = "is_not_set"


class AssistantStringOrBooleanValuePropertyFilterOperator(StrEnum):
    EXACT = "exact"
    IS_NOT = "is_not"
    ICONTAINS = "icontains"
    NOT_ICONTAINS = "not_icontains"
    REGEX = "regex"
    NOT_REGEX = "not_regex"


class AssistantToolCall(BaseModel):
    model_config = ConfigDict(
        extra="forbid",
    )
    args: dict[str, Any]
    id: str
    name: str
    type: Literal["tool_call"] = Field(
        default="tool_call", description="`type` needed to conform to the OpenAI shape, which is expected by LangChain"
    )


class AssistantToolCallMessage(BaseModel):
    model_config = ConfigDict(
        extra="forbid",
    )
    content: str
    id: Optional[str] = None
    tool_call_id: str
    type: Literal["tool"] = "tool"
    ui_payload: Optional[dict[str, Any]] = Field(
        default=None,
        description=(
            "Payload passed through to the frontend - specifically for calls of contextual tool. Tool call messages"
            " without a ui_payload are not passed through to the frontend."
        ),
    )
    visible: Optional[bool] = None


class AssistantTrendsDisplayType(RootModel[Union[str, Any]]):
    root: Union[str, Any]


class Display(StrEnum):
    ACTIONS_LINE_GRAPH = "ActionsLineGraph"
    ACTIONS_BAR = "ActionsBar"
    ACTIONS_AREA_GRAPH = "ActionsAreaGraph"
    ACTIONS_LINE_GRAPH_CUMULATIVE = "ActionsLineGraphCumulative"
    BOLD_NUMBER = "BoldNumber"
    ACTIONS_PIE = "ActionsPie"
    ACTIONS_BAR_VALUE = "ActionsBarValue"
    ACTIONS_TABLE = "ActionsTable"
    WORLD_MAP = "WorldMap"


class YAxisScaleType(StrEnum):
    LOG10 = "log10"
    LINEAR = "linear"


class AssistantTrendsFilter(BaseModel):
    model_config = ConfigDict(
        extra="forbid",
    )
    aggregationAxisFormat: Optional[AggregationAxisFormat] = Field(
        default=AggregationAxisFormat.NUMERIC,
        description=(
            "Formats the trends value axis. Do not use the formatting unless you are absolutely sure that formatting"
            " will match the data. `numeric` - no formatting. Prefer this option by default. `duration` - formats the"
            " value in seconds to a human-readable duration, e.g., `132` becomes `2 minutes 12 seconds`. Use this"
            " option only if you are sure that the values are in seconds. `duration_ms` - formats the value in"
            " miliseconds to a human-readable duration, e.g., `1050` becomes `1 second 50 milliseconds`. Use this"
            " option only if you are sure that the values are in miliseconds. `percentage` - adds a percentage sign to"
            " the value, e.g., `50` becomes `50%`. `percentage_scaled` - formats the value as a percentage scaled to"
            " 0-100, e.g., `0.5` becomes `50%`."
        ),
    )
    aggregationAxisPostfix: Optional[str] = Field(
        default=None,
        description=(
            "Custom postfix to add to the aggregation axis, e.g., ` clicks` to format 5 as `5 clicks`. You may need to"
            " add a space before postfix."
        ),
    )
    aggregationAxisPrefix: Optional[str] = Field(
        default=None,
        description=(
            "Custom prefix to add to the aggregation axis, e.g., `$` for USD dollars. You may need to add a space after"
            " prefix."
        ),
    )
    decimalPlaces: Optional[float] = Field(
        default=None,
        description=(
            "Number of decimal places to show. Do not add this unless you are sure that values will have a decimal"
            " point."
        ),
    )
    display: Optional[Display] = Field(
        default=Display.ACTIONS_LINE_GRAPH,
        description=(
            "Visualization type. Available values: `ActionsLineGraph` - time-series line chart; most common option, as"
            " it shows change over time. `ActionsBar` - time-series bar chart. `ActionsAreaGraph` - time-series area"
            " chart. `ActionsLineGraphCumulative` - cumulative time-series line chart; good for cumulative metrics."
            " `BoldNumber` - total value single large number. You can't use this with breakdown or with multiple"
            " series; use when user explicitly asks for a single output number. `ActionsBarValue` - total value (NOT"
            " time-series) bar chart; good for categorical data. `ActionsPie` - total value pie chart; good for"
            " visualizing proportions. `ActionsTable` - total value table; good when using breakdown to list users or"
            " other entities. `WorldMap` - total value world map; use when breaking down by country name using property"
            " `$geoip_country_name`, and only then."
        ),
    )
    formulas: Optional[list[str]] = Field(default=None, description="If the formula is provided, apply it here.")
    showLegend: Optional[bool] = Field(
        default=False, description="Whether to show the legend describing series and breakdowns."
    )
    showPercentStackView: Optional[bool] = Field(
        default=False, description="Whether to show a percentage of each series. Use only with"
    )
    showValuesOnSeries: Optional[bool] = Field(default=False, description="Whether to show a value on each data point.")
    yAxisScaleType: Optional[YAxisScaleType] = Field(
        default=YAxisScaleType.LINEAR, description="Whether to scale the y-axis."
    )


class AutocompleteCompletionItemKind(StrEnum):
    METHOD = "Method"
    FUNCTION = "Function"
    CONSTRUCTOR = "Constructor"
    FIELD = "Field"
    VARIABLE = "Variable"
    CLASS_ = "Class"
    STRUCT = "Struct"
    INTERFACE = "Interface"
    MODULE = "Module"
    PROPERTY = "Property"
    EVENT = "Event"
    OPERATOR = "Operator"
    UNIT = "Unit"
    VALUE = "Value"
    CONSTANT = "Constant"
    ENUM = "Enum"
    ENUM_MEMBER = "EnumMember"
    KEYWORD = "Keyword"
    TEXT = "Text"
    COLOR = "Color"
    FILE = "File"
    REFERENCE = "Reference"
    CUSTOMCOLOR = "Customcolor"
    FOLDER = "Folder"
    TYPE_PARAMETER = "TypeParameter"
    USER = "User"
    ISSUE = "Issue"
    SNIPPET = "Snippet"


class BaseAssistantMessage(BaseModel):
    model_config = ConfigDict(
        extra="forbid",
    )
    id: Optional[str] = None


class BaseMathType(StrEnum):
    TOTAL = "total"
    DAU = "dau"
    WEEKLY_ACTIVE = "weekly_active"
    MONTHLY_ACTIVE = "monthly_active"
    UNIQUE_SESSION = "unique_session"
    FIRST_TIME_FOR_USER = "first_time_for_user"
    FIRST_MATCHING_EVENT_FOR_USER = "first_matching_event_for_user"


class BreakdownAttributionType(StrEnum):
    FIRST_TOUCH = "first_touch"
    LAST_TOUCH = "last_touch"
    ALL_EVENTS = "all_events"
    STEP = "step"


class BreakdownType(StrEnum):
    COHORT = "cohort"
    PERSON = "person"
    EVENT = "event"
    EVENT_METADATA = "event_metadata"
    GROUP = "group"
    SESSION = "session"
    HOGQL = "hogql"
    DATA_WAREHOUSE = "data_warehouse"
    DATA_WAREHOUSE_PERSON_PROPERTY = "data_warehouse_person_property"


class CompareItem(BaseModel):
    model_config = ConfigDict(
        extra="forbid",
    )
    label: str
    value: str


class StatusItem(BaseModel):
    model_config = ConfigDict(
        extra="forbid",
    )
    label: str
    value: str


class CalendarHeatmapFilter(BaseModel):
    model_config = ConfigDict(
        extra="forbid",
    )
    dummy: Optional[str] = None


class CalendarHeatmapMathType(StrEnum):
    TOTAL = "total"
    DAU = "dau"


class ChartDisplayCategory(StrEnum):
    TIME_SERIES = "TimeSeries"
    CUMULATIVE_TIME_SERIES = "CumulativeTimeSeries"
    TOTAL_VALUE = "TotalValue"


class ChartDisplayType(StrEnum):
    ACTIONS_LINE_GRAPH = "ActionsLineGraph"
    ACTIONS_BAR = "ActionsBar"
    ACTIONS_STACKED_BAR = "ActionsStackedBar"
    ACTIONS_AREA_GRAPH = "ActionsAreaGraph"
    ACTIONS_LINE_GRAPH_CUMULATIVE = "ActionsLineGraphCumulative"
    BOLD_NUMBER = "BoldNumber"
    ACTIONS_PIE = "ActionsPie"
    ACTIONS_BAR_VALUE = "ActionsBarValue"
    ACTIONS_TABLE = "ActionsTable"
    WORLD_MAP = "WorldMap"


class DisplayType(StrEnum):
    AUTO = "auto"
    LINE = "line"
    BAR = "bar"


class YAxisPosition(StrEnum):
    LEFT = "left"
    RIGHT = "right"


class ChartSettingsDisplay(BaseModel):
    model_config = ConfigDict(
        extra="forbid",
    )
    color: Optional[str] = None
    displayType: Optional[DisplayType] = None
    label: Optional[str] = None
    trendLine: Optional[bool] = None
    yAxisPosition: Optional[YAxisPosition] = None


class Style(StrEnum):
    NONE = "none"
    NUMBER = "number"
    PERCENT = "percent"


class ChartSettingsFormatting(BaseModel):
    model_config = ConfigDict(
        extra="forbid",
    )
    decimalPlaces: Optional[float] = None
    prefix: Optional[str] = None
    style: Optional[Style] = None
    suffix: Optional[str] = None


class CompareFilter(BaseModel):
    model_config = ConfigDict(
        extra="forbid",
    )
    compare: Optional[bool] = Field(
        default=False, description="Whether to compare the current date range to a previous date range."
    )
    compare_to: Optional[str] = Field(
        default=None,
        description=(
            "The date range to compare to. The value is a relative date. Examples of relative dates are: `-1y` for 1"
            " year ago, `-14m` for 14 months ago, `-100w` for 100 weeks ago, `-14d` for 14 days ago, `-30h` for 30"
            " hours ago."
        ),
    )


class ColorMode(StrEnum):
    LIGHT = "light"
    DARK = "dark"


class ConditionalFormattingRule(BaseModel):
    model_config = ConfigDict(
        extra="forbid",
    )
    bytecode: list
    color: str
    colorMode: Optional[ColorMode] = None
    columnName: str
    id: str
    input: str
    templateId: str


class CountPerActorMathType(StrEnum):
    AVG_COUNT_PER_ACTOR = "avg_count_per_actor"
    MIN_COUNT_PER_ACTOR = "min_count_per_actor"
    MAX_COUNT_PER_ACTOR = "max_count_per_actor"
    MEDIAN_COUNT_PER_ACTOR = "median_count_per_actor"
    P75_COUNT_PER_ACTOR = "p75_count_per_actor"
    P90_COUNT_PER_ACTOR = "p90_count_per_actor"
    P95_COUNT_PER_ACTOR = "p95_count_per_actor"
    P99_COUNT_PER_ACTOR = "p99_count_per_actor"


class CurrencyCode(StrEnum):
    AED = "AED"
    AFN = "AFN"
    ALL = "ALL"
    AMD = "AMD"
    ANG = "ANG"
    AOA = "AOA"
    ARS = "ARS"
    AUD = "AUD"
    AWG = "AWG"
    AZN = "AZN"
    BAM = "BAM"
    BBD = "BBD"
    BDT = "BDT"
    BGN = "BGN"
    BHD = "BHD"
    BIF = "BIF"
    BMD = "BMD"
    BND = "BND"
    BOB = "BOB"
    BRL = "BRL"
    BSD = "BSD"
    BTC = "BTC"
    BTN = "BTN"
    BWP = "BWP"
    BYN = "BYN"
    BZD = "BZD"
    CAD = "CAD"
    CDF = "CDF"
    CHF = "CHF"
    CLP = "CLP"
    CNY = "CNY"
    COP = "COP"
    CRC = "CRC"
    CVE = "CVE"
    CZK = "CZK"
    DJF = "DJF"
    DKK = "DKK"
    DOP = "DOP"
    DZD = "DZD"
    EGP = "EGP"
    ERN = "ERN"
    ETB = "ETB"
    EUR = "EUR"
    FJD = "FJD"
    GBP = "GBP"
    GEL = "GEL"
    GHS = "GHS"
    GIP = "GIP"
    GMD = "GMD"
    GNF = "GNF"
    GTQ = "GTQ"
    GYD = "GYD"
    HKD = "HKD"
    HNL = "HNL"
    HRK = "HRK"
    HTG = "HTG"
    HUF = "HUF"
    IDR = "IDR"
    ILS = "ILS"
    INR = "INR"
    IQD = "IQD"
    IRR = "IRR"
    ISK = "ISK"
    JMD = "JMD"
    JOD = "JOD"
    JPY = "JPY"
    KES = "KES"
    KGS = "KGS"
    KHR = "KHR"
    KMF = "KMF"
    KRW = "KRW"
    KWD = "KWD"
    KYD = "KYD"
    KZT = "KZT"
    LAK = "LAK"
    LBP = "LBP"
    LKR = "LKR"
    LRD = "LRD"
    LTL = "LTL"
    LVL = "LVL"
    LSL = "LSL"
    LYD = "LYD"
    MAD = "MAD"
    MDL = "MDL"
    MGA = "MGA"
    MKD = "MKD"
    MMK = "MMK"
    MNT = "MNT"
    MOP = "MOP"
    MRU = "MRU"
    MTL = "MTL"
    MUR = "MUR"
    MVR = "MVR"
    MWK = "MWK"
    MXN = "MXN"
    MYR = "MYR"
    MZN = "MZN"
    NAD = "NAD"
    NGN = "NGN"
    NIO = "NIO"
    NOK = "NOK"
    NPR = "NPR"
    NZD = "NZD"
    OMR = "OMR"
    PAB = "PAB"
    PEN = "PEN"
    PGK = "PGK"
    PHP = "PHP"
    PKR = "PKR"
    PLN = "PLN"
    PYG = "PYG"
    QAR = "QAR"
    RON = "RON"
    RSD = "RSD"
    RUB = "RUB"
    RWF = "RWF"
    SAR = "SAR"
    SBD = "SBD"
    SCR = "SCR"
    SDG = "SDG"
    SEK = "SEK"
    SGD = "SGD"
    SRD = "SRD"
    SSP = "SSP"
    STN = "STN"
    SYP = "SYP"
    SZL = "SZL"
    THB = "THB"
    TJS = "TJS"
    TMT = "TMT"
    TND = "TND"
    TOP = "TOP"
    TRY_ = "TRY"
    TTD = "TTD"
    TWD = "TWD"
    TZS = "TZS"
    UAH = "UAH"
    UGX = "UGX"
    USD = "USD"
    UYU = "UYU"
    UZS = "UZS"
    VES = "VES"
    VND = "VND"
    VUV = "VUV"
    WST = "WST"
    XAF = "XAF"
    XCD = "XCD"
    XOF = "XOF"
    XPF = "XPF"
    YER = "YER"
    ZAR = "ZAR"
    ZMW = "ZMW"


class CustomChannelField(StrEnum):
    UTM_SOURCE = "utm_source"
    UTM_MEDIUM = "utm_medium"
    UTM_CAMPAIGN = "utm_campaign"
    REFERRING_DOMAIN = "referring_domain"
    URL = "url"
    PATHNAME = "pathname"
    HOSTNAME = "hostname"


class CustomChannelOperator(StrEnum):
    EXACT = "exact"
    IS_NOT = "is_not"
    IS_SET = "is_set"
    IS_NOT_SET = "is_not_set"
    ICONTAINS = "icontains"
    NOT_ICONTAINS = "not_icontains"
    REGEX = "regex"
    NOT_REGEX = "not_regex"


class CustomEventConversionGoal(BaseModel):
    model_config = ConfigDict(
        extra="forbid",
    )
    customEventName: str


class DashboardPrivilegeLevel(float, Enum):
    NUMBER_21 = 21
    NUMBER_37 = 37
    NUMBER_888 = 888
    NUMBER_999 = 999


class DashboardRestrictionLevel(float, Enum):
    NUMBER_21 = 21
    NUMBER_37 = 37


class DashboardTileBasicType(BaseModel):
    model_config = ConfigDict(
        extra="forbid",
    )
    dashboard_id: float
    deleted: Optional[bool] = None
    id: float


class DataColorToken(StrEnum):
    PRESET_1 = "preset-1"
    PRESET_2 = "preset-2"
    PRESET_3 = "preset-3"
    PRESET_4 = "preset-4"
    PRESET_5 = "preset-5"
    PRESET_6 = "preset-6"
    PRESET_7 = "preset-7"
    PRESET_8 = "preset-8"
    PRESET_9 = "preset-9"
    PRESET_10 = "preset-10"
    PRESET_11 = "preset-11"
    PRESET_12 = "preset-12"
    PRESET_13 = "preset-13"
    PRESET_14 = "preset-14"
    PRESET_15 = "preset-15"


class Type(StrEnum):
    EVENT_DEFINITION = "event_definition"
    TEAM_COLUMNS = "team_columns"


class Context(BaseModel):
    model_config = ConfigDict(
        extra="forbid",
    )
    eventDefinitionId: Optional[str] = None
    type: Type


class DataWarehouseEventsModifier(BaseModel):
    model_config = ConfigDict(
        extra="forbid",
    )
    distinct_id_field: str
    id_field: str
    table_name: str
    timestamp_field: str


class DatabaseSchemaManagedViewTableKind(StrEnum):
    REVENUE_ANALYTICS_CHARGE = "revenue_analytics_charge"
    REVENUE_ANALYTICS_CUSTOMER = "revenue_analytics_customer"
    REVENUE_ANALYTICS_INVOICE_ITEM = "revenue_analytics_invoice_item"
    REVENUE_ANALYTICS_PRODUCT = "revenue_analytics_product"
    REVENUE_ANALYTICS_SUBSCRIPTION = "revenue_analytics_subscription"


class DatabaseSchemaSchema(BaseModel):
    model_config = ConfigDict(
        extra="forbid",
    )
    id: str
    incremental: bool
    last_synced_at: Optional[str] = None
    name: str
    should_sync: bool
    status: Optional[str] = None


class DatabaseSchemaSource(BaseModel):
    model_config = ConfigDict(
        extra="forbid",
    )
    id: str
    last_synced_at: Optional[str] = None
    prefix: str
    source_type: str
    status: str


class Type1(StrEnum):
    POSTHOG = "posthog"
    DATA_WAREHOUSE = "data_warehouse"
    VIEW = "view"
    BATCH_EXPORT = "batch_export"
    MATERIALIZED_VIEW = "materialized_view"
    MANAGED_VIEW = "managed_view"


class DatabaseSerializedFieldType(StrEnum):
    INTEGER = "integer"
    FLOAT = "float"
    DECIMAL = "decimal"
    STRING = "string"
    DATETIME = "datetime"
    DATE = "date"
    BOOLEAN = "boolean"
    ARRAY = "array"
    JSON = "json"
    LAZY_TABLE = "lazy_table"
    VIRTUAL_TABLE = "virtual_table"
    FIELD_TRAVERSER = "field_traverser"
    EXPRESSION = "expression"
    VIEW = "view"
    MATERIALIZED_VIEW = "materialized_view"
    UNKNOWN = "unknown"


class DateRange(BaseModel):
    model_config = ConfigDict(
        extra="forbid",
    )
    date_from: Optional[str] = None
    date_to: Optional[str] = None
    explicitDate: Optional[bool] = Field(
        default=False,
        description=(
            "Whether the date_from and date_to should be used verbatim. Disables rounding to the start and end of"
            " period."
        ),
    )


class DatetimeDay(RootModel[datetime]):
    root: datetime


class DefaultChannelTypes(StrEnum):
    CROSS_NETWORK = "Cross Network"
    PAID_SEARCH = "Paid Search"
    PAID_SOCIAL = "Paid Social"
    PAID_VIDEO = "Paid Video"
    PAID_SHOPPING = "Paid Shopping"
    PAID_UNKNOWN = "Paid Unknown"
    DIRECT = "Direct"
    ORGANIC_SEARCH = "Organic Search"
    ORGANIC_SOCIAL = "Organic Social"
    ORGANIC_VIDEO = "Organic Video"
    ORGANIC_SHOPPING = "Organic Shopping"
    PUSH = "Push"
    SMS = "SMS"
    AUDIO = "Audio"
    EMAIL = "Email"
    REFERRAL = "Referral"
    AFFILIATE = "Affiliate"
    UNKNOWN = "Unknown"


class DurationType(StrEnum):
    DURATION = "duration"
    ACTIVE_SECONDS = "active_seconds"
    INACTIVE_SECONDS = "inactive_seconds"


class Key(StrEnum):
    TAG_NAME = "tag_name"
    TEXT = "text"
    HREF = "href"
    SELECTOR = "selector"


class ElementType(BaseModel):
    model_config = ConfigDict(
        extra="forbid",
    )
    attr_class: Optional[list[str]] = None
    attr_id: Optional[str] = None
    attributes: dict[str, str]
    href: Optional[str] = None
    nth_child: Optional[float] = None
    nth_of_type: Optional[float] = None
    order: Optional[float] = None
    tag_name: str
    text: Optional[str] = None


class EmptyPropertyFilter(BaseModel):
    pass
    model_config = ConfigDict(
        extra="forbid",
    )


class EntityType(StrEnum):
    ACTIONS = "actions"
    EVENTS = "events"
    DATA_WAREHOUSE = "data_warehouse"
    NEW_ENTITY = "new_entity"


class FirstEvent(BaseModel):
    model_config = ConfigDict(
        extra="forbid",
    )
    properties: str
    timestamp: str
    uuid: str


class Status(StrEnum):
    ARCHIVED = "archived"
    ACTIVE = "active"
    RESOLVED = "resolved"
    PENDING_RELEASE = "pending_release"
    SUPPRESSED = "suppressed"


class ErrorTrackingIssueAggregations(BaseModel):
    model_config = ConfigDict(
        extra="forbid",
    )
    occurrences: float
    sessions: float
    users: float
    volumeRange: list[float]


class Type2(StrEnum):
    USER = "user"
    ROLE = "role"


class OrderBy(StrEnum):
    LAST_SEEN = "last_seen"
    FIRST_SEEN = "first_seen"
    OCCURRENCES = "occurrences"
    USERS = "users"
    SESSIONS = "sessions"


class OrderDirection(StrEnum):
    ASC = "ASC"
    DESC = "DESC"


class Status1(StrEnum):
    ARCHIVED = "archived"
    ACTIVE = "active"
    RESOLVED = "resolved"
    PENDING_RELEASE = "pending_release"
    SUPPRESSED = "suppressed"
    ALL = "all"


class Status2(StrEnum):
    ARCHIVED = "archived"
    ACTIVE = "active"
    RESOLVED = "resolved"
    PENDING_RELEASE = "pending_release"
    SUPPRESSED = "suppressed"


class Status3(StrEnum):
    ARCHIVED = "archived"
    ACTIVE = "active"
    RESOLVED = "resolved"
    PENDING_RELEASE = "pending_release"
    SUPPRESSED = "suppressed"
    ALL = "all"


class EventDefinition(BaseModel):
    model_config = ConfigDict(
        extra="forbid",
    )
    elements: list
    event: str
    properties: dict[str, Any]


class CorrelationType(StrEnum):
    SUCCESS = "success"
    FAILURE = "failure"


class Person(BaseModel):
    model_config = ConfigDict(
        extra="forbid",
    )
    distinct_ids: list[str]
    is_identified: Optional[bool] = None
    properties: dict[str, Any]


class EventType(BaseModel):
    model_config = ConfigDict(
        extra="forbid",
    )
    distinct_id: str
    elements: list[ElementType]
    elements_chain: Optional[str] = None
    event: str
    id: str
    person: Optional[Person] = None
    properties: dict[str, Any]
    timestamp: str
    uuid: Optional[str] = None


class Properties(BaseModel):
    model_config = ConfigDict(
        extra="forbid",
    )
    email: Optional[str] = None
    name: Optional[str] = None


class EventsQueryPersonColumn(BaseModel):
    model_config = ConfigDict(
        extra="forbid",
    )
    created_at: str
    distinct_id: str
    properties: Properties
    uuid: str


class MultipleVariantHandling(StrEnum):
    EXCLUDE = "exclude"
    FIRST_SEEN = "first_seen"


class ExperimentExposureTimeSeries(BaseModel):
    model_config = ConfigDict(
        extra="forbid",
    )
    days: list[str]
    exposure_counts: list[float]
    variant: str


class ExperimentMetricMathType(StrEnum):
    TOTAL = "total"
    SUM = "sum"
    UNIQUE_SESSION = "unique_session"
    MIN = "min"
    MAX = "max"
    AVG = "avg"


class ExperimentMetricOutlierHandling(BaseModel):
    model_config = ConfigDict(
        extra="forbid",
    )
    lower_bound_percentile: Optional[float] = None
    upper_bound_percentile: Optional[float] = None


class ExperimentMetricType(StrEnum):
    FUNNEL = "funnel"
    MEAN = "mean"


class ExperimentSignificanceCode(StrEnum):
    SIGNIFICANT = "significant"
    NOT_ENOUGH_EXPOSURE = "not_enough_exposure"
    LOW_WIN_PROBABILITY = "low_win_probability"
    HIGH_LOSS = "high_loss"
    HIGH_P_VALUE = "high_p_value"


class ExperimentVariantFunnelsBaseStats(BaseModel):
    model_config = ConfigDict(
        extra="forbid",
    )
    failure_count: float
    key: str
    success_count: float


class ExperimentVariantTrendsBaseStats(BaseModel):
    model_config = ConfigDict(
        extra="forbid",
    )
    absolute_exposure: float
    count: float
    exposure: float
    key: str


class ExternalDataSourceType(StrEnum):
    STRIPE = "Stripe"
    HUBSPOT = "Hubspot"
    POSTGRES = "Postgres"
    MY_SQL = "MySQL"
    MSSQL = "MSSQL"
    ZENDESK = "Zendesk"
    SNOWFLAKE = "Snowflake"
    SALESFORCE = "Salesforce"
    VITALLY = "Vitally"
    BIG_QUERY = "BigQuery"
    CHARGEBEE = "Chargebee"
    GOOGLE_ADS = "GoogleAds"
    META_ADS = "MetaAds"
    KLAVIYO = "Klaviyo"
    MAILCHIMP = "Mailchimp"
    BRAZE = "Braze"
    MAILJET = "Mailjet"
    REDSHIFT = "Redshift"
    GOOGLE_SHEETS = "GoogleSheets"
    MONGO_DB = "MongoDB"
    TEMPORAL_IO = "TemporalIO"
    DO_IT = "DoIt"


class ExternalQueryErrorCode(StrEnum):
    PLATFORM_ACCESS_REQUIRED = "platform_access_required"
    QUERY_EXECUTION_FAILED = "query_execution_failed"


class ExternalQueryStatus(StrEnum):
    SUCCESS = "success"
    ERROR = "error"


class FailureMessage(BaseModel):
    model_config = ConfigDict(
        extra="forbid",
    )
    content: Optional[str] = None
    id: Optional[str] = None
    type: Literal["ai/failure"] = "ai/failure"


class FileSystemCount(BaseModel):
    model_config = ConfigDict(
        extra="forbid",
    )
    count: float


class Tag(StrEnum):
    ALPHA = "alpha"
    BETA = "beta"


class FileSystemEntry(BaseModel):
    model_config = ConfigDict(
        extra="forbid",
    )
    field_loading: Optional[bool] = Field(
        default=None, alias="_loading", description="Used to indicate pending actions, frontend only"
    )
    created_at: Optional[str] = Field(
        default=None, description="Timestamp when file was added. Used to check persistence"
    )
    href: Optional[str] = Field(default=None, description="Object's URL")
    id: str = Field(..., description="Unique UUID for tree entry")
    meta: Optional[dict[str, Any]] = Field(default=None, description="Metadata")
    path: str = Field(..., description="Object's name and folder")
    ref: Optional[str] = Field(default=None, description="Object's ID or other unique reference")
    shortcut: Optional[bool] = Field(default=None, description="Whether this is a shortcut or the actual item")
    tags: Optional[list[Tag]] = Field(default=None, description="Tag for the product 'beta' / 'alpha'")
    type: Optional[str] = Field(
        default=None, description="Type of object, used for icon, e.g. feature_flag, insight, etc"
    )
    visualOrder: Optional[float] = Field(default=None, description="Order of object in tree")


class FileSystemIconType(StrEnum):
    PLUG = "plug"
    COHORT = "cohort"
    INSIGHT = "insight"
    DEFINITIONS = "definitions"
    WARNING = "warning"
    ERROR_TRACKING = "errorTracking"
    AI = "ai"
    CURSOR = "cursor"
    HEATMAP = "heatmap"
    DATABASE = "database"
    FOLDER = "folder"
    HAND_MONEY = "handMoney"
    LIVE = "live"
    NOTIFICATION = "notification"
    PIE_CHART = "pieChart"
    PIGGY_BANK = "piggyBank"
    SQL = "sql"
    INSIGHT_FUNNEL = "insightFunnel"
    INSIGHT_TRENDS = "insightTrends"
    INSIGHT_RETENTION = "insightRetention"
    INSIGHT_USER_PATHS = "insightUserPaths"
    INSIGHT_LIFECYCLE = "insightLifecycle"
    INSIGHT_STICKINESS = "insightStickiness"
    INSIGHT_HOG_QL = "insightHogQL"
    INSIGHT_CALENDAR_HEATMAP = "insightCalendarHeatmap"


class FileSystemImport(BaseModel):
    model_config = ConfigDict(
        extra="forbid",
    )
    field_loading: Optional[bool] = Field(
        default=None, alias="_loading", description="Used to indicate pending actions, frontend only"
    )
    category: Optional[str] = Field(default=None, description="Category label to place this under")
    created_at: Optional[str] = Field(
        default=None, description="Timestamp when file was added. Used to check persistence"
    )
    flag: Optional[str] = None
    href: Optional[str] = Field(default=None, description="Object's URL")
    iconType: Optional[FileSystemIconType] = None
    id: Optional[str] = None
    meta: Optional[dict[str, Any]] = Field(default=None, description="Metadata")
    path: str = Field(..., description="Object's name and folder")
    protocol: Optional[str] = Field(default=None, description='Protocol of the item, defaults to "project://"')
    ref: Optional[str] = Field(default=None, description="Object's ID or other unique reference")
    shortcut: Optional[bool] = Field(default=None, description="Whether this is a shortcut or the actual item")
    tags: Optional[list[Tag]] = Field(default=None, description="Tag for the product 'beta' / 'alpha'")
    type: Optional[str] = Field(
        default=None, description="Type of object, used for icon, e.g. feature_flag, insight, etc"
    )
    visualOrder: Optional[float] = Field(default=None, description="Order of object in tree")


class FilterLogicalOperator(StrEnum):
    AND_ = "AND"
    OR_ = "OR"


class FunnelConversionWindowTimeUnit(StrEnum):
    SECOND = "second"
    MINUTE = "minute"
    HOUR = "hour"
    DAY = "day"
    WEEK = "week"
    MONTH = "month"


class FunnelCorrelationResultsType(StrEnum):
    EVENTS = "events"
    PROPERTIES = "properties"
    EVENT_WITH_PROPERTIES = "event_with_properties"


class FunnelExclusionLegacy(BaseModel):
    model_config = ConfigDict(
        extra="forbid",
    )
    custom_name: Optional[str] = None
    funnel_from_step: float
    funnel_to_step: float
    id: Optional[Union[str, float]] = None
    index: Optional[float] = None
    name: Optional[str] = None
    order: Optional[float] = None
    type: Optional[EntityType] = None


class FunnelLayout(StrEnum):
    HORIZONTAL = "horizontal"
    VERTICAL = "vertical"


class FunnelMathType(StrEnum):
    TOTAL = "total"
    FIRST_TIME_FOR_USER = "first_time_for_user"
    FIRST_TIME_FOR_USER_WITH_FILTERS = "first_time_for_user_with_filters"


class FunnelPathType(StrEnum):
    FUNNEL_PATH_BEFORE_STEP = "funnel_path_before_step"
    FUNNEL_PATH_BETWEEN_STEPS = "funnel_path_between_steps"
    FUNNEL_PATH_AFTER_STEP = "funnel_path_after_step"


class FunnelStepReference(StrEnum):
    TOTAL = "total"
    PREVIOUS = "previous"


class FunnelTimeToConvertResults(BaseModel):
    model_config = ConfigDict(
        extra="forbid",
    )
    average_conversion_time: Optional[float] = None
    bins: list[list[int]]


class FunnelVizType(StrEnum):
    STEPS = "steps"
    TIME_TO_CONVERT = "time_to_convert"
    TRENDS = "trends"


class GoalLine(BaseModel):
    model_config = ConfigDict(
        extra="forbid",
    )
    borderColor: Optional[str] = None
    displayIfCrossed: Optional[bool] = None
    displayLabel: Optional[bool] = None
    label: str
    value: float


class HedgehogColorOptions(StrEnum):
    GREEN = "green"
    RED = "red"
    BLUE = "blue"
    PURPLE = "purple"
    DARK = "dark"
    LIGHT = "light"
    SEPIA = "sepia"
    INVERT = "invert"
    INVERT_HUE = "invert-hue"
    GREYSCALE = "greyscale"


class HogCompileResponse(BaseModel):
    model_config = ConfigDict(
        extra="forbid",
    )
    bytecode: list
    locals: list


class HogLanguage(StrEnum):
    HOG = "hog"
    HOG_JSON = "hogJson"
    HOG_QL = "hogQL"
    HOG_QL_EXPR = "hogQLExpr"
    HOG_TEMPLATE = "hogTemplate"


class BounceRatePageViewMode(StrEnum):
    COUNT_PAGEVIEWS = "count_pageviews"
    UNIQ_URLS = "uniq_urls"
    UNIQ_PAGE_SCREEN_AUTOCAPTURES = "uniq_page_screen_autocaptures"


class InCohortVia(StrEnum):
    AUTO = "auto"
    LEFTJOIN = "leftjoin"
    SUBQUERY = "subquery"
    LEFTJOIN_CONJOINED = "leftjoin_conjoined"


class MaterializationMode(StrEnum):
    AUTO = "auto"
    LEGACY_NULL_AS_STRING = "legacy_null_as_string"
    LEGACY_NULL_AS_NULL = "legacy_null_as_null"
    DISABLED = "disabled"


class PersonsArgMaxVersion(StrEnum):
    AUTO = "auto"
    V1 = "v1"
    V2 = "v2"


class PersonsJoinMode(StrEnum):
    INNER = "inner"
    LEFT = "left"


class PersonsOnEventsMode(StrEnum):
    DISABLED = "disabled"
    PERSON_ID_NO_OVERRIDE_PROPERTIES_ON_EVENTS = "person_id_no_override_properties_on_events"
    PERSON_ID_OVERRIDE_PROPERTIES_ON_EVENTS = "person_id_override_properties_on_events"
    PERSON_ID_OVERRIDE_PROPERTIES_JOINED = "person_id_override_properties_joined"


class PropertyGroupsMode(StrEnum):
    ENABLED = "enabled"
    DISABLED = "disabled"
    OPTIMIZED = "optimized"


class SessionTableVersion(StrEnum):
    AUTO = "auto"
    V1 = "v1"
    V2 = "v2"


class SessionsV2JoinMode(StrEnum):
    STRING = "string"
    UUID = "uuid"


class HogQLVariable(BaseModel):
    model_config = ConfigDict(
        extra="forbid",
    )
    code_name: str
    isNull: Optional[bool] = None
    value: Optional[Any] = None
    variableId: str


class HogQueryResponse(BaseModel):
    model_config = ConfigDict(
        extra="forbid",
    )
    bytecode: Optional[list] = None
    coloredBytecode: Optional[list] = None
    results: Any
    stdout: Optional[str] = None


class Compare(StrEnum):
    CURRENT = "current"
    PREVIOUS = "previous"


class InsightFilterProperty(StrEnum):
    TRENDS_FILTER = "trendsFilter"
    FUNNELS_FILTER = "funnelsFilter"
    RETENTION_FILTER = "retentionFilter"
    PATHS_FILTER = "pathsFilter"
    STICKINESS_FILTER = "stickinessFilter"
    CALENDAR_HEATMAP_FILTER = "calendarHeatmapFilter"
    LIFECYCLE_FILTER = "lifecycleFilter"


class InsightNodeKind(StrEnum):
    TRENDS_QUERY = "TrendsQuery"
    FUNNELS_QUERY = "FunnelsQuery"
    RETENTION_QUERY = "RetentionQuery"
    PATHS_QUERY = "PathsQuery"
    STICKINESS_QUERY = "StickinessQuery"
    LIFECYCLE_QUERY = "LifecycleQuery"
    CALENDAR_HEATMAP_QUERY = "CalendarHeatmapQuery"


class InsightThresholdType(StrEnum):
    ABSOLUTE = "absolute"
    PERCENTAGE = "percentage"


class InsightsThresholdBounds(BaseModel):
    model_config = ConfigDict(
        extra="forbid",
    )
    lower: Optional[float] = None
    upper: Optional[float] = None


class IntegrationKind(StrEnum):
    SLACK = "slack"
    SALESFORCE = "salesforce"
    HUBSPOT = "hubspot"
    GOOGLE_PUBSUB = "google-pubsub"
    GOOGLE_CLOUD_STORAGE = "google-cloud-storage"
    GOOGLE_ADS = "google-ads"
    LINKEDIN_ADS = "linkedin-ads"
    SNAPCHAT = "snapchat"
    INTERCOM = "intercom"
    EMAIL = "email"
    LINEAR = "linear"
    GITHUB = "github"
    META_ADS = "meta-ads"


class IntervalType(StrEnum):
    MINUTE = "minute"
    HOUR = "hour"
    DAY = "day"
    WEEK = "week"
    MONTH = "month"


class LLMTraceEvent(BaseModel):
    model_config = ConfigDict(
        extra="forbid",
    )
    createdAt: str
    event: str
    id: str
    properties: dict[str, Any]


class LLMTracePerson(BaseModel):
    model_config = ConfigDict(
        extra="forbid",
    )
    created_at: str
    distinct_id: str
    properties: dict[str, Any]
    uuid: str


class LifecycleToggle(StrEnum):
    NEW = "new"
    RESURRECTING = "resurrecting"
    RETURNING = "returning"
    DORMANT = "dormant"


class LogSeverityLevel(StrEnum):
    TRACE = "trace"
    DEBUG = "debug"
    INFO = "info"
    WARN = "warn"
    ERROR = "error"
    FATAL = "fatal"


class OrderBy2(StrEnum):
    LATEST = "latest"
    EARLIEST = "earliest"


class MarketingAnalyticsBaseColumns(StrEnum):
    CAMPAIGN = "Campaign"
    SOURCE = "Source"
    TOTAL_COST = "Total Cost"
    TOTAL_CLICKS = "Total Clicks"
    TOTAL_IMPRESSIONS = "Total Impressions"
    COST_PER_CLICK = "Cost per Click"
    CTR = "CTR"


class MarketingAnalyticsColumnsSchemaNames(StrEnum):
    CAMPAIGN = "campaign"
    CLICKS = "clicks"
    COST = "cost"
    CURRENCY = "currency"
    DATE = "date"
    IMPRESSIONS = "impressions"
    SOURCE = "source"


class MarketingAnalyticsHelperForColumnNames(StrEnum):
    GOAL = "Goal"
    COST_PER = "Cost per"


class MarketingAnalyticsOrderByEnum(StrEnum):
    ASC = "ASC"
    DESC = "DESC"


class MarketingAnalyticsSchemaFieldTypes(StrEnum):
    STRING = "string"
    INTEGER = "integer"
    NUMBER = "number"
    FLOAT = "float"
    DATETIME = "datetime"
    DATE = "date"
    BOOLEAN = "boolean"


class MatchedRecordingEvent(BaseModel):
    model_config = ConfigDict(
        extra="forbid",
    )
    uuid: str


class MaxActionContext(BaseModel):
    model_config = ConfigDict(
        extra="forbid",
    )
    description: Optional[str] = None
    id: float
    name: str
    type: Literal["action"] = "action"


class MaxEventContext(BaseModel):
    model_config = ConfigDict(
        extra="forbid",
    )
    description: Optional[str] = None
    id: str
    name: Optional[str] = None
    type: Literal["event"] = "event"


class MinimalHedgehogConfig(BaseModel):
    model_config = ConfigDict(
        extra="forbid",
    )
    accessories: list[str]
    color: Optional[HedgehogColorOptions] = None
    use_as_profile: bool


class MultipleBreakdownType(StrEnum):
    PERSON = "person"
    EVENT = "event"
    EVENT_METADATA = "event_metadata"
    GROUP = "group"
    SESSION = "session"
    HOGQL = "hogql"


class NodeKind(StrEnum):
    EVENTS_NODE = "EventsNode"
    ACTIONS_NODE = "ActionsNode"
    DATA_WAREHOUSE_NODE = "DataWarehouseNode"
    EVENTS_QUERY = "EventsQuery"
    PERSONS_NODE = "PersonsNode"
    HOG_QUERY = "HogQuery"
    HOG_QL_QUERY = "HogQLQuery"
    HOG_QLAST_QUERY = "HogQLASTQuery"
    HOG_QL_METADATA = "HogQLMetadata"
    HOG_QL_AUTOCOMPLETE = "HogQLAutocomplete"
    ACTORS_QUERY = "ActorsQuery"
    GROUPS_QUERY = "GroupsQuery"
    FUNNELS_ACTORS_QUERY = "FunnelsActorsQuery"
    FUNNEL_CORRELATION_ACTORS_QUERY = "FunnelCorrelationActorsQuery"
    SESSIONS_TIMELINE_QUERY = "SessionsTimelineQuery"
    RECORDINGS_QUERY = "RecordingsQuery"
    SESSION_ATTRIBUTION_EXPLORER_QUERY = "SessionAttributionExplorerQuery"
    REVENUE_EXAMPLE_EVENTS_QUERY = "RevenueExampleEventsQuery"
    REVENUE_EXAMPLE_DATA_WAREHOUSE_TABLES_QUERY = "RevenueExampleDataWarehouseTablesQuery"
    ERROR_TRACKING_QUERY = "ErrorTrackingQuery"
    LOGS_QUERY = "LogsQuery"
    SESSION_BATCH_EVENTS_QUERY = "SessionBatchEventsQuery"
    DATA_TABLE_NODE = "DataTableNode"
    DATA_VISUALIZATION_NODE = "DataVisualizationNode"
    SAVED_INSIGHT_NODE = "SavedInsightNode"
    INSIGHT_VIZ_NODE = "InsightVizNode"
    TRENDS_QUERY = "TrendsQuery"
    CALENDAR_HEATMAP_QUERY = "CalendarHeatmapQuery"
    FUNNELS_QUERY = "FunnelsQuery"
    RETENTION_QUERY = "RetentionQuery"
    PATHS_QUERY = "PathsQuery"
    STICKINESS_QUERY = "StickinessQuery"
    LIFECYCLE_QUERY = "LifecycleQuery"
    INSIGHT_ACTORS_QUERY = "InsightActorsQuery"
    INSIGHT_ACTORS_QUERY_OPTIONS = "InsightActorsQueryOptions"
    FUNNEL_CORRELATION_QUERY = "FunnelCorrelationQuery"
    WEB_OVERVIEW_QUERY = "WebOverviewQuery"
    WEB_STATS_TABLE_QUERY = "WebStatsTableQuery"
    WEB_EXTERNAL_CLICKS_TABLE_QUERY = "WebExternalClicksTableQuery"
    WEB_GOALS_QUERY = "WebGoalsQuery"
    WEB_VITALS_QUERY = "WebVitalsQuery"
    WEB_VITALS_PATH_BREAKDOWN_QUERY = "WebVitalsPathBreakdownQuery"
    WEB_PAGE_URL_SEARCH_QUERY = "WebPageURLSearchQuery"
    WEB_ANALYTICS_EXTERNAL_SUMMARY_QUERY = "WebAnalyticsExternalSummaryQuery"
    REVENUE_ANALYTICS_ARPU_QUERY = "RevenueAnalyticsArpuQuery"
    REVENUE_ANALYTICS_CUSTOMER_COUNT_QUERY = "RevenueAnalyticsCustomerCountQuery"
    REVENUE_ANALYTICS_GROWTH_RATE_QUERY = "RevenueAnalyticsGrowthRateQuery"
    REVENUE_ANALYTICS_OVERVIEW_QUERY = "RevenueAnalyticsOverviewQuery"
    REVENUE_ANALYTICS_REVENUE_QUERY = "RevenueAnalyticsRevenueQuery"
    REVENUE_ANALYTICS_TOP_CUSTOMERS_QUERY = "RevenueAnalyticsTopCustomersQuery"
    MARKETING_ANALYTICS_TABLE_QUERY = "MarketingAnalyticsTableQuery"
    EXPERIMENT_METRIC = "ExperimentMetric"
    EXPERIMENT_QUERY = "ExperimentQuery"
    EXPERIMENT_EXPOSURE_QUERY = "ExperimentExposureQuery"
    EXPERIMENT_EVENT_EXPOSURE_CONFIG = "ExperimentEventExposureConfig"
    EXPERIMENT_TRENDS_QUERY = "ExperimentTrendsQuery"
    EXPERIMENT_FUNNELS_QUERY = "ExperimentFunnelsQuery"
    EXPERIMENT_DATA_WAREHOUSE_NODE = "ExperimentDataWarehouseNode"
    DATABASE_SCHEMA_QUERY = "DatabaseSchemaQuery"
    SUGGESTED_QUESTIONS_QUERY = "SuggestedQuestionsQuery"
    TEAM_TAXONOMY_QUERY = "TeamTaxonomyQuery"
    EVENT_TAXONOMY_QUERY = "EventTaxonomyQuery"
    ACTORS_PROPERTY_TAXONOMY_QUERY = "ActorsPropertyTaxonomyQuery"
    TRACES_QUERY = "TracesQuery"
    VECTOR_SEARCH_QUERY = "VectorSearchQuery"


class PageURL(BaseModel):
    model_config = ConfigDict(
        extra="forbid",
    )
    count: float
    url: str


class PathCleaningFilter(BaseModel):
    model_config = ConfigDict(
        extra="forbid",
    )
    alias: Optional[str] = None
    regex: Optional[str] = None


class PathType(StrEnum):
    FIELD_PAGEVIEW = "$pageview"
    FIELD_SCREEN = "$screen"
    CUSTOM_EVENT = "custom_event"
    HOGQL = "hogql"


class PathsFilterLegacy(BaseModel):
    model_config = ConfigDict(
        extra="forbid",
    )
    edge_limit: Optional[int] = None
    end_point: Optional[str] = None
    exclude_events: Optional[list[str]] = None
    funnel_filter: Optional[dict[str, Any]] = None
    funnel_paths: Optional[FunnelPathType] = None
    include_event_types: Optional[list[PathType]] = None
    local_path_cleaning_filters: Optional[list[PathCleaningFilter]] = None
    max_edge_weight: Optional[int] = None
    min_edge_weight: Optional[int] = None
    path_groupings: Optional[list[str]] = None
    path_replacements: Optional[bool] = None
    path_type: Optional[PathType] = None
    paths_hogql_expression: Optional[str] = None
    start_point: Optional[str] = None
    step_limit: Optional[int] = None


class PathsLink(BaseModel):
    model_config = ConfigDict(
        extra="forbid",
    )
    average_conversion_time: float
    source: str
    target: str
    value: float


class PersistedFolder(BaseModel):
    model_config = ConfigDict(
        extra="forbid",
    )
    created_at: str
    id: str
    path: str
    protocol: str
    type: str
    updated_at: str


class PersonType(BaseModel):
    model_config = ConfigDict(
        extra="forbid",
    )
    created_at: Optional[str] = None
    distinct_ids: list[str]
    id: Optional[str] = None
    is_identified: Optional[bool] = None
    name: Optional[str] = None
    properties: dict[str, Any]
    uuid: Optional[str] = None


class PropertyFilterType(StrEnum):
    META = "meta"
    EVENT = "event"
    EVENT_METADATA = "event_metadata"
    PERSON = "person"
    ELEMENT = "element"
    FEATURE = "feature"
    SESSION = "session"
    COHORT = "cohort"
    RECORDING = "recording"
    LOG_ENTRY = "log_entry"
    GROUP = "group"
    HOGQL = "hogql"
    DATA_WAREHOUSE = "data_warehouse"
    DATA_WAREHOUSE_PERSON_PROPERTY = "data_warehouse_person_property"
    ERROR_TRACKING_ISSUE = "error_tracking_issue"
    REVENUE_ANALYTICS = "revenue_analytics"
    LOG = "log"


class PropertyMathType(StrEnum):
    AVG = "avg"
    SUM = "sum"
    MIN = "min"
    MAX = "max"
    MEDIAN = "median"
    P75 = "p75"
    P90 = "p90"
    P95 = "p95"
    P99 = "p99"


class PropertyOperator(StrEnum):
    EXACT = "exact"
    IS_NOT = "is_not"
    ICONTAINS = "icontains"
    NOT_ICONTAINS = "not_icontains"
    REGEX = "regex"
    NOT_REGEX = "not_regex"
    GT = "gt"
    GTE = "gte"
    LT = "lt"
    LTE = "lte"
    IS_SET = "is_set"
    IS_NOT_SET = "is_not_set"
    IS_DATE_EXACT = "is_date_exact"
    IS_DATE_BEFORE = "is_date_before"
    IS_DATE_AFTER = "is_date_after"
    BETWEEN = "between"
    NOT_BETWEEN = "not_between"
    MIN = "min"
    MAX = "max"
    IN_ = "in"
    NOT_IN = "not_in"
    IS_CLEANED_PATH_EXACT = "is_cleaned_path_exact"


class QueryIndexUsage(StrEnum):
    UNDECISIVE = "undecisive"
    NO = "no"
    PARTIAL = "partial"
    YES = "yes"


class QueryLogTags(BaseModel):
    model_config = ConfigDict(
        extra="forbid",
    )
    productKey: Optional[str] = Field(
        default=None,
        description=(
            "Product responsible for this query. Use string, there's no need to churn the Schema when we add a new"
            " product *"
        ),
    )
    scene: Optional[str] = Field(
        default=None,
        description=(
            "Scene where this query is shown in the UI. Use string, there's no need to churn the Schema when we add a"
            " new Scene *"
        ),
    )


class QueryResponseAlternative6(BaseModel):
    model_config = ConfigDict(
        extra="forbid",
    )
    bytecode: Optional[list] = None
    coloredBytecode: Optional[list] = None
    results: Any
    stdout: Optional[str] = None


class QueryResponseAlternative17(BaseModel):
    model_config = ConfigDict(
        extra="forbid",
    )
    date_range: DateRange
    kind: Literal["ExperimentExposureQuery"] = "ExperimentExposureQuery"
    timeseries: list[ExperimentExposureTimeSeries]
    total_exposures: dict[str, float]


class QueryResponseAlternative65(BaseModel):
    model_config = ConfigDict(
        extra="forbid",
    )
    questions: list[str]


class QueryTiming(BaseModel):
    model_config = ConfigDict(
        extra="forbid",
    )
    k: str = Field(..., description="Key. Shortened to 'k' to save on data.")
    t: float = Field(..., description="Time in seconds. Shortened to 't' to save on data.")


class ReasoningMessage(BaseModel):
    model_config = ConfigDict(
        extra="forbid",
    )
    content: str
    id: Optional[str] = None
    substeps: Optional[list[str]] = None
    type: Literal["ai/reasoning"] = "ai/reasoning"


class RecordingDurationFilter(BaseModel):
    model_config = ConfigDict(
        extra="forbid",
    )
    key: DurationType
    label: Optional[str] = None
    operator: PropertyOperator
    type: Literal["recording"] = "recording"
    value: float


class RecordingOrder(StrEnum):
    DURATION = "duration"
    RECORDING_DURATION = "recording_duration"
    INACTIVE_SECONDS = "inactive_seconds"
    ACTIVE_SECONDS = "active_seconds"
    START_TIME = "start_time"
    CONSOLE_ERROR_COUNT = "console_error_count"
    CLICK_COUNT = "click_count"
    KEYPRESS_COUNT = "keypress_count"
    MOUSE_ACTIVITY_COUNT = "mouse_activity_count"
    ACTIVITY_SCORE = "activity_score"


class RecordingPropertyFilter(BaseModel):
    model_config = ConfigDict(
        extra="forbid",
    )
    key: Union[DurationType, str]
    label: Optional[str] = None
    operator: PropertyOperator
    type: Literal["recording"] = "recording"
    value: Optional[Union[list[Union[str, float]], Union[str, float]]] = None


class RefreshType(StrEnum):
    ASYNC_ = "async"
    ASYNC_EXCEPT_ON_CACHE_MISS = "async_except_on_cache_miss"
    BLOCKING = "blocking"
    FORCE_ASYNC = "force_async"
    FORCE_BLOCKING = "force_blocking"
    FORCE_CACHE = "force_cache"
    LAZY_ASYNC = "lazy_async"


class ResolvedDateRangeResponse(BaseModel):
    model_config = ConfigDict(
        extra="forbid",
    )
    date_from: datetime
    date_to: datetime


class ResultCustomizationBase(BaseModel):
    model_config = ConfigDict(
        extra="forbid",
    )
    color: DataColorToken


class ResultCustomizationBy(StrEnum):
    VALUE = "value"
    POSITION = "position"


class ResultCustomizationByPosition(BaseModel):
    model_config = ConfigDict(
        extra="forbid",
    )
    assignmentBy: Literal["position"] = "position"
    color: DataColorToken


class ResultCustomizationByValue(BaseModel):
    model_config = ConfigDict(
        extra="forbid",
    )
    assignmentBy: Literal["value"] = "value"
    color: DataColorToken


class RetentionDashboardDisplayType(StrEnum):
    TABLE_ONLY = "table_only"
    GRAPH_ONLY = "graph_only"
    ALL = "all"


class RetentionEntityKind(StrEnum):
    ACTIONS_NODE = "ActionsNode"
    EVENTS_NODE = "EventsNode"


class RetentionPeriod(StrEnum):
    HOUR = "Hour"
    DAY = "Day"
    WEEK = "Week"
    MONTH = "Month"


class RetentionType(StrEnum):
    RETENTION_RECURRING = "retention_recurring"
    RETENTION_FIRST_TIME = "retention_first_time"


class RevenueAnalyticsGoal(BaseModel):
    model_config = ConfigDict(
        extra="forbid",
    )
    due_date: str
    goal: float
    name: str


class RevenueAnalyticsGroupBy(StrEnum):
    COHORT = "cohort"
    COUNTRY = "country"
    COUPON = "coupon"
    COUPON_ID = "coupon_id"
    INITIAL_COUPON = "initial_coupon"
    INITIAL_COUPON_ID = "initial_coupon_id"
    PRODUCT = "product"


class RevenueAnalyticsOverviewItemKey(StrEnum):
    REVENUE = "revenue"
    PAYING_CUSTOMER_COUNT = "paying_customer_count"
    AVG_REVENUE_PER_CUSTOMER = "avg_revenue_per_customer"


class RevenueAnalyticsPropertyFilter(BaseModel):
    model_config = ConfigDict(
        extra="forbid",
    )
    key: str
    label: Optional[str] = None
    operator: PropertyOperator
    type: Literal["revenue_analytics"] = "revenue_analytics"
    value: Optional[Union[list[Union[str, float]], Union[str, float]]] = None


class RevenueAnalyticsRevenueQueryResult(BaseModel):
    model_config = ConfigDict(
        extra="forbid",
    )
    gross: list
    mrr: list


class RevenueAnalyticsTopCustomersGroupBy(StrEnum):
    MONTH = "month"
    ALL = "all"


class RevenueCurrencyPropertyConfig(BaseModel):
    model_config = ConfigDict(
        extra="forbid",
    )
    property: Optional[str] = None
    static: Optional[CurrencyCode] = None


class RootAssistantMessage1(BaseModel):
    model_config = ConfigDict(
        extra="forbid",
    )
    content: str
    id: Optional[str] = None
    tool_call_id: str
    type: Literal["tool"] = "tool"
    ui_payload: Optional[dict[str, Any]] = Field(
        default=None,
        description=(
            "Payload passed through to the frontend - specifically for calls of contextual tool. Tool call messages"
            " without a ui_payload are not passed through to the frontend."
        ),
    )
    visible: Optional[bool] = None


class SamplingRate(BaseModel):
    model_config = ConfigDict(
        extra="forbid",
    )
    denominator: Optional[float] = None
    numerator: float


class Type3(StrEnum):
    EVENT_DEFINITION = "event_definition"
    TEAM_COLUMNS = "team_columns"


class Context1(BaseModel):
    model_config = ConfigDict(
        extra="forbid",
    )
    eventDefinitionId: Optional[str] = None
    type: Type3


class SessionAttributionGroupBy(StrEnum):
    CHANNEL_TYPE = "ChannelType"
    MEDIUM = "Medium"
    SOURCE = "Source"
    CAMPAIGN = "Campaign"
    AD_IDS = "AdIds"
    REFERRING_DOMAIN = "ReferringDomain"
    INITIAL_URL = "InitialURL"


class SessionEventsItem(BaseModel):
    model_config = ConfigDict(
        extra="forbid",
    )
    events: list[list] = Field(
        ...,
        description="List of events for this session, each event is a list of field values matching the query columns",
    )
    session_id: str = Field(..., description="Session ID these events belong to")


class SessionPropertyFilter(BaseModel):
    model_config = ConfigDict(
        extra="forbid",
    )
    key: str
    label: Optional[str] = None
    operator: PropertyOperator
    type: Literal["session"] = "session"
    value: Optional[Union[list[Union[str, float]], Union[str, float]]] = None


class SnapshotSource(StrEnum):
    WEB = "web"
    MOBILE = "mobile"
    UNKNOWN = "unknown"


class Storage(StrEnum):
    OBJECT_STORAGE_LTS = "object_storage_lts"
    OBJECT_STORAGE = "object_storage"


class SourceFieldFileUploadConfig(BaseModel):
    model_config = ConfigDict(
        extra="forbid",
    )
    fileFormat: str
    label: str
    name: str
    required: bool
    type: Literal["file-upload"] = "file-upload"


class Type4(StrEnum):
    TEXT = "text"
    EMAIL = "email"
    SEARCH = "search"
    URL = "url"
    PASSWORD = "password"
    TIME = "time"
    NUMBER = "number"
    TEXTAREA = "textarea"


class SourceFieldInputConfig(BaseModel):
    model_config = ConfigDict(
        extra="forbid",
    )
    label: str
    name: str
    placeholder: str
    required: bool
    type: Type4


class SourceFieldOauthConfig(BaseModel):
    model_config = ConfigDict(
        extra="forbid",
    )
    kind: str
    label: str
    name: str
    required: bool
    type: Literal["oauth"] = "oauth"


class SourceMap(BaseModel):
    model_config = ConfigDict(
        extra="forbid",
    )
    campaign: Optional[str] = None
    clicks: Optional[str] = None
    cost: Optional[str] = None
    currency: Optional[str] = None
    date: Optional[str] = None
    impressions: Optional[str] = None
    source: Optional[str] = None


class StepOrderValue(StrEnum):
    STRICT = "strict"
    UNORDERED = "unordered"
    ORDERED = "ordered"


class StickinessComputationMode(StrEnum):
    NON_CUMULATIVE = "non_cumulative"
    CUMULATIVE = "cumulative"


class StickinessFilterLegacy(BaseModel):
    model_config = ConfigDict(
        extra="forbid",
    )
    compare: Optional[bool] = None
    compare_to: Optional[str] = None
    display: Optional[ChartDisplayType] = None
    hidden_legend_keys: Optional[dict[str, Union[bool, Any]]] = None
    show_legend: Optional[bool] = None
    show_multiple_y_axes: Optional[bool] = None
    show_values_on_series: Optional[bool] = None


class StickinessOperator(StrEnum):
    GTE = "gte"
    LTE = "lte"
    EXACT = "exact"


class SuggestedQuestionsQueryResponse(BaseModel):
    model_config = ConfigDict(
        extra="forbid",
    )
    questions: list[str]


class TaxonomicFilterGroupType(StrEnum):
    METADATA = "metadata"
    ACTIONS = "actions"
    COHORTS = "cohorts"
    COHORTS_WITH_ALL = "cohorts_with_all"
    DATA_WAREHOUSE = "data_warehouse"
    DATA_WAREHOUSE_PROPERTIES = "data_warehouse_properties"
    DATA_WAREHOUSE_PERSON_PROPERTIES = "data_warehouse_person_properties"
    ELEMENTS = "elements"
    EVENTS = "events"
    EVENT_PROPERTIES = "event_properties"
    EVENT_FEATURE_FLAGS = "event_feature_flags"
    EVENT_METADATA = "event_metadata"
    NUMERICAL_EVENT_PROPERTIES = "numerical_event_properties"
    PERSON_PROPERTIES = "person_properties"
    PAGEVIEW_URLS = "pageview_urls"
    SCREENS = "screens"
    CUSTOM_EVENTS = "custom_events"
    WILDCARD = "wildcard"
    GROUPS = "groups"
    PERSONS = "persons"
    FEATURE_FLAGS = "feature_flags"
    INSIGHTS = "insights"
    EXPERIMENTS = "experiments"
    PLUGINS = "plugins"
    DASHBOARDS = "dashboards"
    NAME_GROUPS = "name_groups"
    SESSION_PROPERTIES = "session_properties"
    HOGQL_EXPRESSION = "hogql_expression"
    NOTEBOOKS = "notebooks"
    LOG_ENTRIES = "log_entries"
    ERROR_TRACKING_ISSUES = "error_tracking_issues"
    LOG_ATTRIBUTES = "log_attributes"
    REPLAY = "replay"
    REVENUE_ANALYTICS_PROPERTIES = "revenue_analytics_properties"
    RESOURCES = "resources"
    MAX_AI_CONTEXT = "max_ai_context"


class TimelineEntry(BaseModel):
    model_config = ConfigDict(
        extra="forbid",
    )
    events: list[EventType]
    recording_duration_s: Optional[float] = Field(default=None, description="Duration of the recording in seconds.")
    sessionId: Optional[str] = Field(default=None, description="Session ID. None means out-of-session events")


class TrendsFilterLegacy(BaseModel):
    model_config = ConfigDict(
        extra="forbid",
    )
    aggregation_axis_format: Optional[AggregationAxisFormat] = None
    aggregation_axis_postfix: Optional[str] = None
    aggregation_axis_prefix: Optional[str] = None
    breakdown_histogram_bin_count: Optional[float] = None
    compare: Optional[bool] = None
    compare_to: Optional[str] = None
    decimal_places: Optional[float] = None
    display: Optional[ChartDisplayType] = None
    formula: Optional[str] = None
    hidden_legend_keys: Optional[dict[str, Union[bool, Any]]] = None
    min_decimal_places: Optional[float] = None
    show_alert_threshold_lines: Optional[bool] = None
    show_labels_on_series: Optional[bool] = None
    show_legend: Optional[bool] = None
    show_multiple_y_axes: Optional[bool] = None
    show_percent_stack_view: Optional[bool] = None
    show_values_on_series: Optional[bool] = None
    smoothing_intervals: Optional[float] = None
    y_axis_scale_type: Optional[YAxisScaleType] = YAxisScaleType.LINEAR


class TrendsFormulaNode(BaseModel):
    model_config = ConfigDict(
        extra="forbid",
    )
    custom_name: Optional[str] = Field(default=None, description="Optional user-defined name for the formula")
    formula: str


class UserBasicType(BaseModel):
    model_config = ConfigDict(
        extra="forbid",
    )
    distinct_id: str
    email: str
    first_name: str
    hedgehog_config: Optional[MinimalHedgehogConfig] = None
    id: float
    is_email_verified: Optional[Any] = None
    last_name: Optional[str] = None
    uuid: str


class VectorSearchResponseItem(BaseModel):
    model_config = ConfigDict(
        extra="forbid",
    )
    distance: float
    id: str


class ActionsPie(BaseModel):
    model_config = ConfigDict(
        extra="forbid",
    )
    disableHoverOffset: Optional[bool] = None
    hideAggregation: Optional[bool] = None


class RETENTION(BaseModel):
    model_config = ConfigDict(
        extra="forbid",
    )
    hideLineGraph: Optional[bool] = None
    hideSizeColumn: Optional[bool] = None
    useSmallLayout: Optional[bool] = None


class VizSpecificOptions(BaseModel):
    model_config = ConfigDict(
        extra="forbid",
    )
    ActionsPie_1: Optional[ActionsPie] = Field(default=None, alias="ActionsPie")
    RETENTION_1: Optional[RETENTION] = Field(default=None, alias="RETENTION")


class WebAnalyticsExternalSummaryRequest(BaseModel):
    model_config = ConfigDict(
        extra="forbid",
    )
    date_from: str
    date_to: str
    explicit_date: Optional[bool] = None


class WebAnalyticsOrderByDirection(StrEnum):
    ASC = "ASC"
    DESC = "DESC"


class WebAnalyticsOrderByFields(StrEnum):
    VISITORS = "Visitors"
    VIEWS = "Views"
    CLICKS = "Clicks"
    BOUNCE_RATE = "BounceRate"
    AVERAGE_SCROLL_PERCENTAGE = "AverageScrollPercentage"
    SCROLL_GT80_PERCENTAGE = "ScrollGt80Percentage"
    TOTAL_CONVERSIONS = "TotalConversions"
    UNIQUE_CONVERSIONS = "UniqueConversions"
    CONVERSION_RATE = "ConversionRate"
    CONVERTING_USERS = "ConvertingUsers"
    RAGE_CLICKS = "RageClicks"
    DEAD_CLICKS = "DeadClicks"
    ERRORS = "Errors"


class Sampling(BaseModel):
    model_config = ConfigDict(
        extra="forbid",
    )
    enabled: Optional[bool] = None
    forceSamplingRate: Optional[SamplingRate] = None


class WebOverviewItemKind(StrEnum):
    UNIT = "unit"
    DURATION_S = "duration_s"
    PERCENTAGE = "percentage"
    CURRENCY = "currency"


class WebStatsBreakdown(StrEnum):
    PAGE = "Page"
    INITIAL_PAGE = "InitialPage"
    EXIT_PAGE = "ExitPage"
    EXIT_CLICK = "ExitClick"
    SCREEN_NAME = "ScreenName"
    INITIAL_CHANNEL_TYPE = "InitialChannelType"
    INITIAL_REFERRING_DOMAIN = "InitialReferringDomain"
    INITIAL_UTM_SOURCE = "InitialUTMSource"
    INITIAL_UTM_CAMPAIGN = "InitialUTMCampaign"
    INITIAL_UTM_MEDIUM = "InitialUTMMedium"
    INITIAL_UTM_TERM = "InitialUTMTerm"
    INITIAL_UTM_CONTENT = "InitialUTMContent"
    INITIAL_UTM_SOURCE_MEDIUM_CAMPAIGN = "InitialUTMSourceMediumCampaign"
    BROWSER = "Browser"
    OS = "OS"
    VIEWPORT = "Viewport"
    DEVICE_TYPE = "DeviceType"
    COUNTRY = "Country"
    REGION = "Region"
    CITY = "City"
    TIMEZONE = "Timezone"
    LANGUAGE = "Language"
    FRUSTRATION_METRICS = "FrustrationMetrics"


class WebVitalsMetric(StrEnum):
    INP = "INP"
    LCP = "LCP"
    CLS = "CLS"
    FCP = "FCP"


class WebVitalsMetricBand(StrEnum):
    GOOD = "good"
    NEEDS_IMPROVEMENTS = "needs_improvements"
    POOR = "poor"


class WebVitalsPathBreakdownResultItem(BaseModel):
    model_config = ConfigDict(
        extra="forbid",
    )
    path: str
    value: float


class WebVitalsPercentile(StrEnum):
    P75 = "p75"
    P90 = "p90"
    P99 = "p99"


class Scale(StrEnum):
    LINEAR = "linear"
    LOGARITHMIC = "logarithmic"


class YAxisSettings(BaseModel):
    model_config = ConfigDict(
        extra="forbid",
    )
    scale: Optional[Scale] = None
    startAtZero: Optional[bool] = Field(default=None, description="Whether the Y axis should start at zero")


class Integer(RootModel[int]):
    root: int


class ActionConversionGoal(BaseModel):
    model_config = ConfigDict(
        extra="forbid",
    )
    actionId: int


class ActorsPropertyTaxonomyResponse(BaseModel):
    model_config = ConfigDict(
        extra="forbid",
    )
    sample_count: int
    sample_values: list[Union[str, float, bool, int]]


class AlertCondition(BaseModel):
    model_config = ConfigDict(
        extra="forbid",
    )
    type: AlertConditionType


class Query(BaseModel):
    model_config = ConfigDict(
        extra="forbid",
    )
    kind: NodeKind
    response: Optional[dict[str, Any]] = None
    version: Optional[float] = Field(default=None, description="version of the node, used for schema migrations")


class AssistantArrayPropertyFilter(BaseModel):
    model_config = ConfigDict(
        extra="forbid",
    )
    operator: AssistantArrayPropertyFilterOperator = Field(
        ..., description="`exact` - exact match of any of the values. `is_not` - does not match any of the values."
    )
    value: list[str] = Field(
        ...,
        description=(
            "Only use property values from the plan. Always use strings as values. If you have a number, convert it to"
            ' a string first. If you have a boolean, convert it to a string "true" or "false".'
        ),
    )


class AssistantBreakdownFilter(BaseModel):
    model_config = ConfigDict(
        extra="forbid",
    )
    breakdown_limit: Optional[int] = Field(default=25, description="How many distinct values to show.")


class AssistantDateTimePropertyFilter(BaseModel):
    model_config = ConfigDict(
        extra="forbid",
    )
    operator: AssistantDateTimePropertyFilterOperator
    value: str = Field(..., description="Value must be a date in ISO 8601 format.")


class AssistantForm(BaseModel):
    model_config = ConfigDict(
        extra="forbid",
    )
    options: list[AssistantFormOption]


class AssistantFunnelsBreakdownFilter(BaseModel):
    model_config = ConfigDict(
        extra="forbid",
    )
    breakdown: str = Field(..., description="The entity property to break down by.")
    breakdown_group_type_index: Optional[int] = Field(
        default=None,
        description=(
            "If `breakdown_type` is `group`, this is the index of the group. Use the index from the group mapping."
        ),
    )
    breakdown_limit: Optional[int] = Field(default=25, description="How many distinct values to show.")
    breakdown_type: Optional[AssistantFunnelsBreakdownType] = Field(
        default=AssistantFunnelsBreakdownType.EVENT,
        description=(
            "Type of the entity to break down by. If `group` is used, you must also provide"
            " `breakdown_group_type_index` from the group mapping."
        ),
    )


class AssistantFunnelsExclusionEventsNode(BaseModel):
    model_config = ConfigDict(
        extra="forbid",
    )
    event: str
    funnelFromStep: int
    funnelToStep: int
    kind: Literal["EventsNode"] = "EventsNode"


class AssistantFunnelsFilter(BaseModel):
    model_config = ConfigDict(
        extra="forbid",
    )
    binCount: Optional[int] = Field(
        default=None,
        description=(
            "Use this setting only when `funnelVizType` is `time_to_convert`: number of bins to show in histogram."
        ),
    )
    exclusions: Optional[list[AssistantFunnelsExclusionEventsNode]] = Field(
        default=[],
        description=(
            "Users may want to use exclusion events to filter out conversions in which a particular event occurred"
            " between specific steps. These events must not be included in the main sequence. You must include start"
            " and end indexes for each exclusion where the minimum index is one and the maximum index is the number of"
            " steps in the funnel. For example, there is a sequence with three steps: sign up, finish onboarding,"
            " purchase. If the user wants to exclude all conversions in which users left the page before finishing the"
            " onboarding, the exclusion step would be the event `$pageleave` with start index 2 and end index 3."
        ),
    )
    funnelAggregateByHogQL: Optional[FunnelAggregateByHogQL] = Field(
        default=None,
        description="Use this field only if the user explicitly asks to aggregate the funnel by unique sessions.",
    )
    funnelOrderType: Optional[StepOrderValue] = Field(
        default=StepOrderValue.ORDERED,
        description=(
            "Defines the behavior of event matching between steps. Prefer the `strict` option unless explicitly told to"
            " use a different one. `ordered` - defines a sequential funnel. Step B must happen after Step A, but any"
            " number of events can happen between A and B. `strict` - defines a funnel where all events must happen in"
            " order. Step B must happen directly after Step A without any events in between. `any` - order doesn't"
            " matter. Steps can be completed in any sequence."
        ),
    )
    funnelStepReference: Optional[FunnelStepReference] = Field(
        default=FunnelStepReference.TOTAL,
        description=(
            "Whether conversion shown in the graph should be across all steps or just relative to the previous step."
        ),
    )
    funnelVizType: Optional[FunnelVizType] = Field(
        default=FunnelVizType.STEPS,
        description=(
            "Defines the type of visualization to use. The `steps` option is recommended. `steps` - shows a"
            " step-by-step funnel. Perfect to show a conversion rate of a sequence of events (default)."
            " `time_to_convert` - shows a histogram of the time it took to complete the funnel. `trends` - shows trends"
            " of the conversion rate of the whole sequence over time."
        ),
    )
    funnelWindowInterval: Optional[int] = Field(
        default=14,
        description=(
            "Controls a time frame value for a conversion to be considered. Select a reasonable value based on the"
            " user's query. Use in combination with `funnelWindowIntervalUnit`. The default value is 14 days."
        ),
    )
    funnelWindowIntervalUnit: Optional[FunnelConversionWindowTimeUnit] = Field(
        default=FunnelConversionWindowTimeUnit.DAY,
        description=(
            "Controls a time frame interval for a conversion to be considered. Select a reasonable value based on the"
            " user's query. Use in combination with `funnelWindowInterval`. The default value is 14 days."
        ),
    )
    layout: Optional[FunnelLayout] = Field(
        default=FunnelLayout.VERTICAL,
        description="Controls how the funnel chart is displayed: vertically (preferred) or horizontally.",
    )


class AssistantGenerationStatusEvent(BaseModel):
    model_config = ConfigDict(
        extra="forbid",
    )
    type: AssistantGenerationStatusType


class AssistantGenericPropertyFilter1(BaseModel):
    model_config = ConfigDict(
        extra="forbid",
    )
    key: str = Field(..., description="Use one of the properties the user has provided in the plan.")
    operator: AssistantStringOrBooleanValuePropertyFilterOperator = Field(
        ...,
        description=(
            "`icontains` - case insensitive contains. `not_icontains` - case insensitive does not contain. `regex` -"
            " matches the regex pattern. `not_regex` - does not match the regex pattern."
        ),
    )
    type: str
    value: str = Field(
        ...,
        description=(
            "Only use property values from the plan. If the operator is `regex` or `not_regex`, the value must be a"
            " valid ClickHouse regex pattern to match against. Otherwise, the value must be a substring that will be"
            " matched against the property value. Use the string values `true` or `false` for boolean properties."
        ),
    )


class AssistantGenericPropertyFilter2(BaseModel):
    model_config = ConfigDict(
        extra="forbid",
    )
    key: str = Field(..., description="Use one of the properties the user has provided in the plan.")
    operator: AssistantNumericValuePropertyFilterOperator
    type: str
    value: float


class AssistantGenericPropertyFilter5(BaseModel):
    model_config = ConfigDict(
        extra="forbid",
    )
    key: str = Field(..., description="Use one of the properties the user has provided in the plan.")
    operator: AssistantSetPropertyFilterOperator = Field(
        ...,
        description=(
            "`is_set` - the property has any value. `is_not_set` - the property doesn't have a value or wasn't"
            " collected."
        ),
    )
    type: str


class AssistantGroupMultipleBreakdownFilter(BaseModel):
    model_config = ConfigDict(
        extra="forbid",
    )
    group_type_index: Optional[int] = Field(default=None, description="Index of the group type from the group mapping.")
    property: str = Field(..., description="Property name from the plan to break down by.")
    type: Literal["group"] = "group"


class AssistantGroupPropertyFilter1(BaseModel):
    model_config = ConfigDict(
        extra="forbid",
    )
    group_type_index: int = Field(..., description="Index of the group type from the group mapping.")
    key: str = Field(..., description="Use one of the properties the user has provided in the plan.")
    operator: AssistantStringOrBooleanValuePropertyFilterOperator = Field(
        ...,
        description=(
            "`icontains` - case insensitive contains. `not_icontains` - case insensitive does not contain. `regex` -"
            " matches the regex pattern. `not_regex` - does not match the regex pattern."
        ),
    )
    type: Literal["group"] = "group"
    value: str = Field(
        ...,
        description=(
            "Only use property values from the plan. If the operator is `regex` or `not_regex`, the value must be a"
            " valid ClickHouse regex pattern to match against. Otherwise, the value must be a substring that will be"
            " matched against the property value. Use the string values `true` or `false` for boolean properties."
        ),
    )


class AssistantGroupPropertyFilter2(BaseModel):
    model_config = ConfigDict(
        extra="forbid",
    )
    group_type_index: int = Field(..., description="Index of the group type from the group mapping.")
    key: str = Field(..., description="Use one of the properties the user has provided in the plan.")
    operator: AssistantNumericValuePropertyFilterOperator
    type: Literal["group"] = "group"
    value: float


class AssistantGroupPropertyFilter3(BaseModel):
    model_config = ConfigDict(
        extra="forbid",
    )
    group_type_index: int = Field(..., description="Index of the group type from the group mapping.")
    key: str = Field(..., description="Use one of the properties the user has provided in the plan.")
    operator: AssistantArrayPropertyFilterOperator = Field(
        ..., description="`exact` - exact match of any of the values. `is_not` - does not match any of the values."
    )
    type: Literal["group"] = "group"
    value: list[str] = Field(
        ...,
        description=(
            "Only use property values from the plan. Always use strings as values. If you have a number, convert it to"
            ' a string first. If you have a boolean, convert it to a string "true" or "false".'
        ),
    )


class AssistantGroupPropertyFilter4(BaseModel):
    model_config = ConfigDict(
        extra="forbid",
    )
    group_type_index: int = Field(..., description="Index of the group type from the group mapping.")
    key: str = Field(..., description="Use one of the properties the user has provided in the plan.")
    operator: AssistantDateTimePropertyFilterOperator
    type: Literal["group"] = "group"
    value: str = Field(..., description="Value must be a date in ISO 8601 format.")


class AssistantGroupPropertyFilter5(BaseModel):
    model_config = ConfigDict(
        extra="forbid",
    )
    group_type_index: int = Field(..., description="Index of the group type from the group mapping.")
    key: str = Field(..., description="Use one of the properties the user has provided in the plan.")
    operator: AssistantSetPropertyFilterOperator = Field(
        ...,
        description=(
            "`is_set` - the property has any value. `is_not_set` - the property doesn't have a value or wasn't"
            " collected."
        ),
    )
    type: Literal["group"] = "group"


class AssistantMessageMetadata(BaseModel):
    model_config = ConfigDict(
        extra="forbid",
    )
    form: Optional[AssistantForm] = None


class AssistantNumericValuePropertyFilter(BaseModel):
    model_config = ConfigDict(
        extra="forbid",
    )
    operator: AssistantNumericValuePropertyFilterOperator
    value: float


class AssistantRetentionActionsNode(BaseModel):
    model_config = ConfigDict(
        extra="forbid",
    )
    id: float = Field(..., description="Action ID from the plan.")
    name: str = Field(..., description="Action name from the plan.")
    properties: Optional[
        list[
            Union[
                Union[
                    AssistantGenericPropertyFilter1,
                    AssistantGenericPropertyFilter2,
                    AssistantGenericPropertyFilter3,
                    AssistantGenericPropertyFilter4,
                    AssistantGenericPropertyFilter5,
                ],
                Union[
                    AssistantGroupPropertyFilter1,
                    AssistantGroupPropertyFilter2,
                    AssistantGroupPropertyFilter3,
                    AssistantGroupPropertyFilter4,
                    AssistantGroupPropertyFilter5,
                ],
            ]
        ]
    ] = Field(default=None, description="Property filters for the action.")
    type: Literal["actions"] = "actions"


class AssistantRetentionEventsNode(BaseModel):
    model_config = ConfigDict(
        extra="forbid",
    )
    custom_name: Optional[str] = Field(
        default=None, description="Custom name for the event if it is needed to be renamed."
    )
    name: str = Field(..., description="Event name from the plan.")
    properties: Optional[
        list[
            Union[
                Union[
                    AssistantGenericPropertyFilter1,
                    AssistantGenericPropertyFilter2,
                    AssistantGenericPropertyFilter3,
                    AssistantGenericPropertyFilter4,
                    AssistantGenericPropertyFilter5,
                ],
                Union[
                    AssistantGroupPropertyFilter1,
                    AssistantGroupPropertyFilter2,
                    AssistantGroupPropertyFilter3,
                    AssistantGroupPropertyFilter4,
                    AssistantGroupPropertyFilter5,
                ],
            ]
        ]
    ] = Field(default=None, description="Property filters for the event.")
    type: Literal["events"] = "events"


class AssistantSetPropertyFilter(BaseModel):
    model_config = ConfigDict(
        extra="forbid",
    )
    operator: AssistantSetPropertyFilterOperator = Field(
        ...,
        description=(
            "`is_set` - the property has any value. `is_not_set` - the property doesn't have a value or wasn't"
            " collected."
        ),
    )


class AssistantStringOrBooleanValuePropertyFilter(BaseModel):
    model_config = ConfigDict(
        extra="forbid",
    )
    operator: AssistantStringOrBooleanValuePropertyFilterOperator = Field(
        ...,
        description=(
            "`icontains` - case insensitive contains. `not_icontains` - case insensitive does not contain. `regex` -"
            " matches the regex pattern. `not_regex` - does not match the regex pattern."
        ),
    )
    value: str = Field(
        ...,
        description=(
            "Only use property values from the plan. If the operator is `regex` or `not_regex`, the value must be a"
            " valid ClickHouse regex pattern to match against. Otherwise, the value must be a substring that will be"
            " matched against the property value. Use the string values `true` or `false` for boolean properties."
        ),
    )


class AssistantTrendsBreakdownFilter(BaseModel):
    model_config = ConfigDict(
        extra="forbid",
    )
    breakdown_limit: Optional[int] = Field(default=25, description="How many distinct values to show.")
    breakdowns: list[Union[AssistantGroupMultipleBreakdownFilter, AssistantGenericMultipleBreakdownFilter]] = Field(
        ..., description="Use this field to define breakdowns.", max_length=3
    )


class AutocompleteCompletionItem(BaseModel):
    model_config = ConfigDict(
        extra="forbid",
    )
    detail: Optional[str] = Field(
        default=None,
        description=(
            "A human-readable string with additional information about this item, like type or symbol information."
        ),
    )
    documentation: Optional[str] = Field(
        default=None, description="A human-readable string that represents a doc-comment."
    )
    insertText: str = Field(
        ..., description="A string or snippet that should be inserted in a document when selecting this completion."
    )
    kind: AutocompleteCompletionItemKind = Field(
        ..., description="The kind of this completion item. Based on the kind an icon is chosen by the editor."
    )
    label: str = Field(
        ...,
        description=(
            "The label of this completion item. By default this is also the text that is inserted when selecting this"
            " completion."
        ),
    )


class Breakdown(BaseModel):
    model_config = ConfigDict(
        extra="forbid",
    )
    group_type_index: Optional[int] = None
    histogram_bin_count: Optional[int] = None
    normalize_url: Optional[bool] = None
    property: str
    type: Optional[MultipleBreakdownType] = None


class BreakdownFilter(BaseModel):
    model_config = ConfigDict(
        extra="forbid",
    )
    breakdown: Optional[Union[str, list[Union[str, int]], int]] = None
    breakdown_group_type_index: Optional[int] = None
    breakdown_hide_other_aggregation: Optional[bool] = None
    breakdown_histogram_bin_count: Optional[int] = None
    breakdown_limit: Optional[int] = None
    breakdown_normalize_url: Optional[bool] = None
    breakdown_type: Optional[BreakdownType] = BreakdownType.EVENT
    breakdowns: Optional[list[Breakdown]] = Field(default=None, max_length=3)


class IntervalItem(BaseModel):
    model_config = ConfigDict(
        extra="forbid",
    )
    label: str
    value: int = Field(..., description="An interval selected out of available intervals in source query")


class Series(BaseModel):
    model_config = ConfigDict(
        extra="forbid",
    )
    label: str
    value: int


class Settings(BaseModel):
    model_config = ConfigDict(
        extra="forbid",
    )
    display: Optional[ChartSettingsDisplay] = None
    formatting: Optional[ChartSettingsFormatting] = None


class ChartAxis(BaseModel):
    model_config = ConfigDict(
        extra="forbid",
    )
    column: str
    settings: Optional[Settings] = None


class ChartSettings(BaseModel):
    model_config = ConfigDict(
        extra="forbid",
    )
    goalLines: Optional[list[GoalLine]] = None
    leftYAxisSettings: Optional[YAxisSettings] = None
    rightYAxisSettings: Optional[YAxisSettings] = None
    seriesBreakdownColumn: Optional[str] = None
    showLegend: Optional[bool] = None
    showTotalRow: Optional[bool] = None
    stackBars100: Optional[bool] = Field(default=None, description="Whether we fill the bars to 100% in stacked mode")
    xAxis: Optional[ChartAxis] = None
    yAxis: Optional[list[ChartAxis]] = None
    yAxisAtZero: Optional[bool] = Field(
        default=None, description="Deprecated: use `[left|right]YAxisSettings`. Whether the Y axis should start at zero"
    )


class ClickhouseQueryProgress(BaseModel):
    model_config = ConfigDict(
        extra="forbid",
    )
    active_cpu_time: int
    bytes_read: int
    estimated_rows_total: int
    rows_read: int
    time_elapsed: int


class CohortPropertyFilter(BaseModel):
    model_config = ConfigDict(
        extra="forbid",
    )
    cohort_name: Optional[str] = None
    key: Literal["id"] = "id"
    label: Optional[str] = None
    operator: Optional[PropertyOperator] = PropertyOperator.IN_
    type: Literal["cohort"] = "cohort"
    value: int


class CustomChannelCondition(BaseModel):
    model_config = ConfigDict(
        extra="forbid",
    )
    id: str
    key: CustomChannelField
    op: CustomChannelOperator
    value: Optional[Union[str, list[str]]] = None


class CustomChannelRule(BaseModel):
    model_config = ConfigDict(
        extra="forbid",
    )
    channel_type: str
    combiner: FilterLogicalOperator
    id: str
    items: list[CustomChannelCondition]


class DataWarehousePersonPropertyFilter(BaseModel):
    model_config = ConfigDict(
        extra="forbid",
    )
    key: str
    label: Optional[str] = None
    operator: PropertyOperator
    type: Literal["data_warehouse_person_property"] = "data_warehouse_person_property"
    value: Optional[Union[list[Union[str, float]], Union[str, float]]] = None


class DataWarehousePropertyFilter(BaseModel):
    model_config = ConfigDict(
        extra="forbid",
    )
    key: str
    label: Optional[str] = None
    operator: PropertyOperator
    type: Literal["data_warehouse"] = "data_warehouse"
    value: Optional[Union[list[Union[str, float]], Union[str, float]]] = None


class DatabaseSchemaField(BaseModel):
    model_config = ConfigDict(
        extra="forbid",
    )
    chain: Optional[list[Union[str, int]]] = None
    fields: Optional[list[str]] = None
    hogql_value: str
    id: Optional[str] = None
    name: str
    schema_valid: bool
    table: Optional[str] = None
    type: DatabaseSerializedFieldType


class DatabaseSchemaPostHogTable(BaseModel):
    model_config = ConfigDict(
        extra="forbid",
    )
    fields: dict[str, DatabaseSchemaField]
    id: str
    name: str
    row_count: Optional[float] = None
    type: Literal["posthog"] = "posthog"


class DatabaseSchemaTableCommon(BaseModel):
    model_config = ConfigDict(
        extra="forbid",
    )
    fields: dict[str, DatabaseSchemaField]
    id: str
    name: str
    row_count: Optional[float] = None
    type: Type1


class Day(RootModel[int]):
    root: int


class ElementPropertyFilter(BaseModel):
    model_config = ConfigDict(
        extra="forbid",
    )
    key: Key
    label: Optional[str] = None
    operator: PropertyOperator
    type: Literal["element"] = "element"
    value: Optional[Union[list[Union[str, float]], Union[str, float]]] = None


class ErrorTrackingExternalReferenceIntegration(BaseModel):
    model_config = ConfigDict(
        extra="forbid",
    )
    display_name: str
    id: float
    kind: IntegrationKind


class ErrorTrackingIssueAssignee(BaseModel):
    model_config = ConfigDict(
        extra="forbid",
    )
    id: Union[str, int]
    type: Type2


class ErrorTrackingIssueFilter(BaseModel):
    model_config = ConfigDict(
        extra="forbid",
    )
    key: str
    label: Optional[str] = None
    operator: PropertyOperator
    type: Literal["error_tracking_issue"] = "error_tracking_issue"
    value: Optional[Union[list[Union[str, float]], Union[str, float]]] = None


class EventMetadataPropertyFilter(BaseModel):
    model_config = ConfigDict(
        extra="forbid",
    )
    key: str
    label: Optional[str] = None
    operator: PropertyOperator
    type: Literal["event_metadata"] = "event_metadata"
    value: Optional[Union[list[Union[str, float]], Union[str, float]]] = None


class EventOddsRatioSerialized(BaseModel):
    model_config = ConfigDict(
        extra="forbid",
    )
    correlation_type: CorrelationType
    event: EventDefinition
    failure_count: int
    odds_ratio: float
    success_count: int


class EventPropertyFilter(BaseModel):
    model_config = ConfigDict(
        extra="forbid",
    )
    key: str
    label: Optional[str] = None
    operator: Optional[PropertyOperator] = PropertyOperator.EXACT
    type: Literal["event"] = Field(default="event", description="Event properties")
    value: Optional[Union[list[Union[str, float]], Union[str, float]]] = None


class EventTaxonomyItem(BaseModel):
    model_config = ConfigDict(
        extra="forbid",
    )
    property: str
    sample_count: int
    sample_values: list[str]


class EventsHeatMapColumnAggregationResult(BaseModel):
    model_config = ConfigDict(
        extra="forbid",
    )
    column: int
    value: int


class EventsHeatMapDataResult(BaseModel):
    model_config = ConfigDict(
        extra="forbid",
    )
    column: int
    row: int
    value: int


class EventsHeatMapRowAggregationResult(BaseModel):
    model_config = ConfigDict(
        extra="forbid",
    )
    row: int
    value: int


class EventsHeatMapStructuredResult(BaseModel):
    model_config = ConfigDict(
        extra="forbid",
    )
    allAggregations: int
    columnAggregations: list[EventsHeatMapColumnAggregationResult]
    data: list[EventsHeatMapDataResult]
    rowAggregations: list[EventsHeatMapRowAggregationResult]


class ExperimentExposureQueryResponse(BaseModel):
    model_config = ConfigDict(
        extra="forbid",
    )
    date_range: DateRange
    kind: Literal["ExperimentExposureQuery"] = "ExperimentExposureQuery"
    timeseries: list[ExperimentExposureTimeSeries]
    total_exposures: dict[str, float]


class ExperimentHoldoutType(BaseModel):
    model_config = ConfigDict(
        extra="forbid",
    )
    created_at: Optional[str] = None
    created_by: Optional[UserBasicType] = None
    description: Optional[str] = None
    filters: dict[str, Any]
    id: Optional[float] = None
    name: str
    updated_at: Optional[str] = None


class ExperimentMetricBaseProperties(BaseModel):
    model_config = ConfigDict(
        extra="forbid",
    )
    conversion_window: Optional[int] = None
    conversion_window_unit: Optional[FunnelConversionWindowTimeUnit] = None
    kind: Literal["ExperimentMetric"] = "ExperimentMetric"
    name: Optional[str] = None
    response: Optional[dict[str, Any]] = None
    version: Optional[float] = Field(default=None, description="version of the node, used for schema migrations")


class ExperimentStatsBase(BaseModel):
    model_config = ConfigDict(
        extra="forbid",
    )
    key: str
    number_of_samples: int
    sum: float
    sum_squares: float


class ExperimentVariantResultBayesian(BaseModel):
    model_config = ConfigDict(
        extra="forbid",
    )
    chance_to_win: float
    credible_interval: list[float] = Field(..., max_length=2, min_length=2)
    key: str
    method: Literal["bayesian"] = "bayesian"
    number_of_samples: int
    significant: bool
    sum: float
    sum_squares: float


class ExperimentVariantResultFrequentist(BaseModel):
    model_config = ConfigDict(
        extra="forbid",
    )
    confidence_interval: list[float] = Field(..., max_length=2, min_length=2)
    key: str
    method: Literal["frequentist"] = "frequentist"
    number_of_samples: int
    p_value: float
    significant: bool
    sum: float
    sum_squares: float


class ExternalQueryError(BaseModel):
    model_config = ConfigDict(
        extra="forbid",
    )
    code: ExternalQueryErrorCode
    detail: str


class FeaturePropertyFilter(BaseModel):
    model_config = ConfigDict(
        extra="forbid",
    )
    key: str
    label: Optional[str] = None
    operator: PropertyOperator
    type: Literal["feature"] = Field(default="feature", description='Event property with "$feature/" prepended')
    value: Optional[Union[list[Union[str, float]], Union[str, float]]] = None


class FunnelCorrelationResult(BaseModel):
    model_config = ConfigDict(
        extra="forbid",
    )
    events: list[EventOddsRatioSerialized]
    skewed: bool


class FunnelExclusionSteps(BaseModel):
    model_config = ConfigDict(
        extra="forbid",
    )
    funnelFromStep: int
    funnelToStep: int


class FunnelsFilterLegacy(BaseModel):
    model_config = ConfigDict(
        extra="forbid",
    )
    bin_count: Optional[Union[float, str]] = None
    breakdown_attribution_type: Optional[BreakdownAttributionType] = None
    breakdown_attribution_value: Optional[float] = None
    exclusions: Optional[list[FunnelExclusionLegacy]] = None
    funnel_aggregate_by_hogql: Optional[str] = None
    funnel_from_step: Optional[float] = None
    funnel_order_type: Optional[StepOrderValue] = None
    funnel_step_reference: Optional[FunnelStepReference] = None
    funnel_to_step: Optional[float] = None
    funnel_viz_type: Optional[FunnelVizType] = None
    funnel_window_interval: Optional[float] = None
    funnel_window_interval_unit: Optional[FunnelConversionWindowTimeUnit] = None
    hidden_legend_keys: Optional[dict[str, Union[bool, Any]]] = None
    layout: Optional[FunnelLayout] = None


class GroupPropertyFilter(BaseModel):
    model_config = ConfigDict(
        extra="forbid",
    )
    group_type_index: Optional[int] = None
    key: str
    label: Optional[str] = None
    operator: PropertyOperator
    type: Literal["group"] = "group"
    value: Optional[Union[list[Union[str, float]], Union[str, float]]] = None


class HogQLAutocompleteResponse(BaseModel):
    model_config = ConfigDict(
        extra="forbid",
    )
    incomplete_list: bool = Field(..., description="Whether or not the suggestions returned are complete")
    suggestions: list[AutocompleteCompletionItem]
    timings: Optional[list[QueryTiming]] = Field(
        default=None, description="Measured timings for different parts of the query generation process"
    )


class HogQLNotice(BaseModel):
    model_config = ConfigDict(
        extra="forbid",
    )
    end: Optional[int] = None
    fix: Optional[str] = None
    message: str
    start: Optional[int] = None


class HogQLPropertyFilter(BaseModel):
    model_config = ConfigDict(
        extra="forbid",
    )
    key: str
    label: Optional[str] = None
    type: Literal["hogql"] = "hogql"
    value: Optional[Union[list[Union[str, float]], Union[str, float]]] = None


class HogQLQueryModifiers(BaseModel):
    model_config = ConfigDict(
        extra="forbid",
    )
    bounceRateDurationSeconds: Optional[float] = None
    bounceRatePageViewMode: Optional[BounceRatePageViewMode] = None
    convertToProjectTimezone: Optional[bool] = None
    customChannelTypeRules: Optional[list[CustomChannelRule]] = None
    dataWarehouseEventsModifiers: Optional[list[DataWarehouseEventsModifier]] = None
    debug: Optional[bool] = None
    formatCsvAllowDoubleQuotes: Optional[bool] = None
    inCohortVia: Optional[InCohortVia] = None
    materializationMode: Optional[MaterializationMode] = None
    optimizeJoinedFilters: Optional[bool] = None
    personsArgMaxVersion: Optional[PersonsArgMaxVersion] = None
    personsJoinMode: Optional[PersonsJoinMode] = None
    personsOnEventsMode: Optional[PersonsOnEventsMode] = None
    propertyGroupsMode: Optional[PropertyGroupsMode] = None
    s3TableUseInvalidColumns: Optional[bool] = None
    sessionTableVersion: Optional[SessionTableVersion] = None
    sessionsV2JoinMode: Optional[SessionsV2JoinMode] = None
    useMaterializedViews: Optional[bool] = None
    usePresortedEventsTable: Optional[bool] = None
    useWebAnalyticsPreAggregatedTables: Optional[bool] = None


class HogQuery(BaseModel):
    model_config = ConfigDict(
        extra="forbid",
    )
    code: Optional[str] = None
    kind: Literal["HogQuery"] = "HogQuery"
    modifiers: Optional[HogQLQueryModifiers] = Field(
        default=None, description="Modifiers used when performing the query"
    )
    response: Optional[HogQueryResponse] = None
    tags: Optional[QueryLogTags] = None
    version: Optional[float] = Field(default=None, description="version of the node, used for schema migrations")


class DayItem(BaseModel):
    model_config = ConfigDict(
        extra="forbid",
    )
    label: str
    value: Union[str, datetime, int]


class InsightThreshold(BaseModel):
    model_config = ConfigDict(
        extra="forbid",
    )
    bounds: Optional[InsightsThresholdBounds] = None
    type: InsightThresholdType


class LLMTrace(BaseModel):
    model_config = ConfigDict(
        extra="forbid",
    )
    createdAt: str
    events: list[LLMTraceEvent]
    id: str
    inputCost: Optional[float] = None
    inputState: Optional[Any] = None
    inputTokens: Optional[float] = None
    outputCost: Optional[float] = None
    outputState: Optional[Any] = None
    outputTokens: Optional[float] = None
    person: LLMTracePerson
    totalCost: Optional[float] = None
    totalLatency: Optional[float] = None
    traceName: Optional[str] = None


class LifecycleFilter(BaseModel):
    model_config = ConfigDict(
        extra="forbid",
    )
    showLegend: Optional[bool] = False
    showValuesOnSeries: Optional[bool] = None
    toggledLifecycles: Optional[list[LifecycleToggle]] = None


class LifecycleFilterLegacy(BaseModel):
    model_config = ConfigDict(
        extra="forbid",
    )
    show_legend: Optional[bool] = None
    show_values_on_series: Optional[bool] = None
    toggledLifecycles: Optional[list[LifecycleToggle]] = None


class LogEntryPropertyFilter(BaseModel):
    model_config = ConfigDict(
        extra="forbid",
    )
    key: str
    label: Optional[str] = None
    operator: PropertyOperator
    type: Literal["log_entry"] = "log_entry"
    value: Optional[Union[list[Union[str, float]], Union[str, float]]] = None


class LogMessage(BaseModel):
    model_config = ConfigDict(
        extra="forbid",
    )
    attributes: dict[str, Any]
    body: str
    event_name: str
    instrumentation_scope: str
    level: LogSeverityLevel
    observed_timestamp: datetime
    resource: str
    severity_number: float
    severity_text: LogSeverityLevel
    span_id: str
    timestamp: datetime
    trace_id: str
    uuid: str


class LogPropertyFilter(BaseModel):
    model_config = ConfigDict(
        extra="forbid",
    )
    key: str
    label: Optional[str] = None
    operator: PropertyOperator
    type: Literal["log"] = "log"
    value: Optional[Union[list[Union[str, float]], Union[str, float]]] = None


class MarketingAnalyticsSchemaField(BaseModel):
    model_config = ConfigDict(
        extra="forbid",
    )
    required: bool
    type: list[MarketingAnalyticsSchemaFieldTypes]


class MatchedRecording(BaseModel):
    model_config = ConfigDict(
        extra="forbid",
    )
    events: list[MatchedRecordingEvent]
    session_id: Optional[str] = None


class NewExperimentQueryResponse(BaseModel):
    model_config = ConfigDict(
        extra="forbid",
    )
    baseline: ExperimentStatsBase
    variant_results: Union[list[ExperimentVariantResultFrequentist], list[ExperimentVariantResultBayesian]]


class PathsFilter(BaseModel):
    model_config = ConfigDict(
        extra="forbid",
    )
    edgeLimit: Optional[int] = 50
    endPoint: Optional[str] = None
    excludeEvents: Optional[list[str]] = None
    includeEventTypes: Optional[list[PathType]] = None
    localPathCleaningFilters: Optional[list[PathCleaningFilter]] = None
    maxEdgeWeight: Optional[int] = None
    minEdgeWeight: Optional[int] = None
    pathDropoffKey: Optional[str] = Field(default=None, description="Relevant only within actors query")
    pathEndKey: Optional[str] = Field(default=None, description="Relevant only within actors query")
    pathGroupings: Optional[list[str]] = None
    pathReplacements: Optional[bool] = None
    pathStartKey: Optional[str] = Field(default=None, description="Relevant only within actors query")
    pathsHogQLExpression: Optional[str] = None
    startPoint: Optional[str] = None
    stepLimit: Optional[int] = 5


class PersonPropertyFilter(BaseModel):
    model_config = ConfigDict(
        extra="forbid",
    )
    key: str
    label: Optional[str] = None
    operator: PropertyOperator
    type: Literal["person"] = Field(default="person", description="Person properties")
    value: Optional[Union[list[Union[str, float]], Union[str, float]]] = None


class QueryResponseAlternative8(BaseModel):
    model_config = ConfigDict(
        extra="forbid",
    )
    errors: list[HogQLNotice]
    isUsingIndices: Optional[QueryIndexUsage] = None
    isValid: Optional[bool] = None
    notices: list[HogQLNotice]
    query: Optional[str] = None
    table_names: Optional[list[str]] = None
    warnings: list[HogQLNotice]


class QueryResponseAlternative9(BaseModel):
    model_config = ConfigDict(
        extra="forbid",
    )
    incomplete_list: bool = Field(..., description="Whether or not the suggestions returned are complete")
    suggestions: list[AutocompleteCompletionItem]
    timings: Optional[list[QueryTiming]] = Field(
        default=None, description="Measured timings for different parts of the query generation process"
    )


class QueryResponseAlternative24(BaseModel):
    model_config = ConfigDict(
        extra="forbid",
    )
    data: dict[str, Any]
    error: Optional[ExternalQueryError] = None
    status: ExternalQueryStatus


class QueryStatus(BaseModel):
    model_config = ConfigDict(
        extra="forbid",
    )
    complete: Optional[bool] = Field(
        default=False,
        description=(
            "Whether the query is still running. Will be true if the query is complete, even if it errored. Either"
            " result or error will be set."
        ),
    )
    dashboard_id: Optional[int] = None
    end_time: Optional[datetime] = Field(
        default=None, description="When did the query execution task finish (whether successfully or not)."
    )
    error: Optional[bool] = Field(
        default=False,
        description=(
            "If the query failed, this will be set to true. More information can be found in the error_message field."
        ),
    )
    error_message: Optional[str] = None
    expiration_time: Optional[datetime] = None
    id: str
    insight_id: Optional[int] = None
    labels: Optional[list[str]] = None
    pickup_time: Optional[datetime] = Field(
        default=None, description="When was the query execution task picked up by a worker."
    )
    query_async: Literal[True] = Field(default=True, description="ONLY async queries use QueryStatus.")
    query_progress: Optional[ClickhouseQueryProgress] = None
    results: Optional[Any] = None
    start_time: Optional[datetime] = Field(default=None, description="When was query execution task enqueued.")
    task_id: Optional[str] = None
    team_id: int


class QueryStatusResponse(BaseModel):
    model_config = ConfigDict(
        extra="forbid",
    )
    query_status: QueryStatus


class ResultCustomization(RootModel[Union[ResultCustomizationByValue, ResultCustomizationByPosition]]):
    root: Union[ResultCustomizationByValue, ResultCustomizationByPosition]


class RetentionValue(BaseModel):
    model_config = ConfigDict(
        extra="forbid",
    )
    count: int
    label: Optional[str] = None


class RevenueAnalyticsArpuQueryResponse(BaseModel):
    model_config = ConfigDict(
        extra="forbid",
    )
    columns: Optional[list[str]] = None
    error: Optional[str] = Field(
        default=None,
        description="Query error. Returned only if 'explain' or `modifiers.debug` is true. Throws an error otherwise.",
    )
    hogql: Optional[str] = Field(default=None, description="Generated HogQL query.")
    modifiers: Optional[HogQLQueryModifiers] = Field(
        default=None, description="Modifiers used when performing the query"
    )
    query_status: Optional[QueryStatus] = Field(
        default=None, description="Query status indicates whether next to the provided data, a query is still running."
    )
    results: Any
    timings: Optional[list[QueryTiming]] = Field(
        default=None, description="Measured timings for different parts of the query generation process"
    )


class RevenueAnalyticsBaseQueryRevenueAnalyticsArpuQueryResponse(BaseModel):
    model_config = ConfigDict(
        extra="forbid",
    )
    dateRange: Optional[DateRange] = None
    kind: NodeKind
    modifiers: Optional[HogQLQueryModifiers] = Field(
        default=None, description="Modifiers used when performing the query"
    )
    properties: list[RevenueAnalyticsPropertyFilter]
    response: Optional[RevenueAnalyticsArpuQueryResponse] = None
    tags: Optional[QueryLogTags] = None
    version: Optional[float] = Field(default=None, description="version of the node, used for schema migrations")


class RevenueAnalyticsCustomerCountQueryResponse(BaseModel):
    model_config = ConfigDict(
        extra="forbid",
    )
    columns: Optional[list[str]] = None
    error: Optional[str] = Field(
        default=None,
        description="Query error. Returned only if 'explain' or `modifiers.debug` is true. Throws an error otherwise.",
    )
    hogql: Optional[str] = Field(default=None, description="Generated HogQL query.")
    modifiers: Optional[HogQLQueryModifiers] = Field(
        default=None, description="Modifiers used when performing the query"
    )
    query_status: Optional[QueryStatus] = Field(
        default=None, description="Query status indicates whether next to the provided data, a query is still running."
    )
    results: Any
    timings: Optional[list[QueryTiming]] = Field(
        default=None, description="Measured timings for different parts of the query generation process"
    )


class RevenueAnalyticsEventItem(BaseModel):
    model_config = ConfigDict(
        extra="forbid",
    )
    currencyAwareDecimal: Optional[bool] = Field(
        default=False,
        description=(
            "If true, the revenue will be divided by the smallest unit of the currency.\n\nFor example, in case this is"
            " set to true, if the revenue is 1089 and the currency is USD, the revenue will be $10.89, but if the"
            " currency is JPY, the revenue will be ¥1089."
        ),
    )
    eventName: str
    revenueCurrencyProperty: Optional[RevenueCurrencyPropertyConfig] = Field(
        default_factory=lambda: RevenueCurrencyPropertyConfig.model_validate({"static": "USD"})
    )
    revenueProperty: str


class RevenueAnalyticsGrowthRateQueryResponse(BaseModel):
    model_config = ConfigDict(
        extra="forbid",
    )
    columns: Optional[list[str]] = None
    error: Optional[str] = Field(
        default=None,
        description="Query error. Returned only if 'explain' or `modifiers.debug` is true. Throws an error otherwise.",
    )
    hogql: Optional[str] = Field(default=None, description="Generated HogQL query.")
    modifiers: Optional[HogQLQueryModifiers] = Field(
        default=None, description="Modifiers used when performing the query"
    )
    query_status: Optional[QueryStatus] = Field(
        default=None, description="Query status indicates whether next to the provided data, a query is still running."
    )
    resolved_date_range: Optional[ResolvedDateRangeResponse] = Field(
        default=None, description="The date range used for the query"
    )
    results: Any
    timings: Optional[list[QueryTiming]] = Field(
        default=None, description="Measured timings for different parts of the query generation process"
    )


class RevenueAnalyticsOverviewItem(BaseModel):
    model_config = ConfigDict(
        extra="forbid",
    )
    key: RevenueAnalyticsOverviewItemKey
    value: float


class RevenueAnalyticsOverviewQueryResponse(BaseModel):
    model_config = ConfigDict(
        extra="forbid",
    )
    error: Optional[str] = Field(
        default=None,
        description="Query error. Returned only if 'explain' or `modifiers.debug` is true. Throws an error otherwise.",
    )
    hogql: Optional[str] = Field(default=None, description="Generated HogQL query.")
    modifiers: Optional[HogQLQueryModifiers] = Field(
        default=None, description="Modifiers used when performing the query"
    )
    query_status: Optional[QueryStatus] = Field(
        default=None, description="Query status indicates whether next to the provided data, a query is still running."
    )
    resolved_date_range: Optional[ResolvedDateRangeResponse] = Field(
        default=None, description="The date range used for the query"
    )
    results: list[RevenueAnalyticsOverviewItem]
    timings: Optional[list[QueryTiming]] = Field(
        default=None, description="Measured timings for different parts of the query generation process"
    )


class RevenueAnalyticsRevenueQueryResponse(BaseModel):
    model_config = ConfigDict(
        extra="forbid",
    )
    columns: Optional[list[str]] = None
    error: Optional[str] = Field(
        default=None,
        description="Query error. Returned only if 'explain' or `modifiers.debug` is true. Throws an error otherwise.",
    )
    hogql: Optional[str] = Field(default=None, description="Generated HogQL query.")
    modifiers: Optional[HogQLQueryModifiers] = Field(
        default=None, description="Modifiers used when performing the query"
    )
    query_status: Optional[QueryStatus] = Field(
        default=None, description="Query status indicates whether next to the provided data, a query is still running."
    )
    resolved_date_range: Optional[ResolvedDateRangeResponse] = Field(
        default=None, description="The date range used for the query"
    )
    results: RevenueAnalyticsRevenueQueryResult
    timings: Optional[list[QueryTiming]] = Field(
        default=None, description="Measured timings for different parts of the query generation process"
    )


class RevenueAnalyticsTopCustomersQueryResponse(BaseModel):
    model_config = ConfigDict(
        extra="forbid",
    )
    columns: Optional[list[str]] = None
    error: Optional[str] = Field(
        default=None,
        description="Query error. Returned only if 'explain' or `modifiers.debug` is true. Throws an error otherwise.",
    )
    hogql: Optional[str] = Field(default=None, description="Generated HogQL query.")
    modifiers: Optional[HogQLQueryModifiers] = Field(
        default=None, description="Modifiers used when performing the query"
    )
    query_status: Optional[QueryStatus] = Field(
        default=None, description="Query status indicates whether next to the provided data, a query is still running."
    )
    resolved_date_range: Optional[ResolvedDateRangeResponse] = Field(
        default=None, description="The date range used for the query"
    )
    results: Any
    timings: Optional[list[QueryTiming]] = Field(
        default=None, description="Measured timings for different parts of the query generation process"
    )


class RevenueExampleDataWarehouseTablesQueryResponse(BaseModel):
    model_config = ConfigDict(
        extra="forbid",
    )
    columns: Optional[list] = None
    error: Optional[str] = Field(
        default=None,
        description="Query error. Returned only if 'explain' or `modifiers.debug` is true. Throws an error otherwise.",
    )
    hasMore: Optional[bool] = None
    hogql: Optional[str] = Field(default=None, description="Generated HogQL query.")
    limit: Optional[int] = None
    modifiers: Optional[HogQLQueryModifiers] = Field(
        default=None, description="Modifiers used when performing the query"
    )
    offset: Optional[int] = None
    query_status: Optional[QueryStatus] = Field(
        default=None, description="Query status indicates whether next to the provided data, a query is still running."
    )
    results: Any
    timings: Optional[list[QueryTiming]] = Field(
        default=None, description="Measured timings for different parts of the query generation process"
    )
    types: Optional[list] = None


class RevenueExampleEventsQueryResponse(BaseModel):
    model_config = ConfigDict(
        extra="forbid",
    )
    columns: Optional[list] = None
    error: Optional[str] = Field(
        default=None,
        description="Query error. Returned only if 'explain' or `modifiers.debug` is true. Throws an error otherwise.",
    )
    hasMore: Optional[bool] = None
    hogql: Optional[str] = Field(default=None, description="Generated HogQL query.")
    limit: Optional[int] = None
    modifiers: Optional[HogQLQueryModifiers] = Field(
        default=None, description="Modifiers used when performing the query"
    )
    offset: Optional[int] = None
    query_status: Optional[QueryStatus] = Field(
        default=None, description="Query status indicates whether next to the provided data, a query is still running."
    )
    results: Any
    timings: Optional[list[QueryTiming]] = Field(
        default=None, description="Measured timings for different parts of the query generation process"
    )
    types: Optional[list] = None


class SavedInsightNode(BaseModel):
    model_config = ConfigDict(
        extra="forbid",
    )
    allowSorting: Optional[bool] = Field(
        default=None, description="Can the user click on column headers to sort the table? (default: true)"
    )
    context: Optional[Context1] = Field(
        default=None, description="Context for the table, used by components like ColumnConfigurator"
    )
    embedded: Optional[bool] = Field(default=None, description="Query is embedded inside another bordered component")
    expandable: Optional[bool] = Field(
        default=None, description="Can expand row to show raw event data (default: true)"
    )
    full: Optional[bool] = Field(
        default=None, description="Show with most visual options enabled. Used in insight scene."
    )
    hidePersonsModal: Optional[bool] = None
    hideTooltipOnScroll: Optional[bool] = None
    kind: Literal["SavedInsightNode"] = "SavedInsightNode"
    propertiesViaUrl: Optional[bool] = Field(default=None, description="Link properties via the URL (default: false)")
    shortId: str
    showActions: Optional[bool] = Field(default=None, description="Show the kebab menu at the end of the row")
    showColumnConfigurator: Optional[bool] = Field(
        default=None, description="Show a button to configure the table's columns if possible"
    )
    showCorrelationTable: Optional[bool] = None
    showDateRange: Optional[bool] = Field(default=None, description="Show date range selector")
    showElapsedTime: Optional[bool] = Field(default=None, description="Show the time it takes to run a query")
    showEventFilter: Optional[bool] = Field(
        default=None, description="Include an event filter above the table (EventsNode only)"
    )
    showExport: Optional[bool] = Field(default=None, description="Show the export button")
    showFilters: Optional[bool] = None
    showHeader: Optional[bool] = None
    showHogQLEditor: Optional[bool] = Field(default=None, description="Include a HogQL query editor above HogQL tables")
    showLastComputation: Optional[bool] = None
    showLastComputationRefresh: Optional[bool] = None
    showOpenEditorButton: Optional[bool] = Field(
        default=None, description="Show a button to open the current query as a new insight. (default: true)"
    )
    showPersistentColumnConfigurator: Optional[bool] = Field(
        default=None, description="Show a button to configure and persist the table's default columns if possible"
    )
    showPropertyFilter: Optional[Union[bool, list[TaxonomicFilterGroupType]]] = Field(
        default=None, description="Include a property filter above the table"
    )
    showReload: Optional[bool] = Field(default=None, description="Show a reload button")
    showResults: Optional[bool] = None
    showResultsTable: Optional[bool] = Field(default=None, description="Show a results table")
    showSavedQueries: Optional[bool] = Field(default=None, description="Shows a list of saved queries")
    showSearch: Optional[bool] = Field(default=None, description="Include a free text search field (PersonsNode only)")
    showTable: Optional[bool] = None
    showTestAccountFilters: Optional[bool] = Field(default=None, description="Show filter to exclude test accounts")
    showTimings: Optional[bool] = Field(default=None, description="Show a detailed query timing breakdown")
    suppressSessionAnalysisWarning: Optional[bool] = None
    version: Optional[float] = Field(default=None, description="version of the node, used for schema migrations")
    vizSpecificOptions: Optional[VizSpecificOptions] = None


class Filters(BaseModel):
    model_config = ConfigDict(
        extra="forbid",
    )
    dateRange: Optional[DateRange] = None
    properties: Optional[list[SessionPropertyFilter]] = None


class SessionAttributionExplorerQueryResponse(BaseModel):
    model_config = ConfigDict(
        extra="forbid",
    )
    columns: Optional[list] = None
    error: Optional[str] = Field(
        default=None,
        description="Query error. Returned only if 'explain' or `modifiers.debug` is true. Throws an error otherwise.",
    )
    hasMore: Optional[bool] = None
    hogql: Optional[str] = Field(default=None, description="Generated HogQL query.")
    limit: Optional[int] = None
    modifiers: Optional[HogQLQueryModifiers] = Field(
        default=None, description="Modifiers used when performing the query"
    )
    offset: Optional[int] = None
    query_status: Optional[QueryStatus] = Field(
        default=None, description="Query status indicates whether next to the provided data, a query is still running."
    )
    results: Any
    timings: Optional[list[QueryTiming]] = Field(
        default=None, description="Measured timings for different parts of the query generation process"
    )
    types: Optional[list] = None


class SessionBatchEventsQueryResponse(BaseModel):
    model_config = ConfigDict(
        extra="forbid",
    )
    columns: list
    error: Optional[str] = Field(
        default=None,
        description="Query error. Returned only if 'explain' or `modifiers.debug` is true. Throws an error otherwise.",
    )
    hasMore: Optional[bool] = None
    hogql: str = Field(..., description="Generated HogQL query.")
    limit: Optional[int] = None
    modifiers: Optional[HogQLQueryModifiers] = Field(
        default=None, description="Modifiers used when performing the query"
    )
    offset: Optional[int] = None
    query_status: Optional[QueryStatus] = Field(
        default=None, description="Query status indicates whether next to the provided data, a query is still running."
    )
    results: list[list]
    session_events: Optional[list[SessionEventsItem]] = Field(
        default=None, description="Events grouped by session ID. Only populated when group_by_session=True."
    )
    sessions_with_no_events: Optional[list[str]] = Field(
        default=None, description="List of session IDs that had no matching events"
    )
    timings: Optional[list[QueryTiming]] = Field(
        default=None, description="Measured timings for different parts of the query generation process"
    )
    types: list[str]


class SessionRecordingType(BaseModel):
    model_config = ConfigDict(
        extra="forbid",
    )
    active_seconds: Optional[float] = None
    activity_score: Optional[float] = Field(
        default=None, description="calculated on the backend so that we can sort by it, definition may change over time"
    )
    click_count: Optional[float] = None
    console_error_count: Optional[float] = None
    console_log_count: Optional[float] = None
    console_warn_count: Optional[float] = None
    distinct_id: Optional[str] = None
    email: Optional[str] = None
    end_time: str = Field(..., description="When the recording ends in ISO format.")
    id: str
    inactive_seconds: Optional[float] = None
    keypress_count: Optional[float] = None
    matching_events: Optional[list[MatchedRecording]] = Field(default=None, description="List of matching events. *")
    mouse_activity_count: Optional[float] = Field(
        default=None, description="count of all mouse activity in the recording, not just clicks"
    )
    ongoing: Optional[bool] = Field(
        default=None,
        description=(
            "whether we have received data for this recording in the last 5 minutes (assumes the recording was loaded"
            " from ClickHouse)\n*"
        ),
    )
    person: Optional[PersonType] = None
    recording_duration: float = Field(..., description="Length of recording in seconds.")
    snapshot_source: SnapshotSource
    start_time: str = Field(..., description="When the recording starts in ISO format.")
    start_url: Optional[str] = None
    storage: Optional[Storage] = Field(default=None, description="Where this recording information was loaded from")
    summary: Optional[str] = None
    viewed: bool = Field(..., description="Whether this recording has been viewed by you already.")
    viewers: list[str] = Field(..., description="user ids of other users who have viewed this recording")


class SessionsTimelineQueryResponse(BaseModel):
    model_config = ConfigDict(
        extra="forbid",
    )
    error: Optional[str] = Field(
        default=None,
        description="Query error. Returned only if 'explain' or `modifiers.debug` is true. Throws an error otherwise.",
    )
    hasMore: Optional[bool] = None
    hogql: Optional[str] = Field(default=None, description="Generated HogQL query.")
    modifiers: Optional[HogQLQueryModifiers] = Field(
        default=None, description="Modifiers used when performing the query"
    )
    query_status: Optional[QueryStatus] = Field(
        default=None, description="Query status indicates whether next to the provided data, a query is still running."
    )
    results: list[TimelineEntry]
    timings: Optional[list[QueryTiming]] = Field(
        default=None, description="Measured timings for different parts of the query generation process"
    )


class StickinessCriteria(BaseModel):
    model_config = ConfigDict(
        extra="forbid",
    )
    operator: StickinessOperator
    value: int


class StickinessFilter(BaseModel):
    model_config = ConfigDict(
        extra="forbid",
    )
    computedAs: Optional[StickinessComputationMode] = None
    display: Optional[ChartDisplayType] = None
    hiddenLegendIndexes: Optional[list[int]] = None
    showLegend: Optional[bool] = None
    showMultipleYAxes: Optional[bool] = None
    showValuesOnSeries: Optional[bool] = None
    stickinessCriteria: Optional[StickinessCriteria] = None


class StickinessQueryResponse(BaseModel):
    model_config = ConfigDict(
        extra="forbid",
    )
    error: Optional[str] = Field(
        default=None,
        description="Query error. Returned only if 'explain' or `modifiers.debug` is true. Throws an error otherwise.",
    )
    hogql: Optional[str] = Field(default=None, description="Generated HogQL query.")
    modifiers: Optional[HogQLQueryModifiers] = Field(
        default=None, description="Modifiers used when performing the query"
    )
    query_status: Optional[QueryStatus] = Field(
        default=None, description="Query status indicates whether next to the provided data, a query is still running."
    )
    results: list[dict[str, Any]]
    timings: Optional[list[QueryTiming]] = Field(
        default=None, description="Measured timings for different parts of the query generation process"
    )


class SuggestedQuestionsQuery(BaseModel):
    model_config = ConfigDict(
        extra="forbid",
    )
    kind: Literal["SuggestedQuestionsQuery"] = "SuggestedQuestionsQuery"
    modifiers: Optional[HogQLQueryModifiers] = Field(
        default=None, description="Modifiers used when performing the query"
    )
    response: Optional[SuggestedQuestionsQueryResponse] = None
    tags: Optional[QueryLogTags] = None
    version: Optional[float] = Field(default=None, description="version of the node, used for schema migrations")


class TableSettings(BaseModel):
    model_config = ConfigDict(
        extra="forbid",
    )
    columns: Optional[list[ChartAxis]] = None
    conditionalFormatting: Optional[list[ConditionalFormattingRule]] = None


class TeamTaxonomyItem(BaseModel):
    model_config = ConfigDict(
        extra="forbid",
    )
    count: int
    event: str


class TestBasicQueryResponse(BaseModel):
    model_config = ConfigDict(
        extra="forbid",
    )
    error: Optional[str] = Field(
        default=None,
        description="Query error. Returned only if 'explain' or `modifiers.debug` is true. Throws an error otherwise.",
    )
    hogql: Optional[str] = Field(default=None, description="Generated HogQL query.")
    modifiers: Optional[HogQLQueryModifiers] = Field(
        default=None, description="Modifiers used when performing the query"
    )
    query_status: Optional[QueryStatus] = Field(
        default=None, description="Query status indicates whether next to the provided data, a query is still running."
    )
    results: list
    timings: Optional[list[QueryTiming]] = Field(
        default=None, description="Measured timings for different parts of the query generation process"
    )


class TestCachedBasicQueryResponse(BaseModel):
    model_config = ConfigDict(
        extra="forbid",
    )
    cache_key: str
    cache_target_age: Optional[datetime] = None
    calculation_trigger: Optional[str] = Field(
        default=None, description="What triggered the calculation of the query, leave empty if user/immediate"
    )
    error: Optional[str] = Field(
        default=None,
        description="Query error. Returned only if 'explain' or `modifiers.debug` is true. Throws an error otherwise.",
    )
    hogql: Optional[str] = Field(default=None, description="Generated HogQL query.")
    is_cached: bool
    last_refresh: datetime
    modifiers: Optional[HogQLQueryModifiers] = Field(
        default=None, description="Modifiers used when performing the query"
    )
    next_allowed_client_refresh: datetime
    query_status: Optional[QueryStatus] = Field(
        default=None, description="Query status indicates whether next to the provided data, a query is still running."
    )
    results: list
    timezone: str
    timings: Optional[list[QueryTiming]] = Field(
        default=None, description="Measured timings for different parts of the query generation process"
    )


class TracesQueryResponse(BaseModel):
    model_config = ConfigDict(
        extra="forbid",
    )
    columns: Optional[list[str]] = None
    error: Optional[str] = Field(
        default=None,
        description="Query error. Returned only if 'explain' or `modifiers.debug` is true. Throws an error otherwise.",
    )
    hasMore: Optional[bool] = None
    hogql: Optional[str] = Field(default=None, description="Generated HogQL query.")
    limit: Optional[int] = None
    modifiers: Optional[HogQLQueryModifiers] = Field(
        default=None, description="Modifiers used when performing the query"
    )
    offset: Optional[int] = None
    query_status: Optional[QueryStatus] = Field(
        default=None, description="Query status indicates whether next to the provided data, a query is still running."
    )
    results: list[LLMTrace]
    timings: Optional[list[QueryTiming]] = Field(
        default=None, description="Measured timings for different parts of the query generation process"
    )


class TrendsAlertConfig(BaseModel):
    model_config = ConfigDict(
        extra="forbid",
    )
    check_ongoing_interval: Optional[bool] = None
    series_index: int
    type: Literal["TrendsAlertConfig"] = "TrendsAlertConfig"


class TrendsFilter(BaseModel):
    model_config = ConfigDict(
        extra="forbid",
    )
    aggregationAxisFormat: Optional[AggregationAxisFormat] = AggregationAxisFormat.NUMERIC
    aggregationAxisPostfix: Optional[str] = None
    aggregationAxisPrefix: Optional[str] = None
    breakdown_histogram_bin_count: Optional[float] = None
    decimalPlaces: Optional[float] = None
    display: Optional[ChartDisplayType] = ChartDisplayType.ACTIONS_LINE_GRAPH
    formula: Optional[str] = None
    formulaNodes: Optional[list[TrendsFormulaNode]] = Field(
        default=None,
        description="List of formulas with optional custom names. Takes precedence over formula/formulas if set.",
    )
    formulas: Optional[list[str]] = None
    goalLines: Optional[list[GoalLine]] = Field(default=None, description="Goal Lines")
    hiddenLegendIndexes: Optional[list[int]] = None
    minDecimalPlaces: Optional[float] = None
    resultCustomizationBy: Optional[ResultCustomizationBy] = Field(
        default=ResultCustomizationBy.VALUE,
        description="Wether result datasets are associated by their values or by their order.",
    )
    resultCustomizations: Optional[
        Union[dict[str, ResultCustomizationByValue], dict[str, ResultCustomizationByPosition]]
    ] = Field(default=None, description="Customizations for the appearance of result datasets.")
    showAlertThresholdLines: Optional[bool] = False
    showLabelsOnSeries: Optional[bool] = None
    showLegend: Optional[bool] = False
    showMultipleYAxes: Optional[bool] = False
    showPercentStackView: Optional[bool] = False
    showValuesOnSeries: Optional[bool] = False
    smoothingIntervals: Optional[int] = 1
    yAxisScaleType: Optional[YAxisScaleType] = YAxisScaleType.LINEAR


class TrendsQueryResponse(BaseModel):
    model_config = ConfigDict(
        extra="forbid",
    )
    error: Optional[str] = Field(
        default=None,
        description="Query error. Returned only if 'explain' or `modifiers.debug` is true. Throws an error otherwise.",
    )
    hasMore: Optional[bool] = Field(default=None, description="Wether more breakdown values are available.")
    hogql: Optional[str] = Field(default=None, description="Generated HogQL query.")
    modifiers: Optional[HogQLQueryModifiers] = Field(
        default=None, description="Modifiers used when performing the query"
    )
    query_status: Optional[QueryStatus] = Field(
        default=None, description="Query status indicates whether next to the provided data, a query is still running."
    )
    resolved_date_range: Optional[ResolvedDateRangeResponse] = Field(
        default=None, description="The date range used for the query"
    )
    results: list[dict[str, Any]]
    timings: Optional[list[QueryTiming]] = Field(
        default=None, description="Measured timings for different parts of the query generation process"
    )


class WebAnalyticsExternalSummaryQueryResponse(BaseModel):
    model_config = ConfigDict(
        extra="forbid",
    )
    data: dict[str, Any]
    error: Optional[ExternalQueryError] = None
    status: ExternalQueryStatus


class WebExternalClicksTableQueryResponse(BaseModel):
    model_config = ConfigDict(
        extra="forbid",
    )
    columns: Optional[list] = None
    error: Optional[str] = Field(
        default=None,
        description="Query error. Returned only if 'explain' or `modifiers.debug` is true. Throws an error otherwise.",
    )
    hasMore: Optional[bool] = None
    hogql: Optional[str] = Field(default=None, description="Generated HogQL query.")
    limit: Optional[int] = None
    modifiers: Optional[HogQLQueryModifiers] = Field(
        default=None, description="Modifiers used when performing the query"
    )
    offset: Optional[int] = None
    query_status: Optional[QueryStatus] = Field(
        default=None, description="Query status indicates whether next to the provided data, a query is still running."
    )
    results: list
    samplingRate: Optional[SamplingRate] = None
    timings: Optional[list[QueryTiming]] = Field(
        default=None, description="Measured timings for different parts of the query generation process"
    )
    types: Optional[list] = None


class WebGoalsQueryResponse(BaseModel):
    model_config = ConfigDict(
        extra="forbid",
    )
    columns: Optional[list] = None
    error: Optional[str] = Field(
        default=None,
        description="Query error. Returned only if 'explain' or `modifiers.debug` is true. Throws an error otherwise.",
    )
    hasMore: Optional[bool] = None
    hogql: Optional[str] = Field(default=None, description="Generated HogQL query.")
    limit: Optional[int] = None
    modifiers: Optional[HogQLQueryModifiers] = Field(
        default=None, description="Modifiers used when performing the query"
    )
    offset: Optional[int] = None
    query_status: Optional[QueryStatus] = Field(
        default=None, description="Query status indicates whether next to the provided data, a query is still running."
    )
    results: list
    samplingRate: Optional[SamplingRate] = None
    timings: Optional[list[QueryTiming]] = Field(
        default=None, description="Measured timings for different parts of the query generation process"
    )
    types: Optional[list] = None


class WebOverviewItem(BaseModel):
    model_config = ConfigDict(
        extra="forbid",
    )
    changeFromPreviousPct: Optional[float] = None
    isIncreaseBad: Optional[bool] = None
    key: str
    kind: WebOverviewItemKind
    previous: Optional[float] = None
    usedPreAggregatedTables: Optional[bool] = None
    value: Optional[float] = None


class WebOverviewQueryResponse(BaseModel):
    model_config = ConfigDict(
        extra="forbid",
    )
    dateFrom: Optional[str] = None
    dateTo: Optional[str] = None
    error: Optional[str] = Field(
        default=None,
        description="Query error. Returned only if 'explain' or `modifiers.debug` is true. Throws an error otherwise.",
    )
    hogql: Optional[str] = Field(default=None, description="Generated HogQL query.")
    modifiers: Optional[HogQLQueryModifiers] = Field(
        default=None, description="Modifiers used when performing the query"
    )
    query_status: Optional[QueryStatus] = Field(
        default=None, description="Query status indicates whether next to the provided data, a query is still running."
    )
    results: list[WebOverviewItem]
    samplingRate: Optional[SamplingRate] = None
    timings: Optional[list[QueryTiming]] = Field(
        default=None, description="Measured timings for different parts of the query generation process"
    )
    usedPreAggregatedTables: Optional[bool] = None


class WebPageURLSearchQueryResponse(BaseModel):
    model_config = ConfigDict(
        extra="forbid",
    )
    error: Optional[str] = Field(
        default=None,
        description="Query error. Returned only if 'explain' or `modifiers.debug` is true. Throws an error otherwise.",
    )
    hasMore: Optional[bool] = None
    hogql: Optional[str] = Field(default=None, description="Generated HogQL query.")
    limit: Optional[int] = None
    modifiers: Optional[HogQLQueryModifiers] = Field(
        default=None, description="Modifiers used when performing the query"
    )
    query_status: Optional[QueryStatus] = Field(
        default=None, description="Query status indicates whether next to the provided data, a query is still running."
    )
    results: list[PageURL]
    timings: Optional[list[QueryTiming]] = Field(
        default=None, description="Measured timings for different parts of the query generation process"
    )


class WebStatsTableQueryResponse(BaseModel):
    model_config = ConfigDict(
        extra="forbid",
    )
    columns: Optional[list] = None
    error: Optional[str] = Field(
        default=None,
        description="Query error. Returned only if 'explain' or `modifiers.debug` is true. Throws an error otherwise.",
    )
    hasMore: Optional[bool] = None
    hogql: Optional[str] = Field(default=None, description="Generated HogQL query.")
    limit: Optional[int] = None
    modifiers: Optional[HogQLQueryModifiers] = Field(
        default=None, description="Modifiers used when performing the query"
    )
    offset: Optional[int] = None
    query_status: Optional[QueryStatus] = Field(
        default=None, description="Query status indicates whether next to the provided data, a query is still running."
    )
    results: list
    samplingRate: Optional[SamplingRate] = None
    timings: Optional[list[QueryTiming]] = Field(
        default=None, description="Measured timings for different parts of the query generation process"
    )
    types: Optional[list] = None
    usedPreAggregatedTables: Optional[bool] = None


class WebVitalsItemAction(BaseModel):
    model_config = ConfigDict(
        extra="forbid",
    )
    custom_name: WebVitalsMetric
    math: WebVitalsPercentile


class WebVitalsPathBreakdownResult(BaseModel):
    model_config = ConfigDict(
        extra="forbid",
    )
    good: list[WebVitalsPathBreakdownResultItem]
    needs_improvements: list[WebVitalsPathBreakdownResultItem]
    poor: list[WebVitalsPathBreakdownResultItem]


class ActorsPropertyTaxonomyQueryResponse(BaseModel):
    model_config = ConfigDict(
        extra="forbid",
    )
    error: Optional[str] = Field(
        default=None,
        description="Query error. Returned only if 'explain' or `modifiers.debug` is true. Throws an error otherwise.",
    )
    hogql: Optional[str] = Field(default=None, description="Generated HogQL query.")
    modifiers: Optional[HogQLQueryModifiers] = Field(
        default=None, description="Modifiers used when performing the query"
    )
    query_status: Optional[QueryStatus] = Field(
        default=None, description="Query status indicates whether next to the provided data, a query is still running."
    )
    results: ActorsPropertyTaxonomyResponse
    timings: Optional[list[QueryTiming]] = Field(
        default=None, description="Measured timings for different parts of the query generation process"
    )


class ActorsQueryResponse(BaseModel):
    model_config = ConfigDict(
        extra="forbid",
    )
    columns: list
    error: Optional[str] = Field(
        default=None,
        description="Query error. Returned only if 'explain' or `modifiers.debug` is true. Throws an error otherwise.",
    )
    hasMore: Optional[bool] = None
    hogql: str = Field(..., description="Generated HogQL query.")
    limit: int
    missing_actors_count: Optional[int] = None
    modifiers: Optional[HogQLQueryModifiers] = Field(
        default=None, description="Modifiers used when performing the query"
    )
    offset: int
    query_status: Optional[QueryStatus] = Field(
        default=None, description="Query status indicates whether next to the provided data, a query is still running."
    )
    results: list[list]
    timings: Optional[list[QueryTiming]] = Field(
        default=None, description="Measured timings for different parts of the query generation process"
    )
    types: Optional[list[str]] = None


class AnyResponseType1(BaseModel):
    model_config = ConfigDict(
        extra="forbid",
    )
    field_create_in_folder: Optional[str] = Field(
        default=None, alias="_create_in_folder", description="Only used when creating objects"
    )
    cache_target_age: Optional[str] = None
    created_at: Optional[str] = None
    created_by: Optional[UserBasicType] = None
    dashboard_tiles: Optional[list[DashboardTileBasicType]] = None
    dashboards: Optional[list[float]] = None
    deleted: Optional[bool] = None
    derived_name: Optional[str] = None
    description: Optional[str] = None
    disable_baseline: Optional[bool] = Field(
        default=None, description="Only used in the frontend to toggle showing Baseline in funnels or not"
    )
    effective_privilege_level: Optional[DashboardPrivilegeLevel] = None
    effective_restriction_level: Optional[DashboardRestrictionLevel] = None
    favorited: Optional[bool] = None
    id: Optional[float] = Field(
        default=None, description="The primary key in the database, used as well in API endpoints"
    )
    is_sample: Optional[bool] = None
    last_modified_at: Optional[str] = None
    last_modified_by: Optional[UserBasicType] = None
    last_refresh: Optional[str] = None
    name: Optional[str] = None
    next: Optional[str] = Field(default=None, description="Only used in the frontend to store the next breakdown url")
    next_allowed_client_refresh: Optional[str] = None
    order: Optional[float] = None
    query: Optional[Query] = None
    query_status: Optional[QueryStatus] = None
    result: Optional[Any] = None
    saved: Optional[bool] = None
    short_id: Optional[str] = Field(
        default=None, description="The unique key we use when communicating with the user, e.g. in URLs"
    )
    tags: Optional[list[str]] = None
    timezone: Optional[str] = None
    updated_at: Optional[str] = None
    user_access_level: Optional[AccessControlLevel] = None


class AssistantFunnelNodeShared(BaseModel):
    model_config = ConfigDict(
        extra="forbid",
    )
    math: Optional[AssistantFunnelsMath] = Field(
        default=None,
        description=(
            "Optional math aggregation type for the series. Only specify this math type if the user wants one of these."
            " `first_time_for_user` - counts the number of users who have completed the event for the first time ever."
            " `first_time_for_user_with_filters` - counts the number of users who have completed the event with"
            " specified filters for the first time."
        ),
    )
    properties: Optional[
        list[
            Union[
                Union[
                    AssistantGenericPropertyFilter1,
                    AssistantGenericPropertyFilter2,
                    AssistantGenericPropertyFilter3,
                    AssistantGenericPropertyFilter4,
                    AssistantGenericPropertyFilter5,
                ],
                Union[
                    AssistantGroupPropertyFilter1,
                    AssistantGroupPropertyFilter2,
                    AssistantGroupPropertyFilter3,
                    AssistantGroupPropertyFilter4,
                    AssistantGroupPropertyFilter5,
                ],
            ]
        ]
    ] = None


class AssistantFunnelsActionsNode(BaseModel):
    model_config = ConfigDict(
        extra="forbid",
    )
    id: float = Field(..., description="Action ID from the plan.")
    kind: Literal["ActionsNode"] = "ActionsNode"
    math: Optional[AssistantFunnelsMath] = Field(
        default=None,
        description=(
            "Optional math aggregation type for the series. Only specify this math type if the user wants one of these."
            " `first_time_for_user` - counts the number of users who have completed the event for the first time ever."
            " `first_time_for_user_with_filters` - counts the number of users who have completed the event with"
            " specified filters for the first time."
        ),
    )
    name: str = Field(..., description="Action name from the plan.")
    properties: Optional[
        list[
            Union[
                Union[
                    AssistantGenericPropertyFilter1,
                    AssistantGenericPropertyFilter2,
                    AssistantGenericPropertyFilter3,
                    AssistantGenericPropertyFilter4,
                    AssistantGenericPropertyFilter5,
                ],
                Union[
                    AssistantGroupPropertyFilter1,
                    AssistantGroupPropertyFilter2,
                    AssistantGroupPropertyFilter3,
                    AssistantGroupPropertyFilter4,
                    AssistantGroupPropertyFilter5,
                ],
            ]
        ]
    ] = None
    version: Optional[float] = Field(default=None, description="version of the node, used for schema migrations")


class AssistantFunnelsEventsNode(BaseModel):
    model_config = ConfigDict(
        extra="forbid",
    )
    custom_name: Optional[str] = Field(
        default=None, description="Optional custom name for the event if it is needed to be renamed."
    )
    event: str = Field(..., description="Name of the event.")
    kind: Literal["EventsNode"] = "EventsNode"
    math: Optional[AssistantFunnelsMath] = Field(
        default=None,
        description=(
            "Optional math aggregation type for the series. Only specify this math type if the user wants one of these."
            " `first_time_for_user` - counts the number of users who have completed the event for the first time ever."
            " `first_time_for_user_with_filters` - counts the number of users who have completed the event with"
            " specified filters for the first time."
        ),
    )
    properties: Optional[
        list[
            Union[
                Union[
                    AssistantGenericPropertyFilter1,
                    AssistantGenericPropertyFilter2,
                    AssistantGenericPropertyFilter3,
                    AssistantGenericPropertyFilter4,
                    AssistantGenericPropertyFilter5,
                ],
                Union[
                    AssistantGroupPropertyFilter1,
                    AssistantGroupPropertyFilter2,
                    AssistantGroupPropertyFilter3,
                    AssistantGroupPropertyFilter4,
                    AssistantGroupPropertyFilter5,
                ],
            ]
        ]
    ] = None
    version: Optional[float] = Field(default=None, description="version of the node, used for schema migrations")


class AssistantFunnelsQuery(BaseModel):
    model_config = ConfigDict(
        extra="forbid",
    )
    aggregation_group_type_index: Optional[int] = Field(
        default=None,
        description=(
            "Use this field to define the aggregation by a specific group from the provided group mapping, which is NOT"
            " users or sessions."
        ),
    )
    breakdownFilter: Optional[AssistantFunnelsBreakdownFilter] = Field(
        default=None, description="Breakdown the chart by a property"
    )
    dateRange: Optional[Union[AssistantDateRange, AssistantDurationRange]] = Field(
        default=None, description="Date range for the query"
    )
    filterTestAccounts: Optional[bool] = Field(
        default=False, description="Exclude internal and test users by applying the respective filters"
    )
    funnelsFilter: Optional[AssistantFunnelsFilter] = Field(
        default=None, description="Properties specific to the funnels insight"
    )
    interval: Optional[IntervalType] = Field(
        default=None, description="Granularity of the response. Can be one of `hour`, `day`, `week` or `month`"
    )
    kind: Literal["FunnelsQuery"] = "FunnelsQuery"
    properties: Optional[
        list[
            Union[
                Union[
                    AssistantGenericPropertyFilter1,
                    AssistantGenericPropertyFilter2,
                    AssistantGenericPropertyFilter3,
                    AssistantGenericPropertyFilter4,
                    AssistantGenericPropertyFilter5,
                ],
                Union[
                    AssistantGroupPropertyFilter1,
                    AssistantGroupPropertyFilter2,
                    AssistantGroupPropertyFilter3,
                    AssistantGroupPropertyFilter4,
                    AssistantGroupPropertyFilter5,
                ],
            ]
        ]
    ] = Field(default=[], description="Property filters for all series")
    samplingFactor: Optional[float] = Field(
        default=None, description="Sampling rate from 0 to 1 where 1 is 100% of the data."
    )
    series: list[Union[AssistantFunnelsEventsNode, AssistantFunnelsActionsNode]] = Field(
        ..., description="Events or actions to include"
    )


class AssistantInsightsQueryBase(BaseModel):
    model_config = ConfigDict(
        extra="forbid",
    )
    dateRange: Optional[Union[AssistantDateRange, AssistantDurationRange]] = Field(
        default=None, description="Date range for the query"
    )
    filterTestAccounts: Optional[bool] = Field(
        default=False, description="Exclude internal and test users by applying the respective filters"
    )
    properties: Optional[
        list[
            Union[
                Union[
                    AssistantGenericPropertyFilter1,
                    AssistantGenericPropertyFilter2,
                    AssistantGenericPropertyFilter3,
                    AssistantGenericPropertyFilter4,
                    AssistantGenericPropertyFilter5,
                ],
                Union[
                    AssistantGroupPropertyFilter1,
                    AssistantGroupPropertyFilter2,
                    AssistantGroupPropertyFilter3,
                    AssistantGroupPropertyFilter4,
                    AssistantGroupPropertyFilter5,
                ],
            ]
        ]
    ] = Field(default=[], description="Property filters for all series")
    samplingFactor: Optional[float] = Field(
        default=None, description="Sampling rate from 0 to 1 where 1 is 100% of the data."
    )


class AssistantMessage(BaseModel):
    model_config = ConfigDict(
        extra="forbid",
    )
    content: str
    id: Optional[str] = None
    meta: Optional[AssistantMessageMetadata] = None
    tool_calls: Optional[list[AssistantToolCall]] = None
    type: Literal["ai"] = "ai"


class AssistantRetentionFilter(BaseModel):
    model_config = ConfigDict(
        extra="forbid",
    )
    cumulative: Optional[bool] = Field(
        default=None,
        description=(
            "Whether retention should be rolling (aka unbounded, cumulative). Rolling retention means that a user"
            " coming back in period 5 makes them count towards all the previous periods."
        ),
    )
    meanRetentionCalculation: Optional[MeanRetentionCalculation] = Field(
        default=None,
        description=(
            "Whether an additional series should be shown, showing the mean conversion for each period across cohorts."
        ),
    )
    period: Optional[RetentionPeriod] = Field(
        default=RetentionPeriod.DAY, description="Retention period, the interval to track cohorts by."
    )
    retentionReference: Optional[RetentionReference] = Field(
        default=None,
        description="Whether retention is with regard to initial cohort size, or that of the previous period.",
    )
    retentionType: Optional[RetentionType] = Field(
        default=None,
        description=(
            "Retention type: recurring or first time. Recurring retention counts a user as part of a cohort if they"
            " performed the cohort event during that time period, irrespective of it was their first time or not. First"
            " time retention only counts a user as part of the cohort if it was their first time performing the cohort"
            " event."
        ),
    )
    returningEntity: Union[AssistantRetentionEventsNode, AssistantRetentionActionsNode] = Field(
        ..., description="Retention event (event marking the user coming back)."
    )
    targetEntity: Union[AssistantRetentionEventsNode, AssistantRetentionActionsNode] = Field(
        ..., description="Activation event (event putting the actor into the initial cohort)."
    )
    totalIntervals: Optional[int] = Field(
        default=11,
        description=(
            "How many intervals to show in the chart. The default value is 11 (meaning 10 periods after initial"
            " cohort)."
        ),
    )


class AssistantRetentionQuery(BaseModel):
    model_config = ConfigDict(
        extra="forbid",
    )
    dateRange: Optional[Union[AssistantDateRange, AssistantDurationRange]] = Field(
        default=None, description="Date range for the query"
    )
    filterTestAccounts: Optional[bool] = Field(
        default=False, description="Exclude internal and test users by applying the respective filters"
    )
    kind: Literal["RetentionQuery"] = "RetentionQuery"
    properties: Optional[
        list[
            Union[
                Union[
                    AssistantGenericPropertyFilter1,
                    AssistantGenericPropertyFilter2,
                    AssistantGenericPropertyFilter3,
                    AssistantGenericPropertyFilter4,
                    AssistantGenericPropertyFilter5,
                ],
                Union[
                    AssistantGroupPropertyFilter1,
                    AssistantGroupPropertyFilter2,
                    AssistantGroupPropertyFilter3,
                    AssistantGroupPropertyFilter4,
                    AssistantGroupPropertyFilter5,
                ],
            ]
        ]
    ] = Field(default=[], description="Property filters for all series")
    retentionFilter: AssistantRetentionFilter = Field(..., description="Properties specific to the retention insight")
    samplingFactor: Optional[float] = Field(
        default=None, description="Sampling rate from 0 to 1 where 1 is 100% of the data."
    )


class AssistantTrendsActionsNode(BaseModel):
    model_config = ConfigDict(
        extra="forbid",
    )
    custom_name: Optional[str] = None
    id: int
    kind: Literal["ActionsNode"] = "ActionsNode"
    math: Optional[
        Union[
            BaseMathType,
            FunnelMathType,
            PropertyMathType,
            CountPerActorMathType,
            ExperimentMetricMathType,
            CalendarHeatmapMathType,
            Literal["unique_group"],
            Literal["hogql"],
        ]
    ] = None
    math_group_type_index: Optional[MathGroupTypeIndex] = None
    math_multiplier: Optional[float] = None
    math_property: Optional[str] = None
    math_property_revenue_currency: Optional[RevenueCurrencyPropertyConfig] = None
    math_property_type: Optional[str] = None
    name: str = Field(..., description="Action name from the plan.")
    properties: Optional[
        list[
            Union[
                Union[
                    AssistantGenericPropertyFilter1,
                    AssistantGenericPropertyFilter2,
                    AssistantGenericPropertyFilter3,
                    AssistantGenericPropertyFilter4,
                    AssistantGenericPropertyFilter5,
                ],
                Union[
                    AssistantGroupPropertyFilter1,
                    AssistantGroupPropertyFilter2,
                    AssistantGroupPropertyFilter3,
                    AssistantGroupPropertyFilter4,
                    AssistantGroupPropertyFilter5,
                ],
            ]
        ]
    ] = None
    version: Optional[float] = Field(default=None, description="version of the node, used for schema migrations")


class AssistantTrendsEventsNode(BaseModel):
    model_config = ConfigDict(
        extra="forbid",
    )
    custom_name: Optional[str] = None
    event: Optional[str] = Field(default=None, description="The event or `null` for all events.")
    kind: Literal["EventsNode"] = "EventsNode"
    math: Optional[
        Union[
            BaseMathType,
            FunnelMathType,
            PropertyMathType,
            CountPerActorMathType,
            ExperimentMetricMathType,
            CalendarHeatmapMathType,
            Literal["unique_group"],
            Literal["hogql"],
        ]
    ] = None
    math_group_type_index: Optional[MathGroupTypeIndex] = None
    math_multiplier: Optional[float] = None
    math_property: Optional[str] = None
    math_property_revenue_currency: Optional[RevenueCurrencyPropertyConfig] = None
    math_property_type: Optional[str] = None
    name: Optional[str] = None
    properties: Optional[
        list[
            Union[
                Union[
                    AssistantGenericPropertyFilter1,
                    AssistantGenericPropertyFilter2,
                    AssistantGenericPropertyFilter3,
                    AssistantGenericPropertyFilter4,
                    AssistantGenericPropertyFilter5,
                ],
                Union[
                    AssistantGroupPropertyFilter1,
                    AssistantGroupPropertyFilter2,
                    AssistantGroupPropertyFilter3,
                    AssistantGroupPropertyFilter4,
                    AssistantGroupPropertyFilter5,
                ],
            ]
        ]
    ] = None
    version: Optional[float] = Field(default=None, description="version of the node, used for schema migrations")


class AssistantTrendsQuery(BaseModel):
    model_config = ConfigDict(
        extra="forbid",
    )
    breakdownFilter: Optional[AssistantTrendsBreakdownFilter] = Field(
        default=None, description="Breakdown of the series"
    )
    compareFilter: Optional[CompareFilter] = Field(default=None, description="Compare to date range")
    dateRange: Optional[Union[AssistantDateRange, AssistantDurationRange]] = Field(
        default=None, description="Date range for the query"
    )
    filterTestAccounts: Optional[bool] = Field(
        default=False, description="Exclude internal and test users by applying the respective filters"
    )
    interval: Optional[IntervalType] = Field(
        default=IntervalType.DAY,
        description="Granularity of the response. Can be one of `hour`, `day`, `week` or `month`",
    )
    kind: Literal["TrendsQuery"] = "TrendsQuery"
    properties: Optional[
        list[
            Union[
                Union[
                    AssistantGenericPropertyFilter1,
                    AssistantGenericPropertyFilter2,
                    AssistantGenericPropertyFilter3,
                    AssistantGenericPropertyFilter4,
                    AssistantGenericPropertyFilter5,
                ],
                Union[
                    AssistantGroupPropertyFilter1,
                    AssistantGroupPropertyFilter2,
                    AssistantGroupPropertyFilter3,
                    AssistantGroupPropertyFilter4,
                    AssistantGroupPropertyFilter5,
                ],
            ]
        ]
    ] = Field(default=[], description="Property filters for all series")
    samplingFactor: Optional[float] = Field(
        default=None, description="Sampling rate from 0 to 1 where 1 is 100% of the data."
    )
    series: list[Union[AssistantTrendsEventsNode, AssistantTrendsActionsNode]] = Field(
        ..., description="Events or actions to include"
    )
    trendsFilter: Optional[AssistantTrendsFilter] = Field(
        default=None, description="Properties specific to the trends insight"
    )


class BreakdownItem(BaseModel):
    model_config = ConfigDict(
        extra="forbid",
    )
    label: str
    value: Union[str, int]


class CacheMissResponse(BaseModel):
    model_config = ConfigDict(
        extra="forbid",
    )
    cache_key: Optional[str] = None
    query_status: Optional[QueryStatus] = None


class CachedActorsPropertyTaxonomyQueryResponse(BaseModel):
    model_config = ConfigDict(
        extra="forbid",
    )
    cache_key: str
    cache_target_age: Optional[datetime] = None
    calculation_trigger: Optional[str] = Field(
        default=None, description="What triggered the calculation of the query, leave empty if user/immediate"
    )
    error: Optional[str] = Field(
        default=None,
        description="Query error. Returned only if 'explain' or `modifiers.debug` is true. Throws an error otherwise.",
    )
    hogql: Optional[str] = Field(default=None, description="Generated HogQL query.")
    is_cached: bool
    last_refresh: datetime
    modifiers: Optional[HogQLQueryModifiers] = Field(
        default=None, description="Modifiers used when performing the query"
    )
    next_allowed_client_refresh: datetime
    query_status: Optional[QueryStatus] = Field(
        default=None, description="Query status indicates whether next to the provided data, a query is still running."
    )
    results: ActorsPropertyTaxonomyResponse
    timezone: str
    timings: Optional[list[QueryTiming]] = Field(
        default=None, description="Measured timings for different parts of the query generation process"
    )


class CachedActorsQueryResponse(BaseModel):
    model_config = ConfigDict(
        extra="forbid",
    )
    cache_key: str
    cache_target_age: Optional[datetime] = None
    calculation_trigger: Optional[str] = Field(
        default=None, description="What triggered the calculation of the query, leave empty if user/immediate"
    )
    columns: list
    error: Optional[str] = Field(
        default=None,
        description="Query error. Returned only if 'explain' or `modifiers.debug` is true. Throws an error otherwise.",
    )
    hasMore: Optional[bool] = None
    hogql: str = Field(..., description="Generated HogQL query.")
    is_cached: bool
    last_refresh: datetime
    limit: int
    missing_actors_count: Optional[int] = None
    modifiers: Optional[HogQLQueryModifiers] = Field(
        default=None, description="Modifiers used when performing the query"
    )
    next_allowed_client_refresh: datetime
    offset: int
    query_status: Optional[QueryStatus] = Field(
        default=None, description="Query status indicates whether next to the provided data, a query is still running."
    )
    results: list[list]
    timezone: str
    timings: Optional[list[QueryTiming]] = Field(
        default=None, description="Measured timings for different parts of the query generation process"
    )
    types: Optional[list[str]] = None


class CachedCalendarHeatmapQueryResponse(BaseModel):
    model_config = ConfigDict(
        extra="forbid",
    )
    cache_key: str
    cache_target_age: Optional[datetime] = None
    calculation_trigger: Optional[str] = Field(
        default=None, description="What triggered the calculation of the query, leave empty if user/immediate"
    )
    error: Optional[str] = Field(
        default=None,
        description="Query error. Returned only if 'explain' or `modifiers.debug` is true. Throws an error otherwise.",
    )
    hasMore: Optional[bool] = Field(default=None, description="Wether more breakdown values are available.")
    hogql: Optional[str] = Field(default=None, description="Generated HogQL query.")
    is_cached: bool
    last_refresh: datetime
    modifiers: Optional[HogQLQueryModifiers] = Field(
        default=None, description="Modifiers used when performing the query"
    )
    next_allowed_client_refresh: datetime
    query_status: Optional[QueryStatus] = Field(
        default=None, description="Query status indicates whether next to the provided data, a query is still running."
    )
    results: EventsHeatMapStructuredResult
    timezone: str
    timings: Optional[list[QueryTiming]] = Field(
        default=None, description="Measured timings for different parts of the query generation process"
    )


class CachedEventTaxonomyQueryResponse(BaseModel):
    model_config = ConfigDict(
        extra="forbid",
    )
    cache_key: str
    cache_target_age: Optional[datetime] = None
    calculation_trigger: Optional[str] = Field(
        default=None, description="What triggered the calculation of the query, leave empty if user/immediate"
    )
    error: Optional[str] = Field(
        default=None,
        description="Query error. Returned only if 'explain' or `modifiers.debug` is true. Throws an error otherwise.",
    )
    hogql: Optional[str] = Field(default=None, description="Generated HogQL query.")
    is_cached: bool
    last_refresh: datetime
    modifiers: Optional[HogQLQueryModifiers] = Field(
        default=None, description="Modifiers used when performing the query"
    )
    next_allowed_client_refresh: datetime
    query_status: Optional[QueryStatus] = Field(
        default=None, description="Query status indicates whether next to the provided data, a query is still running."
    )
    results: list[EventTaxonomyItem]
    timezone: str
    timings: Optional[list[QueryTiming]] = Field(
        default=None, description="Measured timings for different parts of the query generation process"
    )


class CachedEventsQueryResponse(BaseModel):
    model_config = ConfigDict(
        extra="forbid",
    )
    cache_key: str
    cache_target_age: Optional[datetime] = None
    calculation_trigger: Optional[str] = Field(
        default=None, description="What triggered the calculation of the query, leave empty if user/immediate"
    )
    columns: list
    error: Optional[str] = Field(
        default=None,
        description="Query error. Returned only if 'explain' or `modifiers.debug` is true. Throws an error otherwise.",
    )
    hasMore: Optional[bool] = None
    hogql: str = Field(..., description="Generated HogQL query.")
    is_cached: bool
    last_refresh: datetime
    limit: Optional[int] = None
    modifiers: Optional[HogQLQueryModifiers] = Field(
        default=None, description="Modifiers used when performing the query"
    )
    next_allowed_client_refresh: datetime
    offset: Optional[int] = None
    query_status: Optional[QueryStatus] = Field(
        default=None, description="Query status indicates whether next to the provided data, a query is still running."
    )
    results: list[list]
    timezone: str
    timings: Optional[list[QueryTiming]] = Field(
        default=None, description="Measured timings for different parts of the query generation process"
    )
    types: list[str]


class CachedExperimentExposureQueryResponse(BaseModel):
    model_config = ConfigDict(
        extra="forbid",
    )
    cache_key: str
    cache_target_age: Optional[datetime] = None
    calculation_trigger: Optional[str] = Field(
        default=None, description="What triggered the calculation of the query, leave empty if user/immediate"
    )
    date_range: DateRange
    is_cached: bool
    kind: Literal["ExperimentExposureQuery"] = "ExperimentExposureQuery"
    last_refresh: datetime
    next_allowed_client_refresh: datetime
    query_status: Optional[QueryStatus] = Field(
        default=None, description="Query status indicates whether next to the provided data, a query is still running."
    )
    timeseries: list[ExperimentExposureTimeSeries]
    timezone: str
    total_exposures: dict[str, float]


class CachedFunnelCorrelationResponse(BaseModel):
    model_config = ConfigDict(
        extra="forbid",
    )
    cache_key: str
    cache_target_age: Optional[datetime] = None
    calculation_trigger: Optional[str] = Field(
        default=None, description="What triggered the calculation of the query, leave empty if user/immediate"
    )
    columns: Optional[list] = None
    error: Optional[str] = Field(
        default=None,
        description="Query error. Returned only if 'explain' or `modifiers.debug` is true. Throws an error otherwise.",
    )
    hasMore: Optional[bool] = None
    hogql: Optional[str] = Field(default=None, description="Generated HogQL query.")
    is_cached: bool
    last_refresh: datetime
    limit: Optional[int] = None
    modifiers: Optional[HogQLQueryModifiers] = Field(
        default=None, description="Modifiers used when performing the query"
    )
    next_allowed_client_refresh: datetime
    offset: Optional[int] = None
    query_status: Optional[QueryStatus] = Field(
        default=None, description="Query status indicates whether next to the provided data, a query is still running."
    )
    results: FunnelCorrelationResult
    timezone: str
    timings: Optional[list[QueryTiming]] = Field(
        default=None, description="Measured timings for different parts of the query generation process"
    )
    types: Optional[list] = None


class CachedFunnelsQueryResponse(BaseModel):
    model_config = ConfigDict(
        extra="forbid",
    )
    cache_key: str
    cache_target_age: Optional[datetime] = None
    calculation_trigger: Optional[str] = Field(
        default=None, description="What triggered the calculation of the query, leave empty if user/immediate"
    )
    error: Optional[str] = Field(
        default=None,
        description="Query error. Returned only if 'explain' or `modifiers.debug` is true. Throws an error otherwise.",
    )
    hogql: Optional[str] = Field(default=None, description="Generated HogQL query.")
    isUdf: Optional[bool] = None
    is_cached: bool
    last_refresh: datetime
    modifiers: Optional[HogQLQueryModifiers] = Field(
        default=None, description="Modifiers used when performing the query"
    )
    next_allowed_client_refresh: datetime
    query_status: Optional[QueryStatus] = Field(
        default=None, description="Query status indicates whether next to the provided data, a query is still running."
    )
    resolved_date_range: Optional[ResolvedDateRangeResponse] = Field(
        default=None, description="The date range used for the query"
    )
    results: Union[FunnelTimeToConvertResults, list[dict[str, Any]], list[list[dict[str, Any]]]]
    timezone: str
    timings: Optional[list[QueryTiming]] = Field(
        default=None, description="Measured timings for different parts of the query generation process"
    )


class CachedGroupsQueryResponse(BaseModel):
    model_config = ConfigDict(
        extra="forbid",
    )
    cache_key: str
    cache_target_age: Optional[datetime] = None
    calculation_trigger: Optional[str] = Field(
        default=None, description="What triggered the calculation of the query, leave empty if user/immediate"
    )
    columns: list
    error: Optional[str] = Field(
        default=None,
        description="Query error. Returned only if 'explain' or `modifiers.debug` is true. Throws an error otherwise.",
    )
    hasMore: Optional[bool] = None
    hogql: str = Field(..., description="Generated HogQL query.")
    is_cached: bool
    kind: Literal["GroupsQuery"] = "GroupsQuery"
    last_refresh: datetime
    limit: int
    modifiers: Optional[HogQLQueryModifiers] = Field(
        default=None, description="Modifiers used when performing the query"
    )
    next_allowed_client_refresh: datetime
    offset: int
    query_status: Optional[QueryStatus] = Field(
        default=None, description="Query status indicates whether next to the provided data, a query is still running."
    )
    results: list[list]
    timezone: str
    timings: Optional[list[QueryTiming]] = Field(
        default=None, description="Measured timings for different parts of the query generation process"
    )
    types: list[str]


class CachedLifecycleQueryResponse(BaseModel):
    model_config = ConfigDict(
        extra="forbid",
    )
    cache_key: str
    cache_target_age: Optional[datetime] = None
    calculation_trigger: Optional[str] = Field(
        default=None, description="What triggered the calculation of the query, leave empty if user/immediate"
    )
    error: Optional[str] = Field(
        default=None,
        description="Query error. Returned only if 'explain' or `modifiers.debug` is true. Throws an error otherwise.",
    )
    hogql: Optional[str] = Field(default=None, description="Generated HogQL query.")
    is_cached: bool
    last_refresh: datetime
    modifiers: Optional[HogQLQueryModifiers] = Field(
        default=None, description="Modifiers used when performing the query"
    )
    next_allowed_client_refresh: datetime
    query_status: Optional[QueryStatus] = Field(
        default=None, description="Query status indicates whether next to the provided data, a query is still running."
    )
    resolved_date_range: Optional[ResolvedDateRangeResponse] = Field(
        default=None, description="The date range used for the query"
    )
    results: list[dict[str, Any]]
    timezone: str
    timings: Optional[list[QueryTiming]] = Field(
        default=None, description="Measured timings for different parts of the query generation process"
    )


class CachedLogsQueryResponse(BaseModel):
    model_config = ConfigDict(
        extra="forbid",
    )
    cache_key: str
    cache_target_age: Optional[datetime] = None
    calculation_trigger: Optional[str] = Field(
        default=None, description="What triggered the calculation of the query, leave empty if user/immediate"
    )
    columns: Optional[list[str]] = None
    error: Optional[str] = Field(
        default=None,
        description="Query error. Returned only if 'explain' or `modifiers.debug` is true. Throws an error otherwise.",
    )
    hasMore: Optional[bool] = None
    hogql: Optional[str] = Field(default=None, description="Generated HogQL query.")
    is_cached: bool
    last_refresh: datetime
    limit: Optional[int] = None
    modifiers: Optional[HogQLQueryModifiers] = Field(
        default=None, description="Modifiers used when performing the query"
    )
    next_allowed_client_refresh: datetime
    offset: Optional[int] = None
    query_status: Optional[QueryStatus] = Field(
        default=None, description="Query status indicates whether next to the provided data, a query is still running."
    )
    results: Any
    timezone: str
    timings: Optional[list[QueryTiming]] = Field(
        default=None, description="Measured timings for different parts of the query generation process"
    )


class CachedMarketingAnalyticsTableQueryResponse(BaseModel):
    model_config = ConfigDict(
        extra="forbid",
    )
    cache_key: str
    cache_target_age: Optional[datetime] = None
    calculation_trigger: Optional[str] = Field(
        default=None, description="What triggered the calculation of the query, leave empty if user/immediate"
    )
    columns: Optional[list] = None
    error: Optional[str] = Field(
        default=None,
        description="Query error. Returned only if 'explain' or `modifiers.debug` is true. Throws an error otherwise.",
    )
    hasMore: Optional[bool] = None
    hogql: Optional[str] = Field(default=None, description="Generated HogQL query.")
    is_cached: bool
    last_refresh: datetime
    limit: Optional[int] = None
    modifiers: Optional[HogQLQueryModifiers] = Field(
        default=None, description="Modifiers used when performing the query"
    )
    next_allowed_client_refresh: datetime
    offset: Optional[int] = None
    query_status: Optional[QueryStatus] = Field(
        default=None, description="Query status indicates whether next to the provided data, a query is still running."
    )
    results: list
    samplingRate: Optional[SamplingRate] = None
    timezone: str
    timings: Optional[list[QueryTiming]] = Field(
        default=None, description="Measured timings for different parts of the query generation process"
    )
    types: Optional[list] = None


class CachedNewExperimentQueryResponse(BaseModel):
    model_config = ConfigDict(
        extra="forbid",
    )
    baseline: ExperimentStatsBase
    cache_key: str
    cache_target_age: Optional[datetime] = None
    calculation_trigger: Optional[str] = Field(
        default=None, description="What triggered the calculation of the query, leave empty if user/immediate"
    )
    is_cached: bool
    last_refresh: datetime
    next_allowed_client_refresh: datetime
    query_status: Optional[QueryStatus] = Field(
        default=None, description="Query status indicates whether next to the provided data, a query is still running."
    )
    timezone: str
    variant_results: Union[list[ExperimentVariantResultFrequentist], list[ExperimentVariantResultBayesian]]


class CachedPathsQueryResponse(BaseModel):
    model_config = ConfigDict(
        extra="forbid",
    )
    cache_key: str
    cache_target_age: Optional[datetime] = None
    calculation_trigger: Optional[str] = Field(
        default=None, description="What triggered the calculation of the query, leave empty if user/immediate"
    )
    error: Optional[str] = Field(
        default=None,
        description="Query error. Returned only if 'explain' or `modifiers.debug` is true. Throws an error otherwise.",
    )
    hogql: Optional[str] = Field(default=None, description="Generated HogQL query.")
    is_cached: bool
    last_refresh: datetime
    modifiers: Optional[HogQLQueryModifiers] = Field(
        default=None, description="Modifiers used when performing the query"
    )
    next_allowed_client_refresh: datetime
    query_status: Optional[QueryStatus] = Field(
        default=None, description="Query status indicates whether next to the provided data, a query is still running."
    )
    results: list[PathsLink]
    timezone: str
    timings: Optional[list[QueryTiming]] = Field(
        default=None, description="Measured timings for different parts of the query generation process"
    )


class CachedRevenueAnalyticsArpuQueryResponse(BaseModel):
    model_config = ConfigDict(
        extra="forbid",
    )
    cache_key: str
    cache_target_age: Optional[datetime] = None
    calculation_trigger: Optional[str] = Field(
        default=None, description="What triggered the calculation of the query, leave empty if user/immediate"
    )
    columns: Optional[list[str]] = None
    error: Optional[str] = Field(
        default=None,
        description="Query error. Returned only if 'explain' or `modifiers.debug` is true. Throws an error otherwise.",
    )
    hogql: Optional[str] = Field(default=None, description="Generated HogQL query.")
    is_cached: bool
    last_refresh: datetime
    modifiers: Optional[HogQLQueryModifiers] = Field(
        default=None, description="Modifiers used when performing the query"
    )
    next_allowed_client_refresh: datetime
    query_status: Optional[QueryStatus] = Field(
        default=None, description="Query status indicates whether next to the provided data, a query is still running."
    )
    results: Any
    timezone: str
    timings: Optional[list[QueryTiming]] = Field(
        default=None, description="Measured timings for different parts of the query generation process"
    )


class CachedRevenueAnalyticsCustomerCountQueryResponse(BaseModel):
    model_config = ConfigDict(
        extra="forbid",
    )
    cache_key: str
    cache_target_age: Optional[datetime] = None
    calculation_trigger: Optional[str] = Field(
        default=None, description="What triggered the calculation of the query, leave empty if user/immediate"
    )
    columns: Optional[list[str]] = None
    error: Optional[str] = Field(
        default=None,
        description="Query error. Returned only if 'explain' or `modifiers.debug` is true. Throws an error otherwise.",
    )
    hogql: Optional[str] = Field(default=None, description="Generated HogQL query.")
    is_cached: bool
    last_refresh: datetime
    modifiers: Optional[HogQLQueryModifiers] = Field(
        default=None, description="Modifiers used when performing the query"
    )
    next_allowed_client_refresh: datetime
    query_status: Optional[QueryStatus] = Field(
        default=None, description="Query status indicates whether next to the provided data, a query is still running."
    )
    results: Any
    timezone: str
    timings: Optional[list[QueryTiming]] = Field(
        default=None, description="Measured timings for different parts of the query generation process"
    )


class CachedRevenueAnalyticsGrowthRateQueryResponse(BaseModel):
    model_config = ConfigDict(
        extra="forbid",
    )
    cache_key: str
    cache_target_age: Optional[datetime] = None
    calculation_trigger: Optional[str] = Field(
        default=None, description="What triggered the calculation of the query, leave empty if user/immediate"
    )
    columns: Optional[list[str]] = None
    error: Optional[str] = Field(
        default=None,
        description="Query error. Returned only if 'explain' or `modifiers.debug` is true. Throws an error otherwise.",
    )
    hogql: Optional[str] = Field(default=None, description="Generated HogQL query.")
    is_cached: bool
    last_refresh: datetime
    modifiers: Optional[HogQLQueryModifiers] = Field(
        default=None, description="Modifiers used when performing the query"
    )
    next_allowed_client_refresh: datetime
    query_status: Optional[QueryStatus] = Field(
        default=None, description="Query status indicates whether next to the provided data, a query is still running."
    )
    resolved_date_range: Optional[ResolvedDateRangeResponse] = Field(
        default=None, description="The date range used for the query"
    )
    results: Any
    timezone: str
    timings: Optional[list[QueryTiming]] = Field(
        default=None, description="Measured timings for different parts of the query generation process"
    )


class CachedRevenueAnalyticsOverviewQueryResponse(BaseModel):
    model_config = ConfigDict(
        extra="forbid",
    )
    cache_key: str
    cache_target_age: Optional[datetime] = None
    calculation_trigger: Optional[str] = Field(
        default=None, description="What triggered the calculation of the query, leave empty if user/immediate"
    )
    error: Optional[str] = Field(
        default=None,
        description="Query error. Returned only if 'explain' or `modifiers.debug` is true. Throws an error otherwise.",
    )
    hogql: Optional[str] = Field(default=None, description="Generated HogQL query.")
    is_cached: bool
    last_refresh: datetime
    modifiers: Optional[HogQLQueryModifiers] = Field(
        default=None, description="Modifiers used when performing the query"
    )
    next_allowed_client_refresh: datetime
    query_status: Optional[QueryStatus] = Field(
        default=None, description="Query status indicates whether next to the provided data, a query is still running."
    )
    resolved_date_range: Optional[ResolvedDateRangeResponse] = Field(
        default=None, description="The date range used for the query"
    )
    results: list[RevenueAnalyticsOverviewItem]
    timezone: str
    timings: Optional[list[QueryTiming]] = Field(
        default=None, description="Measured timings for different parts of the query generation process"
    )


class CachedRevenueAnalyticsRevenueQueryResponse(BaseModel):
    model_config = ConfigDict(
        extra="forbid",
    )
    cache_key: str
    cache_target_age: Optional[datetime] = None
    calculation_trigger: Optional[str] = Field(
        default=None, description="What triggered the calculation of the query, leave empty if user/immediate"
    )
    columns: Optional[list[str]] = None
    error: Optional[str] = Field(
        default=None,
        description="Query error. Returned only if 'explain' or `modifiers.debug` is true. Throws an error otherwise.",
    )
    hogql: Optional[str] = Field(default=None, description="Generated HogQL query.")
    is_cached: bool
    last_refresh: datetime
    modifiers: Optional[HogQLQueryModifiers] = Field(
        default=None, description="Modifiers used when performing the query"
    )
    next_allowed_client_refresh: datetime
    query_status: Optional[QueryStatus] = Field(
        default=None, description="Query status indicates whether next to the provided data, a query is still running."
    )
    resolved_date_range: Optional[ResolvedDateRangeResponse] = Field(
        default=None, description="The date range used for the query"
    )
    results: RevenueAnalyticsRevenueQueryResult
    timezone: str
    timings: Optional[list[QueryTiming]] = Field(
        default=None, description="Measured timings for different parts of the query generation process"
    )


class CachedRevenueAnalyticsTopCustomersQueryResponse(BaseModel):
    model_config = ConfigDict(
        extra="forbid",
    )
    cache_key: str
    cache_target_age: Optional[datetime] = None
    calculation_trigger: Optional[str] = Field(
        default=None, description="What triggered the calculation of the query, leave empty if user/immediate"
    )
    columns: Optional[list[str]] = None
    error: Optional[str] = Field(
        default=None,
        description="Query error. Returned only if 'explain' or `modifiers.debug` is true. Throws an error otherwise.",
    )
    hogql: Optional[str] = Field(default=None, description="Generated HogQL query.")
    is_cached: bool
    last_refresh: datetime
    modifiers: Optional[HogQLQueryModifiers] = Field(
        default=None, description="Modifiers used when performing the query"
    )
    next_allowed_client_refresh: datetime
    query_status: Optional[QueryStatus] = Field(
        default=None, description="Query status indicates whether next to the provided data, a query is still running."
    )
    resolved_date_range: Optional[ResolvedDateRangeResponse] = Field(
        default=None, description="The date range used for the query"
    )
    results: Any
    timezone: str
    timings: Optional[list[QueryTiming]] = Field(
        default=None, description="Measured timings for different parts of the query generation process"
    )


class CachedRevenueExampleDataWarehouseTablesQueryResponse(BaseModel):
    model_config = ConfigDict(
        extra="forbid",
    )
    cache_key: str
    cache_target_age: Optional[datetime] = None
    calculation_trigger: Optional[str] = Field(
        default=None, description="What triggered the calculation of the query, leave empty if user/immediate"
    )
    columns: Optional[list] = None
    error: Optional[str] = Field(
        default=None,
        description="Query error. Returned only if 'explain' or `modifiers.debug` is true. Throws an error otherwise.",
    )
    hasMore: Optional[bool] = None
    hogql: Optional[str] = Field(default=None, description="Generated HogQL query.")
    is_cached: bool
    last_refresh: datetime
    limit: Optional[int] = None
    modifiers: Optional[HogQLQueryModifiers] = Field(
        default=None, description="Modifiers used when performing the query"
    )
    next_allowed_client_refresh: datetime
    offset: Optional[int] = None
    query_status: Optional[QueryStatus] = Field(
        default=None, description="Query status indicates whether next to the provided data, a query is still running."
    )
    results: Any
    timezone: str
    timings: Optional[list[QueryTiming]] = Field(
        default=None, description="Measured timings for different parts of the query generation process"
    )
    types: Optional[list] = None


class CachedRevenueExampleEventsQueryResponse(BaseModel):
    model_config = ConfigDict(
        extra="forbid",
    )
    cache_key: str
    cache_target_age: Optional[datetime] = None
    calculation_trigger: Optional[str] = Field(
        default=None, description="What triggered the calculation of the query, leave empty if user/immediate"
    )
    columns: Optional[list] = None
    error: Optional[str] = Field(
        default=None,
        description="Query error. Returned only if 'explain' or `modifiers.debug` is true. Throws an error otherwise.",
    )
    hasMore: Optional[bool] = None
    hogql: Optional[str] = Field(default=None, description="Generated HogQL query.")
    is_cached: bool
    last_refresh: datetime
    limit: Optional[int] = None
    modifiers: Optional[HogQLQueryModifiers] = Field(
        default=None, description="Modifiers used when performing the query"
    )
    next_allowed_client_refresh: datetime
    offset: Optional[int] = None
    query_status: Optional[QueryStatus] = Field(
        default=None, description="Query status indicates whether next to the provided data, a query is still running."
    )
    results: Any
    timezone: str
    timings: Optional[list[QueryTiming]] = Field(
        default=None, description="Measured timings for different parts of the query generation process"
    )
    types: Optional[list] = None


class CachedSessionAttributionExplorerQueryResponse(BaseModel):
    model_config = ConfigDict(
        extra="forbid",
    )
    cache_key: str
    cache_target_age: Optional[datetime] = None
    calculation_trigger: Optional[str] = Field(
        default=None, description="What triggered the calculation of the query, leave empty if user/immediate"
    )
    columns: Optional[list] = None
    error: Optional[str] = Field(
        default=None,
        description="Query error. Returned only if 'explain' or `modifiers.debug` is true. Throws an error otherwise.",
    )
    hasMore: Optional[bool] = None
    hogql: Optional[str] = Field(default=None, description="Generated HogQL query.")
    is_cached: bool
    last_refresh: datetime
    limit: Optional[int] = None
    modifiers: Optional[HogQLQueryModifiers] = Field(
        default=None, description="Modifiers used when performing the query"
    )
    next_allowed_client_refresh: datetime
    offset: Optional[int] = None
    query_status: Optional[QueryStatus] = Field(
        default=None, description="Query status indicates whether next to the provided data, a query is still running."
    )
    results: Any
    timezone: str
    timings: Optional[list[QueryTiming]] = Field(
        default=None, description="Measured timings for different parts of the query generation process"
    )
    types: Optional[list] = None


class CachedSessionBatchEventsQueryResponse(BaseModel):
    model_config = ConfigDict(
        extra="forbid",
    )
    cache_key: str
    cache_target_age: Optional[datetime] = None
    calculation_trigger: Optional[str] = Field(
        default=None, description="What triggered the calculation of the query, leave empty if user/immediate"
    )
    columns: list
    error: Optional[str] = Field(
        default=None,
        description="Query error. Returned only if 'explain' or `modifiers.debug` is true. Throws an error otherwise.",
    )
    hasMore: Optional[bool] = None
    hogql: str = Field(..., description="Generated HogQL query.")
    is_cached: bool
    last_refresh: datetime
    limit: Optional[int] = None
    modifiers: Optional[HogQLQueryModifiers] = Field(
        default=None, description="Modifiers used when performing the query"
    )
    next_allowed_client_refresh: datetime
    offset: Optional[int] = None
    query_status: Optional[QueryStatus] = Field(
        default=None, description="Query status indicates whether next to the provided data, a query is still running."
    )
    results: list[list]
    session_events: Optional[list[SessionEventsItem]] = Field(
        default=None, description="Events grouped by session ID. Only populated when group_by_session=True."
    )
    sessions_with_no_events: Optional[list[str]] = Field(
        default=None, description="List of session IDs that had no matching events"
    )
    timezone: str
    timings: Optional[list[QueryTiming]] = Field(
        default=None, description="Measured timings for different parts of the query generation process"
    )
    types: list[str]


class CachedSessionsTimelineQueryResponse(BaseModel):
    model_config = ConfigDict(
        extra="forbid",
    )
    cache_key: str
    cache_target_age: Optional[datetime] = None
    calculation_trigger: Optional[str] = Field(
        default=None, description="What triggered the calculation of the query, leave empty if user/immediate"
    )
    error: Optional[str] = Field(
        default=None,
        description="Query error. Returned only if 'explain' or `modifiers.debug` is true. Throws an error otherwise.",
    )
    hasMore: Optional[bool] = None
    hogql: Optional[str] = Field(default=None, description="Generated HogQL query.")
    is_cached: bool
    last_refresh: datetime
    modifiers: Optional[HogQLQueryModifiers] = Field(
        default=None, description="Modifiers used when performing the query"
    )
    next_allowed_client_refresh: datetime
    query_status: Optional[QueryStatus] = Field(
        default=None, description="Query status indicates whether next to the provided data, a query is still running."
    )
    results: list[TimelineEntry]
    timezone: str
    timings: Optional[list[QueryTiming]] = Field(
        default=None, description="Measured timings for different parts of the query generation process"
    )


class CachedStickinessQueryResponse(BaseModel):
    model_config = ConfigDict(
        extra="forbid",
    )
    cache_key: str
    cache_target_age: Optional[datetime] = None
    calculation_trigger: Optional[str] = Field(
        default=None, description="What triggered the calculation of the query, leave empty if user/immediate"
    )
    error: Optional[str] = Field(
        default=None,
        description="Query error. Returned only if 'explain' or `modifiers.debug` is true. Throws an error otherwise.",
    )
    hogql: Optional[str] = Field(default=None, description="Generated HogQL query.")
    is_cached: bool
    last_refresh: datetime
    modifiers: Optional[HogQLQueryModifiers] = Field(
        default=None, description="Modifiers used when performing the query"
    )
    next_allowed_client_refresh: datetime
    query_status: Optional[QueryStatus] = Field(
        default=None, description="Query status indicates whether next to the provided data, a query is still running."
    )
    results: list[dict[str, Any]]
    timezone: str
    timings: Optional[list[QueryTiming]] = Field(
        default=None, description="Measured timings for different parts of the query generation process"
    )


class CachedSuggestedQuestionsQueryResponse(BaseModel):
    model_config = ConfigDict(
        extra="forbid",
    )
    cache_key: str
    cache_target_age: Optional[datetime] = None
    calculation_trigger: Optional[str] = Field(
        default=None, description="What triggered the calculation of the query, leave empty if user/immediate"
    )
    is_cached: bool
    last_refresh: datetime
    next_allowed_client_refresh: datetime
    query_status: Optional[QueryStatus] = Field(
        default=None, description="Query status indicates whether next to the provided data, a query is still running."
    )
    questions: list[str]
    timezone: str


class CachedTeamTaxonomyQueryResponse(BaseModel):
    model_config = ConfigDict(
        extra="forbid",
    )
    cache_key: str
    cache_target_age: Optional[datetime] = None
    calculation_trigger: Optional[str] = Field(
        default=None, description="What triggered the calculation of the query, leave empty if user/immediate"
    )
    error: Optional[str] = Field(
        default=None,
        description="Query error. Returned only if 'explain' or `modifiers.debug` is true. Throws an error otherwise.",
    )
    hogql: Optional[str] = Field(default=None, description="Generated HogQL query.")
    is_cached: bool
    last_refresh: datetime
    modifiers: Optional[HogQLQueryModifiers] = Field(
        default=None, description="Modifiers used when performing the query"
    )
    next_allowed_client_refresh: datetime
    query_status: Optional[QueryStatus] = Field(
        default=None, description="Query status indicates whether next to the provided data, a query is still running."
    )
    results: list[TeamTaxonomyItem]
    timezone: str
    timings: Optional[list[QueryTiming]] = Field(
        default=None, description="Measured timings for different parts of the query generation process"
    )


class CachedTracesQueryResponse(BaseModel):
    model_config = ConfigDict(
        extra="forbid",
    )
    cache_key: str
    cache_target_age: Optional[datetime] = None
    calculation_trigger: Optional[str] = Field(
        default=None, description="What triggered the calculation of the query, leave empty if user/immediate"
    )
    columns: Optional[list[str]] = None
    error: Optional[str] = Field(
        default=None,
        description="Query error. Returned only if 'explain' or `modifiers.debug` is true. Throws an error otherwise.",
    )
    hasMore: Optional[bool] = None
    hogql: Optional[str] = Field(default=None, description="Generated HogQL query.")
    is_cached: bool
    last_refresh: datetime
    limit: Optional[int] = None
    modifiers: Optional[HogQLQueryModifiers] = Field(
        default=None, description="Modifiers used when performing the query"
    )
    next_allowed_client_refresh: datetime
    offset: Optional[int] = None
    query_status: Optional[QueryStatus] = Field(
        default=None, description="Query status indicates whether next to the provided data, a query is still running."
    )
    results: list[LLMTrace]
    timezone: str
    timings: Optional[list[QueryTiming]] = Field(
        default=None, description="Measured timings for different parts of the query generation process"
    )


class CachedTrendsQueryResponse(BaseModel):
    model_config = ConfigDict(
        extra="forbid",
    )
    cache_key: str
    cache_target_age: Optional[datetime] = None
    calculation_trigger: Optional[str] = Field(
        default=None, description="What triggered the calculation of the query, leave empty if user/immediate"
    )
    error: Optional[str] = Field(
        default=None,
        description="Query error. Returned only if 'explain' or `modifiers.debug` is true. Throws an error otherwise.",
    )
    hasMore: Optional[bool] = Field(default=None, description="Wether more breakdown values are available.")
    hogql: Optional[str] = Field(default=None, description="Generated HogQL query.")
    is_cached: bool
    last_refresh: datetime
    modifiers: Optional[HogQLQueryModifiers] = Field(
        default=None, description="Modifiers used when performing the query"
    )
    next_allowed_client_refresh: datetime
    query_status: Optional[QueryStatus] = Field(
        default=None, description="Query status indicates whether next to the provided data, a query is still running."
    )
    resolved_date_range: Optional[ResolvedDateRangeResponse] = Field(
        default=None, description="The date range used for the query"
    )
    results: list[dict[str, Any]]
    timezone: str
    timings: Optional[list[QueryTiming]] = Field(
        default=None, description="Measured timings for different parts of the query generation process"
    )


class CachedVectorSearchQueryResponse(BaseModel):
    model_config = ConfigDict(
        extra="forbid",
    )
    cache_key: str
    cache_target_age: Optional[datetime] = None
    calculation_trigger: Optional[str] = Field(
        default=None, description="What triggered the calculation of the query, leave empty if user/immediate"
    )
    error: Optional[str] = Field(
        default=None,
        description="Query error. Returned only if 'explain' or `modifiers.debug` is true. Throws an error otherwise.",
    )
    hogql: Optional[str] = Field(default=None, description="Generated HogQL query.")
    is_cached: bool
    last_refresh: datetime
    modifiers: Optional[HogQLQueryModifiers] = Field(
        default=None, description="Modifiers used when performing the query"
    )
    next_allowed_client_refresh: datetime
    query_status: Optional[QueryStatus] = Field(
        default=None, description="Query status indicates whether next to the provided data, a query is still running."
    )
    results: list[VectorSearchResponseItem]
    timezone: str
    timings: Optional[list[QueryTiming]] = Field(
        default=None, description="Measured timings for different parts of the query generation process"
    )


class CachedWebExternalClicksTableQueryResponse(BaseModel):
    model_config = ConfigDict(
        extra="forbid",
    )
    cache_key: str
    cache_target_age: Optional[datetime] = None
    calculation_trigger: Optional[str] = Field(
        default=None, description="What triggered the calculation of the query, leave empty if user/immediate"
    )
    columns: Optional[list] = None
    error: Optional[str] = Field(
        default=None,
        description="Query error. Returned only if 'explain' or `modifiers.debug` is true. Throws an error otherwise.",
    )
    hasMore: Optional[bool] = None
    hogql: Optional[str] = Field(default=None, description="Generated HogQL query.")
    is_cached: bool
    last_refresh: datetime
    limit: Optional[int] = None
    modifiers: Optional[HogQLQueryModifiers] = Field(
        default=None, description="Modifiers used when performing the query"
    )
    next_allowed_client_refresh: datetime
    offset: Optional[int] = None
    query_status: Optional[QueryStatus] = Field(
        default=None, description="Query status indicates whether next to the provided data, a query is still running."
    )
    results: list
    samplingRate: Optional[SamplingRate] = None
    timezone: str
    timings: Optional[list[QueryTiming]] = Field(
        default=None, description="Measured timings for different parts of the query generation process"
    )
    types: Optional[list] = None


class CachedWebGoalsQueryResponse(BaseModel):
    model_config = ConfigDict(
        extra="forbid",
    )
    cache_key: str
    cache_target_age: Optional[datetime] = None
    calculation_trigger: Optional[str] = Field(
        default=None, description="What triggered the calculation of the query, leave empty if user/immediate"
    )
    columns: Optional[list] = None
    error: Optional[str] = Field(
        default=None,
        description="Query error. Returned only if 'explain' or `modifiers.debug` is true. Throws an error otherwise.",
    )
    hasMore: Optional[bool] = None
    hogql: Optional[str] = Field(default=None, description="Generated HogQL query.")
    is_cached: bool
    last_refresh: datetime
    limit: Optional[int] = None
    modifiers: Optional[HogQLQueryModifiers] = Field(
        default=None, description="Modifiers used when performing the query"
    )
    next_allowed_client_refresh: datetime
    offset: Optional[int] = None
    query_status: Optional[QueryStatus] = Field(
        default=None, description="Query status indicates whether next to the provided data, a query is still running."
    )
    results: list
    samplingRate: Optional[SamplingRate] = None
    timezone: str
    timings: Optional[list[QueryTiming]] = Field(
        default=None, description="Measured timings for different parts of the query generation process"
    )
    types: Optional[list] = None


class CachedWebOverviewQueryResponse(BaseModel):
    model_config = ConfigDict(
        extra="forbid",
    )
    cache_key: str
    cache_target_age: Optional[datetime] = None
    calculation_trigger: Optional[str] = Field(
        default=None, description="What triggered the calculation of the query, leave empty if user/immediate"
    )
    dateFrom: Optional[str] = None
    dateTo: Optional[str] = None
    error: Optional[str] = Field(
        default=None,
        description="Query error. Returned only if 'explain' or `modifiers.debug` is true. Throws an error otherwise.",
    )
    hogql: Optional[str] = Field(default=None, description="Generated HogQL query.")
    is_cached: bool
    last_refresh: datetime
    modifiers: Optional[HogQLQueryModifiers] = Field(
        default=None, description="Modifiers used when performing the query"
    )
    next_allowed_client_refresh: datetime
    query_status: Optional[QueryStatus] = Field(
        default=None, description="Query status indicates whether next to the provided data, a query is still running."
    )
    results: list[WebOverviewItem]
    samplingRate: Optional[SamplingRate] = None
    timezone: str
    timings: Optional[list[QueryTiming]] = Field(
        default=None, description="Measured timings for different parts of the query generation process"
    )
    usedPreAggregatedTables: Optional[bool] = None


class CachedWebPageURLSearchQueryResponse(BaseModel):
    model_config = ConfigDict(
        extra="forbid",
    )
    cache_key: str
    cache_target_age: Optional[datetime] = None
    calculation_trigger: Optional[str] = Field(
        default=None, description="What triggered the calculation of the query, leave empty if user/immediate"
    )
    error: Optional[str] = Field(
        default=None,
        description="Query error. Returned only if 'explain' or `modifiers.debug` is true. Throws an error otherwise.",
    )
    hasMore: Optional[bool] = None
    hogql: Optional[str] = Field(default=None, description="Generated HogQL query.")
    is_cached: bool
    last_refresh: datetime
    limit: Optional[int] = None
    modifiers: Optional[HogQLQueryModifiers] = Field(
        default=None, description="Modifiers used when performing the query"
    )
    next_allowed_client_refresh: datetime
    query_status: Optional[QueryStatus] = Field(
        default=None, description="Query status indicates whether next to the provided data, a query is still running."
    )
    results: list[PageURL]
    timezone: str
    timings: Optional[list[QueryTiming]] = Field(
        default=None, description="Measured timings for different parts of the query generation process"
    )


class CachedWebStatsTableQueryResponse(BaseModel):
    model_config = ConfigDict(
        extra="forbid",
    )
    cache_key: str
    cache_target_age: Optional[datetime] = None
    calculation_trigger: Optional[str] = Field(
        default=None, description="What triggered the calculation of the query, leave empty if user/immediate"
    )
    columns: Optional[list] = None
    error: Optional[str] = Field(
        default=None,
        description="Query error. Returned only if 'explain' or `modifiers.debug` is true. Throws an error otherwise.",
    )
    hasMore: Optional[bool] = None
    hogql: Optional[str] = Field(default=None, description="Generated HogQL query.")
    is_cached: bool
    last_refresh: datetime
    limit: Optional[int] = None
    modifiers: Optional[HogQLQueryModifiers] = Field(
        default=None, description="Modifiers used when performing the query"
    )
    next_allowed_client_refresh: datetime
    offset: Optional[int] = None
    query_status: Optional[QueryStatus] = Field(
        default=None, description="Query status indicates whether next to the provided data, a query is still running."
    )
    results: list
    samplingRate: Optional[SamplingRate] = None
    timezone: str
    timings: Optional[list[QueryTiming]] = Field(
        default=None, description="Measured timings for different parts of the query generation process"
    )
    types: Optional[list] = None
    usedPreAggregatedTables: Optional[bool] = None


class CachedWebVitalsPathBreakdownQueryResponse(BaseModel):
    model_config = ConfigDict(
        extra="forbid",
    )
    cache_key: str
    cache_target_age: Optional[datetime] = None
    calculation_trigger: Optional[str] = Field(
        default=None, description="What triggered the calculation of the query, leave empty if user/immediate"
    )
    error: Optional[str] = Field(
        default=None,
        description="Query error. Returned only if 'explain' or `modifiers.debug` is true. Throws an error otherwise.",
    )
    hogql: Optional[str] = Field(default=None, description="Generated HogQL query.")
    is_cached: bool
    last_refresh: datetime
    modifiers: Optional[HogQLQueryModifiers] = Field(
        default=None, description="Modifiers used when performing the query"
    )
    next_allowed_client_refresh: datetime
    query_status: Optional[QueryStatus] = Field(
        default=None, description="Query status indicates whether next to the provided data, a query is still running."
    )
    results: list[WebVitalsPathBreakdownResult] = Field(..., max_length=1, min_length=1)
    timezone: str
    timings: Optional[list[QueryTiming]] = Field(
        default=None, description="Measured timings for different parts of the query generation process"
    )


class CalendarHeatmapResponse(BaseModel):
    model_config = ConfigDict(
        extra="forbid",
    )
    error: Optional[str] = Field(
        default=None,
        description="Query error. Returned only if 'explain' or `modifiers.debug` is true. Throws an error otherwise.",
    )
    hasMore: Optional[bool] = Field(default=None, description="Wether more breakdown values are available.")
    hogql: Optional[str] = Field(default=None, description="Generated HogQL query.")
    modifiers: Optional[HogQLQueryModifiers] = Field(
        default=None, description="Modifiers used when performing the query"
    )
    query_status: Optional[QueryStatus] = Field(
        default=None, description="Query status indicates whether next to the provided data, a query is still running."
    )
    results: EventsHeatMapStructuredResult
    timings: Optional[list[QueryTiming]] = Field(
        default=None, description="Measured timings for different parts of the query generation process"
    )


class ConversionGoalFilter1(BaseModel):
    model_config = ConfigDict(
        extra="forbid",
    )
    conversion_goal_id: str
    conversion_goal_name: str
    custom_name: Optional[str] = None
    event: Optional[str] = Field(default=None, description="The event or `null` for all events.")
    fixedProperties: Optional[
        list[
            Union[
                EventPropertyFilter,
                PersonPropertyFilter,
                ElementPropertyFilter,
                EventMetadataPropertyFilter,
                SessionPropertyFilter,
                CohortPropertyFilter,
                RecordingPropertyFilter,
                LogEntryPropertyFilter,
                GroupPropertyFilter,
                FeaturePropertyFilter,
                HogQLPropertyFilter,
                EmptyPropertyFilter,
                DataWarehousePropertyFilter,
                DataWarehousePersonPropertyFilter,
                ErrorTrackingIssueFilter,
                LogPropertyFilter,
                RevenueAnalyticsPropertyFilter,
            ]
        ]
    ] = Field(
        default=None,
        description="Fixed properties in the query, can't be edited in the interface (e.g. scoping down by person)",
    )
    kind: Literal["EventsNode"] = "EventsNode"
    limit: Optional[int] = None
    math: Optional[
        Union[
            BaseMathType,
            FunnelMathType,
            PropertyMathType,
            CountPerActorMathType,
            ExperimentMetricMathType,
            CalendarHeatmapMathType,
            Literal["unique_group"],
            Literal["hogql"],
        ]
    ] = None
    math_group_type_index: Optional[MathGroupTypeIndex] = None
    math_hogql: Optional[str] = None
    math_multiplier: Optional[float] = None
    math_property: Optional[str] = None
    math_property_revenue_currency: Optional[RevenueCurrencyPropertyConfig] = None
    math_property_type: Optional[str] = None
    name: Optional[str] = None
    orderBy: Optional[list[str]] = Field(default=None, description="Columns to order by")
    properties: Optional[
        list[
            Union[
                EventPropertyFilter,
                PersonPropertyFilter,
                ElementPropertyFilter,
                EventMetadataPropertyFilter,
                SessionPropertyFilter,
                CohortPropertyFilter,
                RecordingPropertyFilter,
                LogEntryPropertyFilter,
                GroupPropertyFilter,
                FeaturePropertyFilter,
                HogQLPropertyFilter,
                EmptyPropertyFilter,
                DataWarehousePropertyFilter,
                DataWarehousePersonPropertyFilter,
                ErrorTrackingIssueFilter,
                LogPropertyFilter,
                RevenueAnalyticsPropertyFilter,
            ]
        ]
    ] = Field(default=None, description="Properties configurable in the interface")
    response: Optional[dict[str, Any]] = None
    schema_map: dict[str, Union[str, Any]]
    version: Optional[float] = Field(default=None, description="version of the node, used for schema migrations")


class ConversionGoalFilter2(BaseModel):
    model_config = ConfigDict(
        extra="forbid",
    )
    conversion_goal_id: str
    conversion_goal_name: str
    custom_name: Optional[str] = None
    fixedProperties: Optional[
        list[
            Union[
                EventPropertyFilter,
                PersonPropertyFilter,
                ElementPropertyFilter,
                EventMetadataPropertyFilter,
                SessionPropertyFilter,
                CohortPropertyFilter,
                RecordingPropertyFilter,
                LogEntryPropertyFilter,
                GroupPropertyFilter,
                FeaturePropertyFilter,
                HogQLPropertyFilter,
                EmptyPropertyFilter,
                DataWarehousePropertyFilter,
                DataWarehousePersonPropertyFilter,
                ErrorTrackingIssueFilter,
                LogPropertyFilter,
                RevenueAnalyticsPropertyFilter,
            ]
        ]
    ] = Field(
        default=None,
        description="Fixed properties in the query, can't be edited in the interface (e.g. scoping down by person)",
    )
    id: int
    kind: Literal["ActionsNode"] = "ActionsNode"
    math: Optional[
        Union[
            BaseMathType,
            FunnelMathType,
            PropertyMathType,
            CountPerActorMathType,
            ExperimentMetricMathType,
            CalendarHeatmapMathType,
            Literal["unique_group"],
            Literal["hogql"],
        ]
    ] = None
    math_group_type_index: Optional[MathGroupTypeIndex] = None
    math_hogql: Optional[str] = None
    math_multiplier: Optional[float] = None
    math_property: Optional[str] = None
    math_property_revenue_currency: Optional[RevenueCurrencyPropertyConfig] = None
    math_property_type: Optional[str] = None
    name: Optional[str] = None
    properties: Optional[
        list[
            Union[
                EventPropertyFilter,
                PersonPropertyFilter,
                ElementPropertyFilter,
                EventMetadataPropertyFilter,
                SessionPropertyFilter,
                CohortPropertyFilter,
                RecordingPropertyFilter,
                LogEntryPropertyFilter,
                GroupPropertyFilter,
                FeaturePropertyFilter,
                HogQLPropertyFilter,
                EmptyPropertyFilter,
                DataWarehousePropertyFilter,
                DataWarehousePersonPropertyFilter,
                ErrorTrackingIssueFilter,
                LogPropertyFilter,
                RevenueAnalyticsPropertyFilter,
            ]
        ]
    ] = Field(default=None, description="Properties configurable in the interface")
    response: Optional[dict[str, Any]] = None
    schema_map: dict[str, Union[str, Any]]
    version: Optional[float] = Field(default=None, description="version of the node, used for schema migrations")


class ConversionGoalFilter3(BaseModel):
    model_config = ConfigDict(
        extra="forbid",
    )
    conversion_goal_id: str
    conversion_goal_name: str
    custom_name: Optional[str] = None
    distinct_id_field: str
    dw_source_type: Optional[str] = None
    fixedProperties: Optional[
        list[
            Union[
                EventPropertyFilter,
                PersonPropertyFilter,
                ElementPropertyFilter,
                EventMetadataPropertyFilter,
                SessionPropertyFilter,
                CohortPropertyFilter,
                RecordingPropertyFilter,
                LogEntryPropertyFilter,
                GroupPropertyFilter,
                FeaturePropertyFilter,
                HogQLPropertyFilter,
                EmptyPropertyFilter,
                DataWarehousePropertyFilter,
                DataWarehousePersonPropertyFilter,
                ErrorTrackingIssueFilter,
                LogPropertyFilter,
                RevenueAnalyticsPropertyFilter,
            ]
        ]
    ] = Field(
        default=None,
        description="Fixed properties in the query, can't be edited in the interface (e.g. scoping down by person)",
    )
    id: str
    id_field: str
    kind: Literal["DataWarehouseNode"] = "DataWarehouseNode"
    math: Optional[
        Union[
            BaseMathType,
            FunnelMathType,
            PropertyMathType,
            CountPerActorMathType,
            ExperimentMetricMathType,
            CalendarHeatmapMathType,
            Literal["unique_group"],
            Literal["hogql"],
        ]
    ] = None
    math_group_type_index: Optional[MathGroupTypeIndex] = None
    math_hogql: Optional[str] = None
    math_multiplier: Optional[float] = None
    math_property: Optional[str] = None
    math_property_revenue_currency: Optional[RevenueCurrencyPropertyConfig] = None
    math_property_type: Optional[str] = None
    name: Optional[str] = None
    properties: Optional[
        list[
            Union[
                EventPropertyFilter,
                PersonPropertyFilter,
                ElementPropertyFilter,
                EventMetadataPropertyFilter,
                SessionPropertyFilter,
                CohortPropertyFilter,
                RecordingPropertyFilter,
                LogEntryPropertyFilter,
                GroupPropertyFilter,
                FeaturePropertyFilter,
                HogQLPropertyFilter,
                EmptyPropertyFilter,
                DataWarehousePropertyFilter,
                DataWarehousePersonPropertyFilter,
                ErrorTrackingIssueFilter,
                LogPropertyFilter,
                RevenueAnalyticsPropertyFilter,
            ]
        ]
    ] = Field(default=None, description="Properties configurable in the interface")
    response: Optional[dict[str, Any]] = None
    schema_map: dict[str, Union[str, Any]]
    table_name: str
    timestamp_field: str
    version: Optional[float] = Field(default=None, description="version of the node, used for schema migrations")


class DashboardFilter(BaseModel):
    model_config = ConfigDict(
        extra="forbid",
    )
    breakdown_filter: Optional[BreakdownFilter] = None
    date_from: Optional[str] = None
    date_to: Optional[str] = None
    properties: Optional[
        list[
            Union[
                EventPropertyFilter,
                PersonPropertyFilter,
                ElementPropertyFilter,
                EventMetadataPropertyFilter,
                SessionPropertyFilter,
                CohortPropertyFilter,
                RecordingPropertyFilter,
                LogEntryPropertyFilter,
                GroupPropertyFilter,
                FeaturePropertyFilter,
                HogQLPropertyFilter,
                EmptyPropertyFilter,
                DataWarehousePropertyFilter,
                DataWarehousePersonPropertyFilter,
                ErrorTrackingIssueFilter,
                LogPropertyFilter,
                RevenueAnalyticsPropertyFilter,
            ]
        ]
    ] = None


class Response(BaseModel):
    model_config = ConfigDict(
        extra="forbid",
    )
    columns: list
    error: Optional[str] = Field(
        default=None,
        description="Query error. Returned only if 'explain' or `modifiers.debug` is true. Throws an error otherwise.",
    )
    hasMore: Optional[bool] = None
    hogql: str = Field(..., description="Generated HogQL query.")
    limit: Optional[int] = None
    modifiers: Optional[HogQLQueryModifiers] = Field(
        default=None, description="Modifiers used when performing the query"
    )
    offset: Optional[int] = None
    query_status: Optional[QueryStatus] = Field(
        default=None, description="Query status indicates whether next to the provided data, a query is still running."
    )
    results: list[list]
    timings: Optional[list[QueryTiming]] = Field(
        default=None, description="Measured timings for different parts of the query generation process"
    )
    types: list[str]


class Response1(BaseModel):
    model_config = ConfigDict(
        extra="forbid",
    )
    columns: list
    error: Optional[str] = Field(
        default=None,
        description="Query error. Returned only if 'explain' or `modifiers.debug` is true. Throws an error otherwise.",
    )
    hasMore: Optional[bool] = None
    hogql: str = Field(..., description="Generated HogQL query.")
    limit: int
    missing_actors_count: Optional[int] = None
    modifiers: Optional[HogQLQueryModifiers] = Field(
        default=None, description="Modifiers used when performing the query"
    )
    offset: int
    query_status: Optional[QueryStatus] = Field(
        default=None, description="Query status indicates whether next to the provided data, a query is still running."
    )
    results: list[list]
    timings: Optional[list[QueryTiming]] = Field(
        default=None, description="Measured timings for different parts of the query generation process"
    )
    types: Optional[list[str]] = None


class Response2(BaseModel):
    model_config = ConfigDict(
        extra="forbid",
    )
    columns: list
    error: Optional[str] = Field(
        default=None,
        description="Query error. Returned only if 'explain' or `modifiers.debug` is true. Throws an error otherwise.",
    )
    hasMore: Optional[bool] = None
    hogql: str = Field(..., description="Generated HogQL query.")
    kind: Literal["GroupsQuery"] = "GroupsQuery"
    limit: int
    modifiers: Optional[HogQLQueryModifiers] = Field(
        default=None, description="Modifiers used when performing the query"
    )
    offset: int
    query_status: Optional[QueryStatus] = Field(
        default=None, description="Query status indicates whether next to the provided data, a query is still running."
    )
    results: list[list]
    timings: Optional[list[QueryTiming]] = Field(
        default=None, description="Measured timings for different parts of the query generation process"
    )
    types: list[str]


class Response4(BaseModel):
    model_config = ConfigDict(
        extra="forbid",
    )
    dateFrom: Optional[str] = None
    dateTo: Optional[str] = None
    error: Optional[str] = Field(
        default=None,
        description="Query error. Returned only if 'explain' or `modifiers.debug` is true. Throws an error otherwise.",
    )
    hogql: Optional[str] = Field(default=None, description="Generated HogQL query.")
    modifiers: Optional[HogQLQueryModifiers] = Field(
        default=None, description="Modifiers used when performing the query"
    )
    query_status: Optional[QueryStatus] = Field(
        default=None, description="Query status indicates whether next to the provided data, a query is still running."
    )
    results: list[WebOverviewItem]
    samplingRate: Optional[SamplingRate] = None
    timings: Optional[list[QueryTiming]] = Field(
        default=None, description="Measured timings for different parts of the query generation process"
    )
    usedPreAggregatedTables: Optional[bool] = None


class Response5(BaseModel):
    model_config = ConfigDict(
        extra="forbid",
    )
    columns: Optional[list] = None
    error: Optional[str] = Field(
        default=None,
        description="Query error. Returned only if 'explain' or `modifiers.debug` is true. Throws an error otherwise.",
    )
    hasMore: Optional[bool] = None
    hogql: Optional[str] = Field(default=None, description="Generated HogQL query.")
    limit: Optional[int] = None
    modifiers: Optional[HogQLQueryModifiers] = Field(
        default=None, description="Modifiers used when performing the query"
    )
    offset: Optional[int] = None
    query_status: Optional[QueryStatus] = Field(
        default=None, description="Query status indicates whether next to the provided data, a query is still running."
    )
    results: list
    samplingRate: Optional[SamplingRate] = None
    timings: Optional[list[QueryTiming]] = Field(
        default=None, description="Measured timings for different parts of the query generation process"
    )
    types: Optional[list] = None
    usedPreAggregatedTables: Optional[bool] = None


class Response6(BaseModel):
    model_config = ConfigDict(
        extra="forbid",
    )
    columns: Optional[list] = None
    error: Optional[str] = Field(
        default=None,
        description="Query error. Returned only if 'explain' or `modifiers.debug` is true. Throws an error otherwise.",
    )
    hasMore: Optional[bool] = None
    hogql: Optional[str] = Field(default=None, description="Generated HogQL query.")
    limit: Optional[int] = None
    modifiers: Optional[HogQLQueryModifiers] = Field(
        default=None, description="Modifiers used when performing the query"
    )
    offset: Optional[int] = None
    query_status: Optional[QueryStatus] = Field(
        default=None, description="Query status indicates whether next to the provided data, a query is still running."
    )
    results: list
    samplingRate: Optional[SamplingRate] = None
    timings: Optional[list[QueryTiming]] = Field(
        default=None, description="Measured timings for different parts of the query generation process"
    )
    types: Optional[list] = None


class Response8(BaseModel):
    model_config = ConfigDict(
        extra="forbid",
    )
    error: Optional[str] = Field(
        default=None,
        description="Query error. Returned only if 'explain' or `modifiers.debug` is true. Throws an error otherwise.",
    )
    hogql: Optional[str] = Field(default=None, description="Generated HogQL query.")
    modifiers: Optional[HogQLQueryModifiers] = Field(
        default=None, description="Modifiers used when performing the query"
    )
    query_status: Optional[QueryStatus] = Field(
        default=None, description="Query status indicates whether next to the provided data, a query is still running."
    )
    results: list[WebVitalsPathBreakdownResult] = Field(..., max_length=1, min_length=1)
    timings: Optional[list[QueryTiming]] = Field(
        default=None, description="Measured timings for different parts of the query generation process"
    )


class Response9(BaseModel):
    model_config = ConfigDict(
        extra="forbid",
    )
    columns: Optional[list] = None
    error: Optional[str] = Field(
        default=None,
        description="Query error. Returned only if 'explain' or `modifiers.debug` is true. Throws an error otherwise.",
    )
    hasMore: Optional[bool] = None
    hogql: Optional[str] = Field(default=None, description="Generated HogQL query.")
    limit: Optional[int] = None
    modifiers: Optional[HogQLQueryModifiers] = Field(
        default=None, description="Modifiers used when performing the query"
    )
    offset: Optional[int] = None
    query_status: Optional[QueryStatus] = Field(
        default=None, description="Query status indicates whether next to the provided data, a query is still running."
    )
    results: Any
    timings: Optional[list[QueryTiming]] = Field(
        default=None, description="Measured timings for different parts of the query generation process"
    )
    types: Optional[list] = None


class Response10(BaseModel):
    model_config = ConfigDict(
        extra="forbid",
    )
    columns: Optional[list[str]] = None
    error: Optional[str] = Field(
        default=None,
        description="Query error. Returned only if 'explain' or `modifiers.debug` is true. Throws an error otherwise.",
    )
    hogql: Optional[str] = Field(default=None, description="Generated HogQL query.")
    modifiers: Optional[HogQLQueryModifiers] = Field(
        default=None, description="Modifiers used when performing the query"
    )
    query_status: Optional[QueryStatus] = Field(
        default=None, description="Query status indicates whether next to the provided data, a query is still running."
    )
    results: Any
    timings: Optional[list[QueryTiming]] = Field(
        default=None, description="Measured timings for different parts of the query generation process"
    )


<<<<<<< HEAD
class Response11(BaseModel):
    model_config = ConfigDict(
        extra="forbid",
    )
    columns: Optional[list[str]] = None
    error: Optional[str] = Field(
        default=None,
        description="Query error. Returned only if 'explain' or `modifiers.debug` is true. Throws an error otherwise.",
    )
    hogql: Optional[str] = Field(default=None, description="Generated HogQL query.")
    modifiers: Optional[HogQLQueryModifiers] = Field(
        default=None, description="Modifiers used when performing the query"
    )
    query_status: Optional[QueryStatus] = Field(
        default=None, description="Query status indicates whether next to the provided data, a query is still running."
    )
    resolved_date_range: Optional[ResolvedDateRangeResponse] = Field(
        default=None, description="The date range used for the query"
    )
    results: Any
    timings: Optional[list[QueryTiming]] = Field(
        default=None, description="Measured timings for different parts of the query generation process"
    )


class Response12(BaseModel):
=======
class Response13(BaseModel):
>>>>>>> 9f3a9a9d
    model_config = ConfigDict(
        extra="forbid",
    )
    error: Optional[str] = Field(
        default=None,
        description="Query error. Returned only if 'explain' or `modifiers.debug` is true. Throws an error otherwise.",
    )
    hogql: Optional[str] = Field(default=None, description="Generated HogQL query.")
    modifiers: Optional[HogQLQueryModifiers] = Field(
        default=None, description="Modifiers used when performing the query"
    )
    query_status: Optional[QueryStatus] = Field(
        default=None, description="Query status indicates whether next to the provided data, a query is still running."
    )
    resolved_date_range: Optional[ResolvedDateRangeResponse] = Field(
        default=None, description="The date range used for the query"
    )
    results: list[RevenueAnalyticsOverviewItem]
    timings: Optional[list[QueryTiming]] = Field(
        default=None, description="Measured timings for different parts of the query generation process"
    )


class Response14(BaseModel):
    model_config = ConfigDict(
        extra="forbid",
    )
    columns: Optional[list[str]] = None
    error: Optional[str] = Field(
        default=None,
        description="Query error. Returned only if 'explain' or `modifiers.debug` is true. Throws an error otherwise.",
    )
    hogql: Optional[str] = Field(default=None, description="Generated HogQL query.")
    modifiers: Optional[HogQLQueryModifiers] = Field(
        default=None, description="Modifiers used when performing the query"
    )
    query_status: Optional[QueryStatus] = Field(
        default=None, description="Query status indicates whether next to the provided data, a query is still running."
    )
    resolved_date_range: Optional[ResolvedDateRangeResponse] = Field(
        default=None, description="The date range used for the query"
    )
    results: RevenueAnalyticsRevenueQueryResult
    timings: Optional[list[QueryTiming]] = Field(
        default=None, description="Measured timings for different parts of the query generation process"
    )


class Response15(BaseModel):
    model_config = ConfigDict(
        extra="forbid",
    )
    columns: Optional[list[str]] = None
    error: Optional[str] = Field(
        default=None,
        description="Query error. Returned only if 'explain' or `modifiers.debug` is true. Throws an error otherwise.",
    )
    hogql: Optional[str] = Field(default=None, description="Generated HogQL query.")
    modifiers: Optional[HogQLQueryModifiers] = Field(
        default=None, description="Modifiers used when performing the query"
    )
    query_status: Optional[QueryStatus] = Field(
        default=None, description="Query status indicates whether next to the provided data, a query is still running."
    )
    resolved_date_range: Optional[ResolvedDateRangeResponse] = Field(
        default=None, description="The date range used for the query"
    )
    results: Any
    timings: Optional[list[QueryTiming]] = Field(
        default=None, description="Measured timings for different parts of the query generation process"
    )


class Response16(BaseModel):
    model_config = ConfigDict(
        extra="forbid",
    )
    columns: Optional[list] = None
    error: Optional[str] = Field(
        default=None,
        description="Query error. Returned only if 'explain' or `modifiers.debug` is true. Throws an error otherwise.",
    )
    hasMore: Optional[bool] = None
    hogql: Optional[str] = Field(default=None, description="Generated HogQL query.")
    limit: Optional[int] = None
    modifiers: Optional[HogQLQueryModifiers] = Field(
        default=None, description="Modifiers used when performing the query"
    )
    offset: Optional[int] = None
    query_status: Optional[QueryStatus] = Field(
        default=None, description="Query status indicates whether next to the provided data, a query is still running."
    )
    results: Any
    timings: Optional[list[QueryTiming]] = Field(
        default=None, description="Measured timings for different parts of the query generation process"
    )
    types: Optional[list] = None


class Response18(BaseModel):
    model_config = ConfigDict(
        extra="forbid",
    )
    columns: Optional[list] = None
    error: Optional[str] = Field(
        default=None,
        description="Query error. Returned only if 'explain' or `modifiers.debug` is true. Throws an error otherwise.",
    )
    hasMore: Optional[bool] = None
    hogql: Optional[str] = Field(default=None, description="Generated HogQL query.")
    limit: Optional[int] = None
    modifiers: Optional[HogQLQueryModifiers] = Field(
        default=None, description="Modifiers used when performing the query"
    )
    offset: Optional[int] = None
    query_status: Optional[QueryStatus] = Field(
        default=None, description="Query status indicates whether next to the provided data, a query is still running."
    )
    results: list
    samplingRate: Optional[SamplingRate] = None
    timings: Optional[list[QueryTiming]] = Field(
        default=None, description="Measured timings for different parts of the query generation process"
    )
    types: Optional[list] = None


class Response22(BaseModel):
    model_config = ConfigDict(
        extra="forbid",
    )
    columns: Optional[list[str]] = None
    error: Optional[str] = Field(
        default=None,
        description="Query error. Returned only if 'explain' or `modifiers.debug` is true. Throws an error otherwise.",
    )
    hasMore: Optional[bool] = None
    hogql: Optional[str] = Field(default=None, description="Generated HogQL query.")
    limit: Optional[int] = None
    modifiers: Optional[HogQLQueryModifiers] = Field(
        default=None, description="Modifiers used when performing the query"
    )
    offset: Optional[int] = None
    query_status: Optional[QueryStatus] = Field(
        default=None, description="Query status indicates whether next to the provided data, a query is still running."
    )
    results: list[LLMTrace]
    timings: Optional[list[QueryTiming]] = Field(
        default=None, description="Measured timings for different parts of the query generation process"
    )


class DataWarehouseNode(BaseModel):
    model_config = ConfigDict(
        extra="forbid",
    )
    custom_name: Optional[str] = None
    distinct_id_field: str
    dw_source_type: Optional[str] = None
    fixedProperties: Optional[
        list[
            Union[
                EventPropertyFilter,
                PersonPropertyFilter,
                ElementPropertyFilter,
                EventMetadataPropertyFilter,
                SessionPropertyFilter,
                CohortPropertyFilter,
                RecordingPropertyFilter,
                LogEntryPropertyFilter,
                GroupPropertyFilter,
                FeaturePropertyFilter,
                HogQLPropertyFilter,
                EmptyPropertyFilter,
                DataWarehousePropertyFilter,
                DataWarehousePersonPropertyFilter,
                ErrorTrackingIssueFilter,
                LogPropertyFilter,
                RevenueAnalyticsPropertyFilter,
            ]
        ]
    ] = Field(
        default=None,
        description="Fixed properties in the query, can't be edited in the interface (e.g. scoping down by person)",
    )
    id: str
    id_field: str
    kind: Literal["DataWarehouseNode"] = "DataWarehouseNode"
    math: Optional[
        Union[
            BaseMathType,
            FunnelMathType,
            PropertyMathType,
            CountPerActorMathType,
            ExperimentMetricMathType,
            CalendarHeatmapMathType,
            Literal["unique_group"],
            Literal["hogql"],
        ]
    ] = None
    math_group_type_index: Optional[MathGroupTypeIndex] = None
    math_hogql: Optional[str] = None
    math_multiplier: Optional[float] = None
    math_property: Optional[str] = None
    math_property_revenue_currency: Optional[RevenueCurrencyPropertyConfig] = None
    math_property_type: Optional[str] = None
    name: Optional[str] = None
    properties: Optional[
        list[
            Union[
                EventPropertyFilter,
                PersonPropertyFilter,
                ElementPropertyFilter,
                EventMetadataPropertyFilter,
                SessionPropertyFilter,
                CohortPropertyFilter,
                RecordingPropertyFilter,
                LogEntryPropertyFilter,
                GroupPropertyFilter,
                FeaturePropertyFilter,
                HogQLPropertyFilter,
                EmptyPropertyFilter,
                DataWarehousePropertyFilter,
                DataWarehousePersonPropertyFilter,
                ErrorTrackingIssueFilter,
                LogPropertyFilter,
                RevenueAnalyticsPropertyFilter,
            ]
        ]
    ] = Field(default=None, description="Properties configurable in the interface")
    response: Optional[dict[str, Any]] = None
    table_name: str
    timestamp_field: str
    version: Optional[float] = Field(default=None, description="version of the node, used for schema migrations")


class DatabaseSchemaBatchExportTable(BaseModel):
    model_config = ConfigDict(
        extra="forbid",
    )
    fields: dict[str, DatabaseSchemaField]
    id: str
    name: str
    row_count: Optional[float] = None
    type: Literal["batch_export"] = "batch_export"


class DatabaseSchemaDataWarehouseTable(BaseModel):
    model_config = ConfigDict(
        extra="forbid",
    )
    fields: dict[str, DatabaseSchemaField]
    format: str
    id: str
    name: str
    row_count: Optional[float] = None
    schema_: Optional[DatabaseSchemaSchema] = Field(default=None, alias="schema")
    source: Optional[DatabaseSchemaSource] = None
    type: Literal["data_warehouse"] = "data_warehouse"
    url_pattern: str


class EntityNode(BaseModel):
    model_config = ConfigDict(
        extra="forbid",
    )
    custom_name: Optional[str] = None
    fixedProperties: Optional[
        list[
            Union[
                EventPropertyFilter,
                PersonPropertyFilter,
                ElementPropertyFilter,
                EventMetadataPropertyFilter,
                SessionPropertyFilter,
                CohortPropertyFilter,
                RecordingPropertyFilter,
                LogEntryPropertyFilter,
                GroupPropertyFilter,
                FeaturePropertyFilter,
                HogQLPropertyFilter,
                EmptyPropertyFilter,
                DataWarehousePropertyFilter,
                DataWarehousePersonPropertyFilter,
                ErrorTrackingIssueFilter,
                LogPropertyFilter,
                RevenueAnalyticsPropertyFilter,
            ]
        ]
    ] = Field(
        default=None,
        description="Fixed properties in the query, can't be edited in the interface (e.g. scoping down by person)",
    )
    kind: NodeKind
    math: Optional[
        Union[
            BaseMathType,
            FunnelMathType,
            PropertyMathType,
            CountPerActorMathType,
            ExperimentMetricMathType,
            CalendarHeatmapMathType,
            Literal["unique_group"],
            Literal["hogql"],
        ]
    ] = None
    math_group_type_index: Optional[MathGroupTypeIndex] = None
    math_hogql: Optional[str] = None
    math_multiplier: Optional[float] = None
    math_property: Optional[str] = None
    math_property_revenue_currency: Optional[RevenueCurrencyPropertyConfig] = None
    math_property_type: Optional[str] = None
    name: Optional[str] = None
    properties: Optional[
        list[
            Union[
                EventPropertyFilter,
                PersonPropertyFilter,
                ElementPropertyFilter,
                EventMetadataPropertyFilter,
                SessionPropertyFilter,
                CohortPropertyFilter,
                RecordingPropertyFilter,
                LogEntryPropertyFilter,
                GroupPropertyFilter,
                FeaturePropertyFilter,
                HogQLPropertyFilter,
                EmptyPropertyFilter,
                DataWarehousePropertyFilter,
                DataWarehousePersonPropertyFilter,
                ErrorTrackingIssueFilter,
                LogPropertyFilter,
                RevenueAnalyticsPropertyFilter,
            ]
        ]
    ] = Field(default=None, description="Properties configurable in the interface")
    response: Optional[dict[str, Any]] = None
    version: Optional[float] = Field(default=None, description="version of the node, used for schema migrations")


class ErrorTrackingExternalReference(BaseModel):
    model_config = ConfigDict(
        extra="forbid",
    )
    external_url: str
    id: str
    integration: ErrorTrackingExternalReferenceIntegration


class ErrorTrackingIssue(BaseModel):
    model_config = ConfigDict(
        extra="forbid",
    )
    aggregations: Optional[ErrorTrackingIssueAggregations] = None
    assignee: Optional[ErrorTrackingIssueAssignee] = None
    description: Optional[str] = None
    external_issues: Optional[list[ErrorTrackingExternalReference]] = None
    first_event: Optional[FirstEvent] = None
    first_seen: datetime
    id: str
    last_seen: datetime
    library: Optional[str] = None
    name: Optional[str] = None
    status: Status


class ErrorTrackingQueryResponse(BaseModel):
    model_config = ConfigDict(
        extra="forbid",
    )
    columns: Optional[list[str]] = None
    error: Optional[str] = Field(
        default=None,
        description="Query error. Returned only if 'explain' or `modifiers.debug` is true. Throws an error otherwise.",
    )
    hasMore: Optional[bool] = None
    hogql: Optional[str] = Field(default=None, description="Generated HogQL query.")
    limit: Optional[int] = None
    modifiers: Optional[HogQLQueryModifiers] = Field(
        default=None, description="Modifiers used when performing the query"
    )
    offset: Optional[int] = None
    query_status: Optional[QueryStatus] = Field(
        default=None, description="Query status indicates whether next to the provided data, a query is still running."
    )
    results: list[ErrorTrackingIssue]
    timings: Optional[list[QueryTiming]] = Field(
        default=None, description="Measured timings for different parts of the query generation process"
    )


class ErrorTrackingRelationalIssue(BaseModel):
    model_config = ConfigDict(
        extra="forbid",
    )
    assignee: Optional[ErrorTrackingIssueAssignee] = None
    description: Optional[str] = None
    external_issues: Optional[list[ErrorTrackingExternalReference]] = None
    first_seen: datetime
    id: str
    name: Optional[str] = None
    status: Status2


class ErrorTrackingSceneToolOutput(BaseModel):
    model_config = ConfigDict(
        extra="forbid",
    )
    dateRange: Optional[DateRange] = None
    filterTestAccounts: Optional[bool] = None
    newFilters: Optional[
        list[
            Union[
                EventPropertyFilter,
                PersonPropertyFilter,
                ElementPropertyFilter,
                EventMetadataPropertyFilter,
                SessionPropertyFilter,
                CohortPropertyFilter,
                RecordingPropertyFilter,
                LogEntryPropertyFilter,
                GroupPropertyFilter,
                FeaturePropertyFilter,
                HogQLPropertyFilter,
                EmptyPropertyFilter,
                DataWarehousePropertyFilter,
                DataWarehousePersonPropertyFilter,
                ErrorTrackingIssueFilter,
                LogPropertyFilter,
                RevenueAnalyticsPropertyFilter,
            ]
        ]
    ] = None
    orderBy: Optional[OrderBy] = None
    orderDirection: Optional[OrderDirection] = None
    removedFilterIndexes: Optional[list[int]] = None
    searchQuery: Optional[str] = None
    status: Optional[Status3] = None


class EventTaxonomyQueryResponse(BaseModel):
    model_config = ConfigDict(
        extra="forbid",
    )
    error: Optional[str] = Field(
        default=None,
        description="Query error. Returned only if 'explain' or `modifiers.debug` is true. Throws an error otherwise.",
    )
    hogql: Optional[str] = Field(default=None, description="Generated HogQL query.")
    modifiers: Optional[HogQLQueryModifiers] = Field(
        default=None, description="Modifiers used when performing the query"
    )
    query_status: Optional[QueryStatus] = Field(
        default=None, description="Query status indicates whether next to the provided data, a query is still running."
    )
    results: list[EventTaxonomyItem]
    timings: Optional[list[QueryTiming]] = Field(
        default=None, description="Measured timings for different parts of the query generation process"
    )


class EventsNode(BaseModel):
    model_config = ConfigDict(
        extra="forbid",
    )
    custom_name: Optional[str] = None
    event: Optional[str] = Field(default=None, description="The event or `null` for all events.")
    fixedProperties: Optional[
        list[
            Union[
                EventPropertyFilter,
                PersonPropertyFilter,
                ElementPropertyFilter,
                EventMetadataPropertyFilter,
                SessionPropertyFilter,
                CohortPropertyFilter,
                RecordingPropertyFilter,
                LogEntryPropertyFilter,
                GroupPropertyFilter,
                FeaturePropertyFilter,
                HogQLPropertyFilter,
                EmptyPropertyFilter,
                DataWarehousePropertyFilter,
                DataWarehousePersonPropertyFilter,
                ErrorTrackingIssueFilter,
                LogPropertyFilter,
                RevenueAnalyticsPropertyFilter,
            ]
        ]
    ] = Field(
        default=None,
        description="Fixed properties in the query, can't be edited in the interface (e.g. scoping down by person)",
    )
    kind: Literal["EventsNode"] = "EventsNode"
    limit: Optional[int] = None
    math: Optional[
        Union[
            BaseMathType,
            FunnelMathType,
            PropertyMathType,
            CountPerActorMathType,
            ExperimentMetricMathType,
            CalendarHeatmapMathType,
            Literal["unique_group"],
            Literal["hogql"],
        ]
    ] = None
    math_group_type_index: Optional[MathGroupTypeIndex] = None
    math_hogql: Optional[str] = None
    math_multiplier: Optional[float] = None
    math_property: Optional[str] = None
    math_property_revenue_currency: Optional[RevenueCurrencyPropertyConfig] = None
    math_property_type: Optional[str] = None
    name: Optional[str] = None
    orderBy: Optional[list[str]] = Field(default=None, description="Columns to order by")
    properties: Optional[
        list[
            Union[
                EventPropertyFilter,
                PersonPropertyFilter,
                ElementPropertyFilter,
                EventMetadataPropertyFilter,
                SessionPropertyFilter,
                CohortPropertyFilter,
                RecordingPropertyFilter,
                LogEntryPropertyFilter,
                GroupPropertyFilter,
                FeaturePropertyFilter,
                HogQLPropertyFilter,
                EmptyPropertyFilter,
                DataWarehousePropertyFilter,
                DataWarehousePersonPropertyFilter,
                ErrorTrackingIssueFilter,
                LogPropertyFilter,
                RevenueAnalyticsPropertyFilter,
            ]
        ]
    ] = Field(default=None, description="Properties configurable in the interface")
    response: Optional[dict[str, Any]] = None
    version: Optional[float] = Field(default=None, description="version of the node, used for schema migrations")


class EventsQueryResponse(BaseModel):
    model_config = ConfigDict(
        extra="forbid",
    )
    columns: list
    error: Optional[str] = Field(
        default=None,
        description="Query error. Returned only if 'explain' or `modifiers.debug` is true. Throws an error otherwise.",
    )
    hasMore: Optional[bool] = None
    hogql: str = Field(..., description="Generated HogQL query.")
    limit: Optional[int] = None
    modifiers: Optional[HogQLQueryModifiers] = Field(
        default=None, description="Modifiers used when performing the query"
    )
    offset: Optional[int] = None
    query_status: Optional[QueryStatus] = Field(
        default=None, description="Query status indicates whether next to the provided data, a query is still running."
    )
    results: list[list]
    timings: Optional[list[QueryTiming]] = Field(
        default=None, description="Measured timings for different parts of the query generation process"
    )
    types: list[str]


class ExperimentDataWarehouseNode(BaseModel):
    model_config = ConfigDict(
        extra="forbid",
    )
    custom_name: Optional[str] = None
    data_warehouse_join_key: str
    events_join_key: str
    fixedProperties: Optional[
        list[
            Union[
                EventPropertyFilter,
                PersonPropertyFilter,
                ElementPropertyFilter,
                EventMetadataPropertyFilter,
                SessionPropertyFilter,
                CohortPropertyFilter,
                RecordingPropertyFilter,
                LogEntryPropertyFilter,
                GroupPropertyFilter,
                FeaturePropertyFilter,
                HogQLPropertyFilter,
                EmptyPropertyFilter,
                DataWarehousePropertyFilter,
                DataWarehousePersonPropertyFilter,
                ErrorTrackingIssueFilter,
                LogPropertyFilter,
                RevenueAnalyticsPropertyFilter,
            ]
        ]
    ] = Field(
        default=None,
        description="Fixed properties in the query, can't be edited in the interface (e.g. scoping down by person)",
    )
    kind: Literal["ExperimentDataWarehouseNode"] = "ExperimentDataWarehouseNode"
    math: Optional[
        Union[
            BaseMathType,
            FunnelMathType,
            PropertyMathType,
            CountPerActorMathType,
            ExperimentMetricMathType,
            CalendarHeatmapMathType,
            Literal["unique_group"],
            Literal["hogql"],
        ]
    ] = None
    math_group_type_index: Optional[MathGroupTypeIndex] = None
    math_hogql: Optional[str] = None
    math_multiplier: Optional[float] = None
    math_property: Optional[str] = None
    math_property_revenue_currency: Optional[RevenueCurrencyPropertyConfig] = None
    math_property_type: Optional[str] = None
    name: Optional[str] = None
    properties: Optional[
        list[
            Union[
                EventPropertyFilter,
                PersonPropertyFilter,
                ElementPropertyFilter,
                EventMetadataPropertyFilter,
                SessionPropertyFilter,
                CohortPropertyFilter,
                RecordingPropertyFilter,
                LogEntryPropertyFilter,
                GroupPropertyFilter,
                FeaturePropertyFilter,
                HogQLPropertyFilter,
                EmptyPropertyFilter,
                DataWarehousePropertyFilter,
                DataWarehousePersonPropertyFilter,
                ErrorTrackingIssueFilter,
                LogPropertyFilter,
                RevenueAnalyticsPropertyFilter,
            ]
        ]
    ] = Field(default=None, description="Properties configurable in the interface")
    response: Optional[dict[str, Any]] = None
    table_name: str
    timestamp_field: str
    version: Optional[float] = Field(default=None, description="version of the node, used for schema migrations")


class ExperimentEventExposureConfig(BaseModel):
    model_config = ConfigDict(
        extra="forbid",
    )
    event: str
    kind: Literal["ExperimentEventExposureConfig"] = "ExperimentEventExposureConfig"
    properties: list[
        Union[
            EventPropertyFilter,
            PersonPropertyFilter,
            ElementPropertyFilter,
            EventMetadataPropertyFilter,
            SessionPropertyFilter,
            CohortPropertyFilter,
            RecordingPropertyFilter,
            LogEntryPropertyFilter,
            GroupPropertyFilter,
            FeaturePropertyFilter,
            HogQLPropertyFilter,
            EmptyPropertyFilter,
            DataWarehousePropertyFilter,
            DataWarehousePersonPropertyFilter,
            ErrorTrackingIssueFilter,
            LogPropertyFilter,
            RevenueAnalyticsPropertyFilter,
        ]
    ]
    response: Optional[dict[str, Any]] = None
    version: Optional[float] = Field(default=None, description="version of the node, used for schema migrations")


class ExperimentExposureCriteria(BaseModel):
    model_config = ConfigDict(
        extra="forbid",
    )
    exposure_config: Optional[ExperimentEventExposureConfig] = None
    filterTestAccounts: Optional[bool] = None
    multiple_variant_handling: Optional[MultipleVariantHandling] = None


class ExperimentExposureQuery(BaseModel):
    model_config = ConfigDict(
        extra="forbid",
    )
    end_date: Optional[str] = None
    experiment_id: Optional[int] = None
    experiment_name: str
    exposure_criteria: Optional[ExperimentExposureCriteria] = None
    feature_flag: dict[str, Any]
    holdout: Optional[ExperimentHoldoutType] = None
    kind: Literal["ExperimentExposureQuery"] = "ExperimentExposureQuery"
    modifiers: Optional[HogQLQueryModifiers] = Field(
        default=None, description="Modifiers used when performing the query"
    )
    response: Optional[ExperimentExposureQueryResponse] = None
    start_date: Optional[str] = None
    tags: Optional[QueryLogTags] = None
    version: Optional[float] = Field(default=None, description="version of the node, used for schema migrations")


class ExperimentMetricResult(BaseModel):
    model_config = ConfigDict(
        extra="forbid",
    )
    baseline: ExperimentStatsBase
    variants: Union[list[ExperimentVariantResultFrequentist], list[ExperimentVariantResultBayesian]]


class FunnelCorrelationResponse(BaseModel):
    model_config = ConfigDict(
        extra="forbid",
    )
    columns: Optional[list] = None
    error: Optional[str] = Field(
        default=None,
        description="Query error. Returned only if 'explain' or `modifiers.debug` is true. Throws an error otherwise.",
    )
    hasMore: Optional[bool] = None
    hogql: Optional[str] = Field(default=None, description="Generated HogQL query.")
    limit: Optional[int] = None
    modifiers: Optional[HogQLQueryModifiers] = Field(
        default=None, description="Modifiers used when performing the query"
    )
    offset: Optional[int] = None
    query_status: Optional[QueryStatus] = Field(
        default=None, description="Query status indicates whether next to the provided data, a query is still running."
    )
    results: FunnelCorrelationResult
    timings: Optional[list[QueryTiming]] = Field(
        default=None, description="Measured timings for different parts of the query generation process"
    )
    types: Optional[list] = None


class FunnelExclusionActionsNode(BaseModel):
    model_config = ConfigDict(
        extra="forbid",
    )
    custom_name: Optional[str] = None
    fixedProperties: Optional[
        list[
            Union[
                EventPropertyFilter,
                PersonPropertyFilter,
                ElementPropertyFilter,
                EventMetadataPropertyFilter,
                SessionPropertyFilter,
                CohortPropertyFilter,
                RecordingPropertyFilter,
                LogEntryPropertyFilter,
                GroupPropertyFilter,
                FeaturePropertyFilter,
                HogQLPropertyFilter,
                EmptyPropertyFilter,
                DataWarehousePropertyFilter,
                DataWarehousePersonPropertyFilter,
                ErrorTrackingIssueFilter,
                LogPropertyFilter,
                RevenueAnalyticsPropertyFilter,
            ]
        ]
    ] = Field(
        default=None,
        description="Fixed properties in the query, can't be edited in the interface (e.g. scoping down by person)",
    )
    funnelFromStep: int
    funnelToStep: int
    id: int
    kind: Literal["ActionsNode"] = "ActionsNode"
    math: Optional[
        Union[
            BaseMathType,
            FunnelMathType,
            PropertyMathType,
            CountPerActorMathType,
            ExperimentMetricMathType,
            CalendarHeatmapMathType,
            Literal["unique_group"],
            Literal["hogql"],
        ]
    ] = None
    math_group_type_index: Optional[MathGroupTypeIndex] = None
    math_hogql: Optional[str] = None
    math_multiplier: Optional[float] = None
    math_property: Optional[str] = None
    math_property_revenue_currency: Optional[RevenueCurrencyPropertyConfig] = None
    math_property_type: Optional[str] = None
    name: Optional[str] = None
    properties: Optional[
        list[
            Union[
                EventPropertyFilter,
                PersonPropertyFilter,
                ElementPropertyFilter,
                EventMetadataPropertyFilter,
                SessionPropertyFilter,
                CohortPropertyFilter,
                RecordingPropertyFilter,
                LogEntryPropertyFilter,
                GroupPropertyFilter,
                FeaturePropertyFilter,
                HogQLPropertyFilter,
                EmptyPropertyFilter,
                DataWarehousePropertyFilter,
                DataWarehousePersonPropertyFilter,
                ErrorTrackingIssueFilter,
                LogPropertyFilter,
                RevenueAnalyticsPropertyFilter,
            ]
        ]
    ] = Field(default=None, description="Properties configurable in the interface")
    response: Optional[dict[str, Any]] = None
    version: Optional[float] = Field(default=None, description="version of the node, used for schema migrations")


class FunnelExclusionEventsNode(BaseModel):
    model_config = ConfigDict(
        extra="forbid",
    )
    custom_name: Optional[str] = None
    event: Optional[str] = Field(default=None, description="The event or `null` for all events.")
    fixedProperties: Optional[
        list[
            Union[
                EventPropertyFilter,
                PersonPropertyFilter,
                ElementPropertyFilter,
                EventMetadataPropertyFilter,
                SessionPropertyFilter,
                CohortPropertyFilter,
                RecordingPropertyFilter,
                LogEntryPropertyFilter,
                GroupPropertyFilter,
                FeaturePropertyFilter,
                HogQLPropertyFilter,
                EmptyPropertyFilter,
                DataWarehousePropertyFilter,
                DataWarehousePersonPropertyFilter,
                ErrorTrackingIssueFilter,
                LogPropertyFilter,
                RevenueAnalyticsPropertyFilter,
            ]
        ]
    ] = Field(
        default=None,
        description="Fixed properties in the query, can't be edited in the interface (e.g. scoping down by person)",
    )
    funnelFromStep: int
    funnelToStep: int
    kind: Literal["EventsNode"] = "EventsNode"
    limit: Optional[int] = None
    math: Optional[
        Union[
            BaseMathType,
            FunnelMathType,
            PropertyMathType,
            CountPerActorMathType,
            ExperimentMetricMathType,
            CalendarHeatmapMathType,
            Literal["unique_group"],
            Literal["hogql"],
        ]
    ] = None
    math_group_type_index: Optional[MathGroupTypeIndex] = None
    math_hogql: Optional[str] = None
    math_multiplier: Optional[float] = None
    math_property: Optional[str] = None
    math_property_revenue_currency: Optional[RevenueCurrencyPropertyConfig] = None
    math_property_type: Optional[str] = None
    name: Optional[str] = None
    orderBy: Optional[list[str]] = Field(default=None, description="Columns to order by")
    properties: Optional[
        list[
            Union[
                EventPropertyFilter,
                PersonPropertyFilter,
                ElementPropertyFilter,
                EventMetadataPropertyFilter,
                SessionPropertyFilter,
                CohortPropertyFilter,
                RecordingPropertyFilter,
                LogEntryPropertyFilter,
                GroupPropertyFilter,
                FeaturePropertyFilter,
                HogQLPropertyFilter,
                EmptyPropertyFilter,
                DataWarehousePropertyFilter,
                DataWarehousePersonPropertyFilter,
                ErrorTrackingIssueFilter,
                LogPropertyFilter,
                RevenueAnalyticsPropertyFilter,
            ]
        ]
    ] = Field(default=None, description="Properties configurable in the interface")
    response: Optional[dict[str, Any]] = None
    version: Optional[float] = Field(default=None, description="version of the node, used for schema migrations")


class FunnelsQueryResponse(BaseModel):
    model_config = ConfigDict(
        extra="forbid",
    )
    error: Optional[str] = Field(
        default=None,
        description="Query error. Returned only if 'explain' or `modifiers.debug` is true. Throws an error otherwise.",
    )
    hogql: Optional[str] = Field(default=None, description="Generated HogQL query.")
    isUdf: Optional[bool] = None
    modifiers: Optional[HogQLQueryModifiers] = Field(
        default=None, description="Modifiers used when performing the query"
    )
    query_status: Optional[QueryStatus] = Field(
        default=None, description="Query status indicates whether next to the provided data, a query is still running."
    )
    resolved_date_range: Optional[ResolvedDateRangeResponse] = Field(
        default=None, description="The date range used for the query"
    )
    results: Union[FunnelTimeToConvertResults, list[dict[str, Any]], list[list[dict[str, Any]]]]
    timings: Optional[list[QueryTiming]] = Field(
        default=None, description="Measured timings for different parts of the query generation process"
    )


class GenericCachedQueryResponse(BaseModel):
    cache_key: str
    cache_target_age: Optional[datetime] = None
    calculation_trigger: Optional[str] = Field(
        default=None, description="What triggered the calculation of the query, leave empty if user/immediate"
    )
    is_cached: bool
    last_refresh: datetime
    next_allowed_client_refresh: datetime
    query_status: Optional[QueryStatus] = Field(
        default=None, description="Query status indicates whether next to the provided data, a query is still running."
    )
    timezone: str


class GroupsQueryResponse(BaseModel):
    model_config = ConfigDict(
        extra="forbid",
    )
    columns: list
    error: Optional[str] = Field(
        default=None,
        description="Query error. Returned only if 'explain' or `modifiers.debug` is true. Throws an error otherwise.",
    )
    hasMore: Optional[bool] = None
    hogql: str = Field(..., description="Generated HogQL query.")
    kind: Literal["GroupsQuery"] = "GroupsQuery"
    limit: int
    modifiers: Optional[HogQLQueryModifiers] = Field(
        default=None, description="Modifiers used when performing the query"
    )
    offset: int
    query_status: Optional[QueryStatus] = Field(
        default=None, description="Query status indicates whether next to the provided data, a query is still running."
    )
    results: list[list]
    timings: Optional[list[QueryTiming]] = Field(
        default=None, description="Measured timings for different parts of the query generation process"
    )
    types: list[str]


class HeatMapQuerySource(RootModel[EventsNode]):
    root: EventsNode


class HogQLFilters(BaseModel):
    model_config = ConfigDict(
        extra="forbid",
    )
    dateRange: Optional[DateRange] = None
    filterTestAccounts: Optional[bool] = None
    properties: Optional[
        list[
            Union[
                EventPropertyFilter,
                PersonPropertyFilter,
                ElementPropertyFilter,
                EventMetadataPropertyFilter,
                SessionPropertyFilter,
                CohortPropertyFilter,
                RecordingPropertyFilter,
                LogEntryPropertyFilter,
                GroupPropertyFilter,
                FeaturePropertyFilter,
                HogQLPropertyFilter,
                EmptyPropertyFilter,
                DataWarehousePropertyFilter,
                DataWarehousePersonPropertyFilter,
                ErrorTrackingIssueFilter,
                LogPropertyFilter,
                RevenueAnalyticsPropertyFilter,
            ]
        ]
    ] = None


class HogQLMetadataResponse(BaseModel):
    model_config = ConfigDict(
        extra="forbid",
    )
    errors: list[HogQLNotice]
    isUsingIndices: Optional[QueryIndexUsage] = None
    isValid: Optional[bool] = None
    notices: list[HogQLNotice]
    query: Optional[str] = None
    table_names: Optional[list[str]] = None
    warnings: list[HogQLNotice]


class HogQLQueryResponse(BaseModel):
    model_config = ConfigDict(
        extra="forbid",
    )
    clickhouse: Optional[str] = Field(default=None, description="Executed ClickHouse query")
    columns: Optional[list] = Field(default=None, description="Returned columns")
    error: Optional[str] = Field(
        default=None,
        description="Query error. Returned only if 'explain' or `modifiers.debug` is true. Throws an error otherwise.",
    )
    explain: Optional[list[str]] = Field(default=None, description="Query explanation output")
    hasMore: Optional[bool] = None
    hogql: Optional[str] = Field(default=None, description="Generated HogQL query.")
    limit: Optional[int] = None
    metadata: Optional[HogQLMetadataResponse] = Field(default=None, description="Query metadata output")
    modifiers: Optional[HogQLQueryModifiers] = Field(
        default=None, description="Modifiers used when performing the query"
    )
    offset: Optional[int] = None
    query: Optional[str] = Field(default=None, description="Input query string")
    query_status: Optional[QueryStatus] = Field(
        default=None, description="Query status indicates whether next to the provided data, a query is still running."
    )
    results: list
    timings: Optional[list[QueryTiming]] = Field(
        default=None, description="Measured timings for different parts of the query generation process"
    )
    types: Optional[list] = Field(default=None, description="Types of returned columns")


class InsightActorsQueryBase(BaseModel):
    model_config = ConfigDict(
        extra="forbid",
    )
    includeRecordings: Optional[bool] = None
    kind: NodeKind
    modifiers: Optional[HogQLQueryModifiers] = Field(
        default=None, description="Modifiers used when performing the query"
    )
    response: Optional[ActorsQueryResponse] = None
    tags: Optional[QueryLogTags] = None
    version: Optional[float] = Field(default=None, description="version of the node, used for schema migrations")


class LifecycleQueryResponse(BaseModel):
    model_config = ConfigDict(
        extra="forbid",
    )
    error: Optional[str] = Field(
        default=None,
        description="Query error. Returned only if 'explain' or `modifiers.debug` is true. Throws an error otherwise.",
    )
    hogql: Optional[str] = Field(default=None, description="Generated HogQL query.")
    modifiers: Optional[HogQLQueryModifiers] = Field(
        default=None, description="Modifiers used when performing the query"
    )
    query_status: Optional[QueryStatus] = Field(
        default=None, description="Query status indicates whether next to the provided data, a query is still running."
    )
    resolved_date_range: Optional[ResolvedDateRangeResponse] = Field(
        default=None, description="The date range used for the query"
    )
    results: list[dict[str, Any]]
    timings: Optional[list[QueryTiming]] = Field(
        default=None, description="Measured timings for different parts of the query generation process"
    )


class LogsQueryResponse(BaseModel):
    model_config = ConfigDict(
        extra="forbid",
    )
    columns: Optional[list[str]] = None
    error: Optional[str] = Field(
        default=None,
        description="Query error. Returned only if 'explain' or `modifiers.debug` is true. Throws an error otherwise.",
    )
    hasMore: Optional[bool] = None
    hogql: Optional[str] = Field(default=None, description="Generated HogQL query.")
    limit: Optional[int] = None
    modifiers: Optional[HogQLQueryModifiers] = Field(
        default=None, description="Modifiers used when performing the query"
    )
    offset: Optional[int] = None
    query_status: Optional[QueryStatus] = Field(
        default=None, description="Query status indicates whether next to the provided data, a query is still running."
    )
    results: Any
    timings: Optional[list[QueryTiming]] = Field(
        default=None, description="Measured timings for different parts of the query generation process"
    )


class MarketingAnalyticsConfig(BaseModel):
    model_config = ConfigDict(
        extra="forbid",
    )
    conversion_goals: Optional[list[Union[ConversionGoalFilter1, ConversionGoalFilter2, ConversionGoalFilter3]]] = None
    sources_map: Optional[dict[str, SourceMap]] = None


class MarketingAnalyticsTableQueryResponse(BaseModel):
    model_config = ConfigDict(
        extra="forbid",
    )
    columns: Optional[list] = None
    error: Optional[str] = Field(
        default=None,
        description="Query error. Returned only if 'explain' or `modifiers.debug` is true. Throws an error otherwise.",
    )
    hasMore: Optional[bool] = None
    hogql: Optional[str] = Field(default=None, description="Generated HogQL query.")
    limit: Optional[int] = None
    modifiers: Optional[HogQLQueryModifiers] = Field(
        default=None, description="Modifiers used when performing the query"
    )
    offset: Optional[int] = None
    query_status: Optional[QueryStatus] = Field(
        default=None, description="Query status indicates whether next to the provided data, a query is still running."
    )
    results: list
    samplingRate: Optional[SamplingRate] = None
    timings: Optional[list[QueryTiming]] = Field(
        default=None, description="Measured timings for different parts of the query generation process"
    )
    types: Optional[list] = None


class MultipleBreakdownOptions(BaseModel):
    model_config = ConfigDict(
        extra="forbid",
    )
    values: list[BreakdownItem]


class PathsQueryResponse(BaseModel):
    model_config = ConfigDict(
        extra="forbid",
    )
    error: Optional[str] = Field(
        default=None,
        description="Query error. Returned only if 'explain' or `modifiers.debug` is true. Throws an error otherwise.",
    )
    hogql: Optional[str] = Field(default=None, description="Generated HogQL query.")
    modifiers: Optional[HogQLQueryModifiers] = Field(
        default=None, description="Modifiers used when performing the query"
    )
    query_status: Optional[QueryStatus] = Field(
        default=None, description="Query status indicates whether next to the provided data, a query is still running."
    )
    results: list[PathsLink]
    timings: Optional[list[QueryTiming]] = Field(
        default=None, description="Measured timings for different parts of the query generation process"
    )


class PersonsNode(BaseModel):
    model_config = ConfigDict(
        extra="forbid",
    )
    cohort: Optional[int] = None
    distinctId: Optional[str] = None
    fixedProperties: Optional[
        list[
            Union[
                EventPropertyFilter,
                PersonPropertyFilter,
                ElementPropertyFilter,
                EventMetadataPropertyFilter,
                SessionPropertyFilter,
                CohortPropertyFilter,
                RecordingPropertyFilter,
                LogEntryPropertyFilter,
                GroupPropertyFilter,
                FeaturePropertyFilter,
                HogQLPropertyFilter,
                EmptyPropertyFilter,
                DataWarehousePropertyFilter,
                DataWarehousePersonPropertyFilter,
                ErrorTrackingIssueFilter,
                LogPropertyFilter,
                RevenueAnalyticsPropertyFilter,
            ]
        ]
    ] = Field(
        default=None,
        description="Fixed properties in the query, can't be edited in the interface (e.g. scoping down by person)",
    )
    kind: Literal["PersonsNode"] = "PersonsNode"
    limit: Optional[int] = None
    modifiers: Optional[HogQLQueryModifiers] = Field(
        default=None, description="Modifiers used when performing the query"
    )
    offset: Optional[int] = None
    properties: Optional[
        list[
            Union[
                EventPropertyFilter,
                PersonPropertyFilter,
                ElementPropertyFilter,
                EventMetadataPropertyFilter,
                SessionPropertyFilter,
                CohortPropertyFilter,
                RecordingPropertyFilter,
                LogEntryPropertyFilter,
                GroupPropertyFilter,
                FeaturePropertyFilter,
                HogQLPropertyFilter,
                EmptyPropertyFilter,
                DataWarehousePropertyFilter,
                DataWarehousePersonPropertyFilter,
                ErrorTrackingIssueFilter,
                LogPropertyFilter,
                RevenueAnalyticsPropertyFilter,
            ]
        ]
    ] = Field(default=None, description="Properties configurable in the interface")
    response: Optional[dict[str, Any]] = None
    search: Optional[str] = None
    tags: Optional[QueryLogTags] = None
    version: Optional[float] = Field(default=None, description="version of the node, used for schema migrations")


class PropertyGroupFilterValue(BaseModel):
    model_config = ConfigDict(
        extra="forbid",
    )
    type: FilterLogicalOperator
    values: list[
        Union[
            PropertyGroupFilterValue,
            Union[
                EventPropertyFilter,
                PersonPropertyFilter,
                ElementPropertyFilter,
                EventMetadataPropertyFilter,
                SessionPropertyFilter,
                CohortPropertyFilter,
                RecordingPropertyFilter,
                LogEntryPropertyFilter,
                GroupPropertyFilter,
                FeaturePropertyFilter,
                HogQLPropertyFilter,
                EmptyPropertyFilter,
                DataWarehousePropertyFilter,
                DataWarehousePersonPropertyFilter,
                ErrorTrackingIssueFilter,
                LogPropertyFilter,
                RevenueAnalyticsPropertyFilter,
            ],
        ]
    ]


class QueryResponseAlternative1(BaseModel):
    model_config = ConfigDict(
        extra="forbid",
    )
    columns: list
    error: Optional[str] = Field(
        default=None,
        description="Query error. Returned only if 'explain' or `modifiers.debug` is true. Throws an error otherwise.",
    )
    hasMore: Optional[bool] = None
    hogql: str = Field(..., description="Generated HogQL query.")
    limit: Optional[int] = None
    modifiers: Optional[HogQLQueryModifiers] = Field(
        default=None, description="Modifiers used when performing the query"
    )
    offset: Optional[int] = None
    query_status: Optional[QueryStatus] = Field(
        default=None, description="Query status indicates whether next to the provided data, a query is still running."
    )
    results: list[list]
    timings: Optional[list[QueryTiming]] = Field(
        default=None, description="Measured timings for different parts of the query generation process"
    )
    types: list[str]


class QueryResponseAlternative2(BaseModel):
    model_config = ConfigDict(
        extra="forbid",
    )
    columns: list
    error: Optional[str] = Field(
        default=None,
        description="Query error. Returned only if 'explain' or `modifiers.debug` is true. Throws an error otherwise.",
    )
    hasMore: Optional[bool] = None
    hogql: str = Field(..., description="Generated HogQL query.")
    limit: int
    missing_actors_count: Optional[int] = None
    modifiers: Optional[HogQLQueryModifiers] = Field(
        default=None, description="Modifiers used when performing the query"
    )
    offset: int
    query_status: Optional[QueryStatus] = Field(
        default=None, description="Query status indicates whether next to the provided data, a query is still running."
    )
    results: list[list]
    timings: Optional[list[QueryTiming]] = Field(
        default=None, description="Measured timings for different parts of the query generation process"
    )
    types: Optional[list[str]] = None


class QueryResponseAlternative3(BaseModel):
    model_config = ConfigDict(
        extra="forbid",
    )
    columns: list
    error: Optional[str] = Field(
        default=None,
        description="Query error. Returned only if 'explain' or `modifiers.debug` is true. Throws an error otherwise.",
    )
    hasMore: Optional[bool] = None
    hogql: str = Field(..., description="Generated HogQL query.")
    kind: Literal["GroupsQuery"] = "GroupsQuery"
    limit: int
    modifiers: Optional[HogQLQueryModifiers] = Field(
        default=None, description="Modifiers used when performing the query"
    )
    offset: int
    query_status: Optional[QueryStatus] = Field(
        default=None, description="Query status indicates whether next to the provided data, a query is still running."
    )
    results: list[list]
    timings: Optional[list[QueryTiming]] = Field(
        default=None, description="Measured timings for different parts of the query generation process"
    )
    types: list[str]


class QueryResponseAlternative4(BaseModel):
    model_config = ConfigDict(
        extra="forbid",
    )
    breakdown: Optional[list[BreakdownItem]] = None
    breakdowns: Optional[list[MultipleBreakdownOptions]] = None
    compare: Optional[list[CompareItem]] = None
    day: Optional[list[DayItem]] = None
    interval: Optional[list[IntervalItem]] = None
    series: Optional[list[Series]] = None
    status: Optional[list[StatusItem]] = None


class QueryResponseAlternative5(BaseModel):
    model_config = ConfigDict(
        extra="forbid",
    )
    error: Optional[str] = Field(
        default=None,
        description="Query error. Returned only if 'explain' or `modifiers.debug` is true. Throws an error otherwise.",
    )
    hasMore: Optional[bool] = None
    hogql: Optional[str] = Field(default=None, description="Generated HogQL query.")
    modifiers: Optional[HogQLQueryModifiers] = Field(
        default=None, description="Modifiers used when performing the query"
    )
    query_status: Optional[QueryStatus] = Field(
        default=None, description="Query status indicates whether next to the provided data, a query is still running."
    )
    results: list[TimelineEntry]
    timings: Optional[list[QueryTiming]] = Field(
        default=None, description="Measured timings for different parts of the query generation process"
    )


class QueryResponseAlternative7(BaseModel):
    model_config = ConfigDict(
        extra="forbid",
    )
    clickhouse: Optional[str] = Field(default=None, description="Executed ClickHouse query")
    columns: Optional[list] = Field(default=None, description="Returned columns")
    error: Optional[str] = Field(
        default=None,
        description="Query error. Returned only if 'explain' or `modifiers.debug` is true. Throws an error otherwise.",
    )
    explain: Optional[list[str]] = Field(default=None, description="Query explanation output")
    hasMore: Optional[bool] = None
    hogql: Optional[str] = Field(default=None, description="Generated HogQL query.")
    limit: Optional[int] = None
    metadata: Optional[HogQLMetadataResponse] = Field(default=None, description="Query metadata output")
    modifiers: Optional[HogQLQueryModifiers] = Field(
        default=None, description="Modifiers used when performing the query"
    )
    offset: Optional[int] = None
    query: Optional[str] = Field(default=None, description="Input query string")
    query_status: Optional[QueryStatus] = Field(
        default=None, description="Query status indicates whether next to the provided data, a query is still running."
    )
    results: list
    timings: Optional[list[QueryTiming]] = Field(
        default=None, description="Measured timings for different parts of the query generation process"
    )
    types: Optional[list] = Field(default=None, description="Types of returned columns")


class QueryResponseAlternative10(BaseModel):
    model_config = ConfigDict(
        extra="forbid",
    )
    columns: Optional[list] = None
    error: Optional[str] = Field(
        default=None,
        description="Query error. Returned only if 'explain' or `modifiers.debug` is true. Throws an error otherwise.",
    )
    hasMore: Optional[bool] = None
    hogql: Optional[str] = Field(default=None, description="Generated HogQL query.")
    limit: Optional[int] = None
    modifiers: Optional[HogQLQueryModifiers] = Field(
        default=None, description="Modifiers used when performing the query"
    )
    offset: Optional[int] = None
    query_status: Optional[QueryStatus] = Field(
        default=None, description="Query status indicates whether next to the provided data, a query is still running."
    )
    results: Any
    timings: Optional[list[QueryTiming]] = Field(
        default=None, description="Measured timings for different parts of the query generation process"
    )
    types: Optional[list] = None


class QueryResponseAlternative13(BaseModel):
    model_config = ConfigDict(
        extra="forbid",
    )
    columns: Optional[list[str]] = None
    error: Optional[str] = Field(
        default=None,
        description="Query error. Returned only if 'explain' or `modifiers.debug` is true. Throws an error otherwise.",
    )
    hasMore: Optional[bool] = None
    hogql: Optional[str] = Field(default=None, description="Generated HogQL query.")
    limit: Optional[int] = None
    modifiers: Optional[HogQLQueryModifiers] = Field(
        default=None, description="Modifiers used when performing the query"
    )
    offset: Optional[int] = None
    query_status: Optional[QueryStatus] = Field(
        default=None, description="Query status indicates whether next to the provided data, a query is still running."
    )
    results: list[ErrorTrackingIssue]
    timings: Optional[list[QueryTiming]] = Field(
        default=None, description="Measured timings for different parts of the query generation process"
    )


class QueryResponseAlternative18(BaseModel):
    model_config = ConfigDict(
        extra="forbid",
    )
    dateFrom: Optional[str] = None
    dateTo: Optional[str] = None
    error: Optional[str] = Field(
        default=None,
        description="Query error. Returned only if 'explain' or `modifiers.debug` is true. Throws an error otherwise.",
    )
    hogql: Optional[str] = Field(default=None, description="Generated HogQL query.")
    modifiers: Optional[HogQLQueryModifiers] = Field(
        default=None, description="Modifiers used when performing the query"
    )
    query_status: Optional[QueryStatus] = Field(
        default=None, description="Query status indicates whether next to the provided data, a query is still running."
    )
    results: list[WebOverviewItem]
    samplingRate: Optional[SamplingRate] = None
    timings: Optional[list[QueryTiming]] = Field(
        default=None, description="Measured timings for different parts of the query generation process"
    )
    usedPreAggregatedTables: Optional[bool] = None


class QueryResponseAlternative19(BaseModel):
    model_config = ConfigDict(
        extra="forbid",
    )
    columns: Optional[list] = None
    error: Optional[str] = Field(
        default=None,
        description="Query error. Returned only if 'explain' or `modifiers.debug` is true. Throws an error otherwise.",
    )
    hasMore: Optional[bool] = None
    hogql: Optional[str] = Field(default=None, description="Generated HogQL query.")
    limit: Optional[int] = None
    modifiers: Optional[HogQLQueryModifiers] = Field(
        default=None, description="Modifiers used when performing the query"
    )
    offset: Optional[int] = None
    query_status: Optional[QueryStatus] = Field(
        default=None, description="Query status indicates whether next to the provided data, a query is still running."
    )
    results: list
    samplingRate: Optional[SamplingRate] = None
    timings: Optional[list[QueryTiming]] = Field(
        default=None, description="Measured timings for different parts of the query generation process"
    )
    types: Optional[list] = None
    usedPreAggregatedTables: Optional[bool] = None


class QueryResponseAlternative20(BaseModel):
    model_config = ConfigDict(
        extra="forbid",
    )
    columns: Optional[list] = None
    error: Optional[str] = Field(
        default=None,
        description="Query error. Returned only if 'explain' or `modifiers.debug` is true. Throws an error otherwise.",
    )
    hasMore: Optional[bool] = None
    hogql: Optional[str] = Field(default=None, description="Generated HogQL query.")
    limit: Optional[int] = None
    modifiers: Optional[HogQLQueryModifiers] = Field(
        default=None, description="Modifiers used when performing the query"
    )
    offset: Optional[int] = None
    query_status: Optional[QueryStatus] = Field(
        default=None, description="Query status indicates whether next to the provided data, a query is still running."
    )
    results: list
    samplingRate: Optional[SamplingRate] = None
    timings: Optional[list[QueryTiming]] = Field(
        default=None, description="Measured timings for different parts of the query generation process"
    )
    types: Optional[list] = None


class QueryResponseAlternative22(BaseModel):
    model_config = ConfigDict(
        extra="forbid",
    )
    error: Optional[str] = Field(
        default=None,
        description="Query error. Returned only if 'explain' or `modifiers.debug` is true. Throws an error otherwise.",
    )
    hogql: Optional[str] = Field(default=None, description="Generated HogQL query.")
    modifiers: Optional[HogQLQueryModifiers] = Field(
        default=None, description="Modifiers used when performing the query"
    )
    query_status: Optional[QueryStatus] = Field(
        default=None, description="Query status indicates whether next to the provided data, a query is still running."
    )
    results: list[WebVitalsPathBreakdownResult] = Field(..., max_length=1, min_length=1)
    timings: Optional[list[QueryTiming]] = Field(
        default=None, description="Measured timings for different parts of the query generation process"
    )


class QueryResponseAlternative23(BaseModel):
    model_config = ConfigDict(
        extra="forbid",
    )
    error: Optional[str] = Field(
        default=None,
        description="Query error. Returned only if 'explain' or `modifiers.debug` is true. Throws an error otherwise.",
    )
    hasMore: Optional[bool] = None
    hogql: Optional[str] = Field(default=None, description="Generated HogQL query.")
    limit: Optional[int] = None
    modifiers: Optional[HogQLQueryModifiers] = Field(
        default=None, description="Modifiers used when performing the query"
    )
    query_status: Optional[QueryStatus] = Field(
        default=None, description="Query status indicates whether next to the provided data, a query is still running."
    )
    results: list[PageURL]
    timings: Optional[list[QueryTiming]] = Field(
        default=None, description="Measured timings for different parts of the query generation process"
    )


class QueryResponseAlternative25(BaseModel):
    model_config = ConfigDict(
        extra="forbid",
    )
    columns: Optional[list[str]] = None
    error: Optional[str] = Field(
        default=None,
        description="Query error. Returned only if 'explain' or `modifiers.debug` is true. Throws an error otherwise.",
    )
    hogql: Optional[str] = Field(default=None, description="Generated HogQL query.")
    modifiers: Optional[HogQLQueryModifiers] = Field(
        default=None, description="Modifiers used when performing the query"
    )
    query_status: Optional[QueryStatus] = Field(
        default=None, description="Query status indicates whether next to the provided data, a query is still running."
    )
    results: Any
    timings: Optional[list[QueryTiming]] = Field(
        default=None, description="Measured timings for different parts of the query generation process"
    )


<<<<<<< HEAD
class QueryResponseAlternative26(BaseModel):
    model_config = ConfigDict(
        extra="forbid",
    )
    columns: Optional[list[str]] = None
    error: Optional[str] = Field(
        default=None,
        description="Query error. Returned only if 'explain' or `modifiers.debug` is true. Throws an error otherwise.",
    )
    hogql: Optional[str] = Field(default=None, description="Generated HogQL query.")
    modifiers: Optional[HogQLQueryModifiers] = Field(
        default=None, description="Modifiers used when performing the query"
    )
    query_status: Optional[QueryStatus] = Field(
        default=None, description="Query status indicates whether next to the provided data, a query is still running."
    )
    resolved_date_range: Optional[ResolvedDateRangeResponse] = Field(
        default=None, description="The date range used for the query"
    )
    results: Any
    timings: Optional[list[QueryTiming]] = Field(
        default=None, description="Measured timings for different parts of the query generation process"
    )


class QueryResponseAlternative27(BaseModel):
=======
class QueryResponseAlternative28(BaseModel):
>>>>>>> 9f3a9a9d
    model_config = ConfigDict(
        extra="forbid",
    )
    error: Optional[str] = Field(
        default=None,
        description="Query error. Returned only if 'explain' or `modifiers.debug` is true. Throws an error otherwise.",
    )
    hogql: Optional[str] = Field(default=None, description="Generated HogQL query.")
    modifiers: Optional[HogQLQueryModifiers] = Field(
        default=None, description="Modifiers used when performing the query"
    )
    query_status: Optional[QueryStatus] = Field(
        default=None, description="Query status indicates whether next to the provided data, a query is still running."
    )
    resolved_date_range: Optional[ResolvedDateRangeResponse] = Field(
        default=None, description="The date range used for the query"
    )
    results: list[RevenueAnalyticsOverviewItem]
    timings: Optional[list[QueryTiming]] = Field(
        default=None, description="Measured timings for different parts of the query generation process"
    )


class QueryResponseAlternative29(BaseModel):
    model_config = ConfigDict(
        extra="forbid",
    )
    columns: Optional[list[str]] = None
    error: Optional[str] = Field(
        default=None,
        description="Query error. Returned only if 'explain' or `modifiers.debug` is true. Throws an error otherwise.",
    )
    hogql: Optional[str] = Field(default=None, description="Generated HogQL query.")
    modifiers: Optional[HogQLQueryModifiers] = Field(
        default=None, description="Modifiers used when performing the query"
    )
    query_status: Optional[QueryStatus] = Field(
        default=None, description="Query status indicates whether next to the provided data, a query is still running."
    )
    resolved_date_range: Optional[ResolvedDateRangeResponse] = Field(
        default=None, description="The date range used for the query"
    )
    results: RevenueAnalyticsRevenueQueryResult
    timings: Optional[list[QueryTiming]] = Field(
        default=None, description="Measured timings for different parts of the query generation process"
    )


class QueryResponseAlternative30(BaseModel):
    model_config = ConfigDict(
        extra="forbid",
    )
    columns: Optional[list[str]] = None
    error: Optional[str] = Field(
        default=None,
        description="Query error. Returned only if 'explain' or `modifiers.debug` is true. Throws an error otherwise.",
    )
    hogql: Optional[str] = Field(default=None, description="Generated HogQL query.")
    modifiers: Optional[HogQLQueryModifiers] = Field(
        default=None, description="Modifiers used when performing the query"
    )
    query_status: Optional[QueryStatus] = Field(
        default=None, description="Query status indicates whether next to the provided data, a query is still running."
    )
    resolved_date_range: Optional[ResolvedDateRangeResponse] = Field(
        default=None, description="The date range used for the query"
    )
    results: Any
    timings: Optional[list[QueryTiming]] = Field(
        default=None, description="Measured timings for different parts of the query generation process"
    )


class QueryResponseAlternative31(BaseModel):
    model_config = ConfigDict(
        extra="forbid",
    )
    columns: Optional[list] = None
    error: Optional[str] = Field(
        default=None,
        description="Query error. Returned only if 'explain' or `modifiers.debug` is true. Throws an error otherwise.",
    )
    hasMore: Optional[bool] = None
    hogql: Optional[str] = Field(default=None, description="Generated HogQL query.")
    limit: Optional[int] = None
    modifiers: Optional[HogQLQueryModifiers] = Field(
        default=None, description="Modifiers used when performing the query"
    )
    offset: Optional[int] = None
    query_status: Optional[QueryStatus] = Field(
        default=None, description="Query status indicates whether next to the provided data, a query is still running."
    )
    results: list
    samplingRate: Optional[SamplingRate] = None
    timings: Optional[list[QueryTiming]] = Field(
        default=None, description="Measured timings for different parts of the query generation process"
    )
    types: Optional[list] = None


class QueryResponseAlternative32(BaseModel):
    model_config = ConfigDict(
        extra="forbid",
    )
    columns: list
    error: Optional[str] = Field(
        default=None,
        description="Query error. Returned only if 'explain' or `modifiers.debug` is true. Throws an error otherwise.",
    )
    hasMore: Optional[bool] = None
    hogql: str = Field(..., description="Generated HogQL query.")
    limit: Optional[int] = None
    modifiers: Optional[HogQLQueryModifiers] = Field(
        default=None, description="Modifiers used when performing the query"
    )
    offset: Optional[int] = None
    query_status: Optional[QueryStatus] = Field(
        default=None, description="Query status indicates whether next to the provided data, a query is still running."
    )
    results: list[list]
    timings: Optional[list[QueryTiming]] = Field(
        default=None, description="Measured timings for different parts of the query generation process"
    )
    types: list[str]


class QueryResponseAlternative33(BaseModel):
    model_config = ConfigDict(
        extra="forbid",
    )
    columns: list
    error: Optional[str] = Field(
        default=None,
        description="Query error. Returned only if 'explain' or `modifiers.debug` is true. Throws an error otherwise.",
    )
    hasMore: Optional[bool] = None
    hogql: str = Field(..., description="Generated HogQL query.")
    limit: int
    missing_actors_count: Optional[int] = None
    modifiers: Optional[HogQLQueryModifiers] = Field(
        default=None, description="Modifiers used when performing the query"
    )
    offset: int
    query_status: Optional[QueryStatus] = Field(
        default=None, description="Query status indicates whether next to the provided data, a query is still running."
    )
    results: list[list]
    timings: Optional[list[QueryTiming]] = Field(
        default=None, description="Measured timings for different parts of the query generation process"
    )
    types: Optional[list[str]] = None


class QueryResponseAlternative34(BaseModel):
    model_config = ConfigDict(
        extra="forbid",
    )
    columns: list
    error: Optional[str] = Field(
        default=None,
        description="Query error. Returned only if 'explain' or `modifiers.debug` is true. Throws an error otherwise.",
    )
    hasMore: Optional[bool] = None
    hogql: str = Field(..., description="Generated HogQL query.")
    kind: Literal["GroupsQuery"] = "GroupsQuery"
    limit: int
    modifiers: Optional[HogQLQueryModifiers] = Field(
        default=None, description="Modifiers used when performing the query"
    )
    offset: int
    query_status: Optional[QueryStatus] = Field(
        default=None, description="Query status indicates whether next to the provided data, a query is still running."
    )
    results: list[list]
    timings: Optional[list[QueryTiming]] = Field(
        default=None, description="Measured timings for different parts of the query generation process"
    )
    types: list[str]


class QueryResponseAlternative35(BaseModel):
    model_config = ConfigDict(
        extra="forbid",
    )
    clickhouse: Optional[str] = Field(default=None, description="Executed ClickHouse query")
    columns: Optional[list] = Field(default=None, description="Returned columns")
    error: Optional[str] = Field(
        default=None,
        description="Query error. Returned only if 'explain' or `modifiers.debug` is true. Throws an error otherwise.",
    )
    explain: Optional[list[str]] = Field(default=None, description="Query explanation output")
    hasMore: Optional[bool] = None
    hogql: Optional[str] = Field(default=None, description="Generated HogQL query.")
    limit: Optional[int] = None
    metadata: Optional[HogQLMetadataResponse] = Field(default=None, description="Query metadata output")
    modifiers: Optional[HogQLQueryModifiers] = Field(
        default=None, description="Modifiers used when performing the query"
    )
    offset: Optional[int] = None
    query: Optional[str] = Field(default=None, description="Input query string")
    query_status: Optional[QueryStatus] = Field(
        default=None, description="Query status indicates whether next to the provided data, a query is still running."
    )
    results: list
    timings: Optional[list[QueryTiming]] = Field(
        default=None, description="Measured timings for different parts of the query generation process"
    )
    types: Optional[list] = Field(default=None, description="Types of returned columns")


class QueryResponseAlternative36(BaseModel):
    model_config = ConfigDict(
        extra="forbid",
    )
    dateFrom: Optional[str] = None
    dateTo: Optional[str] = None
    error: Optional[str] = Field(
        default=None,
        description="Query error. Returned only if 'explain' or `modifiers.debug` is true. Throws an error otherwise.",
    )
    hogql: Optional[str] = Field(default=None, description="Generated HogQL query.")
    modifiers: Optional[HogQLQueryModifiers] = Field(
        default=None, description="Modifiers used when performing the query"
    )
    query_status: Optional[QueryStatus] = Field(
        default=None, description="Query status indicates whether next to the provided data, a query is still running."
    )
    results: list[WebOverviewItem]
    samplingRate: Optional[SamplingRate] = None
    timings: Optional[list[QueryTiming]] = Field(
        default=None, description="Measured timings for different parts of the query generation process"
    )
    usedPreAggregatedTables: Optional[bool] = None


class QueryResponseAlternative37(BaseModel):
    model_config = ConfigDict(
        extra="forbid",
    )
    columns: Optional[list] = None
    error: Optional[str] = Field(
        default=None,
        description="Query error. Returned only if 'explain' or `modifiers.debug` is true. Throws an error otherwise.",
    )
    hasMore: Optional[bool] = None
    hogql: Optional[str] = Field(default=None, description="Generated HogQL query.")
    limit: Optional[int] = None
    modifiers: Optional[HogQLQueryModifiers] = Field(
        default=None, description="Modifiers used when performing the query"
    )
    offset: Optional[int] = None
    query_status: Optional[QueryStatus] = Field(
        default=None, description="Query status indicates whether next to the provided data, a query is still running."
    )
    results: list
    samplingRate: Optional[SamplingRate] = None
    timings: Optional[list[QueryTiming]] = Field(
        default=None, description="Measured timings for different parts of the query generation process"
    )
    types: Optional[list] = None
    usedPreAggregatedTables: Optional[bool] = None


class QueryResponseAlternative38(BaseModel):
    model_config = ConfigDict(
        extra="forbid",
    )
    columns: Optional[list] = None
    error: Optional[str] = Field(
        default=None,
        description="Query error. Returned only if 'explain' or `modifiers.debug` is true. Throws an error otherwise.",
    )
    hasMore: Optional[bool] = None
    hogql: Optional[str] = Field(default=None, description="Generated HogQL query.")
    limit: Optional[int] = None
    modifiers: Optional[HogQLQueryModifiers] = Field(
        default=None, description="Modifiers used when performing the query"
    )
    offset: Optional[int] = None
    query_status: Optional[QueryStatus] = Field(
        default=None, description="Query status indicates whether next to the provided data, a query is still running."
    )
    results: list
    samplingRate: Optional[SamplingRate] = None
    timings: Optional[list[QueryTiming]] = Field(
        default=None, description="Measured timings for different parts of the query generation process"
    )
    types: Optional[list] = None


class QueryResponseAlternative40(BaseModel):
    model_config = ConfigDict(
        extra="forbid",
    )
    error: Optional[str] = Field(
        default=None,
        description="Query error. Returned only if 'explain' or `modifiers.debug` is true. Throws an error otherwise.",
    )
    hogql: Optional[str] = Field(default=None, description="Generated HogQL query.")
    modifiers: Optional[HogQLQueryModifiers] = Field(
        default=None, description="Modifiers used when performing the query"
    )
    query_status: Optional[QueryStatus] = Field(
        default=None, description="Query status indicates whether next to the provided data, a query is still running."
    )
    results: list[WebVitalsPathBreakdownResult] = Field(..., max_length=1, min_length=1)
    timings: Optional[list[QueryTiming]] = Field(
        default=None, description="Measured timings for different parts of the query generation process"
    )


class QueryResponseAlternative41(BaseModel):
    model_config = ConfigDict(
        extra="forbid",
    )
    columns: Optional[list] = None
    error: Optional[str] = Field(
        default=None,
        description="Query error. Returned only if 'explain' or `modifiers.debug` is true. Throws an error otherwise.",
    )
    hasMore: Optional[bool] = None
    hogql: Optional[str] = Field(default=None, description="Generated HogQL query.")
    limit: Optional[int] = None
    modifiers: Optional[HogQLQueryModifiers] = Field(
        default=None, description="Modifiers used when performing the query"
    )
    offset: Optional[int] = None
    query_status: Optional[QueryStatus] = Field(
        default=None, description="Query status indicates whether next to the provided data, a query is still running."
    )
    results: Any
    timings: Optional[list[QueryTiming]] = Field(
        default=None, description="Measured timings for different parts of the query generation process"
    )
    types: Optional[list] = None


class QueryResponseAlternative42(BaseModel):
    model_config = ConfigDict(
        extra="forbid",
    )
    columns: Optional[list[str]] = None
    error: Optional[str] = Field(
        default=None,
        description="Query error. Returned only if 'explain' or `modifiers.debug` is true. Throws an error otherwise.",
    )
    hogql: Optional[str] = Field(default=None, description="Generated HogQL query.")
    modifiers: Optional[HogQLQueryModifiers] = Field(
        default=None, description="Modifiers used when performing the query"
    )
    query_status: Optional[QueryStatus] = Field(
        default=None, description="Query status indicates whether next to the provided data, a query is still running."
    )
    results: Any
    timings: Optional[list[QueryTiming]] = Field(
        default=None, description="Measured timings for different parts of the query generation process"
    )


<<<<<<< HEAD
class QueryResponseAlternative42(BaseModel):
    model_config = ConfigDict(
        extra="forbid",
    )
    columns: Optional[list[str]] = None
    error: Optional[str] = Field(
        default=None,
        description="Query error. Returned only if 'explain' or `modifiers.debug` is true. Throws an error otherwise.",
    )
    hogql: Optional[str] = Field(default=None, description="Generated HogQL query.")
    modifiers: Optional[HogQLQueryModifiers] = Field(
        default=None, description="Modifiers used when performing the query"
    )
    query_status: Optional[QueryStatus] = Field(
        default=None, description="Query status indicates whether next to the provided data, a query is still running."
    )
    resolved_date_range: Optional[ResolvedDateRangeResponse] = Field(
        default=None, description="The date range used for the query"
    )
    results: Any
    timings: Optional[list[QueryTiming]] = Field(
        default=None, description="Measured timings for different parts of the query generation process"
    )


class QueryResponseAlternative43(BaseModel):
=======
class QueryResponseAlternative45(BaseModel):
>>>>>>> 9f3a9a9d
    model_config = ConfigDict(
        extra="forbid",
    )
    error: Optional[str] = Field(
        default=None,
        description="Query error. Returned only if 'explain' or `modifiers.debug` is true. Throws an error otherwise.",
    )
    hogql: Optional[str] = Field(default=None, description="Generated HogQL query.")
    modifiers: Optional[HogQLQueryModifiers] = Field(
        default=None, description="Modifiers used when performing the query"
    )
    query_status: Optional[QueryStatus] = Field(
        default=None, description="Query status indicates whether next to the provided data, a query is still running."
    )
    resolved_date_range: Optional[ResolvedDateRangeResponse] = Field(
        default=None, description="The date range used for the query"
    )
    results: list[RevenueAnalyticsOverviewItem]
    timings: Optional[list[QueryTiming]] = Field(
        default=None, description="Measured timings for different parts of the query generation process"
    )


class QueryResponseAlternative46(BaseModel):
    model_config = ConfigDict(
        extra="forbid",
    )
    columns: Optional[list[str]] = None
    error: Optional[str] = Field(
        default=None,
        description="Query error. Returned only if 'explain' or `modifiers.debug` is true. Throws an error otherwise.",
    )
    hogql: Optional[str] = Field(default=None, description="Generated HogQL query.")
    modifiers: Optional[HogQLQueryModifiers] = Field(
        default=None, description="Modifiers used when performing the query"
    )
    query_status: Optional[QueryStatus] = Field(
        default=None, description="Query status indicates whether next to the provided data, a query is still running."
    )
    resolved_date_range: Optional[ResolvedDateRangeResponse] = Field(
        default=None, description="The date range used for the query"
    )
    results: RevenueAnalyticsRevenueQueryResult
    timings: Optional[list[QueryTiming]] = Field(
        default=None, description="Measured timings for different parts of the query generation process"
    )


class QueryResponseAlternative47(BaseModel):
    model_config = ConfigDict(
        extra="forbid",
    )
    columns: Optional[list[str]] = None
    error: Optional[str] = Field(
        default=None,
        description="Query error. Returned only if 'explain' or `modifiers.debug` is true. Throws an error otherwise.",
    )
    hogql: Optional[str] = Field(default=None, description="Generated HogQL query.")
    modifiers: Optional[HogQLQueryModifiers] = Field(
        default=None, description="Modifiers used when performing the query"
    )
    query_status: Optional[QueryStatus] = Field(
        default=None, description="Query status indicates whether next to the provided data, a query is still running."
    )
    resolved_date_range: Optional[ResolvedDateRangeResponse] = Field(
        default=None, description="The date range used for the query"
    )
    results: Any
    timings: Optional[list[QueryTiming]] = Field(
        default=None, description="Measured timings for different parts of the query generation process"
    )


class QueryResponseAlternative48(BaseModel):
    model_config = ConfigDict(
        extra="forbid",
    )
    columns: Optional[list] = None
    error: Optional[str] = Field(
        default=None,
        description="Query error. Returned only if 'explain' or `modifiers.debug` is true. Throws an error otherwise.",
    )
    hasMore: Optional[bool] = None
    hogql: Optional[str] = Field(default=None, description="Generated HogQL query.")
    limit: Optional[int] = None
    modifiers: Optional[HogQLQueryModifiers] = Field(
        default=None, description="Modifiers used when performing the query"
    )
    offset: Optional[int] = None
    query_status: Optional[QueryStatus] = Field(
        default=None, description="Query status indicates whether next to the provided data, a query is still running."
    )
    results: Any
    timings: Optional[list[QueryTiming]] = Field(
        default=None, description="Measured timings for different parts of the query generation process"
    )
    types: Optional[list] = None


class QueryResponseAlternative50(BaseModel):
    model_config = ConfigDict(
        extra="forbid",
    )
    columns: Optional[list] = None
    error: Optional[str] = Field(
        default=None,
        description="Query error. Returned only if 'explain' or `modifiers.debug` is true. Throws an error otherwise.",
    )
    hasMore: Optional[bool] = None
    hogql: Optional[str] = Field(default=None, description="Generated HogQL query.")
    limit: Optional[int] = None
    modifiers: Optional[HogQLQueryModifiers] = Field(
        default=None, description="Modifiers used when performing the query"
    )
    offset: Optional[int] = None
    query_status: Optional[QueryStatus] = Field(
        default=None, description="Query status indicates whether next to the provided data, a query is still running."
    )
    results: list
    samplingRate: Optional[SamplingRate] = None
    timings: Optional[list[QueryTiming]] = Field(
        default=None, description="Measured timings for different parts of the query generation process"
    )
    types: Optional[list] = None


class QueryResponseAlternative51(BaseModel):
    model_config = ConfigDict(
        extra="forbid",
    )
    columns: Optional[list[str]] = None
    error: Optional[str] = Field(
        default=None,
        description="Query error. Returned only if 'explain' or `modifiers.debug` is true. Throws an error otherwise.",
    )
    hasMore: Optional[bool] = None
    hogql: Optional[str] = Field(default=None, description="Generated HogQL query.")
    limit: Optional[int] = None
    modifiers: Optional[HogQLQueryModifiers] = Field(
        default=None, description="Modifiers used when performing the query"
    )
    offset: Optional[int] = None
    query_status: Optional[QueryStatus] = Field(
        default=None, description="Query status indicates whether next to the provided data, a query is still running."
    )
    results: list[ErrorTrackingIssue]
    timings: Optional[list[QueryTiming]] = Field(
        default=None, description="Measured timings for different parts of the query generation process"
    )


class QueryResponseAlternative54(BaseModel):
    model_config = ConfigDict(
        extra="forbid",
    )
    columns: Optional[list[str]] = None
    error: Optional[str] = Field(
        default=None,
        description="Query error. Returned only if 'explain' or `modifiers.debug` is true. Throws an error otherwise.",
    )
    hasMore: Optional[bool] = None
    hogql: Optional[str] = Field(default=None, description="Generated HogQL query.")
    limit: Optional[int] = None
    modifiers: Optional[HogQLQueryModifiers] = Field(
        default=None, description="Modifiers used when performing the query"
    )
    offset: Optional[int] = None
    query_status: Optional[QueryStatus] = Field(
        default=None, description="Query status indicates whether next to the provided data, a query is still running."
    )
    results: list[LLMTrace]
    timings: Optional[list[QueryTiming]] = Field(
        default=None, description="Measured timings for different parts of the query generation process"
    )


class QueryResponseAlternative55(BaseModel):
    model_config = ConfigDict(
        extra="forbid",
    )
    error: Optional[str] = Field(
        default=None,
        description="Query error. Returned only if 'explain' or `modifiers.debug` is true. Throws an error otherwise.",
    )
    hasMore: Optional[bool] = Field(default=None, description="Wether more breakdown values are available.")
    hogql: Optional[str] = Field(default=None, description="Generated HogQL query.")
    modifiers: Optional[HogQLQueryModifiers] = Field(
        default=None, description="Modifiers used when performing the query"
    )
    query_status: Optional[QueryStatus] = Field(
        default=None, description="Query status indicates whether next to the provided data, a query is still running."
    )
    resolved_date_range: Optional[ResolvedDateRangeResponse] = Field(
        default=None, description="The date range used for the query"
    )
    results: list[dict[str, Any]]
    timings: Optional[list[QueryTiming]] = Field(
        default=None, description="Measured timings for different parts of the query generation process"
    )


class QueryResponseAlternative56(BaseModel):
    model_config = ConfigDict(
        extra="forbid",
    )
    error: Optional[str] = Field(
        default=None,
        description="Query error. Returned only if 'explain' or `modifiers.debug` is true. Throws an error otherwise.",
    )
    hasMore: Optional[bool] = Field(default=None, description="Wether more breakdown values are available.")
    hogql: Optional[str] = Field(default=None, description="Generated HogQL query.")
    modifiers: Optional[HogQLQueryModifiers] = Field(
        default=None, description="Modifiers used when performing the query"
    )
    query_status: Optional[QueryStatus] = Field(
        default=None, description="Query status indicates whether next to the provided data, a query is still running."
    )
    results: EventsHeatMapStructuredResult
    timings: Optional[list[QueryTiming]] = Field(
        default=None, description="Measured timings for different parts of the query generation process"
    )


class QueryResponseAlternative57(BaseModel):
    model_config = ConfigDict(
        extra="forbid",
    )
    error: Optional[str] = Field(
        default=None,
        description="Query error. Returned only if 'explain' or `modifiers.debug` is true. Throws an error otherwise.",
    )
    hogql: Optional[str] = Field(default=None, description="Generated HogQL query.")
    isUdf: Optional[bool] = None
    modifiers: Optional[HogQLQueryModifiers] = Field(
        default=None, description="Modifiers used when performing the query"
    )
    query_status: Optional[QueryStatus] = Field(
        default=None, description="Query status indicates whether next to the provided data, a query is still running."
    )
    resolved_date_range: Optional[ResolvedDateRangeResponse] = Field(
        default=None, description="The date range used for the query"
    )
    results: Union[FunnelTimeToConvertResults, list[dict[str, Any]], list[list[dict[str, Any]]]]
    timings: Optional[list[QueryTiming]] = Field(
        default=None, description="Measured timings for different parts of the query generation process"
    )


class QueryResponseAlternative59(BaseModel):
    model_config = ConfigDict(
        extra="forbid",
    )
    error: Optional[str] = Field(
        default=None,
        description="Query error. Returned only if 'explain' or `modifiers.debug` is true. Throws an error otherwise.",
    )
    hogql: Optional[str] = Field(default=None, description="Generated HogQL query.")
    modifiers: Optional[HogQLQueryModifiers] = Field(
        default=None, description="Modifiers used when performing the query"
    )
    query_status: Optional[QueryStatus] = Field(
        default=None, description="Query status indicates whether next to the provided data, a query is still running."
    )
    results: list[PathsLink]
    timings: Optional[list[QueryTiming]] = Field(
        default=None, description="Measured timings for different parts of the query generation process"
    )


class QueryResponseAlternative60(BaseModel):
    model_config = ConfigDict(
        extra="forbid",
    )
    error: Optional[str] = Field(
        default=None,
        description="Query error. Returned only if 'explain' or `modifiers.debug` is true. Throws an error otherwise.",
    )
    hogql: Optional[str] = Field(default=None, description="Generated HogQL query.")
    modifiers: Optional[HogQLQueryModifiers] = Field(
        default=None, description="Modifiers used when performing the query"
    )
    query_status: Optional[QueryStatus] = Field(
        default=None, description="Query status indicates whether next to the provided data, a query is still running."
    )
    results: list[dict[str, Any]]
    timings: Optional[list[QueryTiming]] = Field(
        default=None, description="Measured timings for different parts of the query generation process"
    )


<<<<<<< HEAD
class QueryResponseAlternative59(BaseModel):
    model_config = ConfigDict(
        extra="forbid",
    )
    error: Optional[str] = Field(
        default=None,
        description="Query error. Returned only if 'explain' or `modifiers.debug` is true. Throws an error otherwise.",
    )
    hogql: Optional[str] = Field(default=None, description="Generated HogQL query.")
    modifiers: Optional[HogQLQueryModifiers] = Field(
        default=None, description="Modifiers used when performing the query"
    )
    query_status: Optional[QueryStatus] = Field(
        default=None, description="Query status indicates whether next to the provided data, a query is still running."
    )
    resolved_date_range: Optional[ResolvedDateRangeResponse] = Field(
        default=None, description="The date range used for the query"
    )
    results: list[dict[str, Any]]
    timings: Optional[list[QueryTiming]] = Field(
        default=None, description="Measured timings for different parts of the query generation process"
    )


class QueryResponseAlternative60(BaseModel):
=======
class QueryResponseAlternative62(BaseModel):
>>>>>>> 9f3a9a9d
    model_config = ConfigDict(
        extra="forbid",
    )
    columns: Optional[list] = None
    error: Optional[str] = Field(
        default=None,
        description="Query error. Returned only if 'explain' or `modifiers.debug` is true. Throws an error otherwise.",
    )
    hasMore: Optional[bool] = None
    hogql: Optional[str] = Field(default=None, description="Generated HogQL query.")
    limit: Optional[int] = None
    modifiers: Optional[HogQLQueryModifiers] = Field(
        default=None, description="Modifiers used when performing the query"
    )
    offset: Optional[int] = None
    query_status: Optional[QueryStatus] = Field(
        default=None, description="Query status indicates whether next to the provided data, a query is still running."
    )
    results: FunnelCorrelationResult
    timings: Optional[list[QueryTiming]] = Field(
        default=None, description="Measured timings for different parts of the query generation process"
    )
    types: Optional[list] = None


class QueryResponseAlternative64(BaseModel):
    model_config = ConfigDict(
        extra="forbid",
    )
    columns: Optional[list[str]] = None
    error: Optional[str] = Field(
        default=None,
        description="Query error. Returned only if 'explain' or `modifiers.debug` is true. Throws an error otherwise.",
    )
    hasMore: Optional[bool] = None
    hogql: Optional[str] = Field(default=None, description="Generated HogQL query.")
    limit: Optional[int] = None
    modifiers: Optional[HogQLQueryModifiers] = Field(
        default=None, description="Modifiers used when performing the query"
    )
    offset: Optional[int] = None
    query_status: Optional[QueryStatus] = Field(
        default=None, description="Query status indicates whether next to the provided data, a query is still running."
    )
    results: Any
    timings: Optional[list[QueryTiming]] = Field(
        default=None, description="Measured timings for different parts of the query generation process"
    )


class QueryResponseAlternative66(BaseModel):
    model_config = ConfigDict(
        extra="forbid",
    )
    error: Optional[str] = Field(
        default=None,
        description="Query error. Returned only if 'explain' or `modifiers.debug` is true. Throws an error otherwise.",
    )
    hogql: Optional[str] = Field(default=None, description="Generated HogQL query.")
    modifiers: Optional[HogQLQueryModifiers] = Field(
        default=None, description="Modifiers used when performing the query"
    )
    query_status: Optional[QueryStatus] = Field(
        default=None, description="Query status indicates whether next to the provided data, a query is still running."
    )
    results: list[TeamTaxonomyItem]
    timings: Optional[list[QueryTiming]] = Field(
        default=None, description="Measured timings for different parts of the query generation process"
    )


class QueryResponseAlternative67(BaseModel):
    model_config = ConfigDict(
        extra="forbid",
    )
    error: Optional[str] = Field(
        default=None,
        description="Query error. Returned only if 'explain' or `modifiers.debug` is true. Throws an error otherwise.",
    )
    hogql: Optional[str] = Field(default=None, description="Generated HogQL query.")
    modifiers: Optional[HogQLQueryModifiers] = Field(
        default=None, description="Modifiers used when performing the query"
    )
    query_status: Optional[QueryStatus] = Field(
        default=None, description="Query status indicates whether next to the provided data, a query is still running."
    )
    results: list[EventTaxonomyItem]
    timings: Optional[list[QueryTiming]] = Field(
        default=None, description="Measured timings for different parts of the query generation process"
    )


class QueryResponseAlternative68(BaseModel):
    model_config = ConfigDict(
        extra="forbid",
    )
    error: Optional[str] = Field(
        default=None,
        description="Query error. Returned only if 'explain' or `modifiers.debug` is true. Throws an error otherwise.",
    )
    hogql: Optional[str] = Field(default=None, description="Generated HogQL query.")
    modifiers: Optional[HogQLQueryModifiers] = Field(
        default=None, description="Modifiers used when performing the query"
    )
    query_status: Optional[QueryStatus] = Field(
        default=None, description="Query status indicates whether next to the provided data, a query is still running."
    )
    results: ActorsPropertyTaxonomyResponse
    timings: Optional[list[QueryTiming]] = Field(
        default=None, description="Measured timings for different parts of the query generation process"
    )


class QueryResponseAlternative69(BaseModel):
    model_config = ConfigDict(
        extra="forbid",
    )
    columns: Optional[list[str]] = None
    error: Optional[str] = Field(
        default=None,
        description="Query error. Returned only if 'explain' or `modifiers.debug` is true. Throws an error otherwise.",
    )
    hasMore: Optional[bool] = None
    hogql: Optional[str] = Field(default=None, description="Generated HogQL query.")
    limit: Optional[int] = None
    modifiers: Optional[HogQLQueryModifiers] = Field(
        default=None, description="Modifiers used when performing the query"
    )
    offset: Optional[int] = None
    query_status: Optional[QueryStatus] = Field(
        default=None, description="Query status indicates whether next to the provided data, a query is still running."
    )
    results: list[LLMTrace]
    timings: Optional[list[QueryTiming]] = Field(
        default=None, description="Measured timings for different parts of the query generation process"
    )


class QueryResponseAlternative70(BaseModel):
    model_config = ConfigDict(
        extra="forbid",
    )
    error: Optional[str] = Field(
        default=None,
        description="Query error. Returned only if 'explain' or `modifiers.debug` is true. Throws an error otherwise.",
    )
    hogql: Optional[str] = Field(default=None, description="Generated HogQL query.")
    modifiers: Optional[HogQLQueryModifiers] = Field(
        default=None, description="Modifiers used when performing the query"
    )
    query_status: Optional[QueryStatus] = Field(
        default=None, description="Query status indicates whether next to the provided data, a query is still running."
    )
    results: list[VectorSearchResponseItem]
    timings: Optional[list[QueryTiming]] = Field(
        default=None, description="Measured timings for different parts of the query generation process"
    )


class RecordingsQueryResponse(BaseModel):
    model_config = ConfigDict(
        extra="forbid",
    )
    has_next: bool
    results: list[SessionRecordingType]


class RetentionEntity(BaseModel):
    model_config = ConfigDict(
        extra="forbid",
    )
    custom_name: Optional[str] = None
    id: Optional[Union[str, float]] = None
    kind: Optional[RetentionEntityKind] = None
    name: Optional[str] = None
    order: Optional[int] = None
    properties: Optional[
        list[
            Union[
                EventPropertyFilter,
                PersonPropertyFilter,
                ElementPropertyFilter,
                EventMetadataPropertyFilter,
                SessionPropertyFilter,
                CohortPropertyFilter,
                RecordingPropertyFilter,
                LogEntryPropertyFilter,
                GroupPropertyFilter,
                FeaturePropertyFilter,
                HogQLPropertyFilter,
                EmptyPropertyFilter,
                DataWarehousePropertyFilter,
                DataWarehousePersonPropertyFilter,
                ErrorTrackingIssueFilter,
                LogPropertyFilter,
                RevenueAnalyticsPropertyFilter,
            ]
        ]
    ] = Field(default=None, description="filters on the event")
    type: Optional[EntityType] = None
    uuid: Optional[str] = None


class RetentionFilter(BaseModel):
    model_config = ConfigDict(
        extra="forbid",
    )
    cumulative: Optional[bool] = None
    dashboardDisplay: Optional[RetentionDashboardDisplayType] = None
    display: Optional[ChartDisplayType] = Field(default=None, description="controls the display of the retention graph")
    meanRetentionCalculation: Optional[MeanRetentionCalculation] = None
    minimumOccurrences: Optional[int] = None
    period: Optional[RetentionPeriod] = RetentionPeriod.DAY
    retentionReference: Optional[RetentionReference] = Field(
        default=None,
        description="Whether retention is with regard to initial cohort size, or that of the previous period.",
    )
    retentionType: Optional[RetentionType] = None
    returningEntity: Optional[RetentionEntity] = None
    targetEntity: Optional[RetentionEntity] = None
    totalIntervals: Optional[int] = 8


class RetentionFilterLegacy(BaseModel):
    model_config = ConfigDict(
        extra="forbid",
    )
    cumulative: Optional[bool] = None
    mean_retention_calculation: Optional[MeanRetentionCalculation] = None
    period: Optional[RetentionPeriod] = None
    retention_reference: Optional[RetentionReference] = Field(
        default=None,
        description="Whether retention is with regard to initial cohort size, or that of the previous period.",
    )
    retention_type: Optional[RetentionType] = None
    returning_entity: Optional[RetentionEntity] = None
    show_mean: Optional[bool] = None
    target_entity: Optional[RetentionEntity] = None
    total_intervals: Optional[int] = None


class RetentionResult(BaseModel):
    model_config = ConfigDict(
        extra="forbid",
    )
    breakdown_value: Optional[Union[str, float]] = Field(
        default=None, description="Optional breakdown value for retention cohorts"
    )
    date: datetime
    label: str
    values: list[RetentionValue]


class RevenueAnalyticsArpuQuery(BaseModel):
    model_config = ConfigDict(
        extra="forbid",
    )
    dateRange: Optional[DateRange] = None
    groupBy: list[RevenueAnalyticsGroupBy]
    interval: IntervalType
    kind: Literal["RevenueAnalyticsArpuQuery"] = "RevenueAnalyticsArpuQuery"
    modifiers: Optional[HogQLQueryModifiers] = Field(
        default=None, description="Modifiers used when performing the query"
    )
    properties: list[RevenueAnalyticsPropertyFilter]
    response: Optional[RevenueAnalyticsArpuQueryResponse] = None
    tags: Optional[QueryLogTags] = None
    version: Optional[float] = Field(default=None, description="version of the node, used for schema migrations")


class RevenueAnalyticsBaseQueryRevenueAnalyticsCustomerCountQueryResponse(BaseModel):
    model_config = ConfigDict(
        extra="forbid",
    )
    dateRange: Optional[DateRange] = None
    kind: NodeKind
    modifiers: Optional[HogQLQueryModifiers] = Field(
        default=None, description="Modifiers used when performing the query"
    )
    properties: list[RevenueAnalyticsPropertyFilter]
    response: Optional[RevenueAnalyticsCustomerCountQueryResponse] = None
    tags: Optional[QueryLogTags] = None
    version: Optional[float] = Field(default=None, description="version of the node, used for schema migrations")


class RevenueAnalyticsBaseQueryRevenueAnalyticsGrowthRateQueryResponse(BaseModel):
    model_config = ConfigDict(
        extra="forbid",
    )
    dateRange: Optional[DateRange] = None
    kind: NodeKind
    modifiers: Optional[HogQLQueryModifiers] = Field(
        default=None, description="Modifiers used when performing the query"
    )
    properties: list[RevenueAnalyticsPropertyFilter]
    response: Optional[RevenueAnalyticsGrowthRateQueryResponse] = None
    tags: Optional[QueryLogTags] = None
    version: Optional[float] = Field(default=None, description="version of the node, used for schema migrations")


class RevenueAnalyticsBaseQueryRevenueAnalyticsOverviewQueryResponse(BaseModel):
    model_config = ConfigDict(
        extra="forbid",
    )
    dateRange: Optional[DateRange] = None
    kind: NodeKind
    modifiers: Optional[HogQLQueryModifiers] = Field(
        default=None, description="Modifiers used when performing the query"
    )
    properties: list[RevenueAnalyticsPropertyFilter]
    response: Optional[RevenueAnalyticsOverviewQueryResponse] = None
    tags: Optional[QueryLogTags] = None
    version: Optional[float] = Field(default=None, description="version of the node, used for schema migrations")


class RevenueAnalyticsBaseQueryRevenueAnalyticsRevenueQueryResponse(BaseModel):
    model_config = ConfigDict(
        extra="forbid",
    )
    dateRange: Optional[DateRange] = None
    kind: NodeKind
    modifiers: Optional[HogQLQueryModifiers] = Field(
        default=None, description="Modifiers used when performing the query"
    )
    properties: list[RevenueAnalyticsPropertyFilter]
    response: Optional[RevenueAnalyticsRevenueQueryResponse] = None
    tags: Optional[QueryLogTags] = None
    version: Optional[float] = Field(default=None, description="version of the node, used for schema migrations")


class RevenueAnalyticsBaseQueryRevenueAnalyticsTopCustomersQueryResponse(BaseModel):
    model_config = ConfigDict(
        extra="forbid",
    )
    dateRange: Optional[DateRange] = None
    kind: NodeKind
    modifiers: Optional[HogQLQueryModifiers] = Field(
        default=None, description="Modifiers used when performing the query"
    )
    properties: list[RevenueAnalyticsPropertyFilter]
    response: Optional[RevenueAnalyticsTopCustomersQueryResponse] = None
    tags: Optional[QueryLogTags] = None
    version: Optional[float] = Field(default=None, description="version of the node, used for schema migrations")


class RevenueAnalyticsConfig(BaseModel):
    model_config = ConfigDict(
        extra="forbid",
    )
    events: Optional[list[RevenueAnalyticsEventItem]] = []
    filter_test_accounts: Optional[bool] = False
    goals: Optional[list[RevenueAnalyticsGoal]] = []


class RevenueAnalyticsCustomerCountQuery(BaseModel):
    model_config = ConfigDict(
        extra="forbid",
    )
    dateRange: Optional[DateRange] = None
    groupBy: list[RevenueAnalyticsGroupBy]
    interval: IntervalType
    kind: Literal["RevenueAnalyticsCustomerCountQuery"] = "RevenueAnalyticsCustomerCountQuery"
    modifiers: Optional[HogQLQueryModifiers] = Field(
        default=None, description="Modifiers used when performing the query"
    )
    properties: list[RevenueAnalyticsPropertyFilter]
    response: Optional[RevenueAnalyticsCustomerCountQueryResponse] = None
    tags: Optional[QueryLogTags] = None
    version: Optional[float] = Field(default=None, description="version of the node, used for schema migrations")


class RevenueAnalyticsGrowthRateQuery(BaseModel):
    model_config = ConfigDict(
        extra="forbid",
    )
    dateRange: Optional[DateRange] = None
    kind: Literal["RevenueAnalyticsGrowthRateQuery"] = "RevenueAnalyticsGrowthRateQuery"
    modifiers: Optional[HogQLQueryModifiers] = Field(
        default=None, description="Modifiers used when performing the query"
    )
    properties: list[RevenueAnalyticsPropertyFilter]
    response: Optional[RevenueAnalyticsGrowthRateQueryResponse] = None
    tags: Optional[QueryLogTags] = None
    version: Optional[float] = Field(default=None, description="version of the node, used for schema migrations")


class RevenueAnalyticsOverviewQuery(BaseModel):
    model_config = ConfigDict(
        extra="forbid",
    )
    dateRange: Optional[DateRange] = None
    kind: Literal["RevenueAnalyticsOverviewQuery"] = "RevenueAnalyticsOverviewQuery"
    modifiers: Optional[HogQLQueryModifiers] = Field(
        default=None, description="Modifiers used when performing the query"
    )
    properties: list[RevenueAnalyticsPropertyFilter]
    response: Optional[RevenueAnalyticsOverviewQueryResponse] = None
    tags: Optional[QueryLogTags] = None
    version: Optional[float] = Field(default=None, description="version of the node, used for schema migrations")


class RevenueAnalyticsRevenueQuery(BaseModel):
    model_config = ConfigDict(
        extra="forbid",
    )
    dateRange: Optional[DateRange] = None
    groupBy: list[RevenueAnalyticsGroupBy]
    interval: IntervalType
    kind: Literal["RevenueAnalyticsRevenueQuery"] = "RevenueAnalyticsRevenueQuery"
    modifiers: Optional[HogQLQueryModifiers] = Field(
        default=None, description="Modifiers used when performing the query"
    )
    properties: list[RevenueAnalyticsPropertyFilter]
    response: Optional[RevenueAnalyticsRevenueQueryResponse] = None
    tags: Optional[QueryLogTags] = None
    version: Optional[float] = Field(default=None, description="version of the node, used for schema migrations")


class RevenueAnalyticsTopCustomersQuery(BaseModel):
    model_config = ConfigDict(
        extra="forbid",
    )
    dateRange: Optional[DateRange] = None
    groupBy: RevenueAnalyticsTopCustomersGroupBy
    kind: Literal["RevenueAnalyticsTopCustomersQuery"] = "RevenueAnalyticsTopCustomersQuery"
    modifiers: Optional[HogQLQueryModifiers] = Field(
        default=None, description="Modifiers used when performing the query"
    )
    properties: list[RevenueAnalyticsPropertyFilter]
    response: Optional[RevenueAnalyticsTopCustomersQueryResponse] = None
    tags: Optional[QueryLogTags] = None
    version: Optional[float] = Field(default=None, description="version of the node, used for schema migrations")


class RevenueExampleDataWarehouseTablesQuery(BaseModel):
    model_config = ConfigDict(
        extra="forbid",
    )
    kind: Literal["RevenueExampleDataWarehouseTablesQuery"] = "RevenueExampleDataWarehouseTablesQuery"
    limit: Optional[int] = None
    modifiers: Optional[HogQLQueryModifiers] = Field(
        default=None, description="Modifiers used when performing the query"
    )
    offset: Optional[int] = None
    response: Optional[RevenueExampleDataWarehouseTablesQueryResponse] = None
    tags: Optional[QueryLogTags] = None
    version: Optional[float] = Field(default=None, description="version of the node, used for schema migrations")


class RevenueExampleEventsQuery(BaseModel):
    model_config = ConfigDict(
        extra="forbid",
    )
    kind: Literal["RevenueExampleEventsQuery"] = "RevenueExampleEventsQuery"
    limit: Optional[int] = None
    modifiers: Optional[HogQLQueryModifiers] = Field(
        default=None, description="Modifiers used when performing the query"
    )
    offset: Optional[int] = None
    response: Optional[RevenueExampleEventsQueryResponse] = None
    tags: Optional[QueryLogTags] = None
    version: Optional[float] = Field(default=None, description="version of the node, used for schema migrations")


class SessionAttributionExplorerQuery(BaseModel):
    model_config = ConfigDict(
        extra="forbid",
    )
    filters: Optional[Filters] = None
    groupBy: list[SessionAttributionGroupBy]
    kind: Literal["SessionAttributionExplorerQuery"] = "SessionAttributionExplorerQuery"
    limit: Optional[int] = None
    modifiers: Optional[HogQLQueryModifiers] = Field(
        default=None, description="Modifiers used when performing the query"
    )
    offset: Optional[int] = None
    response: Optional[SessionAttributionExplorerQueryResponse] = None
    tags: Optional[QueryLogTags] = None
    version: Optional[float] = Field(default=None, description="version of the node, used for schema migrations")


class SessionsTimelineQuery(BaseModel):
    model_config = ConfigDict(
        extra="forbid",
    )
    after: Optional[str] = Field(
        default=None, description="Only fetch sessions that started after this timestamp (default: '-24h')"
    )
    before: Optional[str] = Field(
        default=None, description="Only fetch sessions that started before this timestamp (default: '+5s')"
    )
    kind: Literal["SessionsTimelineQuery"] = "SessionsTimelineQuery"
    modifiers: Optional[HogQLQueryModifiers] = Field(
        default=None, description="Modifiers used when performing the query"
    )
    personId: Optional[str] = Field(default=None, description="Fetch sessions only for a given person")
    response: Optional[SessionsTimelineQueryResponse] = None
    tags: Optional[QueryLogTags] = None
    version: Optional[float] = Field(default=None, description="version of the node, used for schema migrations")


class TeamTaxonomyQueryResponse(BaseModel):
    model_config = ConfigDict(
        extra="forbid",
    )
    error: Optional[str] = Field(
        default=None,
        description="Query error. Returned only if 'explain' or `modifiers.debug` is true. Throws an error otherwise.",
    )
    hogql: Optional[str] = Field(default=None, description="Generated HogQL query.")
    modifiers: Optional[HogQLQueryModifiers] = Field(
        default=None, description="Modifiers used when performing the query"
    )
    query_status: Optional[QueryStatus] = Field(
        default=None, description="Query status indicates whether next to the provided data, a query is still running."
    )
    results: list[TeamTaxonomyItem]
    timings: Optional[list[QueryTiming]] = Field(
        default=None, description="Measured timings for different parts of the query generation process"
    )


class TracesQuery(BaseModel):
    model_config = ConfigDict(
        extra="forbid",
    )
    dateRange: Optional[DateRange] = None
    filterTestAccounts: Optional[bool] = None
    kind: Literal["TracesQuery"] = "TracesQuery"
    limit: Optional[int] = None
    modifiers: Optional[HogQLQueryModifiers] = Field(
        default=None, description="Modifiers used when performing the query"
    )
    offset: Optional[int] = None
    properties: Optional[
        list[
            Union[
                EventPropertyFilter,
                PersonPropertyFilter,
                ElementPropertyFilter,
                EventMetadataPropertyFilter,
                SessionPropertyFilter,
                CohortPropertyFilter,
                RecordingPropertyFilter,
                LogEntryPropertyFilter,
                GroupPropertyFilter,
                FeaturePropertyFilter,
                HogQLPropertyFilter,
                EmptyPropertyFilter,
                DataWarehousePropertyFilter,
                DataWarehousePersonPropertyFilter,
                ErrorTrackingIssueFilter,
                LogPropertyFilter,
                RevenueAnalyticsPropertyFilter,
            ]
        ]
    ] = Field(default=None, description="Properties configurable in the interface")
    response: Optional[TracesQueryResponse] = None
    showColumnConfigurator: Optional[bool] = None
    tags: Optional[QueryLogTags] = None
    traceId: Optional[str] = None
    version: Optional[float] = Field(default=None, description="version of the node, used for schema migrations")


class VectorSearchQueryResponse(BaseModel):
    model_config = ConfigDict(
        extra="forbid",
    )
    error: Optional[str] = Field(
        default=None,
        description="Query error. Returned only if 'explain' or `modifiers.debug` is true. Throws an error otherwise.",
    )
    hogql: Optional[str] = Field(default=None, description="Generated HogQL query.")
    modifiers: Optional[HogQLQueryModifiers] = Field(
        default=None, description="Modifiers used when performing the query"
    )
    query_status: Optional[QueryStatus] = Field(
        default=None, description="Query status indicates whether next to the provided data, a query is still running."
    )
    results: list[VectorSearchResponseItem]
    timings: Optional[list[QueryTiming]] = Field(
        default=None, description="Measured timings for different parts of the query generation process"
    )


class VisualizationMessage(BaseModel):
    model_config = ConfigDict(
        extra="forbid",
    )
    answer: Union[AssistantTrendsQuery, AssistantFunnelsQuery, AssistantRetentionQuery, AssistantHogQLQuery]
    id: Optional[str] = None
    initiator: Optional[str] = None
    plan: Optional[str] = None
    query: Optional[str] = ""
    type: Literal["ai/viz"] = "ai/viz"


class WebAnalyticsExternalSummaryQuery(BaseModel):
    model_config = ConfigDict(
        extra="forbid",
    )
    dateRange: DateRange
    kind: Literal["WebAnalyticsExternalSummaryQuery"] = "WebAnalyticsExternalSummaryQuery"
    properties: list[Union[EventPropertyFilter, PersonPropertyFilter, SessionPropertyFilter]]
    response: Optional[WebAnalyticsExternalSummaryQueryResponse] = None
    version: Optional[float] = Field(default=None, description="version of the node, used for schema migrations")


class WebExternalClicksTableQuery(BaseModel):
    model_config = ConfigDict(
        extra="forbid",
    )
    compareFilter: Optional[CompareFilter] = None
    conversionGoal: Optional[Union[ActionConversionGoal, CustomEventConversionGoal]] = None
    dateRange: Optional[DateRange] = None
    doPathCleaning: Optional[bool] = None
    filterTestAccounts: Optional[bool] = None
    includeRevenue: Optional[bool] = None
    kind: Literal["WebExternalClicksTableQuery"] = "WebExternalClicksTableQuery"
    limit: Optional[int] = None
    modifiers: Optional[HogQLQueryModifiers] = Field(
        default=None, description="Modifiers used when performing the query"
    )
    orderBy: Optional[list[Union[WebAnalyticsOrderByFields, WebAnalyticsOrderByDirection]]] = None
    properties: list[Union[EventPropertyFilter, PersonPropertyFilter, SessionPropertyFilter]]
    response: Optional[WebExternalClicksTableQueryResponse] = None
    sampling: Optional[Sampling] = None
    stripQueryParams: Optional[bool] = None
    tags: Optional[QueryLogTags] = None
    useSessionsTable: Optional[bool] = None
    version: Optional[float] = Field(default=None, description="version of the node, used for schema migrations")


class WebGoalsQuery(BaseModel):
    model_config = ConfigDict(
        extra="forbid",
    )
    compareFilter: Optional[CompareFilter] = None
    conversionGoal: Optional[Union[ActionConversionGoal, CustomEventConversionGoal]] = None
    dateRange: Optional[DateRange] = None
    doPathCleaning: Optional[bool] = None
    filterTestAccounts: Optional[bool] = None
    includeRevenue: Optional[bool] = None
    kind: Literal["WebGoalsQuery"] = "WebGoalsQuery"
    limit: Optional[int] = None
    modifiers: Optional[HogQLQueryModifiers] = Field(
        default=None, description="Modifiers used when performing the query"
    )
    orderBy: Optional[list[Union[WebAnalyticsOrderByFields, WebAnalyticsOrderByDirection]]] = None
    properties: list[Union[EventPropertyFilter, PersonPropertyFilter, SessionPropertyFilter]]
    response: Optional[WebGoalsQueryResponse] = None
    sampling: Optional[Sampling] = None
    tags: Optional[QueryLogTags] = None
    useSessionsTable: Optional[bool] = None
    version: Optional[float] = Field(default=None, description="version of the node, used for schema migrations")


class WebOverviewQuery(BaseModel):
    model_config = ConfigDict(
        extra="forbid",
    )
    compareFilter: Optional[CompareFilter] = None
    conversionGoal: Optional[Union[ActionConversionGoal, CustomEventConversionGoal]] = None
    dateRange: Optional[DateRange] = None
    doPathCleaning: Optional[bool] = None
    filterTestAccounts: Optional[bool] = None
    includeRevenue: Optional[bool] = None
    kind: Literal["WebOverviewQuery"] = "WebOverviewQuery"
    modifiers: Optional[HogQLQueryModifiers] = Field(
        default=None, description="Modifiers used when performing the query"
    )
    orderBy: Optional[list[Union[WebAnalyticsOrderByFields, WebAnalyticsOrderByDirection]]] = None
    properties: list[Union[EventPropertyFilter, PersonPropertyFilter, SessionPropertyFilter]]
    response: Optional[WebOverviewQueryResponse] = None
    sampling: Optional[Sampling] = None
    tags: Optional[QueryLogTags] = None
    useSessionsTable: Optional[bool] = None
    version: Optional[float] = Field(default=None, description="version of the node, used for schema migrations")


class WebPageURLSearchQuery(BaseModel):
    model_config = ConfigDict(
        extra="forbid",
    )
    compareFilter: Optional[CompareFilter] = None
    conversionGoal: Optional[Union[ActionConversionGoal, CustomEventConversionGoal]] = None
    dateRange: Optional[DateRange] = None
    doPathCleaning: Optional[bool] = None
    filterTestAccounts: Optional[bool] = None
    includeRevenue: Optional[bool] = None
    kind: Literal["WebPageURLSearchQuery"] = "WebPageURLSearchQuery"
    limit: Optional[int] = None
    modifiers: Optional[HogQLQueryModifiers] = Field(
        default=None, description="Modifiers used when performing the query"
    )
    orderBy: Optional[list[Union[WebAnalyticsOrderByFields, WebAnalyticsOrderByDirection]]] = None
    properties: list[Union[EventPropertyFilter, PersonPropertyFilter, SessionPropertyFilter]]
    response: Optional[WebPageURLSearchQueryResponse] = None
    sampling: Optional[Sampling] = None
    searchTerm: Optional[str] = None
    stripQueryParams: Optional[bool] = None
    tags: Optional[QueryLogTags] = None
    useSessionsTable: Optional[bool] = None
    version: Optional[float] = Field(default=None, description="version of the node, used for schema migrations")


class WebStatsTableQuery(BaseModel):
    model_config = ConfigDict(
        extra="forbid",
    )
    breakdownBy: WebStatsBreakdown
    compareFilter: Optional[CompareFilter] = None
    conversionGoal: Optional[Union[ActionConversionGoal, CustomEventConversionGoal]] = None
    dateRange: Optional[DateRange] = None
    doPathCleaning: Optional[bool] = None
    filterTestAccounts: Optional[bool] = None
    includeBounceRate: Optional[bool] = None
    includeRevenue: Optional[bool] = None
    includeScrollDepth: Optional[bool] = None
    kind: Literal["WebStatsTableQuery"] = "WebStatsTableQuery"
    limit: Optional[int] = None
    modifiers: Optional[HogQLQueryModifiers] = Field(
        default=None, description="Modifiers used when performing the query"
    )
    orderBy: Optional[list[Union[WebAnalyticsOrderByFields, WebAnalyticsOrderByDirection]]] = None
    properties: list[Union[EventPropertyFilter, PersonPropertyFilter, SessionPropertyFilter]]
    response: Optional[WebStatsTableQueryResponse] = None
    sampling: Optional[Sampling] = None
    tags: Optional[QueryLogTags] = None
    useSessionsTable: Optional[bool] = None
    version: Optional[float] = Field(default=None, description="version of the node, used for schema migrations")


class WebVitalsItem(BaseModel):
    model_config = ConfigDict(
        extra="forbid",
    )
    action: WebVitalsItemAction
    data: list[float]
    days: list[str]


class WebVitalsPathBreakdownQueryResponse(BaseModel):
    model_config = ConfigDict(
        extra="forbid",
    )
    error: Optional[str] = Field(
        default=None,
        description="Query error. Returned only if 'explain' or `modifiers.debug` is true. Throws an error otherwise.",
    )
    hogql: Optional[str] = Field(default=None, description="Generated HogQL query.")
    modifiers: Optional[HogQLQueryModifiers] = Field(
        default=None, description="Modifiers used when performing the query"
    )
    query_status: Optional[QueryStatus] = Field(
        default=None, description="Query status indicates whether next to the provided data, a query is still running."
    )
    results: list[WebVitalsPathBreakdownResult] = Field(..., max_length=1, min_length=1)
    timings: Optional[list[QueryTiming]] = Field(
        default=None, description="Measured timings for different parts of the query generation process"
    )


class WebVitalsQueryResponse(BaseModel):
    model_config = ConfigDict(
        extra="forbid",
    )
    error: Optional[str] = Field(
        default=None,
        description="Query error. Returned only if 'explain' or `modifiers.debug` is true. Throws an error otherwise.",
    )
    hogql: Optional[str] = Field(default=None, description="Generated HogQL query.")
    modifiers: Optional[HogQLQueryModifiers] = Field(
        default=None, description="Modifiers used when performing the query"
    )
    query_status: Optional[QueryStatus] = Field(
        default=None, description="Query status indicates whether next to the provided data, a query is still running."
    )
    results: list[WebVitalsItem]
    timings: Optional[list[QueryTiming]] = Field(
        default=None, description="Measured timings for different parts of the query generation process"
    )


class ActionsNode(BaseModel):
    model_config = ConfigDict(
        extra="forbid",
    )
    custom_name: Optional[str] = None
    fixedProperties: Optional[
        list[
            Union[
                EventPropertyFilter,
                PersonPropertyFilter,
                ElementPropertyFilter,
                EventMetadataPropertyFilter,
                SessionPropertyFilter,
                CohortPropertyFilter,
                RecordingPropertyFilter,
                LogEntryPropertyFilter,
                GroupPropertyFilter,
                FeaturePropertyFilter,
                HogQLPropertyFilter,
                EmptyPropertyFilter,
                DataWarehousePropertyFilter,
                DataWarehousePersonPropertyFilter,
                ErrorTrackingIssueFilter,
                LogPropertyFilter,
                RevenueAnalyticsPropertyFilter,
            ]
        ]
    ] = Field(
        default=None,
        description="Fixed properties in the query, can't be edited in the interface (e.g. scoping down by person)",
    )
    id: int
    kind: Literal["ActionsNode"] = "ActionsNode"
    math: Optional[
        Union[
            BaseMathType,
            FunnelMathType,
            PropertyMathType,
            CountPerActorMathType,
            ExperimentMetricMathType,
            CalendarHeatmapMathType,
            Literal["unique_group"],
            Literal["hogql"],
        ]
    ] = None
    math_group_type_index: Optional[MathGroupTypeIndex] = None
    math_hogql: Optional[str] = None
    math_multiplier: Optional[float] = None
    math_property: Optional[str] = None
    math_property_revenue_currency: Optional[RevenueCurrencyPropertyConfig] = None
    math_property_type: Optional[str] = None
    name: Optional[str] = None
    properties: Optional[
        list[
            Union[
                EventPropertyFilter,
                PersonPropertyFilter,
                ElementPropertyFilter,
                EventMetadataPropertyFilter,
                SessionPropertyFilter,
                CohortPropertyFilter,
                RecordingPropertyFilter,
                LogEntryPropertyFilter,
                GroupPropertyFilter,
                FeaturePropertyFilter,
                HogQLPropertyFilter,
                EmptyPropertyFilter,
                DataWarehousePropertyFilter,
                DataWarehousePersonPropertyFilter,
                ErrorTrackingIssueFilter,
                LogPropertyFilter,
                RevenueAnalyticsPropertyFilter,
            ]
        ]
    ] = Field(default=None, description="Properties configurable in the interface")
    response: Optional[dict[str, Any]] = None
    version: Optional[float] = Field(default=None, description="version of the node, used for schema migrations")


class ActorsPropertyTaxonomyQuery(BaseModel):
    model_config = ConfigDict(
        extra="forbid",
    )
    group_type_index: Optional[int] = None
    kind: Literal["ActorsPropertyTaxonomyQuery"] = "ActorsPropertyTaxonomyQuery"
    maxPropertyValues: Optional[int] = None
    modifiers: Optional[HogQLQueryModifiers] = Field(
        default=None, description="Modifiers used when performing the query"
    )
    property: str
    response: Optional[ActorsPropertyTaxonomyQueryResponse] = None
    tags: Optional[QueryLogTags] = None
    version: Optional[float] = Field(default=None, description="version of the node, used for schema migrations")


class AnyResponseType(
    RootModel[
        Union[
            dict[str, Any],
            HogQueryResponse,
            HogQLQueryResponse,
            HogQLMetadataResponse,
            HogQLAutocompleteResponse,
            Any,
            EventsQueryResponse,
            ErrorTrackingQueryResponse,
            LogsQueryResponse,
            AnyResponseType1,
        ]
    ]
):
    root: Union[
        dict[str, Any],
        HogQueryResponse,
        HogQLQueryResponse,
        HogQLMetadataResponse,
        HogQLAutocompleteResponse,
        Any,
        EventsQueryResponse,
        ErrorTrackingQueryResponse,
        LogsQueryResponse,
        AnyResponseType1,
    ]


class AssistantBasePropertyFilter(
    RootModel[
        Union[
            AssistantDateTimePropertyFilter,
            AssistantSetPropertyFilter,
            Union[
                AssistantStringOrBooleanValuePropertyFilter,
                AssistantNumericValuePropertyFilter,
                AssistantArrayPropertyFilter,
            ],
        ]
    ]
):
    root: Union[
        AssistantDateTimePropertyFilter,
        AssistantSetPropertyFilter,
        Union[
            AssistantStringOrBooleanValuePropertyFilter,
            AssistantNumericValuePropertyFilter,
            AssistantArrayPropertyFilter,
        ],
    ]


class CachedErrorTrackingQueryResponse(BaseModel):
    model_config = ConfigDict(
        extra="forbid",
    )
    cache_key: str
    cache_target_age: Optional[datetime] = None
    calculation_trigger: Optional[str] = Field(
        default=None, description="What triggered the calculation of the query, leave empty if user/immediate"
    )
    columns: Optional[list[str]] = None
    error: Optional[str] = Field(
        default=None,
        description="Query error. Returned only if 'explain' or `modifiers.debug` is true. Throws an error otherwise.",
    )
    hasMore: Optional[bool] = None
    hogql: Optional[str] = Field(default=None, description="Generated HogQL query.")
    is_cached: bool
    last_refresh: datetime
    limit: Optional[int] = None
    modifiers: Optional[HogQLQueryModifiers] = Field(
        default=None, description="Modifiers used when performing the query"
    )
    next_allowed_client_refresh: datetime
    offset: Optional[int] = None
    query_status: Optional[QueryStatus] = Field(
        default=None, description="Query status indicates whether next to the provided data, a query is still running."
    )
    results: list[ErrorTrackingIssue]
    timezone: str
    timings: Optional[list[QueryTiming]] = Field(
        default=None, description="Measured timings for different parts of the query generation process"
    )


class CachedHogQLQueryResponse(BaseModel):
    model_config = ConfigDict(
        extra="forbid",
    )
    cache_key: str
    cache_target_age: Optional[datetime] = None
    calculation_trigger: Optional[str] = Field(
        default=None, description="What triggered the calculation of the query, leave empty if user/immediate"
    )
    clickhouse: Optional[str] = Field(default=None, description="Executed ClickHouse query")
    columns: Optional[list] = Field(default=None, description="Returned columns")
    error: Optional[str] = Field(
        default=None,
        description="Query error. Returned only if 'explain' or `modifiers.debug` is true. Throws an error otherwise.",
    )
    explain: Optional[list[str]] = Field(default=None, description="Query explanation output")
    hasMore: Optional[bool] = None
    hogql: Optional[str] = Field(default=None, description="Generated HogQL query.")
    is_cached: bool
    last_refresh: datetime
    limit: Optional[int] = None
    metadata: Optional[HogQLMetadataResponse] = Field(default=None, description="Query metadata output")
    modifiers: Optional[HogQLQueryModifiers] = Field(
        default=None, description="Modifiers used when performing the query"
    )
    next_allowed_client_refresh: datetime
    offset: Optional[int] = None
    query: Optional[str] = Field(default=None, description="Input query string")
    query_status: Optional[QueryStatus] = Field(
        default=None, description="Query status indicates whether next to the provided data, a query is still running."
    )
    results: list
    timezone: str
    timings: Optional[list[QueryTiming]] = Field(
        default=None, description="Measured timings for different parts of the query generation process"
    )
    types: Optional[list] = Field(default=None, description="Types of returned columns")


class CachedInsightActorsQueryOptionsResponse(BaseModel):
    model_config = ConfigDict(
        extra="forbid",
    )
    breakdown: Optional[list[BreakdownItem]] = None
    breakdowns: Optional[list[MultipleBreakdownOptions]] = None
    cache_key: str
    cache_target_age: Optional[datetime] = None
    calculation_trigger: Optional[str] = Field(
        default=None, description="What triggered the calculation of the query, leave empty if user/immediate"
    )
    compare: Optional[list[CompareItem]] = None
    day: Optional[list[DayItem]] = None
    interval: Optional[list[IntervalItem]] = None
    is_cached: bool
    last_refresh: datetime
    next_allowed_client_refresh: datetime
    query_status: Optional[QueryStatus] = Field(
        default=None, description="Query status indicates whether next to the provided data, a query is still running."
    )
    series: Optional[list[Series]] = None
    status: Optional[list[StatusItem]] = None
    timezone: str


class CachedRetentionQueryResponse(BaseModel):
    model_config = ConfigDict(
        extra="forbid",
    )
    cache_key: str
    cache_target_age: Optional[datetime] = None
    calculation_trigger: Optional[str] = Field(
        default=None, description="What triggered the calculation of the query, leave empty if user/immediate"
    )
    error: Optional[str] = Field(
        default=None,
        description="Query error. Returned only if 'explain' or `modifiers.debug` is true. Throws an error otherwise.",
    )
    hogql: Optional[str] = Field(default=None, description="Generated HogQL query.")
    is_cached: bool
    last_refresh: datetime
    modifiers: Optional[HogQLQueryModifiers] = Field(
        default=None, description="Modifiers used when performing the query"
    )
    next_allowed_client_refresh: datetime
    query_status: Optional[QueryStatus] = Field(
        default=None, description="Query status indicates whether next to the provided data, a query is still running."
    )
    results: list[RetentionResult]
    timezone: str
    timings: Optional[list[QueryTiming]] = Field(
        default=None, description="Measured timings for different parts of the query generation process"
    )


class CachedWebVitalsQueryResponse(BaseModel):
    model_config = ConfigDict(
        extra="forbid",
    )
    cache_key: str
    cache_target_age: Optional[datetime] = None
    calculation_trigger: Optional[str] = Field(
        default=None, description="What triggered the calculation of the query, leave empty if user/immediate"
    )
    error: Optional[str] = Field(
        default=None,
        description="Query error. Returned only if 'explain' or `modifiers.debug` is true. Throws an error otherwise.",
    )
    hogql: Optional[str] = Field(default=None, description="Generated HogQL query.")
    is_cached: bool
    last_refresh: datetime
    modifiers: Optional[HogQLQueryModifiers] = Field(
        default=None, description="Modifiers used when performing the query"
    )
    next_allowed_client_refresh: datetime
    query_status: Optional[QueryStatus] = Field(
        default=None, description="Query status indicates whether next to the provided data, a query is still running."
    )
    results: list[WebVitalsItem]
    timezone: str
    timings: Optional[list[QueryTiming]] = Field(
        default=None, description="Measured timings for different parts of the query generation process"
    )


class Response3(BaseModel):
    model_config = ConfigDict(
        extra="forbid",
    )
    clickhouse: Optional[str] = Field(default=None, description="Executed ClickHouse query")
    columns: Optional[list] = Field(default=None, description="Returned columns")
    error: Optional[str] = Field(
        default=None,
        description="Query error. Returned only if 'explain' or `modifiers.debug` is true. Throws an error otherwise.",
    )
    explain: Optional[list[str]] = Field(default=None, description="Query explanation output")
    hasMore: Optional[bool] = None
    hogql: Optional[str] = Field(default=None, description="Generated HogQL query.")
    limit: Optional[int] = None
    metadata: Optional[HogQLMetadataResponse] = Field(default=None, description="Query metadata output")
    modifiers: Optional[HogQLQueryModifiers] = Field(
        default=None, description="Modifiers used when performing the query"
    )
    offset: Optional[int] = None
    query: Optional[str] = Field(default=None, description="Input query string")
    query_status: Optional[QueryStatus] = Field(
        default=None, description="Query status indicates whether next to the provided data, a query is still running."
    )
    results: list
    timings: Optional[list[QueryTiming]] = Field(
        default=None, description="Measured timings for different parts of the query generation process"
    )
    types: Optional[list] = Field(default=None, description="Types of returned columns")


class Response19(BaseModel):
    model_config = ConfigDict(
        extra="forbid",
    )
    columns: Optional[list[str]] = None
    error: Optional[str] = Field(
        default=None,
        description="Query error. Returned only if 'explain' or `modifiers.debug` is true. Throws an error otherwise.",
    )
    hasMore: Optional[bool] = None
    hogql: Optional[str] = Field(default=None, description="Generated HogQL query.")
    limit: Optional[int] = None
    modifiers: Optional[HogQLQueryModifiers] = Field(
        default=None, description="Modifiers used when performing the query"
    )
    offset: Optional[int] = None
    query_status: Optional[QueryStatus] = Field(
        default=None, description="Query status indicates whether next to the provided data, a query is still running."
    )
    results: list[ErrorTrackingIssue]
    timings: Optional[list[QueryTiming]] = Field(
        default=None, description="Measured timings for different parts of the query generation process"
    )


class EventTaxonomyQuery(BaseModel):
    model_config = ConfigDict(
        extra="forbid",
    )
    actionId: Optional[int] = None
    event: Optional[str] = None
    kind: Literal["EventTaxonomyQuery"] = "EventTaxonomyQuery"
    maxPropertyValues: Optional[int] = None
    modifiers: Optional[HogQLQueryModifiers] = Field(
        default=None, description="Modifiers used when performing the query"
    )
    properties: Optional[list[str]] = None
    response: Optional[EventTaxonomyQueryResponse] = None
    tags: Optional[QueryLogTags] = None
    version: Optional[float] = Field(default=None, description="version of the node, used for schema migrations")


class ExperimentFunnelMetricTypeProps(BaseModel):
    model_config = ConfigDict(
        extra="forbid",
    )
    funnel_order_type: Optional[StepOrderValue] = None
    metric_type: Literal["funnel"] = "funnel"
    series: list[Union[EventsNode, ActionsNode]]


class FunnelsFilter(BaseModel):
    model_config = ConfigDict(
        extra="forbid",
    )
    binCount: Optional[int] = None
    breakdownAttributionType: Optional[BreakdownAttributionType] = BreakdownAttributionType.FIRST_TOUCH
    breakdownAttributionValue: Optional[int] = None
    exclusions: Optional[list[Union[FunnelExclusionEventsNode, FunnelExclusionActionsNode]]] = []
    funnelAggregateByHogQL: Optional[str] = None
    funnelFromStep: Optional[int] = None
    funnelOrderType: Optional[StepOrderValue] = StepOrderValue.ORDERED
    funnelStepReference: Optional[FunnelStepReference] = FunnelStepReference.TOTAL
    funnelToStep: Optional[int] = Field(
        default=None, description="To select the range of steps for trends & time to convert funnels, 0-indexed"
    )
    funnelVizType: Optional[FunnelVizType] = FunnelVizType.STEPS
    funnelWindowInterval: Optional[int] = 14
    funnelWindowIntervalUnit: Optional[FunnelConversionWindowTimeUnit] = FunnelConversionWindowTimeUnit.DAY
    hiddenLegendBreakdowns: Optional[list[str]] = None
    layout: Optional[FunnelLayout] = FunnelLayout.VERTICAL
    resultCustomizations: Optional[dict[str, ResultCustomizationByValue]] = Field(
        default=None, description="Customizations for the appearance of result datasets."
    )
    useUdf: Optional[bool] = None


class GroupsQuery(BaseModel):
    model_config = ConfigDict(
        extra="forbid",
    )
    group_type_index: int
    kind: Literal["GroupsQuery"] = "GroupsQuery"
    limit: Optional[int] = None
    modifiers: Optional[HogQLQueryModifiers] = Field(
        default=None, description="Modifiers used when performing the query"
    )
    offset: Optional[int] = None
    orderBy: Optional[list[str]] = None
    properties: Optional[list[Union[GroupPropertyFilter, HogQLPropertyFilter]]] = None
    response: Optional[GroupsQueryResponse] = None
    search: Optional[str] = None
    select: Optional[list[str]] = None
    tags: Optional[QueryLogTags] = None
    version: Optional[float] = Field(default=None, description="version of the node, used for schema migrations")


class HogQLASTQuery(BaseModel):
    model_config = ConfigDict(
        extra="forbid",
    )
    explain: Optional[bool] = None
    filters: Optional[HogQLFilters] = None
    kind: Literal["HogQLASTQuery"] = "HogQLASTQuery"
    modifiers: Optional[HogQLQueryModifiers] = Field(
        default=None, description="Modifiers used when performing the query"
    )
    name: Optional[str] = Field(default=None, description="Client provided name of the query")
    query: dict[str, Any]
    response: Optional[HogQLQueryResponse] = None
    tags: Optional[QueryLogTags] = None
    values: Optional[dict[str, Any]] = Field(
        default=None, description="Constant values that can be referenced with the {placeholder} syntax in the query"
    )
    variables: Optional[dict[str, HogQLVariable]] = Field(
        default=None, description="Variables to be substituted into the query"
    )
    version: Optional[float] = Field(default=None, description="version of the node, used for schema migrations")


class HogQLQuery(BaseModel):
    model_config = ConfigDict(
        extra="forbid",
    )
    explain: Optional[bool] = None
    filters: Optional[HogQLFilters] = None
    kind: Literal["HogQLQuery"] = "HogQLQuery"
    modifiers: Optional[HogQLQueryModifiers] = Field(
        default=None, description="Modifiers used when performing the query"
    )
    name: Optional[str] = Field(default=None, description="Client provided name of the query")
    query: str
    response: Optional[HogQLQueryResponse] = None
    tags: Optional[QueryLogTags] = None
    values: Optional[dict[str, Any]] = Field(
        default=None, description="Constant values that can be referenced with the {placeholder} syntax in the query"
    )
    variables: Optional[dict[str, HogQLVariable]] = Field(
        default=None, description="Variables to be substituted into the query"
    )
    version: Optional[float] = Field(default=None, description="version of the node, used for schema migrations")


class InsightActorsQueryOptionsResponse(BaseModel):
    model_config = ConfigDict(
        extra="forbid",
    )
    breakdown: Optional[list[BreakdownItem]] = None
    breakdowns: Optional[list[MultipleBreakdownOptions]] = None
    compare: Optional[list[CompareItem]] = None
    day: Optional[list[DayItem]] = None
    interval: Optional[list[IntervalItem]] = None
    series: Optional[list[Series]] = None
    status: Optional[list[StatusItem]] = None


class InsightFilter(
    RootModel[
        Union[
            TrendsFilter,
            FunnelsFilter,
            RetentionFilter,
            PathsFilter,
            StickinessFilter,
            LifecycleFilter,
            CalendarHeatmapFilter,
        ]
    ]
):
    root: Union[
        TrendsFilter,
        FunnelsFilter,
        RetentionFilter,
        PathsFilter,
        StickinessFilter,
        LifecycleFilter,
        CalendarHeatmapFilter,
    ]


class MarketingAnalyticsTableQuery(BaseModel):
    model_config = ConfigDict(
        extra="forbid",
    )
    compareFilter: Optional[CompareFilter] = None
    conversionGoal: Optional[Union[ActionConversionGoal, CustomEventConversionGoal]] = None
    dateRange: Optional[DateRange] = None
    doPathCleaning: Optional[bool] = None
    dynamicConversionGoal: Optional[Union[ConversionGoalFilter1, ConversionGoalFilter2, ConversionGoalFilter3]] = Field(
        default=None, description="Dynamic conversion goal that can be set in the UI without saving"
    )
    filterTestAccounts: Optional[bool] = Field(default=None, description="Filter test accounts")
    includeRevenue: Optional[bool] = None
    kind: Literal["MarketingAnalyticsTableQuery"] = "MarketingAnalyticsTableQuery"
    limit: Optional[int] = Field(default=None, description="Number of rows to return")
    modifiers: Optional[HogQLQueryModifiers] = Field(
        default=None, description="Modifiers used when performing the query"
    )
    offset: Optional[int] = Field(default=None, description="Number of rows to skip before returning rows")
    orderBy: Optional[list[list[Union[float, MarketingAnalyticsOrderByEnum]]]] = Field(
        default=None, description="Columns to order by - similar to EventsQuery format"
    )
    properties: list[Union[EventPropertyFilter, PersonPropertyFilter, SessionPropertyFilter]]
    response: Optional[MarketingAnalyticsTableQueryResponse] = None
    sampling: Optional[Sampling] = None
    select: Optional[list[str]] = Field(
        default=None, description="Return a limited set of data. Will use default columns if empty."
    )
    tags: Optional[QueryLogTags] = None
    useSessionsTable: Optional[bool] = None
    version: Optional[float] = Field(default=None, description="version of the node, used for schema migrations")


class MaxInnerUniversalFiltersGroup(BaseModel):
    model_config = ConfigDict(
        extra="forbid",
    )
    type: FilterLogicalOperator
    values: list[Union[EventPropertyFilter, PersonPropertyFilter, SessionPropertyFilter, RecordingPropertyFilter]]


class MaxOuterUniversalFiltersGroup(BaseModel):
    model_config = ConfigDict(
        extra="forbid",
    )
    type: FilterLogicalOperator
    values: list[MaxInnerUniversalFiltersGroup]


class MaxRecordingUniversalFilters(BaseModel):
    model_config = ConfigDict(
        extra="forbid",
    )
    date_from: Optional[str] = None
    date_to: Optional[str] = None
    duration: list[RecordingDurationFilter]
    filter_group: MaxOuterUniversalFiltersGroup
    filter_test_accounts: Optional[bool] = None
    order: Optional[RecordingOrder] = RecordingOrder.START_TIME


class PropertyGroupFilter(BaseModel):
    model_config = ConfigDict(
        extra="forbid",
    )
    type: FilterLogicalOperator
    values: list[PropertyGroupFilterValue]


class QueryResponseAlternative58(BaseModel):
    model_config = ConfigDict(
        extra="forbid",
    )
    error: Optional[str] = Field(
        default=None,
        description="Query error. Returned only if 'explain' or `modifiers.debug` is true. Throws an error otherwise.",
    )
    hogql: Optional[str] = Field(default=None, description="Generated HogQL query.")
    modifiers: Optional[HogQLQueryModifiers] = Field(
        default=None, description="Modifiers used when performing the query"
    )
    query_status: Optional[QueryStatus] = Field(
        default=None, description="Query status indicates whether next to the provided data, a query is still running."
    )
    results: list[RetentionResult]
    timings: Optional[list[QueryTiming]] = Field(
        default=None, description="Measured timings for different parts of the query generation process"
    )


class RecordingsQuery(BaseModel):
    model_config = ConfigDict(
        extra="forbid",
    )
    actions: Optional[list[dict[str, Any]]] = None
    console_log_filters: Optional[list[LogEntryPropertyFilter]] = None
    date_from: Optional[str] = "-3d"
    date_to: Optional[str] = None
    distinct_ids: Optional[list[str]] = None
    events: Optional[list[dict[str, Any]]] = None
    filter_test_accounts: Optional[bool] = None
    having_predicates: Optional[
        list[
            Union[
                EventPropertyFilter,
                PersonPropertyFilter,
                ElementPropertyFilter,
                EventMetadataPropertyFilter,
                SessionPropertyFilter,
                CohortPropertyFilter,
                RecordingPropertyFilter,
                LogEntryPropertyFilter,
                GroupPropertyFilter,
                FeaturePropertyFilter,
                HogQLPropertyFilter,
                EmptyPropertyFilter,
                DataWarehousePropertyFilter,
                DataWarehousePersonPropertyFilter,
                ErrorTrackingIssueFilter,
                LogPropertyFilter,
                RevenueAnalyticsPropertyFilter,
            ]
        ]
    ] = None
    kind: Literal["RecordingsQuery"] = "RecordingsQuery"
    limit: Optional[int] = None
    modifiers: Optional[HogQLQueryModifiers] = Field(
        default=None, description="Modifiers used when performing the query"
    )
    offset: Optional[int] = None
    operand: Optional[FilterLogicalOperator] = FilterLogicalOperator.AND_
    order: Optional[RecordingOrder] = RecordingOrder.START_TIME
    person_uuid: Optional[str] = None
    properties: Optional[
        list[
            Union[
                EventPropertyFilter,
                PersonPropertyFilter,
                ElementPropertyFilter,
                EventMetadataPropertyFilter,
                SessionPropertyFilter,
                CohortPropertyFilter,
                RecordingPropertyFilter,
                LogEntryPropertyFilter,
                GroupPropertyFilter,
                FeaturePropertyFilter,
                HogQLPropertyFilter,
                EmptyPropertyFilter,
                DataWarehousePropertyFilter,
                DataWarehousePersonPropertyFilter,
                ErrorTrackingIssueFilter,
                LogPropertyFilter,
                RevenueAnalyticsPropertyFilter,
            ]
        ]
    ] = None
    response: Optional[RecordingsQueryResponse] = None
    session_ids: Optional[list[str]] = None
    tags: Optional[QueryLogTags] = None
    user_modified_filters: Optional[dict[str, Any]] = None
    version: Optional[float] = Field(default=None, description="version of the node, used for schema migrations")


class RetentionQueryResponse(BaseModel):
    model_config = ConfigDict(
        extra="forbid",
    )
    error: Optional[str] = Field(
        default=None,
        description="Query error. Returned only if 'explain' or `modifiers.debug` is true. Throws an error otherwise.",
    )
    hogql: Optional[str] = Field(default=None, description="Generated HogQL query.")
    modifiers: Optional[HogQLQueryModifiers] = Field(
        default=None, description="Modifiers used when performing the query"
    )
    query_status: Optional[QueryStatus] = Field(
        default=None, description="Query status indicates whether next to the provided data, a query is still running."
    )
    results: list[RetentionResult]
    timings: Optional[list[QueryTiming]] = Field(
        default=None, description="Measured timings for different parts of the query generation process"
    )


class StickinessQuery(BaseModel):
    model_config = ConfigDict(
        extra="forbid",
    )
    compareFilter: Optional[CompareFilter] = Field(default=None, description="Compare to date range")
    dataColorTheme: Optional[float] = Field(default=None, description="Colors used in the insight's visualization")
    dateRange: Optional[DateRange] = Field(default=None, description="Date range for the query")
    filterTestAccounts: Optional[bool] = Field(
        default=False, description="Exclude internal and test users by applying the respective filters"
    )
    interval: Optional[IntervalType] = Field(
        default=IntervalType.DAY,
        description="Granularity of the response. Can be one of `hour`, `day`, `week` or `month`",
    )
    intervalCount: Optional[int] = Field(
        default=None, description="How many intervals comprise a period. Only used for cohorts, otherwise default 1."
    )
    kind: Literal["StickinessQuery"] = "StickinessQuery"
    modifiers: Optional[HogQLQueryModifiers] = Field(
        default=None, description="Modifiers used when performing the query"
    )
    properties: Optional[
        Union[
            list[
                Union[
                    EventPropertyFilter,
                    PersonPropertyFilter,
                    ElementPropertyFilter,
                    EventMetadataPropertyFilter,
                    SessionPropertyFilter,
                    CohortPropertyFilter,
                    RecordingPropertyFilter,
                    LogEntryPropertyFilter,
                    GroupPropertyFilter,
                    FeaturePropertyFilter,
                    HogQLPropertyFilter,
                    EmptyPropertyFilter,
                    DataWarehousePropertyFilter,
                    DataWarehousePersonPropertyFilter,
                    ErrorTrackingIssueFilter,
                    LogPropertyFilter,
                    RevenueAnalyticsPropertyFilter,
                ]
            ],
            PropertyGroupFilter,
        ]
    ] = Field(default=[], description="Property filters for all series")
    response: Optional[StickinessQueryResponse] = None
    samplingFactor: Optional[float] = Field(default=None, description="Sampling rate")
    series: list[Union[EventsNode, ActionsNode, DataWarehouseNode]] = Field(
        ..., description="Events and actions to include"
    )
    stickinessFilter: Optional[StickinessFilter] = Field(
        default=None, description="Properties specific to the stickiness insight"
    )
    tags: Optional[QueryLogTags] = Field(default=None, description="Tags that will be added to the Query log comment")
    version: Optional[float] = Field(default=None, description="version of the node, used for schema migrations")


class TeamTaxonomyQuery(BaseModel):
    model_config = ConfigDict(
        extra="forbid",
    )
    kind: Literal["TeamTaxonomyQuery"] = "TeamTaxonomyQuery"
    modifiers: Optional[HogQLQueryModifiers] = Field(
        default=None, description="Modifiers used when performing the query"
    )
    response: Optional[TeamTaxonomyQueryResponse] = None
    tags: Optional[QueryLogTags] = None
    version: Optional[float] = Field(default=None, description="version of the node, used for schema migrations")


class TrendsQuery(BaseModel):
    model_config = ConfigDict(
        extra="forbid",
    )
    aggregation_group_type_index: Optional[int] = Field(default=None, description="Groups aggregation")
    breakdownFilter: Optional[BreakdownFilter] = Field(default=None, description="Breakdown of the events and actions")
    compareFilter: Optional[CompareFilter] = Field(default=None, description="Compare to date range")
    conversionGoal: Optional[Union[ActionConversionGoal, CustomEventConversionGoal]] = Field(
        default=None, description="Whether we should be comparing against a specific conversion goal"
    )
    dataColorTheme: Optional[float] = Field(default=None, description="Colors used in the insight's visualization")
    dateRange: Optional[DateRange] = Field(default=None, description="Date range for the query")
    filterTestAccounts: Optional[bool] = Field(
        default=False, description="Exclude internal and test users by applying the respective filters"
    )
    interval: Optional[IntervalType] = Field(
        default=IntervalType.DAY,
        description="Granularity of the response. Can be one of `hour`, `day`, `week` or `month`",
    )
    kind: Literal["TrendsQuery"] = "TrendsQuery"
    modifiers: Optional[HogQLQueryModifiers] = Field(
        default=None, description="Modifiers used when performing the query"
    )
    properties: Optional[
        Union[
            list[
                Union[
                    EventPropertyFilter,
                    PersonPropertyFilter,
                    ElementPropertyFilter,
                    EventMetadataPropertyFilter,
                    SessionPropertyFilter,
                    CohortPropertyFilter,
                    RecordingPropertyFilter,
                    LogEntryPropertyFilter,
                    GroupPropertyFilter,
                    FeaturePropertyFilter,
                    HogQLPropertyFilter,
                    EmptyPropertyFilter,
                    DataWarehousePropertyFilter,
                    DataWarehousePersonPropertyFilter,
                    ErrorTrackingIssueFilter,
                    LogPropertyFilter,
                    RevenueAnalyticsPropertyFilter,
                ]
            ],
            PropertyGroupFilter,
        ]
    ] = Field(default=[], description="Property filters for all series")
    response: Optional[TrendsQueryResponse] = None
    samplingFactor: Optional[float] = Field(default=None, description="Sampling rate")
    series: list[Union[EventsNode, ActionsNode, DataWarehouseNode]] = Field(
        ..., description="Events and actions to include"
    )
    tags: Optional[QueryLogTags] = Field(default=None, description="Tags that will be added to the Query log comment")
    trendsFilter: Optional[TrendsFilter] = Field(default=None, description="Properties specific to the trends insight")
    version: Optional[float] = Field(default=None, description="version of the node, used for schema migrations")


class VectorSearchQuery(BaseModel):
    model_config = ConfigDict(
        extra="forbid",
    )
    embedding: list[float]
    embeddingVersion: Optional[float] = None
    kind: Literal["VectorSearchQuery"] = "VectorSearchQuery"
    modifiers: Optional[HogQLQueryModifiers] = Field(
        default=None, description="Modifiers used when performing the query"
    )
    response: Optional[VectorSearchQueryResponse] = None
    tags: Optional[QueryLogTags] = None
    version: Optional[float] = Field(default=None, description="version of the node, used for schema migrations")


class WebVitalsPathBreakdownQuery(BaseModel):
    model_config = ConfigDict(
        extra="forbid",
    )
    compareFilter: Optional[CompareFilter] = None
    conversionGoal: Optional[Union[ActionConversionGoal, CustomEventConversionGoal]] = None
    dateRange: Optional[DateRange] = None
    doPathCleaning: Optional[bool] = None
    filterTestAccounts: Optional[bool] = None
    includeRevenue: Optional[bool] = None
    kind: Literal["WebVitalsPathBreakdownQuery"] = "WebVitalsPathBreakdownQuery"
    metric: WebVitalsMetric
    modifiers: Optional[HogQLQueryModifiers] = Field(
        default=None, description="Modifiers used when performing the query"
    )
    orderBy: Optional[list[Union[WebAnalyticsOrderByFields, WebAnalyticsOrderByDirection]]] = None
    percentile: WebVitalsPercentile
    properties: list[Union[EventPropertyFilter, PersonPropertyFilter, SessionPropertyFilter]]
    response: Optional[WebVitalsPathBreakdownQueryResponse] = None
    sampling: Optional[Sampling] = None
    tags: Optional[QueryLogTags] = None
    thresholds: list[float] = Field(..., max_length=2, min_length=2)
    useSessionsTable: Optional[bool] = None
    version: Optional[float] = Field(default=None, description="version of the node, used for schema migrations")


class CachedExperimentTrendsQueryResponse(BaseModel):
    model_config = ConfigDict(
        extra="forbid",
    )
    cache_key: str
    cache_target_age: Optional[datetime] = None
    calculation_trigger: Optional[str] = Field(
        default=None, description="What triggered the calculation of the query, leave empty if user/immediate"
    )
    count_query: Optional[TrendsQuery] = None
    credible_intervals: dict[str, list[float]]
    exposure_query: Optional[TrendsQuery] = None
    insight: list[dict[str, Any]]
    is_cached: bool
    kind: Literal["ExperimentTrendsQuery"] = "ExperimentTrendsQuery"
    last_refresh: datetime
    next_allowed_client_refresh: datetime
    p_value: float
    probability: dict[str, float]
    query_status: Optional[QueryStatus] = Field(
        default=None, description="Query status indicates whether next to the provided data, a query is still running."
    )
    significance_code: ExperimentSignificanceCode
    significant: bool
    stats_version: Optional[int] = None
    timezone: str
    variants: list[ExperimentVariantTrendsBaseStats]


class CalendarHeatmapQuery(BaseModel):
    model_config = ConfigDict(
        extra="forbid",
    )
    aggregation_group_type_index: Optional[int] = Field(default=None, description="Groups aggregation")
    calendarHeatmapFilter: Optional[CalendarHeatmapFilter] = Field(
        default=None, description="Properties specific to the trends insight"
    )
    conversionGoal: Optional[Union[ActionConversionGoal, CustomEventConversionGoal]] = Field(
        default=None, description="Whether we should be comparing against a specific conversion goal"
    )
    dataColorTheme: Optional[float] = Field(default=None, description="Colors used in the insight's visualization")
    dateRange: Optional[DateRange] = Field(default=None, description="Date range for the query")
    filterTestAccounts: Optional[bool] = Field(
        default=False, description="Exclude internal and test users by applying the respective filters"
    )
    interval: Optional[IntervalType] = Field(
        default=IntervalType.DAY,
        description="Granularity of the response. Can be one of `hour`, `day`, `week` or `month`",
    )
    kind: Literal["CalendarHeatmapQuery"] = "CalendarHeatmapQuery"
    modifiers: Optional[HogQLQueryModifiers] = Field(
        default=None, description="Modifiers used when performing the query"
    )
    properties: Optional[
        Union[
            list[
                Union[
                    EventPropertyFilter,
                    PersonPropertyFilter,
                    ElementPropertyFilter,
                    EventMetadataPropertyFilter,
                    SessionPropertyFilter,
                    CohortPropertyFilter,
                    RecordingPropertyFilter,
                    LogEntryPropertyFilter,
                    GroupPropertyFilter,
                    FeaturePropertyFilter,
                    HogQLPropertyFilter,
                    EmptyPropertyFilter,
                    DataWarehousePropertyFilter,
                    DataWarehousePersonPropertyFilter,
                    ErrorTrackingIssueFilter,
                    LogPropertyFilter,
                    RevenueAnalyticsPropertyFilter,
                ]
            ],
            PropertyGroupFilter,
        ]
    ] = Field(default=[], description="Property filters for all series")
    response: Optional[CalendarHeatmapResponse] = None
    samplingFactor: Optional[float] = Field(default=None, description="Sampling rate")
    series: list[Union[EventsNode, ActionsNode, DataWarehouseNode]] = Field(
        ..., description="Events and actions to include"
    )
    tags: Optional[QueryLogTags] = Field(default=None, description="Tags that will be added to the Query log comment")
    version: Optional[float] = Field(default=None, description="version of the node, used for schema migrations")


class Response21(BaseModel):
    model_config = ConfigDict(
        extra="forbid",
    )
    count_query: Optional[TrendsQuery] = None
    credible_intervals: dict[str, list[float]]
    exposure_query: Optional[TrendsQuery] = None
    insight: list[dict[str, Any]]
    kind: Literal["ExperimentTrendsQuery"] = "ExperimentTrendsQuery"
    p_value: float
    probability: dict[str, float]
    significance_code: ExperimentSignificanceCode
    significant: bool
    stats_version: Optional[int] = None
    variants: list[ExperimentVariantTrendsBaseStats]


class DataVisualizationNode(BaseModel):
    model_config = ConfigDict(
        extra="forbid",
    )
    chartSettings: Optional[ChartSettings] = None
    display: Optional[ChartDisplayType] = None
    kind: Literal["DataVisualizationNode"] = "DataVisualizationNode"
    source: HogQLQuery
    tableSettings: Optional[TableSettings] = None
    version: Optional[float] = Field(default=None, description="version of the node, used for schema migrations")


class DatabaseSchemaManagedViewTable(BaseModel):
    model_config = ConfigDict(
        extra="forbid",
    )
    fields: dict[str, DatabaseSchemaField]
    id: str
    kind: DatabaseSchemaManagedViewTableKind
    name: str
    query: HogQLQuery
    row_count: Optional[float] = None
    source_id: Optional[str] = None
    type: Literal["managed_view"] = "managed_view"


class DatabaseSchemaMaterializedViewTable(BaseModel):
    model_config = ConfigDict(
        extra="forbid",
    )
    fields: dict[str, DatabaseSchemaField]
    id: str
    last_run_at: Optional[str] = None
    name: str
    query: HogQLQuery
    row_count: Optional[float] = None
    status: Optional[str] = None
    type: Literal["materialized_view"] = "materialized_view"


class DatabaseSchemaViewTable(BaseModel):
    model_config = ConfigDict(
        extra="forbid",
    )
    fields: dict[str, DatabaseSchemaField]
    id: str
    name: str
    query: HogQLQuery
    row_count: Optional[float] = None
    type: Literal["view"] = "view"


class ErrorTrackingQuery(BaseModel):
    model_config = ConfigDict(
        extra="forbid",
    )
    assignee: Optional[ErrorTrackingIssueAssignee] = None
    dateRange: DateRange
    filterGroup: Optional[PropertyGroupFilter] = None
    filterTestAccounts: Optional[bool] = None
    issueId: Optional[str] = None
    kind: Literal["ErrorTrackingQuery"] = "ErrorTrackingQuery"
    limit: Optional[int] = None
    modifiers: Optional[HogQLQueryModifiers] = Field(
        default=None, description="Modifiers used when performing the query"
    )
    offset: Optional[int] = None
    orderBy: Optional[OrderBy] = None
    orderDirection: Optional[OrderDirection] = None
    response: Optional[ErrorTrackingQueryResponse] = None
    searchQuery: Optional[str] = None
    status: Optional[Status1] = None
    tags: Optional[QueryLogTags] = None
    version: Optional[float] = Field(default=None, description="version of the node, used for schema migrations")
    volumeResolution: int
    withAggregations: Optional[bool] = None
    withFirstEvent: Optional[bool] = None


class ExperimentFunnelMetric(BaseModel):
    model_config = ConfigDict(
        extra="forbid",
    )
    conversion_window: Optional[int] = None
    conversion_window_unit: Optional[FunnelConversionWindowTimeUnit] = None
    funnel_order_type: Optional[StepOrderValue] = None
    kind: Literal["ExperimentMetric"] = "ExperimentMetric"
    metric_type: Literal["funnel"] = "funnel"
    name: Optional[str] = None
    response: Optional[dict[str, Any]] = None
    series: list[Union[EventsNode, ActionsNode]]
    version: Optional[float] = Field(default=None, description="version of the node, used for schema migrations")


class ExperimentMeanMetric(BaseModel):
    model_config = ConfigDict(
        extra="forbid",
    )
    conversion_window: Optional[int] = None
    conversion_window_unit: Optional[FunnelConversionWindowTimeUnit] = None
    kind: Literal["ExperimentMetric"] = "ExperimentMetric"
    lower_bound_percentile: Optional[float] = None
    metric_type: Literal["mean"] = "mean"
    name: Optional[str] = None
    response: Optional[dict[str, Any]] = None
    source: Union[EventsNode, ActionsNode, ExperimentDataWarehouseNode]
    upper_bound_percentile: Optional[float] = None
    version: Optional[float] = Field(default=None, description="version of the node, used for schema migrations")


class ExperimentMeanMetricTypeProps(BaseModel):
    model_config = ConfigDict(
        extra="forbid",
    )
    lower_bound_percentile: Optional[float] = None
    metric_type: Literal["mean"] = "mean"
    source: Union[EventsNode, ActionsNode, ExperimentDataWarehouseNode]
    upper_bound_percentile: Optional[float] = None


class ExperimentMetric(RootModel[Union[ExperimentMeanMetric, ExperimentFunnelMetric]]):
    root: Union[ExperimentMeanMetric, ExperimentFunnelMetric]


class ExperimentMetricTypeProps(RootModel[Union[ExperimentMeanMetricTypeProps, ExperimentFunnelMetricTypeProps]]):
    root: Union[ExperimentMeanMetricTypeProps, ExperimentFunnelMetricTypeProps]


class ExperimentQueryResponse(BaseModel):
    model_config = ConfigDict(
        extra="forbid",
    )
    baseline: Optional[ExperimentStatsBase] = None
    credible_intervals: Optional[dict[str, list[float]]] = None
    insight: Optional[list[dict[str, Any]]] = None
    kind: Literal["ExperimentQuery"] = "ExperimentQuery"
    metric: Optional[Union[ExperimentMeanMetric, ExperimentFunnelMetric]] = None
    p_value: Optional[float] = None
    probability: Optional[dict[str, float]] = None
    significance_code: Optional[ExperimentSignificanceCode] = None
    significant: Optional[bool] = None
    stats_version: Optional[int] = None
    variant_results: Optional[
        Union[list[ExperimentVariantResultFrequentist], list[ExperimentVariantResultBayesian]]
    ] = None
    variants: Optional[Union[list[ExperimentVariantTrendsBaseStats], list[ExperimentVariantFunnelsBaseStats]]] = None


class ExperimentTrendsQueryResponse(BaseModel):
    model_config = ConfigDict(
        extra="forbid",
    )
    count_query: Optional[TrendsQuery] = None
    credible_intervals: dict[str, list[float]]
    exposure_query: Optional[TrendsQuery] = None
    insight: list[dict[str, Any]]
    kind: Literal["ExperimentTrendsQuery"] = "ExperimentTrendsQuery"
    p_value: float
    probability: dict[str, float]
    significance_code: ExperimentSignificanceCode
    significant: bool
    stats_version: Optional[int] = None
    variants: list[ExperimentVariantTrendsBaseStats]


class FunnelsQuery(BaseModel):
    model_config = ConfigDict(
        extra="forbid",
    )
    aggregation_group_type_index: Optional[int] = Field(default=None, description="Groups aggregation")
    breakdownFilter: Optional[BreakdownFilter] = Field(default=None, description="Breakdown of the events and actions")
    dataColorTheme: Optional[float] = Field(default=None, description="Colors used in the insight's visualization")
    dateRange: Optional[DateRange] = Field(default=None, description="Date range for the query")
    filterTestAccounts: Optional[bool] = Field(
        default=False, description="Exclude internal and test users by applying the respective filters"
    )
    funnelsFilter: Optional[FunnelsFilter] = Field(
        default=None, description="Properties specific to the funnels insight"
    )
    interval: Optional[IntervalType] = Field(
        default=None, description="Granularity of the response. Can be one of `hour`, `day`, `week` or `month`"
    )
    kind: Literal["FunnelsQuery"] = "FunnelsQuery"
    modifiers: Optional[HogQLQueryModifiers] = Field(
        default=None, description="Modifiers used when performing the query"
    )
    properties: Optional[
        Union[
            list[
                Union[
                    EventPropertyFilter,
                    PersonPropertyFilter,
                    ElementPropertyFilter,
                    EventMetadataPropertyFilter,
                    SessionPropertyFilter,
                    CohortPropertyFilter,
                    RecordingPropertyFilter,
                    LogEntryPropertyFilter,
                    GroupPropertyFilter,
                    FeaturePropertyFilter,
                    HogQLPropertyFilter,
                    EmptyPropertyFilter,
                    DataWarehousePropertyFilter,
                    DataWarehousePersonPropertyFilter,
                    ErrorTrackingIssueFilter,
                    LogPropertyFilter,
                    RevenueAnalyticsPropertyFilter,
                ]
            ],
            PropertyGroupFilter,
        ]
    ] = Field(default=[], description="Property filters for all series")
    response: Optional[FunnelsQueryResponse] = None
    samplingFactor: Optional[float] = Field(default=None, description="Sampling rate")
    series: list[Union[EventsNode, ActionsNode, DataWarehouseNode]] = Field(
        ..., description="Events and actions to include"
    )
    tags: Optional[QueryLogTags] = Field(default=None, description="Tags that will be added to the Query log comment")
    version: Optional[float] = Field(default=None, description="version of the node, used for schema migrations")


class InsightsQueryBaseCalendarHeatmapResponse(BaseModel):
    model_config = ConfigDict(
        extra="forbid",
    )
    aggregation_group_type_index: Optional[int] = Field(default=None, description="Groups aggregation")
    dataColorTheme: Optional[float] = Field(default=None, description="Colors used in the insight's visualization")
    dateRange: Optional[DateRange] = Field(default=None, description="Date range for the query")
    filterTestAccounts: Optional[bool] = Field(
        default=False, description="Exclude internal and test users by applying the respective filters"
    )
    kind: NodeKind
    modifiers: Optional[HogQLQueryModifiers] = Field(
        default=None, description="Modifiers used when performing the query"
    )
    properties: Optional[
        Union[
            list[
                Union[
                    EventPropertyFilter,
                    PersonPropertyFilter,
                    ElementPropertyFilter,
                    EventMetadataPropertyFilter,
                    SessionPropertyFilter,
                    CohortPropertyFilter,
                    RecordingPropertyFilter,
                    LogEntryPropertyFilter,
                    GroupPropertyFilter,
                    FeaturePropertyFilter,
                    HogQLPropertyFilter,
                    EmptyPropertyFilter,
                    DataWarehousePropertyFilter,
                    DataWarehousePersonPropertyFilter,
                    ErrorTrackingIssueFilter,
                    LogPropertyFilter,
                    RevenueAnalyticsPropertyFilter,
                ]
            ],
            PropertyGroupFilter,
        ]
    ] = Field(default=[], description="Property filters for all series")
    response: Optional[CalendarHeatmapResponse] = None
    samplingFactor: Optional[float] = Field(default=None, description="Sampling rate")
    tags: Optional[QueryLogTags] = Field(default=None, description="Tags that will be added to the Query log comment")
    version: Optional[float] = Field(default=None, description="version of the node, used for schema migrations")


class InsightsQueryBaseFunnelsQueryResponse(BaseModel):
    model_config = ConfigDict(
        extra="forbid",
    )
    aggregation_group_type_index: Optional[int] = Field(default=None, description="Groups aggregation")
    dataColorTheme: Optional[float] = Field(default=None, description="Colors used in the insight's visualization")
    dateRange: Optional[DateRange] = Field(default=None, description="Date range for the query")
    filterTestAccounts: Optional[bool] = Field(
        default=False, description="Exclude internal and test users by applying the respective filters"
    )
    kind: NodeKind
    modifiers: Optional[HogQLQueryModifiers] = Field(
        default=None, description="Modifiers used when performing the query"
    )
    properties: Optional[
        Union[
            list[
                Union[
                    EventPropertyFilter,
                    PersonPropertyFilter,
                    ElementPropertyFilter,
                    EventMetadataPropertyFilter,
                    SessionPropertyFilter,
                    CohortPropertyFilter,
                    RecordingPropertyFilter,
                    LogEntryPropertyFilter,
                    GroupPropertyFilter,
                    FeaturePropertyFilter,
                    HogQLPropertyFilter,
                    EmptyPropertyFilter,
                    DataWarehousePropertyFilter,
                    DataWarehousePersonPropertyFilter,
                    ErrorTrackingIssueFilter,
                    LogPropertyFilter,
                    RevenueAnalyticsPropertyFilter,
                ]
            ],
            PropertyGroupFilter,
        ]
    ] = Field(default=[], description="Property filters for all series")
    response: Optional[FunnelsQueryResponse] = None
    samplingFactor: Optional[float] = Field(default=None, description="Sampling rate")
    tags: Optional[QueryLogTags] = Field(default=None, description="Tags that will be added to the Query log comment")
    version: Optional[float] = Field(default=None, description="version of the node, used for schema migrations")


class InsightsQueryBaseLifecycleQueryResponse(BaseModel):
    model_config = ConfigDict(
        extra="forbid",
    )
    aggregation_group_type_index: Optional[int] = Field(default=None, description="Groups aggregation")
    dataColorTheme: Optional[float] = Field(default=None, description="Colors used in the insight's visualization")
    dateRange: Optional[DateRange] = Field(default=None, description="Date range for the query")
    filterTestAccounts: Optional[bool] = Field(
        default=False, description="Exclude internal and test users by applying the respective filters"
    )
    kind: NodeKind
    modifiers: Optional[HogQLQueryModifiers] = Field(
        default=None, description="Modifiers used when performing the query"
    )
    properties: Optional[
        Union[
            list[
                Union[
                    EventPropertyFilter,
                    PersonPropertyFilter,
                    ElementPropertyFilter,
                    EventMetadataPropertyFilter,
                    SessionPropertyFilter,
                    CohortPropertyFilter,
                    RecordingPropertyFilter,
                    LogEntryPropertyFilter,
                    GroupPropertyFilter,
                    FeaturePropertyFilter,
                    HogQLPropertyFilter,
                    EmptyPropertyFilter,
                    DataWarehousePropertyFilter,
                    DataWarehousePersonPropertyFilter,
                    ErrorTrackingIssueFilter,
                    LogPropertyFilter,
                    RevenueAnalyticsPropertyFilter,
                ]
            ],
            PropertyGroupFilter,
        ]
    ] = Field(default=[], description="Property filters for all series")
    response: Optional[LifecycleQueryResponse] = None
    samplingFactor: Optional[float] = Field(default=None, description="Sampling rate")
    tags: Optional[QueryLogTags] = Field(default=None, description="Tags that will be added to the Query log comment")
    version: Optional[float] = Field(default=None, description="version of the node, used for schema migrations")


class InsightsQueryBasePathsQueryResponse(BaseModel):
    model_config = ConfigDict(
        extra="forbid",
    )
    aggregation_group_type_index: Optional[int] = Field(default=None, description="Groups aggregation")
    dataColorTheme: Optional[float] = Field(default=None, description="Colors used in the insight's visualization")
    dateRange: Optional[DateRange] = Field(default=None, description="Date range for the query")
    filterTestAccounts: Optional[bool] = Field(
        default=False, description="Exclude internal and test users by applying the respective filters"
    )
    kind: NodeKind
    modifiers: Optional[HogQLQueryModifiers] = Field(
        default=None, description="Modifiers used when performing the query"
    )
    properties: Optional[
        Union[
            list[
                Union[
                    EventPropertyFilter,
                    PersonPropertyFilter,
                    ElementPropertyFilter,
                    EventMetadataPropertyFilter,
                    SessionPropertyFilter,
                    CohortPropertyFilter,
                    RecordingPropertyFilter,
                    LogEntryPropertyFilter,
                    GroupPropertyFilter,
                    FeaturePropertyFilter,
                    HogQLPropertyFilter,
                    EmptyPropertyFilter,
                    DataWarehousePropertyFilter,
                    DataWarehousePersonPropertyFilter,
                    ErrorTrackingIssueFilter,
                    LogPropertyFilter,
                    RevenueAnalyticsPropertyFilter,
                ]
            ],
            PropertyGroupFilter,
        ]
    ] = Field(default=[], description="Property filters for all series")
    response: Optional[PathsQueryResponse] = None
    samplingFactor: Optional[float] = Field(default=None, description="Sampling rate")
    tags: Optional[QueryLogTags] = Field(default=None, description="Tags that will be added to the Query log comment")
    version: Optional[float] = Field(default=None, description="version of the node, used for schema migrations")


class InsightsQueryBaseRetentionQueryResponse(BaseModel):
    model_config = ConfigDict(
        extra="forbid",
    )
    aggregation_group_type_index: Optional[int] = Field(default=None, description="Groups aggregation")
    dataColorTheme: Optional[float] = Field(default=None, description="Colors used in the insight's visualization")
    dateRange: Optional[DateRange] = Field(default=None, description="Date range for the query")
    filterTestAccounts: Optional[bool] = Field(
        default=False, description="Exclude internal and test users by applying the respective filters"
    )
    kind: NodeKind
    modifiers: Optional[HogQLQueryModifiers] = Field(
        default=None, description="Modifiers used when performing the query"
    )
    properties: Optional[
        Union[
            list[
                Union[
                    EventPropertyFilter,
                    PersonPropertyFilter,
                    ElementPropertyFilter,
                    EventMetadataPropertyFilter,
                    SessionPropertyFilter,
                    CohortPropertyFilter,
                    RecordingPropertyFilter,
                    LogEntryPropertyFilter,
                    GroupPropertyFilter,
                    FeaturePropertyFilter,
                    HogQLPropertyFilter,
                    EmptyPropertyFilter,
                    DataWarehousePropertyFilter,
                    DataWarehousePersonPropertyFilter,
                    ErrorTrackingIssueFilter,
                    LogPropertyFilter,
                    RevenueAnalyticsPropertyFilter,
                ]
            ],
            PropertyGroupFilter,
        ]
    ] = Field(default=[], description="Property filters for all series")
    response: Optional[RetentionQueryResponse] = None
    samplingFactor: Optional[float] = Field(default=None, description="Sampling rate")
    tags: Optional[QueryLogTags] = Field(default=None, description="Tags that will be added to the Query log comment")
    version: Optional[float] = Field(default=None, description="version of the node, used for schema migrations")


class InsightsQueryBaseTrendsQueryResponse(BaseModel):
    model_config = ConfigDict(
        extra="forbid",
    )
    aggregation_group_type_index: Optional[int] = Field(default=None, description="Groups aggregation")
    dataColorTheme: Optional[float] = Field(default=None, description="Colors used in the insight's visualization")
    dateRange: Optional[DateRange] = Field(default=None, description="Date range for the query")
    filterTestAccounts: Optional[bool] = Field(
        default=False, description="Exclude internal and test users by applying the respective filters"
    )
    kind: NodeKind
    modifiers: Optional[HogQLQueryModifiers] = Field(
        default=None, description="Modifiers used when performing the query"
    )
    properties: Optional[
        Union[
            list[
                Union[
                    EventPropertyFilter,
                    PersonPropertyFilter,
                    ElementPropertyFilter,
                    EventMetadataPropertyFilter,
                    SessionPropertyFilter,
                    CohortPropertyFilter,
                    RecordingPropertyFilter,
                    LogEntryPropertyFilter,
                    GroupPropertyFilter,
                    FeaturePropertyFilter,
                    HogQLPropertyFilter,
                    EmptyPropertyFilter,
                    DataWarehousePropertyFilter,
                    DataWarehousePersonPropertyFilter,
                    ErrorTrackingIssueFilter,
                    LogPropertyFilter,
                    RevenueAnalyticsPropertyFilter,
                ]
            ],
            PropertyGroupFilter,
        ]
    ] = Field(default=[], description="Property filters for all series")
    response: Optional[TrendsQueryResponse] = None
    samplingFactor: Optional[float] = Field(default=None, description="Sampling rate")
    tags: Optional[QueryLogTags] = Field(default=None, description="Tags that will be added to the Query log comment")
    version: Optional[float] = Field(default=None, description="version of the node, used for schema migrations")


class LegacyExperimentQueryResponse(BaseModel):
    model_config = ConfigDict(
        extra="forbid",
    )
    credible_intervals: dict[str, list[float]]
    insight: list[dict[str, Any]]
    kind: Literal["ExperimentQuery"] = "ExperimentQuery"
    metric: Union[ExperimentMeanMetric, ExperimentFunnelMetric]
    p_value: float
    probability: dict[str, float]
    significance_code: ExperimentSignificanceCode
    significant: bool
    stats_version: Optional[int] = None
    variants: Union[list[ExperimentVariantTrendsBaseStats], list[ExperimentVariantFunnelsBaseStats]]


class LifecycleQuery(BaseModel):
    model_config = ConfigDict(
        extra="forbid",
    )
    aggregation_group_type_index: Optional[int] = Field(default=None, description="Groups aggregation")
    dataColorTheme: Optional[float] = Field(default=None, description="Colors used in the insight's visualization")
    dateRange: Optional[DateRange] = Field(default=None, description="Date range for the query")
    filterTestAccounts: Optional[bool] = Field(
        default=False, description="Exclude internal and test users by applying the respective filters"
    )
    interval: Optional[IntervalType] = Field(
        default=IntervalType.DAY,
        description="Granularity of the response. Can be one of `hour`, `day`, `week` or `month`",
    )
    kind: Literal["LifecycleQuery"] = "LifecycleQuery"
    lifecycleFilter: Optional[LifecycleFilter] = Field(
        default=None, description="Properties specific to the lifecycle insight"
    )
    modifiers: Optional[HogQLQueryModifiers] = Field(
        default=None, description="Modifiers used when performing the query"
    )
    properties: Optional[
        Union[
            list[
                Union[
                    EventPropertyFilter,
                    PersonPropertyFilter,
                    ElementPropertyFilter,
                    EventMetadataPropertyFilter,
                    SessionPropertyFilter,
                    CohortPropertyFilter,
                    RecordingPropertyFilter,
                    LogEntryPropertyFilter,
                    GroupPropertyFilter,
                    FeaturePropertyFilter,
                    HogQLPropertyFilter,
                    EmptyPropertyFilter,
                    DataWarehousePropertyFilter,
                    DataWarehousePersonPropertyFilter,
                    ErrorTrackingIssueFilter,
                    LogPropertyFilter,
                    RevenueAnalyticsPropertyFilter,
                ]
            ],
            PropertyGroupFilter,
        ]
    ] = Field(default=[], description="Property filters for all series")
    response: Optional[LifecycleQueryResponse] = None
    samplingFactor: Optional[float] = Field(default=None, description="Sampling rate")
    series: list[Union[EventsNode, ActionsNode, DataWarehouseNode]] = Field(
        ..., description="Events and actions to include"
    )
    tags: Optional[QueryLogTags] = Field(default=None, description="Tags that will be added to the Query log comment")
    version: Optional[float] = Field(default=None, description="version of the node, used for schema migrations")


class LogsQuery(BaseModel):
    model_config = ConfigDict(
        extra="forbid",
    )
    dateRange: DateRange
    filterGroup: PropertyGroupFilter
    kind: Literal["LogsQuery"] = "LogsQuery"
    limit: Optional[int] = None
    modifiers: Optional[HogQLQueryModifiers] = Field(
        default=None, description="Modifiers used when performing the query"
    )
    offset: Optional[int] = None
    orderBy: Optional[OrderBy2] = None
    response: Optional[LogsQueryResponse] = None
    searchTerm: Optional[str] = None
    serviceNames: list[str]
    severityLevels: list[LogSeverityLevel]
    tags: Optional[QueryLogTags] = None
    version: Optional[float] = Field(default=None, description="version of the node, used for schema migrations")


class QueryResponseAlternative14(BaseModel):
    model_config = ConfigDict(
        extra="forbid",
    )
    credible_intervals: dict[str, list[float]]
    expected_loss: float
    funnels_query: Optional[FunnelsQuery] = None
    insight: list[list[dict[str, Any]]]
    kind: Literal["ExperimentFunnelsQuery"] = "ExperimentFunnelsQuery"
    probability: dict[str, float]
    significance_code: ExperimentSignificanceCode
    significant: bool
    stats_version: Optional[int] = None
    variants: list[ExperimentVariantFunnelsBaseStats]


class QueryResponseAlternative15(BaseModel):
    model_config = ConfigDict(
        extra="forbid",
    )
    count_query: Optional[TrendsQuery] = None
    credible_intervals: dict[str, list[float]]
    exposure_query: Optional[TrendsQuery] = None
    insight: list[dict[str, Any]]
    kind: Literal["ExperimentTrendsQuery"] = "ExperimentTrendsQuery"
    p_value: float
    probability: dict[str, float]
    significance_code: ExperimentSignificanceCode
    significant: bool
    stats_version: Optional[int] = None
    variants: list[ExperimentVariantTrendsBaseStats]


class QueryResponseAlternative16(BaseModel):
    model_config = ConfigDict(
        extra="forbid",
    )
    baseline: Optional[ExperimentStatsBase] = None
    credible_intervals: Optional[dict[str, list[float]]] = None
    insight: Optional[list[dict[str, Any]]] = None
    kind: Literal["ExperimentQuery"] = "ExperimentQuery"
    metric: Optional[Union[ExperimentMeanMetric, ExperimentFunnelMetric]] = None
    p_value: Optional[float] = None
    probability: Optional[dict[str, float]] = None
    significance_code: Optional[ExperimentSignificanceCode] = None
    significant: Optional[bool] = None
    stats_version: Optional[int] = None
    variant_results: Optional[
        Union[list[ExperimentVariantResultFrequentist], list[ExperimentVariantResultBayesian]]
    ] = None
    variants: Optional[Union[list[ExperimentVariantTrendsBaseStats], list[ExperimentVariantFunnelsBaseStats]]] = None


class QueryResponseAlternative52(BaseModel):
    model_config = ConfigDict(
        extra="forbid",
    )
    credible_intervals: dict[str, list[float]]
    expected_loss: float
    funnels_query: Optional[FunnelsQuery] = None
    insight: list[list[dict[str, Any]]]
    kind: Literal["ExperimentFunnelsQuery"] = "ExperimentFunnelsQuery"
    probability: dict[str, float]
    significance_code: ExperimentSignificanceCode
    significant: bool
    stats_version: Optional[int] = None
    variants: list[ExperimentVariantFunnelsBaseStats]


class QueryResponseAlternative53(BaseModel):
    model_config = ConfigDict(
        extra="forbid",
    )
    count_query: Optional[TrendsQuery] = None
    credible_intervals: dict[str, list[float]]
    exposure_query: Optional[TrendsQuery] = None
    insight: list[dict[str, Any]]
    kind: Literal["ExperimentTrendsQuery"] = "ExperimentTrendsQuery"
    p_value: float
    probability: dict[str, float]
    significance_code: ExperimentSignificanceCode
    significant: bool
    stats_version: Optional[int] = None
    variants: list[ExperimentVariantTrendsBaseStats]


class RetentionQuery(BaseModel):
    model_config = ConfigDict(
        extra="forbid",
    )
    aggregation_group_type_index: Optional[int] = Field(default=None, description="Groups aggregation")
    breakdownFilter: Optional[BreakdownFilter] = Field(default=None, description="Breakdown of the events and actions")
    dataColorTheme: Optional[float] = Field(default=None, description="Colors used in the insight's visualization")
    dateRange: Optional[DateRange] = Field(default=None, description="Date range for the query")
    filterTestAccounts: Optional[bool] = Field(
        default=False, description="Exclude internal and test users by applying the respective filters"
    )
    kind: Literal["RetentionQuery"] = "RetentionQuery"
    modifiers: Optional[HogQLQueryModifiers] = Field(
        default=None, description="Modifiers used when performing the query"
    )
    properties: Optional[
        Union[
            list[
                Union[
                    EventPropertyFilter,
                    PersonPropertyFilter,
                    ElementPropertyFilter,
                    EventMetadataPropertyFilter,
                    SessionPropertyFilter,
                    CohortPropertyFilter,
                    RecordingPropertyFilter,
                    LogEntryPropertyFilter,
                    GroupPropertyFilter,
                    FeaturePropertyFilter,
                    HogQLPropertyFilter,
                    EmptyPropertyFilter,
                    DataWarehousePropertyFilter,
                    DataWarehousePersonPropertyFilter,
                    ErrorTrackingIssueFilter,
                    LogPropertyFilter,
                    RevenueAnalyticsPropertyFilter,
                ]
            ],
            PropertyGroupFilter,
        ]
    ] = Field(default=[], description="Property filters for all series")
    response: Optional[RetentionQueryResponse] = None
    retentionFilter: RetentionFilter = Field(..., description="Properties specific to the retention insight")
    samplingFactor: Optional[float] = Field(default=None, description="Sampling rate")
    tags: Optional[QueryLogTags] = Field(default=None, description="Tags that will be added to the Query log comment")
    version: Optional[float] = Field(default=None, description="version of the node, used for schema migrations")


class NamedArgs(BaseModel):
    model_config = ConfigDict(
        extra="forbid",
    )
    metric: Union[ExperimentMeanMetric, ExperimentFunnelMetric]


class IsExperimentFunnelMetric(BaseModel):
    namedArgs: Optional[NamedArgs] = None


class IsExperimentMeanMetric(BaseModel):
    namedArgs: Optional[NamedArgs] = None


class CachedExperimentFunnelsQueryResponse(BaseModel):
    model_config = ConfigDict(
        extra="forbid",
    )
    cache_key: str
    cache_target_age: Optional[datetime] = None
    calculation_trigger: Optional[str] = Field(
        default=None, description="What triggered the calculation of the query, leave empty if user/immediate"
    )
    credible_intervals: dict[str, list[float]]
    expected_loss: float
    funnels_query: Optional[FunnelsQuery] = None
    insight: list[list[dict[str, Any]]]
    is_cached: bool
    kind: Literal["ExperimentFunnelsQuery"] = "ExperimentFunnelsQuery"
    last_refresh: datetime
    next_allowed_client_refresh: datetime
    probability: dict[str, float]
    query_status: Optional[QueryStatus] = Field(
        default=None, description="Query status indicates whether next to the provided data, a query is still running."
    )
    significance_code: ExperimentSignificanceCode
    significant: bool
    stats_version: Optional[int] = None
    timezone: str
    variants: list[ExperimentVariantFunnelsBaseStats]


class CachedExperimentQueryResponse(BaseModel):
    model_config = ConfigDict(
        extra="forbid",
    )
    baseline: Optional[ExperimentStatsBase] = None
    cache_key: str
    cache_target_age: Optional[datetime] = None
    calculation_trigger: Optional[str] = Field(
        default=None, description="What triggered the calculation of the query, leave empty if user/immediate"
    )
    credible_intervals: Optional[dict[str, list[float]]] = None
    insight: Optional[list[dict[str, Any]]] = None
    is_cached: bool
    kind: Literal["ExperimentQuery"] = "ExperimentQuery"
    last_refresh: datetime
    metric: Optional[Union[ExperimentMeanMetric, ExperimentFunnelMetric]] = None
    next_allowed_client_refresh: datetime
    p_value: Optional[float] = None
    probability: Optional[dict[str, float]] = None
    query_status: Optional[QueryStatus] = Field(
        default=None, description="Query status indicates whether next to the provided data, a query is still running."
    )
    significance_code: Optional[ExperimentSignificanceCode] = None
    significant: Optional[bool] = None
    stats_version: Optional[int] = None
    timezone: str
    variant_results: Optional[
        Union[list[ExperimentVariantResultFrequentist], list[ExperimentVariantResultBayesian]]
    ] = None
    variants: Optional[Union[list[ExperimentVariantTrendsBaseStats], list[ExperimentVariantFunnelsBaseStats]]] = None


class CachedLegacyExperimentQueryResponse(BaseModel):
    model_config = ConfigDict(
        extra="forbid",
    )
    cache_key: str
    cache_target_age: Optional[datetime] = None
    calculation_trigger: Optional[str] = Field(
        default=None, description="What triggered the calculation of the query, leave empty if user/immediate"
    )
    credible_intervals: dict[str, list[float]]
    insight: list[dict[str, Any]]
    is_cached: bool
    kind: Literal["ExperimentQuery"] = "ExperimentQuery"
    last_refresh: datetime
    metric: Union[ExperimentMeanMetric, ExperimentFunnelMetric]
    next_allowed_client_refresh: datetime
    p_value: float
    probability: dict[str, float]
    query_status: Optional[QueryStatus] = Field(
        default=None, description="Query status indicates whether next to the provided data, a query is still running."
    )
    significance_code: ExperimentSignificanceCode
    significant: bool
    stats_version: Optional[int] = None
    timezone: str
    variants: Union[list[ExperimentVariantTrendsBaseStats], list[ExperimentVariantFunnelsBaseStats]]


class Response20(BaseModel):
    model_config = ConfigDict(
        extra="forbid",
    )
    credible_intervals: dict[str, list[float]]
    expected_loss: float
    funnels_query: Optional[FunnelsQuery] = None
    insight: list[list[dict[str, Any]]]
    kind: Literal["ExperimentFunnelsQuery"] = "ExperimentFunnelsQuery"
    probability: dict[str, float]
    significance_code: ExperimentSignificanceCode
    significant: bool
    stats_version: Optional[int] = None
    variants: list[ExperimentVariantFunnelsBaseStats]


class ExperimentFunnelsQueryResponse(BaseModel):
    model_config = ConfigDict(
        extra="forbid",
    )
    credible_intervals: dict[str, list[float]]
    expected_loss: float
    funnels_query: Optional[FunnelsQuery] = None
    insight: list[list[dict[str, Any]]]
    kind: Literal["ExperimentFunnelsQuery"] = "ExperimentFunnelsQuery"
    probability: dict[str, float]
    significance_code: ExperimentSignificanceCode
    significant: bool
    stats_version: Optional[int] = None
    variants: list[ExperimentVariantFunnelsBaseStats]


class ExperimentQuery(BaseModel):
    model_config = ConfigDict(
        extra="forbid",
    )
    experiment_id: Optional[int] = None
    kind: Literal["ExperimentQuery"] = "ExperimentQuery"
    metric: Union[ExperimentMeanMetric, ExperimentFunnelMetric]
    modifiers: Optional[HogQLQueryModifiers] = Field(
        default=None, description="Modifiers used when performing the query"
    )
    name: Optional[str] = None
    response: Optional[ExperimentQueryResponse] = None
    tags: Optional[QueryLogTags] = None
    version: Optional[float] = Field(default=None, description="version of the node, used for schema migrations")


class ExperimentTrendsQuery(BaseModel):
    model_config = ConfigDict(
        extra="forbid",
    )
    count_query: TrendsQuery
    experiment_id: Optional[int] = None
    exposure_query: Optional[TrendsQuery] = None
    kind: Literal["ExperimentTrendsQuery"] = "ExperimentTrendsQuery"
    modifiers: Optional[HogQLQueryModifiers] = Field(
        default=None, description="Modifiers used when performing the query"
    )
    name: Optional[str] = None
    response: Optional[ExperimentTrendsQueryResponse] = None
    tags: Optional[QueryLogTags] = None
    version: Optional[float] = Field(default=None, description="version of the node, used for schema migrations")


class FunnelPathsFilter(BaseModel):
    model_config = ConfigDict(
        extra="forbid",
    )
    funnelPathType: Optional[FunnelPathType] = None
    funnelSource: FunnelsQuery
    funnelStep: Optional[int] = None


class FunnelsActorsQuery(BaseModel):
    model_config = ConfigDict(
        extra="forbid",
    )
    funnelCustomSteps: Optional[list[int]] = Field(
        default=None,
        description=(
            "Custom step numbers to get persons for. This overrides `funnelStep`. Primarily for correlation use."
        ),
    )
    funnelStep: Optional[int] = Field(
        default=None,
        description=(
            "Index of the step for which we want to get the timestamp for, per person. Positive for converted persons,"
            " negative for dropped of persons."
        ),
    )
    funnelStepBreakdown: Optional[Union[int, str, float, list[Union[int, str, float]]]] = Field(
        default=None,
        description=(
            "The breakdown value for which to get persons for. This is an array for person and event properties, a"
            " string for groups and an integer for cohorts."
        ),
    )
    funnelTrendsDropOff: Optional[bool] = None
    funnelTrendsEntrancePeriodStart: Optional[str] = Field(
        default=None,
        description="Used together with `funnelTrendsDropOff` for funnels time conversion date for the persons modal.",
    )
    includeRecordings: Optional[bool] = None
    kind: Literal["FunnelsActorsQuery"] = "FunnelsActorsQuery"
    modifiers: Optional[HogQLQueryModifiers] = Field(
        default=None, description="Modifiers used when performing the query"
    )
    response: Optional[ActorsQueryResponse] = None
    source: FunnelsQuery
    tags: Optional[QueryLogTags] = None
    version: Optional[float] = Field(default=None, description="version of the node, used for schema migrations")


class PathsQuery(BaseModel):
    model_config = ConfigDict(
        extra="forbid",
    )
    aggregation_group_type_index: Optional[int] = Field(default=None, description="Groups aggregation")
    dataColorTheme: Optional[float] = Field(default=None, description="Colors used in the insight's visualization")
    dateRange: Optional[DateRange] = Field(default=None, description="Date range for the query")
    filterTestAccounts: Optional[bool] = Field(
        default=False, description="Exclude internal and test users by applying the respective filters"
    )
    funnelPathsFilter: Optional[FunnelPathsFilter] = Field(
        default=None, description="Used for displaying paths in relation to funnel steps."
    )
    kind: Literal["PathsQuery"] = "PathsQuery"
    modifiers: Optional[HogQLQueryModifiers] = Field(
        default=None, description="Modifiers used when performing the query"
    )
    pathsFilter: PathsFilter = Field(..., description="Properties specific to the paths insight")
    properties: Optional[
        Union[
            list[
                Union[
                    EventPropertyFilter,
                    PersonPropertyFilter,
                    ElementPropertyFilter,
                    EventMetadataPropertyFilter,
                    SessionPropertyFilter,
                    CohortPropertyFilter,
                    RecordingPropertyFilter,
                    LogEntryPropertyFilter,
                    GroupPropertyFilter,
                    FeaturePropertyFilter,
                    HogQLPropertyFilter,
                    EmptyPropertyFilter,
                    DataWarehousePropertyFilter,
                    DataWarehousePersonPropertyFilter,
                    ErrorTrackingIssueFilter,
                    LogPropertyFilter,
                    RevenueAnalyticsPropertyFilter,
                ]
            ],
            PropertyGroupFilter,
        ]
    ] = Field(default=[], description="Property filters for all series")
    response: Optional[PathsQueryResponse] = None
    samplingFactor: Optional[float] = Field(default=None, description="Sampling rate")
    tags: Optional[QueryLogTags] = Field(default=None, description="Tags that will be added to the Query log comment")
    version: Optional[float] = Field(default=None, description="version of the node, used for schema migrations")


class QueryResponseAlternative63(BaseModel):
    model_config = ConfigDict(
        extra="forbid",
    )
    tables: dict[
        str,
        Union[
            DatabaseSchemaPostHogTable,
            DatabaseSchemaDataWarehouseTable,
            DatabaseSchemaViewTable,
            DatabaseSchemaManagedViewTable,
            DatabaseSchemaBatchExportTable,
            DatabaseSchemaMaterializedViewTable,
        ],
    ]


class QueryResponseAlternative(
    RootModel[
        Union[
            dict[str, Any],
            QueryResponseAlternative1,
            QueryResponseAlternative2,
            QueryResponseAlternative3,
            QueryResponseAlternative4,
            QueryResponseAlternative5,
            QueryResponseAlternative6,
            QueryResponseAlternative7,
            QueryResponseAlternative8,
            QueryResponseAlternative9,
            QueryResponseAlternative10,
            QueryResponseAlternative13,
            QueryResponseAlternative14,
            QueryResponseAlternative15,
            QueryResponseAlternative16,
            QueryResponseAlternative17,
            QueryResponseAlternative18,
            QueryResponseAlternative19,
            QueryResponseAlternative20,
            QueryResponseAlternative22,
            QueryResponseAlternative23,
            QueryResponseAlternative24,
            QueryResponseAlternative25,
<<<<<<< HEAD
            QueryResponseAlternative26,
            QueryResponseAlternative27,
=======
>>>>>>> 9f3a9a9d
            QueryResponseAlternative28,
            QueryResponseAlternative29,
            QueryResponseAlternative30,
            QueryResponseAlternative31,
            Any,
            QueryResponseAlternative32,
            QueryResponseAlternative33,
            QueryResponseAlternative34,
            QueryResponseAlternative35,
            QueryResponseAlternative36,
            QueryResponseAlternative37,
            QueryResponseAlternative38,
            QueryResponseAlternative40,
            QueryResponseAlternative41,
            QueryResponseAlternative42,
<<<<<<< HEAD
            QueryResponseAlternative43,
            QueryResponseAlternative44,
=======
>>>>>>> 9f3a9a9d
            QueryResponseAlternative45,
            QueryResponseAlternative46,
            QueryResponseAlternative47,
            QueryResponseAlternative48,
            QueryResponseAlternative50,
            QueryResponseAlternative51,
            QueryResponseAlternative52,
            QueryResponseAlternative53,
            QueryResponseAlternative54,
            QueryResponseAlternative55,
            QueryResponseAlternative56,
            QueryResponseAlternative57,
            QueryResponseAlternative58,
            QueryResponseAlternative59,
            QueryResponseAlternative60,
            QueryResponseAlternative62,
            QueryResponseAlternative63,
            QueryResponseAlternative64,
            QueryResponseAlternative65,
            QueryResponseAlternative66,
            QueryResponseAlternative67,
            QueryResponseAlternative68,
            QueryResponseAlternative69,
            QueryResponseAlternative70,
        ]
    ]
):
    root: Union[
        dict[str, Any],
        QueryResponseAlternative1,
        QueryResponseAlternative2,
        QueryResponseAlternative3,
        QueryResponseAlternative4,
        QueryResponseAlternative5,
        QueryResponseAlternative6,
        QueryResponseAlternative7,
        QueryResponseAlternative8,
        QueryResponseAlternative9,
        QueryResponseAlternative10,
        QueryResponseAlternative13,
        QueryResponseAlternative14,
        QueryResponseAlternative15,
        QueryResponseAlternative16,
        QueryResponseAlternative17,
        QueryResponseAlternative18,
        QueryResponseAlternative19,
        QueryResponseAlternative20,
        QueryResponseAlternative22,
        QueryResponseAlternative23,
        QueryResponseAlternative24,
        QueryResponseAlternative25,
<<<<<<< HEAD
        QueryResponseAlternative26,
        QueryResponseAlternative27,
=======
>>>>>>> 9f3a9a9d
        QueryResponseAlternative28,
        QueryResponseAlternative29,
        QueryResponseAlternative30,
        QueryResponseAlternative31,
        Any,
        QueryResponseAlternative32,
        QueryResponseAlternative33,
        QueryResponseAlternative34,
        QueryResponseAlternative35,
        QueryResponseAlternative36,
        QueryResponseAlternative37,
        QueryResponseAlternative38,
        QueryResponseAlternative40,
        QueryResponseAlternative41,
        QueryResponseAlternative42,
<<<<<<< HEAD
        QueryResponseAlternative43,
        QueryResponseAlternative44,
=======
>>>>>>> 9f3a9a9d
        QueryResponseAlternative45,
        QueryResponseAlternative46,
        QueryResponseAlternative47,
        QueryResponseAlternative48,
        QueryResponseAlternative50,
        QueryResponseAlternative51,
        QueryResponseAlternative52,
        QueryResponseAlternative53,
        QueryResponseAlternative54,
        QueryResponseAlternative55,
        QueryResponseAlternative56,
        QueryResponseAlternative57,
        QueryResponseAlternative58,
        QueryResponseAlternative59,
        QueryResponseAlternative60,
        QueryResponseAlternative62,
        QueryResponseAlternative63,
        QueryResponseAlternative64,
        QueryResponseAlternative65,
        QueryResponseAlternative66,
        QueryResponseAlternative67,
        QueryResponseAlternative68,
        QueryResponseAlternative69,
        QueryResponseAlternative70,
    ]


class DatabaseSchemaQueryResponse(BaseModel):
    model_config = ConfigDict(
        extra="forbid",
    )
    tables: dict[
        str,
        Union[
            DatabaseSchemaPostHogTable,
            DatabaseSchemaDataWarehouseTable,
            DatabaseSchemaViewTable,
            DatabaseSchemaManagedViewTable,
            DatabaseSchemaBatchExportTable,
            DatabaseSchemaMaterializedViewTable,
        ],
    ]


class ExperimentFunnelsQuery(BaseModel):
    model_config = ConfigDict(
        extra="forbid",
    )
    experiment_id: Optional[int] = None
    funnels_query: FunnelsQuery
    kind: Literal["ExperimentFunnelsQuery"] = "ExperimentFunnelsQuery"
    modifiers: Optional[HogQLQueryModifiers] = Field(
        default=None, description="Modifiers used when performing the query"
    )
    name: Optional[str] = None
    response: Optional[ExperimentFunnelsQueryResponse] = None
    tags: Optional[QueryLogTags] = None
    version: Optional[float] = Field(default=None, description="version of the node, used for schema migrations")


class FunnelCorrelationQuery(BaseModel):
    model_config = ConfigDict(
        extra="forbid",
    )
    funnelCorrelationEventExcludePropertyNames: Optional[list[str]] = None
    funnelCorrelationEventNames: Optional[list[str]] = None
    funnelCorrelationExcludeEventNames: Optional[list[str]] = None
    funnelCorrelationExcludeNames: Optional[list[str]] = None
    funnelCorrelationNames: Optional[list[str]] = None
    funnelCorrelationType: FunnelCorrelationResultsType
    kind: Literal["FunnelCorrelationQuery"] = "FunnelCorrelationQuery"
    response: Optional[FunnelCorrelationResponse] = None
    source: FunnelsActorsQuery
    version: Optional[float] = Field(default=None, description="version of the node, used for schema migrations")


class InsightVizNode(BaseModel):
    model_config = ConfigDict(
        extra="forbid",
    )
    embedded: Optional[bool] = Field(default=None, description="Query is embedded inside another bordered component")
    full: Optional[bool] = Field(
        default=None, description="Show with most visual options enabled. Used in insight scene."
    )
    hidePersonsModal: Optional[bool] = None
    hideTooltipOnScroll: Optional[bool] = None
    kind: Literal["InsightVizNode"] = "InsightVizNode"
    showCorrelationTable: Optional[bool] = None
    showFilters: Optional[bool] = None
    showHeader: Optional[bool] = None
    showLastComputation: Optional[bool] = None
    showLastComputationRefresh: Optional[bool] = None
    showResults: Optional[bool] = None
    showTable: Optional[bool] = None
    source: Union[
        TrendsQuery, FunnelsQuery, RetentionQuery, PathsQuery, StickinessQuery, LifecycleQuery, CalendarHeatmapQuery
    ] = Field(..., discriminator="kind")
    suppressSessionAnalysisWarning: Optional[bool] = None
    version: Optional[float] = Field(default=None, description="version of the node, used for schema migrations")
    vizSpecificOptions: Optional[VizSpecificOptions] = None


class StickinessActorsQuery(BaseModel):
    model_config = ConfigDict(
        extra="forbid",
    )
    breakdown: Optional[Union[str, list[str], int]] = None
    compare: Optional[Compare] = None
    day: Optional[Union[str, int]] = None
    includeRecordings: Optional[bool] = None
    interval: Optional[int] = Field(
        default=None, description="An interval selected out of available intervals in source query."
    )
    kind: Literal["InsightActorsQuery"] = "InsightActorsQuery"
    modifiers: Optional[HogQLQueryModifiers] = Field(
        default=None, description="Modifiers used when performing the query"
    )
    operator: Optional[StickinessOperator] = None
    response: Optional[ActorsQueryResponse] = None
    series: Optional[int] = None
    source: Union[
        TrendsQuery, FunnelsQuery, RetentionQuery, PathsQuery, StickinessQuery, LifecycleQuery, CalendarHeatmapQuery
    ] = Field(..., discriminator="kind")
    status: Optional[str] = None
    tags: Optional[QueryLogTags] = None
    version: Optional[float] = Field(default=None, description="version of the node, used for schema migrations")


class WebVitalsQuery(BaseModel):
    model_config = ConfigDict(
        extra="forbid",
    )
    compareFilter: Optional[CompareFilter] = None
    conversionGoal: Optional[Union[ActionConversionGoal, CustomEventConversionGoal]] = None
    dateRange: Optional[DateRange] = None
    doPathCleaning: Optional[bool] = None
    filterTestAccounts: Optional[bool] = None
    includeRevenue: Optional[bool] = None
    kind: Literal["WebVitalsQuery"] = "WebVitalsQuery"
    modifiers: Optional[HogQLQueryModifiers] = Field(
        default=None, description="Modifiers used when performing the query"
    )
    orderBy: Optional[list[Union[WebAnalyticsOrderByFields, WebAnalyticsOrderByDirection]]] = None
    properties: list[Union[EventPropertyFilter, PersonPropertyFilter, SessionPropertyFilter]]
    response: Optional[WebGoalsQueryResponse] = None
    sampling: Optional[Sampling] = None
    source: Union[
        TrendsQuery, FunnelsQuery, RetentionQuery, PathsQuery, StickinessQuery, LifecycleQuery, CalendarHeatmapQuery
    ] = Field(..., discriminator="kind")
    tags: Optional[QueryLogTags] = None
    useSessionsTable: Optional[bool] = None
    version: Optional[float] = Field(default=None, description="version of the node, used for schema migrations")


class DatabaseSchemaQuery(BaseModel):
    model_config = ConfigDict(
        extra="forbid",
    )
    kind: Literal["DatabaseSchemaQuery"] = "DatabaseSchemaQuery"
    modifiers: Optional[HogQLQueryModifiers] = Field(
        default=None, description="Modifiers used when performing the query"
    )
    response: Optional[DatabaseSchemaQueryResponse] = None
    tags: Optional[QueryLogTags] = None
    version: Optional[float] = Field(default=None, description="version of the node, used for schema migrations")


class FunnelCorrelationActorsQuery(BaseModel):
    model_config = ConfigDict(
        extra="forbid",
    )
    funnelCorrelationPersonConverted: Optional[bool] = None
    funnelCorrelationPersonEntity: Optional[Union[EventsNode, ActionsNode, DataWarehouseNode]] = None
    funnelCorrelationPropertyValues: Optional[
        list[
            Union[
                EventPropertyFilter,
                PersonPropertyFilter,
                ElementPropertyFilter,
                EventMetadataPropertyFilter,
                SessionPropertyFilter,
                CohortPropertyFilter,
                RecordingPropertyFilter,
                LogEntryPropertyFilter,
                GroupPropertyFilter,
                FeaturePropertyFilter,
                HogQLPropertyFilter,
                EmptyPropertyFilter,
                DataWarehousePropertyFilter,
                DataWarehousePersonPropertyFilter,
                ErrorTrackingIssueFilter,
                LogPropertyFilter,
                RevenueAnalyticsPropertyFilter,
            ]
        ]
    ] = None
    includeRecordings: Optional[bool] = None
    kind: Literal["FunnelCorrelationActorsQuery"] = "FunnelCorrelationActorsQuery"
    modifiers: Optional[HogQLQueryModifiers] = Field(
        default=None, description="Modifiers used when performing the query"
    )
    response: Optional[ActorsQueryResponse] = None
    source: FunnelCorrelationQuery
    tags: Optional[QueryLogTags] = None
    version: Optional[float] = Field(default=None, description="version of the node, used for schema migrations")


class InsightActorsQuery(BaseModel):
    model_config = ConfigDict(
        extra="forbid",
    )
    breakdown: Optional[Union[str, list[str], int]] = None
    compare: Optional[Compare] = None
    day: Optional[Union[str, int]] = None
    includeRecordings: Optional[bool] = None
    interval: Optional[int] = Field(
        default=None, description="An interval selected out of available intervals in source query."
    )
    kind: Literal["InsightActorsQuery"] = "InsightActorsQuery"
    modifiers: Optional[HogQLQueryModifiers] = Field(
        default=None, description="Modifiers used when performing the query"
    )
    response: Optional[ActorsQueryResponse] = None
    series: Optional[int] = None
    source: Union[
        TrendsQuery, FunnelsQuery, RetentionQuery, PathsQuery, StickinessQuery, LifecycleQuery, CalendarHeatmapQuery
    ] = Field(..., discriminator="kind")
    status: Optional[str] = None
    tags: Optional[QueryLogTags] = None
    version: Optional[float] = Field(default=None, description="version of the node, used for schema migrations")


class InsightActorsQueryOptions(BaseModel):
    model_config = ConfigDict(
        extra="forbid",
    )
    kind: Literal["InsightActorsQueryOptions"] = "InsightActorsQueryOptions"
    response: Optional[InsightActorsQueryOptionsResponse] = None
    source: Union[InsightActorsQuery, FunnelsActorsQuery, FunnelCorrelationActorsQuery, StickinessActorsQuery]
    version: Optional[float] = Field(default=None, description="version of the node, used for schema migrations")


class SessionBatchEventsQuery(BaseModel):
    model_config = ConfigDict(
        extra="forbid",
    )
    actionId: Optional[int] = Field(default=None, description="Show events matching a given action")
    after: Optional[str] = Field(default=None, description="Only fetch events that happened after this timestamp")
    before: Optional[str] = Field(default=None, description="Only fetch events that happened before this timestamp")
    event: Optional[str] = Field(default=None, description="Limit to events matching this string")
    filterTestAccounts: Optional[bool] = Field(default=None, description="Filter test accounts")
    fixedProperties: Optional[
        list[
            Union[
                PropertyGroupFilter,
                PropertyGroupFilterValue,
                Union[
                    EventPropertyFilter,
                    PersonPropertyFilter,
                    ElementPropertyFilter,
                    EventMetadataPropertyFilter,
                    SessionPropertyFilter,
                    CohortPropertyFilter,
                    RecordingPropertyFilter,
                    LogEntryPropertyFilter,
                    GroupPropertyFilter,
                    FeaturePropertyFilter,
                    HogQLPropertyFilter,
                    EmptyPropertyFilter,
                    DataWarehousePropertyFilter,
                    DataWarehousePersonPropertyFilter,
                    ErrorTrackingIssueFilter,
                    LogPropertyFilter,
                    RevenueAnalyticsPropertyFilter,
                ],
            ]
        ]
    ] = Field(
        default=None,
        description="Fixed properties in the query, can't be edited in the interface (e.g. scoping down by person)",
    )
    group_by_session: Optional[bool] = Field(
        default=None, description="Whether to group results by session_id in the response"
    )
    kind: Literal["SessionBatchEventsQuery"] = "SessionBatchEventsQuery"
    limit: Optional[int] = Field(default=None, description="Number of rows to return")
    modifiers: Optional[HogQLQueryModifiers] = Field(
        default=None, description="Modifiers used when performing the query"
    )
    offset: Optional[int] = Field(default=None, description="Number of rows to skip before returning rows")
    orderBy: Optional[list[str]] = Field(default=None, description="Columns to order by")
    personId: Optional[str] = Field(default=None, description="Show events for a given person")
    properties: Optional[
        list[
            Union[
                EventPropertyFilter,
                PersonPropertyFilter,
                ElementPropertyFilter,
                EventMetadataPropertyFilter,
                SessionPropertyFilter,
                CohortPropertyFilter,
                RecordingPropertyFilter,
                LogEntryPropertyFilter,
                GroupPropertyFilter,
                FeaturePropertyFilter,
                HogQLPropertyFilter,
                EmptyPropertyFilter,
                DataWarehousePropertyFilter,
                DataWarehousePersonPropertyFilter,
                ErrorTrackingIssueFilter,
                LogPropertyFilter,
                RevenueAnalyticsPropertyFilter,
            ]
        ]
    ] = Field(default=None, description="Properties configurable in the interface")
    response: Optional[SessionBatchEventsQueryResponse] = None
    select: list[str] = Field(..., description="Return a limited set of data. Required.")
    session_ids: list[str] = Field(
        ..., description="List of session IDs to fetch events for. Will be translated to $session_id IN filter."
    )
    source: Optional[InsightActorsQuery] = Field(default=None, description="source for querying events for insights")
    tags: Optional[QueryLogTags] = None
    version: Optional[float] = Field(default=None, description="version of the node, used for schema migrations")
    where: Optional[list[str]] = Field(default=None, description="HogQL filters to apply on returned data")


class ActorsQuery(BaseModel):
    model_config = ConfigDict(
        extra="forbid",
    )
    fixedProperties: Optional[
        list[Union[PersonPropertyFilter, CohortPropertyFilter, HogQLPropertyFilter, EmptyPropertyFilter]]
    ] = Field(
        default=None,
        description=(
            "Currently only person filters supported. No filters for querying groups. See `filter_conditions()` in"
            " actor_strategies.py."
        ),
    )
    kind: Literal["ActorsQuery"] = "ActorsQuery"
    limit: Optional[int] = None
    modifiers: Optional[HogQLQueryModifiers] = Field(
        default=None, description="Modifiers used when performing the query"
    )
    offset: Optional[int] = None
    orderBy: Optional[list[str]] = None
    properties: Optional[
        Union[
            list[Union[PersonPropertyFilter, CohortPropertyFilter, HogQLPropertyFilter, EmptyPropertyFilter]],
            PropertyGroupFilterValue,
        ]
    ] = Field(
        default=None,
        description=(
            "Currently only person filters supported. No filters for querying groups. See `filter_conditions()` in"
            " actor_strategies.py."
        ),
    )
    response: Optional[ActorsQueryResponse] = None
    search: Optional[str] = None
    select: Optional[list[str]] = None
    source: Optional[
        Union[InsightActorsQuery, FunnelsActorsQuery, FunnelCorrelationActorsQuery, StickinessActorsQuery, HogQLQuery]
    ] = None
    tags: Optional[QueryLogTags] = None
    version: Optional[float] = Field(default=None, description="version of the node, used for schema migrations")


class EventsQuery(BaseModel):
    model_config = ConfigDict(
        extra="forbid",
    )
    actionId: Optional[int] = Field(default=None, description="Show events matching a given action")
    after: Optional[str] = Field(default=None, description="Only fetch events that happened after this timestamp")
    before: Optional[str] = Field(default=None, description="Only fetch events that happened before this timestamp")
    event: Optional[str] = Field(default=None, description="Limit to events matching this string")
    filterTestAccounts: Optional[bool] = Field(default=None, description="Filter test accounts")
    fixedProperties: Optional[
        list[
            Union[
                PropertyGroupFilter,
                PropertyGroupFilterValue,
                Union[
                    EventPropertyFilter,
                    PersonPropertyFilter,
                    ElementPropertyFilter,
                    EventMetadataPropertyFilter,
                    SessionPropertyFilter,
                    CohortPropertyFilter,
                    RecordingPropertyFilter,
                    LogEntryPropertyFilter,
                    GroupPropertyFilter,
                    FeaturePropertyFilter,
                    HogQLPropertyFilter,
                    EmptyPropertyFilter,
                    DataWarehousePropertyFilter,
                    DataWarehousePersonPropertyFilter,
                    ErrorTrackingIssueFilter,
                    LogPropertyFilter,
                    RevenueAnalyticsPropertyFilter,
                ],
            ]
        ]
    ] = Field(
        default=None,
        description="Fixed properties in the query, can't be edited in the interface (e.g. scoping down by person)",
    )
    kind: Literal["EventsQuery"] = "EventsQuery"
    limit: Optional[int] = Field(default=None, description="Number of rows to return")
    modifiers: Optional[HogQLQueryModifiers] = Field(
        default=None, description="Modifiers used when performing the query"
    )
    offset: Optional[int] = Field(default=None, description="Number of rows to skip before returning rows")
    orderBy: Optional[list[str]] = Field(default=None, description="Columns to order by")
    personId: Optional[str] = Field(default=None, description="Show events for a given person")
    properties: Optional[
        list[
            Union[
                EventPropertyFilter,
                PersonPropertyFilter,
                ElementPropertyFilter,
                EventMetadataPropertyFilter,
                SessionPropertyFilter,
                CohortPropertyFilter,
                RecordingPropertyFilter,
                LogEntryPropertyFilter,
                GroupPropertyFilter,
                FeaturePropertyFilter,
                HogQLPropertyFilter,
                EmptyPropertyFilter,
                DataWarehousePropertyFilter,
                DataWarehousePersonPropertyFilter,
                ErrorTrackingIssueFilter,
                LogPropertyFilter,
                RevenueAnalyticsPropertyFilter,
            ]
        ]
    ] = Field(default=None, description="Properties configurable in the interface")
    response: Optional[EventsQueryResponse] = None
    select: list[str] = Field(..., description="Return a limited set of data. Required.")
    source: Optional[InsightActorsQuery] = Field(default=None, description="source for querying events for insights")
    tags: Optional[QueryLogTags] = None
    version: Optional[float] = Field(default=None, description="version of the node, used for schema migrations")
    where: Optional[list[str]] = Field(default=None, description="HogQL filters to apply on returned data")


class HasPropertiesNode(RootModel[Union[EventsNode, EventsQuery, PersonsNode]]):
    root: Union[EventsNode, EventsQuery, PersonsNode]


class DataTableNode(BaseModel):
    model_config = ConfigDict(
        extra="forbid",
    )
    allowSorting: Optional[bool] = Field(
        default=None, description="Can the user click on column headers to sort the table? (default: true)"
    )
    columns: Optional[list[str]] = Field(
        default=None, description="Columns shown in the table, unless the `source` provides them."
    )
    context: Optional[Context] = Field(
        default=None, description="Context for the table, used by components like ColumnConfigurator"
    )
    embedded: Optional[bool] = Field(default=None, description="Uses the embedded version of LemonTable")
    expandable: Optional[bool] = Field(
        default=None, description="Can expand row to show raw event data (default: true)"
    )
    full: Optional[bool] = Field(default=None, description="Show with most visual options enabled. Used in scenes.")
    hiddenColumns: Optional[list[str]] = Field(
        default=None, description="Columns that aren't shown in the table, even if in columns or returned data"
    )
    kind: Literal["DataTableNode"] = "DataTableNode"
    propertiesViaUrl: Optional[bool] = Field(default=None, description="Link properties via the URL (default: false)")
    response: Optional[
        Union[
            dict[str, Any],
            Response,
            Response1,
            Response2,
            Response3,
            Response4,
            Response5,
            Response6,
            Response8,
            Response9,
            Response10,
<<<<<<< HEAD
            Response11,
            Response12,
=======
>>>>>>> 9f3a9a9d
            Response13,
            Response14,
            Response15,
            Response16,
            Response18,
            Response19,
            Response20,
            Response21,
            Response22,
        ]
    ] = None
    showActions: Optional[bool] = Field(default=None, description="Show the kebab menu at the end of the row")
    showColumnConfigurator: Optional[bool] = Field(
        default=None, description="Show a button to configure the table's columns if possible"
    )
    showDateRange: Optional[bool] = Field(default=None, description="Show date range selector")
    showElapsedTime: Optional[bool] = Field(default=None, description="Show the time it takes to run a query")
    showEventFilter: Optional[bool] = Field(
        default=None, description="Include an event filter above the table (EventsNode only)"
    )
    showExport: Optional[bool] = Field(default=None, description="Show the export button")
    showHogQLEditor: Optional[bool] = Field(default=None, description="Include a HogQL query editor above HogQL tables")
    showOpenEditorButton: Optional[bool] = Field(
        default=None, description="Show a button to open the current query as a new insight. (default: true)"
    )
    showPersistentColumnConfigurator: Optional[bool] = Field(
        default=None, description="Show a button to configure and persist the table's default columns if possible"
    )
    showPropertyFilter: Optional[Union[bool, list[TaxonomicFilterGroupType]]] = Field(
        default=None, description="Include a property filter above the table"
    )
    showReload: Optional[bool] = Field(default=None, description="Show a reload button")
    showResultsTable: Optional[bool] = Field(default=None, description="Show a results table")
    showSavedQueries: Optional[bool] = Field(default=None, description="Shows a list of saved queries")
    showSearch: Optional[bool] = Field(default=None, description="Include a free text search field (PersonsNode only)")
    showTestAccountFilters: Optional[bool] = Field(default=None, description="Show filter to exclude test accounts")
    showTimings: Optional[bool] = Field(default=None, description="Show a detailed query timing breakdown")
    source: Union[
        EventsNode,
        EventsQuery,
        PersonsNode,
        ActorsQuery,
        GroupsQuery,
        HogQLQuery,
        WebOverviewQuery,
        WebStatsTableQuery,
        WebExternalClicksTableQuery,
        WebGoalsQuery,
        WebVitalsQuery,
        WebVitalsPathBreakdownQuery,
        SessionAttributionExplorerQuery,
        RevenueAnalyticsArpuQuery,
        RevenueAnalyticsCustomerCountQuery,
        RevenueAnalyticsGrowthRateQuery,
        RevenueAnalyticsOverviewQuery,
        RevenueAnalyticsRevenueQuery,
        RevenueAnalyticsTopCustomersQuery,
        RevenueExampleEventsQuery,
        RevenueExampleDataWarehouseTablesQuery,
        MarketingAnalyticsTableQuery,
        ErrorTrackingQuery,
        ExperimentFunnelsQuery,
        ExperimentTrendsQuery,
        TracesQuery,
    ] = Field(..., description="Source of the events")
    version: Optional[float] = Field(default=None, description="version of the node, used for schema migrations")


class HogQLAutocomplete(BaseModel):
    model_config = ConfigDict(
        extra="forbid",
    )
    endPosition: int = Field(..., description="End position of the editor word")
    filters: Optional[HogQLFilters] = Field(default=None, description="Table to validate the expression against")
    globals: Optional[dict[str, Any]] = Field(default=None, description="Global values in scope")
    kind: Literal["HogQLAutocomplete"] = "HogQLAutocomplete"
    language: HogLanguage = Field(..., description="Language to validate")
    modifiers: Optional[HogQLQueryModifiers] = Field(
        default=None, description="Modifiers used when performing the query"
    )
    query: str = Field(..., description="Query to validate")
    response: Optional[HogQLAutocompleteResponse] = None
    sourceQuery: Optional[
        Union[
            EventsNode,
            ActionsNode,
            PersonsNode,
            EventsQuery,
            ActorsQuery,
            GroupsQuery,
            InsightActorsQuery,
            InsightActorsQueryOptions,
            SessionsTimelineQuery,
            HogQuery,
            HogQLQuery,
            HogQLMetadata,
            HogQLAutocomplete,
            RevenueAnalyticsArpuQuery,
            RevenueAnalyticsCustomerCountQuery,
            RevenueAnalyticsGrowthRateQuery,
            RevenueAnalyticsOverviewQuery,
            RevenueAnalyticsRevenueQuery,
            RevenueAnalyticsTopCustomersQuery,
            MarketingAnalyticsTableQuery,
            WebOverviewQuery,
            WebStatsTableQuery,
            WebExternalClicksTableQuery,
            WebGoalsQuery,
            WebVitalsQuery,
            WebVitalsPathBreakdownQuery,
            WebPageURLSearchQuery,
            WebAnalyticsExternalSummaryQuery,
            SessionAttributionExplorerQuery,
            RevenueExampleEventsQuery,
            RevenueExampleDataWarehouseTablesQuery,
            ErrorTrackingQuery,
            LogsQuery,
            ExperimentFunnelsQuery,
            ExperimentTrendsQuery,
            CalendarHeatmapQuery,
            RecordingsQuery,
            TracesQuery,
            VectorSearchQuery,
        ]
    ] = Field(default=None, description="Query in whose context to validate.")
    startPosition: int = Field(..., description="Start position of the editor word")
    tags: Optional[QueryLogTags] = None
    version: Optional[float] = Field(default=None, description="version of the node, used for schema migrations")


class HogQLMetadata(BaseModel):
    model_config = ConfigDict(
        extra="forbid",
    )
    debug: Optional[bool] = Field(
        default=None, description="Enable more verbose output, usually run from the /debug page"
    )
    filters: Optional[HogQLFilters] = Field(default=None, description="Extra filters applied to query via {filters}")
    globals: Optional[dict[str, Any]] = Field(default=None, description="Extra globals for the query")
    kind: Literal["HogQLMetadata"] = "HogQLMetadata"
    language: HogLanguage = Field(..., description="Language to validate")
    modifiers: Optional[HogQLQueryModifiers] = Field(
        default=None, description="Modifiers used when performing the query"
    )
    query: str = Field(..., description="Query to validate")
    response: Optional[HogQLMetadataResponse] = None
    sourceQuery: Optional[
        Union[
            EventsNode,
            ActionsNode,
            PersonsNode,
            EventsQuery,
            ActorsQuery,
            GroupsQuery,
            InsightActorsQuery,
            InsightActorsQueryOptions,
            SessionsTimelineQuery,
            HogQuery,
            HogQLQuery,
            HogQLMetadata,
            HogQLAutocomplete,
            RevenueAnalyticsArpuQuery,
            RevenueAnalyticsCustomerCountQuery,
            RevenueAnalyticsGrowthRateQuery,
            RevenueAnalyticsOverviewQuery,
            RevenueAnalyticsRevenueQuery,
            RevenueAnalyticsTopCustomersQuery,
            MarketingAnalyticsTableQuery,
            WebOverviewQuery,
            WebStatsTableQuery,
            WebExternalClicksTableQuery,
            WebGoalsQuery,
            WebVitalsQuery,
            WebVitalsPathBreakdownQuery,
            WebPageURLSearchQuery,
            WebAnalyticsExternalSummaryQuery,
            SessionAttributionExplorerQuery,
            RevenueExampleEventsQuery,
            RevenueExampleDataWarehouseTablesQuery,
            ErrorTrackingQuery,
            LogsQuery,
            ExperimentFunnelsQuery,
            ExperimentTrendsQuery,
            CalendarHeatmapQuery,
            RecordingsQuery,
            TracesQuery,
            VectorSearchQuery,
        ]
    ] = Field(
        default=None,
        description='Query within which "expr" and "template" are validated. Defaults to "select * from events"',
    )
    tags: Optional[QueryLogTags] = None
    variables: Optional[dict[str, HogQLVariable]] = Field(
        default=None, description="Variables to be subsituted into the query"
    )
    version: Optional[float] = Field(default=None, description="version of the node, used for schema migrations")


class HumanMessage(BaseModel):
    model_config = ConfigDict(
        extra="forbid",
    )
    content: str
    id: Optional[str] = None
    type: Literal["human"] = "human"
    ui_context: Optional[MaxUIContext] = None


class MaxDashboardContext(BaseModel):
    model_config = ConfigDict(
        extra="forbid",
    )
    description: Optional[str] = None
    filters: DashboardFilter
    id: float
    insights: list[MaxInsightContext]
    name: Optional[str] = None
    type: Literal["dashboard"] = "dashboard"


class MaxInsightContext(BaseModel):
    model_config = ConfigDict(
        extra="forbid",
    )
    description: Optional[str] = None
    id: str
    name: Optional[str] = None
    query: Union[
        EventsNode,
        ActionsNode,
        PersonsNode,
        DataWarehouseNode,
        EventsQuery,
        ActorsQuery,
        GroupsQuery,
        InsightActorsQuery,
        InsightActorsQueryOptions,
        SessionsTimelineQuery,
        HogQuery,
        HogQLQuery,
        HogQLMetadata,
        HogQLAutocomplete,
        HogQLASTQuery,
        SessionAttributionExplorerQuery,
        RevenueExampleEventsQuery,
        RevenueExampleDataWarehouseTablesQuery,
        ErrorTrackingQuery,
        ExperimentFunnelsQuery,
        ExperimentTrendsQuery,
        ExperimentQuery,
        ExperimentExposureQuery,
        WebOverviewQuery,
        WebStatsTableQuery,
        WebExternalClicksTableQuery,
        WebGoalsQuery,
        WebVitalsQuery,
        WebVitalsPathBreakdownQuery,
        WebPageURLSearchQuery,
        WebAnalyticsExternalSummaryQuery,
        RevenueAnalyticsArpuQuery,
        RevenueAnalyticsCustomerCountQuery,
        RevenueAnalyticsGrowthRateQuery,
        RevenueAnalyticsOverviewQuery,
        RevenueAnalyticsRevenueQuery,
        RevenueAnalyticsTopCustomersQuery,
        MarketingAnalyticsTableQuery,
        DataVisualizationNode,
        DataTableNode,
        SavedInsightNode,
        InsightVizNode,
        TrendsQuery,
        CalendarHeatmapQuery,
        FunnelsQuery,
        RetentionQuery,
        PathsQuery,
        StickinessQuery,
        LifecycleQuery,
        FunnelCorrelationQuery,
        DatabaseSchemaQuery,
        LogsQuery,
        SuggestedQuestionsQuery,
        TeamTaxonomyQuery,
        EventTaxonomyQuery,
        ActorsPropertyTaxonomyQuery,
        TracesQuery,
        VectorSearchQuery,
    ] = Field(..., discriminator="kind")
    type: Literal["insight"] = "insight"


class MaxUIContext(BaseModel):
    model_config = ConfigDict(
        extra="forbid",
    )
    actions: Optional[list[MaxActionContext]] = None
    dashboards: Optional[list[MaxDashboardContext]] = None
    events: Optional[list[MaxEventContext]] = None
    filters_override: Optional[DashboardFilter] = None
    insights: Optional[list[MaxInsightContext]] = None
    variables_override: Optional[dict[str, HogQLVariable]] = None


class QueryRequest(BaseModel):
    model_config = ConfigDict(
        extra="forbid",
    )
    async_: Optional[bool] = Field(default=None, alias="async")
    client_query_id: Optional[str] = Field(
        default=None, description="Client provided query ID. Can be used to retrieve the status or cancel the query."
    )
    filters_override: Optional[DashboardFilter] = None
    query: Union[
        EventsNode,
        ActionsNode,
        PersonsNode,
        DataWarehouseNode,
        EventsQuery,
        ActorsQuery,
        GroupsQuery,
        InsightActorsQuery,
        InsightActorsQueryOptions,
        SessionsTimelineQuery,
        HogQuery,
        HogQLQuery,
        HogQLMetadata,
        HogQLAutocomplete,
        HogQLASTQuery,
        SessionAttributionExplorerQuery,
        RevenueExampleEventsQuery,
        RevenueExampleDataWarehouseTablesQuery,
        ErrorTrackingQuery,
        ExperimentFunnelsQuery,
        ExperimentTrendsQuery,
        ExperimentQuery,
        ExperimentExposureQuery,
        WebOverviewQuery,
        WebStatsTableQuery,
        WebExternalClicksTableQuery,
        WebGoalsQuery,
        WebVitalsQuery,
        WebVitalsPathBreakdownQuery,
        WebPageURLSearchQuery,
        WebAnalyticsExternalSummaryQuery,
        RevenueAnalyticsArpuQuery,
        RevenueAnalyticsCustomerCountQuery,
        RevenueAnalyticsGrowthRateQuery,
        RevenueAnalyticsOverviewQuery,
        RevenueAnalyticsRevenueQuery,
        RevenueAnalyticsTopCustomersQuery,
        MarketingAnalyticsTableQuery,
        DataVisualizationNode,
        DataTableNode,
        SavedInsightNode,
        InsightVizNode,
        TrendsQuery,
        CalendarHeatmapQuery,
        FunnelsQuery,
        RetentionQuery,
        PathsQuery,
        StickinessQuery,
        LifecycleQuery,
        FunnelCorrelationQuery,
        DatabaseSchemaQuery,
        LogsQuery,
        SuggestedQuestionsQuery,
        TeamTaxonomyQuery,
        EventTaxonomyQuery,
        ActorsPropertyTaxonomyQuery,
        TracesQuery,
        VectorSearchQuery,
    ] = Field(
        ...,
        description=(
            "Submit a JSON string representing a query for PostHog data analysis, for example a HogQL query.\n\nExample"
            ' payload:\n\n```\n\n{"query": {"kind": "HogQLQuery", "query": "select * from events limit'
            ' 100"}}\n\n```\n\nFor more details on HogQL queries, see the [PostHog HogQL'
            " documentation](/docs/hogql#api-access)."
        ),
        discriminator="kind",
    )
    refresh: Optional[RefreshType] = Field(
        default=RefreshType.BLOCKING,
        description=(
            "Whether results should be calculated sync or async, and how much to rely on the cache:\n- `'blocking'` -"
            " calculate synchronously (returning only when the query is done), UNLESS there are very fresh results in"
            " the cache\n- `'async'` - kick off background calculation (returning immediately with a query status),"
            " UNLESS there are very fresh results in the cache\n- `'lazy_async'` - kick off background calculation,"
            " UNLESS there are somewhat fresh results in the cache\n- `'force_blocking'` - calculate synchronously,"
            " even if fresh results are already cached\n- `'force_async'` - kick off background calculation, even if"
            " fresh results are already cached\n- `'force_cache'` - return cached data or a cache miss; always"
            " completes immediately as it never calculates Background calculation can be tracked using the"
            " `query_status` response field."
        ),
    )
    variables_override: Optional[dict[str, dict[str, Any]]] = None


class QuerySchemaRoot(
    RootModel[
        Union[
            EventsNode,
            ActionsNode,
            PersonsNode,
            DataWarehouseNode,
            EventsQuery,
            ActorsQuery,
            GroupsQuery,
            InsightActorsQuery,
            InsightActorsQueryOptions,
            SessionsTimelineQuery,
            HogQuery,
            HogQLQuery,
            HogQLMetadata,
            HogQLAutocomplete,
            HogQLASTQuery,
            SessionAttributionExplorerQuery,
            RevenueExampleEventsQuery,
            RevenueExampleDataWarehouseTablesQuery,
            ErrorTrackingQuery,
            ExperimentFunnelsQuery,
            ExperimentTrendsQuery,
            ExperimentQuery,
            ExperimentExposureQuery,
            WebOverviewQuery,
            WebStatsTableQuery,
            WebExternalClicksTableQuery,
            WebGoalsQuery,
            WebVitalsQuery,
            WebVitalsPathBreakdownQuery,
            WebPageURLSearchQuery,
            WebAnalyticsExternalSummaryQuery,
            RevenueAnalyticsArpuQuery,
            RevenueAnalyticsCustomerCountQuery,
            RevenueAnalyticsGrowthRateQuery,
            RevenueAnalyticsOverviewQuery,
            RevenueAnalyticsRevenueQuery,
            RevenueAnalyticsTopCustomersQuery,
            MarketingAnalyticsTableQuery,
            DataVisualizationNode,
            DataTableNode,
            SavedInsightNode,
            InsightVizNode,
            TrendsQuery,
            CalendarHeatmapQuery,
            FunnelsQuery,
            RetentionQuery,
            PathsQuery,
            StickinessQuery,
            LifecycleQuery,
            FunnelCorrelationQuery,
            DatabaseSchemaQuery,
            LogsQuery,
            SuggestedQuestionsQuery,
            TeamTaxonomyQuery,
            EventTaxonomyQuery,
            ActorsPropertyTaxonomyQuery,
            TracesQuery,
            VectorSearchQuery,
        ]
    ]
):
    root: Union[
        EventsNode,
        ActionsNode,
        PersonsNode,
        DataWarehouseNode,
        EventsQuery,
        ActorsQuery,
        GroupsQuery,
        InsightActorsQuery,
        InsightActorsQueryOptions,
        SessionsTimelineQuery,
        HogQuery,
        HogQLQuery,
        HogQLMetadata,
        HogQLAutocomplete,
        HogQLASTQuery,
        SessionAttributionExplorerQuery,
        RevenueExampleEventsQuery,
        RevenueExampleDataWarehouseTablesQuery,
        ErrorTrackingQuery,
        ExperimentFunnelsQuery,
        ExperimentTrendsQuery,
        ExperimentQuery,
        ExperimentExposureQuery,
        WebOverviewQuery,
        WebStatsTableQuery,
        WebExternalClicksTableQuery,
        WebGoalsQuery,
        WebVitalsQuery,
        WebVitalsPathBreakdownQuery,
        WebPageURLSearchQuery,
        WebAnalyticsExternalSummaryQuery,
        RevenueAnalyticsArpuQuery,
        RevenueAnalyticsCustomerCountQuery,
        RevenueAnalyticsGrowthRateQuery,
        RevenueAnalyticsOverviewQuery,
        RevenueAnalyticsRevenueQuery,
        RevenueAnalyticsTopCustomersQuery,
        MarketingAnalyticsTableQuery,
        DataVisualizationNode,
        DataTableNode,
        SavedInsightNode,
        InsightVizNode,
        TrendsQuery,
        CalendarHeatmapQuery,
        FunnelsQuery,
        RetentionQuery,
        PathsQuery,
        StickinessQuery,
        LifecycleQuery,
        FunnelCorrelationQuery,
        DatabaseSchemaQuery,
        LogsQuery,
        SuggestedQuestionsQuery,
        TeamTaxonomyQuery,
        EventTaxonomyQuery,
        ActorsPropertyTaxonomyQuery,
        TracesQuery,
        VectorSearchQuery,
    ] = Field(..., discriminator="kind")


class QueryUpgradeRequest(BaseModel):
    model_config = ConfigDict(
        extra="forbid",
    )
    query: Union[
        EventsNode,
        ActionsNode,
        PersonsNode,
        DataWarehouseNode,
        EventsQuery,
        ActorsQuery,
        GroupsQuery,
        InsightActorsQuery,
        InsightActorsQueryOptions,
        SessionsTimelineQuery,
        HogQuery,
        HogQLQuery,
        HogQLMetadata,
        HogQLAutocomplete,
        HogQLASTQuery,
        SessionAttributionExplorerQuery,
        RevenueExampleEventsQuery,
        RevenueExampleDataWarehouseTablesQuery,
        ErrorTrackingQuery,
        ExperimentFunnelsQuery,
        ExperimentTrendsQuery,
        ExperimentQuery,
        ExperimentExposureQuery,
        WebOverviewQuery,
        WebStatsTableQuery,
        WebExternalClicksTableQuery,
        WebGoalsQuery,
        WebVitalsQuery,
        WebVitalsPathBreakdownQuery,
        WebPageURLSearchQuery,
        WebAnalyticsExternalSummaryQuery,
        RevenueAnalyticsArpuQuery,
        RevenueAnalyticsCustomerCountQuery,
        RevenueAnalyticsGrowthRateQuery,
        RevenueAnalyticsOverviewQuery,
        RevenueAnalyticsRevenueQuery,
        RevenueAnalyticsTopCustomersQuery,
        MarketingAnalyticsTableQuery,
        DataVisualizationNode,
        DataTableNode,
        SavedInsightNode,
        InsightVizNode,
        TrendsQuery,
        CalendarHeatmapQuery,
        FunnelsQuery,
        RetentionQuery,
        PathsQuery,
        StickinessQuery,
        LifecycleQuery,
        FunnelCorrelationQuery,
        DatabaseSchemaQuery,
        LogsQuery,
        SuggestedQuestionsQuery,
        TeamTaxonomyQuery,
        EventTaxonomyQuery,
        ActorsPropertyTaxonomyQuery,
        TracesQuery,
        VectorSearchQuery,
    ] = Field(..., discriminator="kind")


class QueryUpgradeResponse(BaseModel):
    model_config = ConfigDict(
        extra="forbid",
    )
    query: Union[
        EventsNode,
        ActionsNode,
        PersonsNode,
        DataWarehouseNode,
        EventsQuery,
        ActorsQuery,
        GroupsQuery,
        InsightActorsQuery,
        InsightActorsQueryOptions,
        SessionsTimelineQuery,
        HogQuery,
        HogQLQuery,
        HogQLMetadata,
        HogQLAutocomplete,
        HogQLASTQuery,
        SessionAttributionExplorerQuery,
        RevenueExampleEventsQuery,
        RevenueExampleDataWarehouseTablesQuery,
        ErrorTrackingQuery,
        ExperimentFunnelsQuery,
        ExperimentTrendsQuery,
        ExperimentQuery,
        ExperimentExposureQuery,
        WebOverviewQuery,
        WebStatsTableQuery,
        WebExternalClicksTableQuery,
        WebGoalsQuery,
        WebVitalsQuery,
        WebVitalsPathBreakdownQuery,
        WebPageURLSearchQuery,
        WebAnalyticsExternalSummaryQuery,
        RevenueAnalyticsArpuQuery,
        RevenueAnalyticsCustomerCountQuery,
        RevenueAnalyticsGrowthRateQuery,
        RevenueAnalyticsOverviewQuery,
        RevenueAnalyticsRevenueQuery,
        RevenueAnalyticsTopCustomersQuery,
        MarketingAnalyticsTableQuery,
        DataVisualizationNode,
        DataTableNode,
        SavedInsightNode,
        InsightVizNode,
        TrendsQuery,
        CalendarHeatmapQuery,
        FunnelsQuery,
        RetentionQuery,
        PathsQuery,
        StickinessQuery,
        LifecycleQuery,
        FunnelCorrelationQuery,
        DatabaseSchemaQuery,
        LogsQuery,
        SuggestedQuestionsQuery,
        TeamTaxonomyQuery,
        EventTaxonomyQuery,
        ActorsPropertyTaxonomyQuery,
        TracesQuery,
        VectorSearchQuery,
    ] = Field(..., discriminator="kind")


class RootAssistantMessage(
    RootModel[
        Union[
            VisualizationMessage,
            ReasoningMessage,
            AssistantMessage,
            HumanMessage,
            FailureMessage,
            RootAssistantMessage1,
        ]
    ]
):
    root: Union[
        VisualizationMessage, ReasoningMessage, AssistantMessage, HumanMessage, FailureMessage, RootAssistantMessage1
    ]


class SourceConfig(BaseModel):
    model_config = ConfigDict(
        extra="forbid",
    )
    betaSource: Optional[bool] = None
    caption: Union[str, Any]
    disabledReason: Optional[str] = None
    existingSource: Optional[bool] = None
    fields: list[
        Union[
            SourceFieldInputConfig,
            SourceFieldSwitchGroupConfig,
            SourceFieldSelectConfig,
            SourceFieldOauthConfig,
            SourceFieldFileUploadConfig,
        ]
    ]
    label: Optional[str] = None
    name: ExternalDataSourceType
    unreleasedSource: Optional[bool] = None


class Option(BaseModel):
    model_config = ConfigDict(
        extra="forbid",
    )
    fields: Optional[
        list[
            Union[
                SourceFieldInputConfig,
                SourceFieldSwitchGroupConfig,
                SourceFieldSelectConfig,
                SourceFieldOauthConfig,
                SourceFieldFileUploadConfig,
            ]
        ]
    ] = None
    label: str
    value: str


class SourceFieldSelectConfig(BaseModel):
    model_config = ConfigDict(
        extra="forbid",
    )
    defaultValue: str
    label: str
    name: str
    options: list[Option]
    required: bool
    type: Literal["select"] = "select"


class SourceFieldSwitchGroupConfig(BaseModel):
    model_config = ConfigDict(
        extra="forbid",
    )
    caption: Optional[str] = None
    default: Union[str, float, bool]
    fields: list[
        Union[
            SourceFieldInputConfig,
            SourceFieldSwitchGroupConfig,
            SourceFieldSelectConfig,
            SourceFieldOauthConfig,
            SourceFieldFileUploadConfig,
        ]
    ]
    label: str
    name: str
    type: Literal["switch-group"] = "switch-group"


PropertyGroupFilterValue.model_rebuild()
HumanMessage.model_rebuild()
MaxDashboardContext.model_rebuild()
MaxInsightContext.model_rebuild()
QueryRequest.model_rebuild()
SourceConfig.model_rebuild()<|MERGE_RESOLUTION|>--- conflicted
+++ resolved
@@ -6841,8 +6841,7 @@
     )
 
 
-<<<<<<< HEAD
-class Response11(BaseModel):
+class Response12(BaseModel):
     model_config = ConfigDict(
         extra="forbid",
     )
@@ -6867,10 +6866,7 @@
     )
 
 
-class Response12(BaseModel):
-=======
 class Response13(BaseModel):
->>>>>>> 9f3a9a9d
     model_config = ConfigDict(
         extra="forbid",
     )
@@ -8489,8 +8485,7 @@
     )
 
 
-<<<<<<< HEAD
-class QueryResponseAlternative26(BaseModel):
+class QueryResponseAlternative27(BaseModel):
     model_config = ConfigDict(
         extra="forbid",
     )
@@ -8515,10 +8510,7 @@
     )
 
 
-class QueryResponseAlternative27(BaseModel):
-=======
 class QueryResponseAlternative28(BaseModel):
->>>>>>> 9f3a9a9d
     model_config = ConfigDict(
         extra="forbid",
     )
@@ -8878,8 +8870,7 @@
     )
 
 
-<<<<<<< HEAD
-class QueryResponseAlternative42(BaseModel):
+class QueryResponseAlternative44(BaseModel):
     model_config = ConfigDict(
         extra="forbid",
     )
@@ -8904,10 +8895,7 @@
     )
 
 
-class QueryResponseAlternative43(BaseModel):
-=======
 class QueryResponseAlternative45(BaseModel):
->>>>>>> 9f3a9a9d
     model_config = ConfigDict(
         extra="forbid",
     )
@@ -9198,8 +9186,7 @@
     )
 
 
-<<<<<<< HEAD
-class QueryResponseAlternative59(BaseModel):
+class QueryResponseAlternative61(BaseModel):
     model_config = ConfigDict(
         extra="forbid",
     )
@@ -9223,10 +9210,7 @@
     )
 
 
-class QueryResponseAlternative60(BaseModel):
-=======
 class QueryResponseAlternative62(BaseModel):
->>>>>>> 9f3a9a9d
     model_config = ConfigDict(
         extra="forbid",
     )
@@ -12023,11 +12007,7 @@
             QueryResponseAlternative23,
             QueryResponseAlternative24,
             QueryResponseAlternative25,
-<<<<<<< HEAD
-            QueryResponseAlternative26,
             QueryResponseAlternative27,
-=======
->>>>>>> 9f3a9a9d
             QueryResponseAlternative28,
             QueryResponseAlternative29,
             QueryResponseAlternative30,
@@ -12043,11 +12023,7 @@
             QueryResponseAlternative40,
             QueryResponseAlternative41,
             QueryResponseAlternative42,
-<<<<<<< HEAD
-            QueryResponseAlternative43,
             QueryResponseAlternative44,
-=======
->>>>>>> 9f3a9a9d
             QueryResponseAlternative45,
             QueryResponseAlternative46,
             QueryResponseAlternative47,
@@ -12063,6 +12039,7 @@
             QueryResponseAlternative58,
             QueryResponseAlternative59,
             QueryResponseAlternative60,
+            QueryResponseAlternative61,
             QueryResponseAlternative62,
             QueryResponseAlternative63,
             QueryResponseAlternative64,
@@ -12099,11 +12076,7 @@
         QueryResponseAlternative23,
         QueryResponseAlternative24,
         QueryResponseAlternative25,
-<<<<<<< HEAD
-        QueryResponseAlternative26,
         QueryResponseAlternative27,
-=======
->>>>>>> 9f3a9a9d
         QueryResponseAlternative28,
         QueryResponseAlternative29,
         QueryResponseAlternative30,
@@ -12119,11 +12092,7 @@
         QueryResponseAlternative40,
         QueryResponseAlternative41,
         QueryResponseAlternative42,
-<<<<<<< HEAD
-        QueryResponseAlternative43,
         QueryResponseAlternative44,
-=======
->>>>>>> 9f3a9a9d
         QueryResponseAlternative45,
         QueryResponseAlternative46,
         QueryResponseAlternative47,
@@ -12139,6 +12108,7 @@
         QueryResponseAlternative58,
         QueryResponseAlternative59,
         QueryResponseAlternative60,
+        QueryResponseAlternative61,
         QueryResponseAlternative62,
         QueryResponseAlternative63,
         QueryResponseAlternative64,
@@ -12610,11 +12580,7 @@
             Response8,
             Response9,
             Response10,
-<<<<<<< HEAD
-            Response11,
             Response12,
-=======
->>>>>>> 9f3a9a9d
             Response13,
             Response14,
             Response15,
