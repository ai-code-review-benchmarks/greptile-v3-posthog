--- conflicted
+++ resolved
@@ -56,7 +56,13 @@
     team = Team.objects.get(pk=team_id)
     filter = get_filter(data=filter_dict, team=team)
 
-<<<<<<< HEAD
+    # Doing the filtering like this means we'll update _all_ Insights with the same filters hash
+    insights = Insight.objects.filter(
+        Q(team_id=team_id, filters_hash=key)
+        | Q(team_id=team_id, id__in=DashboardTile.objects.filter(filters_hash=key).values_list("insight__id"))
+    )
+    insights.update(refreshing=True)
+
     try:
         # Doing the filtering like this means we'll update _all_ Insights and DashboardTiles with the same filters hash
         insights_queryset = Insight.objects.filter(Q(team_id=team_id, filters_hash=key))
@@ -79,14 +85,6 @@
 
     return result
 
-=======
-    # Doing the filtering like this means we'll update _all_ Insights with the same filters hash
-    insights = Insight.objects.filter(
-        Q(team_id=team_id, filters_hash=key)
-        | Q(team_id=team_id, id__in=DashboardTile.objects.filter(filters_hash=key).values_list("insight__id"))
-    )
-    insights.update(refreshing=True)
->>>>>>> 655f304d
 
 def _update_cache_for_queryset(
     cache_type: CacheType, filter: Filter, key: str, team: Team, queryset: QuerySet
