# serializer version: 1
# name: TestProcessScheduledChanges.test_schedule_feature_flag_multiple_changes
  '''
  SELECT "posthog_featureflag"."id",
         "posthog_featureflag"."key",
         "posthog_featureflag"."name",
         "posthog_featureflag"."filters",
         "posthog_featureflag"."rollout_percentage",
         "posthog_featureflag"."team_id",
         "posthog_featureflag"."created_by_id",
         "posthog_featureflag"."created_at",
         "posthog_featureflag"."deleted",
         "posthog_featureflag"."active",
         "posthog_featureflag"."rollback_conditions",
         "posthog_featureflag"."performed_rollback",
         "posthog_featureflag"."ensure_experience_continuity",
         "posthog_featureflag"."usage_dashboard_id",
         "posthog_featureflag"."has_enriched_analytics"
  FROM "posthog_featureflag"
  WHERE ("posthog_featureflag"."active"
         AND NOT "posthog_featureflag"."deleted"
         AND "posthog_featureflag"."team_id" = 99999)
  '''
# ---
# name: TestProcessScheduledChanges.test_schedule_feature_flag_multiple_changes.1
  '''
  SELECT "posthog_team"."id",
         "posthog_team"."uuid",
         "posthog_team"."organization_id",
         "posthog_team"."project_id",
         "posthog_team"."api_token",
         "posthog_team"."app_urls",
         "posthog_team"."name",
         "posthog_team"."slack_incoming_webhook",
         "posthog_team"."created_at",
         "posthog_team"."updated_at",
         "posthog_team"."anonymize_ips",
         "posthog_team"."completed_snippet_onboarding",
         "posthog_team"."has_completed_onboarding_for",
         "posthog_team"."ingested_event",
         "posthog_team"."autocapture_opt_out",
         "posthog_team"."autocapture_web_vitals_opt_in",
         "posthog_team"."autocapture_web_vitals_allowed_metrics",
         "posthog_team"."autocapture_exceptions_opt_in",
         "posthog_team"."autocapture_exceptions_errors_to_ignore",
         "posthog_team"."person_processing_opt_out",
         "posthog_team"."session_recording_opt_in",
         "posthog_team"."session_recording_sample_rate",
         "posthog_team"."session_recording_minimum_duration_milliseconds",
         "posthog_team"."session_recording_linked_flag",
         "posthog_team"."session_recording_network_payload_capture_config",
         "posthog_team"."session_recording_url_trigger_config",
         "posthog_team"."session_recording_url_blocklist_config",
         "posthog_team"."session_recording_event_trigger_config",
         "posthog_team"."session_replay_config",
         "posthog_team"."survey_config",
         "posthog_team"."capture_console_log_opt_in",
         "posthog_team"."capture_performance_opt_in",
         "posthog_team"."capture_dead_clicks",
         "posthog_team"."surveys_opt_in",
         "posthog_team"."heatmaps_opt_in",
         "posthog_team"."session_recording_version",
         "posthog_team"."signup_token",
         "posthog_team"."is_demo",
         "posthog_team"."access_control",
         "posthog_team"."week_start_day",
         "posthog_team"."inject_web_apps",
         "posthog_team"."test_account_filters",
         "posthog_team"."test_account_filters_default_checked",
         "posthog_team"."path_cleaning_filters",
         "posthog_team"."timezone",
         "posthog_team"."data_attributes",
         "posthog_team"."person_display_name_properties",
         "posthog_team"."live_events_columns",
         "posthog_team"."recording_domains",
         "posthog_team"."primary_dashboard_id",
         "posthog_team"."extra_settings",
         "posthog_team"."modifiers",
         "posthog_team"."correlation_config",
         "posthog_team"."session_recording_retention_period_days",
         "posthog_team"."external_data_workspace_id",
         "posthog_team"."external_data_workspace_last_synced_at"
  FROM "posthog_team"
  WHERE "posthog_team"."id" = 99999
  LIMIT 21
  '''
# ---
# name: TestProcessScheduledChanges.test_schedule_feature_flag_multiple_changes.10
  '''
<<<<<<< HEAD
  SELECT "posthog_user"."id",
         "posthog_user"."password",
         "posthog_user"."last_login",
         "posthog_user"."first_name",
         "posthog_user"."last_name",
         "posthog_user"."is_staff",
         "posthog_user"."date_joined",
         "posthog_user"."uuid",
         "posthog_user"."current_organization_id",
         "posthog_user"."current_team_id",
         "posthog_user"."email",
         "posthog_user"."pending_email",
         "posthog_user"."temporary_token",
         "posthog_user"."distinct_id",
         "posthog_user"."is_email_verified",
         "posthog_user"."requested_password_reset_at",
         "posthog_user"."has_seen_product_intro_for",
         "posthog_user"."strapi_id",
         "posthog_user"."is_active",
         "posthog_user"."theme_mode",
         "posthog_user"."partial_notification_settings",
         "posthog_user"."anonymize_data",
         "posthog_user"."toolbar_mode",
         "posthog_user"."hedgehog_config",
         "posthog_user"."events_column_config",
         "posthog_user"."email_opt_in"
  FROM "posthog_user"
  WHERE "posthog_user"."id" = 99999
  LIMIT 21
  '''
# ---
# name: TestProcessScheduledChanges.test_schedule_feature_flag_multiple_changes.11
  '''
=======
>>>>>>> 675f1f6f
  SELECT "posthog_featureflag"."id",
         "posthog_featureflag"."key",
         "posthog_featureflag"."name",
         "posthog_featureflag"."filters",
         "posthog_featureflag"."rollout_percentage",
         "posthog_featureflag"."team_id",
         "posthog_featureflag"."created_by_id",
         "posthog_featureflag"."created_at",
         "posthog_featureflag"."deleted",
         "posthog_featureflag"."active",
         "posthog_featureflag"."rollback_conditions",
         "posthog_featureflag"."performed_rollback",
         "posthog_featureflag"."ensure_experience_continuity",
         "posthog_featureflag"."usage_dashboard_id",
         "posthog_featureflag"."has_enriched_analytics"
  FROM "posthog_featureflag"
  WHERE ("posthog_featureflag"."active"
         AND NOT "posthog_featureflag"."deleted"
         AND "posthog_featureflag"."team_id" = 99999)
  '''
# ---
<<<<<<< HEAD
# name: TestProcessScheduledChanges.test_schedule_feature_flag_multiple_changes.12
=======
# name: TestProcessScheduledChanges.test_schedule_feature_flag_multiple_changes.11
>>>>>>> 675f1f6f
  '''
  SELECT "posthog_team"."id",
         "posthog_team"."uuid",
         "posthog_team"."organization_id",
         "posthog_team"."project_id",
         "posthog_team"."api_token",
         "posthog_team"."app_urls",
         "posthog_team"."name",
         "posthog_team"."slack_incoming_webhook",
         "posthog_team"."created_at",
         "posthog_team"."updated_at",
         "posthog_team"."anonymize_ips",
         "posthog_team"."completed_snippet_onboarding",
         "posthog_team"."has_completed_onboarding_for",
         "posthog_team"."ingested_event",
         "posthog_team"."autocapture_opt_out",
         "posthog_team"."autocapture_web_vitals_opt_in",
         "posthog_team"."autocapture_web_vitals_allowed_metrics",
         "posthog_team"."autocapture_exceptions_opt_in",
         "posthog_team"."autocapture_exceptions_errors_to_ignore",
         "posthog_team"."person_processing_opt_out",
         "posthog_team"."session_recording_opt_in",
         "posthog_team"."session_recording_sample_rate",
         "posthog_team"."session_recording_minimum_duration_milliseconds",
         "posthog_team"."session_recording_linked_flag",
         "posthog_team"."session_recording_network_payload_capture_config",
         "posthog_team"."session_recording_url_trigger_config",
         "posthog_team"."session_recording_url_blocklist_config",
         "posthog_team"."session_recording_event_trigger_config",
         "posthog_team"."session_replay_config",
         "posthog_team"."survey_config",
         "posthog_team"."capture_console_log_opt_in",
         "posthog_team"."capture_performance_opt_in",
         "posthog_team"."capture_dead_clicks",
         "posthog_team"."surveys_opt_in",
         "posthog_team"."heatmaps_opt_in",
         "posthog_team"."session_recording_version",
         "posthog_team"."signup_token",
         "posthog_team"."is_demo",
         "posthog_team"."access_control",
         "posthog_team"."week_start_day",
         "posthog_team"."inject_web_apps",
         "posthog_team"."test_account_filters",
         "posthog_team"."test_account_filters_default_checked",
         "posthog_team"."path_cleaning_filters",
         "posthog_team"."timezone",
         "posthog_team"."data_attributes",
         "posthog_team"."person_display_name_properties",
         "posthog_team"."live_events_columns",
         "posthog_team"."recording_domains",
         "posthog_team"."primary_dashboard_id",
         "posthog_team"."extra_settings",
         "posthog_team"."modifiers",
         "posthog_team"."correlation_config",
         "posthog_team"."session_recording_retention_period_days",
         "posthog_team"."external_data_workspace_id",
         "posthog_team"."external_data_workspace_last_synced_at"
  FROM "posthog_team"
  WHERE "posthog_team"."id" = 99999
  LIMIT 21
  '''
# ---
<<<<<<< HEAD
# name: TestProcessScheduledChanges.test_schedule_feature_flag_multiple_changes.13
=======
# name: TestProcessScheduledChanges.test_schedule_feature_flag_multiple_changes.12
>>>>>>> 675f1f6f
  '''
  SELECT "posthog_remoteconfig"."id",
         "posthog_remoteconfig"."team_id",
         "posthog_remoteconfig"."config",
         "posthog_remoteconfig"."updated_at",
         "posthog_remoteconfig"."synced_at"
  FROM "posthog_remoteconfig"
  WHERE "posthog_remoteconfig"."team_id" = 99999
  LIMIT 21
  '''
# ---
<<<<<<< HEAD
# name: TestProcessScheduledChanges.test_schedule_feature_flag_multiple_changes.14
=======
# name: TestProcessScheduledChanges.test_schedule_feature_flag_multiple_changes.13
>>>>>>> 675f1f6f
  '''
  SELECT "posthog_team"."id",
         "posthog_team"."uuid",
         "posthog_team"."organization_id",
         "posthog_team"."project_id",
         "posthog_team"."api_token",
         "posthog_team"."app_urls",
         "posthog_team"."name",
         "posthog_team"."slack_incoming_webhook",
         "posthog_team"."created_at",
         "posthog_team"."updated_at",
         "posthog_team"."anonymize_ips",
         "posthog_team"."completed_snippet_onboarding",
         "posthog_team"."has_completed_onboarding_for",
         "posthog_team"."ingested_event",
         "posthog_team"."autocapture_opt_out",
         "posthog_team"."autocapture_web_vitals_opt_in",
         "posthog_team"."autocapture_web_vitals_allowed_metrics",
         "posthog_team"."autocapture_exceptions_opt_in",
         "posthog_team"."autocapture_exceptions_errors_to_ignore",
         "posthog_team"."person_processing_opt_out",
         "posthog_team"."session_recording_opt_in",
         "posthog_team"."session_recording_sample_rate",
         "posthog_team"."session_recording_minimum_duration_milliseconds",
         "posthog_team"."session_recording_linked_flag",
         "posthog_team"."session_recording_network_payload_capture_config",
         "posthog_team"."session_recording_url_trigger_config",
         "posthog_team"."session_recording_url_blocklist_config",
         "posthog_team"."session_recording_event_trigger_config",
         "posthog_team"."session_replay_config",
         "posthog_team"."survey_config",
         "posthog_team"."capture_console_log_opt_in",
         "posthog_team"."capture_performance_opt_in",
         "posthog_team"."capture_dead_clicks",
         "posthog_team"."surveys_opt_in",
         "posthog_team"."heatmaps_opt_in",
         "posthog_team"."session_recording_version",
         "posthog_team"."signup_token",
         "posthog_team"."is_demo",
         "posthog_team"."access_control",
         "posthog_team"."week_start_day",
         "posthog_team"."inject_web_apps",
         "posthog_team"."test_account_filters",
         "posthog_team"."test_account_filters_default_checked",
         "posthog_team"."path_cleaning_filters",
         "posthog_team"."timezone",
         "posthog_team"."data_attributes",
         "posthog_team"."person_display_name_properties",
         "posthog_team"."live_events_columns",
         "posthog_team"."recording_domains",
         "posthog_team"."primary_dashboard_id",
         "posthog_team"."extra_settings",
         "posthog_team"."modifiers",
         "posthog_team"."correlation_config",
         "posthog_team"."session_recording_retention_period_days",
         "posthog_team"."plugins_opt_in",
         "posthog_team"."opt_out_capture",
         "posthog_team"."event_names",
         "posthog_team"."event_names_with_usage",
         "posthog_team"."event_properties",
         "posthog_team"."event_properties_with_usage",
         "posthog_team"."event_properties_numerical",
         "posthog_team"."external_data_workspace_id",
         "posthog_team"."external_data_workspace_last_synced_at"
  FROM "posthog_team"
  WHERE "posthog_team"."id" = 99999
  LIMIT 21
  '''
# ---
<<<<<<< HEAD
# name: TestProcessScheduledChanges.test_schedule_feature_flag_multiple_changes.15
=======
# name: TestProcessScheduledChanges.test_schedule_feature_flag_multiple_changes.14
>>>>>>> 675f1f6f
  '''
  SELECT COUNT(*) AS "__count"
  FROM "posthog_featureflag"
  WHERE ("posthog_featureflag"."active"
         AND NOT "posthog_featureflag"."deleted"
         AND "posthog_featureflag"."team_id" = 99999)
  '''
# ---
<<<<<<< HEAD
# name: TestProcessScheduledChanges.test_schedule_feature_flag_multiple_changes.16
  '''
  SELECT "posthog_survey"."id",
         "posthog_survey"."team_id",
         "posthog_survey"."name",
         "posthog_survey"."description",
         "posthog_survey"."linked_flag_id",
         "posthog_survey"."targeting_flag_id",
         "posthog_survey"."internal_targeting_flag_id",
         "posthog_survey"."internal_response_sampling_flag_id",
         "posthog_survey"."type",
         "posthog_survey"."conditions",
         "posthog_survey"."questions",
         "posthog_survey"."appearance",
         "posthog_survey"."created_at",
         "posthog_survey"."created_by_id",
         "posthog_survey"."start_date",
         "posthog_survey"."end_date",
         "posthog_survey"."updated_at",
         "posthog_survey"."archived",
         "posthog_survey"."responses_limit",
         "posthog_survey"."response_sampling_start_date",
         "posthog_survey"."response_sampling_interval_type",
         "posthog_survey"."response_sampling_interval",
         "posthog_survey"."response_sampling_limit",
         "posthog_survey"."response_sampling_daily_limits",
         "posthog_survey"."iteration_count",
         "posthog_survey"."iteration_frequency_days",
         "posthog_survey"."iteration_start_dates",
         "posthog_survey"."current_iteration",
         "posthog_survey"."current_iteration_start_date",
         "posthog_featureflag"."id",
         "posthog_featureflag"."key",
         "posthog_featureflag"."name",
         "posthog_featureflag"."filters",
         "posthog_featureflag"."rollout_percentage",
         "posthog_featureflag"."team_id",
         "posthog_featureflag"."created_by_id",
         "posthog_featureflag"."created_at",
         "posthog_featureflag"."deleted",
         "posthog_featureflag"."active",
         "posthog_featureflag"."rollback_conditions",
         "posthog_featureflag"."performed_rollback",
         "posthog_featureflag"."ensure_experience_continuity",
         "posthog_featureflag"."usage_dashboard_id",
         "posthog_featureflag"."has_enriched_analytics",
         T4."id",
         T4."key",
         T4."name",
         T4."filters",
         T4."rollout_percentage",
         T4."team_id",
         T4."created_by_id",
         T4."created_at",
         T4."deleted",
         T4."active",
         T4."rollback_conditions",
         T4."performed_rollback",
         T4."ensure_experience_continuity",
         T4."usage_dashboard_id",
         T4."has_enriched_analytics",
         T5."id",
         T5."key",
         T5."name",
         T5."filters",
         T5."rollout_percentage",
         T5."team_id",
         T5."created_by_id",
         T5."created_at",
         T5."deleted",
         T5."active",
         T5."rollback_conditions",
         T5."performed_rollback",
         T5."ensure_experience_continuity",
         T5."usage_dashboard_id",
         T5."has_enriched_analytics"
  FROM "posthog_survey"
  LEFT OUTER JOIN "posthog_featureflag" ON ("posthog_survey"."linked_flag_id" = "posthog_featureflag"."id")
  LEFT OUTER JOIN "posthog_featureflag" T4 ON ("posthog_survey"."targeting_flag_id" = T4."id")
  LEFT OUTER JOIN "posthog_featureflag" T5 ON ("posthog_survey"."internal_targeting_flag_id" = T5."id")
  WHERE ("posthog_survey"."team_id" = 99999
         AND NOT ("posthog_survey"."archived"))
  '''
# ---
# name: TestProcessScheduledChanges.test_schedule_feature_flag_multiple_changes.17
=======
# name: TestProcessScheduledChanges.test_schedule_feature_flag_multiple_changes.15
>>>>>>> 675f1f6f
  '''
  SELECT "posthog_pluginconfig"."id",
         "posthog_pluginsourcefile"."transpiled",
         "posthog_pluginconfig"."web_token",
         "posthog_plugin"."config_schema",
         "posthog_pluginconfig"."config"
  FROM "posthog_pluginconfig"
  INNER JOIN "posthog_plugin" ON ("posthog_pluginconfig"."plugin_id" = "posthog_plugin"."id")
  INNER JOIN "posthog_pluginsourcefile" ON ("posthog_plugin"."id" = "posthog_pluginsourcefile"."plugin_id")
  WHERE ("posthog_pluginconfig"."enabled"
         AND "posthog_pluginsourcefile"."filename" = 'site.ts'
         AND "posthog_pluginsourcefile"."status" = 'TRANSPILED'
         AND "posthog_pluginconfig"."team_id" = 99999)
  '''
# ---
<<<<<<< HEAD
# name: TestProcessScheduledChanges.test_schedule_feature_flag_multiple_changes.18
=======
# name: TestProcessScheduledChanges.test_schedule_feature_flag_multiple_changes.16
>>>>>>> 675f1f6f
  '''
  SELECT "posthog_hogfunction"."id",
         "posthog_hogfunction"."team_id",
         "posthog_hogfunction"."name",
         "posthog_hogfunction"."description",
         "posthog_hogfunction"."created_at",
         "posthog_hogfunction"."created_by_id",
         "posthog_hogfunction"."deleted",
         "posthog_hogfunction"."updated_at",
         "posthog_hogfunction"."enabled",
         "posthog_hogfunction"."type",
         "posthog_hogfunction"."icon_url",
         "posthog_hogfunction"."hog",
         "posthog_hogfunction"."bytecode",
         "posthog_hogfunction"."transpiled",
         "posthog_hogfunction"."inputs_schema",
         "posthog_hogfunction"."inputs",
         "posthog_hogfunction"."encrypted_inputs",
         "posthog_hogfunction"."filters",
         "posthog_hogfunction"."masking",
         "posthog_hogfunction"."template_id"
  FROM "posthog_hogfunction"
  WHERE ("posthog_hogfunction"."enabled"
         AND "posthog_hogfunction"."team_id" = 99999
         AND "posthog_hogfunction"."type" IN ('site_destination',
                                              'site_app'))
  '''
# ---
<<<<<<< HEAD
# name: TestProcessScheduledChanges.test_schedule_feature_flag_multiple_changes.19
=======
# name: TestProcessScheduledChanges.test_schedule_feature_flag_multiple_changes.17
>>>>>>> 675f1f6f
  '''
  SELECT "posthog_organization"."id",
         "posthog_organization"."name",
         "posthog_organization"."slug",
         "posthog_organization"."logo_media_id",
         "posthog_organization"."created_at",
         "posthog_organization"."updated_at",
         "posthog_organization"."plugins_access_level",
         "posthog_organization"."for_internal_metrics",
         "posthog_organization"."is_member_join_email_enabled",
         "posthog_organization"."enforce_2fa",
         "posthog_organization"."is_hipaa",
         "posthog_organization"."customer_id",
         "posthog_organization"."available_product_features",
         "posthog_organization"."usage",
         "posthog_organization"."never_drop_data",
         "posthog_organization"."customer_trust_scores",
         "posthog_organization"."setup_section_2_completed",
         "posthog_organization"."personalization",
         "posthog_organization"."domain_whitelist"
  FROM "posthog_organization"
  WHERE "posthog_organization"."id" = '00000000-0000-0000-0000-000000000000'::uuid
  LIMIT 21
  '''
# ---
<<<<<<< HEAD
# name: TestProcessScheduledChanges.test_schedule_feature_flag_multiple_changes.2
  '''
  SELECT "posthog_remoteconfig"."id",
         "posthog_remoteconfig"."team_id",
         "posthog_remoteconfig"."config",
         "posthog_remoteconfig"."updated_at",
         "posthog_remoteconfig"."synced_at"
  FROM "posthog_remoteconfig"
  WHERE "posthog_remoteconfig"."team_id" = 99999
  LIMIT 21
  '''
# ---
# name: TestProcessScheduledChanges.test_schedule_feature_flag_multiple_changes.20
=======
# name: TestProcessScheduledChanges.test_schedule_feature_flag_multiple_changes.18
>>>>>>> 675f1f6f
  '''
  SELECT "posthog_experiment"."id",
         "posthog_experiment"."name",
         "posthog_experiment"."description",
         "posthog_experiment"."team_id",
         "posthog_experiment"."filters",
         "posthog_experiment"."parameters",
         "posthog_experiment"."secondary_metrics",
         "posthog_experiment"."created_by_id",
         "posthog_experiment"."feature_flag_id",
         "posthog_experiment"."exposure_cohort_id",
         "posthog_experiment"."holdout_id",
         "posthog_experiment"."start_date",
         "posthog_experiment"."end_date",
         "posthog_experiment"."created_at",
         "posthog_experiment"."updated_at",
         "posthog_experiment"."archived",
         "posthog_experiment"."type",
         "posthog_experiment"."variants",
         "posthog_experiment"."metrics",
         "posthog_experiment"."metrics_secondary"
  FROM "posthog_experiment"
  WHERE "posthog_experiment"."feature_flag_id" = 99999
  '''
# ---
<<<<<<< HEAD
# name: TestProcessScheduledChanges.test_schedule_feature_flag_multiple_changes.21
=======
# name: TestProcessScheduledChanges.test_schedule_feature_flag_multiple_changes.19
>>>>>>> 675f1f6f
  '''
  SELECT "posthog_team"."id",
         "posthog_team"."uuid",
         "posthog_team"."organization_id",
         "posthog_team"."project_id",
         "posthog_team"."api_token",
         "posthog_team"."app_urls",
         "posthog_team"."name",
         "posthog_team"."slack_incoming_webhook",
         "posthog_team"."created_at",
         "posthog_team"."updated_at",
         "posthog_team"."anonymize_ips",
         "posthog_team"."completed_snippet_onboarding",
         "posthog_team"."has_completed_onboarding_for",
         "posthog_team"."ingested_event",
         "posthog_team"."autocapture_opt_out",
         "posthog_team"."autocapture_web_vitals_opt_in",
         "posthog_team"."autocapture_web_vitals_allowed_metrics",
         "posthog_team"."autocapture_exceptions_opt_in",
         "posthog_team"."autocapture_exceptions_errors_to_ignore",
         "posthog_team"."person_processing_opt_out",
         "posthog_team"."session_recording_opt_in",
         "posthog_team"."session_recording_sample_rate",
         "posthog_team"."session_recording_minimum_duration_milliseconds",
         "posthog_team"."session_recording_linked_flag",
         "posthog_team"."session_recording_network_payload_capture_config",
         "posthog_team"."session_recording_url_trigger_config",
         "posthog_team"."session_recording_url_blocklist_config",
         "posthog_team"."session_recording_event_trigger_config",
         "posthog_team"."session_replay_config",
         "posthog_team"."survey_config",
         "posthog_team"."capture_console_log_opt_in",
         "posthog_team"."capture_performance_opt_in",
         "posthog_team"."capture_dead_clicks",
         "posthog_team"."surveys_opt_in",
         "posthog_team"."heatmaps_opt_in",
         "posthog_team"."session_recording_version",
         "posthog_team"."signup_token",
         "posthog_team"."is_demo",
         "posthog_team"."access_control",
         "posthog_team"."week_start_day",
         "posthog_team"."inject_web_apps",
         "posthog_team"."test_account_filters",
         "posthog_team"."test_account_filters_default_checked",
         "posthog_team"."path_cleaning_filters",
         "posthog_team"."timezone",
         "posthog_team"."data_attributes",
         "posthog_team"."person_display_name_properties",
         "posthog_team"."live_events_columns",
         "posthog_team"."recording_domains",
         "posthog_team"."primary_dashboard_id",
         "posthog_team"."extra_settings",
         "posthog_team"."modifiers",
         "posthog_team"."correlation_config",
         "posthog_team"."session_recording_retention_period_days",
         "posthog_team"."plugins_opt_in",
         "posthog_team"."opt_out_capture",
         "posthog_team"."event_names",
         "posthog_team"."event_names_with_usage",
         "posthog_team"."event_properties",
         "posthog_team"."event_properties_with_usage",
         "posthog_team"."event_properties_numerical",
         "posthog_team"."external_data_workspace_id",
         "posthog_team"."external_data_workspace_last_synced_at"
  FROM "posthog_team"
  WHERE "posthog_team"."id" = 99999
  LIMIT 21
  '''
# ---
<<<<<<< HEAD
# name: TestProcessScheduledChanges.test_schedule_feature_flag_multiple_changes.22
=======
# name: TestProcessScheduledChanges.test_schedule_feature_flag_multiple_changes.2
  '''
  SELECT "posthog_remoteconfig"."id",
         "posthog_remoteconfig"."team_id",
         "posthog_remoteconfig"."config",
         "posthog_remoteconfig"."updated_at",
         "posthog_remoteconfig"."synced_at"
  FROM "posthog_remoteconfig"
  WHERE "posthog_remoteconfig"."team_id" = 99999
  LIMIT 21
  '''
# ---
# name: TestProcessScheduledChanges.test_schedule_feature_flag_multiple_changes.20
>>>>>>> 675f1f6f
  '''
  SELECT "posthog_featureflag"."id",
         "posthog_featureflag"."key",
         "posthog_featureflag"."name",
         "posthog_featureflag"."filters",
         "posthog_featureflag"."rollout_percentage",
         "posthog_featureflag"."team_id",
         "posthog_featureflag"."created_by_id",
         "posthog_featureflag"."created_at",
         "posthog_featureflag"."deleted",
         "posthog_featureflag"."active",
         "posthog_featureflag"."rollback_conditions",
         "posthog_featureflag"."performed_rollback",
         "posthog_featureflag"."ensure_experience_continuity",
         "posthog_featureflag"."usage_dashboard_id",
         "posthog_featureflag"."has_enriched_analytics"
  FROM "posthog_featureflag"
  WHERE "posthog_featureflag"."id" = 99999
  LIMIT 21
  '''
# ---
<<<<<<< HEAD
# name: TestProcessScheduledChanges.test_schedule_feature_flag_multiple_changes.23
=======
# name: TestProcessScheduledChanges.test_schedule_feature_flag_multiple_changes.21
>>>>>>> 675f1f6f
  '''
  SELECT "posthog_user"."id",
         "posthog_user"."password",
         "posthog_user"."last_login",
         "posthog_user"."first_name",
         "posthog_user"."last_name",
         "posthog_user"."is_staff",
         "posthog_user"."date_joined",
         "posthog_user"."uuid",
         "posthog_user"."current_organization_id",
         "posthog_user"."current_team_id",
         "posthog_user"."email",
         "posthog_user"."pending_email",
         "posthog_user"."temporary_token",
         "posthog_user"."distinct_id",
         "posthog_user"."is_email_verified",
         "posthog_user"."requested_password_reset_at",
         "posthog_user"."has_seen_product_intro_for",
         "posthog_user"."strapi_id",
         "posthog_user"."is_active",
         "posthog_user"."theme_mode",
         "posthog_user"."partial_notification_settings",
         "posthog_user"."anonymize_data",
         "posthog_user"."toolbar_mode",
         "posthog_user"."hedgehog_config",
         "posthog_user"."events_column_config",
         "posthog_user"."email_opt_in"
  FROM "posthog_user"
  WHERE "posthog_user"."id" = 99999
  LIMIT 21
  '''
# ---
<<<<<<< HEAD
# name: TestProcessScheduledChanges.test_schedule_feature_flag_multiple_changes.24
=======
# name: TestProcessScheduledChanges.test_schedule_feature_flag_multiple_changes.22
>>>>>>> 675f1f6f
  '''
  SELECT "posthog_featureflag"."id",
         "posthog_featureflag"."key",
         "posthog_featureflag"."name",
         "posthog_featureflag"."filters",
         "posthog_featureflag"."rollout_percentage",
         "posthog_featureflag"."team_id",
         "posthog_featureflag"."created_by_id",
         "posthog_featureflag"."created_at",
         "posthog_featureflag"."deleted",
         "posthog_featureflag"."active",
         "posthog_featureflag"."rollback_conditions",
         "posthog_featureflag"."performed_rollback",
         "posthog_featureflag"."ensure_experience_continuity",
         "posthog_featureflag"."usage_dashboard_id",
         "posthog_featureflag"."has_enriched_analytics"
  FROM "posthog_featureflag"
  WHERE ("posthog_featureflag"."active"
         AND NOT "posthog_featureflag"."deleted"
         AND "posthog_featureflag"."team_id" = 99999)
  '''
# ---
<<<<<<< HEAD
# name: TestProcessScheduledChanges.test_schedule_feature_flag_multiple_changes.25
=======
# name: TestProcessScheduledChanges.test_schedule_feature_flag_multiple_changes.23
>>>>>>> 675f1f6f
  '''
  SELECT "posthog_team"."id",
         "posthog_team"."uuid",
         "posthog_team"."organization_id",
         "posthog_team"."project_id",
         "posthog_team"."api_token",
         "posthog_team"."app_urls",
         "posthog_team"."name",
         "posthog_team"."slack_incoming_webhook",
         "posthog_team"."created_at",
         "posthog_team"."updated_at",
         "posthog_team"."anonymize_ips",
         "posthog_team"."completed_snippet_onboarding",
         "posthog_team"."has_completed_onboarding_for",
         "posthog_team"."ingested_event",
         "posthog_team"."autocapture_opt_out",
         "posthog_team"."autocapture_web_vitals_opt_in",
         "posthog_team"."autocapture_web_vitals_allowed_metrics",
         "posthog_team"."autocapture_exceptions_opt_in",
         "posthog_team"."autocapture_exceptions_errors_to_ignore",
         "posthog_team"."person_processing_opt_out",
         "posthog_team"."session_recording_opt_in",
         "posthog_team"."session_recording_sample_rate",
         "posthog_team"."session_recording_minimum_duration_milliseconds",
         "posthog_team"."session_recording_linked_flag",
         "posthog_team"."session_recording_network_payload_capture_config",
         "posthog_team"."session_recording_url_trigger_config",
         "posthog_team"."session_recording_url_blocklist_config",
         "posthog_team"."session_recording_event_trigger_config",
         "posthog_team"."session_replay_config",
         "posthog_team"."survey_config",
         "posthog_team"."capture_console_log_opt_in",
         "posthog_team"."capture_performance_opt_in",
         "posthog_team"."capture_dead_clicks",
         "posthog_team"."surveys_opt_in",
         "posthog_team"."heatmaps_opt_in",
         "posthog_team"."session_recording_version",
         "posthog_team"."signup_token",
         "posthog_team"."is_demo",
         "posthog_team"."access_control",
         "posthog_team"."week_start_day",
         "posthog_team"."inject_web_apps",
         "posthog_team"."test_account_filters",
         "posthog_team"."test_account_filters_default_checked",
         "posthog_team"."path_cleaning_filters",
         "posthog_team"."timezone",
         "posthog_team"."data_attributes",
         "posthog_team"."person_display_name_properties",
         "posthog_team"."live_events_columns",
         "posthog_team"."recording_domains",
         "posthog_team"."primary_dashboard_id",
         "posthog_team"."extra_settings",
         "posthog_team"."modifiers",
         "posthog_team"."correlation_config",
         "posthog_team"."session_recording_retention_period_days",
         "posthog_team"."external_data_workspace_id",
         "posthog_team"."external_data_workspace_last_synced_at"
  FROM "posthog_team"
  WHERE "posthog_team"."id" = 99999
  LIMIT 21
  '''
# ---
<<<<<<< HEAD
# name: TestProcessScheduledChanges.test_schedule_feature_flag_multiple_changes.26
=======
# name: TestProcessScheduledChanges.test_schedule_feature_flag_multiple_changes.24
>>>>>>> 675f1f6f
  '''
  SELECT "posthog_remoteconfig"."id",
         "posthog_remoteconfig"."team_id",
         "posthog_remoteconfig"."config",
         "posthog_remoteconfig"."updated_at",
         "posthog_remoteconfig"."synced_at"
  FROM "posthog_remoteconfig"
  WHERE "posthog_remoteconfig"."team_id" = 99999
  LIMIT 21
  '''
# ---
<<<<<<< HEAD
# name: TestProcessScheduledChanges.test_schedule_feature_flag_multiple_changes.27
=======
# name: TestProcessScheduledChanges.test_schedule_feature_flag_multiple_changes.25
>>>>>>> 675f1f6f
  '''
  SELECT "posthog_team"."id",
         "posthog_team"."uuid",
         "posthog_team"."organization_id",
         "posthog_team"."project_id",
         "posthog_team"."api_token",
         "posthog_team"."app_urls",
         "posthog_team"."name",
         "posthog_team"."slack_incoming_webhook",
         "posthog_team"."created_at",
         "posthog_team"."updated_at",
         "posthog_team"."anonymize_ips",
         "posthog_team"."completed_snippet_onboarding",
         "posthog_team"."has_completed_onboarding_for",
         "posthog_team"."ingested_event",
         "posthog_team"."autocapture_opt_out",
         "posthog_team"."autocapture_web_vitals_opt_in",
         "posthog_team"."autocapture_web_vitals_allowed_metrics",
         "posthog_team"."autocapture_exceptions_opt_in",
         "posthog_team"."autocapture_exceptions_errors_to_ignore",
         "posthog_team"."person_processing_opt_out",
         "posthog_team"."session_recording_opt_in",
         "posthog_team"."session_recording_sample_rate",
         "posthog_team"."session_recording_minimum_duration_milliseconds",
         "posthog_team"."session_recording_linked_flag",
         "posthog_team"."session_recording_network_payload_capture_config",
         "posthog_team"."session_recording_url_trigger_config",
         "posthog_team"."session_recording_url_blocklist_config",
         "posthog_team"."session_recording_event_trigger_config",
         "posthog_team"."session_replay_config",
         "posthog_team"."survey_config",
         "posthog_team"."capture_console_log_opt_in",
         "posthog_team"."capture_performance_opt_in",
         "posthog_team"."capture_dead_clicks",
         "posthog_team"."surveys_opt_in",
         "posthog_team"."heatmaps_opt_in",
         "posthog_team"."session_recording_version",
         "posthog_team"."signup_token",
         "posthog_team"."is_demo",
         "posthog_team"."access_control",
         "posthog_team"."week_start_day",
         "posthog_team"."inject_web_apps",
         "posthog_team"."test_account_filters",
         "posthog_team"."test_account_filters_default_checked",
         "posthog_team"."path_cleaning_filters",
         "posthog_team"."timezone",
         "posthog_team"."data_attributes",
         "posthog_team"."person_display_name_properties",
         "posthog_team"."live_events_columns",
         "posthog_team"."recording_domains",
         "posthog_team"."primary_dashboard_id",
         "posthog_team"."extra_settings",
         "posthog_team"."modifiers",
         "posthog_team"."correlation_config",
         "posthog_team"."session_recording_retention_period_days",
         "posthog_team"."plugins_opt_in",
         "posthog_team"."opt_out_capture",
         "posthog_team"."event_names",
         "posthog_team"."event_names_with_usage",
         "posthog_team"."event_properties",
         "posthog_team"."event_properties_with_usage",
         "posthog_team"."event_properties_numerical",
         "posthog_team"."external_data_workspace_id",
         "posthog_team"."external_data_workspace_last_synced_at"
  FROM "posthog_team"
  WHERE "posthog_team"."id" = 99999
  LIMIT 21
  '''
# ---
<<<<<<< HEAD
# name: TestProcessScheduledChanges.test_schedule_feature_flag_multiple_changes.28
=======
# name: TestProcessScheduledChanges.test_schedule_feature_flag_multiple_changes.26
>>>>>>> 675f1f6f
  '''
  SELECT COUNT(*) AS "__count"
  FROM "posthog_featureflag"
  WHERE ("posthog_featureflag"."active"
         AND NOT "posthog_featureflag"."deleted"
         AND "posthog_featureflag"."team_id" = 99999)
<<<<<<< HEAD
  '''
# ---
# name: TestProcessScheduledChanges.test_schedule_feature_flag_multiple_changes.29
  '''
  SELECT "posthog_survey"."id",
         "posthog_survey"."team_id",
         "posthog_survey"."name",
         "posthog_survey"."description",
         "posthog_survey"."linked_flag_id",
         "posthog_survey"."targeting_flag_id",
         "posthog_survey"."internal_targeting_flag_id",
         "posthog_survey"."internal_response_sampling_flag_id",
         "posthog_survey"."type",
         "posthog_survey"."conditions",
         "posthog_survey"."questions",
         "posthog_survey"."appearance",
         "posthog_survey"."created_at",
         "posthog_survey"."created_by_id",
         "posthog_survey"."start_date",
         "posthog_survey"."end_date",
         "posthog_survey"."updated_at",
         "posthog_survey"."archived",
         "posthog_survey"."responses_limit",
         "posthog_survey"."response_sampling_start_date",
         "posthog_survey"."response_sampling_interval_type",
         "posthog_survey"."response_sampling_interval",
         "posthog_survey"."response_sampling_limit",
         "posthog_survey"."response_sampling_daily_limits",
         "posthog_survey"."iteration_count",
         "posthog_survey"."iteration_frequency_days",
         "posthog_survey"."iteration_start_dates",
         "posthog_survey"."current_iteration",
         "posthog_survey"."current_iteration_start_date",
         "posthog_featureflag"."id",
         "posthog_featureflag"."key",
         "posthog_featureflag"."name",
         "posthog_featureflag"."filters",
         "posthog_featureflag"."rollout_percentage",
         "posthog_featureflag"."team_id",
         "posthog_featureflag"."created_by_id",
         "posthog_featureflag"."created_at",
         "posthog_featureflag"."deleted",
         "posthog_featureflag"."active",
         "posthog_featureflag"."rollback_conditions",
         "posthog_featureflag"."performed_rollback",
         "posthog_featureflag"."ensure_experience_continuity",
         "posthog_featureflag"."usage_dashboard_id",
         "posthog_featureflag"."has_enriched_analytics",
         T4."id",
         T4."key",
         T4."name",
         T4."filters",
         T4."rollout_percentage",
         T4."team_id",
         T4."created_by_id",
         T4."created_at",
         T4."deleted",
         T4."active",
         T4."rollback_conditions",
         T4."performed_rollback",
         T4."ensure_experience_continuity",
         T4."usage_dashboard_id",
         T4."has_enriched_analytics",
         T5."id",
         T5."key",
         T5."name",
         T5."filters",
         T5."rollout_percentage",
         T5."team_id",
         T5."created_by_id",
         T5."created_at",
         T5."deleted",
         T5."active",
         T5."rollback_conditions",
         T5."performed_rollback",
         T5."ensure_experience_continuity",
         T5."usage_dashboard_id",
         T5."has_enriched_analytics"
  FROM "posthog_survey"
  LEFT OUTER JOIN "posthog_featureflag" ON ("posthog_survey"."linked_flag_id" = "posthog_featureflag"."id")
  LEFT OUTER JOIN "posthog_featureflag" T4 ON ("posthog_survey"."targeting_flag_id" = T4."id")
  LEFT OUTER JOIN "posthog_featureflag" T5 ON ("posthog_survey"."internal_targeting_flag_id" = T5."id")
  WHERE ("posthog_survey"."team_id" = 99999
         AND NOT ("posthog_survey"."archived"))
  '''
# ---
=======
  '''
# ---
# name: TestProcessScheduledChanges.test_schedule_feature_flag_multiple_changes.27
  '''
  SELECT "posthog_pluginconfig"."id",
         "posthog_pluginsourcefile"."transpiled",
         "posthog_pluginconfig"."web_token",
         "posthog_plugin"."config_schema",
         "posthog_pluginconfig"."config"
  FROM "posthog_pluginconfig"
  INNER JOIN "posthog_plugin" ON ("posthog_pluginconfig"."plugin_id" = "posthog_plugin"."id")
  INNER JOIN "posthog_pluginsourcefile" ON ("posthog_plugin"."id" = "posthog_pluginsourcefile"."plugin_id")
  WHERE ("posthog_pluginconfig"."enabled"
         AND "posthog_pluginsourcefile"."filename" = 'site.ts'
         AND "posthog_pluginsourcefile"."status" = 'TRANSPILED'
         AND "posthog_pluginconfig"."team_id" = 99999)
  '''
# ---
# name: TestProcessScheduledChanges.test_schedule_feature_flag_multiple_changes.28
  '''
  SELECT "posthog_hogfunction"."id",
         "posthog_hogfunction"."team_id",
         "posthog_hogfunction"."name",
         "posthog_hogfunction"."description",
         "posthog_hogfunction"."created_at",
         "posthog_hogfunction"."created_by_id",
         "posthog_hogfunction"."deleted",
         "posthog_hogfunction"."updated_at",
         "posthog_hogfunction"."enabled",
         "posthog_hogfunction"."type",
         "posthog_hogfunction"."icon_url",
         "posthog_hogfunction"."hog",
         "posthog_hogfunction"."bytecode",
         "posthog_hogfunction"."transpiled",
         "posthog_hogfunction"."inputs_schema",
         "posthog_hogfunction"."inputs",
         "posthog_hogfunction"."encrypted_inputs",
         "posthog_hogfunction"."filters",
         "posthog_hogfunction"."masking",
         "posthog_hogfunction"."template_id"
  FROM "posthog_hogfunction"
  WHERE ("posthog_hogfunction"."enabled"
         AND "posthog_hogfunction"."team_id" = 99999
         AND "posthog_hogfunction"."type" IN ('site_destination',
                                              'site_app'))
  '''
# ---
# name: TestProcessScheduledChanges.test_schedule_feature_flag_multiple_changes.29
  '''
  SELECT "posthog_organization"."id",
         "posthog_organization"."name",
         "posthog_organization"."slug",
         "posthog_organization"."logo_media_id",
         "posthog_organization"."created_at",
         "posthog_organization"."updated_at",
         "posthog_organization"."plugins_access_level",
         "posthog_organization"."for_internal_metrics",
         "posthog_organization"."is_member_join_email_enabled",
         "posthog_organization"."enforce_2fa",
         "posthog_organization"."is_hipaa",
         "posthog_organization"."customer_id",
         "posthog_organization"."available_product_features",
         "posthog_organization"."usage",
         "posthog_organization"."never_drop_data",
         "posthog_organization"."customer_trust_scores",
         "posthog_organization"."setup_section_2_completed",
         "posthog_organization"."personalization",
         "posthog_organization"."domain_whitelist"
  FROM "posthog_organization"
  WHERE "posthog_organization"."id" = '00000000-0000-0000-0000-000000000000'::uuid
  LIMIT 21
  '''
# ---
>>>>>>> 675f1f6f
# name: TestProcessScheduledChanges.test_schedule_feature_flag_multiple_changes.3
  '''
  SELECT "posthog_team"."id",
         "posthog_team"."uuid",
         "posthog_team"."organization_id",
         "posthog_team"."project_id",
         "posthog_team"."api_token",
         "posthog_team"."app_urls",
         "posthog_team"."name",
         "posthog_team"."slack_incoming_webhook",
         "posthog_team"."created_at",
         "posthog_team"."updated_at",
         "posthog_team"."anonymize_ips",
         "posthog_team"."completed_snippet_onboarding",
         "posthog_team"."has_completed_onboarding_for",
         "posthog_team"."ingested_event",
         "posthog_team"."autocapture_opt_out",
         "posthog_team"."autocapture_web_vitals_opt_in",
         "posthog_team"."autocapture_web_vitals_allowed_metrics",
         "posthog_team"."autocapture_exceptions_opt_in",
         "posthog_team"."autocapture_exceptions_errors_to_ignore",
         "posthog_team"."person_processing_opt_out",
         "posthog_team"."session_recording_opt_in",
         "posthog_team"."session_recording_sample_rate",
         "posthog_team"."session_recording_minimum_duration_milliseconds",
         "posthog_team"."session_recording_linked_flag",
         "posthog_team"."session_recording_network_payload_capture_config",
         "posthog_team"."session_recording_url_trigger_config",
         "posthog_team"."session_recording_url_blocklist_config",
         "posthog_team"."session_recording_event_trigger_config",
         "posthog_team"."session_replay_config",
         "posthog_team"."survey_config",
         "posthog_team"."capture_console_log_opt_in",
         "posthog_team"."capture_performance_opt_in",
         "posthog_team"."capture_dead_clicks",
         "posthog_team"."surveys_opt_in",
         "posthog_team"."heatmaps_opt_in",
         "posthog_team"."session_recording_version",
         "posthog_team"."signup_token",
         "posthog_team"."is_demo",
         "posthog_team"."access_control",
         "posthog_team"."week_start_day",
         "posthog_team"."inject_web_apps",
         "posthog_team"."test_account_filters",
         "posthog_team"."test_account_filters_default_checked",
         "posthog_team"."path_cleaning_filters",
         "posthog_team"."timezone",
         "posthog_team"."data_attributes",
         "posthog_team"."person_display_name_properties",
         "posthog_team"."live_events_columns",
         "posthog_team"."recording_domains",
         "posthog_team"."primary_dashboard_id",
         "posthog_team"."extra_settings",
         "posthog_team"."modifiers",
         "posthog_team"."correlation_config",
         "posthog_team"."session_recording_retention_period_days",
         "posthog_team"."plugins_opt_in",
         "posthog_team"."opt_out_capture",
         "posthog_team"."event_names",
         "posthog_team"."event_names_with_usage",
         "posthog_team"."event_properties",
         "posthog_team"."event_properties_with_usage",
         "posthog_team"."event_properties_numerical",
         "posthog_team"."external_data_workspace_id",
         "posthog_team"."external_data_workspace_last_synced_at"
  FROM "posthog_team"
  WHERE "posthog_team"."id" = 99999
  LIMIT 21
  '''
# ---
# name: TestProcessScheduledChanges.test_schedule_feature_flag_multiple_changes.30
<<<<<<< HEAD
  '''
  SELECT "posthog_pluginconfig"."id",
         "posthog_pluginsourcefile"."transpiled",
         "posthog_pluginconfig"."web_token",
         "posthog_plugin"."config_schema",
         "posthog_pluginconfig"."config"
  FROM "posthog_pluginconfig"
  INNER JOIN "posthog_plugin" ON ("posthog_pluginconfig"."plugin_id" = "posthog_plugin"."id")
  INNER JOIN "posthog_pluginsourcefile" ON ("posthog_plugin"."id" = "posthog_pluginsourcefile"."plugin_id")
  WHERE ("posthog_pluginconfig"."enabled"
         AND "posthog_pluginsourcefile"."filename" = 'site.ts'
         AND "posthog_pluginsourcefile"."status" = 'TRANSPILED'
         AND "posthog_pluginconfig"."team_id" = 99999)
  '''
# ---
# name: TestProcessScheduledChanges.test_schedule_feature_flag_multiple_changes.31
  '''
  SELECT "posthog_hogfunction"."id",
         "posthog_hogfunction"."team_id",
         "posthog_hogfunction"."name",
         "posthog_hogfunction"."description",
         "posthog_hogfunction"."created_at",
         "posthog_hogfunction"."created_by_id",
         "posthog_hogfunction"."deleted",
         "posthog_hogfunction"."updated_at",
         "posthog_hogfunction"."enabled",
         "posthog_hogfunction"."type",
         "posthog_hogfunction"."icon_url",
         "posthog_hogfunction"."hog",
         "posthog_hogfunction"."bytecode",
         "posthog_hogfunction"."transpiled",
         "posthog_hogfunction"."inputs_schema",
         "posthog_hogfunction"."inputs",
         "posthog_hogfunction"."encrypted_inputs",
         "posthog_hogfunction"."filters",
         "posthog_hogfunction"."masking",
         "posthog_hogfunction"."template_id"
  FROM "posthog_hogfunction"
  WHERE ("posthog_hogfunction"."enabled"
         AND "posthog_hogfunction"."team_id" = 99999
         AND "posthog_hogfunction"."type" IN ('site_destination',
                                              'site_app'))
  '''
# ---
# name: TestProcessScheduledChanges.test_schedule_feature_flag_multiple_changes.32
  '''
  SELECT "posthog_organization"."id",
         "posthog_organization"."name",
         "posthog_organization"."slug",
         "posthog_organization"."logo_media_id",
         "posthog_organization"."created_at",
         "posthog_organization"."updated_at",
         "posthog_organization"."plugins_access_level",
         "posthog_organization"."for_internal_metrics",
         "posthog_organization"."is_member_join_email_enabled",
         "posthog_organization"."enforce_2fa",
         "posthog_organization"."is_hipaa",
         "posthog_organization"."customer_id",
         "posthog_organization"."available_product_features",
         "posthog_organization"."usage",
         "posthog_organization"."never_drop_data",
         "posthog_organization"."customer_trust_scores",
         "posthog_organization"."setup_section_2_completed",
         "posthog_organization"."personalization",
         "posthog_organization"."domain_whitelist"
  FROM "posthog_organization"
  WHERE "posthog_organization"."id" = '00000000-0000-0000-0000-000000000000'::uuid
  LIMIT 21
  '''
# ---
# name: TestProcessScheduledChanges.test_schedule_feature_flag_multiple_changes.33
=======
>>>>>>> 675f1f6f
  '''
  SELECT "posthog_experiment"."id",
         "posthog_experiment"."name",
         "posthog_experiment"."description",
         "posthog_experiment"."team_id",
         "posthog_experiment"."filters",
         "posthog_experiment"."parameters",
         "posthog_experiment"."secondary_metrics",
         "posthog_experiment"."created_by_id",
         "posthog_experiment"."feature_flag_id",
         "posthog_experiment"."exposure_cohort_id",
         "posthog_experiment"."holdout_id",
         "posthog_experiment"."start_date",
         "posthog_experiment"."end_date",
         "posthog_experiment"."created_at",
         "posthog_experiment"."updated_at",
         "posthog_experiment"."archived",
         "posthog_experiment"."type",
         "posthog_experiment"."variants",
         "posthog_experiment"."metrics",
         "posthog_experiment"."metrics_secondary"
  FROM "posthog_experiment"
  WHERE "posthog_experiment"."feature_flag_id" = 99999
  '''
# ---
<<<<<<< HEAD
# name: TestProcessScheduledChanges.test_schedule_feature_flag_multiple_changes.34
=======
# name: TestProcessScheduledChanges.test_schedule_feature_flag_multiple_changes.31
>>>>>>> 675f1f6f
  '''
  SELECT "posthog_team"."id",
         "posthog_team"."uuid",
         "posthog_team"."organization_id",
         "posthog_team"."project_id",
         "posthog_team"."api_token",
         "posthog_team"."app_urls",
         "posthog_team"."name",
         "posthog_team"."slack_incoming_webhook",
         "posthog_team"."created_at",
         "posthog_team"."updated_at",
         "posthog_team"."anonymize_ips",
         "posthog_team"."completed_snippet_onboarding",
         "posthog_team"."has_completed_onboarding_for",
         "posthog_team"."ingested_event",
         "posthog_team"."autocapture_opt_out",
         "posthog_team"."autocapture_web_vitals_opt_in",
         "posthog_team"."autocapture_web_vitals_allowed_metrics",
         "posthog_team"."autocapture_exceptions_opt_in",
         "posthog_team"."autocapture_exceptions_errors_to_ignore",
         "posthog_team"."person_processing_opt_out",
         "posthog_team"."session_recording_opt_in",
         "posthog_team"."session_recording_sample_rate",
         "posthog_team"."session_recording_minimum_duration_milliseconds",
         "posthog_team"."session_recording_linked_flag",
         "posthog_team"."session_recording_network_payload_capture_config",
         "posthog_team"."session_recording_url_trigger_config",
         "posthog_team"."session_recording_url_blocklist_config",
         "posthog_team"."session_recording_event_trigger_config",
         "posthog_team"."session_replay_config",
         "posthog_team"."survey_config",
         "posthog_team"."capture_console_log_opt_in",
         "posthog_team"."capture_performance_opt_in",
         "posthog_team"."capture_dead_clicks",
         "posthog_team"."surveys_opt_in",
         "posthog_team"."heatmaps_opt_in",
         "posthog_team"."session_recording_version",
         "posthog_team"."signup_token",
         "posthog_team"."is_demo",
         "posthog_team"."access_control",
         "posthog_team"."week_start_day",
         "posthog_team"."inject_web_apps",
         "posthog_team"."test_account_filters",
         "posthog_team"."test_account_filters_default_checked",
         "posthog_team"."path_cleaning_filters",
         "posthog_team"."timezone",
         "posthog_team"."data_attributes",
         "posthog_team"."person_display_name_properties",
         "posthog_team"."live_events_columns",
         "posthog_team"."recording_domains",
         "posthog_team"."primary_dashboard_id",
         "posthog_team"."extra_settings",
         "posthog_team"."modifiers",
         "posthog_team"."correlation_config",
         "posthog_team"."session_recording_retention_period_days",
         "posthog_team"."plugins_opt_in",
         "posthog_team"."opt_out_capture",
         "posthog_team"."event_names",
         "posthog_team"."event_names_with_usage",
         "posthog_team"."event_properties",
         "posthog_team"."event_properties_with_usage",
         "posthog_team"."event_properties_numerical",
         "posthog_team"."external_data_workspace_id",
         "posthog_team"."external_data_workspace_last_synced_at"
  FROM "posthog_team"
  WHERE "posthog_team"."id" = 99999
  LIMIT 21
  '''
# ---
<<<<<<< HEAD
# name: TestProcessScheduledChanges.test_schedule_feature_flag_multiple_changes.35
=======
# name: TestProcessScheduledChanges.test_schedule_feature_flag_multiple_changes.32
>>>>>>> 675f1f6f
  '''
  SELECT "posthog_scheduledchange"."id",
         "posthog_scheduledchange"."record_id",
         "posthog_scheduledchange"."model_name",
         "posthog_scheduledchange"."payload",
         "posthog_scheduledchange"."scheduled_at",
         "posthog_scheduledchange"."executed_at",
         "posthog_scheduledchange"."failure_reason",
         "posthog_scheduledchange"."team_id",
         "posthog_scheduledchange"."created_at",
         "posthog_scheduledchange"."created_by_id",
         "posthog_scheduledchange"."updated_at"
  FROM "posthog_scheduledchange"
  WHERE "posthog_scheduledchange"."id" = 99999
  LIMIT 21
  '''
# ---
<<<<<<< HEAD
# name: TestProcessScheduledChanges.test_schedule_feature_flag_multiple_changes.36
=======
# name: TestProcessScheduledChanges.test_schedule_feature_flag_multiple_changes.33
>>>>>>> 675f1f6f
  '''
  SELECT "posthog_scheduledchange"."id",
         "posthog_scheduledchange"."record_id",
         "posthog_scheduledchange"."model_name",
         "posthog_scheduledchange"."payload",
         "posthog_scheduledchange"."scheduled_at",
         "posthog_scheduledchange"."executed_at",
         "posthog_scheduledchange"."failure_reason",
         "posthog_scheduledchange"."team_id",
         "posthog_scheduledchange"."created_at",
         "posthog_scheduledchange"."created_by_id",
         "posthog_scheduledchange"."updated_at"
  FROM "posthog_scheduledchange"
  WHERE "posthog_scheduledchange"."id" = 99999
  LIMIT 21
  '''
# ---
<<<<<<< HEAD
# name: TestProcessScheduledChanges.test_schedule_feature_flag_multiple_changes.37
=======
# name: TestProcessScheduledChanges.test_schedule_feature_flag_multiple_changes.34
>>>>>>> 675f1f6f
  '''
  SELECT "posthog_scheduledchange"."id",
         "posthog_scheduledchange"."record_id",
         "posthog_scheduledchange"."model_name",
         "posthog_scheduledchange"."payload",
         "posthog_scheduledchange"."scheduled_at",
         "posthog_scheduledchange"."executed_at",
         "posthog_scheduledchange"."failure_reason",
         "posthog_scheduledchange"."team_id",
         "posthog_scheduledchange"."created_at",
         "posthog_scheduledchange"."created_by_id",
         "posthog_scheduledchange"."updated_at"
  FROM "posthog_scheduledchange"
  WHERE "posthog_scheduledchange"."id" = 99999
  LIMIT 21
  '''
# ---
<<<<<<< HEAD
# name: TestProcessScheduledChanges.test_schedule_feature_flag_multiple_changes.38
=======
# name: TestProcessScheduledChanges.test_schedule_feature_flag_multiple_changes.35
>>>>>>> 675f1f6f
  '''
  SELECT "posthog_scheduledchange"."id",
         "posthog_scheduledchange"."record_id",
         "posthog_scheduledchange"."model_name",
         "posthog_scheduledchange"."payload",
         "posthog_scheduledchange"."scheduled_at",
         "posthog_scheduledchange"."executed_at",
         "posthog_scheduledchange"."failure_reason",
         "posthog_scheduledchange"."team_id",
         "posthog_scheduledchange"."created_at",
         "posthog_scheduledchange"."created_by_id",
         "posthog_scheduledchange"."updated_at"
  FROM "posthog_scheduledchange"
  WHERE "posthog_scheduledchange"."id" = 99999
  LIMIT 21
  '''
# ---
<<<<<<< HEAD
# name: TestProcessScheduledChanges.test_schedule_feature_flag_multiple_changes.39
=======
# name: TestProcessScheduledChanges.test_schedule_feature_flag_multiple_changes.36
>>>>>>> 675f1f6f
  '''
  SELECT "posthog_featureflag"."id",
         "posthog_featureflag"."key",
         "posthog_featureflag"."name",
         "posthog_featureflag"."filters",
         "posthog_featureflag"."rollout_percentage",
         "posthog_featureflag"."team_id",
         "posthog_featureflag"."created_by_id",
         "posthog_featureflag"."created_at",
         "posthog_featureflag"."deleted",
         "posthog_featureflag"."active",
         "posthog_featureflag"."rollback_conditions",
         "posthog_featureflag"."performed_rollback",
         "posthog_featureflag"."ensure_experience_continuity",
         "posthog_featureflag"."usage_dashboard_id",
         "posthog_featureflag"."has_enriched_analytics"
  FROM "posthog_featureflag"
  WHERE "posthog_featureflag"."key" = 'flag-1'
  LIMIT 21
  '''
# ---
# name: TestProcessScheduledChanges.test_schedule_feature_flag_multiple_changes.4
  '''
  SELECT COUNT(*) AS "__count"
  FROM "posthog_featureflag"
  WHERE ("posthog_featureflag"."active"
         AND NOT "posthog_featureflag"."deleted"
         AND "posthog_featureflag"."team_id" = 99999)
  '''
# ---
# name: TestProcessScheduledChanges.test_schedule_feature_flag_multiple_changes.5
  '''
<<<<<<< HEAD
  SELECT "posthog_survey"."id",
         "posthog_survey"."team_id",
         "posthog_survey"."name",
         "posthog_survey"."description",
         "posthog_survey"."linked_flag_id",
         "posthog_survey"."targeting_flag_id",
         "posthog_survey"."internal_targeting_flag_id",
         "posthog_survey"."internal_response_sampling_flag_id",
         "posthog_survey"."type",
         "posthog_survey"."conditions",
         "posthog_survey"."questions",
         "posthog_survey"."appearance",
         "posthog_survey"."created_at",
         "posthog_survey"."created_by_id",
         "posthog_survey"."start_date",
         "posthog_survey"."end_date",
         "posthog_survey"."updated_at",
         "posthog_survey"."archived",
         "posthog_survey"."responses_limit",
         "posthog_survey"."response_sampling_start_date",
         "posthog_survey"."response_sampling_interval_type",
         "posthog_survey"."response_sampling_interval",
         "posthog_survey"."response_sampling_limit",
         "posthog_survey"."response_sampling_daily_limits",
         "posthog_survey"."iteration_count",
         "posthog_survey"."iteration_frequency_days",
         "posthog_survey"."iteration_start_dates",
         "posthog_survey"."current_iteration",
         "posthog_survey"."current_iteration_start_date",
         "posthog_featureflag"."id",
         "posthog_featureflag"."key",
         "posthog_featureflag"."name",
         "posthog_featureflag"."filters",
         "posthog_featureflag"."rollout_percentage",
         "posthog_featureflag"."team_id",
         "posthog_featureflag"."created_by_id",
         "posthog_featureflag"."created_at",
         "posthog_featureflag"."deleted",
         "posthog_featureflag"."active",
         "posthog_featureflag"."rollback_conditions",
         "posthog_featureflag"."performed_rollback",
         "posthog_featureflag"."ensure_experience_continuity",
         "posthog_featureflag"."usage_dashboard_id",
         "posthog_featureflag"."has_enriched_analytics",
         T4."id",
         T4."key",
         T4."name",
         T4."filters",
         T4."rollout_percentage",
         T4."team_id",
         T4."created_by_id",
         T4."created_at",
         T4."deleted",
         T4."active",
         T4."rollback_conditions",
         T4."performed_rollback",
         T4."ensure_experience_continuity",
         T4."usage_dashboard_id",
         T4."has_enriched_analytics",
         T5."id",
         T5."key",
         T5."name",
         T5."filters",
         T5."rollout_percentage",
         T5."team_id",
         T5."created_by_id",
         T5."created_at",
         T5."deleted",
         T5."active",
         T5."rollback_conditions",
         T5."performed_rollback",
         T5."ensure_experience_continuity",
         T5."usage_dashboard_id",
         T5."has_enriched_analytics"
  FROM "posthog_survey"
  LEFT OUTER JOIN "posthog_featureflag" ON ("posthog_survey"."linked_flag_id" = "posthog_featureflag"."id")
  LEFT OUTER JOIN "posthog_featureflag" T4 ON ("posthog_survey"."targeting_flag_id" = T4."id")
  LEFT OUTER JOIN "posthog_featureflag" T5 ON ("posthog_survey"."internal_targeting_flag_id" = T5."id")
  WHERE ("posthog_survey"."team_id" = 99999
         AND NOT ("posthog_survey"."archived"))
  '''
# ---
# name: TestProcessScheduledChanges.test_schedule_feature_flag_multiple_changes.6
  '''
=======
>>>>>>> 675f1f6f
  SELECT "posthog_pluginconfig"."id",
         "posthog_pluginsourcefile"."transpiled",
         "posthog_pluginconfig"."web_token",
         "posthog_plugin"."config_schema",
         "posthog_pluginconfig"."config"
  FROM "posthog_pluginconfig"
  INNER JOIN "posthog_plugin" ON ("posthog_pluginconfig"."plugin_id" = "posthog_plugin"."id")
  INNER JOIN "posthog_pluginsourcefile" ON ("posthog_plugin"."id" = "posthog_pluginsourcefile"."plugin_id")
  WHERE ("posthog_pluginconfig"."enabled"
         AND "posthog_pluginsourcefile"."filename" = 'site.ts'
         AND "posthog_pluginsourcefile"."status" = 'TRANSPILED'
         AND "posthog_pluginconfig"."team_id" = 99999)
  '''
# ---
<<<<<<< HEAD
# name: TestProcessScheduledChanges.test_schedule_feature_flag_multiple_changes.7
=======
# name: TestProcessScheduledChanges.test_schedule_feature_flag_multiple_changes.6
>>>>>>> 675f1f6f
  '''
  SELECT "posthog_hogfunction"."id",
         "posthog_hogfunction"."team_id",
         "posthog_hogfunction"."name",
         "posthog_hogfunction"."description",
         "posthog_hogfunction"."created_at",
         "posthog_hogfunction"."created_by_id",
         "posthog_hogfunction"."deleted",
         "posthog_hogfunction"."updated_at",
         "posthog_hogfunction"."enabled",
         "posthog_hogfunction"."type",
         "posthog_hogfunction"."icon_url",
         "posthog_hogfunction"."hog",
         "posthog_hogfunction"."bytecode",
         "posthog_hogfunction"."transpiled",
         "posthog_hogfunction"."inputs_schema",
         "posthog_hogfunction"."inputs",
         "posthog_hogfunction"."encrypted_inputs",
         "posthog_hogfunction"."filters",
         "posthog_hogfunction"."masking",
         "posthog_hogfunction"."template_id"
  FROM "posthog_hogfunction"
  WHERE ("posthog_hogfunction"."enabled"
         AND "posthog_hogfunction"."team_id" = 99999
         AND "posthog_hogfunction"."type" IN ('site_destination',
                                              'site_app'))
  '''
# ---
<<<<<<< HEAD
# name: TestProcessScheduledChanges.test_schedule_feature_flag_multiple_changes.8
=======
# name: TestProcessScheduledChanges.test_schedule_feature_flag_multiple_changes.7
>>>>>>> 675f1f6f
  '''
  SELECT "posthog_scheduledchange"."id",
         "posthog_scheduledchange"."record_id",
         "posthog_scheduledchange"."model_name",
         "posthog_scheduledchange"."payload",
         "posthog_scheduledchange"."scheduled_at",
         "posthog_scheduledchange"."executed_at",
         "posthog_scheduledchange"."failure_reason",
         "posthog_scheduledchange"."team_id",
         "posthog_scheduledchange"."created_at",
         "posthog_scheduledchange"."created_by_id",
         "posthog_scheduledchange"."updated_at"
  FROM "posthog_scheduledchange"
  WHERE ("posthog_scheduledchange"."executed_at" IS NULL
         AND "posthog_scheduledchange"."scheduled_at" <= '2023-12-21 09:00:00+00:00'::timestamptz)
  ORDER BY "posthog_scheduledchange"."scheduled_at" ASC
  LIMIT 10000
  FOR
  UPDATE NOWAIT
  '''
# ---
<<<<<<< HEAD
# name: TestProcessScheduledChanges.test_schedule_feature_flag_multiple_changes.9
=======
# name: TestProcessScheduledChanges.test_schedule_feature_flag_multiple_changes.8
>>>>>>> 675f1f6f
  '''
  SELECT "posthog_featureflag"."id",
         "posthog_featureflag"."key",
         "posthog_featureflag"."name",
         "posthog_featureflag"."filters",
         "posthog_featureflag"."rollout_percentage",
         "posthog_featureflag"."team_id",
         "posthog_featureflag"."created_by_id",
         "posthog_featureflag"."created_at",
         "posthog_featureflag"."deleted",
         "posthog_featureflag"."active",
         "posthog_featureflag"."rollback_conditions",
         "posthog_featureflag"."performed_rollback",
         "posthog_featureflag"."ensure_experience_continuity",
         "posthog_featureflag"."usage_dashboard_id",
         "posthog_featureflag"."has_enriched_analytics"
  FROM "posthog_featureflag"
  WHERE "posthog_featureflag"."id" = 99999
  LIMIT 21
  '''
<<<<<<< HEAD
=======
# ---
# name: TestProcessScheduledChanges.test_schedule_feature_flag_multiple_changes.9
  '''
  SELECT "posthog_user"."id",
         "posthog_user"."password",
         "posthog_user"."last_login",
         "posthog_user"."first_name",
         "posthog_user"."last_name",
         "posthog_user"."is_staff",
         "posthog_user"."date_joined",
         "posthog_user"."uuid",
         "posthog_user"."current_organization_id",
         "posthog_user"."current_team_id",
         "posthog_user"."email",
         "posthog_user"."pending_email",
         "posthog_user"."temporary_token",
         "posthog_user"."distinct_id",
         "posthog_user"."is_email_verified",
         "posthog_user"."requested_password_reset_at",
         "posthog_user"."has_seen_product_intro_for",
         "posthog_user"."strapi_id",
         "posthog_user"."is_active",
         "posthog_user"."theme_mode",
         "posthog_user"."partial_notification_settings",
         "posthog_user"."anonymize_data",
         "posthog_user"."toolbar_mode",
         "posthog_user"."hedgehog_config",
         "posthog_user"."events_column_config",
         "posthog_user"."email_opt_in"
  FROM "posthog_user"
  WHERE "posthog_user"."id" = 99999
  LIMIT 21
  '''
>>>>>>> 675f1f6f
# ---<|MERGE_RESOLUTION|>--- conflicted
+++ resolved
@@ -87,42 +87,6 @@
 # ---
 # name: TestProcessScheduledChanges.test_schedule_feature_flag_multiple_changes.10
   '''
-<<<<<<< HEAD
-  SELECT "posthog_user"."id",
-         "posthog_user"."password",
-         "posthog_user"."last_login",
-         "posthog_user"."first_name",
-         "posthog_user"."last_name",
-         "posthog_user"."is_staff",
-         "posthog_user"."date_joined",
-         "posthog_user"."uuid",
-         "posthog_user"."current_organization_id",
-         "posthog_user"."current_team_id",
-         "posthog_user"."email",
-         "posthog_user"."pending_email",
-         "posthog_user"."temporary_token",
-         "posthog_user"."distinct_id",
-         "posthog_user"."is_email_verified",
-         "posthog_user"."requested_password_reset_at",
-         "posthog_user"."has_seen_product_intro_for",
-         "posthog_user"."strapi_id",
-         "posthog_user"."is_active",
-         "posthog_user"."theme_mode",
-         "posthog_user"."partial_notification_settings",
-         "posthog_user"."anonymize_data",
-         "posthog_user"."toolbar_mode",
-         "posthog_user"."hedgehog_config",
-         "posthog_user"."events_column_config",
-         "posthog_user"."email_opt_in"
-  FROM "posthog_user"
-  WHERE "posthog_user"."id" = 99999
-  LIMIT 21
-  '''
-# ---
-# name: TestProcessScheduledChanges.test_schedule_feature_flag_multiple_changes.11
-  '''
-=======
->>>>>>> 675f1f6f
   SELECT "posthog_featureflag"."id",
          "posthog_featureflag"."key",
          "posthog_featureflag"."name",
@@ -144,11 +108,7 @@
          AND "posthog_featureflag"."team_id" = 99999)
   '''
 # ---
-<<<<<<< HEAD
-# name: TestProcessScheduledChanges.test_schedule_feature_flag_multiple_changes.12
-=======
 # name: TestProcessScheduledChanges.test_schedule_feature_flag_multiple_changes.11
->>>>>>> 675f1f6f
   '''
   SELECT "posthog_team"."id",
          "posthog_team"."uuid",
@@ -211,11 +171,7 @@
   LIMIT 21
   '''
 # ---
-<<<<<<< HEAD
-# name: TestProcessScheduledChanges.test_schedule_feature_flag_multiple_changes.13
-=======
 # name: TestProcessScheduledChanges.test_schedule_feature_flag_multiple_changes.12
->>>>>>> 675f1f6f
   '''
   SELECT "posthog_remoteconfig"."id",
          "posthog_remoteconfig"."team_id",
@@ -227,11 +183,7 @@
   LIMIT 21
   '''
 # ---
-<<<<<<< HEAD
-# name: TestProcessScheduledChanges.test_schedule_feature_flag_multiple_changes.14
-=======
 # name: TestProcessScheduledChanges.test_schedule_feature_flag_multiple_changes.13
->>>>>>> 675f1f6f
   '''
   SELECT "posthog_team"."id",
          "posthog_team"."uuid",
@@ -301,11 +253,7 @@
   LIMIT 21
   '''
 # ---
-<<<<<<< HEAD
-# name: TestProcessScheduledChanges.test_schedule_feature_flag_multiple_changes.15
-=======
 # name: TestProcessScheduledChanges.test_schedule_feature_flag_multiple_changes.14
->>>>>>> 675f1f6f
   '''
   SELECT COUNT(*) AS "__count"
   FROM "posthog_featureflag"
@@ -314,95 +262,7 @@
          AND "posthog_featureflag"."team_id" = 99999)
   '''
 # ---
-<<<<<<< HEAD
-# name: TestProcessScheduledChanges.test_schedule_feature_flag_multiple_changes.16
-  '''
-  SELECT "posthog_survey"."id",
-         "posthog_survey"."team_id",
-         "posthog_survey"."name",
-         "posthog_survey"."description",
-         "posthog_survey"."linked_flag_id",
-         "posthog_survey"."targeting_flag_id",
-         "posthog_survey"."internal_targeting_flag_id",
-         "posthog_survey"."internal_response_sampling_flag_id",
-         "posthog_survey"."type",
-         "posthog_survey"."conditions",
-         "posthog_survey"."questions",
-         "posthog_survey"."appearance",
-         "posthog_survey"."created_at",
-         "posthog_survey"."created_by_id",
-         "posthog_survey"."start_date",
-         "posthog_survey"."end_date",
-         "posthog_survey"."updated_at",
-         "posthog_survey"."archived",
-         "posthog_survey"."responses_limit",
-         "posthog_survey"."response_sampling_start_date",
-         "posthog_survey"."response_sampling_interval_type",
-         "posthog_survey"."response_sampling_interval",
-         "posthog_survey"."response_sampling_limit",
-         "posthog_survey"."response_sampling_daily_limits",
-         "posthog_survey"."iteration_count",
-         "posthog_survey"."iteration_frequency_days",
-         "posthog_survey"."iteration_start_dates",
-         "posthog_survey"."current_iteration",
-         "posthog_survey"."current_iteration_start_date",
-         "posthog_featureflag"."id",
-         "posthog_featureflag"."key",
-         "posthog_featureflag"."name",
-         "posthog_featureflag"."filters",
-         "posthog_featureflag"."rollout_percentage",
-         "posthog_featureflag"."team_id",
-         "posthog_featureflag"."created_by_id",
-         "posthog_featureflag"."created_at",
-         "posthog_featureflag"."deleted",
-         "posthog_featureflag"."active",
-         "posthog_featureflag"."rollback_conditions",
-         "posthog_featureflag"."performed_rollback",
-         "posthog_featureflag"."ensure_experience_continuity",
-         "posthog_featureflag"."usage_dashboard_id",
-         "posthog_featureflag"."has_enriched_analytics",
-         T4."id",
-         T4."key",
-         T4."name",
-         T4."filters",
-         T4."rollout_percentage",
-         T4."team_id",
-         T4."created_by_id",
-         T4."created_at",
-         T4."deleted",
-         T4."active",
-         T4."rollback_conditions",
-         T4."performed_rollback",
-         T4."ensure_experience_continuity",
-         T4."usage_dashboard_id",
-         T4."has_enriched_analytics",
-         T5."id",
-         T5."key",
-         T5."name",
-         T5."filters",
-         T5."rollout_percentage",
-         T5."team_id",
-         T5."created_by_id",
-         T5."created_at",
-         T5."deleted",
-         T5."active",
-         T5."rollback_conditions",
-         T5."performed_rollback",
-         T5."ensure_experience_continuity",
-         T5."usage_dashboard_id",
-         T5."has_enriched_analytics"
-  FROM "posthog_survey"
-  LEFT OUTER JOIN "posthog_featureflag" ON ("posthog_survey"."linked_flag_id" = "posthog_featureflag"."id")
-  LEFT OUTER JOIN "posthog_featureflag" T4 ON ("posthog_survey"."targeting_flag_id" = T4."id")
-  LEFT OUTER JOIN "posthog_featureflag" T5 ON ("posthog_survey"."internal_targeting_flag_id" = T5."id")
-  WHERE ("posthog_survey"."team_id" = 99999
-         AND NOT ("posthog_survey"."archived"))
-  '''
-# ---
-# name: TestProcessScheduledChanges.test_schedule_feature_flag_multiple_changes.17
-=======
 # name: TestProcessScheduledChanges.test_schedule_feature_flag_multiple_changes.15
->>>>>>> 675f1f6f
   '''
   SELECT "posthog_pluginconfig"."id",
          "posthog_pluginsourcefile"."transpiled",
@@ -418,11 +278,7 @@
          AND "posthog_pluginconfig"."team_id" = 99999)
   '''
 # ---
-<<<<<<< HEAD
-# name: TestProcessScheduledChanges.test_schedule_feature_flag_multiple_changes.18
-=======
 # name: TestProcessScheduledChanges.test_schedule_feature_flag_multiple_changes.16
->>>>>>> 675f1f6f
   '''
   SELECT "posthog_hogfunction"."id",
          "posthog_hogfunction"."team_id",
@@ -451,11 +307,7 @@
                                               'site_app'))
   '''
 # ---
-<<<<<<< HEAD
-# name: TestProcessScheduledChanges.test_schedule_feature_flag_multiple_changes.19
-=======
 # name: TestProcessScheduledChanges.test_schedule_feature_flag_multiple_changes.17
->>>>>>> 675f1f6f
   '''
   SELECT "posthog_organization"."id",
          "posthog_organization"."name",
@@ -481,23 +333,7 @@
   LIMIT 21
   '''
 # ---
-<<<<<<< HEAD
-# name: TestProcessScheduledChanges.test_schedule_feature_flag_multiple_changes.2
-  '''
-  SELECT "posthog_remoteconfig"."id",
-         "posthog_remoteconfig"."team_id",
-         "posthog_remoteconfig"."config",
-         "posthog_remoteconfig"."updated_at",
-         "posthog_remoteconfig"."synced_at"
-  FROM "posthog_remoteconfig"
-  WHERE "posthog_remoteconfig"."team_id" = 99999
-  LIMIT 21
-  '''
-# ---
-# name: TestProcessScheduledChanges.test_schedule_feature_flag_multiple_changes.20
-=======
 # name: TestProcessScheduledChanges.test_schedule_feature_flag_multiple_changes.18
->>>>>>> 675f1f6f
   '''
   SELECT "posthog_experiment"."id",
          "posthog_experiment"."name",
@@ -523,11 +359,7 @@
   WHERE "posthog_experiment"."feature_flag_id" = 99999
   '''
 # ---
-<<<<<<< HEAD
-# name: TestProcessScheduledChanges.test_schedule_feature_flag_multiple_changes.21
-=======
 # name: TestProcessScheduledChanges.test_schedule_feature_flag_multiple_changes.19
->>>>>>> 675f1f6f
   '''
   SELECT "posthog_team"."id",
          "posthog_team"."uuid",
@@ -597,9 +429,6 @@
   LIMIT 21
   '''
 # ---
-<<<<<<< HEAD
-# name: TestProcessScheduledChanges.test_schedule_feature_flag_multiple_changes.22
-=======
 # name: TestProcessScheduledChanges.test_schedule_feature_flag_multiple_changes.2
   '''
   SELECT "posthog_remoteconfig"."id",
@@ -613,7 +442,6 @@
   '''
 # ---
 # name: TestProcessScheduledChanges.test_schedule_feature_flag_multiple_changes.20
->>>>>>> 675f1f6f
   '''
   SELECT "posthog_featureflag"."id",
          "posthog_featureflag"."key",
@@ -635,11 +463,7 @@
   LIMIT 21
   '''
 # ---
-<<<<<<< HEAD
-# name: TestProcessScheduledChanges.test_schedule_feature_flag_multiple_changes.23
-=======
 # name: TestProcessScheduledChanges.test_schedule_feature_flag_multiple_changes.21
->>>>>>> 675f1f6f
   '''
   SELECT "posthog_user"."id",
          "posthog_user"."password",
@@ -672,11 +496,7 @@
   LIMIT 21
   '''
 # ---
-<<<<<<< HEAD
-# name: TestProcessScheduledChanges.test_schedule_feature_flag_multiple_changes.24
-=======
 # name: TestProcessScheduledChanges.test_schedule_feature_flag_multiple_changes.22
->>>>>>> 675f1f6f
   '''
   SELECT "posthog_featureflag"."id",
          "posthog_featureflag"."key",
@@ -699,11 +519,7 @@
          AND "posthog_featureflag"."team_id" = 99999)
   '''
 # ---
-<<<<<<< HEAD
-# name: TestProcessScheduledChanges.test_schedule_feature_flag_multiple_changes.25
-=======
 # name: TestProcessScheduledChanges.test_schedule_feature_flag_multiple_changes.23
->>>>>>> 675f1f6f
   '''
   SELECT "posthog_team"."id",
          "posthog_team"."uuid",
@@ -766,11 +582,7 @@
   LIMIT 21
   '''
 # ---
-<<<<<<< HEAD
-# name: TestProcessScheduledChanges.test_schedule_feature_flag_multiple_changes.26
-=======
 # name: TestProcessScheduledChanges.test_schedule_feature_flag_multiple_changes.24
->>>>>>> 675f1f6f
   '''
   SELECT "posthog_remoteconfig"."id",
          "posthog_remoteconfig"."team_id",
@@ -782,11 +594,7 @@
   LIMIT 21
   '''
 # ---
-<<<<<<< HEAD
-# name: TestProcessScheduledChanges.test_schedule_feature_flag_multiple_changes.27
-=======
 # name: TestProcessScheduledChanges.test_schedule_feature_flag_multiple_changes.25
->>>>>>> 675f1f6f
   '''
   SELECT "posthog_team"."id",
          "posthog_team"."uuid",
@@ -856,105 +664,13 @@
   LIMIT 21
   '''
 # ---
-<<<<<<< HEAD
-# name: TestProcessScheduledChanges.test_schedule_feature_flag_multiple_changes.28
-=======
 # name: TestProcessScheduledChanges.test_schedule_feature_flag_multiple_changes.26
->>>>>>> 675f1f6f
   '''
   SELECT COUNT(*) AS "__count"
   FROM "posthog_featureflag"
   WHERE ("posthog_featureflag"."active"
          AND NOT "posthog_featureflag"."deleted"
          AND "posthog_featureflag"."team_id" = 99999)
-<<<<<<< HEAD
-  '''
-# ---
-# name: TestProcessScheduledChanges.test_schedule_feature_flag_multiple_changes.29
-  '''
-  SELECT "posthog_survey"."id",
-         "posthog_survey"."team_id",
-         "posthog_survey"."name",
-         "posthog_survey"."description",
-         "posthog_survey"."linked_flag_id",
-         "posthog_survey"."targeting_flag_id",
-         "posthog_survey"."internal_targeting_flag_id",
-         "posthog_survey"."internal_response_sampling_flag_id",
-         "posthog_survey"."type",
-         "posthog_survey"."conditions",
-         "posthog_survey"."questions",
-         "posthog_survey"."appearance",
-         "posthog_survey"."created_at",
-         "posthog_survey"."created_by_id",
-         "posthog_survey"."start_date",
-         "posthog_survey"."end_date",
-         "posthog_survey"."updated_at",
-         "posthog_survey"."archived",
-         "posthog_survey"."responses_limit",
-         "posthog_survey"."response_sampling_start_date",
-         "posthog_survey"."response_sampling_interval_type",
-         "posthog_survey"."response_sampling_interval",
-         "posthog_survey"."response_sampling_limit",
-         "posthog_survey"."response_sampling_daily_limits",
-         "posthog_survey"."iteration_count",
-         "posthog_survey"."iteration_frequency_days",
-         "posthog_survey"."iteration_start_dates",
-         "posthog_survey"."current_iteration",
-         "posthog_survey"."current_iteration_start_date",
-         "posthog_featureflag"."id",
-         "posthog_featureflag"."key",
-         "posthog_featureflag"."name",
-         "posthog_featureflag"."filters",
-         "posthog_featureflag"."rollout_percentage",
-         "posthog_featureflag"."team_id",
-         "posthog_featureflag"."created_by_id",
-         "posthog_featureflag"."created_at",
-         "posthog_featureflag"."deleted",
-         "posthog_featureflag"."active",
-         "posthog_featureflag"."rollback_conditions",
-         "posthog_featureflag"."performed_rollback",
-         "posthog_featureflag"."ensure_experience_continuity",
-         "posthog_featureflag"."usage_dashboard_id",
-         "posthog_featureflag"."has_enriched_analytics",
-         T4."id",
-         T4."key",
-         T4."name",
-         T4."filters",
-         T4."rollout_percentage",
-         T4."team_id",
-         T4."created_by_id",
-         T4."created_at",
-         T4."deleted",
-         T4."active",
-         T4."rollback_conditions",
-         T4."performed_rollback",
-         T4."ensure_experience_continuity",
-         T4."usage_dashboard_id",
-         T4."has_enriched_analytics",
-         T5."id",
-         T5."key",
-         T5."name",
-         T5."filters",
-         T5."rollout_percentage",
-         T5."team_id",
-         T5."created_by_id",
-         T5."created_at",
-         T5."deleted",
-         T5."active",
-         T5."rollback_conditions",
-         T5."performed_rollback",
-         T5."ensure_experience_continuity",
-         T5."usage_dashboard_id",
-         T5."has_enriched_analytics"
-  FROM "posthog_survey"
-  LEFT OUTER JOIN "posthog_featureflag" ON ("posthog_survey"."linked_flag_id" = "posthog_featureflag"."id")
-  LEFT OUTER JOIN "posthog_featureflag" T4 ON ("posthog_survey"."targeting_flag_id" = T4."id")
-  LEFT OUTER JOIN "posthog_featureflag" T5 ON ("posthog_survey"."internal_targeting_flag_id" = T5."id")
-  WHERE ("posthog_survey"."team_id" = 99999
-         AND NOT ("posthog_survey"."archived"))
-  '''
-# ---
-=======
   '''
 # ---
 # name: TestProcessScheduledChanges.test_schedule_feature_flag_multiple_changes.27
@@ -1028,7 +744,6 @@
   LIMIT 21
   '''
 # ---
->>>>>>> 675f1f6f
 # name: TestProcessScheduledChanges.test_schedule_feature_flag_multiple_changes.3
   '''
   SELECT "posthog_team"."id",
@@ -1100,80 +815,6 @@
   '''
 # ---
 # name: TestProcessScheduledChanges.test_schedule_feature_flag_multiple_changes.30
-<<<<<<< HEAD
-  '''
-  SELECT "posthog_pluginconfig"."id",
-         "posthog_pluginsourcefile"."transpiled",
-         "posthog_pluginconfig"."web_token",
-         "posthog_plugin"."config_schema",
-         "posthog_pluginconfig"."config"
-  FROM "posthog_pluginconfig"
-  INNER JOIN "posthog_plugin" ON ("posthog_pluginconfig"."plugin_id" = "posthog_plugin"."id")
-  INNER JOIN "posthog_pluginsourcefile" ON ("posthog_plugin"."id" = "posthog_pluginsourcefile"."plugin_id")
-  WHERE ("posthog_pluginconfig"."enabled"
-         AND "posthog_pluginsourcefile"."filename" = 'site.ts'
-         AND "posthog_pluginsourcefile"."status" = 'TRANSPILED'
-         AND "posthog_pluginconfig"."team_id" = 99999)
-  '''
-# ---
-# name: TestProcessScheduledChanges.test_schedule_feature_flag_multiple_changes.31
-  '''
-  SELECT "posthog_hogfunction"."id",
-         "posthog_hogfunction"."team_id",
-         "posthog_hogfunction"."name",
-         "posthog_hogfunction"."description",
-         "posthog_hogfunction"."created_at",
-         "posthog_hogfunction"."created_by_id",
-         "posthog_hogfunction"."deleted",
-         "posthog_hogfunction"."updated_at",
-         "posthog_hogfunction"."enabled",
-         "posthog_hogfunction"."type",
-         "posthog_hogfunction"."icon_url",
-         "posthog_hogfunction"."hog",
-         "posthog_hogfunction"."bytecode",
-         "posthog_hogfunction"."transpiled",
-         "posthog_hogfunction"."inputs_schema",
-         "posthog_hogfunction"."inputs",
-         "posthog_hogfunction"."encrypted_inputs",
-         "posthog_hogfunction"."filters",
-         "posthog_hogfunction"."masking",
-         "posthog_hogfunction"."template_id"
-  FROM "posthog_hogfunction"
-  WHERE ("posthog_hogfunction"."enabled"
-         AND "posthog_hogfunction"."team_id" = 99999
-         AND "posthog_hogfunction"."type" IN ('site_destination',
-                                              'site_app'))
-  '''
-# ---
-# name: TestProcessScheduledChanges.test_schedule_feature_flag_multiple_changes.32
-  '''
-  SELECT "posthog_organization"."id",
-         "posthog_organization"."name",
-         "posthog_organization"."slug",
-         "posthog_organization"."logo_media_id",
-         "posthog_organization"."created_at",
-         "posthog_organization"."updated_at",
-         "posthog_organization"."plugins_access_level",
-         "posthog_organization"."for_internal_metrics",
-         "posthog_organization"."is_member_join_email_enabled",
-         "posthog_organization"."enforce_2fa",
-         "posthog_organization"."is_hipaa",
-         "posthog_organization"."customer_id",
-         "posthog_organization"."available_product_features",
-         "posthog_organization"."usage",
-         "posthog_organization"."never_drop_data",
-         "posthog_organization"."customer_trust_scores",
-         "posthog_organization"."setup_section_2_completed",
-         "posthog_organization"."personalization",
-         "posthog_organization"."domain_whitelist"
-  FROM "posthog_organization"
-  WHERE "posthog_organization"."id" = '00000000-0000-0000-0000-000000000000'::uuid
-  LIMIT 21
-  '''
-# ---
-# name: TestProcessScheduledChanges.test_schedule_feature_flag_multiple_changes.33
-=======
->>>>>>> 675f1f6f
   '''
   SELECT "posthog_experiment"."id",
          "posthog_experiment"."name",
@@ -1199,11 +840,7 @@
   WHERE "posthog_experiment"."feature_flag_id" = 99999
   '''
 # ---
-<<<<<<< HEAD
-# name: TestProcessScheduledChanges.test_schedule_feature_flag_multiple_changes.34
-=======
 # name: TestProcessScheduledChanges.test_schedule_feature_flag_multiple_changes.31
->>>>>>> 675f1f6f
   '''
   SELECT "posthog_team"."id",
          "posthog_team"."uuid",
@@ -1273,11 +910,7 @@
   LIMIT 21
   '''
 # ---
-<<<<<<< HEAD
-# name: TestProcessScheduledChanges.test_schedule_feature_flag_multiple_changes.35
-=======
 # name: TestProcessScheduledChanges.test_schedule_feature_flag_multiple_changes.32
->>>>>>> 675f1f6f
   '''
   SELECT "posthog_scheduledchange"."id",
          "posthog_scheduledchange"."record_id",
@@ -1295,11 +928,7 @@
   LIMIT 21
   '''
 # ---
-<<<<<<< HEAD
-# name: TestProcessScheduledChanges.test_schedule_feature_flag_multiple_changes.36
-=======
 # name: TestProcessScheduledChanges.test_schedule_feature_flag_multiple_changes.33
->>>>>>> 675f1f6f
   '''
   SELECT "posthog_scheduledchange"."id",
          "posthog_scheduledchange"."record_id",
@@ -1317,11 +946,7 @@
   LIMIT 21
   '''
 # ---
-<<<<<<< HEAD
-# name: TestProcessScheduledChanges.test_schedule_feature_flag_multiple_changes.37
-=======
 # name: TestProcessScheduledChanges.test_schedule_feature_flag_multiple_changes.34
->>>>>>> 675f1f6f
   '''
   SELECT "posthog_scheduledchange"."id",
          "posthog_scheduledchange"."record_id",
@@ -1339,11 +964,7 @@
   LIMIT 21
   '''
 # ---
-<<<<<<< HEAD
-# name: TestProcessScheduledChanges.test_schedule_feature_flag_multiple_changes.38
-=======
 # name: TestProcessScheduledChanges.test_schedule_feature_flag_multiple_changes.35
->>>>>>> 675f1f6f
   '''
   SELECT "posthog_scheduledchange"."id",
          "posthog_scheduledchange"."record_id",
@@ -1361,11 +982,7 @@
   LIMIT 21
   '''
 # ---
-<<<<<<< HEAD
-# name: TestProcessScheduledChanges.test_schedule_feature_flag_multiple_changes.39
-=======
 # name: TestProcessScheduledChanges.test_schedule_feature_flag_multiple_changes.36
->>>>>>> 675f1f6f
   '''
   SELECT "posthog_featureflag"."id",
          "posthog_featureflag"."key",
@@ -1398,93 +1015,6 @@
 # ---
 # name: TestProcessScheduledChanges.test_schedule_feature_flag_multiple_changes.5
   '''
-<<<<<<< HEAD
-  SELECT "posthog_survey"."id",
-         "posthog_survey"."team_id",
-         "posthog_survey"."name",
-         "posthog_survey"."description",
-         "posthog_survey"."linked_flag_id",
-         "posthog_survey"."targeting_flag_id",
-         "posthog_survey"."internal_targeting_flag_id",
-         "posthog_survey"."internal_response_sampling_flag_id",
-         "posthog_survey"."type",
-         "posthog_survey"."conditions",
-         "posthog_survey"."questions",
-         "posthog_survey"."appearance",
-         "posthog_survey"."created_at",
-         "posthog_survey"."created_by_id",
-         "posthog_survey"."start_date",
-         "posthog_survey"."end_date",
-         "posthog_survey"."updated_at",
-         "posthog_survey"."archived",
-         "posthog_survey"."responses_limit",
-         "posthog_survey"."response_sampling_start_date",
-         "posthog_survey"."response_sampling_interval_type",
-         "posthog_survey"."response_sampling_interval",
-         "posthog_survey"."response_sampling_limit",
-         "posthog_survey"."response_sampling_daily_limits",
-         "posthog_survey"."iteration_count",
-         "posthog_survey"."iteration_frequency_days",
-         "posthog_survey"."iteration_start_dates",
-         "posthog_survey"."current_iteration",
-         "posthog_survey"."current_iteration_start_date",
-         "posthog_featureflag"."id",
-         "posthog_featureflag"."key",
-         "posthog_featureflag"."name",
-         "posthog_featureflag"."filters",
-         "posthog_featureflag"."rollout_percentage",
-         "posthog_featureflag"."team_id",
-         "posthog_featureflag"."created_by_id",
-         "posthog_featureflag"."created_at",
-         "posthog_featureflag"."deleted",
-         "posthog_featureflag"."active",
-         "posthog_featureflag"."rollback_conditions",
-         "posthog_featureflag"."performed_rollback",
-         "posthog_featureflag"."ensure_experience_continuity",
-         "posthog_featureflag"."usage_dashboard_id",
-         "posthog_featureflag"."has_enriched_analytics",
-         T4."id",
-         T4."key",
-         T4."name",
-         T4."filters",
-         T4."rollout_percentage",
-         T4."team_id",
-         T4."created_by_id",
-         T4."created_at",
-         T4."deleted",
-         T4."active",
-         T4."rollback_conditions",
-         T4."performed_rollback",
-         T4."ensure_experience_continuity",
-         T4."usage_dashboard_id",
-         T4."has_enriched_analytics",
-         T5."id",
-         T5."key",
-         T5."name",
-         T5."filters",
-         T5."rollout_percentage",
-         T5."team_id",
-         T5."created_by_id",
-         T5."created_at",
-         T5."deleted",
-         T5."active",
-         T5."rollback_conditions",
-         T5."performed_rollback",
-         T5."ensure_experience_continuity",
-         T5."usage_dashboard_id",
-         T5."has_enriched_analytics"
-  FROM "posthog_survey"
-  LEFT OUTER JOIN "posthog_featureflag" ON ("posthog_survey"."linked_flag_id" = "posthog_featureflag"."id")
-  LEFT OUTER JOIN "posthog_featureflag" T4 ON ("posthog_survey"."targeting_flag_id" = T4."id")
-  LEFT OUTER JOIN "posthog_featureflag" T5 ON ("posthog_survey"."internal_targeting_flag_id" = T5."id")
-  WHERE ("posthog_survey"."team_id" = 99999
-         AND NOT ("posthog_survey"."archived"))
-  '''
-# ---
-# name: TestProcessScheduledChanges.test_schedule_feature_flag_multiple_changes.6
-  '''
-=======
->>>>>>> 675f1f6f
   SELECT "posthog_pluginconfig"."id",
          "posthog_pluginsourcefile"."transpiled",
          "posthog_pluginconfig"."web_token",
@@ -1499,11 +1029,7 @@
          AND "posthog_pluginconfig"."team_id" = 99999)
   '''
 # ---
-<<<<<<< HEAD
-# name: TestProcessScheduledChanges.test_schedule_feature_flag_multiple_changes.7
-=======
 # name: TestProcessScheduledChanges.test_schedule_feature_flag_multiple_changes.6
->>>>>>> 675f1f6f
   '''
   SELECT "posthog_hogfunction"."id",
          "posthog_hogfunction"."team_id",
@@ -1532,11 +1058,7 @@
                                               'site_app'))
   '''
 # ---
-<<<<<<< HEAD
-# name: TestProcessScheduledChanges.test_schedule_feature_flag_multiple_changes.8
-=======
 # name: TestProcessScheduledChanges.test_schedule_feature_flag_multiple_changes.7
->>>>>>> 675f1f6f
   '''
   SELECT "posthog_scheduledchange"."id",
          "posthog_scheduledchange"."record_id",
@@ -1558,11 +1080,7 @@
   UPDATE NOWAIT
   '''
 # ---
-<<<<<<< HEAD
-# name: TestProcessScheduledChanges.test_schedule_feature_flag_multiple_changes.9
-=======
 # name: TestProcessScheduledChanges.test_schedule_feature_flag_multiple_changes.8
->>>>>>> 675f1f6f
   '''
   SELECT "posthog_featureflag"."id",
          "posthog_featureflag"."key",
@@ -1583,8 +1101,6 @@
   WHERE "posthog_featureflag"."id" = 99999
   LIMIT 21
   '''
-<<<<<<< HEAD
-=======
 # ---
 # name: TestProcessScheduledChanges.test_schedule_feature_flag_multiple_changes.9
   '''
@@ -1618,5 +1134,4 @@
   WHERE "posthog_user"."id" = 99999
   LIMIT 21
   '''
->>>>>>> 675f1f6f
 # ---