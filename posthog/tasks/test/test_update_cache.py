--- conflicted
+++ resolved
@@ -62,13 +62,8 @@
         self.assertIsNotNone(DashboardItem.objects.get(pk=item.pk).last_refresh)
         self.assertIsNotNone(DashboardItem.objects.get(pk=item_to_cache.pk).last_refresh)
         self.assertIsNotNone(DashboardItem.objects.get(pk=item_do_not_cache.pk).last_refresh)
-<<<<<<< HEAD
-        self.assertEqual(cache.get(item_key)["data"][0]["count"], 0)
-        self.assertEqual(cache.get(funnel_key)["data"][0]["count"], 0)
-=======
-        self.assertEqual(get_safe_cache(item_key)["result"][0]["count"], 0)
-        self.assertEqual(get_safe_cache(funnel_key)["result"][0]["count"], 0)
->>>>>>> 0cfdb05a
+        self.assertEqual(get_safe_cache(item_key)["data"][0]["count"], 0)
+        self.assertEqual(get_safe_cache(funnel_key)["data"][0]["count"], 0)
 
     def _test_refresh_dashboard_cache_types(
         self, filter: FilterType, patch_update_cache_item: MagicMock, patch_apply_async: MagicMock,
