--- conflicted
+++ resolved
@@ -377,7 +377,6 @@
         send_all_periodic_digest_reports(dry_run=True)
 
         # Verify no capture call and no messaging record
-<<<<<<< HEAD
         mock_capture.assert_not_called()
         self.assertEqual(MessagingRecord.objects.count(), 0)
 
@@ -442,8 +441,4 @@
 
         # Verify the call was for the original user and not the one with disabled notifications
         call_args = mock_capture.call_args[1]
-        self.assertEqual(call_args["distinct_id"], str(self.user.distinct_id))
-=======
-        mock_capture.delay.assert_not_called()
-        self.assertEqual(MessagingRecord.objects.count(), 0)
->>>>>>> c4cbff42
+        self.assertEqual(call_args["distinct_id"], str(self.user.distinct_id))