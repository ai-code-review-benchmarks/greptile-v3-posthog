import dataclasses
import os
from collections import Counter
from datetime import datetime
from typing import (
    Any,
    Dict,
    List,
    Optional,
    Sequence,
    Tuple,
    TypedDict,
    Union,
    cast,
)

import dateutil
import requests
import structlog
from django.conf import settings
from django.db import connection
from django.db.models import Count
from posthoganalytics.client import Client
from psycopg2 import sql
from sentry_sdk import capture_exception

from posthog import version_requirement
from posthog.celery import app
from posthog.client import sync_execute
from posthog.cloud_utils import is_cloud
from posthog.models import GroupTypeMapping, OrganizationMembership, User
from posthog.models.dashboard import Dashboard
from posthog.models.feature_flag import FeatureFlag
from posthog.models.organization import Organization
from posthog.models.plugin import PluginConfig
from posthog.models.team.team import Team
from posthog.models.utils import namedtuplefetchall
from posthog.utils import get_helm_info_env, get_instance_realm, get_machine_id, get_previous_day
from posthog.version import VERSION

logger = structlog.get_logger(__name__)

Period = TypedDict("Period", {"start_inclusive": str, "end_inclusive": str})
TableSizes = TypedDict("TableSizes", {"posthog_event": int, "posthog_sessionrecordingevent": int})


@dataclasses.dataclass
class UsageReportCounters:
    event_count_lifetime: int
    event_count_in_period: int
    event_count_in_month: int
    event_count_with_groups_in_period: int
    # event_count_by_lib: Dict
    # event_count_by_name: Dict
    # Recordings
    recording_count_in_period: int
    recording_count_total: int
<<<<<<< HEAD
    # duplicate_distinct_ids: Dict
    # multiple_ids_per_person: Dict
=======
>>>>>>> 5a9974b3
    # Persons and Groups
    group_types_total: int
    # person_count_total: int
    # person_count_in_period: int
    # Dashboards
    dashboard_count: int
    dashboard_template_count: int
    dashboard_shared_count: int
    dashboard_tagged_count: int
    # Feature flags
    ff_count: int
    ff_active_count: int


# Instance metadata to be included in oveall report
@dataclasses.dataclass
class InstanceMetadata:
    posthog_version: str
    deployment_infrastructure: str
    realm: str
    period: Period
    site_url: str
    product: str
    helm: Optional[dict]
    clickhouse_version: Optional[str]
    users_who_logged_in: Optional[List[Dict[str, Union[str, int]]]]
    users_who_logged_in_count: Optional[int]
    users_who_signed_up: Optional[List[Dict[str, Union[str, int]]]]
    users_who_signed_up_count: Optional[int]
    table_sizes: Optional[TableSizes]
    plugins_installed: Optional[Dict]
    plugins_enabled: Optional[Dict]


@dataclasses.dataclass
class OrgReport(UsageReportCounters):
    date: str
    organization_id: str
    organization_name: str
    organization_created_at: str
    organization_user_count: int
    team_count: int
    teams: Dict[int, UsageReportCounters]


@dataclasses.dataclass
class FullUsageReport(OrgReport, InstanceMetadata):
    pass


<<<<<<< HEAD
def fetch_table_size(table_name: str) -> int:
    return fetch_sql("SELECT pg_total_relation_size(%s) as size", (table_name,))[0].size
=======
def get_org_usage_report(period: Tuple[datetime, datetime], team_ids: List[int]) -> OrgUsageSummary:
    period_start, period_end = period

    org_usage_summary = OrgUsageSummary(
        event_count_lifetime=0,
        event_count_in_period=0,
        event_count_in_month=0,
        event_count_with_groups_in_period=0,
        event_count_with_groups_in_month=0,
        recording_count_in_period=0,
        recording_count_total=0,
        # person_count_in_period=0,
        # person_count_total=0,
        using_groups=False,
        group_types_total=0,
        dashboard_count=0,
        ff_count=0,
        ff_active_count=0,
        teams={},
    )

    for team_id in team_ids:
        # Dashboards
        team_dashboards = Dashboard.objects.filter(team_id=team_id).exclude(deleted=True)

        # Feature Flags
        feature_flags = FeatureFlag.objects.filter(team_id=team_id).exclude(deleted=True)

        team_report = TeamUsageReport(
            event_count_lifetime=get_event_count_for_team(team_id),
            event_count_in_period=get_event_count_for_team_and_period(team_id, period_start, period_end),
            event_count_in_month=get_event_count_for_team_and_period(team_id, period_start.replace(day=1), period_end),
            event_count_with_groups_in_period=get_event_count_with_groups_count_for_team_and_period(
                team_id, period_start, period_end
            ),
            event_count_by_lib=get_events_count_for_team_by_client_lib(team_id, period_start, period_end),
            event_count_by_name=get_events_count_for_team_by_event_type(team_id, period_start, period_end),
            recording_count_in_period=get_recording_count_for_team_and_period(team_id, period_start, period_end),
            recording_count_total=get_recording_count_for_team(team_id),
            group_types_total=GroupTypeMapping.objects.filter(team_id=team_id).count(),
            # NOTE: Below is disabled until we figure out a CH query - Postgres count is far too slow
            # person_count_total=get_person_count_for_team(team_id),
            # person_count_in_period=get_person_count_for_team_and_period(team_id, period_start, period_end),
            dashboard_count=team_dashboards.count(),
            dashboard_template_count=team_dashboards.filter(creation_mode="template").count(),
            dashboard_shared_count=team_dashboards.filter(sharingconfiguration__enabled=True).count(),
            dashboard_tagged_count=team_dashboards.exclude(tagged_items__isnull=True).count(),
            ff_count=feature_flags.count(),
            ff_active_count=feature_flags.filter(active=True).count(),
        )
>>>>>>> 5a9974b3


def fetch_sql(sql_: str, params: Tuple[Any, ...]) -> List[Any]:
    with connection.cursor() as cursor:
        cursor.execute(sql.SQL(sql_), params)
        return namedtuplefetchall(cursor)


def get_product_name(realm: str, has_license: bool) -> str:
    if realm == "cloud":
        return "cloud"
    elif realm in {"hosted", "hosted-clickhouse"}:
        return "scale" if has_license else "open source"
    else:
        return "unknown"


def get_instance_metadata(period: Tuple[datetime, datetime]) -> InstanceMetadata:
    has_license = False

    if settings.EE_AVAILABLE:
        from ee.models.license import License

        license = License.objects.first_valid()
        has_license = license is not None

    period_start, period_end = period

    realm = get_instance_realm()
    metadata = InstanceMetadata(
        posthog_version=VERSION,
        deployment_infrastructure=os.getenv("DEPLOYMENT", "unknown"),
        realm=realm,
        period={"start_inclusive": period_start.isoformat(), "end_inclusive": period_end.isoformat()},
        site_url=settings.SITE_URL,
        product=get_product_name(realm, has_license),
        # Non-cloud vars
        helm=None,
        clickhouse_version=None,
        users_who_logged_in=None,
        users_who_logged_in_count=None,
        users_who_signed_up=None,
        users_who_signed_up_count=None,
        table_sizes=None,
        plugins_installed=None,
        plugins_enabled=None,
    )

    if realm != "cloud":
        metadata.helm = get_helm_info_env()
        metadata.clickhouse_version = str(version_requirement.get_clickhouse_version())

        metadata.users_who_logged_in = [
            {"id": user.id, "distinct_id": user.distinct_id}
            if user.anonymize_data
            else {"id": user.id, "distinct_id": user.distinct_id, "first_name": user.first_name, "email": user.email}
            for user in User.objects.filter(is_active=True, last_login__gte=period_start, last_login__lte=period_end)
        ]
        metadata.users_who_logged_in_count = len(metadata.users_who_logged_in)

        metadata.users_who_signed_up = [
            {"id": user.id, "distinct_id": user.distinct_id}
            if user.anonymize_data
            else {"id": user.id, "distinct_id": user.distinct_id, "first_name": user.first_name, "email": user.email}
            for user in User.objects.filter(is_active=True, date_joined__gte=period_start, date_joined__lte=period_end)
        ]
        metadata.users_who_signed_up_count = len(metadata.users_who_signed_up)

        metadata.table_sizes = {
            "posthog_event": fetch_table_size("posthog_event"),
            "posthog_sessionrecordingevent": fetch_table_size("posthog_sessionrecordingevent"),
        }

        plugin_configs = PluginConfig.objects.select_related("plugin").all()

        metadata.plugins_installed = dict(Counter(plugin_config.plugin.name for plugin_config in plugin_configs))
        metadata.plugins_enabled = dict(
            Counter(plugin_config.plugin.name for plugin_config in plugin_configs if plugin_config.enabled)
        )

    return metadata


def get_org_user_count(organization_id: str) -> int:
    return OrganizationMembership.objects.filter(organization_id=organization_id).count()


def get_org_owner_or_first_user(organization_id: str) -> Optional[User]:
    # Find the membership object for the org owner
    user = None
    membership = OrganizationMembership.objects.filter(
        organization_id=organization_id, level=OrganizationMembership.Level.OWNER
    ).first()
    if not membership:
        # If no owner membership is present, pick the first membership association we can find
        membership = OrganizationMembership.objects.filter(organization_id=organization_id).first()
    if hasattr(membership, "user"):
        membership = cast(OrganizationMembership, membership)
        user = membership.user
    else:
        capture_exception(
            Exception("No user found for org while generating report"), {"org": {"organization_id": organization_id}}
        )
    return user


def send_report_to_billing_service(organization: Organization, report: Dict) -> None:
    if not settings.EE_AVAILABLE:
        return

    from ee.api.billing import build_billing_token
    from ee.models.license import License
    from ee.settings import BILLING_SERVICE_URL

    license = License.objects.first_valid()
    token = build_billing_token(license, organization) if license else None

    if not license:
        return None

    headers = {}
    if token:
        headers = {"Authorization": f"Bearer {token}"}
    response = requests.post(f"{BILLING_SERVICE_URL}/api/usage", json=report, headers=headers)
    if response.status_code != 200:
        capture_event("billing service usage report failure", report["organization_id"], {"code": response.status_code})


def capture_event(
    name: str, organization_id: str, properties: Dict[str, Any], timestamp: Optional[datetime] = None
) -> None:
    phcloud_client = Client("sTMFPsFhdP1Ssg")
    if is_cloud():
        org_owner = get_org_owner_or_first_user(organization_id)
        phcloud_client.capture(
            org_owner.distinct_id,  # type: ignore
            name,
            {**properties, "scope": "user"},
            groups={"organization": organization_id, "instance": settings.SITE_URL},
            timestamp=timestamp,
        )
        phcloud_client.group_identify("organization", organization_id, properties)
    else:
        phcloud_client.capture(
            get_machine_id(),
            name,
            {**properties, "scope": "machine"},
            groups={"instance": settings.SITE_URL},
            timestamp=timestamp,
        )
        phcloud_client.group_identify("instance", settings.SITE_URL, properties)

    phcloud_client.flush()


def get_teams_with_event_count_lifetime() -> List[Tuple[int, int]]:
    result = sync_execute(
        """
        SELECT team_id, count(1) as count
        FROM events
        GROUP BY team_id
    """
    )
    return result


def get_teams_with_event_count_in_period(begin: datetime, end: datetime) -> List[Tuple[int, int]]:
    result = sync_execute(
        """
        SELECT team_id, count(1) as count
        FROM events
        WHERE timestamp between %(begin)s AND %(end)s
        GROUP BY team_id
    """,
        {"begin": begin, "end": end},
    )
    return result


def get_teams_with_event_count_with_groups_in_period(begin: datetime, end: datetime) -> List[Tuple[int, int]]:
    result = sync_execute(
        """
        SELECT team_id, count(1) as count
        FROM events
        WHERE timestamp between %(begin)s AND %(end)s
        AND ($group_0 != '' OR $group_1 != '' OR $group_2 != '' OR $group_3 != '' OR $group_4 != '')
        GROUP BY team_id
    """,
        {"begin": begin, "end": end},
    )
    return result


def get_teams_with_event_count_by_lib(begin: datetime, end: datetime) -> List[Tuple[int, str, int]]:
    results = sync_execute(
        """
        SELECT team_id, JSONExtractString(properties, '$lib') as lib, COUNT(1) as count
        FROM events
        WHERE timestamp between %(begin)s AND %(end)s
        GROUP BY lib, team_id
    """,
        {"begin": begin, "end": end},
    )
    return results


def get_teams_with_event_count_by_name(begin: datetime, end: datetime) -> List[Tuple[int, str, int]]:
    results = sync_execute(
        """
        SELECT team_id, event, COUNT(1) as count
        FROM events
        WHERE timestamp between %(begin)s AND %(end)s
        GROUP BY event, team_id
    """,
        {"begin": begin, "end": end},
    )
    return results


def get_teams_with_recording_count_in_period(begin: datetime, end: datetime) -> List[Tuple[int, int]]:
    result = sync_execute(
        """
        SELECT team_id, count(distinct session_id) as count
        FROM session_recording_events
        WHERE timestamp between %(begin)s AND %(end)s
        GROUP BY team_id
    """,
        {"begin": begin, "end": end},
    )
    return result


def get_teams_with_recording_count_total() -> List[Tuple[int, int]]:
    result = sync_execute(
        """
        SELECT team_id, count(distinct session_id) as count
        FROM session_recording_events
        GROUP BY team_id
    """
    )
    return result


def find_count_for_team_in_rows(team_id: int, rows: list) -> int:
    for row in rows:
        if "team_id" in row:
            if row["team_id"] == team_id:
                return row["total"]
        elif row[0] == team_id:
            return row[1]
    return 0


@app.task(ignore_result=True, retries=3)
def send_all_org_usage_reports(dry_run: bool = False, at: Optional[str] = None) -> List[dict]:  # Dict[str, OrgReport]:
    at_date = dateutil.parser.parse(at) if at else None
    period = get_previous_day(at=at_date)
    period_start, period_end = period

    instance_metadata = get_instance_metadata(period)

    # Clickhouse is good at counting things so we count across all teams rather than doing it one by one
    all_data = dict(
        teams_with_event_count_lifetime=get_teams_with_event_count_lifetime(),
        teams_with_event_count_in_period=get_teams_with_event_count_in_period(period_start, period_end),
        teams_with_event_count_in_month=get_teams_with_event_count_in_period(period_start.replace(day=1), period_end),
        teams_with_event_count_with_groups_in_period=get_teams_with_event_count_with_groups_in_period(
            period_start, period_end
        ),
        # teams_with_event_count_by_lib=get_teams_with_event_count_by_lib(period_start, period_end),
        # teams_with_event_count_by_name=get_teams_with_event_count_by_name(period_start, period_end),
        teams_with_recording_count_in_period=get_teams_with_recording_count_in_period(period_start, period_end),
        teams_with_recording_count_total=get_teams_with_recording_count_total(),
        teams_with_group_types_total=list(
            GroupTypeMapping.objects.values("team_id").annotate(total=Count("id")).order_by("team_id")
        ),
        teams_with_dashboard_count=list(
            Dashboard.objects.values("team_id").annotate(total=Count("id")).order_by("team_id")
        ),
        teams_with_dashboard_template_count=list(
            Dashboard.objects.filter(creation_mode="template")
            .values("team_id")
            .annotate(total=Count("id"))
            .order_by("team_id")
        ),
        teams_with_dashboard_shared_count=list(
            Dashboard.objects.filter(sharingconfiguration__enabled=True)
            .values("team_id")
            .annotate(total=Count("id"))
            .order_by("team_id")
        ),
        teams_with_dashboard_tagged_count=list(
            Dashboard.objects.filter(tagged_items__isnull=True)
            .values("team_id")
            .annotate(total=Count("id"))
            .order_by("team_id")
        ),
        teams_with_ff_count=list(FeatureFlag.objects.values("team_id").annotate(total=Count("id")).order_by("team_id")),
        teams_with_ff_active_count=list(
            FeatureFlag.objects.filter(active=True).values("team_id").annotate(total=Count("id")).order_by("team_id")
        ),
    )

    teams: Sequence[Team] = list(
        Team.objects.select_related("organization").exclude(organization__for_internal_metrics=True)
    )

    org_reports: Dict[str, OrgReport] = {}
    orgs_by_id: Dict[str, Organization] = {}

    for team in teams:
        team_report = UsageReportCounters(
            event_count_lifetime=find_count_for_team_in_rows(team.id, all_data["teams_with_event_count_lifetime"]),
            event_count_in_period=find_count_for_team_in_rows(team.id, all_data["teams_with_event_count_in_period"]),
            event_count_in_month=find_count_for_team_in_rows(team.id, all_data["teams_with_event_count_in_month"]),
            event_count_with_groups_in_period=find_count_for_team_in_rows(
                team.id, all_data["teams_with_event_count_with_groups_in_period"]
            ),
            # event_count_by_lib: Difind_count_for_team_in_rows(team.id, all_data["teams_with_#"]),
            # event_count_by_name: Difind_count_for_team_in_rows(team.id, all_data["teams_with_#"]),
            recording_count_in_period=find_count_for_team_in_rows(
                team.id, all_data["teams_with_recording_count_in_period"]
            ),
            recording_count_total=find_count_for_team_in_rows(team.id, all_data["teams_with_recording_count_total"]),
            group_types_total=find_count_for_team_in_rows(team.id, all_data["teams_with_group_types_total"]),
            dashboard_count=0,
            dashboard_template_count=0,
            dashboard_shared_count=0,
            dashboard_tagged_count=0,
            ff_count=0,
            ff_active_count=0,
        )

        if team.organization.id not in org_reports:
            orgs_by_id[team.organization.id] = team.organization

            org_report = OrgReport(
                date=period_start.strftime("%Y-%m-%d"),
                organization_id=str(team.organization.id),
                organization_name=team.organization.name,
                organization_created_at=team.organization.created_at.isoformat(),
                organization_user_count=get_org_user_count(team.organization.id),
                team_count=1,
                teams={team.id: team_report},
                **dataclasses.asdict(team_report),  # Clone the team report as the basis
            )
            org_reports[team.organization.id] = org_report
        else:
            org_report = org_reports[team.organization.id]
            org_report.teams[team.id] = team_report

            # Iterate on all fields of the UsageReportCounters and add the values from the team report to the org report
            for field in dataclasses.fields(UsageReportCounters):
                if hasattr(team_report, field.name):
                    setattr(
                        org_report,
                        field.name,
                        getattr(org_report, field.name) + getattr(team_report, field.name),
                    )

    all_reports = []

    for org_report in org_reports.values():
        full_report = FullUsageReport(
            **dataclasses.asdict(org_report),
            **dataclasses.asdict(instance_metadata),
        )
        full_report_dict = dataclasses.asdict(full_report)
        all_reports.append(full_report_dict)

        if dry_run:
            continue

        try:
            capture_event(
                "organization usage report", str(org_report.organization_id), full_report_dict, timestamp=at_date
            )
            send_report_to_billing_service(orgs_by_id[team.organization.id], full_report_dict)
            logger.info("Usage report for organization %s sent!", org_report.organization_id)

        except Exception as err:
            logger.info("Usage report for organization %s failed!", org_report.organization_id)
            capture_exception(err)
            capture_event("organization usage report failure", str(org_report.organization_id), {"error": str(err)})

    return all_reports<|MERGE_RESOLUTION|>--- conflicted
+++ resolved
@@ -55,11 +55,6 @@
     # Recordings
     recording_count_in_period: int
     recording_count_total: int
-<<<<<<< HEAD
-    # duplicate_distinct_ids: Dict
-    # multiple_ids_per_person: Dict
-=======
->>>>>>> 5a9974b3
     # Persons and Groups
     group_types_total: int
     # person_count_total: int
@@ -110,61 +105,8 @@
     pass
 
 
-<<<<<<< HEAD
 def fetch_table_size(table_name: str) -> int:
     return fetch_sql("SELECT pg_total_relation_size(%s) as size", (table_name,))[0].size
-=======
-def get_org_usage_report(period: Tuple[datetime, datetime], team_ids: List[int]) -> OrgUsageSummary:
-    period_start, period_end = period
-
-    org_usage_summary = OrgUsageSummary(
-        event_count_lifetime=0,
-        event_count_in_period=0,
-        event_count_in_month=0,
-        event_count_with_groups_in_period=0,
-        event_count_with_groups_in_month=0,
-        recording_count_in_period=0,
-        recording_count_total=0,
-        # person_count_in_period=0,
-        # person_count_total=0,
-        using_groups=False,
-        group_types_total=0,
-        dashboard_count=0,
-        ff_count=0,
-        ff_active_count=0,
-        teams={},
-    )
-
-    for team_id in team_ids:
-        # Dashboards
-        team_dashboards = Dashboard.objects.filter(team_id=team_id).exclude(deleted=True)
-
-        # Feature Flags
-        feature_flags = FeatureFlag.objects.filter(team_id=team_id).exclude(deleted=True)
-
-        team_report = TeamUsageReport(
-            event_count_lifetime=get_event_count_for_team(team_id),
-            event_count_in_period=get_event_count_for_team_and_period(team_id, period_start, period_end),
-            event_count_in_month=get_event_count_for_team_and_period(team_id, period_start.replace(day=1), period_end),
-            event_count_with_groups_in_period=get_event_count_with_groups_count_for_team_and_period(
-                team_id, period_start, period_end
-            ),
-            event_count_by_lib=get_events_count_for_team_by_client_lib(team_id, period_start, period_end),
-            event_count_by_name=get_events_count_for_team_by_event_type(team_id, period_start, period_end),
-            recording_count_in_period=get_recording_count_for_team_and_period(team_id, period_start, period_end),
-            recording_count_total=get_recording_count_for_team(team_id),
-            group_types_total=GroupTypeMapping.objects.filter(team_id=team_id).count(),
-            # NOTE: Below is disabled until we figure out a CH query - Postgres count is far too slow
-            # person_count_total=get_person_count_for_team(team_id),
-            # person_count_in_period=get_person_count_for_team_and_period(team_id, period_start, period_end),
-            dashboard_count=team_dashboards.count(),
-            dashboard_template_count=team_dashboards.filter(creation_mode="template").count(),
-            dashboard_shared_count=team_dashboards.filter(sharingconfiguration__enabled=True).count(),
-            dashboard_tagged_count=team_dashboards.exclude(tagged_items__isnull=True).count(),
-            ff_count=feature_flags.count(),
-            ff_active_count=feature_flags.filter(active=True).count(),
-        )
->>>>>>> 5a9974b3
 
 
 def fetch_sql(sql_: str, params: Tuple[Any, ...]) -> List[Any]:
