--- conflicted
+++ resolved
@@ -1,5 +1,5 @@
 import uuid
-from datetime import datetime, timedelta
+from datetime import datetime
 from typing import List
 
 import posthoganalytics
@@ -35,11 +35,7 @@
         template_name="invite",
         template_context={
             "invite": invite,
-<<<<<<< HEAD
-            "expiry_date": (invite.created_at + timedelta(days=3)).strftime("%b %d %Y"),
-=======
             "expiry_date": (timezone.now() + timezone.timedelta(days=3)).strftime("%b %d %Y"),
->>>>>>> 14eda789
         },
         reply_to=invite.created_by.email if invite.created_by and invite.created_by.email else "",
     )
@@ -110,7 +106,8 @@
     # Get all users for organization that haven't ingested any events
     users = []
     recently_created_organizations = Organization.objects.filter(
-        created_at__gte=org_created_from, created_at__lte=org_created_to,
+        created_at__gte=org_created_from,
+        created_at__lte=org_created_to,
     )
 
     for organization in recently_created_organizations:
