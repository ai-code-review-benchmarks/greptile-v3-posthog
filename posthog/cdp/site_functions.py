import json

from posthog.cdp.filters import hog_function_filters_to_expr
from posthog.cdp.validation import transpile_template_code
from posthog.hogql.compiler.javascript import JavaScriptCompiler
from posthog.models.hog_functions.hog_function import HogFunction
from posthog.models.plugin import transpile


def get_transpiled_function(hog_function: HogFunction) -> str:
    # Wrap in IIFE = Immediately Invoked Function Expression = to avoid polluting global scope
    response = "(function() {\n"

    # Build the inputs in three parts:
    # 1) a simple object with constants/scalars
    inputs_object: list[str] = []
    # 2) a function with a switch + try/catch that calculates the input from globals
    inputs_switch = ""
    # 3) code that adds all calculated inputs to the inputs object
    inputs_append: list[str] = []

    compiler = JavaScriptCompiler()

    # TODO: reorder inputs to make dependencies work
    for key, input in (hog_function.inputs or {}).items():
        value = input.get("value")
        key_string = json.dumps(str(key) or "<empty>")
        if (isinstance(value, str) and "{" in value) or isinstance(value, dict) or isinstance(value, list):
            base_code = transpile_template_code(value, compiler)
            inputs_switch += f"case {key_string}: return {base_code};\n"
            inputs_append.append(f"inputs[{key_string}] = getInputsKey({json.dumps(key)});")
        else:
            inputs_object.append(f"{key_string}: {json.dumps(value)}")

    # Convert the filters to code
    filters_expr = hog_function_filters_to_expr(hog_function.filters or {}, hog_function.team, {})
    filters_code = compiler.visit(filters_expr)
    # Start with the STL functions
    response += compiler.get_stl_code() + "\n"

    # A function to calculate the inputs from globals. If "initial" is true, no errors are logged.
    response += "function buildInputs(globals, initial) {\n"

    # Add all constant inputs directly
    response += "let inputs = {\n" + (",\n".join(inputs_object)) + "};\n"

    # Transpiled Hog code needs a "__getGlobal" function in scope
    response += "let __getGlobal = (key) => key === 'inputs' ? inputs : globals[key];\n"

    if inputs_switch:
        # We do it this way to be resilient to errors
        response += "function getInputsKey(key, initial) { try { switch (key) {\n"
        response += inputs_switch
        response += "default: return null; }\n"
        response += "} catch (e) { if(!initial) {console.error('[POSTHOG-JS] Unable to compute value for inputs', key, e);} return null } }\n"
        response += "\n".join(inputs_append) + "\n"

    response += "return inputs;}\n"

    response += f"const source = {transpile(hog_function.hog, 'site')}();"

<<<<<<< HEAD
    match_groups = ""
    if filters.get("matchGroups"):
        match_groups += "function getMatchGroups() {"
        match_groups += "const matchGroups = {};\n"
        for group in filters["matchGroups"]:
            group_code = hog_function_filters_to_expr(group.get("filters", {}), team, {})
            match_groups += f"try {{ matchGroups[{json.dumps(group.get('key', ''))}] = {compiler.visit(group_code)}; }} catch (e) {{ console.error('Matching error', {json.dumps(group.get('key', ''))}, e); }}\n"
        match_groups += "return matchGroups;\n"
        match_groups += "}\n"
    else:
        match_groups += "function getMatchGroups() { return {}; }\n"

=======
    # We are exposing an init function which is what the client will use to actually run this setup code.
    # The return includes any extra methods that the client might need to use - so far just processEvent
>>>>>>> 2df8682b
    response += (
        """
    let processEvent = undefined;
    if ('onEvent' in source) {
        processEvent = function processEvent(globals) {
            if (!('onEvent' in source)) { return; };
            const inputs = buildInputs(globals);
            const filterGlobals = { ...globals.groups, ...globals.event, person: globals.person, inputs, pdi: { distinct_id: globals.event.distinct_id, person: globals.person } };
            let __getGlobal = (key) => filterGlobals[key];
            const filterMatches = """
        + filters_code
<<<<<<< HEAD
        + ";\n"
        + match_groups
        + """
        if (filterMatches) { response.onEvent({ ...globals, matchGroups: getMatchGroups(), inputs, posthog }); }
=======
        + """;
            if (filterMatches) { source.onEvent({ ...globals, inputs, posthog }); }
        }
>>>>>>> 2df8682b
    }

    function init(config) {
        const posthog = config.posthog;
        const callback = config.callback;
        if ('onLoad' in source) {
            const r = source.onLoad({ inputs: buildInputs({}, true), posthog: posthog });
            if (r && typeof r.then === 'function' && typeof r.finally === 'function') { r.catch(() => callback(false)).then(() => callback(true)) } else { callback(true) }
        } else {
            callback(true);
        }

        return {
            processEvent: processEvent
        }
    }

    return { init: init };"""
    )

    response += "\n})"

    return response<|MERGE_RESOLUTION|>--- conflicted
+++ resolved
@@ -59,23 +59,20 @@
 
     response += f"const source = {transpile(hog_function.hog, 'site')}();"
 
-<<<<<<< HEAD
     match_groups = ""
-    if filters.get("matchGroups"):
+    if hog_function.filters and hog_function.filters.get("matchGroups"):
         match_groups += "function getMatchGroups() {"
         match_groups += "const matchGroups = {};\n"
-        for group in filters["matchGroups"]:
-            group_code = hog_function_filters_to_expr(group.get("filters", {}), team, {})
+        for group in hog_function.filters["matchGroups"]:
+            group_code = hog_function_filters_to_expr(group.get("filters", {}), hog_function.team, {})
             match_groups += f"try {{ matchGroups[{json.dumps(group.get('key', ''))}] = {compiler.visit(group_code)}; }} catch (e) {{ console.error('Matching error', {json.dumps(group.get('key', ''))}, e); }}\n"
         match_groups += "return matchGroups;\n"
         match_groups += "}\n"
     else:
         match_groups += "function getMatchGroups() { return {}; }\n"
 
-=======
     # We are exposing an init function which is what the client will use to actually run this setup code.
     # The return includes any extra methods that the client might need to use - so far just processEvent
->>>>>>> 2df8682b
     response += (
         """
     let processEvent = undefined;
@@ -87,16 +84,10 @@
             let __getGlobal = (key) => filterGlobals[key];
             const filterMatches = """
         + filters_code
-<<<<<<< HEAD
         + ";\n"
         + match_groups
         + """
-        if (filterMatches) { response.onEvent({ ...globals, matchGroups: getMatchGroups(), inputs, posthog }); }
-=======
-        + """;
-            if (filterMatches) { source.onEvent({ ...globals, inputs, posthog }); }
-        }
->>>>>>> 2df8682b
+        if (filterMatches) { source.onEvent({ ...globals, matchGroups: getMatchGroups(), inputs, posthog }); }
     }
 
     function init(config) {
