--- conflicted
+++ resolved
@@ -20,15 +20,12 @@
 from .rudderstack.template_rudderstack import template as rudderstack
 from .gleap.template_gleap import template as gleap
 from .google_pubsub.template_google_pubsub import template as google_pubsub, TemplateGooglePubSubMigrator
-<<<<<<< HEAD
 from .engage.template_engage import template as engage
-=======
 from .zendesk.template_zendesk import template as zendesk
 from .google_cloud_storage.template_google_cloud_storage import (
     template as google_cloud_storage,
     TemplateGoogleCloudStorageMigrator,
 )
->>>>>>> e768f2bb
 
 
 HOG_FUNCTION_TEMPLATES = [
@@ -52,13 +49,10 @@
     avo,
     gleap,
     google_pubsub,
-<<<<<<< HEAD
     engage,
-=======
     zendesk,
     google_cloud_storage,
     braze,
->>>>>>> e768f2bb
 ]
 
 
