from posthog.cdp.templates.hog_function_template import derive_sub_templates
from .webhook.template_webhook import template as webhook
from .webhook.template_webhook_mappings import template as webhook_mappings
from .slack.template_slack import template as slack
from .hubspot.template_hubspot import template_event as hubspot_event, template as hubspot, TemplateHubspotMigrator
from .braze.template_braze import template as braze
from .customerio.template_customerio import template as customerio, TemplateCustomerioMigrator
from .intercom.template_intercom import (
    template as intercom,
    template_send_event as intercom_send_event,
)
from .sendgrid.template_sendgrid import template as sendgrid, TemplateSendGridMigrator
from .clearbit.template_clearbit import template as clearbit
from .june.template_june import template as june
<<<<<<< HEAD
from .tiktok.template_tiktok_ads import template as tiktok
=======
from .make.template_make import template as make
>>>>>>> 963b6255
from .posthog.template_posthog import template as posthog, TemplatePostHogMigrator
from .aws_kinesis.template_aws_kinesis import template as aws_kinesis
from .twillio.template_twilio import template as twilio
from .discord.template_discord import template as discord
from .salesforce.template_salesforce import template_create as salesforce_create, template_update as salesforce_update
from .mailjet.template_mailjet import (
    template_create_contact as mailjet_create_contact,
    template_update_contact_list as mailjet_update_contact_list,
    template_send_email as mailset_send_email,
)
from .zapier.template_zapier import template as zapier
from .mailgun.template_mailgun import template_mailgun_send_email as mailgun
from .avo.template_avo import template as avo, TemplateAvoMigrator
from .loops.template_loops import template as loops, template_send_event as loops_send_event, TemplateLoopsMigrator
from .rudderstack.template_rudderstack import template as rudderstack, TemplateRudderstackMigrator
from .gleap.template_gleap import template as gleap
from .google_pubsub.template_google_pubsub import template as google_pubsub, TemplateGooglePubSubMigrator
from .engage.template_engage import template as engage, TemplateEngageMigrator
from .zendesk.template_zendesk import template as zendesk
from .knock.template_knock import template as knock
from .meta_ads.template_meta_ads import template as meta_ads
from .activecampaign.template_activecampaign import template as activecampaign
from .google_ads.template_google_ads import template as google_ads
from .attio.template_attio import template as attio
from .mailchimp.template_mailchimp import template as mailchimp
from .microsoft_teams.template_microsoft_teams import template as microsoft_teams
from .linkedin_ads.template_linkedin_ads import template as linkedin_ads
from .klaviyo.template_klaviyo import template_user as klaviyo_user, template_event as klaviyo_event
from .google_cloud_storage.template_google_cloud_storage import (
    template as google_cloud_storage,
    TemplateGoogleCloudStorageMigrator,
)
from .airtable.template_airtable import template as airtable
from .brevo.template_brevo import template as brevo
from ._siteapps.template_early_access_features import template as early_access_features
from ._siteapps.template_hogdesk import template as hogdesk
from ._siteapps.template_notification_bar import template as notification_bar
from ._siteapps.template_pineapple_mode import template as pineapple_mode
from ._siteapps.template_debug_posthog import template as debug_posthog
from ._internal.template_broadcast import template_new_broadcast as _broadcast
from ._internal.template_blank import blank_site_destination, blank_site_app
from .snapchat_ads.template_snapchat_ads import template as snapchat_ads
from .snapchat_ads.template_pixel import template_snapchat_pixel as snapchat_pixel
from .reddit.template_reddit_pixel import template_reddit_pixel as reddit_pixel
from .reddit.template_reddit_conversions_api import template_reddit_conversions_api as reddit_conversions_api

HOG_FUNCTION_TEMPLATES = [
    _broadcast,
    blank_site_destination,
    blank_site_app,
    slack,
    webhook,
    webhook_mappings,
    activecampaign,
    airtable,
    attio,
    avo,
    aws_kinesis,
    twilio,
    braze,
    brevo,
    clearbit,
    customerio,
    discord,
    engage,
    gleap,
    google_ads,
    google_cloud_storage,
    google_pubsub,
    hubspot,
    hubspot_event,
    intercom,
    intercom_send_event,
    june,
    klaviyo_event,
    klaviyo_user,
    knock,
    linkedin_ads,
    loops,
    loops_send_event,
    mailchimp,
    mailgun,
    mailjet_create_contact,
    mailjet_update_contact_list,
    mailset_send_email,
    make,
    meta_ads,
    microsoft_teams,
    posthog,
    reddit_conversions_api,
    reddit_pixel,
    rudderstack,
    salesforce_create,
    salesforce_update,
    sendgrid,
<<<<<<< HEAD
    tiktok,
=======
    snapchat_ads,
    snapchat_pixel,
>>>>>>> 963b6255
    zapier,
    zendesk,
    early_access_features,
    hogdesk,
    notification_bar,
    pineapple_mode,
    debug_posthog,
]


HOG_FUNCTION_MIGRATORS = {
    TemplateCustomerioMigrator.plugin_url: TemplateCustomerioMigrator,
    TemplateSendGridMigrator.plugin_url: TemplateSendGridMigrator,
    TemplateGooglePubSubMigrator.plugin_url: TemplateGooglePubSubMigrator,
    TemplateGoogleCloudStorageMigrator.plugin_url: TemplateGoogleCloudStorageMigrator,
    TemplateEngageMigrator.plugin_url: TemplateEngageMigrator,
    TemplatePostHogMigrator.plugin_url: TemplatePostHogMigrator,
    TemplateHubspotMigrator.plugin_url: TemplateHubspotMigrator,
    TemplateRudderstackMigrator.plugin_url: TemplateRudderstackMigrator,
    TemplateLoopsMigrator.plugin_url: TemplateLoopsMigrator,
    TemplateAvoMigrator.plugin_url: TemplateAvoMigrator,
}<|MERGE_RESOLUTION|>--- conflicted
+++ resolved
@@ -12,11 +12,8 @@
 from .sendgrid.template_sendgrid import template as sendgrid, TemplateSendGridMigrator
 from .clearbit.template_clearbit import template as clearbit
 from .june.template_june import template as june
-<<<<<<< HEAD
 from .tiktok.template_tiktok_ads import template as tiktok
-=======
 from .make.template_make import template as make
->>>>>>> 963b6255
 from .posthog.template_posthog import template as posthog, TemplatePostHogMigrator
 from .aws_kinesis.template_aws_kinesis import template as aws_kinesis
 from .twillio.template_twilio import template as twilio
@@ -112,12 +109,9 @@
     salesforce_create,
     salesforce_update,
     sendgrid,
-<<<<<<< HEAD
     tiktok,
-=======
     snapchat_ads,
     snapchat_pixel,
->>>>>>> 963b6255
     zapier,
     zendesk,
     early_access_features,
