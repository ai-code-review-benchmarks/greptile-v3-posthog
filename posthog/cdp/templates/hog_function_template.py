import dataclasses
from typing import Literal, Optional, TYPE_CHECKING


if TYPE_CHECKING:
    from posthog.models.plugin import PluginConfig
else:
    PluginConfig = None


SubTemplateId = Literal[
    "activity-log",
    "error-tracking-issue-created",
    "error-tracking-issue-reopened",
    "insight-alert-firing",
]


HogFunctionTemplateType = Literal[
    "destination",
    "internal_destination",
    "site_destination",
    "site_app",
    "transformation",
    "shared",
    "email",
    "sms",
    "push",
    "broadcast",
    "activity",
    "alert",
]


HogFunctionTemplateKind = Literal["messaging_campaign"]


@dataclasses.dataclass(frozen=True)
class HogFunctionMapping:
    name: Optional[str] = None
    filters: Optional[dict] = None
    inputs: Optional[dict] = None
    inputs_schema: Optional[list[dict]] = None


@dataclasses.dataclass(frozen=True)
class HogFunctionMappingTemplate:
    name: str
    include_by_default: Optional[bool] = None
    filters: Optional[dict] = None
    inputs: Optional[dict] = None
    inputs_schema: Optional[list[dict]] = None


@dataclasses.dataclass(frozen=True)
class HogFunctionTemplate:
    status: Literal["alpha", "beta", "stable", "deprecated"]
    free: bool
    type: HogFunctionTemplateType
    id: str
    name: str
    hog: str
    inputs_schema: list[dict]
    category: list[str]
    description: Optional[str] = None
    filters: Optional[dict] = None
    mappings: Optional[list[HogFunctionMapping]] = None
    mapping_templates: Optional[list[HogFunctionMappingTemplate]] = None
    masking: Optional[dict] = None
    icon_url: Optional[str] = None
    kind: Optional[HogFunctionTemplateKind] = None


class HogFunctionTemplateMigrator:
    plugin_url: str

    @classmethod
    def migrate(cls, obj: PluginConfig) -> dict:
        # Return a dict for the template of a new HogFunction
<<<<<<< HEAD
        raise NotImplementedError()


def derive_sub_templates(templates: list[HogFunctionTemplate]) -> list[HogFunctionTemplate]:
    """
    Given a list of templates, derive the sub templates from them.
    Sub templates just override certain params of the parent template.
    This allows the API to filter for templates based on a SubTemplateId such as ones designed for surveys.
    """
    sub_templates = []
    for template in templates:
        for sub_template in template.sub_templates or []:
            merged_id = f"{template.id}-{sub_template.id}"
            template_params = dataclasses.asdict(template)
            sub_template_params = dataclasses.asdict(sub_template)

            # Override inputs_schema if set
            input_schema_overrides = sub_template_params.pop("input_schema_overrides")
            if input_schema_overrides:
                new_input_schema = []
                for schema in template_params["inputs_schema"]:
                    if schema["key"] in input_schema_overrides:
                        schema.update(input_schema_overrides[schema["key"]])
                    new_input_schema.append(schema)
                template_params["inputs_schema"] = new_input_schema

            # Get rid of the sub_templates from the template
            template_params.pop("sub_templates")
            # Update with the sub template params if not none
            for key, value in sub_template_params.items():
                if value is not None:
                    template_params[key] = value

            template_params["id"] = merged_id
            merged_template = HogFunctionTemplate(**template_params)
            sub_templates.append(merged_template)

    return sub_templates


SUB_TEMPLATE_COMMON: dict[SubTemplateId, HogFunctionSubTemplate] = {
    "survey-response": HogFunctionSubTemplate(
        id="survey-response",
        name="Survey Response",
        filters={
            "events": [
                {
                    "id": "survey sent",
                    "type": "events",
                    "properties": [
                        {
                            "key": "$survey_response",
                            "type": "event",
                            "value": "is_set",
                            "operator": "is_set",
                        },
                    ],
                }
            ]
        },
    ),
    "early-access-feature-enrollment": HogFunctionSubTemplate(
        id="early-access-feature-enrollment",
        name="Early Access Feature Enrollment",
        filters={"events": [{"id": "$feature_enrollment_update", "type": "events"}]},
    ),
    "activity-log": HogFunctionSubTemplate(
        id="activity-log",
        name="Team Activity",
        type="internal_destination",
        filters={"events": [{"id": "$activity_log_entry_created", "type": "events"}]},
    ),
    "error-tracking-issue-created": HogFunctionSubTemplate(
        id="error-tracking-issue-created",
        name="Issue created",
        type="internal_destination",
        filters={"events": [{"id": "$error_tracking_issue_created", "type": "events"}]},
    ),
    "error-tracking-issue-reopened": HogFunctionSubTemplate(
        id="error-tracking-issue-reopened",
        name="Issue reopened",
        type="internal_destination",
        filters={"events": [{"id": "$error_tracking_issue_reopened", "type": "events"}]},
    ),
    "insight-alert-firing": HogFunctionSubTemplate(
        id="insight-alert-firing",
        name="Insight alert firing",
        type="internal_destination",
        filters={"events": [{"id": "$insight_alert_firing", "type": "events"}]},
    ),
}
=======
        raise NotImplementedError()
>>>>>>> f9342b98
<|MERGE_RESOLUTION|>--- conflicted
+++ resolved
@@ -77,98 +77,4 @@
     @classmethod
     def migrate(cls, obj: PluginConfig) -> dict:
         # Return a dict for the template of a new HogFunction
-<<<<<<< HEAD
-        raise NotImplementedError()
-
-
-def derive_sub_templates(templates: list[HogFunctionTemplate]) -> list[HogFunctionTemplate]:
-    """
-    Given a list of templates, derive the sub templates from them.
-    Sub templates just override certain params of the parent template.
-    This allows the API to filter for templates based on a SubTemplateId such as ones designed for surveys.
-    """
-    sub_templates = []
-    for template in templates:
-        for sub_template in template.sub_templates or []:
-            merged_id = f"{template.id}-{sub_template.id}"
-            template_params = dataclasses.asdict(template)
-            sub_template_params = dataclasses.asdict(sub_template)
-
-            # Override inputs_schema if set
-            input_schema_overrides = sub_template_params.pop("input_schema_overrides")
-            if input_schema_overrides:
-                new_input_schema = []
-                for schema in template_params["inputs_schema"]:
-                    if schema["key"] in input_schema_overrides:
-                        schema.update(input_schema_overrides[schema["key"]])
-                    new_input_schema.append(schema)
-                template_params["inputs_schema"] = new_input_schema
-
-            # Get rid of the sub_templates from the template
-            template_params.pop("sub_templates")
-            # Update with the sub template params if not none
-            for key, value in sub_template_params.items():
-                if value is not None:
-                    template_params[key] = value
-
-            template_params["id"] = merged_id
-            merged_template = HogFunctionTemplate(**template_params)
-            sub_templates.append(merged_template)
-
-    return sub_templates
-
-
-SUB_TEMPLATE_COMMON: dict[SubTemplateId, HogFunctionSubTemplate] = {
-    "survey-response": HogFunctionSubTemplate(
-        id="survey-response",
-        name="Survey Response",
-        filters={
-            "events": [
-                {
-                    "id": "survey sent",
-                    "type": "events",
-                    "properties": [
-                        {
-                            "key": "$survey_response",
-                            "type": "event",
-                            "value": "is_set",
-                            "operator": "is_set",
-                        },
-                    ],
-                }
-            ]
-        },
-    ),
-    "early-access-feature-enrollment": HogFunctionSubTemplate(
-        id="early-access-feature-enrollment",
-        name="Early Access Feature Enrollment",
-        filters={"events": [{"id": "$feature_enrollment_update", "type": "events"}]},
-    ),
-    "activity-log": HogFunctionSubTemplate(
-        id="activity-log",
-        name="Team Activity",
-        type="internal_destination",
-        filters={"events": [{"id": "$activity_log_entry_created", "type": "events"}]},
-    ),
-    "error-tracking-issue-created": HogFunctionSubTemplate(
-        id="error-tracking-issue-created",
-        name="Issue created",
-        type="internal_destination",
-        filters={"events": [{"id": "$error_tracking_issue_created", "type": "events"}]},
-    ),
-    "error-tracking-issue-reopened": HogFunctionSubTemplate(
-        id="error-tracking-issue-reopened",
-        name="Issue reopened",
-        type="internal_destination",
-        filters={"events": [{"id": "$error_tracking_issue_reopened", "type": "events"}]},
-    ),
-    "insight-alert-firing": HogFunctionSubTemplate(
-        id="insight-alert-firing",
-        name="Insight alert firing",
-        type="internal_destination",
-        filters={"events": [{"id": "$insight_alert_firing", "type": "events"}]},
-    ),
-}
-=======
-        raise NotImplementedError()
->>>>>>> f9342b98
+        raise NotImplementedError()