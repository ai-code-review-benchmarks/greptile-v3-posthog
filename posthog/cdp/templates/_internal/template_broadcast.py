from posthog.cdp.templates.hog_function_template import HogFunctionTemplate

template_new_broadcast: HogFunctionTemplate = HogFunctionTemplate(
    status="alpha",
    free=True,
    type="broadcast",
    id="template-new-broadcast",
    name="Broadcast message",
    description="Send an email to a list of people",
    icon_url="/static/hedgehog/explorer-hog.png",
    category=["Email Marketing"],
    hog="""sendEmail(inputs)""".strip(),
    inputs_schema=[
        {
<<<<<<< HEAD
            "key": "mailjet",
            "type": "integration",
            "integration": "mailjet",
            "label": "Mailjet account",
=======
            "key": "mail",
            "type": "integration",
            "integration": "mail",
            "label": "Mail integration",
>>>>>>> 2e6d142c
            "secret": False,
            "required": True,
        },
        {
            "key": "email",
            "type": "email",
            "label": "Email",
            "default": {
                "to": "{person.properties.email}",
                "body": "Hello {person.properties.first_name} {person.properties.last_name}!\n\nThis is a broadcast",
                "from": "info@posthog.com",
                "subject": "Hello {person.properties.email}",
                "html": '<!DOCTYPE html PUBLIC "-//W3C//DTD XHTML 1.0 Transitional //EN" "http://www.w3.org/TR/xhtml1/DTD/xhtml1-transitional.dtd"><html xmlns="http://www.w3.org/1999/xhtml" xmlns:v="urn:schemas-microsoft-com:vml" xmlns:o="urn:schemas-microsoft-com:office:office"><head>\n<!--[if gte mso 9]>\n<xml>\n  <o:OfficeDocumentSettings>\n    <o:AllowPNG/>\n    <o:PixelsPerInch>96</o:PixelsPerInch>\n  </o:OfficeDocumentSettings>\n</xml>\n<![endif]-->\n  <meta http-equiv="Content-Type" content="text/html; charset=UTF-8" />\n  <meta name="viewport" content="width=device-width, initial-scale=1.0" />\n  <meta name="x-apple-disable-message-reformatting" />\n  <!--[if !mso]><!--><meta http-equiv="X-UA-Compatible" content="IE=edge" /><!--<![endif]-->\n  <title></title>\n  \n    <style type="text/css">\n      \n      @media only screen and (min-width: 520px) \\{\n        .u-row \\{\n          width: 500px !important;\n        }\n\n        .u-row .u-col \\{\n          vertical-align: top;\n        }\n\n        \n            .u-row .u-col-100 \\{\n              width: 500px !important;\n            }\n          \n      }\n\n      @media only screen and (max-width: 520px) \\{\n        .u-row-container \\{\n          max-width: 100% !important;\n          padding-left: 0px !important;\n          padding-right: 0px !important;\n        }\n\n        .u-row \\{\n          width: 100% !important;\n        }\n\n        .u-row .u-col \\{\n          display: block !important;\n          width: 100% !important;\n          min-width: 320px !important;\n          max-width: 100% !important;\n        }\n\n        .u-row .u-col &gt; div \\{\n          margin: 0 auto;\n        }\n\n\n}\n    \nbody \\{\n  margin: 0;\n  padding: 0;\n}\n\ntable,\ntr,\ntd \\{\n  vertical-align: top;\n  border-collapse: collapse;\n}\n\np \\{\n  margin: 0;\n}\n\n.ie-container table,\n.mso-container table \\{\n  table-layout: fixed;\n}\n\n* \\{\n  line-height: inherit;\n}\n\na[x-apple-data-detectors=\'true\'] \\{\n  color: inherit !important;\n  text-decoration: none !important;\n}\n\n\n\ntable, td \\{ color: #000000; } #u_body a \\{ color: #0000ee; text-decoration: underline; }\n    </style>\n  \n  \n\n</head>\n\n<body class="clean-body u_body" style="margin: 0;padding: 0;-webkit-text-size-adjust: 100%;background-color: #F7F8F9;color: #000000">\n  <!--[if IE]><div class="ie-container"><![endif]-->\n  <!--[if mso]><div class="mso-container"><![endif]-->\n  <table id="u_body" style="border-collapse: collapse;table-layout: fixed;border-spacing: 0;mso-table-lspace: 0pt;mso-table-rspace: 0pt;vertical-align: top;min-width: 320px;Margin: 0 auto;background-color: #F7F8F9;width:100%" cellpadding="0" cellspacing="0">\n  <tbody>\n  <tr style="vertical-align: top">\n    <td style="word-break: break-word;border-collapse: collapse !important;vertical-align: top">\n    <!--[if (mso)|(IE)]><table width="100%" cellpadding="0" cellspacing="0" border="0"><tr><td align="center" style="background-color: #F7F8F9;"><![endif]-->\n    \n  \n  \n<div class="u-row-container" style="padding: 0px;background-color: transparent">\n  <div class="u-row" style="margin: 0 auto;min-width: 320px;max-width: 500px;overflow-wrap: break-word;word-wrap: break-word;word-break: break-word;background-color: transparent;">\n    <div style="border-collapse: collapse;display: table;width: 100%;height: 100%;background-color: transparent;">\n      <!--[if (mso)|(IE)]><table width="100%" cellpadding="0" cellspacing="0" border="0"><tr><td style="padding: 0px;background-color: transparent;" align="center"><table cellpadding="0" cellspacing="0" border="0" style="width:500px;"><tr style="background-color: transparent;"><![endif]-->\n      \n<!--[if (mso)|(IE)]><td align="center" width="500" style="width: 500px;padding: 0px;border-top: 0px solid transparent;border-left: 0px solid transparent;border-right: 0px solid transparent;border-bottom: 0px solid transparent;border-radius: 0px;-webkit-border-radius: 0px; -moz-border-radius: 0px;" valign="top"><![endif]-->\n<div class="u-col u-col-100" style="max-width: 320px;min-width: 500px;display: table-cell;vertical-align: top;">\n  <div style="height: 100%;width: 100% !important;border-radius: 0px;-webkit-border-radius: 0px; -moz-border-radius: 0px;">\n  <!--[if (!mso)&(!IE)]><!--><div style="box-sizing: border-box; height: 100%; padding: 0px;border-top: 0px solid transparent;border-left: 0px solid transparent;border-right: 0px solid transparent;border-bottom: 0px solid transparent;border-radius: 0px;-webkit-border-radius: 0px; -moz-border-radius: 0px;"><!--<![endif]-->\n  \n<table style="font-family:arial,helvetica,sans-serif;" role="presentation" cellpadding="0" cellspacing="0" width="100%" border="0">\n  <tbody>\n    <tr>\n      <td style="overflow-wrap:break-word;word-break:break-word;padding:10px;font-family:arial,helvetica,sans-serif;" align="left">\n        \n  <div style="font-size: 14px; line-height: 140%; text-align: left; word-wrap: break-word;">\n    <p style="line-height: 140%;">Hello from PostHog!</p>\n  </div>\n\n      </td>\n    </tr>\n  </tbody>\n</table>\n\n<table style="font-family:arial,helvetica,sans-serif;" role="presentation" cellpadding="0" cellspacing="0" width="100%" border="0">\n  <tbody>\n    <tr>\n      <td style="overflow-wrap:break-word;word-break:break-word;padding:10px;font-family:arial,helvetica,sans-serif;" align="left">\n        \n  <!--[if mso]><style>.v-button \\{background: transparent !important;}</style><![endif]-->\n<div align="center">\n  <!--[if mso]><v:roundrect xmlns:v="urn:schemas-microsoft-com:vml" xmlns:w="urn:schemas-microsoft-com:office:word" href="https://posthog.com/" style="height:37px; v-text-anchor:middle; width:112px;" arcsize="11%"  stroke="f" fillcolor="#3AAEE0"><w:anchorlock/><center style="color:#FFFFFF;"><![endif]-->\n    <a href="https://posthog.com/" target="_blank" class="v-button" style="box-sizing: border-box;display: inline-block;text-decoration: none;-webkit-text-size-adjust: none;text-align: center;color: #FFFFFF; background-color: #3AAEE0; border-radius: 4px;-webkit-border-radius: 4px; -moz-border-radius: 4px; width:auto; max-width:100%; overflow-wrap: break-word; word-break: break-word; word-wrap:break-word; mso-border-alt: none;font-size: 14px;">\n      <span style="display:block;padding:10px 20px;line-height:120%;">Learn more</span>\n    </a>\n    <!--[if mso]></center></v:roundrect><![endif]-->\n</div>\n\n      </td>\n    </tr>\n  </tbody>\n</table>\n\n  <!--[if (!mso)&(!IE)]><!--></div><!--<![endif]-->\n  </div>\n</div>\n<!--[if (mso)|(IE)]></td><![endif]-->\n      <!--[if (mso)|(IE)]></tr></table></td></tr></table><![endif]-->\n    </div>\n  </div>\n  </div>\n  \n\n\n    <!--[if (mso)|(IE)]></td></tr></table><![endif]-->\n    </td>\n  </tr>\n  </tbody>\n  </table>\n  <!--[if mso]></div><![endif]-->\n  <!--[if IE]></div><![endif]-->\n\n\n\n</body></html>',
                "design": {
                    "body": {
                        "id": "TlJ2GekAva",
                        "rows": [
                            {
                                "id": "-sL7LJ6rhD",
                                "cells": [1],
                                "values": {
                                    "_meta": {"htmlID": "u_row_1", "htmlClassNames": "u_row"},
                                    "anchor": "",
                                    "columns": False,
                                    "padding": "0px",
                                    "hideable": True,
                                    "deletable": True,
                                    "draggable": True,
                                    "selectable": True,
                                    "_styleGuide": None,
                                    "hideDesktop": False,
                                    "duplicatable": True,
                                    "backgroundColor": "",
                                    "backgroundImage": {
                                        "url": "",
                                        "size": "custom",
                                        "repeat": "no-repeat",
                                        "position": "center",
                                        "fullWidth": True,
                                        "customPosition": ["50%", "50%"],
                                    },
                                    "displayCondition": None,
                                    "columnsBackgroundColor": "",
                                },
                                "columns": [
                                    {
                                        "id": "IT_J8vPWTn",
                                        "values": {
                                            "_meta": {"htmlID": "u_column_1", "htmlClassNames": "u_column"},
                                            "border": {},
                                            "padding": "0px",
                                            "borderRadius": "0px",
                                            "backgroundColor": "",
                                        },
                                        "contents": [
                                            {
                                                "id": "BSAz3H7CN9",
                                                "type": "text",
                                                "values": {
                                                    "text": '<p style="line-height: 140%;">Hello from PostHog!</p>',
                                                    "_meta": {
                                                        "htmlID": "u_content_text_1",
                                                        "htmlClassNames": "u_content_text",
                                                    },
                                                    "anchor": "",
                                                    "fontSize": "14px",
                                                    "hideable": True,
                                                    "deletable": True,
                                                    "draggable": True,
                                                    "linkStyle": {
                                                        "inherit": True,
                                                        "linkColor": "#0000ee",
                                                        "linkUnderline": True,
                                                        "linkHoverColor": "#0000ee",
                                                        "linkHoverUnderline": True,
                                                    },
                                                    "textAlign": "left",
                                                    "_languages": {},
                                                    "lineHeight": "140%",
                                                    "selectable": True,
                                                    "_styleGuide": None,
                                                    "duplicatable": True,
                                                    "containerPadding": "10px",
                                                    "displayCondition": None,
                                                },
                                            },
                                            {
                                                "id": "cAnEDJLdIg",
                                                "type": "button",
                                                "values": {
                                                    "href": {
                                                        "name": "web",
                                                        "attrs": {"href": "{{href}}", "target": "{{target}}"},
                                                        "values": {"href": "https://posthog.com/", "target": "_blank"},
                                                    },
                                                    "size": {"width": "100%", "autoWidth": True},
                                                    "text": "Learn more",
                                                    "_meta": {
                                                        "htmlID": "u_content_button_1",
                                                        "htmlClassNames": "u_content_button",
                                                    },
                                                    "anchor": "",
                                                    "border": {},
                                                    "padding": "10px 20px",
                                                    "fontSize": "14px",
                                                    "hideable": True,
                                                    "deletable": True,
                                                    "draggable": True,
                                                    "textAlign": "center",
                                                    "_languages": {},
                                                    "lineHeight": "120%",
                                                    "selectable": True,
                                                    "_styleGuide": None,
                                                    "borderRadius": "4px",
                                                    "buttonColors": {
                                                        "color": "#FFFFFF",
                                                        "hoverColor": "#FFFFFF",
                                                        "backgroundColor": "#3AAEE0",
                                                        "hoverBackgroundColor": "#3AAEE0",
                                                    },
                                                    "duplicatable": True,
                                                    "calculatedWidth": 112,
                                                    "calculatedHeight": 37,
                                                    "containerPadding": "10px",
                                                    "displayCondition": None,
                                                },
                                            },
                                        ],
                                    }
                                ],
                            }
                        ],
                        "values": {
                            "_meta": {"htmlID": "u_body", "htmlClassNames": "u_body"},
                            "language": {},
                            "linkStyle": {
                                "body": True,
                                "linkColor": "#0000ee",
                                "linkUnderline": True,
                                "linkHoverColor": "#0000ee",
                                "linkHoverUnderline": True,
                            },
                            "textColor": "#000000",
                            "fontFamily": {"label": "Arial", "value": "arial,helvetica,sans-serif"},
                            "popupWidth": "600px",
                            "_styleGuide": None,
                            "popupHeight": "auto",
                            "borderRadius": "10px",
                            "contentAlign": "center",
                            "contentWidth": "500px",
                            "popupPosition": "center",
                            "preheaderText": "",
                            "backgroundColor": "#F7F8F9",
                            "backgroundImage": {
                                "url": "",
                                "size": "custom",
                                "repeat": "no-repeat",
                                "position": "center",
                                "fullWidth": True,
                            },
                            "contentVerticalAlign": "center",
                            "popupBackgroundColor": "#FFFFFF",
                            "popupBackgroundImage": {
                                "url": "",
                                "size": "cover",
                                "repeat": "no-repeat",
                                "position": "center",
                                "fullWidth": True,
                            },
                            "popupCloseButton_action": {
                                "name": "close_popup",
                                "attrs": {
                                    "onClick": "document.querySelector('.u-popup-container').style.display = 'none';"
                                },
                            },
                            "popupCloseButton_margin": "0px",
                            "popupCloseButton_position": "top-right",
                            "popupCloseButton_iconColor": "#000000",
                            "popupOverlay_backgroundColor": "rgba(0, 0, 0, 0.1)",
                            "popupCloseButton_borderRadius": "0px",
                            "popupCloseButton_backgroundColor": "#DDDDDD",
                        },
                        "footers": [],
                        "headers": [],
                    },
                    "counters": {"u_row": 1, "u_column": 1, "u_content_text": 1, "u_content_button": 1},
                    "schemaVersion": 17,
                },
            },
            "secret": False,
            "required": True,
        },
    ],
    filters={
        "properties": [{"key": "email", "value": "is_set", "operator": "is_set", "type": "person"}],
    },
)<|MERGE_RESOLUTION|>--- conflicted
+++ resolved
@@ -12,17 +12,10 @@
     hog="""sendEmail(inputs)""".strip(),
     inputs_schema=[
         {
-<<<<<<< HEAD
-            "key": "mailjet",
-            "type": "integration",
-            "integration": "mailjet",
-            "label": "Mailjet account",
-=======
             "key": "mail",
             "type": "integration",
             "integration": "mail",
             "label": "Mail integration",
->>>>>>> 2e6d142c
             "secret": False,
             "required": True,
         },
