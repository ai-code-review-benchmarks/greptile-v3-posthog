import json
from contextlib import nullcontext
from typing import Any, Optional, cast

from django.db.models import Prefetch
from django.utils.timezone import now
<<<<<<< HEAD
from rest_framework import exceptions, serializers, viewsets
=======

import structlog
import pydantic_core
import posthoganalytics
from opentelemetry import trace
from rest_framework import exceptions, serializers, status, viewsets
>>>>>>> e461652d
from rest_framework.permissions import SAFE_METHODS, BasePermission
from rest_framework.request import Request
from rest_framework.response import Response
from rest_framework.serializers import BaseSerializer
from rest_framework.utils.serializer_helpers import ReturnDict

from posthog.api.dashboards.dashboard_template_json_schema_parser import DashboardTemplateCreationJSONSchemaParser
from posthog.api.forbid_destroy_model import ForbidDestroyModel
from posthog.api.insight import InsightSerializer, InsightViewSet
from posthog.api.monitoring import Feature, monitor
from posthog.api.routing import TeamAndOrgViewSetMixin
from posthog.api.shared import UserBasicSerializer
from posthog.api.tagged_item import TaggedItemSerializerMixin, TaggedItemViewSetMixin
from posthog.api.utils import action
from posthog.clickhouse.client.async_task_chain import task_chain_context
from posthog.constants import GENERATED_DASHBOARD_PREFIX
from posthog.event_usage import report_user_action
from posthog.helpers import create_dashboard_from_template
from posthog.helpers.dashboard_templates import create_from_template
from posthog.models import Dashboard, DashboardTile, Insight, Text
from posthog.models.dashboard_templates import DashboardTemplate
from posthog.models.group_type_mapping import GroupTypeMapping
from posthog.models.insight_variable import InsightVariable
from posthog.models.tagged_item import TaggedItem
from posthog.models.user import User
from posthog.rbac.access_control_api_mixin import AccessControlViewSetMixin
from posthog.rbac.user_access_control import UserAccessControlSerializerMixin
from posthog.user_permissions import UserPermissionsSerializerMixin
from posthog.utils import filters_override_requested_by_client, variables_override_requested_by_client

logger = structlog.get_logger(__name__)
tracer = trace.get_tracer(__name__)


def serialize_tile_with_context(tile, order: int, context: dict) -> tuple[int, dict]:
    """
    Serialize a single tile with error handling. Returns (order, tile_data) tuple.
    This function is designed to be thread-safe and used with ThreadPoolExecutor.
    """
    # Create a copy of context to avoid thread conflicts
    tile_context = context.copy()
    tile_context.update(
        {
            "dashboard_tile": tile,
            "order": order,
        }
    )

    if isinstance(tile.layouts, str):
        tile.layouts = json.loads(tile.layouts)

    try:
        tile_data = DashboardTileSerializer(tile, many=False, context=tile_context).data
        return order, tile_data
    except pydantic_core.ValidationError as e:
        if not tile.insight:
            raise
        query = tile.insight.query
        tile.insight.query = None
        tile_data = DashboardTileSerializer(tile, context=tile_context).data
        tile_data["insight"]["query"] = query
        tile_data["error"] = {"type": type(e).__name__, "message": str(e)}
        return order, tile_data


class CanEditDashboard(BasePermission):
    message = "You don't have edit permissions for this dashboard."

    def has_object_permission(self, request: Request, view, dashboard) -> bool:
        if request.method in SAFE_METHODS:
            return True
        return view.user_permissions.dashboard(dashboard).can_edit


class TextSerializer(serializers.ModelSerializer):
    created_by = UserBasicSerializer(read_only=True)
    last_modified_by = UserBasicSerializer(read_only=True)

    class Meta:
        model = Text
        fields = "__all__"
        read_only_fields = ["id", "created_by", "last_modified_by", "last_modified_at"]


class DashboardTileSerializer(serializers.ModelSerializer):
    id: serializers.IntegerField = serializers.IntegerField(required=False)
    insight = InsightSerializer()
    text = TextSerializer()

    class Meta:
        model = DashboardTile
        exclude = [
            "dashboard",
            "deleted",
            "filters_hash",
            "last_refresh",
            "refreshing",
            "refresh_attempt",
        ]
        read_only_fields = ["id", "insight"]
        depth = 1

    @tracer.start_as_current_span("DashboardTileSerializer.to_representation")
    def to_representation(self, instance: DashboardTile):
        representation = super().to_representation(instance)

        representation["order"] = self.context.get("order", None)

        insight_representation = representation["insight"] or {}  # May be missing for text tiles
        representation["last_refresh"] = insight_representation.get("last_refresh", None)
        representation["is_cached"] = insight_representation.get("is_cached", False)

        return representation


class DashboardBasicSerializer(
    TaggedItemSerializerMixin,
    serializers.ModelSerializer,
    UserPermissionsSerializerMixin,
    UserAccessControlSerializerMixin,
):
    created_by = UserBasicSerializer(read_only=True)
    effective_privilege_level = serializers.SerializerMethodField()
    effective_restriction_level = serializers.SerializerMethodField()
    access_control_version = serializers.SerializerMethodField()
    is_shared = serializers.BooleanField(source="is_sharing_enabled", read_only=True, required=False)

    class Meta:
        model = Dashboard
        fields = [
            "id",
            "name",
            "description",
            "pinned",
            "created_at",
            "created_by",
            "last_accessed_at",
            "is_shared",
            "deleted",
            "creation_mode",
            "tags",
            "restriction_level",
            "effective_restriction_level",
            "effective_privilege_level",
            "user_access_level",
            "access_control_version",
            "last_refresh",
        ]
        read_only_fields = fields

    def get_effective_restriction_level(self, dashboard: Dashboard) -> Dashboard.RestrictionLevel:
        if self.context.get("is_shared"):
            return Dashboard.RestrictionLevel.ONLY_COLLABORATORS_CAN_EDIT
        return self.user_permissions.dashboard(dashboard).effective_restriction_level

    def get_effective_privilege_level(self, dashboard: Dashboard) -> Dashboard.PrivilegeLevel:
        if self.context.get("is_shared"):
            return Dashboard.PrivilegeLevel.CAN_VIEW
        return self.user_permissions.dashboard(dashboard).effective_privilege_level

    def get_access_control_version(self, dashboard: Dashboard) -> str:
        # This effectively means that the dashboard they are using the old dashboard permissions
        if dashboard.restriction_level > Dashboard.RestrictionLevel.EVERYONE_IN_PROJECT_CAN_EDIT:
            return "v1"
        return "v2"


class DashboardSerializer(DashboardBasicSerializer):
    tiles = serializers.SerializerMethodField()
    filters = serializers.SerializerMethodField()
    variables = serializers.SerializerMethodField()
    created_by = UserBasicSerializer(read_only=True)
    use_template = serializers.CharField(write_only=True, allow_blank=True, required=False)
    use_dashboard = serializers.IntegerField(write_only=True, allow_null=True, required=False)
    delete_insights = serializers.BooleanField(write_only=True, required=False, default=False)
    effective_privilege_level = serializers.SerializerMethodField()
    effective_restriction_level = serializers.SerializerMethodField()
    access_control_version = serializers.SerializerMethodField()
    is_shared = serializers.BooleanField(source="is_sharing_enabled", read_only=True, required=False)
    breakdown_colors = serializers.JSONField(required=False)
    data_color_theme_id = serializers.IntegerField(required=False, allow_null=True)
    _create_in_folder = serializers.CharField(required=False, allow_blank=True, write_only=True)

    class Meta:
        model = Dashboard
        fields = [
            "id",
            "name",
            "description",
            "pinned",
            "created_at",
            "created_by",
            "is_shared",
            "deleted",
            "creation_mode",
            "use_template",
            "use_dashboard",
            "delete_insights",
            "filters",
            "variables",
            "breakdown_colors",
            "data_color_theme_id",
            "tags",
            "tiles",
            "restriction_level",
            "effective_restriction_level",
            "effective_privilege_level",
            "user_access_level",
            "access_control_version",
            "_create_in_folder",
            "last_refresh",
        ]
        read_only_fields = ["creation_mode", "effective_restriction_level", "is_shared", "user_access_level"]

    def validate_filters(self, value) -> dict:
        if not isinstance(value, dict):
            raise serializers.ValidationError("Filters must be a dictionary")

        return value

    def validate_variables(self, value) -> dict:
        if not isinstance(value, dict):
            raise serializers.ValidationError("Variables must be a dictionary")

        return value

    @monitor(feature=Feature.DASHBOARD, endpoint="dashboard", method="POST")
    def create(self, validated_data: dict, *args: Any, **kwargs: Any) -> Dashboard:
        request = self.context["request"]
        validated_data["created_by"] = request.user
        team_id = self.context["team_id"]
        use_template: str = validated_data.pop("use_template", None)
        use_dashboard: int = validated_data.pop("use_dashboard", None)
        validated_data.pop("delete_insights", None)  # not used during creation
        validated_data = self._update_creation_mode(validated_data, use_template, use_dashboard)
        tags = validated_data.pop("tags", None)  # tags are created separately below as global tag relationships
        current_url = request.headers.get("Referer")
        session_id = request.headers.get("X-Posthog-Session-Id")

        request_filters = request.data.get("filters")
        if request_filters:
            if not isinstance(request_filters, dict):
                raise serializers.ValidationError("Filters must be a dictionary")
            filters = request_filters
        else:
            filters = {}
        dashboard = Dashboard.objects.create(team_id=team_id, filters=filters, **validated_data)

        if use_template:
            try:
                create_dashboard_from_template(use_template, dashboard)
            except AttributeError as error:
                logger.error(
                    "dashboard_create.create_from_template_failed",
                    team_id=team_id,
                    template=use_template,
                    error=error,
                    exc_info=True,
                )
                raise serializers.ValidationError({"use_template": f"Invalid template provided: {use_template}"})

        elif use_dashboard:
            try:
                existing_dashboard = Dashboard.objects.get(
                    id=use_dashboard, team__project_id=self.context["get_team"]().project_id
                )
                existing_tiles = (
                    DashboardTile.objects.filter(dashboard=existing_dashboard)
                    .exclude(deleted=True)
                    .select_related("insight")
                )
                for existing_tile in existing_tiles:
                    if self.initial_data.get("duplicate_tiles", False):
                        self._deep_duplicate_tiles(dashboard, existing_tile)
                    else:
                        existing_tile.copy_to_dashboard(dashboard)

            except Dashboard.DoesNotExist:
                raise serializers.ValidationError({"use_dashboard": "Invalid value provided"})

        # Manual tag creation since this create method doesn't call super()
        self._attempt_set_tags(tags, dashboard)

        report_user_action(
            request.user,
            "dashboard created",
            {
                **dashboard.get_analytics_metadata(),
                "from_template": bool(use_template),
                "template_key": use_template,
                "duplicated": bool(use_dashboard),
                "dashboard_id": use_dashboard,
                "$current_url": current_url,
                "$session_id": session_id,
            },
        )

        return dashboard

    def _deep_duplicate_tiles(self, dashboard: Dashboard, existing_tile: DashboardTile) -> None:
        if existing_tile.insight:
            new_data = {
                **InsightSerializer(existing_tile.insight, context=self.context).data,
                "id": None,  # to create a new Insight
                "last_refresh": now(),
                "name": (existing_tile.insight.name + " (Copy)") if existing_tile.insight.name else None,
            }
            new_data.pop("dashboards", None)
            new_tags = new_data.pop("tags", None)
            insight_serializer = InsightSerializer(data=new_data, context=self.context)
            insight_serializer.is_valid()
            insight_serializer.save()
            insight = cast(Insight, insight_serializer.instance)

            # Create new insight's tags separately. Force create tags on dashboard duplication.
            self._attempt_set_tags(new_tags, insight, force_create=True)

            DashboardTile.objects.create(
                dashboard=dashboard,
                insight=insight,
                layouts=existing_tile.layouts,
                color=existing_tile.color,
            )
        elif existing_tile.text:
            new_data = {
                **TextSerializer(existing_tile.text, context=self.context).data,
                "id": None,  # to create a new Text
            }
            new_data.pop("dashboards", None)
            text_serializer = TextSerializer(data=new_data, context=self.context)
            text_serializer.is_valid()
            text_serializer.save()
            text = cast(Text, text_serializer.instance)
            DashboardTile.objects.create(
                dashboard=dashboard,
                text=text,
                layouts=existing_tile.layouts,
                color=existing_tile.color,
            )

    @monitor(feature=Feature.DASHBOARD, endpoint="dashboard", method="PATCH")
    def update(self, instance: Dashboard, validated_data: dict, *args: Any, **kwargs: Any) -> Dashboard:
        can_user_restrict = self.user_permissions.dashboard(instance).can_restrict
        if "restriction_level" in validated_data and not can_user_restrict:
            raise exceptions.PermissionDenied(
                "Only the dashboard owner and project admins have the restriction rights required to change the dashboard's restriction level."
            )

        validated_data.pop("use_template", None)  # Remove attribute if present

        being_undeleted = instance.deleted and "deleted" in validated_data and not validated_data["deleted"]
        if being_undeleted:
            self._undo_delete_related_tiles(instance)

        initial_data = dict(self.initial_data)

        if validated_data.get("deleted", False):
            self._delete_related_tiles(instance, self.validated_data.get("delete_insights", False))
            group_type_mapping = GroupTypeMapping.objects.filter(
                team=instance.team, project_id=instance.team.project_id, detail_dashboard=instance
            ).first()
            if group_type_mapping:
                group_type_mapping.detail_dashboard = None
                group_type_mapping.save()

        request_filters = initial_data.get("filters")
        if request_filters:
            if not isinstance(request_filters, dict):
                raise serializers.ValidationError("Filters must be a dictionary")
            instance.filters = request_filters

        request_variables = initial_data.get("variables")
        if request_variables:
            if not isinstance(request_variables, dict):
                raise serializers.ValidationError("Filters must be a dictionary")
            instance.variables = request_variables

        instance = super().update(instance, validated_data)

        user = cast(User, self.context["request"].user)
        tiles = initial_data.pop("tiles", [])
        for tile_data in tiles:
            self._update_tiles(instance, tile_data, user)

        if "request" in self.context:
            report_user_action(user, "dashboard updated", instance.get_analytics_metadata())

        self.user_permissions.reset_insights_dashboard_cached_results()
        return instance

    @staticmethod
    def _update_tiles(instance: Dashboard, tile_data: dict, user: User) -> None:
        tile_data.pop("is_cached", None)  # read only field
        tile_data.pop("order", None)  # read only field

        if tile_data.get("text", None):
            text_json: dict = tile_data.get("text", {})
            created_by_json = text_json.get("created_by", None)
            if created_by_json:
                last_modified_by = user
                created_by = User.objects.get(id=created_by_json.get("id"))
            else:
                created_by = user
                last_modified_by = None
            text_defaults = {
                **tile_data["text"],
                "team_id": instance.team_id,
                "created_by": created_by,
                "last_modified_by": last_modified_by,
                "last_modified_at": now(),
            }
            if "team" in text_defaults:
                text_defaults.pop("team")  # We're already setting `team_id`
            text, _ = Text.objects.update_or_create(id=text_json.get("id", None), defaults=text_defaults)
            DashboardTile.objects.update_or_create(
                id=tile_data.get("id", None),
                defaults={**tile_data, "text": text, "dashboard": instance},
            )
        elif "deleted" in tile_data or "color" in tile_data or "layouts" in tile_data:
            tile_data.pop("insight", None)  # don't ever update insight tiles here

            DashboardTile.objects.update_or_create(
                id=tile_data.get("id", None),
                defaults={**tile_data, "dashboard": instance},
            )

    @staticmethod
    def _delete_related_tiles(instance: Dashboard, delete_related_insights: bool) -> None:
        if delete_related_insights:
            insights_to_update = []
            for insight in Insight.objects.filter(dashboard_tiles__dashboard=instance.id):
                if insight.dashboard_tiles.count() == 1:
                    insight.deleted = True
                    insights_to_update.append(insight)

            Insight.objects.bulk_update(insights_to_update, ["deleted"])
        DashboardTile.objects_including_soft_deleted.filter(dashboard__id=instance.id).update(deleted=True)

    @staticmethod
    def _undo_delete_related_tiles(instance: Dashboard) -> None:
        DashboardTile.objects_including_soft_deleted.filter(dashboard__id=instance.id).update(deleted=False)
        insights_to_undelete = []
        for tile in DashboardTile.objects.filter(dashboard__id=instance.id):
            if tile.insight and tile.insight.deleted:
                tile.insight.deleted = False
                insights_to_undelete.append(tile.insight)
        Insight.objects.bulk_update(insights_to_undelete, ["deleted"])

    @tracer.start_as_current_span("DashboardSerializer.get_tiles")
    def get_tiles(self, dashboard: Dashboard) -> Optional[list[ReturnDict]]:
        if self.context["view"].action == "list":
            return None

        # used by insight serializer to load insight filters in correct context
        self.context.update({"dashboard": dashboard})

        serialized_tiles: list[ReturnDict] = []

        tiles = DashboardTile.dashboard_queryset(dashboard.tiles).prefetch_related(
            Prefetch(
                "insight__tagged_items",
                queryset=TaggedItem.objects.select_related("tag"),
                to_attr="prefetched_tags",
            )
        )
        self.user_permissions.set_preloaded_dashboard_tiles(list(tiles))

        team = self.context["get_team"]()
        chained_tile_refresh_enabled = posthoganalytics.feature_enabled(
            "chained_dashboard_tile_refresh",
            str(team.organization_id),
            groups={"organization": str(team.organization_id)},
            group_properties={"organization": {"id": str(team.organization_id)}},
        )

        # Sort tiles by layout to ensure insights are computed in order of appearance on dashboard
        # sm more common than xs, so we sort by sm
        sorted_tiles = sorted(
            tiles,
            key=lambda tile: (
                tile.layouts.get("sm", {}).get("y", 100),
                tile.layouts.get("sm", {}).get("x", 100),
            ),
        )

        with task_chain_context() if chained_tile_refresh_enabled else nullcontext():
            # Handle case where there are no tiles
            if not sorted_tiles:
                return []

            for order, tile in enumerate(sorted_tiles):
                order, tile_data = serialize_tile_with_context(tile, order, self.context)
                serialized_tiles.append(cast(ReturnDict, tile_data))

        return serialized_tiles

    def get_filters(self, dashboard: Dashboard) -> dict:
        request = self.context.get("request")
        return filters_override_requested_by_client(request, dashboard)

    def get_variables(self, dashboard: Dashboard) -> dict | None:
        request = self.context.get("request")
        return variables_override_requested_by_client(request, dashboard, list(self.context["insight_variables"]))

    def validate(self, data):
        if data.get("use_dashboard", None) and data.get("use_template", None):
            raise serializers.ValidationError("`use_dashboard` and `use_template` cannot be used together")
        return data

    def _update_creation_mode(self, validated_data, use_template: str, use_dashboard: int):
        if use_template:
            return {**validated_data, "creation_mode": "template"}
        if use_dashboard:
            return {**validated_data, "creation_mode": "duplicate"}

        return {**validated_data, "creation_mode": "default"}


class DashboardsViewSet(
    TeamAndOrgViewSetMixin,
    AccessControlViewSetMixin,
    TaggedItemViewSetMixin,
    ForbidDestroyModel,
    viewsets.ModelViewSet,
):
    scope_object = "dashboard"
    queryset = Dashboard.objects_including_soft_deleted.order_by("-pinned", "name")
    permission_classes = [CanEditDashboard]

    @tracer.start_as_current_span("DashboardViewSet.get_serializer_context")
    def get_serializer_context(self) -> dict[str, Any]:
        context = super().get_serializer_context()
        context["insight_variables"] = InsightVariable.objects.filter(team=self.team).all()

        return context

    def get_serializer_class(self) -> type[BaseSerializer]:
        return DashboardBasicSerializer if self.action == "list" else DashboardSerializer

    @tracer.start_as_current_span("DashboardViewSet.dangerously_get_queryset")
    def dangerously_get_queryset(self):
        # Dashboards are retrieved under /environments/ because they include team-specific query results,
        # but they are in fact project-level, rather than environment-level
        assert self.team.project_id is not None
        queryset = self.queryset.filter(team__project_id=self.team.project_id)

        include_deleted = (
            self.action == "partial_update"
            and "deleted" in self.request.data
            and not self.request.data.get("deleted")
            and len(self.request.data) == 1
        )

        if not include_deleted:
            # a dashboard can be un-deleted by patching {"deleted": False}
            queryset = queryset.exclude(deleted=True)

        queryset = queryset.prefetch_related("sharingconfiguration_set").select_related("created_by")

        if self.action != "list":
            tiles_prefetch_queryset = DashboardTile.dashboard_queryset(
                DashboardTile.objects.prefetch_related(
                    "caching_states",
                    Prefetch(
                        "insight__dashboards",
                        queryset=Dashboard.objects.filter(
                            id__in=DashboardTile.objects.values_list("dashboard_id", flat=True)
                        ),
                    ),
                    "insight__dashboard_tiles__dashboard",
                )
            )
            try:
                dashboard_id = self.kwargs["pk"]
                tiles_prefetch_queryset = tiles_prefetch_queryset.filter(dashboard_id=dashboard_id)
            except KeyError:
                # in case there are endpoints that hit this branch but don't have a pk
                pass

            queryset = queryset.prefetch_related(
                # prefetching tiles saves 25 queries per tile on the dashboard
                Prefetch(
                    "tiles",
                    queryset=tiles_prefetch_queryset,
                ),
            )

        # Add access level filtering for list actions
        queryset = self._filter_queryset_by_access_level(queryset)

        # Filter out generated dashboards if requested (for list action only)
        if self.action == "list" and self.request.query_params.get("exclude_generated") == "true":
            queryset = queryset.exclude(name__startswith=GENERATED_DASHBOARD_PREFIX)

        return queryset

    @monitor(feature=Feature.DASHBOARD, endpoint="dashboard", method="GET")
    def retrieve(self, request: Request, *args: Any, **kwargs: Any) -> Response:
        dashboard = self.get_object()
        dashboard.last_accessed_at = now()
        dashboard.save(update_fields=["last_accessed_at"])
        serializer = DashboardSerializer(dashboard, context=self.get_serializer_context())
        return Response(serializer.data)

    @action(methods=["PATCH"], detail=True)
    def move_tile(self, request: Request, *args: Any, **kwargs: Any) -> Response:
        # TODO could things be rearranged so this is  PATCH call on a resource and not a custom endpoint?
        tile = request.data["tile"]
        from_dashboard = kwargs["pk"]
        to_dashboard = request.data["toDashboard"]

        tile = DashboardTile.objects.get(dashboard_id=from_dashboard, id=tile["id"])
        tile.dashboard_id = to_dashboard
        tile.save(update_fields=["dashboard_id"])

        serializer = DashboardSerializer(
            Dashboard.objects.get(id=from_dashboard),
            context=self.get_serializer_context(),
        )
        return Response(serializer.data)

    @action(
        methods=["POST"],
        detail=False,
        parser_classes=[DashboardTemplateCreationJSONSchemaParser],
    )
    def create_from_template_json(self, request: Request, *args: Any, **kwargs: Any) -> Response:
        current_url = request.headers.get("Referer")
        session_id = request.headers.get("X-Posthog-Session-Id")
        dashboard = Dashboard.objects.create(
            team_id=self.team_id,
            created_by=cast(User, request.user),
            _create_in_folder=request.data.get("_create_in_folder"),  # type: ignore
        )

        try:
            dashboard_template = DashboardTemplate(**request.data["template"])
            creation_context = request.data.get("creation_context")
            create_from_template(dashboard, dashboard_template, cast(User, request.user))

            report_user_action(
                cast(User, request.user),
                "dashboard created",
                {
                    **dashboard.get_analytics_metadata(),
                    "from_template": True,
                    "template_key": dashboard_template.template_name,
                    "duplicated": False,
                    "dashboard_id": dashboard.pk,
                    "creation_context": creation_context,
                    "$current_url": current_url,
                    "$session_id": session_id,
                },
            )
        except Exception:
            dashboard.delete()
            raise

        return Response(DashboardSerializer(dashboard, context=self.get_serializer_context()).data)


class LegacyDashboardsViewSet(DashboardsViewSet):
    param_derived_from_user_current_team = "project_id"

    def get_parents_query_dict(self) -> dict[str, Any]:
        if not self.request.user.is_authenticated or "share_token" in self.request.GET:
            return {}
        return {"team__project_id": self.project_id}


class LegacyInsightViewSet(InsightViewSet):
    param_derived_from_user_current_team = "project_id"<|MERGE_RESOLUTION|>--- conflicted
+++ resolved
@@ -4,16 +4,12 @@
 
 from django.db.models import Prefetch
 from django.utils.timezone import now
-<<<<<<< HEAD
-from rest_framework import exceptions, serializers, viewsets
-=======
 
 import structlog
 import pydantic_core
 import posthoganalytics
 from opentelemetry import trace
-from rest_framework import exceptions, serializers, status, viewsets
->>>>>>> e461652d
+from rest_framework import exceptions, serializers, viewsets
 from rest_framework.permissions import SAFE_METHODS, BasePermission
 from rest_framework.request import Request
 from rest_framework.response import Response
