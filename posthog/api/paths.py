--- conflicted
+++ resolved
@@ -4,24 +4,16 @@
 from rest_framework.permissions import IsAuthenticated
 from rest_framework.response import Response
 
-<<<<<<< HEAD
 from posthog.api.utils import StructuredViewSetMixin
-from posthog.models import Event, Filter, Team
-=======
 from posthog.models import Event, Filter
 from posthog.permissions import ProjectMembershipNecessaryPermissions
->>>>>>> d24783ec
 from posthog.queries import paths
 from posthog.utils import dict_from_cursor_fetchall, request_to_date_query
 
 
-<<<<<<< HEAD
 class PathsViewSet(StructuredViewSetMixin, viewsets.ViewSet):
-=======
-class PathsViewSet(viewsets.ViewSet):
     permission_classes = [IsAuthenticated, ProjectMembershipNecessaryPermissions]
 
->>>>>>> d24783ec
     @action(methods=["GET"], detail=False)
     def elements(self, request: request.Request, **kwargs):
 
@@ -29,13 +21,7 @@
         return Response(rows)
 
     def get_elements(self, request: request.Request):
-<<<<<<< HEAD
         all_events = Event.objects.filter(team_id=self.team_id, event="$autocapture")
-=======
-        team = request.user.team
-        assert team is not None
-        all_events = Event.objects.filter(team=team, event="$autocapture")
->>>>>>> d24783ec
         all_events_SQL, sql_params = all_events.query.sql_with_params()
 
         elements_readble = '\
