--- conflicted
+++ resolved
@@ -138,15 +138,8 @@
     return data, None
 
 
-<<<<<<< HEAD
-def determine_team_from_request_data(
-    request, data, token
-) -> Tuple[Optional[Team], Optional[bool], Optional[str], Optional[Any]]:
-    send_events_to_dead_letter_queue = False
-    fetch_team_error = None
-=======
-def get_team(request, data, token) -> Tuple[Optional[Team], Optional[Any]]:
->>>>>>> a2a42b8a
+def get_team(request, data, token) -> Tuple[Optional[Team], Optional[str], Optional[Any]]:
+    db_error = None
     team = None
     error_response = None
 
@@ -156,32 +149,20 @@
         capture_exception(e)
         statsd.incr("capture_endpoint_fetch_team_fail")
 
-        # Postgres deployments don't have a dead letter queue, so
-        # just return an error to the client
-        if is_clickhouse_enabled():
-            fetch_team_error = getattr(e, "message", repr(e))
-
-            # We use this approach because each individual event needs to go through some parsing
-            # before being added to the dead letter queue
-            send_events_to_dead_letter_queue = True
-
-        else:
-            error_response = cors_response(
-                request,
-                generate_exception_response(
-                    "capture",
-                    "Unable to fetch team from database.",
-                    type="server_error",
-                    code="fetch_team_fail",
-                    status_code=status.HTTP_503_SERVICE_UNAVAILABLE,
-                ),
-            )
-
-<<<<<<< HEAD
-        return team, send_events_to_dead_letter_queue, fetch_team_error, error_response
-=======
-        return None, error_response
->>>>>>> a2a42b8a
+        db_error = getattr(e, "message", repr(e))
+
+        error_response = cors_response(
+            request,
+            generate_exception_response(
+                "capture",
+                "Unable to fetch team from database.",
+                type="server_error",
+                code="fetch_team_fail",
+                status_code=status.HTTP_503_SERVICE_UNAVAILABLE,
+            ),
+        )
+
+        return None, db_error, error_response
 
     if team is None:
         try:
@@ -193,11 +174,7 @@
                     "capture", "Invalid Project ID.", code="invalid_project", attr="project_id"
                 ),
             )
-<<<<<<< HEAD
-            return team, send_events_to_dead_letter_queue, fetch_team_error, error_response
-=======
-            return None, error_response
->>>>>>> a2a42b8a
+            return None, db_error, error_response
 
         if not project_id:
             error_response = cors_response(
@@ -210,11 +187,7 @@
                     status_code=status.HTTP_401_UNAUTHORIZED,
                 ),
             )
-<<<<<<< HEAD
-            return team, send_events_to_dead_letter_queue, fetch_team_error, error_response
-=======
-            return None, error_response
->>>>>>> a2a42b8a
+            return None, db_error, error_response
 
         user = User.objects.get_from_personal_api_key(token)
         if user is None:
@@ -228,11 +201,7 @@
                     status_code=status.HTTP_401_UNAUTHORIZED,
                 ),
             )
-<<<<<<< HEAD
-            return team, send_events_to_dead_letter_queue, fetch_team_error, error_response
-=======
-            return None, error_response
->>>>>>> a2a42b8a
+            return None, db_error, error_response
 
         team = user.teams.get(id=project_id)
 
@@ -249,4 +218,4 @@
             ),
         )
 
-    return team, send_events_to_dead_letter_queue, fetch_team_error, error_response+    return team, db_error, error_response