--- conflicted
+++ resolved
@@ -160,7 +160,6 @@
             date_to=parse_as_date_or(recent_performance_query.dateRange.date_to, now()),
         )
 
-<<<<<<< HEAD
         return results
     elif query_kind == "TimeToSeeDataSessionsQuery":
         sessions_query_serializer = SessionsQuerySerializer(data=query_json)
@@ -178,32 +177,10 @@
         serializer.is_valid(raise_exception=True)
         return get_session_events(serializer) or {}
     else:
-        raise ValidationError("Unsupported query kind: %s" % query_kind)
-=======
-            return results
-        elif query_kind == "TimeToSeeDataSessionsQuery":
-            sessions_query_serializer = SessionsQuerySerializer(data=query_json)
-            sessions_query_serializer.is_valid(raise_exception=True)
-            return {"results": get_sessions(sessions_query_serializer).data}
-        elif query_kind == "TimeToSeeDataQuery":
-            serializer = SessionEventsQuerySerializer(
-                data={
-                    "team_id": team.pk,
-                    "session_start": query_json["sessionStart"],
-                    "session_end": query_json["sessionEnd"],
-                    "session_id": query_json["sessionId"],
-                }
-            )
-            serializer.is_valid(raise_exception=True)
-            return get_session_events(serializer) or {}
-        else:
-            if query_json.get("source"):
-                return process_query(team, query_json["source"], is_hogql_enabled)
-            else:
-                raise ValidationError(f"Unsupported query kind: {query_kind}")
-    except Exception as e:
-        raise ValidationError(str(e))
->>>>>>> 25f983e6
+        if query_json.get("source"):
+            return process_query(team, query_json["source"], is_hogql_enabled)
+
+        raise ValidationError(f"Unsupported query kind: {query_kind}")
 
 
 def _is_hogql_enabled(user: User, organization_id: str, organization_created_at: datetime) -> bool:
