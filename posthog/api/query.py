import json
import re
from typing import Dict, Optional, cast, Any, List

from django.http import HttpResponse, JsonResponse
from drf_spectacular.types import OpenApiTypes
from drf_spectacular.utils import OpenApiParameter
from pydantic import BaseModel
from rest_framework import viewsets
from rest_framework.decorators import action
from rest_framework.exceptions import ParseError, ValidationError, NotAuthenticated
from rest_framework.parsers import JSONParser
from rest_framework.permissions import IsAuthenticated
from rest_framework.request import Request
from rest_framework.response import Response
from sentry_sdk import capture_exception

from posthog import schema
from posthog.api.documentation import extend_schema
from posthog.api.routing import StructuredViewSetMixin
from posthog.clickhouse.query_tagging import tag_queries
from posthog.errors import ExposedCHQueryError
from posthog.hogql.ai import PromptUnclear, write_sql_from_prompt
from posthog.hogql.database.database import create_hogql_database, serialize_database
from posthog.hogql.errors import HogQLException
from posthog.hogql.metadata import get_hogql_metadata
from posthog.hogql.query import execute_hogql_query

<<<<<<< HEAD
from posthog.hogql_queries.query_runner import get_query_runner
=======
from posthog.hogql_queries.lifecycle_query_runner import LifecycleQueryRunner
from posthog.hogql_queries.trends_query_runner import TrendsQueryRunner
>>>>>>> 8597f7aa
from posthog.models import Team
from posthog.models.event.events_query import run_events_query
from posthog.models.user import User
from posthog.permissions import ProjectMembershipNecessaryPermissions, TeamMemberAccessPermission
from posthog.queries.time_to_see_data.serializers import SessionEventsQuerySerializer, SessionsQuerySerializer
from posthog.queries.time_to_see_data.sessions import get_session_events, get_sessions
from posthog.rate_limit import AIBurstRateThrottle, AISustainedRateThrottle, TeamRateThrottle
from posthog.schema import EventsQuery, HogQLQuery, HogQLMetadata
from posthog.utils import refresh_requested_by_client


class QueryThrottle(TeamRateThrottle):
    scope = "query"
    rate = "120/hour"


class QuerySchemaParser(JSONParser):
    """
    A query schema parser that ensures a valid query is present in the request
    """

    @staticmethod
    def validate_query(data) -> Dict:
        try:
            schema.Model.model_validate(data)
            # currently we have to return data not the parsed Model
            # because pydantic doesn't know to discriminate on 'kind'
            # if we can get this correctly typed we can return the parsed model
            return data
        except Exception as error:
            raise ParseError(detail=str(error))

    def parse(self, stream, media_type=None, parser_context=None):
        data = super(QuerySchemaParser, self).parse(stream, media_type, parser_context)
        QuerySchemaParser.validate_query(data.get("query"))
        return data


class QueryViewSet(StructuredViewSetMixin, viewsets.ViewSet):
    permission_classes = [IsAuthenticated, ProjectMembershipNecessaryPermissions, TeamMemberAccessPermission]

    parser_classes = (QuerySchemaParser,)

    def get_throttles(self):
        if self.action == "draft_sql":
            return [AIBurstRateThrottle(), AISustainedRateThrottle()]
        else:
            return [QueryThrottle()]

    @extend_schema(
        parameters=[
            OpenApiParameter(
                "query",
                OpenApiTypes.STR,
                description="Query node JSON string",
            ),
            OpenApiParameter(
                "client_query_id",
                OpenApiTypes.STR,
                description="Client provided query ID. Can be used to cancel queries.",
            ),
        ]
    )
    def list(self, request: Request, **kw) -> HttpResponse:
        self._tag_client_query_id(request.GET.get("client_query_id"))
        query_json = QuerySchemaParser.validate_query(self._query_json_from_request(request))
        # allow lists as well as dicts in response with safe=False
        try:
            return JsonResponse(process_query(self.team, query_json, request=request), safe=False)
        except HogQLException as e:
            raise ValidationError(str(e))
        except ExposedCHQueryError as e:
            raise ValidationError(str(e), e.code_name)

    def post(self, request, *args, **kwargs):
        request_json = request.data
        query_json = request_json.get("query")
        self._tag_client_query_id(request_json.get("client_query_id"))
        # allow lists as well as dicts in response with safe=False
        try:
            return JsonResponse(process_query(self.team, query_json, request=request), safe=False)
        except HogQLException as e:
            raise ValidationError(str(e))
        except ExposedCHQueryError as e:
            raise ValidationError(str(e), e.code_name)
        except Exception as e:
            self.handle_column_ch_error(e)
            capture_exception(e)
            raise e

    @action(methods=["GET"], detail=False)
    def draft_sql(self, request: Request, *args, **kwargs) -> Response:
        if not isinstance(request.user, User):
            raise NotAuthenticated()
        prompt = request.GET.get("prompt")
        current_query = request.GET.get("current_query")
        if not prompt:
            raise ValidationError({"prompt": ["This field is required."]}, code="required")
        if len(prompt) > 400:
            raise ValidationError({"prompt": ["This field is too long."]}, code="too_long")
        try:
            result = write_sql_from_prompt(prompt, current_query=current_query, user=request.user, team=self.team)
        except PromptUnclear as e:
            raise ValidationError({"prompt": [str(e)]}, code="unclear")
        return Response({"sql": result})

    def handle_column_ch_error(self, error):
        if getattr(error, "message", None):
            match = re.search(r"There's no column.*in table", error.message)
            if match:
                # TODO: remove once we support all column types
                raise ValidationError(
                    match.group(0) + ". Note: While in beta, not all column types may be fully supported"
                )
        return

    def _tag_client_query_id(self, query_id: str | None):
        if query_id is not None:
            tag_queries(client_query_id=query_id)

    def _query_json_from_request(self, request):
        if request.method == "POST":
            if request.content_type in ["", "text/plain", "application/json"]:
                query_source = request.body
            else:
                query_source = request.POST.get("query")
        else:
            query_source = request.GET.get("query")

        if query_source is None:
            raise ValidationError("Please provide a query in the request body or as a query parameter.")

        # TODO with improved pydantic validation we don't need the validation here
        try:

            def parsing_error(ex):
                raise ValidationError(ex)

            query = json.loads(
                query_source, parse_constant=lambda x: parsing_error(f"Unsupported constant found in JSON: {x}")
            )
        except (json.JSONDecodeError, UnicodeDecodeError) as error_main:
            raise ValidationError("Invalid JSON: %s" % (str(error_main)))
        return query


def _unwrap_pydantic(response: Any) -> Dict | List:
    if isinstance(response, list):
        return [_unwrap_pydantic(item) for item in response]

    elif isinstance(response, BaseModel):
        resp1: Dict[str, Any] = {}
        for key in response.__fields__.keys():
            resp1[key] = _unwrap_pydantic(getattr(response, key))
        return resp1

    elif isinstance(response, dict):
        resp2: Dict[str, Any] = {}
        for key in response.keys():
            resp2[key] = _unwrap_pydantic(response.get(key))
        return resp2

    return response


def _unwrap_pydantic_dict(response: Any) -> Dict:
    return cast(dict, _unwrap_pydantic(response))


def process_query(
    team: Team, query_json: Dict, default_limit: Optional[int] = None, request: Optional[Request] = None
) -> Dict:
    # query_json has been parsed by QuerySchemaParser
    # it _should_ be impossible to end up in here with a "bad" query
    query_kind = query_json.get("kind")

    tag_queries(query=query_json)

    if query_kind == "LifecycleQuery" or query_kind == "PersonsQuery":
        refresh_requested = refresh_requested_by_client(request) if request else False
        query_runner = get_query_runner(query_json, team)
        return _unwrap_pydantic_dict(query_runner.run(refresh_requested=refresh_requested))
    elif query_kind == "EventsQuery":
        events_query = EventsQuery.model_validate(query_json)
        events_response = run_events_query(query=events_query, team=team, default_limit=default_limit)
        return _unwrap_pydantic_dict(events_response)
    elif query_kind == "HogQLQuery":
        hogql_query = HogQLQuery.model_validate(query_json)
        hogql_response = execute_hogql_query(
            query_type="HogQLQuery",
            query=hogql_query.query,
            team=team,
            filters=hogql_query.filters,
            default_limit=default_limit,
        )
        return _unwrap_pydantic_dict(hogql_response)
    elif query_kind == "HogQLMetadata":
        metadata_query = HogQLMetadata.model_validate(query_json)
        metadata_response = get_hogql_metadata(query=metadata_query, team=team)
        return _unwrap_pydantic_dict(metadata_response)
<<<<<<< HEAD
=======
    elif query_kind == "LifecycleQuery":
        refresh_requested = refresh_requested_by_client(request) if request else False
        lifecycle_query_runner = LifecycleQueryRunner(query_json, team)
        return _unwrap_pydantic_dict(lifecycle_query_runner.run(refresh_requested=refresh_requested))
    elif query_kind == "TrendsQuery":
        refresh_requested = refresh_requested_by_client(request) if request else False
        trends_query_runner = TrendsQueryRunner(query_json, team)
        return _unwrap_pydantic_dict(trends_query_runner.run(refresh_requested=refresh_requested))
>>>>>>> 8597f7aa
    elif query_kind == "DatabaseSchemaQuery":
        database = create_hogql_database(team.pk)
        return serialize_database(database)
    elif query_kind == "TimeToSeeDataSessionsQuery":
        sessions_query_serializer = SessionsQuerySerializer(data=query_json)
        sessions_query_serializer.is_valid(raise_exception=True)
        return {"results": get_sessions(sessions_query_serializer).data}
    elif query_kind == "TimeToSeeDataQuery":
        serializer = SessionEventsQuerySerializer(
            data={
                "team_id": team.pk,
                "session_start": query_json["sessionStart"],
                "session_end": query_json["sessionEnd"],
                "session_id": query_json["sessionId"],
            }
        )
        serializer.is_valid(raise_exception=True)
        return get_session_events(serializer) or {}
    else:
        if query_json.get("source"):
            return process_query(team, query_json["source"])
        raise ValidationError(f"Unsupported query kind: {query_kind}")<|MERGE_RESOLUTION|>--- conflicted
+++ resolved
@@ -26,12 +26,7 @@
 from posthog.hogql.metadata import get_hogql_metadata
 from posthog.hogql.query import execute_hogql_query
 
-<<<<<<< HEAD
 from posthog.hogql_queries.query_runner import get_query_runner
-=======
-from posthog.hogql_queries.lifecycle_query_runner import LifecycleQueryRunner
-from posthog.hogql_queries.trends_query_runner import TrendsQueryRunner
->>>>>>> 8597f7aa
 from posthog.models import Team
 from posthog.models.event.events_query import run_events_query
 from posthog.models.user import User
@@ -210,7 +205,7 @@
 
     tag_queries(query=query_json)
 
-    if query_kind == "LifecycleQuery" or query_kind == "PersonsQuery":
+    if query_kind == "LifecycleQuery" or query_kind == "PersonsQuery" or query_kind == "TrendsQuery":
         refresh_requested = refresh_requested_by_client(request) if request else False
         query_runner = get_query_runner(query_json, team)
         return _unwrap_pydantic_dict(query_runner.run(refresh_requested=refresh_requested))
@@ -232,17 +227,6 @@
         metadata_query = HogQLMetadata.model_validate(query_json)
         metadata_response = get_hogql_metadata(query=metadata_query, team=team)
         return _unwrap_pydantic_dict(metadata_response)
-<<<<<<< HEAD
-=======
-    elif query_kind == "LifecycleQuery":
-        refresh_requested = refresh_requested_by_client(request) if request else False
-        lifecycle_query_runner = LifecycleQueryRunner(query_json, team)
-        return _unwrap_pydantic_dict(lifecycle_query_runner.run(refresh_requested=refresh_requested))
-    elif query_kind == "TrendsQuery":
-        refresh_requested = refresh_requested_by_client(request) if request else False
-        trends_query_runner = TrendsQueryRunner(query_json, team)
-        return _unwrap_pydantic_dict(trends_query_runner.run(refresh_requested=refresh_requested))
->>>>>>> 8597f7aa
     elif query_kind == "DatabaseSchemaQuery":
         database = create_hogql_database(team.pk)
         return serialize_database(database)
