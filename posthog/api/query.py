--- conflicted
+++ resolved
@@ -255,157 +255,6 @@
 MAX_QUERY_TIMEOUT = 600
 
 
-<<<<<<< HEAD
-async def query_awaited(request: Request, *args, **kwargs) -> StreamingHttpResponse:
-    """Async endpoint for handling event source queries using Server-Sent Events (SSE)."""
-
-    # Call the auth check method on QueryViewSet
-    request.META["HTTP_ACCEPT"] = "application/json"
-    view = await sync_to_async(QueryViewSet.as_view)({"post": "auth_for_awaiting"}, **kwargs)
-    response = await sync_to_async(view)(request)
-
-    if response.status_code != 200:  # Non-200 means we can return immediately, likely error
-        response.render()
-        content = response.rendered_content.decode("utf-8")
-        return StreamingHttpResponse(
-            [f"data: {content}\n\n".encode()],
-            status=response.status_code,
-            content_type="text/event-stream",
-            headers={
-                "Cache-Control": "no-cache",
-                "X-Accel-Buffering": "no",
-                "Connection": "keep-alive",
-            },
-        )
-
-    try:
-        # Get the parsed data from the auth response
-        auth_content = json.loads(response.content)
-        json_data = auth_content["data"]
-        upgraded_query = upgrade(json_data)
-        data = QueryRequest.model_validate(upgraded_query)
-        team = await Team.objects.aget(pk=auth_content["team_id"])
-        query, client_query_id, execution_mode = await sync_to_async(_process_query_request)(
-            data,
-            team,
-            data.client_query_id,
-            request.user,
-        )
-        if execution_mode in (ExecutionMode.RECENT_CACHE_CALCULATE_ASYNC_IF_STALE):
-            execution_mode = ExecutionMode.RECENT_CACHE_CALCULATE_BLOCKING_IF_STALE
-        elif execution_mode == ExecutionMode.CALCULATE_ASYNC_ALWAYS:
-            execution_mode = ExecutionMode.CALCULATE_BLOCKING_ALWAYS
-
-        # Define an async wrapper for process_query_model using sync_to_async
-        # This provides better handling of task cancellation than run_in_executor
-        async_process_query_model = sync_to_async(
-            process_query_model,
-        )
-
-        # Create a task from the async wrapper
-        query_task = asyncio.create_task(
-            async_process_query_model(
-                team=team,
-                query=query,
-                execution_mode=execution_mode,
-                query_id=client_query_id,
-                user=request.user if not isinstance(request.user, AnonymousUser) else None,
-                is_query_service=(get_query_tag_value("access_method") == "personal_api_key"),
-            )
-        )
-
-        # YOLO give the task a moment to materialize (otherwise the task looks like it's been cancelled)
-        await asyncio.sleep(0.5)
-
-        async def event_stream():
-            assert kwargs.get("team_id") is not None
-            manager = QueryStatusManager(client_query_id, cast(int, kwargs["team_id"]))
-            start_time = time.time()
-            last_update_time: float = start_time
-
-            # For things to feel snappy we want to frequently check initially, then back off so we don't overload redis
-            FAST_POLL_DURATION = 3.0  # First 3 seconds
-            MEDIUM_POLL_DURATION = 15.0  # Until 15 seconds
-            FAST_POLL_INTERVAL = 0.05
-            MEDIUM_POLL_INTERVAL = 0.1
-            SLOW_POLL_INTERVAL = 1.0
-            UPDATE_INTERVAL = 1.0  # How often to send updates to client
-
-            while time.time() - start_time < MAX_QUERY_TIMEOUT:
-                # Check if the query task has completed
-                if query_task.done():
-                    if query_task.cancelled():
-                        # Explicitly check for cancellation first
-                        yield f"data: {json.dumps({'error': 'Query was cancelled', 'status_code': 499})}\n\n".encode()
-                        capture_exception(Exception("Query was cancelled"))
-                        break
-                    try:
-                        result = query_task.result()
-                    except asyncio.CancelledError as e:
-                        # Handle the cancellation as an SSE event
-                        yield f"data: {json.dumps({'error': 'Query was cancelled', 'status_code': 499})}\n\n".encode()
-                        capture_exception(e)
-                        break
-                    except (ExposedHogQLError, ExposedCHQueryError) as e:
-                        yield f"data: {json.dumps({'error': str(e), 'status_code': 400})}\n\n".encode()
-                        break
-                    except Exception as e:
-                        # Include error details for better debugging
-                        error_message = str(e)
-                        yield f"data: {json.dumps({'error': f'Server error: {error_message}'})}\n\n".encode()
-                        capture_exception(e)
-                        break
-
-                    if isinstance(result, BaseModel):
-                        yield f"data: {result.model_dump_json(by_alias=True)}\n\n".encode()
-                    else:
-                        yield f"data: {json.dumps(result)}\n\n".encode()
-                    break
-
-                try:
-                    # Try to get a status updates while waiting
-                    current_time = time.time()
-                    if current_time - last_update_time >= UPDATE_INTERVAL:
-                        status = await sync_to_async(manager.get_clickhouse_progresses)()
-
-                        if isinstance(status, BaseModel):
-                            status_update = {"complete": False, **status.model_dump(by_alias=True)}
-                            yield f"data: {json.dumps(status_update)}\n\n".encode()
-                            last_update_time = current_time
-                # Just ignore errors when getting progress, shouldn't impact users
-                except Exception as e:
-                    capture_exception(e)
-
-                elapsed_time = time.time() - start_time
-                if elapsed_time < FAST_POLL_DURATION:
-                    await asyncio.sleep(FAST_POLL_INTERVAL)
-                elif elapsed_time < MEDIUM_POLL_DURATION:
-                    await asyncio.sleep(MEDIUM_POLL_INTERVAL)
-                else:
-                    await asyncio.sleep(SLOW_POLL_INTERVAL)
-
-        return StreamingHttpResponse(
-            event_stream(),
-            content_type="text/event-stream",
-            headers={
-                "Cache-Control": "no-cache",
-                "X-Accel-Buffering": "no",
-                "Connection": "keep-alive",
-            },
-        )
-    except (ExposedHogQLError, ExposedCHQueryError) as e:
-        error_response = f"data: {json.dumps({'error': str(e)})}\n\n".encode()
-        return StreamingHttpResponse(
-            [error_response],
-            content_type="text/event-stream",
-            status=status.HTTP_400_BAD_REQUEST,
-            headers={
-                "Cache-Control": "no-cache",
-                "X-Accel-Buffering": "no",
-                "Connection": "keep-alive",
-            },
-        )
-=======
 async def progress(request: Request, *args, **kwargs) -> StreamingHttpResponse:
     # TEMPORARY endpoint to avoid breaking changes
 
@@ -419,7 +268,6 @@
             "Connection": "keep-alive",
         },
     )
->>>>>>> 233347be
 
 
 def is_insight_query(query):
