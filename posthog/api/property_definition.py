--- conflicted
+++ resolved
@@ -239,17 +239,10 @@
         return dataclasses.replace(
             self,
             excluded_properties_filter=(
-<<<<<<< HEAD
-                f"AND NOT ({self.property_definition_table}.name = ANY(%(excluded_properties)s))"
-            )
-            if len(excluded_list) > 0
-            else "",
-=======
                 f"AND {self.property_definition_table}.name NOT IN %(excluded_properties)s"
                 if len(excluded_list) > 0
                 else ""
             ),
->>>>>>> 0c5b8cb1
             params={
                 **self.params,
                 "excluded_properties": excluded_list,
