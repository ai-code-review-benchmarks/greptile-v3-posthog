--- conflicted
+++ resolved
@@ -99,9 +99,4 @@
             query_runner.apply_dashboard_filters(dashboard_filters)
         result = query_runner.run(execution_mode=execution_mode)
 
-<<<<<<< HEAD
-    if isinstance(result, BaseModel):
-        return result.model_dump(by_alias=True)
-=======
->>>>>>> cdd6a65b
     return result