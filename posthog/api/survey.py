import os
from contextlib import contextmanager
from datetime import datetime, timedelta, UTC
from typing import Any, cast
from urllib.parse import urlparse

import nh3
import posthoganalytics
from django.conf import settings
from django.core.cache import cache
from django.db.models import Min
from django.http import HttpResponse, JsonResponse
from django.utils.text import slugify
from django.views.decorators.csrf import csrf_exempt
from loginas.utils import is_impersonated_session
from nanoid import generate
from rest_framework import request, serializers, status, viewsets, exceptions
from rest_framework.request import Request
from rest_framework.response import Response

from ee.surveys.summaries.summarize_surveys import summarize_survey_responses
from posthog.api.action import ActionSerializer, ActionStepJSONSerializer
from posthog.api.feature_flag import (
    BEHAVIOURAL_COHORT_FOUND_ERROR_CODE,
    FeatureFlagSerializer,
    MinimalFeatureFlagSerializer,
)
from posthog.api.routing import TeamAndOrgViewSetMixin
from posthog.api.shared import UserBasicSerializer
from posthog.api.utils import action, get_token
from posthog.client import sync_execute
from posthog.cloud_utils import is_cloud
from posthog.constants import AvailableFeature
from posthog.event_usage import report_user_action
from posthog.exceptions import generate_exception_response
from posthog.models import Action
from posthog.models.activity_logging.activity_log import (
    Change,
    Detail,
    changes_between,
    load_activity,
    log_activity,
)
from posthog.models.activity_logging.activity_page import activity_page_response
from posthog.models.feature_flag.feature_flag import FeatureFlag
from posthog.models.feedback.survey import Survey
from posthog.models.team.team import Team
from posthog.models.user import User
from posthog.utils_cors import cors_response

SURVEY_TARGETING_FLAG_PREFIX = "survey-targeting-"
ALLOWED_LINK_URL_SCHEMES = ["https", "mailto"]


class SurveySerializer(serializers.ModelSerializer):
    linked_flag_id = serializers.IntegerField(required=False, allow_null=True, source="linked_flag.id")
    linked_flag = MinimalFeatureFlagSerializer(read_only=True)
    targeting_flag = MinimalFeatureFlagSerializer(read_only=True)
    internal_targeting_flag = MinimalFeatureFlagSerializer(read_only=True)
    created_by = UserBasicSerializer(read_only=True)
    conditions = serializers.SerializerMethodField(method_name="get_conditions", read_only=True)
    feature_flag_keys = serializers.SerializerMethodField()

    def get_feature_flag_keys(self, survey: Survey) -> list:
        return [
            {"key": "linked_flag_key", "value": survey.linked_flag.key if survey.linked_flag else None},
            {"key": "targeting_flag_key", "value": survey.targeting_flag.key if survey.targeting_flag else None},
            {
                "key": "internal_targeting_flag_key",
                "value": survey.internal_targeting_flag.key if survey.internal_targeting_flag else None,
            },
            {
                "key": "internal_response_sampling_flag_key",
                "value": survey.internal_response_sampling_flag.key if survey.internal_response_sampling_flag else None,
            },
        ]

    class Meta:
        model = Survey
        fields = [
            "id",
            "name",
            "description",
            "type",
            "linked_flag",
            "linked_flag_id",
            "targeting_flag",
            "internal_targeting_flag",
            "questions",
            "conditions",
            "appearance",
            "created_at",
            "created_by",
            "start_date",
            "end_date",
            "archived",
            "responses_limit",
            "feature_flag_keys",
            "iteration_count",
            "iteration_frequency_days",
            "iteration_start_dates",
            "current_iteration",
            "current_iteration_start_date",
            "response_sampling_start_date",
            "response_sampling_interval_type",
            "response_sampling_interval",
            "response_sampling_limit",
            "response_sampling_daily_limits",
        ]
        read_only_fields = ["id", "created_at", "created_by"]

    def get_conditions(self, survey: Survey):
        actions = survey.actions.all()
        if len(actions) > 0:
            # actionNames can change between when the survey is created and when its retrieved.
            # update the actionNames in the response from the real names of the actions as defined
            # in data management.
            survey.conditions["actions"] = {"values": ActionSerializer(actions, many=True).data}
        return survey.conditions


class SurveySerializerCreateUpdateOnly(serializers.ModelSerializer):
    linked_flag = MinimalFeatureFlagSerializer(read_only=True)
    linked_flag_id = serializers.IntegerField(required=False, write_only=True, allow_null=True)
    targeting_flag_id = serializers.IntegerField(required=False, write_only=True)
    targeting_flag_filters = serializers.JSONField(required=False, write_only=True, allow_null=True)
    remove_targeting_flag = serializers.BooleanField(required=False, write_only=True, allow_null=True)
    targeting_flag = MinimalFeatureFlagSerializer(read_only=True)
    internal_targeting_flag = MinimalFeatureFlagSerializer(read_only=True)
    created_by = UserBasicSerializer(read_only=True)

    class Meta:
        model = Survey
        fields = [
            "id",
            "name",
            "description",
            "type",
            "linked_flag",
            "linked_flag_id",
            "targeting_flag_id",
            "targeting_flag",
            "internal_targeting_flag",
            "targeting_flag_filters",
            "remove_targeting_flag",
            "questions",
            "conditions",
            "appearance",
            "created_at",
            "created_by",
            "start_date",
            "end_date",
            "archived",
            "responses_limit",
            "iteration_count",
            "iteration_frequency_days",
            "iteration_start_dates",
            "current_iteration",
            "current_iteration_start_date",
            "response_sampling_start_date",
            "response_sampling_interval_type",
            "response_sampling_interval",
            "response_sampling_limit",
            "response_sampling_daily_limits",
        ]
        read_only_fields = ["id", "linked_flag", "targeting_flag", "created_at"]

    def validate_appearance(self, value):
        if value is None:
            return value

        if not isinstance(value, dict):
            raise serializers.ValidationError("Appearance must be an object")

        thank_you_message = value.get("thankYouMessageHeader")
        if thank_you_message and nh3.is_html(thank_you_message):
            value["thankYouMessageHeader"] = nh3_clean_with_allow_list(thank_you_message)

        thank_you_description = value.get("thankYouMessageDescription")
        if thank_you_description and nh3.is_html(thank_you_description):
            value["thankYouMessageDescription"] = nh3_clean_with_allow_list(thank_you_description)

        thank_you_description_content_type = value.get("thankYouMessageDescriptionContentType")
        if thank_you_description_content_type and thank_you_description_content_type not in ["text", "html"]:
            raise serializers.ValidationError("thankYouMessageDescriptionContentType must be one of ['text', 'html']")

        use_survey_html_descriptions = self.context["request"].user.organization.is_feature_available(
            AvailableFeature.SURVEYS_TEXT_HTML
        )

        if thank_you_description_content_type == "html" and not use_survey_html_descriptions:
            raise serializers.ValidationError(
                "You need to upgrade to PostHog Enterprise to use HTML in survey thank you message"
            )

        survey_popup_delay_seconds = value.get("surveyPopupDelaySeconds")
        if survey_popup_delay_seconds and survey_popup_delay_seconds < 0:
            raise serializers.ValidationError("Survey popup delay seconds must be a positive integer")

        return value

    def validate_conditions(self, value):
        if value is None:
            return value

        actions = value.get("actions")
        if actions is None:
            return value

        values = actions.get("values")
        if values is None or len(values) == 0:
            return value

        action_ids = (value.get("id") for value in values)
        project_actions = Action.objects.filter(team__project_id=self.context["project_id"], id__in=action_ids)

        for project_action in project_actions:
            for step in project_action.steps:
                if step.properties is not None and len(step.properties) > 0:
                    raise serializers.ValidationError(
                        "Survey cannot be activated by an Action with property filters defined on it."
                    )

        return value

    def validate_questions(self, value):
        if value is None:
            return value

        if not isinstance(value, list):
            raise serializers.ValidationError("Questions must be a list of objects")

        cleaned_questions = []
        for raw_question in value:
            if not isinstance(raw_question, dict):
                raise serializers.ValidationError("Questions must be a list of objects")

            cleaned_question = {
                **raw_question,
            }
            question_text = raw_question.get("question")

            if not question_text:
                raise serializers.ValidationError("Question text is required")

            description = raw_question.get("description")
            if nh3.is_html(question_text):
                cleaned_question["question"] = nh3_clean_with_allow_list(question_text)
            if description and nh3.is_html(description):
                cleaned_question["description"] = nh3_clean_with_allow_list(description)

            description_content_type = raw_question.get("descriptionContentType")
            if description_content_type and description_content_type not in ["text", "html"]:
                raise serializers.ValidationError("Question descriptionContentType must be one of ['text', 'html']")

            use_survey_html_descriptions = self.context["request"].user.organization.is_feature_available(
                AvailableFeature.SURVEYS_TEXT_HTML
            )

            if description_content_type == "html" and not use_survey_html_descriptions:
                raise serializers.ValidationError(
                    "You need to upgrade to PostHog Enterprise to use HTML in survey questions"
                )

            choices = raw_question.get("choices")
            if choices:
                if not isinstance(choices, list):
                    raise serializers.ValidationError("Question choices must be a list of strings")
                if any(not choice.strip() for choice in choices):
                    raise serializers.ValidationError("Question choices cannot be empty")

            link = raw_question.get("link")
            if link:
                parsed_url = urlparse(link)
                if parsed_url.scheme not in ALLOWED_LINK_URL_SCHEMES or parsed_url.netloc == "":
                    raise serializers.ValidationError(
                        f"Link must be a URL to resource with one of these schemes [{', '.join(ALLOWED_LINK_URL_SCHEMES)}]"
                    )

            cleaned_questions.append(cleaned_question)

        return cleaned_questions

    def validate(self, data):
        linked_flag_id = data.get("linked_flag_id")
        if linked_flag_id:
            try:
                FeatureFlag.objects.get(pk=linked_flag_id)
            except FeatureFlag.DoesNotExist:
                raise serializers.ValidationError("Feature Flag with this ID does not exist")

        if (
            self.context["request"].method == "POST"
            and Survey.objects.filter(name=data.get("name"), team__project_id=self.context["project_id"]).exists()
        ):
            raise serializers.ValidationError("There is already a survey with this name.", code="unique")

        existing_survey: Survey | None = self.instance

        if (
            existing_survey
            and existing_survey.name != data.get("name")
            and Survey.objects.filter(name=data.get("name"), team__project_id=self.context["project_id"])
            .exclude(id=existing_survey.id)
            .exists()
        ):
            raise serializers.ValidationError("There is already another survey with this name.", code="unique")

        if data.get("targeting_flag_filters"):
            groups = (data.get("targeting_flag_filters") or {}).get("groups") or []
            full_rollout = any(
                group.get("rollout_percentage") in [100, None] and len(group.get("properties", [])) == 0
                for group in groups
            )

            if full_rollout:
                raise serializers.ValidationError(
                    "Invalid operation: User targeting rolls out to everyone. If you want to roll out to everyone, delete this targeting",
                    code="invalid",
                )

        response_sampling_start_date = data.get("response_sampling_start_date")
        if response_sampling_start_date is not None:
            today_utc = datetime.now(UTC).replace(hour=0, minute=0, second=0, microsecond=0)
            if response_sampling_start_date < today_utc:
                raise serializers.ValidationError(
                    {
                        "response_sampling_start_date": "Response sampling start date must be today or a future date in UTC."
                    }
                )

        response_sampling_interval = data.get("response_sampling_interval")
        if response_sampling_interval is not None and response_sampling_interval <= 0:
            raise serializers.ValidationError(
                {"response_sampling_interval": "Response sampling interval must be greater than 0."}
            )

        response_sampling_limit = data.get("response_sampling_limit", 0)
        if (
            response_sampling_limit is not None
            and response_sampling_limit > 0
            and response_sampling_interval > 0
            and response_sampling_start_date is None
        ):
            raise serializers.ValidationError(
                {
                    "response_sampling_start_date": "Response sampling start date should be set if response_sampling_start_date is not zero."
                }
            )

        return data

    def create(self, validated_data):
        if "remove_targeting_flag" in validated_data:
            validated_data.pop("remove_targeting_flag")

        validated_data["team_id"] = self.context["team_id"]
        if validated_data.get("targeting_flag_filters"):
            targeting_feature_flag = self._create_or_update_targeting_flag(
                None, validated_data["targeting_flag_filters"], validated_data["name"]
            )
            validated_data["targeting_flag_id"] = targeting_feature_flag.id
            validated_data.pop("targeting_flag_filters")

        if "targeting_flag_filters" in validated_data:
            validated_data.pop("targeting_flag_filters")

        validated_data["created_by"] = self.context["request"].user
        instance = super().create(validated_data)
        self._add_user_survey_interacted_filters(instance)
        self._associate_actions(instance, validated_data.get("conditions"))
        self._add_internal_response_sampling_filters(instance)

        team = Team.objects.get(id=self.context["team_id"])
        log_activity(
            organization_id=team.organization_id,
            team_id=self.context["team_id"],
            user=self.context["request"].user,
            was_impersonated=is_impersonated_session(self.context["request"]),
            item_id=instance.id,
            scope="Survey",
            activity="created",
            detail=Detail(name=instance.name),
        )

        return instance

    def update(self, instance: Survey, validated_data):
        before_update = Survey.objects.get(pk=instance.pk)
        user = self.context["request"].user
        changes = []
        if validated_data.get("remove_targeting_flag"):
            if instance.targeting_flag:
                # Manually delete the flag and log the change
                # The `changes_between` method won't catch this because the flag (and underlying ForeignKey relationship)
                # will have been deleted by the time the `changes_between` method is called, so we need to log the change manually
                changes.append(
                    Change(type="Survey", field="targeting_flag", action="deleted", before=instance.targeting_flag)
                )
                instance.targeting_flag.delete()
                validated_data["targeting_flag_id"] = None
            validated_data.pop("remove_targeting_flag")

            # make sure instance.targeting_flag is gone
            instance.refresh_from_db()

        # if the target flag filters come back with data, update the targeting feature flag if there is one, otherwise create a new one
        if validated_data.get("targeting_flag_filters"):
            new_filters = validated_data["targeting_flag_filters"]
            if instance.targeting_flag:
                existing_targeting_flag = instance.targeting_flag
                existing_targeting_flag_filters = existing_targeting_flag.filters
                serialized_data_filters = {
                    **existing_targeting_flag_filters,
                    **new_filters,
                }
                # Log the existing filter change
                # The `changes_between` method won't catch this because the flag (and underlying ForeignKey relationship)
                # will have been deleted by the time the `changes_between` method is called, so we need to log the change manually
                changes.append(
                    Change(
                        type="Survey",
                        field="targeting_flag_filters",
                        action="changed",
                        before=existing_targeting_flag_filters,
                        after=new_filters,
                    )
                )
                self._create_or_update_targeting_flag(instance.targeting_flag, serialized_data_filters)
            else:
                new_flag = self._create_or_update_targeting_flag(
                    None, new_filters, instance.name, bool(instance.start_date)
                )
                # Log the new filter change
                # The `changes_between` method won't catch this because the flag (and underlying ForeignKey relationship)
                # will have been deleted by the time the `changes_between` method is called, so we need to log the change manually
                changes.append(
                    Change(type="Survey", field="targeting_flag_filters", action="created", after=new_filters)
                )
                validated_data["targeting_flag_id"] = new_flag.id
            validated_data.pop("targeting_flag_filters")

        end_date = validated_data.get("end_date")

        if instance.targeting_flag:
            # turn off feature flag if survey is completed
            if end_date is None:
                instance.targeting_flag.active = True
            else:
                instance.targeting_flag.active = False
            instance.targeting_flag.save()

        iteration_count = validated_data.get("iteration_count", None)
        if (
            instance.current_iteration is not None
            and iteration_count is not None
            and instance.current_iteration > iteration_count > 0
        ):
            raise serializers.ValidationError(
                f"Cannot change survey recurrence to {iteration_count}, should be at least {instance.current_iteration}"
            )

        if iteration_count is not None:
            instance.iteration_count = iteration_count
            instance.iteration_frequency_days = validated_data.get("iteration_frequency_days")

        instance = super().update(instance, validated_data)

        team = Team.objects.get(id=self.context["team_id"])
        # `changes_between` will not catch changes to the ForeignKey relationships
        # so it's useful for any changes to the Survey model itself, but not for the related models
        non_foreign_table_relation_changes = changes_between(
            "Survey",
            previous=before_update,
            current=instance,
        )
        changes.extend(non_foreign_table_relation_changes)
        log_activity(
            organization_id=team.organization_id,
            team_id=self.context["team_id"],
            user=self.context["request"].user,
            was_impersonated=is_impersonated_session(self.context["request"]),
            item_id=instance.id,
            scope="Survey",
            activity="updated",
            detail=Detail(changes=changes, name=instance.name),
        )

        # Report survey events based on start_date and end_date changes

        properties = {
            "name": instance.name,
            "id": instance.id,
            "survey_type": instance.type,
            "question_types": [question.get("type") for question in instance.questions] if instance.questions else [],
            "created_at": instance.created_at,
            "start_date": instance.start_date,
            "end_date": instance.end_date,
        }
        if before_update.start_date is None and instance.start_date is not None:
            report_user_action(
                user,
                "survey launched",
                properties,
                team,
            )
        elif before_update.end_date is None and instance.end_date is not None:
            report_user_action(
                user,
                "survey stopped",
                properties,
                team,
            )
        elif before_update.start_date is not None and before_update.end_date is not None and instance.end_date is None:
            report_user_action(
                user,
                "survey resumed",
                properties,
                team,
            )

        self._add_user_survey_interacted_filters(instance, end_date)
        self._associate_actions(instance, validated_data.get("conditions"))
        self._add_internal_response_sampling_filters(instance)
        return instance

    def _add_internal_response_sampling_filters(self, instance: Survey):
        if instance.response_sampling_daily_limits is None:
            return
        if instance.internal_response_sampling_flag is not None:
            return

        sampling_filters = {
            "groups": [
                {
                    "variant": "",
                    "rollout_percentage": 100,
                    "properties": [],
                }
            ]
        }

        instance.internal_response_sampling_flag = self._create_or_update_targeting_flag(
            None, sampling_filters, instance.name, bool(instance.start_date), flag_name_suffix="-sampling"
        )
        instance.save()

    def _associate_actions(self, instance: Survey, conditions):
        if conditions is None:
            instance.actions.clear()
            return

        actions = conditions.get("actions")
        if actions is None:
            instance.actions.clear()
            return

        values = actions.get("values")
        if values is None or len(values) == 0:
            instance.actions.clear()
            return

        action_ids = (value.get("id") for value in values)

        instance.actions.set(Action.objects.filter(team__project_id=self.context["project_id"], id__in=action_ids))
        instance.save()

    def _add_user_survey_interacted_filters(self, instance: Survey, end_date=None):
        survey_key = f"{instance.id}"
        if instance.iteration_count is not None and instance.iteration_count > 0:
            survey_key = f"{instance.id}/{instance.current_iteration or 1}"

        user_submitted_dismissed_filter = {
            "groups": [
                {
                    "variant": "",
                    "rollout_percentage": 100,
                    "properties": [
                        {
                            "key": f"$survey_dismissed/{survey_key}",
                            "value": "is_not_set",
                            "operator": "is_not_set",
                            "type": "person",
                        },
                        {
                            "key": f"$survey_responded/{survey_key}",
                            "value": "is_not_set",
                            "operator": "is_not_set",
                            "type": "person",
                        },
                    ],
                }
            ]
        }

        if instance.internal_targeting_flag:
            existing_targeting_flag = instance.internal_targeting_flag
            serialized_data_filters = {**user_submitted_dismissed_filter, **existing_targeting_flag.filters}

            internal_targeting_flag = self._create_or_update_targeting_flag(
                instance.internal_targeting_flag, serialized_data_filters, flag_name_suffix="-custom"
            )

            internal_targeting_flag.active = bool(instance.start_date) and not end_date
            internal_targeting_flag.save()

            instance.internal_targeting_flag_id = internal_targeting_flag.id

            instance.save()
        else:
            new_flag = self._create_or_update_targeting_flag(
                None,
                user_submitted_dismissed_filter,
                instance.name,
                bool(instance.start_date) and not end_date,
                flag_name_suffix="-custom",
            )
            instance.internal_targeting_flag_id = new_flag.id
            instance.save()

    def _create_or_update_targeting_flag(
        self, existing_flag=None, filters=None, name=None, active=False, flag_name_suffix=None
    ):
        with create_flag_with_survey_errors():
            if existing_flag:
                existing_flag_serializer = FeatureFlagSerializer(
                    existing_flag,
                    data={"filters": filters},
                    partial=True,
                    context=self.context,
                )
                existing_flag_serializer.is_valid(raise_exception=True)
                return existing_flag_serializer.save()
            elif name and filters:
                random_id = generate("1234567890abcdef", 10)
                feature_flag_key = slugify(f"{SURVEY_TARGETING_FLAG_PREFIX}{random_id}{flag_name_suffix or ''}")
                feature_flag_serializer = FeatureFlagSerializer(
                    data={
                        "key": feature_flag_key,
                        "name": f"Targeting flag for survey {name}",
                        "filters": filters,
                        "active": active,
                        "creation_context": "surveys",
                    },
                    context=self.context,
                )

                feature_flag_serializer.is_valid(raise_exception=True)
                return feature_flag_serializer.save()
            else:
                raise serializers.ValidationError("Targeting flag for survey failed, invalid parameters.")


class SurveyViewSet(TeamAndOrgViewSetMixin, viewsets.ModelViewSet):
    scope_object = "survey"
    queryset = Survey.objects.select_related("linked_flag", "targeting_flag", "internal_targeting_flag").all()

    def get_serializer_class(self) -> type[serializers.Serializer]:
        if self.request.method == "POST" or self.request.method == "PATCH":
            return SurveySerializerCreateUpdateOnly
        else:
            return SurveySerializer

    def destroy(self, request: Request, *args: Any, **kwargs: Any) -> Response:
        instance = self.get_object()
        related_targeting_flag = instance.targeting_flag
        if related_targeting_flag:
            related_targeting_flag.delete()

        related_internal_targeting_flag = instance.internal_targeting_flag
        if related_internal_targeting_flag:
            related_internal_targeting_flag.delete()

        log_activity(
            organization_id=self.organization.id,
            team_id=self.team_id,
            user=cast(User, self.request.user),
            was_impersonated=is_impersonated_session(request),
            item_id=instance.id,
            scope="Survey",
            activity="deleted",
            detail=Detail(name=instance.name),
        )

        return super().destroy(request, *args, **kwargs)

    @action(methods=["GET"], detail=False, required_scopes=["survey:read"])
    def responses_count(self, request: request.Request, **kwargs):
        earliest_survey_start_date = Survey.objects.filter(team__project_id=self.project_id).aggregate(
            Min("start_date")
        )["start_date__min"]
        data = sync_execute(
            f"""
            SELECT JSONExtractString(properties, '$survey_id') as survey_id, count()
            FROM events
            WHERE event = 'survey sent' AND team_id = %(team_id)s AND timestamp >= %(timestamp)s
            GROUP BY survey_id
        """,
            {"team_id": self.team_id, "timestamp": earliest_survey_start_date},
        )

        counts = {}
        for survey_id, count in data:
            counts[survey_id] = count

        return Response(counts)

    @action(methods=["GET"], url_path="activity", detail=False, required_scopes=["activity_log:read"])
    def all_activity(self, request: request.Request, **kwargs):
        limit = int(request.query_params.get("limit", "10"))
        page = int(request.query_params.get("page", "1"))

        activity_page = load_activity(scope="Survey", team_id=self.team_id, limit=limit, page=page)

        return activity_page_response(activity_page, limit, page, request)

    @action(methods=["GET"], detail=True, required_scopes=["activity_log:read"])
    def activity(self, request: request.Request, **kwargs):
        limit = int(request.query_params.get("limit", "10"))
        page = int(request.query_params.get("page", "1"))

        item_id = kwargs["pk"]

        if not Survey.objects.filter(id=item_id, team__project_id=self.project_id).exists():
            return Response(status=status.HTTP_404_NOT_FOUND)

        activity_page = load_activity(
            scope="Survey",
            team_id=self.team_id,
            item_ids=[item_id],
            limit=limit,
            page=page,
        )
        return activity_page_response(activity_page, limit, page, request)

    @action(methods=["POST"], detail=True, required_scopes=["survey:read"])
    def summarize_responses(self, request: request.Request, **kwargs):
        if not request.user.is_authenticated:
            raise exceptions.NotAuthenticated()

        user = cast(User, request.user)

        survey_id = kwargs["pk"]

        if not Survey.objects.filter(id=survey_id, team__project_id=self.project_id).exists():
            return Response(status=status.HTTP_404_NOT_FOUND)

        survey = self.get_object()

        cache_key = f'summarize_survey_responses_{self.team.pk}_{self.kwargs["pk"]}'
        # Check if the response is cached
        cached_response = cache.get(cache_key)
        if cached_response is not None:
            return Response(cached_response)

        environment_is_allowed = settings.DEBUG or is_cloud()
        has_openai_api_key = bool(os.environ.get("OPENAI_API_KEY"))
        if not environment_is_allowed or not has_openai_api_key:
            raise exceptions.ValidationError("session summary is only supported in PostHog Cloud")

        if not posthoganalytics.feature_enabled("ai-survey-response-summary", str(user.distinct_id)):
            raise exceptions.ValidationError("survey response summary is not enabled for this user")

        end_date: datetime = (survey.end_date or datetime.now()).replace(
            hour=0, minute=0, second=0, microsecond=0
        ) + timedelta(days=1)

        try:
            question_index_param = request.query_params.get("question_index", None)
            question_index = int(question_index_param) if question_index_param else None
        except (ValueError, TypeError):
            question_index = None

        summary = summarize_survey_responses(
            survey_id=survey_id,
            question_index=question_index,
            survey_start=(survey.start_date or survey.created_at).replace(hour=0, minute=0, second=0, microsecond=0),
            survey_end=end_date,
            team=self.team,
            user=user,
        )
        timings = summary.pop("timings", None)
        cache.set(cache_key, summary, timeout=30)

        posthoganalytics.capture(
            event="survey response summarized", distinct_id=str(user.distinct_id), properties=summary
        )

        # let the browser cache for half the time we cache on the server
        r = Response(summary, headers={"Cache-Control": "max-age=15"})
        if timings:
            r.headers["Server-Timing"] = ", ".join(
                f"{key};dur={round(duration, ndigits=2)}" for key, duration in timings.items()
            )
        return r


class SurveyConfigSerializer(serializers.ModelSerializer):
    class Meta:
        model = Team
        fields = ["survey_config"]


class SurveyAPIActionSerializer(serializers.ModelSerializer):
    steps = ActionStepJSONSerializer(many=True, required=False)

    class Meta:
        model = Action
        fields = [
            "id",
            "name",
            "steps",
        ]
        read_only_fields = fields


class SurveyAPISerializer(serializers.ModelSerializer):
    """
    Serializer for the exposed /api/surveys endpoint, to be used in posthog-js and for headless APIs.
    """

    linked_flag_key = serializers.CharField(source="linked_flag.key", read_only=True)
    targeting_flag_key = serializers.CharField(source="targeting_flag.key", read_only=True)
    internal_targeting_flag_key = serializers.CharField(source="internal_targeting_flag.key", read_only=True)
    conditions = serializers.SerializerMethodField(method_name="get_conditions")

    class Meta:
        model = Survey
        fields = [
            "id",
            "name",
            # NB: The "description" field is serialized on Create/Update request, and used to be serialized on the next line,
            # But we had a user write in complaining that we were exposing the description in the API
            # (https://posthoghelp.zendesk.com/agent/tickets/15210), which was a problem for them
            # since they were using it as a way to store sensitive information. Given that we don't ever use
            # that field to render the survey, we can safely remove it from the API response.
            "type",
            "linked_flag_key",
            "targeting_flag_key",
            "internal_targeting_flag_key",
            "questions",
            "conditions",
            "appearance",
            "start_date",
            "end_date",
            "current_iteration",
            "current_iteration_start_date",
        ]
        read_only_fields = fields

    def get_conditions(self, survey: Survey):
        actions = survey.actions.all()
        if len(actions) > 0:
            # action names can change between when the survey is created and when its retrieved.
            # update the actionNames in the response from the real names of the actions as defined
            # in data management.
            if survey.conditions is None:
                survey.conditions = {}

            survey.conditions["actions"] = {"values": SurveyAPIActionSerializer(actions, many=True).data}
        return survey.conditions


def get_surveys_response(team: Team):
    surveys = SurveyAPISerializer(
        Survey.objects.filter(team_id=team.id)
        .exclude(archived=True)
        .select_related("linked_flag", "targeting_flag", "internal_targeting_flag")
        .prefetch_related("actions"),
        many=True,
    ).data

    serialized_survey_config: dict[str, Any] = {}
    if team.survey_config is not None:
        serialized_survey_config = SurveyConfigSerializer(team).data

    return {
        "surveys": surveys,
        "survey_config": serialized_survey_config.get("survey_config", None),
    }


@csrf_exempt
def surveys(request: Request):
    token = get_token(None, request)
    if request.method == "OPTIONS":
        return cors_response(request, HttpResponse(""))

    if not token:
        return cors_response(
            request,
            generate_exception_response(
                "surveys",
                "API key not provided. You can find your project API key in your PostHog project settings.",
                type="authentication_error",
                code="missing_api_key",
                status_code=status.HTTP_401_UNAUTHORIZED,
            ),
        )

    team = Team.objects.get_team_from_cache_or_token(token)
    if team is None:
        return cors_response(
            request,
            generate_exception_response(
                "surveys",
                "Project API key invalid. You can find your project API key in your PostHog project settings.",
                type="authentication_error",
                code="invalid_api_key",
                status_code=status.HTTP_401_UNAUTHORIZED,
            ),
        )

<<<<<<< HEAD
    return cors_response(request, JsonResponse(get_surveys_response(team)))
=======
    surveys = SurveyAPISerializer(
        Survey.objects.filter(team__project_id=team.project_id)
        .exclude(archived=True)
        .select_related("linked_flag", "targeting_flag", "internal_targeting_flag")
        .prefetch_related("actions"),
        many=True,
    ).data

    serialized_survey_config: dict[str, Any] = {}
    if team.survey_config is not None:
        serialized_survey_config = SurveyConfigSerializer(team).data

    return cors_response(
        request,
        JsonResponse(
            {
                "surveys": surveys,
                "survey_config": serialized_survey_config.get("survey_config", None),
            }
        ),
    )
>>>>>>> 58e51ff7


@contextmanager
def create_flag_with_survey_errors():
    # context manager to raise error with a different message when flag creation fails
    try:
        yield
    except serializers.ValidationError as e:
        # get the full details of the error to figure out if it's a behavioural cohort error
        error_details = e.get_full_details()
        matching_errors = [
            detail
            for detail in error_details.get("filters", [{}])
            if detail.get("code") == BEHAVIOURAL_COHORT_FOUND_ERROR_CODE
        ]
        if matching_errors:
            original_detail = matching_errors[0].get("message")
            raise serializers.ValidationError(
                detail=original_detail.replace("feature flags", "surveys"),
                code=BEHAVIOURAL_COHORT_FOUND_ERROR_CODE,
            )
        raise


def nh3_clean_with_allow_list(to_clean: str):
    return nh3.clean(
        to_clean,
        link_rel="noopener",
        tags={
            "a",
            "abbr",
            "acronym",
            "area",
            "article",
            "aside",
            "b",
            "bdi",
            "bdo",
            "blockquote",
            "br",
            "caption",
            "center",
            "cite",
            "code",
            "col",
            "colgroup",
            "data",
            "dd",
            "del",
            "details",
            "dfn",
            "div",
            "dl",
            "dt",
            "em",
            "figcaption",
            "figure",
            "footer",
            "h1",
            "h2",
            "h3",
            "h4",
            "h5",
            "h6",
            "header",
            "hgroup",
            "hr",
            "i",
            "img",
            "ins",
            "kbd",
            "li",
            "map",
            "mark",
            "nav",
            "ol",
            "p",
            "pre",
            "q",
            "rp",
            "rt",
            "rtc",
            "ruby",
            "s",
            "samp",
            "small",
            "span",
            "strike",
            "strong",
            "sub",
            "summary",
            "sup",
            "table",
            "tbody",
            "td",
            "th",
            "thead",
            "time",
            "tr",
            "tt",
            "u",
            "ul",
            "var",
            "wbr",
        },
        attributes={
            "*": {"style", "lang", "title", "width", "height"},
            # below are mostly defaults to ammonia, but we need to add them explicitly
            # because this python binding doesn't allow additive allowing
            "a": {"href", "hreflang", "target"},
            "bdo": {"dir"},
            "blockquote": {"cite"},
            "col": {"align", "char", "charoff", "span"},
            "colgroup": {"align", "char", "charoff", "span"},
            "del": {"cite", "datetime"},
            "hr": {"align", "size", "width"},
            "img": {"align", "alt", "height", "src", "width"},
            "ins": {"cite", "datetime"},
            "ol": {"start", "type"},
            "q": {"cite"},
            "table": {
                "align",
                "bgcolor",
                "border",
                "cellpadding",
                "cellspacing",
                "frame",
                "rules",
                "summary",
                "width",
            },
            "tbody": {"align", "char", "charoff", "valign"},
            "td": {
                "abbr",
                "align",
                "axis",
                "bgcolor",
                "char",
                "charoff",
                "colspan",
                "headers",
                "height",
                "nowrap",
                "rowspan",
                "scope",
                "valign",
                "width",
            },
            "tfoot": {"align", "char", "charoff", "valign"},
            "th": {
                "abbr",
                "align",
                "axis",
                "bgcolor",
                "char",
                "charoff",
                "colspan",
                "headers",
                "height",
                "nowrap",
                "rowspan",
                "scope",
                "valign",
                "width",
            },
            "thead": {"align", "char", "charoff", "valign"},
            "tr": {"align", "bgcolor", "char", "charoff", "valign"},
        },
    )<|MERGE_RESOLUTION|>--- conflicted
+++ resolved
@@ -911,31 +911,7 @@
             ),
         )
 
-<<<<<<< HEAD
     return cors_response(request, JsonResponse(get_surveys_response(team)))
-=======
-    surveys = SurveyAPISerializer(
-        Survey.objects.filter(team__project_id=team.project_id)
-        .exclude(archived=True)
-        .select_related("linked_flag", "targeting_flag", "internal_targeting_flag")
-        .prefetch_related("actions"),
-        many=True,
-    ).data
-
-    serialized_survey_config: dict[str, Any] = {}
-    if team.survey_config is not None:
-        serialized_survey_config = SurveyConfigSerializer(team).data
-
-    return cors_response(
-        request,
-        JsonResponse(
-            {
-                "surveys": surveys,
-                "survey_config": serialized_survey_config.get("survey_config", None),
-            }
-        ),
-    )
->>>>>>> 58e51ff7
 
 
 @contextmanager
