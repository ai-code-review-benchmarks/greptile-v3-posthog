--- conflicted
+++ resolved
@@ -16,17 +16,9 @@
 from social_django.strategy import DjangoStrategy
 
 from posthog.api.shared import UserBasicSerializer
-from posthog.demo import create_demo_team
-<<<<<<< HEAD
 from posthog.demo.matrix import HoglifyMatrix, MatrixManager
-from posthog.event_usage import report_user_joined_organization, report_user_signed_up
-from posthog.models import Organization, OrganizationInvite, OrganizationMembership, Team, User
-=======
 from posthog.event_usage import alias_invite_id, report_user_joined_organization, report_user_signed_up
-from posthog.models import Organization, Team, User
-from posthog.models.organization import OrganizationInvite
-from posthog.models.organization_domain import OrganizationDomain
->>>>>>> 58104d3a
+from posthog.models import Organization, OrganizationDomain, OrganizationInvite, OrganizationMembership, Team, User
 from posthog.permissions import CanCreateOrg
 from posthog.tasks import user_identify
 from posthog.utils import get_can_create_org, mask_email_address
@@ -119,14 +111,7 @@
         return self._user
 
     def create_team(self, organization: Organization, user: User) -> Team:
-<<<<<<< HEAD
-        if self.enable_new_onboarding(user):
-=======
-        if settings.DEMO:
->>>>>>> 58104d3a
-            return create_demo_team(organization=organization)
-        else:
-            return Team.objects.create_with_data(user=user, organization=organization)
+        return Team.objects.create_with_data(user=user, organization=organization)
 
     def to_representation(self, instance) -> Dict:
         data = UserBasicSerializer(instance=instance).data
