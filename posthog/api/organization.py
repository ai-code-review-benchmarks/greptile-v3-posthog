from typing import Any, Dict, List, Optional, Union, cast

from django.db.models import Model, QuerySet
from django.shortcuts import get_object_or_404
from rest_framework import exceptions, permissions, serializers, viewsets
from rest_framework.request import Request

from posthog import settings
from posthog.api.shared import TeamBasicSerializer
from posthog.cloud_utils import is_cloud
from posthog.constants import AvailableFeature
from posthog.event_usage import report_organization_deleted
from posthog.models import Organization, User
from posthog.models.async_deletion import AsyncDeletion, DeletionType
from posthog.models.organization import OrganizationMembership
from posthog.models.signals import mute_selected_signals
from posthog.models.team.util import delete_bulky_postgres_data
from posthog.permissions import (
    CREATE_METHODS,
    OrganizationAdminWritePermissions,
    OrganizationMemberPermissions,
    extract_organization,
)
from posthog.user_permissions import UserPermissions, UserPermissionsSerializerMixin


class PremiumMultiorganizationPermissions(permissions.BasePermission):
    """Require user to have all necessary premium features on their plan for create access to the endpoint."""

    message = "You must upgrade your PostHog plan to be able to create and manage multiple organizations."

    def has_permission(self, request: Request, view) -> bool:
        user = cast(User, request.user)
        if (
            # Make multiple orgs only premium on self-hosted, since enforcement of this wouldn't make sense on Cloud
            not is_cloud()
            and request.method in CREATE_METHODS
            and (
                user.organization is None
                or not user.organization.is_feature_available(AvailableFeature.ORGANIZATIONS_PROJECTS)
            )
            and user.organizations.count() >= 1
        ):
            return False
        return True


class OrganizationPermissionsWithDelete(OrganizationAdminWritePermissions):
    def has_object_permission(self, request: Request, view, object: Model) -> bool:
        if request.method in permissions.SAFE_METHODS:
            return True
        # TODO: Optimize so that this computation is only done once, on `OrganizationMemberPermissions`
        organization = extract_organization(object)
        min_level = (
            OrganizationMembership.Level.OWNER if request.method == "DELETE" else OrganizationMembership.Level.ADMIN
        )
        return (
            OrganizationMembership.objects.get(user=cast(User, request.user), organization=organization).level
            >= min_level
        )


class OrganizationSerializer(serializers.ModelSerializer, UserPermissionsSerializerMixin):
    membership_level = serializers.SerializerMethodField()
    teams = serializers.SerializerMethodField()
    metadata = serializers.SerializerMethodField()

    class Meta:
        model = Organization
        fields = [
            "id",
            "name",
            "slug",
            "created_at",
            "updated_at",
            "membership_level",
            "plugins_access_level",
            "teams",
            "available_features",
            "available_product_features",
            "is_member_join_email_enabled",
            "metadata",
            "customer_id",
            "enforce_2fa",
        ]
        read_only_fields = [
            "id",
            "slug",
            "created_at",
            "updated_at",
            "membership_level",
            "plugins_access_level",
            "teams",
            "available_features",
            "available_product_features",
            "metadata",
            "customer_id",
        ]
        extra_kwargs = {
            "slug": {
                "required": False,
            },  # slug is not required here as it's generated automatically for new organizations
        }

    def create(self, validated_data: Dict, *args: Any, **kwargs: Any) -> Organization:
        serializers.raise_errors_on_nested_writes("create", self, validated_data)
        user = self.context["request"].user
        organization, _, _ = Organization.objects.bootstrap(user, **validated_data)

        return organization

    def get_membership_level(self, organization: Organization) -> Optional[OrganizationMembership.Level]:
        membership = self.user_permissions.organization_memberships.get(organization.pk)
        return membership.level if membership is not None else None

    def get_teams(self, instance: Organization) -> List[Dict[str, Any]]:
        teams = cast(
            List[Dict[str, Any]], TeamBasicSerializer(instance.teams.all(), context=self.context, many=True).data
        )
        visible_team_ids = set(self.user_permissions.team_ids_visible_for_user)
        return [team for team in teams if team["id"] in visible_team_ids]

    def get_metadata(self, instance: Organization) -> Dict[str, Union[str, int, object]]:
        return {
            "instance_tag": settings.INSTANCE_TAG,
        }

<<<<<<< HEAD
        return output

=======
>>>>>>> ef1eae6b

class OrganizationViewSet(viewsets.ModelViewSet):
    serializer_class = OrganizationSerializer
    permission_classes = [
        permissions.IsAuthenticated,
        OrganizationMemberPermissions,
        OrganizationPermissionsWithDelete,
    ]
    queryset = Organization.objects.none()
    lookup_field = "id"
    ordering = "-created_by"

    def get_permissions(self):
        if self.request.method == "POST":
            # Cannot use `OrganizationMemberPermissions` or `OrganizationAdminWritePermissions`
            # because they require an existing org, unneded anyways because permissions are organization-based
            return [permission() for permission in [permissions.IsAuthenticated, PremiumMultiorganizationPermissions]]
        return super().get_permissions()

    def get_queryset(self) -> QuerySet:
        return cast(User, self.request.user).organizations.all()

    def get_object(self):
        queryset = self.filter_queryset(self.get_queryset())
        lookup_value = self.kwargs[self.lookup_field]
        if lookup_value == "@current":
            organization = cast(User, self.request.user).organization
            if organization is None:
                raise exceptions.NotFound("Current organization not found.")
        else:
            filter_kwargs = {self.lookup_field: lookup_value}
            organization = get_object_or_404(queryset, **filter_kwargs)
        self.check_object_permissions(self.request, organization)
        return organization

    def perform_destroy(self, organization: Organization):
        user = cast(User, self.request.user)
        report_organization_deleted(user, organization)
        team_ids = [team.pk for team in organization.teams.all()]
        delete_bulky_postgres_data(team_ids=team_ids)
        with mute_selected_signals():
            super().perform_destroy(organization)
        # Once the organization is deleted, queue deletion of associated data
        AsyncDeletion.objects.bulk_create(
            [
                AsyncDeletion(deletion_type=DeletionType.Team, team_id=team_id, key=str(team_id), created_by=user)
                for team_id in team_ids
            ],
            ignore_conflicts=True,
        )

    def get_serializer_context(self) -> Dict[str, Any]:
        return {**super().get_serializer_context(), "user_permissions": UserPermissions(cast(User, self.request.user))}<|MERGE_RESOLUTION|>--- conflicted
+++ resolved
@@ -125,11 +125,6 @@
             "instance_tag": settings.INSTANCE_TAG,
         }
 
-<<<<<<< HEAD
-        return output
-
-=======
->>>>>>> ef1eae6b
 
 class OrganizationViewSet(viewsets.ModelViewSet):
     serializer_class = OrganizationSerializer
