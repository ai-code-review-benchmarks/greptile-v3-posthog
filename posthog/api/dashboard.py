import secrets
from distutils.util import strtobool
<<<<<<< HEAD
from typing import Any, Dict, cast
=======
from typing import Any, Dict, Optional
>>>>>>> 4ef642e9

import posthoganalytics
from django.core.cache import cache
from django.db.models import Model, Prefetch, QuerySet
from django.http import HttpRequest
from django.shortcuts import get_object_or_404
from django.utils.timezone import now
from django.views.decorators.clickjacking import xframe_options_exempt
from rest_framework import authentication, response, serializers, viewsets
from rest_framework.decorators import action
from rest_framework.exceptions import AuthenticationFailed
from rest_framework.permissions import IsAuthenticated
from rest_framework.request import Request

from posthog.api.routing import StructuredViewSetMixin
from posthog.auth import PersonalAPIKeyAuthentication, PublicTokenAuthentication
from posthog.helpers import create_dashboard_from_template
from posthog.models import Dashboard, DashboardItem, Filter, Team
from posthog.permissions import ProjectMembershipNecessaryPermissions
from posthog.utils import generate_cache_key, render_template


class DashboardSerializer(serializers.ModelSerializer):
    items = serializers.SerializerMethodField()  # type: ignore
    use_template = serializers.CharField(write_only=True, allow_blank=True, required=False)

    class Meta:
        model = Dashboard
        fields = [
            "id",
            "name",
            "pinned",
            "items",
            "created_at",
            "created_by",
            "is_shared",
            "share_token",
            "deleted",
            "use_template",
        ]

    def create(self, validated_data: Dict, *args: Any, **kwargs: Any) -> Dashboard:
        request = self.context["request"]
        validated_data["created_by"] = request.user
        team = Team.objects.get(id=self.context["team_id"])
        use_template: str = validated_data.pop("use_template", None)
        dashboard = Dashboard.objects.create(team=team, **validated_data)

        if use_template:
            try:
                create_dashboard_from_template(use_template, dashboard)
            except AttributeError:
                raise serializers.ValidationError({"use_template": "Invalid value provided."})

        elif request.data.get("items"):
            for item in request.data["items"]:
                DashboardItem.objects.create(
                    **{key: value for key, value in item.items() if key not in ("id", "deleted", "dashboard", "team")},
                    dashboard=dashboard,
                    team=team,
                )

        posthoganalytics.capture(
            request.user.distinct_id,
            "dashboard created",
            {**dashboard.get_analytics_metadata(), "from_template": bool(use_template), "template_key": use_template},
        )

        return dashboard

    def update(  # type: ignore
        self, instance: Dashboard, validated_data: Dict, *args: Any, **kwargs: Any,
    ) -> Dashboard:
        validated_data.pop("use_template", None)  # Remove attribute if present
        if validated_data.get("is_shared") and not instance.share_token:
            instance.share_token = secrets.token_urlsafe(22)

        instance = super().update(instance, validated_data)

        if "request" in self.context:
            posthoganalytics.capture(
                self.context["request"].user.distinct_id, "dashboard updated", instance.get_analytics_metadata()
            )

        return instance

    def get_items(self, dashboard: Dashboard):
        if self.context["view"].action == "list":
            return None
        items = dashboard.items.filter(deleted=False).order_by("order").all()
        return DashboardItemSerializer(items, many=True).data


class DashboardsViewSet(StructuredViewSetMixin, viewsets.ModelViewSet):
    legacy_team_compatibility = True  # to be moved to a separate Legacy*ViewSet Class

    queryset = Dashboard.objects.all()
    serializer_class = DashboardSerializer
    authentication_classes = [
        PublicTokenAuthentication,
        PersonalAPIKeyAuthentication,
        authentication.SessionAuthentication,
        authentication.BasicAuthentication,
    ]
    # Empty list means we can allow users to not be authenticated.
    permission_classes = []  # type: ignore

    def get_queryset(self) -> QuerySet:
        queryset = super().get_queryset().order_by("name")
        if self.action == "list":
            queryset = queryset.filter(deleted=False)
        queryset = queryset.prefetch_related(
            Prefetch("items", queryset=DashboardItem.objects.filter(deleted=False).order_by("order"),)
        )
        if self.request.GET.get("share_token"):
            return queryset.filter(share_token=self.request.GET["share_token"])
        elif not self.request.user.is_authenticated or "team_id" not in self.get_parents_query_dict():
            raise AuthenticationFailed(detail="You're not logged in, but also not using add share_token.")

        return queryset

    def retrieve(self, request: Request, *args: Any, **kwargs: Any) -> response.Response:
        pk = kwargs["pk"]
        queryset = self.get_queryset()
        dashboard = get_object_or_404(queryset, pk=pk)
        dashboard.last_accessed_at = now()
        dashboard.save()
        serializer = DashboardSerializer(dashboard, context={"view": self, "request": request})
        return response.Response(serializer.data)

    def get_parents_query_dict(self) -> Dict[str, Any]:  # to be moved to a separate Legacy*ViewSet Class

        if not self.request.user.is_authenticated or "share_token" in self.request.GET:
            return {}
        return {"team_id": self.request.user.team.id}


class DashboardItemSerializer(serializers.ModelSerializer):
    result = serializers.SerializerMethodField()
    last_refresh = serializers.SerializerMethodField()
    _get_result: Optional[Dict[str, Any]] = None

    class Meta:
        model = DashboardItem
        fields = [
            "id",
            "name",
            "description",
            "filters",
            "order",
            "type",
            "deleted",
            "dashboard",
            "layouts",
            "color",
            "last_refresh",
            "refreshing",
            "result",
            "is_sample",
            "saved",
            "created_at",
            "created_by",
        ]

    def create(self, validated_data: Dict, *args: Any, **kwargs: Any) -> DashboardItem:

        request = self.context["request"]
        team = Team.objects.get(id=self.context["team_id"])
        validated_data.pop("last_refresh", None)  # last_refresh sometimes gets sent if dashboard_item is duplicated

        if not validated_data.get("dashboard", None):
            dashboard_item = DashboardItem.objects.create(team=team, created_by=request.user, **validated_data)
            return dashboard_item
        elif validated_data["dashboard"].team == team:
            created_by = validated_data.pop("created_by", request.user)
            dashboard_item = DashboardItem.objects.create(
                team=team, last_refresh=now(), created_by=created_by, **validated_data
            )
            return dashboard_item
        else:
            raise serializers.ValidationError("Dashboard not found")

    def update(self, instance: Model, validated_data: Dict, **kwargs) -> DashboardItem:

        # Remove is_sample if it's set as user has altered the sample configuration
        validated_data.setdefault("is_sample", False)
        return super().update(instance, validated_data)

    def get_result(self, dashboard_item: DashboardItem):
        # If it's more than a day old, don't return anything
        if dashboard_item.last_refresh and (now() - dashboard_item.last_refresh).days > 0:
            return None

        if not dashboard_item.filters_hash:
            return None

        result = cache.get(dashboard_item.filters_hash)
        if not result or result.get("task_id", None):
            return None
        return result["result"]

    def get_last_refresh(self, dashboard_item: DashboardItem):
        if self.get_result(dashboard_item):
            return dashboard_item.last_refresh
        dashboard_item.last_refresh = None
        dashboard_item.save()
        return None


class DashboardItemsViewSet(StructuredViewSetMixin, viewsets.ModelViewSet):
    legacy_team_compatibility = True  # to be moved to a separate Legacy*ViewSet Class

    queryset = DashboardItem.objects.all()
    serializer_class = DashboardItemSerializer
    permission_classes = [IsAuthenticated, ProjectMembershipNecessaryPermissions]

    def get_queryset(self) -> QuerySet:
        queryset = super().get_queryset()
        if self.action == "list":
            queryset = queryset.filter(deleted=False)
            queryset = self._filter_request(self.request, queryset)

        order = self.request.GET.get("order", None)
        if order:
            queryset = queryset.order_by(order)
        else:
            queryset = queryset.order_by("order")

        return queryset

    def _filter_request(self, request: Request, queryset: QuerySet) -> QuerySet:
        filters = request.GET.dict()

        for key in filters:
            if key == "saved":
                queryset = queryset.filter(saved=bool(strtobool(str(request.GET["saved"]))))
            elif key == "user":
                queryset = queryset.filter(created_by=request.user)
            elif key == "insight":
                queryset = queryset.filter(filters__insight=request.GET["insight"])

        return queryset

    @action(methods=["patch"], detail=False)
    def layouts(self, request, **kwargs):
        team_id = self.team_id

        for data in request.data["items"]:
            self.queryset.filter(team_id=team_id, pk=data["id"]).update(layouts=data["layouts"])

        serializer = self.get_serializer(self.queryset.filter(team_id=team_id), many=True)
        return response.Response(serializer.data)


@xframe_options_exempt
def shared_dashboard(request: HttpRequest, share_token: str):
    dashboard = get_object_or_404(Dashboard, is_shared=True, share_token=share_token)
    return render_template(
        "shared_dashboard.html", request=request, context={"dashboard": dashboard, "team_name": dashboard.team.name},
    )<|MERGE_RESOLUTION|>--- conflicted
+++ resolved
@@ -1,10 +1,6 @@
 import secrets
 from distutils.util import strtobool
-<<<<<<< HEAD
-from typing import Any, Dict, cast
-=======
-from typing import Any, Dict, Optional
->>>>>>> 4ef642e9
+from typing import Any, Dict, Optional, cast
 
 import posthoganalytics
 from django.core.cache import cache
