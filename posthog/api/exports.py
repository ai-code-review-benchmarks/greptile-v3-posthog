--- conflicted
+++ resolved
@@ -111,67 +111,4 @@
     @action(methods=["GET"], detail=True)
     def content(self, request: Request, *args: Any, **kwargs: Any) -> HttpResponse:
         instance = self.get_object()
-<<<<<<< HEAD
-        return get_content_response(instance, request.query_params.get("download") == "true")
-=======
-        return get_content_response(instance, request.query_params.get("download") == "true")
-
-
-class ExportedViewerPageViewSet(mixins.RetrieveModelMixin, StructuredViewSetMixin, viewsets.GenericViewSet):
-    queryset = ExportedAsset.objects.none()
-    authentication_classes = []  # type: ignore
-    permission_classes = []  # type: ignore
-
-    def get_object(self):
-        token = self.request.query_params.get("token")
-        access_token = self.kwargs.get("access_token")
-
-        asset = None
-
-        if token:
-            asset = asset_for_token(token)
-        else:
-            if settings.DEBUG:
-                # NOTE: To aid testing, DEBUG enables loading at any time.
-                asset = ExportedAsset.objects.select_related("insight", "dashboard").get(access_token=access_token)
-            else:
-                # Otherwise only assets that haven't been successfully rendered in the last 15 mins are accessible for security's sake
-                asset = (
-                    ExportedAsset.objects.select_related("insight", "dashboard")
-                    .filter(content=None, created_at__gte=datetime.now() - timedelta(minutes=15))
-                    .get(access_token=access_token)
-                )
-
-        if not asset:
-            raise serializers.NotFound()
-
-        return asset
-
-    def retrieve(self, request: Request, *args: Any, **kwargs: Any) -> Any:
-        asset = self.get_object()
-        context = {"view": self, "request": request}
-        exported_data: Dict[str, Any] = {"type": "image"}
-
-        if request.path.endswith(f".{asset.file_ext}"):
-            if not asset.content:
-                raise serializers.NotFound()
-
-            return get_content_response(asset, request.query_params.get("download") == "true")
-
-        # Both insight AND dashboard can be set. If both it is assumed we should render that
-        if asset.insight:
-            context["dashboard"] = asset.dashboard
-            insight_data = InsightSerializer(asset.insight, many=False, context=context).data
-            exported_data.update({"insight": insight_data})
-        elif asset.dashboard:
-            dashboard_data = DashboardSerializer(asset.dashboard, context=context).data
-            # We don't want the dashboard to be accidentally loaded via the shared endpoint
-            dashboard_data["share_token"] = None
-            exported_data.update({"dashboard": dashboard_data})
-
-        return render_template(
-            "exporter.html",
-            request=request,
-            context={"exported_data": json.dumps(exported_data, cls=DjangoJSONEncoder)},
-        )
->>>>>>> d044b729
+        return get_content_response(instance, request.query_params.get("download") == "true")