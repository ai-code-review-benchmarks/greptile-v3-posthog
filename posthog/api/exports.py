from datetime import timedelta
from typing import Any

from django.http import HttpResponse
from django.utils.timezone import now

import structlog
import posthoganalytics
from loginas.utils import is_impersonated_session
from rest_framework import mixins, serializers, viewsets
from rest_framework.exceptions import ValidationError
from rest_framework.request import Request

from posthog.api.routing import TeamAndOrgViewSetMixin
from posthog.api.utils import action
from posthog.event_usage import report_user_action
from posthog.models import Insight, User
from posthog.models.activity_logging.activity_log import Change, Detail, log_activity
from posthog.models.exported_asset import ExportedAsset, get_content_response
from posthog.settings import HOGQL_INCREASED_MAX_EXECUTION_TIME
<<<<<<< HEAD
from loginas.utils import is_impersonated_session
from posthog.settings.temporal import (
    TEMPORAL_TASK_QUEUE,
    TEMPORAL_HOST,
    TEMPORAL_PORT,
    TEMPORAL_NAMESPACE,
    TEMPORAL_WORKFLOW_MAX_ATTEMPTS,
)
from posthog.temporal.common.client import connect as temporal_connect
from posthog.temporal.exports_video.workflow import VideoExportWorkflow, VideoExportInputs
from temporalio.common import RetryPolicy, WorkflowIDReusePolicy
=======
from posthog.tasks import exporter
>>>>>>> c72c8490

logger = structlog.get_logger(__name__)

SIX_MONTHS = timedelta(weeks=26)


class ExportedAssetSerializer(serializers.ModelSerializer):
    """Standard ExportedAsset serializer that doesn't return content."""

    class Meta:
        model = ExportedAsset
        fields = [
            "id",
            "dashboard",
            "insight",
            "export_format",
            "created_at",
            "has_content",
            "export_context",
            "filename",
            "expires_after",
            "exception",
        ]
        read_only_fields = ["id", "created_at", "has_content", "filename", "exception"]

    def to_representation(self, instance):
        """Override to show stuck exports as having an exception."""
        data = super().to_representation(instance)

        # Check if this export is stuck (created over HOGQL_INCREASED_MAX_EXECUTION_TIME seconds ago,
        # has no content, and has no recorded exception)
        timeout_threshold = now() - timedelta(seconds=HOGQL_INCREASED_MAX_EXECUTION_TIME + 30)
        if (
            timeout_threshold
            and instance.created_at < timeout_threshold
            and not instance.has_content
            and not instance.exception
        ):
            timeout_message = f"Export failed without throwing an exception. Please try to rerun this export and contact support if it fails to complete multiple times."
            data["exception"] = timeout_message

        return data

    def validate(self, data: dict) -> dict:
        if not data.get("export_format"):
            raise ValidationError("Must provide export format")

        if not data.get("dashboard") and not data.get("insight") and not data.get("export_context"):
            raise ValidationError("Either dashboard, insight or export_context is required for an export.")

        if data.get("dashboard") and data["dashboard"].team.id != self.context["team_id"]:
            raise ValidationError({"dashboard": ["This dashboard does not belong to your team."]})

        if data.get("insight") and data["insight"].team.id != self.context["team_id"]:
            raise ValidationError({"insight": ["This insight does not belong to your team."]})

        data["expires_after"] = data.get("expires_after", (now() + SIX_MONTHS).date())

        data["team_id"] = self.context["team_id"]
        return data

    def synthetic_create(self, reason: str, *args: Any, **kwargs: Any) -> ExportedAsset:
        # force_async here to avoid blocking patches to the /sharing endpoint
        return self._create_asset(self.validated_data, user=None, reason=reason, force_async=True)

    def create(self, validated_data: dict, *args: Any, **kwargs: Any) -> ExportedAsset:
        request = self.context["request"]
        return self._create_asset(validated_data, user=request.user, reason=None)

    def _create_asset(
        self,
        validated_data: dict,
        user: User | None,
        reason: str | None,
        force_async: bool = False,
    ) -> ExportedAsset:
        if user is not None:
            validated_data["created_by"] = user

        instance: ExportedAsset = super().create(validated_data)

        if instance.export_format not in ExportedAsset.SUPPORTED_FORMATS:
            raise serializers.ValidationError(
                {"export_format": [f"Export format {instance.export_format} is not supported."]}
            )

        team = instance.team

        blocking_exports = posthoganalytics.feature_enabled(
            "blocking-exports",
            str(team.uuid),
            groups={
                "organization": str(team.organization_id),
                "project": str(team.id),
            },
            group_properties={
                "organization": {
                    "id": str(team.organization_id),
                },
                "project": {
                    "id": str(team.id),
                },
            },
            only_evaluate_locally=False,
            send_feature_flag_events=False,
        )
        if blocking_exports and not force_async:
            if instance.export_format in ("video/mp4", "video/webm", "image/gif"):
                # recordings-only
                if not (instance.export_context and instance.export_context.get("session_recording_id")):
                    raise serializers.ValidationError(
                        {"export_format": ["Video export supports session recordings only."]}
                    )

                async def _start():
                    client = await temporal_connect(TEMPORAL_HOST, TEMPORAL_PORT, TEMPORAL_NAMESPACE)
                    await client.execute_workflow(
                        VideoExportWorkflow.run,
                        VideoExportInputs(exported_asset_id=instance.id),
                        id=f"export-video-{instance.id}",
                        task_queue=TEMPORAL_TASK_QUEUE,
                        retry_policy=RetryPolicy(maximum_attempts=int(TEMPORAL_WORKFLOW_MAX_ATTEMPTS)),
                        id_reuse_policy=WorkflowIDReusePolicy.ALLOW_DUPLICATE_FAILED_ONLY,
                    )

                import asyncio
                import threading

                def _spawn_workflow():
                    asyncio.run(_start())

                threading.Thread(target=_spawn_workflow, daemon=True).start()
            else:
                exporter.export_asset(instance.id)
        else:
            exporter.export_asset.delay(instance.id)

        if user is not None:
            report_user_action(user, "export created", instance.get_analytics_metadata())

        instance.refresh_from_db()
        insight_id = instance.insight_id
        dashboard_id = instance.dashboard_id
        if insight_id and not dashboard_id:  # we don't log dashboard activity ¯\_(ツ)_/¯
            try:
                insight: Insight = Insight.objects.select_related("team__organization").get(id=insight_id)
                log_activity(
                    organization_id=insight.team.organization.id,
                    team_id=self.context["team_id"],
                    user=user,
                    was_impersonated=is_impersonated_session(self.context["request"])
                    if "request" in self.context
                    else False,
                    item_id=insight_id,  # Type: ignore
                    scope="Insight",
                    activity="exported" if reason is None else f"exported for {reason}",
                    detail=Detail(
                        name=insight.name if insight.name else insight.derived_name,
                        short_id=insight.short_id,
                        changes=[
                            Change(
                                type="Insight",
                                action="exported",
                                field="export_format",
                                after=instance.export_format,
                            )
                        ],
                    ),
                )
            except Insight.DoesNotExist as ex:
                logger.warn(
                    "insight_exports.unknown_insight",
                    exception=ex,
                    insight_id=insight_id,
                )
                pass
        return instance


class ExportedAssetViewSet(
    TeamAndOrgViewSetMixin,
    mixins.ListModelMixin,
    mixins.RetrieveModelMixin,
    mixins.CreateModelMixin,
    viewsets.GenericViewSet,
):
    scope_object = "export"
    queryset = ExportedAsset.objects.order_by("-created_at")
    serializer_class = ExportedAssetSerializer

    def safely_get_queryset(self, queryset):
        if self.action == "list":
            return queryset.filter(created_by=self.request.user)
        return queryset

    # TODO: This should be removed as it is only used by frontend exporter and can instead use the api/sharing.py endpoint
    @action(methods=["GET"], detail=True, required_scopes=["export:read"])
    def content(self, request: Request, *args: Any, **kwargs: Any) -> HttpResponse:
        instance = self.get_object()
        return get_content_response(instance, request.query_params.get("download") == "true")<|MERGE_RESOLUTION|>--- conflicted
+++ resolved
@@ -10,6 +10,7 @@
 from rest_framework import mixins, serializers, viewsets
 from rest_framework.exceptions import ValidationError
 from rest_framework.request import Request
+from temporalio.common import RetryPolicy, WorkflowIDReusePolicy
 
 from posthog.api.routing import TeamAndOrgViewSetMixin
 from posthog.api.utils import action
@@ -18,21 +19,16 @@
 from posthog.models.activity_logging.activity_log import Change, Detail, log_activity
 from posthog.models.exported_asset import ExportedAsset, get_content_response
 from posthog.settings import HOGQL_INCREASED_MAX_EXECUTION_TIME
-<<<<<<< HEAD
-from loginas.utils import is_impersonated_session
 from posthog.settings.temporal import (
+    TEMPORAL_HOST,
+    TEMPORAL_NAMESPACE,
+    TEMPORAL_PORT,
     TEMPORAL_TASK_QUEUE,
-    TEMPORAL_HOST,
-    TEMPORAL_PORT,
-    TEMPORAL_NAMESPACE,
     TEMPORAL_WORKFLOW_MAX_ATTEMPTS,
 )
+from posthog.tasks import exporter
 from posthog.temporal.common.client import connect as temporal_connect
-from posthog.temporal.exports_video.workflow import VideoExportWorkflow, VideoExportInputs
-from temporalio.common import RetryPolicy, WorkflowIDReusePolicy
-=======
-from posthog.tasks import exporter
->>>>>>> c72c8490
+from posthog.temporal.exports_video.workflow import VideoExportInputs, VideoExportWorkflow
 
 logger = structlog.get_logger(__name__)
 
