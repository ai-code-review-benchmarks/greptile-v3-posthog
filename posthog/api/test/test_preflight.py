--- conflicted
+++ resolved
@@ -1,12 +1,7 @@
 from rest_framework import status
 
-<<<<<<< HEAD
 from posthog.test.base import BaseTest
-=======
 from posthog.models import User
-
-from .base import BaseTest
->>>>>>> 6426408c
 
 
 class TestPreflight(BaseTest):
