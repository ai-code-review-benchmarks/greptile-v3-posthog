# serializer version: 1
# name: TestNotebooks.test_updates_notebook
  '''
  SELECT "posthog_user"."id",
         "posthog_user"."password",
         "posthog_user"."last_login",
         "posthog_user"."first_name",
         "posthog_user"."last_name",
         "posthog_user"."is_staff",
         "posthog_user"."date_joined",
         "posthog_user"."uuid",
         "posthog_user"."current_organization_id",
         "posthog_user"."current_team_id",
         "posthog_user"."email",
         "posthog_user"."pending_email",
         "posthog_user"."temporary_token",
         "posthog_user"."distinct_id",
         "posthog_user"."is_email_verified",
         "posthog_user"."has_seen_product_intro_for",
         "posthog_user"."strapi_id",
         "posthog_user"."is_active",
         "posthog_user"."theme_mode",
         "posthog_user"."partial_notification_settings",
         "posthog_user"."anonymize_data",
         "posthog_user"."toolbar_mode",
         "posthog_user"."hedgehog_config",
         "posthog_user"."events_column_config",
         "posthog_user"."email_opt_in"
  FROM "posthog_user"
  WHERE "posthog_user"."id" = 99999
  LIMIT 21
  '''
# ---
# name: TestNotebooks.test_updates_notebook.1
  '''
  SELECT "posthog_team"."id",
         "posthog_team"."uuid",
         "posthog_team"."organization_id",
         "posthog_team"."project_id",
         "posthog_team"."api_token",
         "posthog_team"."app_urls",
         "posthog_team"."name",
         "posthog_team"."slack_incoming_webhook",
         "posthog_team"."created_at",
         "posthog_team"."updated_at",
         "posthog_team"."anonymize_ips",
         "posthog_team"."completed_snippet_onboarding",
         "posthog_team"."has_completed_onboarding_for",
         "posthog_team"."ingested_event",
         "posthog_team"."autocapture_opt_out",
         "posthog_team"."autocapture_web_vitals_opt_in",
         "posthog_team"."autocapture_web_vitals_allowed_metrics",
         "posthog_team"."autocapture_exceptions_opt_in",
         "posthog_team"."autocapture_exceptions_errors_to_ignore",
         "posthog_team"."person_processing_opt_out",
         "posthog_team"."session_recording_opt_in",
         "posthog_team"."session_recording_sample_rate",
         "posthog_team"."session_recording_minimum_duration_milliseconds",
         "posthog_team"."session_recording_linked_flag",
         "posthog_team"."session_recording_network_payload_capture_config",
         "posthog_team"."session_recording_url_trigger_config",
         "posthog_team"."session_recording_url_blocklist_config",
         "posthog_team"."session_recording_event_trigger_config",
         "posthog_team"."session_replay_config",
         "posthog_team"."survey_config",
         "posthog_team"."capture_console_log_opt_in",
         "posthog_team"."capture_performance_opt_in",
         "posthog_team"."capture_dead_clicks",
         "posthog_team"."surveys_opt_in",
         "posthog_team"."heatmaps_opt_in",
         "posthog_team"."session_recording_version",
         "posthog_team"."signup_token",
         "posthog_team"."is_demo",
         "posthog_team"."access_control",
         "posthog_team"."week_start_day",
         "posthog_team"."inject_web_apps",
         "posthog_team"."test_account_filters",
         "posthog_team"."test_account_filters_default_checked",
         "posthog_team"."path_cleaning_filters",
         "posthog_team"."timezone",
         "posthog_team"."data_attributes",
         "posthog_team"."person_display_name_properties",
         "posthog_team"."live_events_columns",
         "posthog_team"."recording_domains",
         "posthog_team"."primary_dashboard_id",
         "posthog_team"."extra_settings",
         "posthog_team"."modifiers",
         "posthog_team"."correlation_config",
         "posthog_team"."session_recording_retention_period_days",
         "posthog_team"."external_data_workspace_id",
         "posthog_team"."external_data_workspace_last_synced_at"
  FROM "posthog_team"
  WHERE "posthog_team"."id" = 99999
  LIMIT 21
  '''
# ---
# name: TestNotebooks.test_updates_notebook.10
  '''
  SELECT "ee_accesscontrol"."id",
         "ee_accesscontrol"."team_id",
         "ee_accesscontrol"."access_level",
         "ee_accesscontrol"."resource",
         "ee_accesscontrol"."resource_id",
         "ee_accesscontrol"."organization_member_id",
         "ee_accesscontrol"."role_id",
         "ee_accesscontrol"."created_by_id",
         "ee_accesscontrol"."created_at",
         "ee_accesscontrol"."updated_at"
  FROM "ee_accesscontrol"
  LEFT OUTER JOIN "posthog_organizationmembership" ON ("ee_accesscontrol"."organization_member_id" = "posthog_organizationmembership"."id")
  WHERE (("ee_accesscontrol"."organization_member_id" IS NULL
          AND "ee_accesscontrol"."resource" = 'project'
          AND "ee_accesscontrol"."resource_id" = '83'
          AND "ee_accesscontrol"."role_id" IS NULL
          AND "ee_accesscontrol"."team_id" = 99999)
         OR ("posthog_organizationmembership"."user_id" = 99999
             AND "ee_accesscontrol"."resource" = 'project'
             AND "ee_accesscontrol"."resource_id" = '83'
             AND "ee_accesscontrol"."role_id" IS NULL
             AND "ee_accesscontrol"."team_id" = 99999)
         OR ("ee_accesscontrol"."organization_member_id" IS NULL
             AND "ee_accesscontrol"."resource" = 'notebook'
             AND "ee_accesscontrol"."resource_id" IS NULL
             AND "ee_accesscontrol"."role_id" IS NULL
             AND "ee_accesscontrol"."team_id" = 99999)
         OR ("posthog_organizationmembership"."user_id" = 99999
             AND "ee_accesscontrol"."resource" = 'notebook'
             AND "ee_accesscontrol"."resource_id" IS NULL
             AND "ee_accesscontrol"."role_id" IS NULL
             AND "ee_accesscontrol"."team_id" = 99999)
         OR ("ee_accesscontrol"."organization_member_id" IS NULL
             AND "ee_accesscontrol"."resource" = 'notebook'
             AND "ee_accesscontrol"."resource_id" IS NOT NULL
             AND "ee_accesscontrol"."role_id" IS NULL
             AND "ee_accesscontrol"."team_id" = 99999)
         OR ("posthog_organizationmembership"."user_id" = 99999
             AND "ee_accesscontrol"."resource" = 'notebook'
             AND "ee_accesscontrol"."resource_id" IS NOT NULL
             AND "ee_accesscontrol"."role_id" IS NULL
             AND "ee_accesscontrol"."team_id" = 99999))
  '''
# ---
# name: TestNotebooks.test_updates_notebook.11
  '''
  SELECT "posthog_organizationmembership"."id",
         "posthog_organizationmembership"."organization_id",
         "posthog_organizationmembership"."user_id",
         "posthog_organizationmembership"."level",
         "posthog_organizationmembership"."joined_at",
         "posthog_organizationmembership"."updated_at",
         "posthog_organization"."id",
         "posthog_organization"."name",
         "posthog_organization"."slug",
         "posthog_organization"."logo_media_id",
         "posthog_organization"."created_at",
         "posthog_organization"."updated_at",
         "posthog_organization"."plugins_access_level",
         "posthog_organization"."for_internal_metrics",
         "posthog_organization"."is_member_join_email_enabled",
         "posthog_organization"."enforce_2fa",
         "posthog_organization"."is_hipaa",
         "posthog_organization"."customer_id",
         "posthog_organization"."available_product_features",
         "posthog_organization"."usage",
         "posthog_organization"."never_drop_data",
         "posthog_organization"."customer_trust_scores",
         "posthog_organization"."setup_section_2_completed",
         "posthog_organization"."personalization",
         "posthog_organization"."domain_whitelist"
  FROM "posthog_organizationmembership"
  INNER JOIN "posthog_organization" ON ("posthog_organizationmembership"."organization_id" = "posthog_organization"."id")
  WHERE "posthog_organizationmembership"."user_id" = 99999
  '''
# ---
# name: TestNotebooks.test_updates_notebook.12
  '''
  SELECT "posthog_notebook"."id",
         "posthog_notebook"."short_id",
         "posthog_notebook"."team_id",
         "posthog_notebook"."title",
         "posthog_notebook"."content",
         "posthog_notebook"."text_content",
         "posthog_notebook"."deleted",
         "posthog_notebook"."version",
         "posthog_notebook"."created_at",
         "posthog_notebook"."created_by_id",
         "posthog_notebook"."last_modified_at",
         "posthog_notebook"."last_modified_by_id",
         "posthog_team"."id",
         "posthog_team"."uuid",
         "posthog_team"."organization_id",
         "posthog_team"."project_id",
         "posthog_team"."api_token",
         "posthog_team"."app_urls",
         "posthog_team"."name",
         "posthog_team"."slack_incoming_webhook",
         "posthog_team"."created_at",
         "posthog_team"."updated_at",
         "posthog_team"."anonymize_ips",
         "posthog_team"."completed_snippet_onboarding",
         "posthog_team"."has_completed_onboarding_for",
         "posthog_team"."ingested_event",
         "posthog_team"."autocapture_opt_out",
         "posthog_team"."autocapture_web_vitals_opt_in",
         "posthog_team"."autocapture_web_vitals_allowed_metrics",
         "posthog_team"."autocapture_exceptions_opt_in",
         "posthog_team"."autocapture_exceptions_errors_to_ignore",
         "posthog_team"."person_processing_opt_out",
         "posthog_team"."session_recording_opt_in",
         "posthog_team"."session_recording_sample_rate",
         "posthog_team"."session_recording_minimum_duration_milliseconds",
         "posthog_team"."session_recording_linked_flag",
         "posthog_team"."session_recording_network_payload_capture_config",
         "posthog_team"."session_recording_url_trigger_config",
         "posthog_team"."session_recording_url_blocklist_config",
         "posthog_team"."session_recording_event_trigger_config",
         "posthog_team"."session_replay_config",
         "posthog_team"."survey_config",
         "posthog_team"."capture_console_log_opt_in",
         "posthog_team"."capture_performance_opt_in",
         "posthog_team"."capture_dead_clicks",
         "posthog_team"."surveys_opt_in",
         "posthog_team"."heatmaps_opt_in",
         "posthog_team"."session_recording_version",
         "posthog_team"."signup_token",
         "posthog_team"."is_demo",
         "posthog_team"."access_control",
         "posthog_team"."week_start_day",
         "posthog_team"."inject_web_apps",
         "posthog_team"."test_account_filters",
         "posthog_team"."test_account_filters_default_checked",
         "posthog_team"."path_cleaning_filters",
         "posthog_team"."timezone",
         "posthog_team"."data_attributes",
         "posthog_team"."person_display_name_properties",
         "posthog_team"."live_events_columns",
         "posthog_team"."recording_domains",
         "posthog_team"."primary_dashboard_id",
         "posthog_team"."extra_settings",
         "posthog_team"."modifiers",
         "posthog_team"."correlation_config",
         "posthog_team"."session_recording_retention_period_days",
         "posthog_team"."plugins_opt_in",
         "posthog_team"."opt_out_capture",
         "posthog_team"."event_names",
         "posthog_team"."event_names_with_usage",
         "posthog_team"."event_properties",
         "posthog_team"."event_properties_with_usage",
         "posthog_team"."event_properties_numerical",
         "posthog_team"."external_data_workspace_id",
         "posthog_team"."external_data_workspace_last_synced_at",
         "posthog_user"."id",
         "posthog_user"."password",
         "posthog_user"."last_login",
         "posthog_user"."first_name",
         "posthog_user"."last_name",
         "posthog_user"."is_staff",
         "posthog_user"."date_joined",
         "posthog_user"."uuid",
         "posthog_user"."current_organization_id",
         "posthog_user"."current_team_id",
         "posthog_user"."email",
         "posthog_user"."pending_email",
         "posthog_user"."temporary_token",
         "posthog_user"."distinct_id",
         "posthog_user"."is_email_verified",
         "posthog_user"."requested_password_reset_at",
         "posthog_user"."has_seen_product_intro_for",
         "posthog_user"."strapi_id",
         "posthog_user"."is_active",
         "posthog_user"."theme_mode",
         "posthog_user"."partial_notification_settings",
         "posthog_user"."anonymize_data",
         "posthog_user"."toolbar_mode",
         "posthog_user"."hedgehog_config",
         "posthog_user"."events_column_config",
         "posthog_user"."email_opt_in",
         T5."id",
         T5."password",
         T5."last_login",
         T5."first_name",
         T5."last_name",
         T5."is_staff",
         T5."date_joined",
         T5."uuid",
         T5."current_organization_id",
         T5."current_team_id",
         T5."email",
         T5."pending_email",
         T5."temporary_token",
         T5."distinct_id",
         T5."is_email_verified",
         T5."requested_password_reset_at",
         T5."has_seen_product_intro_for",
         T5."strapi_id",
         T5."is_active",
         T5."theme_mode",
         T5."partial_notification_settings",
         T5."anonymize_data",
         T5."toolbar_mode",
         T5."hedgehog_config",
         T5."events_column_config",
         T5."email_opt_in"
  FROM "posthog_notebook"
  INNER JOIN "posthog_team" ON ("posthog_notebook"."team_id" = "posthog_team"."id")
  LEFT OUTER JOIN "posthog_user" ON ("posthog_notebook"."created_by_id" = "posthog_user"."id")
  LEFT OUTER JOIN "posthog_user" T5 ON ("posthog_notebook"."last_modified_by_id" = T5."id")
  WHERE ("posthog_team"."project_id" = 99999
         AND "posthog_notebook"."short_id" = '00000000')
  LIMIT 21
  '''
# ---
# name: TestNotebooks.test_updates_notebook.13
  '''
  SELECT "posthog_notebook"."id",
         "posthog_notebook"."short_id",
         "posthog_notebook"."team_id",
         "posthog_notebook"."title",
         "posthog_notebook"."content",
         "posthog_notebook"."text_content",
         "posthog_notebook"."deleted",
         "posthog_notebook"."version",
         "posthog_notebook"."created_at",
         "posthog_notebook"."created_by_id",
         "posthog_notebook"."last_modified_at",
         "posthog_notebook"."last_modified_by_id"
  FROM "posthog_notebook"
  WHERE "posthog_notebook"."id" = '00000000-0000-0000-0000-000000000000'::uuid
  LIMIT 21
  '''
# ---
# name: TestNotebooks.test_updates_notebook.14
  '''
  SELECT "posthog_notebook"."id",
         "posthog_notebook"."short_id",
         "posthog_notebook"."team_id",
         "posthog_notebook"."title",
         "posthog_notebook"."content",
         "posthog_notebook"."text_content",
         "posthog_notebook"."deleted",
         "posthog_notebook"."version",
         "posthog_notebook"."created_at",
         "posthog_notebook"."created_by_id",
         "posthog_notebook"."last_modified_at",
         "posthog_notebook"."last_modified_by_id"
  FROM "posthog_notebook"
  WHERE "posthog_notebook"."id" = '00000000-0000-0000-0000-000000000000'::uuid
  LIMIT 21
  FOR
  UPDATE
  '''
# ---
# name: TestNotebooks.test_updates_notebook.15
  '''
  SELECT "posthog_user"."id",
         "posthog_user"."password",
         "posthog_user"."last_login",
         "posthog_user"."first_name",
         "posthog_user"."last_name",
         "posthog_user"."is_staff",
         "posthog_user"."date_joined",
         "posthog_user"."uuid",
         "posthog_user"."current_organization_id",
         "posthog_user"."current_team_id",
         "posthog_user"."email",
         "posthog_user"."pending_email",
         "posthog_user"."temporary_token",
         "posthog_user"."distinct_id",
         "posthog_user"."is_email_verified",
         "posthog_user"."requested_password_reset_at",
         "posthog_user"."has_seen_product_intro_for",
         "posthog_user"."strapi_id",
         "posthog_user"."is_active",
         "posthog_user"."theme_mode",
         "posthog_user"."partial_notification_settings",
         "posthog_user"."anonymize_data",
         "posthog_user"."toolbar_mode",
         "posthog_user"."hedgehog_config",
         "posthog_user"."events_column_config",
         "posthog_user"."email_opt_in"
  FROM "posthog_user"
  WHERE "posthog_user"."id" = 99999
  LIMIT 21
  '''
# ---
# name: TestNotebooks.test_updates_notebook.16
  '''
  SELECT "posthog_user"."id",
         "posthog_user"."password",
         "posthog_user"."last_login",
         "posthog_user"."first_name",
         "posthog_user"."last_name",
         "posthog_user"."is_staff",
         "posthog_user"."date_joined",
         "posthog_user"."uuid",
         "posthog_user"."current_organization_id",
         "posthog_user"."current_team_id",
         "posthog_user"."email",
         "posthog_user"."pending_email",
         "posthog_user"."temporary_token",
         "posthog_user"."distinct_id",
         "posthog_user"."is_email_verified",
         "posthog_user"."has_seen_product_intro_for",
         "posthog_user"."strapi_id",
         "posthog_user"."is_active",
         "posthog_user"."theme_mode",
         "posthog_user"."partial_notification_settings",
         "posthog_user"."anonymize_data",
         "posthog_user"."toolbar_mode",
         "posthog_user"."hedgehog_config",
         "posthog_user"."events_column_config",
         "posthog_user"."email_opt_in"
  FROM "posthog_user"
  WHERE "posthog_user"."id" = 99999
  LIMIT 21
  '''
# ---
# name: TestNotebooks.test_updates_notebook.17
  '''
  SELECT "posthog_team"."id",
         "posthog_team"."uuid",
         "posthog_team"."organization_id",
         "posthog_team"."project_id",
         "posthog_team"."api_token",
         "posthog_team"."app_urls",
         "posthog_team"."name",
         "posthog_team"."slack_incoming_webhook",
         "posthog_team"."created_at",
         "posthog_team"."updated_at",
         "posthog_team"."anonymize_ips",
         "posthog_team"."completed_snippet_onboarding",
         "posthog_team"."has_completed_onboarding_for",
         "posthog_team"."ingested_event",
         "posthog_team"."autocapture_opt_out",
         "posthog_team"."autocapture_web_vitals_opt_in",
         "posthog_team"."autocapture_web_vitals_allowed_metrics",
         "posthog_team"."autocapture_exceptions_opt_in",
         "posthog_team"."autocapture_exceptions_errors_to_ignore",
         "posthog_team"."person_processing_opt_out",
         "posthog_team"."session_recording_opt_in",
         "posthog_team"."session_recording_sample_rate",
         "posthog_team"."session_recording_minimum_duration_milliseconds",
         "posthog_team"."session_recording_linked_flag",
         "posthog_team"."session_recording_network_payload_capture_config",
         "posthog_team"."session_recording_url_trigger_config",
         "posthog_team"."session_recording_url_blocklist_config",
         "posthog_team"."session_recording_event_trigger_config",
         "posthog_team"."session_replay_config",
         "posthog_team"."survey_config",
         "posthog_team"."capture_console_log_opt_in",
         "posthog_team"."capture_performance_opt_in",
         "posthog_team"."capture_dead_clicks",
         "posthog_team"."surveys_opt_in",
         "posthog_team"."heatmaps_opt_in",
         "posthog_team"."session_recording_version",
         "posthog_team"."signup_token",
         "posthog_team"."is_demo",
         "posthog_team"."access_control",
         "posthog_team"."week_start_day",
         "posthog_team"."inject_web_apps",
         "posthog_team"."test_account_filters",
         "posthog_team"."test_account_filters_default_checked",
         "posthog_team"."path_cleaning_filters",
         "posthog_team"."timezone",
         "posthog_team"."data_attributes",
         "posthog_team"."person_display_name_properties",
         "posthog_team"."live_events_columns",
         "posthog_team"."recording_domains",
         "posthog_team"."primary_dashboard_id",
         "posthog_team"."extra_settings",
         "posthog_team"."modifiers",
         "posthog_team"."correlation_config",
         "posthog_team"."session_recording_retention_period_days",
         "posthog_team"."external_data_workspace_id",
         "posthog_team"."external_data_workspace_last_synced_at"
  FROM "posthog_team"
  WHERE "posthog_team"."id" = 99999
  LIMIT 21
  '''
# ---
# name: TestNotebooks.test_updates_notebook.18
  '''
  SELECT "posthog_project"."id",
         "posthog_project"."organization_id",
         "posthog_project"."name",
         "posthog_project"."created_at",
         "posthog_project"."product_description"
  FROM "posthog_project"
  WHERE "posthog_project"."id" = 99999
  LIMIT 21
  '''
# ---
# name: TestNotebooks.test_updates_notebook.19
  '''
  SELECT "posthog_organizationmembership"."id",
         "posthog_organizationmembership"."organization_id",
         "posthog_organizationmembership"."user_id",
         "posthog_organizationmembership"."level",
         "posthog_organizationmembership"."joined_at",
         "posthog_organizationmembership"."updated_at",
         "posthog_organization"."id",
         "posthog_organization"."name",
         "posthog_organization"."slug",
         "posthog_organization"."logo_media_id",
         "posthog_organization"."created_at",
         "posthog_organization"."updated_at",
         "posthog_organization"."plugins_access_level",
         "posthog_organization"."for_internal_metrics",
         "posthog_organization"."is_member_join_email_enabled",
         "posthog_organization"."enforce_2fa",
         "posthog_organization"."is_hipaa",
         "posthog_organization"."customer_id",
         "posthog_organization"."available_product_features",
         "posthog_organization"."usage",
         "posthog_organization"."never_drop_data",
         "posthog_organization"."customer_trust_scores",
         "posthog_organization"."setup_section_2_completed",
         "posthog_organization"."personalization",
         "posthog_organization"."domain_whitelist"
  FROM "posthog_organizationmembership"
  INNER JOIN "posthog_organization" ON ("posthog_organizationmembership"."organization_id" = "posthog_organization"."id")
  WHERE ("posthog_organizationmembership"."organization_id" = '00000000-0000-0000-0000-000000000000'::uuid
         AND "posthog_organizationmembership"."user_id" = 99999)
  LIMIT 21
  '''
# ---
# name: TestNotebooks.test_updates_notebook.2
  '''
  SELECT "posthog_project"."id",
         "posthog_project"."organization_id",
         "posthog_project"."name",
         "posthog_project"."created_at",
         "posthog_project"."product_description"
  FROM "posthog_project"
  WHERE "posthog_project"."id" = 99999
  LIMIT 21
  '''
# ---
# name: TestNotebooks.test_updates_notebook.20
  '''
  SELECT "ee_accesscontrol"."id",
         "ee_accesscontrol"."team_id",
         "ee_accesscontrol"."access_level",
         "ee_accesscontrol"."resource",
         "ee_accesscontrol"."resource_id",
         "ee_accesscontrol"."organization_member_id",
         "ee_accesscontrol"."role_id",
         "ee_accesscontrol"."created_by_id",
         "ee_accesscontrol"."created_at",
         "ee_accesscontrol"."updated_at"
  FROM "ee_accesscontrol"
  LEFT OUTER JOIN "posthog_organizationmembership" ON ("ee_accesscontrol"."organization_member_id" = "posthog_organizationmembership"."id")
  WHERE (("ee_accesscontrol"."organization_member_id" IS NULL
          AND "ee_accesscontrol"."resource" = 'project'
          AND "ee_accesscontrol"."resource_id" = '83'
          AND "ee_accesscontrol"."role_id" IS NULL
          AND "ee_accesscontrol"."team_id" = 99999)
         OR ("posthog_organizationmembership"."user_id" = 99999
             AND "ee_accesscontrol"."resource" = 'project'
             AND "ee_accesscontrol"."resource_id" = '83'
             AND "ee_accesscontrol"."role_id" IS NULL
             AND "ee_accesscontrol"."team_id" = 99999)
         OR ("ee_accesscontrol"."organization_member_id" IS NULL
             AND "ee_accesscontrol"."resource" = 'notebook'
             AND "ee_accesscontrol"."resource_id" IS NULL
             AND "ee_accesscontrol"."role_id" IS NULL
             AND "ee_accesscontrol"."team_id" = 99999)
         OR ("posthog_organizationmembership"."user_id" = 99999
             AND "ee_accesscontrol"."resource" = 'notebook'
             AND "ee_accesscontrol"."resource_id" IS NULL
             AND "ee_accesscontrol"."role_id" IS NULL
             AND "ee_accesscontrol"."team_id" = 99999)
         OR ("ee_accesscontrol"."organization_member_id" IS NULL
             AND "ee_accesscontrol"."resource" = 'notebook'
             AND "ee_accesscontrol"."resource_id" IS NOT NULL
             AND "ee_accesscontrol"."role_id" IS NULL
             AND "ee_accesscontrol"."team_id" = 99999)
         OR ("posthog_organizationmembership"."user_id" = 99999
             AND "ee_accesscontrol"."resource" = 'notebook'
             AND "ee_accesscontrol"."resource_id" IS NOT NULL
             AND "ee_accesscontrol"."role_id" IS NULL
             AND "ee_accesscontrol"."team_id" = 99999))
  '''
# ---
<<<<<<< HEAD
# name: TestNotebooks.test_updates_notebook.21
  '''
  SELECT "posthog_organizationmembership"."id",
         "posthog_organizationmembership"."organization_id",
         "posthog_organizationmembership"."user_id",
         "posthog_organizationmembership"."level",
         "posthog_organizationmembership"."joined_at",
         "posthog_organizationmembership"."updated_at",
         "posthog_organization"."id",
         "posthog_organization"."name",
         "posthog_organization"."slug",
         "posthog_organization"."logo_media_id",
         "posthog_organization"."created_at",
         "posthog_organization"."updated_at",
         "posthog_organization"."plugins_access_level",
         "posthog_organization"."for_internal_metrics",
         "posthog_organization"."is_member_join_email_enabled",
         "posthog_organization"."enforce_2fa",
         "posthog_organization"."is_hipaa",
         "posthog_organization"."customer_id",
         "posthog_organization"."available_product_features",
         "posthog_organization"."usage",
         "posthog_organization"."never_drop_data",
         "posthog_organization"."customer_trust_scores",
         "posthog_organization"."setup_section_2_completed",
         "posthog_organization"."personalization",
         "posthog_organization"."domain_whitelist"
  FROM "posthog_organizationmembership"
  INNER JOIN "posthog_organization" ON ("posthog_organizationmembership"."organization_id" = "posthog_organization"."id")
  WHERE "posthog_organizationmembership"."user_id" = 99999
  '''
# ---
# name: TestNotebooks.test_updates_notebook.22
  '''
  SELECT COUNT(*) AS "__count"
  FROM "posthog_activitylog"
  WHERE ("posthog_activitylog"."scope" = 'Notebook'
         AND "posthog_activitylog"."team_id" = 99999)
  '''
# ---
# name: TestNotebooks.test_updates_notebook.23
  '''
  SELECT "posthog_activitylog"."id",
         "posthog_activitylog"."team_id",
         "posthog_activitylog"."organization_id",
         "posthog_activitylog"."user_id",
         "posthog_activitylog"."was_impersonated",
         "posthog_activitylog"."is_system",
         "posthog_activitylog"."activity",
         "posthog_activitylog"."item_id",
         "posthog_activitylog"."scope",
         "posthog_activitylog"."detail",
         "posthog_activitylog"."created_at",
         "posthog_user"."id",
         "posthog_user"."password",
         "posthog_user"."last_login",
         "posthog_user"."first_name",
         "posthog_user"."last_name",
         "posthog_user"."is_staff",
         "posthog_user"."date_joined",
         "posthog_user"."uuid",
         "posthog_user"."current_organization_id",
         "posthog_user"."current_team_id",
         "posthog_user"."email",
         "posthog_user"."pending_email",
         "posthog_user"."temporary_token",
         "posthog_user"."distinct_id",
         "posthog_user"."is_email_verified",
         "posthog_user"."requested_password_reset_at",
         "posthog_user"."has_seen_product_intro_for",
         "posthog_user"."strapi_id",
         "posthog_user"."is_active",
         "posthog_user"."theme_mode",
         "posthog_user"."partial_notification_settings",
         "posthog_user"."anonymize_data",
         "posthog_user"."toolbar_mode",
         "posthog_user"."hedgehog_config",
         "posthog_user"."events_column_config",
         "posthog_user"."email_opt_in"
  FROM "posthog_activitylog"
  LEFT OUTER JOIN "posthog_user" ON ("posthog_activitylog"."user_id" = "posthog_user"."id")
  WHERE ("posthog_activitylog"."scope" = 'Notebook'
         AND "posthog_activitylog"."team_id" = 99999)
  ORDER BY "posthog_activitylog"."created_at" DESC
  LIMIT 2
  '''
# ---
# name: TestNotebooks.test_updates_notebook.3
  '''
  SELECT "posthog_organizationmembership"."id",
         "posthog_organizationmembership"."organization_id",
         "posthog_organizationmembership"."user_id",
         "posthog_organizationmembership"."level",
         "posthog_organizationmembership"."joined_at",
         "posthog_organizationmembership"."updated_at",
         "posthog_organization"."id",
         "posthog_organization"."name",
         "posthog_organization"."slug",
         "posthog_organization"."logo_media_id",
         "posthog_organization"."created_at",
         "posthog_organization"."updated_at",
         "posthog_organization"."plugins_access_level",
         "posthog_organization"."for_internal_metrics",
         "posthog_organization"."is_member_join_email_enabled",
         "posthog_organization"."enforce_2fa",
         "posthog_organization"."is_hipaa",
         "posthog_organization"."customer_id",
         "posthog_organization"."available_product_features",
         "posthog_organization"."usage",
         "posthog_organization"."never_drop_data",
         "posthog_organization"."customer_trust_scores",
         "posthog_organization"."setup_section_2_completed",
         "posthog_organization"."personalization",
         "posthog_organization"."domain_whitelist"
  FROM "posthog_organizationmembership"
  INNER JOIN "posthog_organization" ON ("posthog_organizationmembership"."organization_id" = "posthog_organization"."id")
  WHERE ("posthog_organizationmembership"."organization_id" = '00000000-0000-0000-0000-000000000000'::uuid
         AND "posthog_organizationmembership"."user_id" = 99999)
  LIMIT 21
  '''
# ---
# name: TestNotebooks.test_updates_notebook.4
  '''
  SELECT "ee_accesscontrol"."id",
         "ee_accesscontrol"."team_id",
         "ee_accesscontrol"."access_level",
         "ee_accesscontrol"."resource",
         "ee_accesscontrol"."resource_id",
         "ee_accesscontrol"."organization_member_id",
         "ee_accesscontrol"."role_id",
         "ee_accesscontrol"."created_by_id",
         "ee_accesscontrol"."created_at",
         "ee_accesscontrol"."updated_at"
  FROM "ee_accesscontrol"
  LEFT OUTER JOIN "posthog_organizationmembership" ON ("ee_accesscontrol"."organization_member_id" = "posthog_organizationmembership"."id")
  WHERE (("ee_accesscontrol"."organization_member_id" IS NULL
          AND "ee_accesscontrol"."resource" = 'project'
          AND "ee_accesscontrol"."resource_id" = '83'
          AND "ee_accesscontrol"."role_id" IS NULL
          AND "ee_accesscontrol"."team_id" = 99999)
         OR ("posthog_organizationmembership"."user_id" = 99999
             AND "ee_accesscontrol"."resource" = 'project'
             AND "ee_accesscontrol"."resource_id" = '83'
             AND "ee_accesscontrol"."role_id" IS NULL
             AND "ee_accesscontrol"."team_id" = 99999)
         OR ("ee_accesscontrol"."organization_member_id" IS NULL
             AND "ee_accesscontrol"."resource" = 'notebook'
             AND "ee_accesscontrol"."resource_id" IS NULL
             AND "ee_accesscontrol"."role_id" IS NULL
             AND "ee_accesscontrol"."team_id" = 99999)
         OR ("posthog_organizationmembership"."user_id" = 99999
             AND "ee_accesscontrol"."resource" = 'notebook'
             AND "ee_accesscontrol"."resource_id" IS NULL
             AND "ee_accesscontrol"."role_id" IS NULL
             AND "ee_accesscontrol"."team_id" = 99999)
         OR ("ee_accesscontrol"."organization_member_id" IS NULL
             AND "ee_accesscontrol"."resource" = 'notebook'
             AND "ee_accesscontrol"."resource_id" IS NOT NULL
             AND "ee_accesscontrol"."role_id" IS NULL
             AND "ee_accesscontrol"."team_id" = 99999)
         OR ("posthog_organizationmembership"."user_id" = 99999
             AND "ee_accesscontrol"."resource" = 'notebook'
             AND "ee_accesscontrol"."resource_id" IS NOT NULL
             AND "ee_accesscontrol"."role_id" IS NULL
             AND "ee_accesscontrol"."team_id" = 99999))
  '''
# ---
# name: TestNotebooks.test_updates_notebook.5
=======
# name: TestNotebooks.test_updates_notebook.2
>>>>>>> 77b2f9dd
  '''
  SELECT "posthog_organizationmembership"."id",
         "posthog_organizationmembership"."organization_id",
         "posthog_organizationmembership"."user_id",
         "posthog_organizationmembership"."level",
         "posthog_organizationmembership"."joined_at",
         "posthog_organizationmembership"."updated_at",
         "posthog_organization"."id",
         "posthog_organization"."name",
         "posthog_organization"."slug",
         "posthog_organization"."logo_media_id",
         "posthog_organization"."created_at",
         "posthog_organization"."updated_at",
         "posthog_organization"."plugins_access_level",
         "posthog_organization"."for_internal_metrics",
         "posthog_organization"."is_member_join_email_enabled",
         "posthog_organization"."enforce_2fa",
         "posthog_organization"."is_hipaa",
         "posthog_organization"."customer_id",
         "posthog_organization"."available_product_features",
         "posthog_organization"."usage",
         "posthog_organization"."never_drop_data",
         "posthog_organization"."customer_trust_scores",
         "posthog_organization"."setup_section_2_completed",
         "posthog_organization"."personalization",
         "posthog_organization"."domain_whitelist"
  FROM "posthog_organizationmembership"
  INNER JOIN "posthog_organization" ON ("posthog_organizationmembership"."organization_id" = "posthog_organization"."id")
  WHERE "posthog_organizationmembership"."user_id" = 99999
  '''
# ---
# name: TestNotebooks.test_updates_notebook.6
  '''
  SELECT "posthog_user"."id",
         "posthog_user"."password",
         "posthog_user"."last_login",
         "posthog_user"."first_name",
         "posthog_user"."last_name",
         "posthog_user"."is_staff",
         "posthog_user"."date_joined",
         "posthog_user"."uuid",
         "posthog_user"."current_organization_id",
         "posthog_user"."current_team_id",
         "posthog_user"."email",
         "posthog_user"."pending_email",
         "posthog_user"."temporary_token",
         "posthog_user"."distinct_id",
         "posthog_user"."is_email_verified",
         "posthog_user"."has_seen_product_intro_for",
         "posthog_user"."strapi_id",
         "posthog_user"."is_active",
         "posthog_user"."theme_mode",
         "posthog_user"."partial_notification_settings",
         "posthog_user"."anonymize_data",
         "posthog_user"."toolbar_mode",
         "posthog_user"."hedgehog_config",
         "posthog_user"."events_column_config",
         "posthog_user"."email_opt_in"
  FROM "posthog_user"
  WHERE "posthog_user"."id" = 99999
  LIMIT 21
  '''
# ---
# name: TestNotebooks.test_updates_notebook.7
  '''
  SELECT "posthog_team"."id",
         "posthog_team"."uuid",
         "posthog_team"."organization_id",
         "posthog_team"."project_id",
         "posthog_team"."api_token",
         "posthog_team"."app_urls",
         "posthog_team"."name",
         "posthog_team"."slack_incoming_webhook",
         "posthog_team"."created_at",
         "posthog_team"."updated_at",
         "posthog_team"."anonymize_ips",
         "posthog_team"."completed_snippet_onboarding",
         "posthog_team"."has_completed_onboarding_for",
         "posthog_team"."ingested_event",
         "posthog_team"."autocapture_opt_out",
         "posthog_team"."autocapture_web_vitals_opt_in",
         "posthog_team"."autocapture_web_vitals_allowed_metrics",
         "posthog_team"."autocapture_exceptions_opt_in",
         "posthog_team"."autocapture_exceptions_errors_to_ignore",
         "posthog_team"."person_processing_opt_out",
         "posthog_team"."session_recording_opt_in",
         "posthog_team"."session_recording_sample_rate",
         "posthog_team"."session_recording_minimum_duration_milliseconds",
         "posthog_team"."session_recording_linked_flag",
         "posthog_team"."session_recording_network_payload_capture_config",
         "posthog_team"."session_recording_url_trigger_config",
         "posthog_team"."session_recording_url_blocklist_config",
         "posthog_team"."session_recording_event_trigger_config",
         "posthog_team"."session_replay_config",
         "posthog_team"."survey_config",
         "posthog_team"."capture_console_log_opt_in",
         "posthog_team"."capture_performance_opt_in",
         "posthog_team"."capture_dead_clicks",
         "posthog_team"."surveys_opt_in",
         "posthog_team"."heatmaps_opt_in",
         "posthog_team"."session_recording_version",
         "posthog_team"."signup_token",
         "posthog_team"."is_demo",
         "posthog_team"."access_control",
         "posthog_team"."week_start_day",
         "posthog_team"."inject_web_apps",
         "posthog_team"."test_account_filters",
         "posthog_team"."test_account_filters_default_checked",
         "posthog_team"."path_cleaning_filters",
         "posthog_team"."timezone",
         "posthog_team"."data_attributes",
         "posthog_team"."person_display_name_properties",
         "posthog_team"."live_events_columns",
         "posthog_team"."recording_domains",
         "posthog_team"."primary_dashboard_id",
         "posthog_team"."extra_settings",
         "posthog_team"."modifiers",
         "posthog_team"."correlation_config",
         "posthog_team"."session_recording_retention_period_days",
         "posthog_team"."external_data_workspace_id",
         "posthog_team"."external_data_workspace_last_synced_at"
  FROM "posthog_team"
  WHERE "posthog_team"."id" = 99999
  LIMIT 21
  '''
# ---
# name: TestNotebooks.test_updates_notebook.8
  '''
  SELECT "posthog_project"."id",
         "posthog_project"."organization_id",
         "posthog_project"."name",
         "posthog_project"."created_at",
         "posthog_project"."product_description"
  FROM "posthog_project"
  WHERE "posthog_project"."id" = 99999
  LIMIT 21
  '''
# ---
# name: TestNotebooks.test_updates_notebook.9
  '''
  SELECT "posthog_organizationmembership"."id",
         "posthog_organizationmembership"."organization_id",
         "posthog_organizationmembership"."user_id",
         "posthog_organizationmembership"."level",
         "posthog_organizationmembership"."joined_at",
         "posthog_organizationmembership"."updated_at",
         "posthog_organization"."id",
         "posthog_organization"."name",
         "posthog_organization"."slug",
         "posthog_organization"."logo_media_id",
         "posthog_organization"."created_at",
         "posthog_organization"."updated_at",
         "posthog_organization"."plugins_access_level",
         "posthog_organization"."for_internal_metrics",
         "posthog_organization"."is_member_join_email_enabled",
         "posthog_organization"."enforce_2fa",
         "posthog_organization"."is_hipaa",
         "posthog_organization"."customer_id",
         "posthog_organization"."available_product_features",
         "posthog_organization"."usage",
         "posthog_organization"."never_drop_data",
         "posthog_organization"."customer_trust_scores",
         "posthog_organization"."setup_section_2_completed",
         "posthog_organization"."personalization",
         "posthog_organization"."domain_whitelist"
  FROM "posthog_organizationmembership"
  INNER JOIN "posthog_organization" ON ("posthog_organizationmembership"."organization_id" = "posthog_organization"."id")
  WHERE ("posthog_organizationmembership"."organization_id" = '00000000-0000-0000-0000-000000000000'::uuid
         AND "posthog_organizationmembership"."user_id" = 99999)
  LIMIT 21
  '''
# ---<|MERGE_RESOLUTION|>--- conflicted
+++ resolved
@@ -582,178 +582,7 @@
              AND "ee_accesscontrol"."team_id" = 99999))
   '''
 # ---
-<<<<<<< HEAD
-# name: TestNotebooks.test_updates_notebook.21
-  '''
-  SELECT "posthog_organizationmembership"."id",
-         "posthog_organizationmembership"."organization_id",
-         "posthog_organizationmembership"."user_id",
-         "posthog_organizationmembership"."level",
-         "posthog_organizationmembership"."joined_at",
-         "posthog_organizationmembership"."updated_at",
-         "posthog_organization"."id",
-         "posthog_organization"."name",
-         "posthog_organization"."slug",
-         "posthog_organization"."logo_media_id",
-         "posthog_organization"."created_at",
-         "posthog_organization"."updated_at",
-         "posthog_organization"."plugins_access_level",
-         "posthog_organization"."for_internal_metrics",
-         "posthog_organization"."is_member_join_email_enabled",
-         "posthog_organization"."enforce_2fa",
-         "posthog_organization"."is_hipaa",
-         "posthog_organization"."customer_id",
-         "posthog_organization"."available_product_features",
-         "posthog_organization"."usage",
-         "posthog_organization"."never_drop_data",
-         "posthog_organization"."customer_trust_scores",
-         "posthog_organization"."setup_section_2_completed",
-         "posthog_organization"."personalization",
-         "posthog_organization"."domain_whitelist"
-  FROM "posthog_organizationmembership"
-  INNER JOIN "posthog_organization" ON ("posthog_organizationmembership"."organization_id" = "posthog_organization"."id")
-  WHERE "posthog_organizationmembership"."user_id" = 99999
-  '''
-# ---
-# name: TestNotebooks.test_updates_notebook.22
-  '''
-  SELECT COUNT(*) AS "__count"
-  FROM "posthog_activitylog"
-  WHERE ("posthog_activitylog"."scope" = 'Notebook'
-         AND "posthog_activitylog"."team_id" = 99999)
-  '''
-# ---
-# name: TestNotebooks.test_updates_notebook.23
-  '''
-  SELECT "posthog_activitylog"."id",
-         "posthog_activitylog"."team_id",
-         "posthog_activitylog"."organization_id",
-         "posthog_activitylog"."user_id",
-         "posthog_activitylog"."was_impersonated",
-         "posthog_activitylog"."is_system",
-         "posthog_activitylog"."activity",
-         "posthog_activitylog"."item_id",
-         "posthog_activitylog"."scope",
-         "posthog_activitylog"."detail",
-         "posthog_activitylog"."created_at",
-         "posthog_user"."id",
-         "posthog_user"."password",
-         "posthog_user"."last_login",
-         "posthog_user"."first_name",
-         "posthog_user"."last_name",
-         "posthog_user"."is_staff",
-         "posthog_user"."date_joined",
-         "posthog_user"."uuid",
-         "posthog_user"."current_organization_id",
-         "posthog_user"."current_team_id",
-         "posthog_user"."email",
-         "posthog_user"."pending_email",
-         "posthog_user"."temporary_token",
-         "posthog_user"."distinct_id",
-         "posthog_user"."is_email_verified",
-         "posthog_user"."requested_password_reset_at",
-         "posthog_user"."has_seen_product_intro_for",
-         "posthog_user"."strapi_id",
-         "posthog_user"."is_active",
-         "posthog_user"."theme_mode",
-         "posthog_user"."partial_notification_settings",
-         "posthog_user"."anonymize_data",
-         "posthog_user"."toolbar_mode",
-         "posthog_user"."hedgehog_config",
-         "posthog_user"."events_column_config",
-         "posthog_user"."email_opt_in"
-  FROM "posthog_activitylog"
-  LEFT OUTER JOIN "posthog_user" ON ("posthog_activitylog"."user_id" = "posthog_user"."id")
-  WHERE ("posthog_activitylog"."scope" = 'Notebook'
-         AND "posthog_activitylog"."team_id" = 99999)
-  ORDER BY "posthog_activitylog"."created_at" DESC
-  LIMIT 2
-  '''
-# ---
-# name: TestNotebooks.test_updates_notebook.3
-  '''
-  SELECT "posthog_organizationmembership"."id",
-         "posthog_organizationmembership"."organization_id",
-         "posthog_organizationmembership"."user_id",
-         "posthog_organizationmembership"."level",
-         "posthog_organizationmembership"."joined_at",
-         "posthog_organizationmembership"."updated_at",
-         "posthog_organization"."id",
-         "posthog_organization"."name",
-         "posthog_organization"."slug",
-         "posthog_organization"."logo_media_id",
-         "posthog_organization"."created_at",
-         "posthog_organization"."updated_at",
-         "posthog_organization"."plugins_access_level",
-         "posthog_organization"."for_internal_metrics",
-         "posthog_organization"."is_member_join_email_enabled",
-         "posthog_organization"."enforce_2fa",
-         "posthog_organization"."is_hipaa",
-         "posthog_organization"."customer_id",
-         "posthog_organization"."available_product_features",
-         "posthog_organization"."usage",
-         "posthog_organization"."never_drop_data",
-         "posthog_organization"."customer_trust_scores",
-         "posthog_organization"."setup_section_2_completed",
-         "posthog_organization"."personalization",
-         "posthog_organization"."domain_whitelist"
-  FROM "posthog_organizationmembership"
-  INNER JOIN "posthog_organization" ON ("posthog_organizationmembership"."organization_id" = "posthog_organization"."id")
-  WHERE ("posthog_organizationmembership"."organization_id" = '00000000-0000-0000-0000-000000000000'::uuid
-         AND "posthog_organizationmembership"."user_id" = 99999)
-  LIMIT 21
-  '''
-# ---
-# name: TestNotebooks.test_updates_notebook.4
-  '''
-  SELECT "ee_accesscontrol"."id",
-         "ee_accesscontrol"."team_id",
-         "ee_accesscontrol"."access_level",
-         "ee_accesscontrol"."resource",
-         "ee_accesscontrol"."resource_id",
-         "ee_accesscontrol"."organization_member_id",
-         "ee_accesscontrol"."role_id",
-         "ee_accesscontrol"."created_by_id",
-         "ee_accesscontrol"."created_at",
-         "ee_accesscontrol"."updated_at"
-  FROM "ee_accesscontrol"
-  LEFT OUTER JOIN "posthog_organizationmembership" ON ("ee_accesscontrol"."organization_member_id" = "posthog_organizationmembership"."id")
-  WHERE (("ee_accesscontrol"."organization_member_id" IS NULL
-          AND "ee_accesscontrol"."resource" = 'project'
-          AND "ee_accesscontrol"."resource_id" = '83'
-          AND "ee_accesscontrol"."role_id" IS NULL
-          AND "ee_accesscontrol"."team_id" = 99999)
-         OR ("posthog_organizationmembership"."user_id" = 99999
-             AND "ee_accesscontrol"."resource" = 'project'
-             AND "ee_accesscontrol"."resource_id" = '83'
-             AND "ee_accesscontrol"."role_id" IS NULL
-             AND "ee_accesscontrol"."team_id" = 99999)
-         OR ("ee_accesscontrol"."organization_member_id" IS NULL
-             AND "ee_accesscontrol"."resource" = 'notebook'
-             AND "ee_accesscontrol"."resource_id" IS NULL
-             AND "ee_accesscontrol"."role_id" IS NULL
-             AND "ee_accesscontrol"."team_id" = 99999)
-         OR ("posthog_organizationmembership"."user_id" = 99999
-             AND "ee_accesscontrol"."resource" = 'notebook'
-             AND "ee_accesscontrol"."resource_id" IS NULL
-             AND "ee_accesscontrol"."role_id" IS NULL
-             AND "ee_accesscontrol"."team_id" = 99999)
-         OR ("ee_accesscontrol"."organization_member_id" IS NULL
-             AND "ee_accesscontrol"."resource" = 'notebook'
-             AND "ee_accesscontrol"."resource_id" IS NOT NULL
-             AND "ee_accesscontrol"."role_id" IS NULL
-             AND "ee_accesscontrol"."team_id" = 99999)
-         OR ("posthog_organizationmembership"."user_id" = 99999
-             AND "ee_accesscontrol"."resource" = 'notebook'
-             AND "ee_accesscontrol"."resource_id" IS NOT NULL
-             AND "ee_accesscontrol"."role_id" IS NULL
-             AND "ee_accesscontrol"."team_id" = 99999))
-  '''
-# ---
-# name: TestNotebooks.test_updates_notebook.5
-=======
 # name: TestNotebooks.test_updates_notebook.2
->>>>>>> 77b2f9dd
   '''
   SELECT "posthog_organizationmembership"."id",
          "posthog_organizationmembership"."organization_id",
