--- conflicted
+++ resolved
@@ -701,10 +701,7 @@
                 'actions': jdumps([{'id': watched_movie.id}]),
             },
         ).json()
-<<<<<<< HEAD
         self.assertEqual(len(response[0]['data']), 7)
-=======
-        self.assertEqual(len(response[0]['data']), 89)
 
     def test_breakdown_by_cohort(self):
         person1, person2, person3, person4 = self._create_multiple_people() 
@@ -780,5 +777,4 @@
             },
         ).json()
         self.assertEqual(len(people[0]['people']), 4)
-        self.assertEqual(people[0]['people'][0]['id'], person1.pk)
->>>>>>> bc7eabc3
+        self.assertEqual(people[0]['people'][0]['id'], person1.pk)