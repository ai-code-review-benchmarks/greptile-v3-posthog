from posthog.models.organization import OrganizationInvite, OrganizationMembership

from .base import APIBaseTest


class TestOrganizationInvitesAPI(APIBaseTest):
    def test_add_organization_invite_email_required(self):
        response = self.client.post("/api/organizations/@current/invites/")
        self.assertEqual(response.status_code, 400)
        response_data = response.json()
        self.assertDictEqual(
            response_data,
            {
                "type": "validation_error",
                "code": "required",
                "detail": "This field is required.",
                "attr": "target_email",
            },
        )

    def test_add_organization_invite_with_email(self):
        email = "x@x.com"
        response = self.client.post("/api/organizations/@current/invites/", {"target_email": email})
        self.assertEqual(response.status_code, 201)
        self.assertTrue(OrganizationInvite.objects.exists())
        response_data = response.json()
        response_data.pop("id")
        response_data.pop("created_at")
        response_data.pop("updated_at")
        self.assertDictEqual(
            response_data,
            {
                "target_email": email,
                "created_by_email": self.user.email,
                "created_by_id": self.user.id,
<<<<<<< HEAD
                "created_by_name": self.user.name,
=======
                "created_by_first_name": self.user.first_name,
                "emailing_attempt_made": False,
>>>>>>> 2ad796d7
            },
        )

    def test_delete_organization_invite_only_if_admin(self):
        self.organization_membership.level = OrganizationMembership.Level.MEMBER
        self.organization_membership.save()
        invite = OrganizationInvite.objects.create(organization=self.organization)
        response = self.client.delete(f"/api/organizations/@current/invites/{invite.id}")
        self.assertEqual(
            response.data,
            {
                "type": "authentication_error",
                "code": "permission_denied",
                "detail": "Your organization access level is insufficient.",
                "attr": None,
            },
        )
        self.assertEqual(response.status_code, 403)
        self.organization_membership.level = OrganizationMembership.Level.ADMIN
        self.organization_membership.save()
        response = self.client.delete(f"/api/organizations/@current/invites/{invite.id}")
        self.assertIsNone(response.data)
        self.assertEqual(response.status_code, 204)
        self.assertFalse(OrganizationInvite.objects.exists())<|MERGE_RESOLUTION|>--- conflicted
+++ resolved
@@ -33,12 +33,8 @@
                 "target_email": email,
                 "created_by_email": self.user.email,
                 "created_by_id": self.user.id,
-<<<<<<< HEAD
-                "created_by_name": self.user.name,
-=======
-                "created_by_first_name": self.user.first_name,
+                "created_by_name": self.user.first_name,
                 "emailing_attempt_made": False,
->>>>>>> 2ad796d7
             },
         )
 
