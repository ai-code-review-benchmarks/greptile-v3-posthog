--- conflicted
+++ resolved
@@ -1193,13 +1193,8 @@
         )
         assert response.status_code == 400, response.json()
 
-<<<<<<< HEAD
-    def test_create_from_template_json_cam_provide_text_tile(self) -> None:
+    def test_create_from_template_json_can_provide_text_tile(self) -> None:
         template: dict = {
-=======
-    def test_create_from_template_json_can_provide_text_tile(self) -> None:
-        template: Dict = {
->>>>>>> db0aef20
             **valid_template,
             "tiles": [{"type": "TEXT", "body": "hello world", "layouts": {}}],
         }
@@ -1229,13 +1224,8 @@
             },
         ]
 
-<<<<<<< HEAD
-    def test_create_from_template_json_cam_provide_query_tile(self) -> None:
+    def test_create_from_template_json_can_provide_query_tile(self) -> None:
         template: dict = {
-=======
-    def test_create_from_template_json_can_provide_query_tile(self) -> None:
-        template: Dict = {
->>>>>>> db0aef20
             **valid_template,
             # client provides an incorrect "empty" filter alongside a query
             "tiles": [
