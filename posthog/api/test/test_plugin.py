--- conflicted
+++ resolved
@@ -400,12 +400,8 @@
                 "plugin_type": "custom",
                 "name": "helloworldplugin",
                 "description": "Greet the World and Foo a Bar, JS edition!",
-<<<<<<< HEAD
-                "url": "https://github.com/PostHog/helloworldplugin",
+                "url": f"https://github.com/PostHog/helloworldplugin/commit/{HELLO_WORLD_PLUGIN_GITHUB_ZIP[0]}",
                 "icon": None,
-=======
-                "url": f"https://github.com/PostHog/helloworldplugin/commit/{HELLO_WORLD_PLUGIN_GITHUB_ZIP[0]}",
->>>>>>> 083d13b2
                 "config_schema": {
                     "bar": {"name": "What's in the bar?", "type": "string", "default": "baz", "required": False}
                 },
@@ -440,12 +436,8 @@
                 "plugin_type": "custom",
                 "name": "helloworldplugin",
                 "description": "Greet the World and Foo a Bar, JS edition, vol 2!",
-<<<<<<< HEAD
-                "url": "https://github.com/PostHog/helloworldplugin",
+                "url": f"https://github.com/PostHog/helloworldplugin/commit/{HELLO_WORLD_PLUGIN_GITHUB_ATTACHMENT_ZIP[0]}",
                 "icon": None,
-=======
-                "url": f"https://github.com/PostHog/helloworldplugin/commit/{HELLO_WORLD_PLUGIN_GITHUB_ATTACHMENT_ZIP[0]}",
->>>>>>> 083d13b2
                 "config_schema": {
                     "bar": {"name": "What's in the bar?", "type": "string", "default": "baz", "required": False},
                     "foodb": {"name": "Upload your database", "type": "attachment", "required": False},
