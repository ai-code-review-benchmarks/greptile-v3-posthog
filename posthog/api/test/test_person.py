import json
import unittest
from typing import Dict, List, Optional
from unittest import mock

from django.utils import timezone
from freezegun.api import freeze_time
from rest_framework import status

from ee.clickhouse.util import ClickhouseTestMixin, snapshot_clickhouse_queries
from posthog.api.person import PersonSerializer
from posthog.client import sync_execute
from posthog.models import Cohort, Organization, Person, Team
from posthog.models.person import PersonDistinctId
from posthog.test.base import (
    APIBaseTest,
    _create_event,
    _create_person,
    flush_persons_and_events,
    test_with_materialized_columns,
)


class TestPerson(ClickhouseTestMixin, APIBaseTest):
    def test_search(self) -> None:
        _create_person(
            team=self.team, distinct_ids=["distinct_id"], properties={"email": "someone@gmail.com"},
        )
        _create_person(
            team=self.team, distinct_ids=["distinct_id_2"], properties={"email": "another@gmail.com", "name": "james"},
        )
        _create_person(team=self.team, distinct_ids=["distinct_id_3"], properties={"name": "jane"})

        flush_persons_and_events()
        response = self.client.get("/api/person/?search=another@gm")
        self.assertEqual(response.status_code, status.HTTP_200_OK)
        self.assertEqual(len(response.json()["results"]), 1)

        response = self.client.get("/api/person/?search=_id_3")
        self.assertEqual(response.status_code, status.HTTP_200_OK)
        self.assertEqual(len(response.json()["results"]), 1)

    def test_properties(self) -> None:
        _create_person(
            team=self.team, distinct_ids=["distinct_id"], properties={"email": "someone@gmail.com"},
        )
        _create_person(
            team=self.team, distinct_ids=["distinct_id_2"], properties={"email": "another@gmail.com"},
        )
        _create_person(team=self.team, distinct_ids=["distinct_id_3"], properties={})
        flush_persons_and_events()

        response = self.client.get(
            "/api/person/?properties=%s"
            % json.dumps([{"key": "email", "operator": "is_set", "value": "is_set", "type": "person"}])
        )
        self.assertEqual(response.status_code, status.HTTP_200_OK)
        self.assertEqual(len(response.json()["results"]), 2)

        response = self.client.get(
            "/api/person/?properties=%s"
            % json.dumps([{"key": "email", "operator": "icontains", "value": "another@gm", "type": "person"}])
        )
        self.assertEqual(response.status_code, status.HTTP_200_OK)
        self.assertEqual(len(response.json()["results"]), 1)

    def test_person_property_names(self) -> None:
        _create_person(
            distinct_ids=["person_1"], team=self.team, properties={"$browser": "whatever", "$os": "Mac OS X"}
        )
        _create_person(distinct_ids=["person_2"], team=self.team, properties={"random_prop": "asdf"})
        _create_person(distinct_ids=["person_3"], team=self.team, properties={"random_prop": "asdf"})
        flush_persons_and_events()

        response = self.client.get("/api/person/properties/")
        self.assertEqual(response.status_code, status.HTTP_200_OK)
        response_data = response.json()
        self.assertEqual(response_data[0]["name"], "random_prop")
        self.assertEqual(response_data[0]["count"], 2)
        self.assertEqual(response_data[2]["name"], "$os")
        self.assertEqual(response_data[2]["count"], 1)
        self.assertEqual(response_data[1]["name"], "$browser")
        self.assertEqual(response_data[1]["count"], 1)

    @test_with_materialized_columns(person_properties=["random_prop"])
    @snapshot_clickhouse_queries
    def test_person_property_values(self):
        _create_person(
            distinct_ids=["person_1"],
            team=self.team,
            properties={"random_prop": "asdf", "some other prop": "with some text"},
        )
        _create_person(distinct_ids=["person_2"], team=self.team, properties={"random_prop": "asdf"})
        _create_person(distinct_ids=["person_3"], team=self.team, properties={"random_prop": "qwerty"})
        _create_person(distinct_ids=["person_4"], team=self.team, properties={"something_else": "qwerty"})
        flush_persons_and_events()

        response = self.client.get("/api/person/values/?key=random_prop")
        self.assertEqual(response.status_code, status.HTTP_200_OK)
        response_data = response.json()
        self.assertEqual(response_data[0]["name"], "asdf")
        self.assertEqual(response_data[0]["count"], 2)
        self.assertEqual(response_data[1]["name"], "qwerty")
        self.assertEqual(response_data[1]["count"], 1)
        self.assertEqual(len(response_data), 2)

        response = self.client.get("/api/person/values/?key=random_prop&value=qw")
        self.assertEqual(response.status_code, status.HTTP_200_OK)
        self.assertEqual(response.json()[0]["name"], "qwerty")
        self.assertEqual(response.json()[0]["count"], 1)

    def test_filter_by_cohort(self):

        _create_person(
            team=self.team, distinct_ids=[f"fake"], properties={},
        )
        for i in range(150):
            _create_person(
                team=self.team, distinct_ids=[f"person_{i}"], properties={"$os": "Chrome"},
            )

<<<<<<< HEAD
        cohort = Cohort.objects.create(
            team=self.team, groups=[{"properties": [{"key": "$os", "value": "Chrome", "type": "person"}]}]
        )
=======
        flush_persons_and_events()
        cohort = Cohort.objects.create(team=self.team, groups=[{"properties": {"$os": "Chrome"}}])
>>>>>>> 5887bd21
        cohort.calculate_people_ch(pending_version=0)

        response = self.client.get(f"/api/cohort/{cohort.pk}/persons")
        self.assertEqual(len(response.json()["results"]), 100, response)

        response = self.client.get(response.json()["next"])
        self.assertEqual(len(response.json()["results"]), 50, response)

    def test_filter_by_cohort_prop(self):
        for i in range(5):
            _create_person(
                team=self.team, distinct_ids=[f"person_{i}"], properties={"$os": "Chrome"},
            )

        _create_person(
            team=self.team, distinct_ids=[f"target"], properties={"$os": "Chrome", "$browser": "Safari"},
        )

        cohort = Cohort.objects.create(
            team=self.team, groups=[{"properties": [{"key": "$os", "value": "Chrome", "type": "person"}]}]
        )
        cohort.calculate_people_ch(pending_version=0)

        response = self.client.get(
            f"/api/cohort/{cohort.pk}/persons?properties=%s"
            % (json.dumps([{"key": "$browser", "value": "Safari", "type": "person",}]))
        )
        self.assertEqual(len(response.json()["results"]), 1, response)

    def test_filter_by_cohort_search(self):
        for i in range(5):
            _create_person(
                team=self.team, distinct_ids=[f"person_{i}"], properties={"$os": "Chrome"},
            )

        _create_person(
            team=self.team, distinct_ids=[f"target"], properties={"$os": "Chrome", "$browser": "Safari"},
        )
        flush_persons_and_events()

        cohort = Cohort.objects.create(
            team=self.team, groups=[{"properties": [{"key": "$os", "value": "Chrome", "type": "person"}]}]
        )
        cohort.calculate_people_ch(pending_version=0)

        response = self.client.get(f"/api/cohort/{cohort.pk}/persons?search=target")
        self.assertEqual(len(response.json()["results"]), 1, response)

    def test_filter_by_static_cohort(self):
        Person.objects.create(team_id=self.team.pk, distinct_ids=["1"])
        Person.objects.create(team_id=self.team.pk, distinct_ids=["123"])
        Person.objects.create(team_id=self.team.pk, distinct_ids=["2"])
        # Team leakage
        team2 = Team.objects.create(organization=self.organization)
        Person.objects.create(team=team2, distinct_ids=["1"])

        cohort = Cohort.objects.create(team=self.team, groups=[], is_static=True, last_calculation=timezone.now(),)
        cohort.insert_users_by_list(["1", "123"])

        response = self.client.get(f"/api/cohort/{cohort.pk}/persons")
        self.assertEqual(len(response.json()["results"]), 2, response)

    def test_filter_person_list(self):

        person1: Person = _create_person(
            team=self.team,
            distinct_ids=["distinct_id", "another_one"],
            properties={"email": "someone@gmail.com"},
            is_identified=True,
            immediate=True,
        )
        person2: Person = _create_person(
            team=self.team, distinct_ids=["distinct_id_2"], properties={"email": "another@gmail.com"}, immediate=True
        )
        flush_persons_and_events()

        # Filter by distinct ID
        with self.assertNumQueries(6):
            response = self.client.get("/api/person/?distinct_id=distinct_id")  # must be exact matches
        self.assertEqual(response.status_code, status.HTTP_200_OK)
        self.assertEqual(len(response.json()["results"]), 1)
        self.assertEqual(response.json()["results"][0]["id"], person1.pk)

        response = self.client.get("/api/person/?distinct_id=another_one")  # can search on any of the distinct IDs
        self.assertEqual(response.status_code, status.HTTP_200_OK)
        self.assertEqual(len(response.json()["results"]), 1)
        self.assertEqual(response.json()["results"][0]["id"], person1.pk)

        # Filter by email
        response = self.client.get("/api/person/?email=another@gmail.com")
        self.assertEqual(response.status_code, status.HTTP_200_OK)
        self.assertEqual(len(response.json()["results"]), 1)
        self.assertEqual(response.json()["results"][0]["id"], person2.pk)

        # Filter by key identifier
        for _identifier in ["another@gmail.com", "distinct_id_2"]:
            response = self.client.get(f"/api/person/?key_identifier={_identifier}")
            self.assertEqual(response.status_code, status.HTTP_200_OK)
            self.assertEqual(len(response.json()["results"]), 1)
            self.assertEqual(response.json()["results"][0]["id"], person2.pk)

        # Non-matches return an empty list
        response = self.client.get("/api/person/?email=inexistent")
        self.assertEqual(response.status_code, status.HTTP_200_OK)
        self.assertEqual(len(response.json()["results"]), 0)

        response = self.client.get("/api/person/?distinct_id=inexistent")
        self.assertEqual(response.status_code, status.HTTP_200_OK)
        self.assertEqual(len(response.json()["results"]), 0)

    def test_cant_see_another_organization_pii_with_filters(self):

        # Completely different organization
        another_org: Organization = Organization.objects.create()
        another_team: Team = Team.objects.create(organization=another_org)
        _create_person(
            team=another_team, distinct_ids=["distinct_id", "x_another_one"],
        )
        _create_person(
            team=another_team, distinct_ids=["x_distinct_id_2"], properties={"email": "team2_another@gmail.com"},
        )

        # Person in current team
        person: Person = _create_person(team=self.team, distinct_ids=["distinct_id"], immediate=True)

        # Filter by distinct ID
        response = self.client.get("/api/person/?distinct_id=distinct_id")
        self.assertEqual(response.status_code, status.HTTP_200_OK)
        self.assertEqual(len(response.json()["results"]), 1)
        self.assertEqual(
            response.json()["results"][0]["id"], person.pk,
        )  # note that even with shared distinct IDs, only the person from the same team is returned

        response = self.client.get("/api/person/?distinct_id=x_another_one")
        self.assertEqual(response.status_code, status.HTTP_200_OK)
        self.assertEqual(response.json()["results"], [])

        # Filter by key identifier
        for _identifier in ["x_another_one", "distinct_id_2"]:
            response = self.client.get(f"/api/person/?key_identifier={_identifier}")
            self.assertEqual(response.status_code, status.HTTP_200_OK)
            self.assertEqual(response.json()["results"], [])

    @freeze_time("2021-08-25T22:09:14.252Z")
    def test_delete_person(self):
        person = _create_person(
            team=self.team, distinct_ids=["person_1", "anonymous_id"], properties={"$os": "Chrome"}, immediate=True
        )
        _create_event(event="test", team=self.team, distinct_id="person_1")
        _create_event(event="test", team=self.team, distinct_id="anonymous_id")
        _create_event(event="test", team=self.team, distinct_id="someone_else")

        response = self.client.delete(f"/api/person/{person.pk}/")

        self.assertEqual(response.status_code, status.HTTP_204_NO_CONTENT)
        self.assertEqual(response.content, b"")  # Empty response
        self.assertEqual(Person.objects.filter(team=self.team).count(), 0)

        response = self.client.delete(f"/api/person/{person.pk}/")
        self.assertEqual(response.status_code, status.HTTP_404_NOT_FOUND)

        self._assert_person_activity(
            person_id=None,  # can't query directly for deleted person
            expected=[
                {
                    "user": {"first_name": "", "email": "user1@posthog.com"},
                    "activity": "deleted",
                    "scope": "Person",
                    "item_id": str(person.pk),
                    # don't store deleted person's name, so user primary key
                    "detail": {"changes": None, "merge": None, "name": str(person.pk)},
                    "created_at": "2021-08-25T22:09:14.252000Z",
                }
            ],
        )

    def test_filter_uuid(self) -> None:
        person1 = _create_person(
            team=self.team, properties={"$browser": "whatever", "$os": "Mac OS X"}, distinct_ids=["person1"]
        )
        person2 = _create_person(team=self.team, properties={"random_prop": "asdf"}, distinct_ids=["person2"])
        _create_person(team=self.team, properties={"random_prop": "asdf"}, distinct_ids=["person3"])

        flush_persons_and_events()
        response = self.client.get(f"/api/person/?uuid={person1.uuid},{person2.uuid}")
        self.assertEqual(response.status_code, 200)
        self.assertEqual(len(response.json()["results"]), 2)

    @freeze_time("2021-08-25T22:09:14.252Z")
    @mock.patch("posthog.api.capture.capture_internal")
    def test_merge_people(self, mock_capture_internal) -> None:

        # created first
        person3 = _create_person(team=self.team, distinct_ids=["distinct_id_3"], properties={"oh": "hello"})
        person1 = _create_person(
            team=self.team, distinct_ids=["1"], properties={"$browser": "whatever", "$os": "Mac OS X"}
        )
        person2 = _create_person(team=self.team, distinct_ids=["2"], properties={"random_prop": "asdf"})

        response = self.client.post("/api/person/%s/merge/" % person1.pk, {"ids": [person2.pk, person3.pk]},)
        mock_capture_internal.assert_has_calls(
            [
                mock.call(
                    {"event": "$create_alias", "properties": {"alias": "2"}},
                    "1",
                    None,
                    None,
                    unittest.mock.ANY,
                    unittest.mock.ANY,
                    self.team.id,
                ),
                mock.call(
                    {"event": "$create_alias", "properties": {"alias": "distinct_id_3"}},
                    "1",
                    None,
                    None,
                    unittest.mock.ANY,
                    unittest.mock.ANY,
                    self.team.id,
                ),
            ],
            any_order=True,
        )
        self.assertEqual(response.status_code, 201)
        self.assertCountEqual(response.json()["distinct_ids"], ["1", "2", "distinct_id_3"])

        person_one_dict = PersonSerializer(person1).data
        person_two_dict = PersonSerializer(person2).data
        person_three_dict = PersonSerializer(person3).data

        person_three_log = {
            "user": {"first_name": "", "email": "user1@posthog.com"},
            "activity": "was_merged_into_person",
            "scope": "Person",
            "item_id": str(person3.pk),
            "detail": {
                "changes": None,
                "name": None,
                "merge": {"type": "Person", "source": person_three_dict, "target": person_one_dict},
            },
            "created_at": "2021-08-25T22:09:14.252000Z",
        }
        person_one_log = {
            "user": {"first_name": "", "email": "user1@posthog.com"},
            "activity": "people_merged_into",
            "scope": "Person",
            # don't store deleted person's name, so user primary key
            "item_id": str(person1.pk),
            "detail": {
                "changes": None,
                "name": None,
                "merge": {"type": "Person", "source": [person_three_dict, person_two_dict], "target": person_one_dict},
            },
            "created_at": "2021-08-25T22:09:14.252000Z",
        }
        person_two_log = {
            "user": {"first_name": "", "email": "user1@posthog.com"},
            "activity": "was_merged_into_person",
            "scope": "Person",
            "item_id": str(person2.pk),
            "detail": {
                "changes": None,
                "name": None,
                "merge": {"type": "Person", "source": person_two_dict, "target": person_one_dict},
            },
            "created_at": "2021-08-25T22:09:14.252000Z",
        }

        self._assert_person_activity(
            person_id=None,  # changes for all three people
            expected=[person_three_log, person_one_log, person_two_log,],
        )
        self._assert_person_activity(
            person_id=person1.pk, expected=[person_one_log,],
        )
        self._assert_person_activity(
            person_id=person2.pk, expected=[person_two_log,],
        )
        self._assert_person_activity(
            person_id=person3.pk, expected=[person_three_log,],
        )

    @freeze_time("2021-08-25T22:09:14.252Z")
    def test_split_people_keep_props(self) -> None:
        # created first
        person1 = _create_person(
            team=self.team, distinct_ids=["1", "2", "3"], properties={"$browser": "whatever", "$os": "Mac OS X"}
        )

        self.client.post(
            "/api/person/%s/split/" % person1.pk, {"main_distinct_id": "1"},
        )

        people = Person.objects.all().order_by("id")
        self.assertEqual(people.count(), 3)
        self.assertEqual(people[0].distinct_ids, ["1"])
        self.assertEqual(people[0].properties, {"$browser": "whatever", "$os": "Mac OS X"})
        self.assertEqual(people[1].distinct_ids, ["2"])
        self.assertEqual(people[2].distinct_ids, ["3"])

        self._assert_person_activity(
            person_id=person1.pk,
            expected=[
                {
                    "user": {"first_name": "", "email": "user1@posthog.com"},
                    "activity": "split_person",
                    "scope": "Person",
                    "item_id": str(person1.pk),
                    "detail": {
                        "changes": [
                            {
                                "type": "Person",
                                "action": "split",
                                "field": None,
                                "before": None,
                                "after": {"distinct_ids": ["1", "2", "3"]},
                            }
                        ],
                        "name": None,
                        "merge": None,
                    },
                    "created_at": "2021-08-25T22:09:14.252000Z",
                }
            ],
        )

    def test_split_people_delete_props(self) -> None:
        # created first
        person1 = _create_person(
            team=self.team,
            distinct_ids=["1", "2", "3"],
            properties={"$browser": "whatever", "$os": "Mac OS X"},
            immediate=True,
        )

        response = self.client.post("/api/person/%s/split/" % person1.pk,)
        people = Person.objects.all().order_by("id")
        self.assertEqual(people.count(), 3)
        self.assertEqual(people[0].distinct_ids, ["1"])
        self.assertEqual(people[0].properties, {})
        self.assertEqual(people[1].distinct_ids, ["2"])
        self.assertEqual(people[2].distinct_ids, ["3"])
        self.assertTrue(response.json()["success"])

    def test_return_non_anonymous_name(self) -> None:
        _create_person(
            team=self.team,
            distinct_ids=["distinct_id1", "17787c3099427b-0e8f6c86323ea9-33647309-1aeaa0-17787c30995b7c"],
        )
        _create_person(
            team=self.team, distinct_ids=["17787c327b-0e8f623ea9-336473-1aeaa0-17787c30995b7c", "distinct_id2"],
        )
        flush_persons_and_events()

        response = self.client.get("/api/person/").json()

        self.assertEqual(response["results"][0]["name"], "distinct_id2")
        self.assertEqual(response["results"][1]["name"], "distinct_id1")

        self.assertEqual(
            response["results"][0]["distinct_ids"],
            ["distinct_id2", "17787c327b-0e8f623ea9-336473-1aeaa0-17787c30995b7c"],
        )
        self.assertEqual(
            response["results"][1]["distinct_ids"],
            ["distinct_id1", "17787c3099427b-0e8f6c86323ea9-33647309-1aeaa0-17787c30995b7c"],
        )

    def test_person_cohorts(self) -> None:
        _create_person(team=self.team, distinct_ids=["1"], properties={"$some_prop": "something", "number": 1})
        person2 = _create_person(
            team=self.team, distinct_ids=["2"], properties={"$some_prop": "something", "number": 2}, immediate=True
        )
        cohort1 = Cohort.objects.create(
            team=self.team,
            groups=[{"properties": [{"key": "$some_prop", "value": "something", "type": "person"}]}],
            name="cohort1",
        )
        cohort2 = Cohort.objects.create(
            team=self.team, groups=[{"properties": [{"key": "number", "value": 1, "type": "person"}]}], name="cohort2"
        )
        cohort3 = Cohort.objects.create(
            team=self.team, groups=[{"properties": [{"key": "number", "value": 2, "type": "person"}]}], name="cohort3"
        )
        cohort1.calculate_people_ch(pending_version=0)
        cohort2.calculate_people_ch(pending_version=0)
        cohort3.calculate_people_ch(pending_version=0)

        cohort4 = Cohort.objects.create(
            team=self.team, groups=[], is_static=True, last_calculation=timezone.now(), name="cohort4"
        )
        cohort4.insert_users_by_list(["2"])

        response = self.client.get(f"/api/person/cohorts/?person_id={person2.id}").json()
        response["results"].sort(key=lambda cohort: cohort["name"])
        self.assertEqual(len(response["results"]), 3)
        self.assertDictContainsSubset({"id": cohort1.id, "count": 2, "name": cohort1.name}, response["results"][0])
        self.assertDictContainsSubset({"id": cohort3.id, "count": 1, "name": cohort3.name}, response["results"][1])
        self.assertDictContainsSubset({"id": cohort4.id, "count": None, "name": cohort4.name}, response["results"][2])

    def test_split_person_clickhouse(self):
        person = _create_person(
            team=self.team,
            distinct_ids=["1", "2", "3"],
            properties={"$browser": "whatever", "$os": "Mac OS X"},
            immediate=True,
        )

        response = self.client.post("/api/person/%s/split/" % person.pk,).json()
        self.assertTrue(response["success"])

        people = Person.objects.all().order_by("id")
        clickhouse_people = sync_execute(
            "SELECT id FROM person FINAL WHERE team_id = %(team_id)s", {"team_id": self.team.pk}
        )
        self.assertCountEqual(clickhouse_people, [(person.uuid,) for person in people])

        distinct_id_rows = PersonDistinctId.objects.all().order_by("person_id")
        pdis = sync_execute(
            "SELECT person_id, distinct_id FROM person_distinct_id FINAL WHERE team_id = %(team_id)s",
            {"team_id": self.team.pk},
        )
        self.assertCountEqual(pdis, [(pdi.person.uuid, pdi.distinct_id) for pdi in distinct_id_rows])

        pdis2 = sync_execute(
            "SELECT person_id, distinct_id FROM person_distinct_id2 FINAL WHERE team_id = %(team_id)s",
            {"team_id": self.team.pk},
        )
        self.assertCountEqual(pdis2, [(pdi.person.uuid, pdi.distinct_id) for pdi in distinct_id_rows])

    @freeze_time("2021-08-25T22:09:14.252Z")
    def test_patch_user_property(self):
        person = _create_person(
            team=self.team,
            distinct_ids=["1", "2", "3"],
            properties={"$browser": "whatever", "$os": "Mac OS X"},
            immediate=True,
        )

        created_person = self.client.get("/api/person/%s/" % person.pk).json()
        created_person["properties"]["a"] = "b"
        response = self.client.patch("/api/person/%s/" % person.pk, created_person)
        self.assertEqual(response.status_code, status.HTTP_200_OK)

        updated_person_response = self.client.get("/api/person/%s/" % person.pk)
        person = updated_person_response.json()

        self.assertEqual(person["properties"], {"$browser": "whatever", "$os": "Mac OS X", "a": "b"})

        self._assert_person_activity(
            person_id=person["id"],
            expected=[
                {
                    "user": {"first_name": self.user.first_name, "email": self.user.email},
                    "activity": "updated",
                    "created_at": "2021-08-25T22:09:14.252000Z",
                    "scope": "Person",
                    "item_id": str(person["id"]),
                    "detail": {
                        "changes": [
                            {
                                "type": "Person",
                                "action": "changed",
                                "field": "properties",
                                "before": {"$browser": "whatever", "$os": "Mac OS X"},
                                "after": {"$browser": "whatever", "$os": "Mac OS X", "a": "b"},
                            },
                        ],
                        "merge": None,
                        "name": None,
                    },
                }
            ],
        )

    def test_csv_export(self):
        _create_person(
            team=self.team, distinct_ids=["1", "2", "3"], properties={"$browser": "whatever", "$os": "Mac OS X"}
        )
        _create_person(team=self.team, distinct_ids=["4"], properties={"$browser": "whatever", "$os": "Windows"})

        flush_persons_and_events()
        response = self.client.get("/api/person.csv")
        self.assertEqual(len(response.content.splitlines()), 3, response.content)

        response = self.client.get(
            "/api/person.csv?properties=%s" % json.dumps([{"key": "$os", "value": "Windows", "type": "person"}])
        )
        self.assertEqual(len(response.content.splitlines()), 2)

    def test_pagination_limit(self):
        for index in range(0, 20):
            _create_person(
                team=self.team, distinct_ids=[str(index + 100)], properties={"$browser": "whatever", "$os": "Windows"}
            )

        flush_persons_and_events()
        response = self.client.get("/api/person/?limit=10").json()
        self.assertEqual(len(response["results"]), 10)

    def _get_person_activity(self, person_id: Optional[int] = None, expected_status: int = status.HTTP_200_OK):
        if person_id:
            url = f"/api/person/{person_id}/activity"
        else:
            url = f"/api/person/activity"

        activity = self.client.get(url)
        self.assertEqual(activity.status_code, expected_status)
        return activity.json()

    def _assert_person_activity(self, person_id: Optional[int], expected: List[Dict]):
        activity_response = self._get_person_activity(person_id)

        activity: List[Dict] = activity_response["results"]
        self.maxDiff = None
        self.assertEqual(
            activity, expected,
        )<|MERGE_RESOLUTION|>--- conflicted
+++ resolved
@@ -119,14 +119,10 @@
                 team=self.team, distinct_ids=[f"person_{i}"], properties={"$os": "Chrome"},
             )
 
-<<<<<<< HEAD
+        flush_persons_and_events()
         cohort = Cohort.objects.create(
             team=self.team, groups=[{"properties": [{"key": "$os", "value": "Chrome", "type": "person"}]}]
         )
-=======
-        flush_persons_and_events()
-        cohort = Cohort.objects.create(team=self.team, groups=[{"properties": {"$os": "Chrome"}}])
->>>>>>> 5887bd21
         cohort.calculate_people_ch(pending_version=0)
 
         response = self.client.get(f"/api/cohort/{cohort.pk}/persons")
