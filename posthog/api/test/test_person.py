--- conflicted
+++ resolved
@@ -873,11 +873,7 @@
         create_person(team_id=self.team.pk, version=0)
 
         returned_ids = []
-<<<<<<< HEAD
-        with self.assertNumQueries(9):
-=======
-        with self.assertNumQueries(8):
->>>>>>> 06e9ca99
+        with self.assertNumQueries(10):
             response = self.client.get("/api/person/?limit=10").json()
         self.assertEqual(len(response["results"]), 9)
         returned_ids += [x["distinct_ids"][0] for x in response["results"]]
