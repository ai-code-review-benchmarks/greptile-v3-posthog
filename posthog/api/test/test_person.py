import json
import unittest
from unittest import mock

from rest_framework import status

from posthog.models import Cohort, Event, Organization, Person, Team
from posthog.test.base import APIBaseTest


def factory_test_person(event_factory, person_factory, get_events):
    class TestPerson(APIBaseTest):
        def test_search(self) -> None:
            person_factory(
                team=self.team, distinct_ids=["distinct_id"], properties={"email": "someone@gmail.com"},
            )
            person_factory(
                team=self.team,
                distinct_ids=["distinct_id_2"],
                properties={"email": "another@gmail.com", "name": "james"},
            )
            person_factory(team=self.team, distinct_ids=["distinct_id_3"], properties={"name": "jane"})

            response = self.client.get("/api/person/?search=has:email")
            self.assertEqual(response.status_code, status.HTTP_200_OK)
            self.assertEqual(len(response.json()["results"]), 2)

            response = self.client.get("/api/person/?search=another@gm")
            self.assertEqual(response.status_code, status.HTTP_200_OK)
            self.assertEqual(len(response.json()["results"]), 1)

            response = self.client.get("/api/person/?search=another@gm%20has:invalid_property")
            self.assertEqual(response.status_code, status.HTTP_200_OK)
            self.assertEqual(len(response.json()["results"]), 0)

            response = self.client.get("/api/person/?search=another@gm%20has:name")
            self.assertEqual(response.status_code, status.HTTP_200_OK)
            self.assertEqual(len(response.json()["results"]), 1)

            response = self.client.get("/api/person/?search=_id_3")
            self.assertEqual(response.status_code, status.HTTP_200_OK)
            self.assertEqual(len(response.json()["results"]), 1)

        def test_properties(self) -> None:
            person_factory(
                team=self.team, distinct_ids=["distinct_id"], properties={"email": "someone@gmail.com"},
            )
            person_factory(
                team=self.team, distinct_ids=["distinct_id_2"], properties={"email": "another@gmail.com"},
            )
            person_factory(team=self.team, distinct_ids=["distinct_id_3"], properties={})

            response = self.client.get(
                "/api/person/?properties=%s"
                % json.dumps([{"key": "email", "operator": "is_set", "value": "is_set", "type": "person"}])
            )
            self.assertEqual(response.status_code, status.HTTP_200_OK)
            self.assertEqual(len(response.json()["results"]), 2)

            response = self.client.get(
                "/api/person/?properties=%s"
                % json.dumps([{"key": "email", "operator": "icontains", "value": "another@gm", "type": "person"}])
            )
            self.assertEqual(response.status_code, status.HTTP_200_OK)
            self.assertEqual(len(response.json()["results"]), 1)

        def test_person_property_names(self) -> None:
            person_factory(team=self.team, properties={"$browser": "whatever", "$os": "Mac OS X"})
            person_factory(team=self.team, properties={"random_prop": "asdf"})
            person_factory(team=self.team, properties={"random_prop": "asdf"})

            response = self.client.get("/api/person/properties/")
            self.assertEqual(response.status_code, status.HTTP_200_OK)
            response_data = response.json()
            self.assertEqual(response_data[0]["name"], "random_prop")
            self.assertEqual(response_data[0]["count"], 2)
            self.assertEqual(response_data[2]["name"], "$os")
            self.assertEqual(response_data[2]["count"], 1)
            self.assertEqual(response_data[1]["name"], "$browser")
            self.assertEqual(response_data[1]["count"], 1)

        def test_person_property_values(self):
            person_factory(
                team=self.team, properties={"random_prop": "asdf", "some other prop": "with some text"},
            )
            person_factory(team=self.team, properties={"random_prop": "asdf"})
            person_factory(team=self.team, properties={"random_prop": "qwerty"})
            person_factory(team=self.team, properties={"something_else": "qwerty"})
            response = self.client.get("/api/person/values/?key=random_prop")
            self.assertEqual(response.status_code, status.HTTP_200_OK)
            response_data = response.json()
            self.assertEqual(response_data[0]["name"], "asdf")
            self.assertEqual(response_data[0]["count"], 2)
            self.assertEqual(response_data[1]["name"], "qwerty")
            self.assertEqual(response_data[1]["count"], 1)
            self.assertEqual(len(response_data), 2)

            response = self.client.get("/api/person/values/?key=random_prop&value=qw")
            self.assertEqual(response.status_code, status.HTTP_200_OK)
            self.assertEqual(response.json()[0]["name"], "qwerty")
            self.assertEqual(response.json()[0]["count"], 1)

        def test_filter_by_cohort(self):
            person_factory(
                team=self.team, distinct_ids=["person_1", "anonymous_id"], properties={"$os": "Chrome"},
            )
            person_factory(team=self.team, distinct_ids=["person_2"])

            cohort = Cohort.objects.create(team=self.team, groups=[{"properties": {"$os": "Chrome"}}])
            cohort.calculate_people()
            response = self.client.get(f"/api/person/?cohort={cohort.pk}")
            self.assertEqual(len(response.json()["results"]), 1, response)

        def test_filter_person_list(self):

            person1: Person = person_factory(
                team=self.team,
                distinct_ids=["distinct_id", "another_one"],
                properties={"email": "someone@gmail.com"},
                is_identified=True,
            )
            person2: Person = person_factory(
                team=self.team, distinct_ids=["distinct_id_2"], properties={"email": "another@gmail.com"},
            )

            # Filter by distinct ID
            response = self.client.get("/api/person/?distinct_id=distinct_id")  # must be exact matches
            self.assertEqual(response.status_code, status.HTTP_200_OK)
            self.assertEqual(len(response.json()["results"]), 1)
            self.assertEqual(response.json()["results"][0]["id"], person1.pk)
            self.assertEqual(response.json()["results"][0]["is_identified"], True)

            response = self.client.get("/api/person/?distinct_id=another_one")  # can search on any of the distinct IDs
            self.assertEqual(response.status_code, status.HTTP_200_OK)
            self.assertEqual(len(response.json()["results"]), 1)
            self.assertEqual(response.json()["results"][0]["id"], person1.pk)

            # Filter by email
            response = self.client.get("/api/person/?email=another@gmail.com")
            self.assertEqual(response.status_code, status.HTTP_200_OK)
            self.assertEqual(len(response.json()["results"]), 1)
            self.assertEqual(response.json()["results"][0]["id"], person2.pk)

            # Filter by key identifier
            for _identifier in ["another@gmail.com", "distinct_id_2"]:
                response = self.client.get(f"/api/person/?key_identifier={_identifier}")
                self.assertEqual(response.status_code, status.HTTP_200_OK)
                self.assertEqual(len(response.json()["results"]), 1)
                self.assertEqual(response.json()["results"][0]["id"], person2.pk)

            # Non-matches return an empty list
            response = self.client.get("/api/person/?email=inexistent")
            self.assertEqual(response.status_code, status.HTTP_200_OK)
            self.assertEqual(len(response.json()["results"]), 0)

            response = self.client.get("/api/person/?distinct_id=inexistent")
            self.assertEqual(response.status_code, status.HTTP_200_OK)
            self.assertEqual(len(response.json()["results"]), 0)

        def test_cant_see_another_organization_pii_with_filters(self):

            # Completely different organization
            another_org: Organization = Organization.objects.create()
            another_team: Team = Team.objects.create(organization=another_org)
            person_factory(
                team=another_team, distinct_ids=["distinct_id", "x_another_one"],
            )
            person_factory(
                team=another_team, distinct_ids=["x_distinct_id_2"], properties={"email": "team2_another@gmail.com"},
            )

            # Person in current team
            person: Person = person_factory(
                team=self.team, distinct_ids=["distinct_id"],
            )

            # Filter by distinct ID
            response = self.client.get("/api/person/?distinct_id=distinct_id")
            self.assertEqual(response.status_code, status.HTTP_200_OK)
            self.assertEqual(len(response.json()["results"]), 1)
            self.assertEqual(
                response.json()["results"][0]["id"], person.pk,
            )  # note that even with shared distinct IDs, only the person from the same team is returned

            response = self.client.get("/api/person/?distinct_id=x_another_one")
            self.assertEqual(response.status_code, status.HTTP_200_OK)
            self.assertEqual(response.json()["results"], [])

            # Filter by key identifier
            for _identifier in ["x_another_one", "distinct_id_2"]:
                response = self.client.get(f"/api/person/?key_identifier={_identifier}")
                self.assertEqual(response.status_code, status.HTTP_200_OK)
                self.assertEqual(response.json()["results"], [])

        def test_filter_is_identified(self):
            person_anonymous = person_factory(team=self.team, distinct_ids=["xyz"])
            person_identified_already = person_factory(team=self.team, distinct_ids=["tuv"], is_identified=True)

            # all
            response = self.client.get(
                "/api/person",
            )  # Make sure the endpoint works with and without the trailing slash
            self.assertEqual(response.status_code, status.HTTP_200_OK)
            self.assertEqual(len(response.json()["results"]), 2)

            # anonymous
            response = self.client.get("/api/person/?is_identified=false")
            self.assertEqual(response.status_code, status.HTTP_200_OK)
            self.assertEqual(len(response.json()["results"]), 1)
            self.assertEqual(response.json()["results"][0]["id"], person_anonymous.id)
            self.assertEqual(response.json()["results"][0]["is_identified"], False)

            # identified
            response = self.client.get("/api/person/?is_identified=true")
            self.assertEqual(response.status_code, status.HTTP_200_OK)
            self.assertEqual(len(response.json()["results"]), 1)
            self.assertEqual(response.json()["results"][0]["id"], person_identified_already.id)
            self.assertEqual(response.json()["results"][0]["is_identified"], True)

        def test_delete_person(self):
            person = person_factory(
                team=self.team, distinct_ids=["person_1", "anonymous_id"], properties={"$os": "Chrome"},
            )
            event_factory(event="test", team=self.team, distinct_id="person_1")
            event_factory(event="test", team=self.team, distinct_id="anonymous_id")
            event_factory(event="test", team=self.team, distinct_id="someone_else")

            response = self.client.delete(f"/api/person/{person.pk}/")

            self.assertEqual(response.status_code, status.HTTP_204_NO_CONTENT)
            self.assertEqual(response.content, b"")  # Empty response
            self.assertEqual(len(Person.objects.filter(team=self.team)), 0)
            self.assertEqual(len(get_events(team_id=self.team.pk)), 1)

            response = self.client.delete(f"/api/person/{person.pk}/")
            self.assertEqual(response.status_code, status.HTTP_404_NOT_FOUND)

        def test_filter_id_or_uuid(self) -> None:
            person1 = person_factory(team=self.team, properties={"$browser": "whatever", "$os": "Mac OS X"})
            person2 = person_factory(team=self.team, properties={"random_prop": "asdf"})
            person_factory(team=self.team, properties={"random_prop": "asdf"})

            response = self.client.get("/api/person/?id={},{}".format(person1.id, person2.id))
            response_uuid = self.client.get("/api/person/?uuid={},{}".format(person1.uuid, person2.uuid))
            self.assertEqual(response.status_code, 200)
            self.assertEqual(response.json(), response_uuid.json())
            self.assertEqual(len(response.json()["results"]), 2)

        @mock.patch("posthog.api.capture.capture_internal")
        def test_merge_people(self, mock_capture_internal) -> None:
            # created first
            person3 = person_factory(team=self.team, distinct_ids=["distinct_id_3"], properties={"oh": "hello"})
            person1 = person_factory(
                team=self.team, distinct_ids=["1"], properties={"$browser": "whatever", "$os": "Mac OS X"}
            )
            person2 = person_factory(team=self.team, distinct_ids=["2"], properties={"random_prop": "asdf"})

            response = self.client.post("/api/person/%s/merge/" % person1.pk, {"ids": [person2.pk, person3.pk]},)
            mock_capture_internal.assert_has_calls(
                [
                    mock.call(
                        {"event": "$create_alias", "properties": {"alias": "2"}},
                        "1",
                        None,
                        None,
                        unittest.mock.ANY,
                        unittest.mock.ANY,
                        self.team.id,
                    ),
                    mock.call(
                        {"event": "$create_alias", "properties": {"alias": "distinct_id_3"}},
                        "1",
                        None,
                        None,
                        unittest.mock.ANY,
                        unittest.mock.ANY,
                        self.team.id,
                    ),
                ],
                any_order=True,
            )
            self.assertEqual(response.status_code, 201)
<<<<<<< HEAD
            self.assertCountEqual(response.json()["distinct_ids"], ["1", "2", "distinct_id_3"])
=======
            self.assertEqual(sorted(response.json()["distinct_ids"]), ["1", "2", "distinct_id_3"])
>>>>>>> b4540a8c

        def test_split_people_keep_props(self) -> None:
            # created first
            person1 = person_factory(
                team=self.team, distinct_ids=["1", "2", "3"], properties={"$browser": "whatever", "$os": "Mac OS X"}
            )

            self.client.post(
                "/api/person/%s/split/" % person1.pk, {"main_distinct_id": "1"},
            )
            people = Person.objects.all().order_by("id")
            self.assertEqual(len(people), 3)
            self.assertEqual(people[0].distinct_ids, ["1"])
            self.assertEqual(people[0].properties, {"$browser": "whatever", "$os": "Mac OS X"})
            self.assertEqual(people[1].distinct_ids, ["2"])
            self.assertEqual(people[2].distinct_ids, ["3"])

        def test_split_people_delete_props(self) -> None:
            # created first
            person1 = person_factory(
                team=self.team, distinct_ids=["1", "2", "3"], properties={"$browser": "whatever", "$os": "Mac OS X"}
            )

            response = self.client.post("/api/person/%s/split/" % person1.pk,)
            people = Person.objects.all().order_by("id")
            self.assertEqual(len(people), 3)
            self.assertEqual(people[0].distinct_ids, ["1"])
            self.assertEqual(people[0].properties, {})
            self.assertEqual(people[1].distinct_ids, ["2"])
            self.assertEqual(people[2].distinct_ids, ["3"])
            self.assertTrue(response.json()["success"])

        def test_return_non_anonymous_name(self) -> None:
            person_factory(
                team=self.team,
                distinct_ids=["distinct_id1", "17787c3099427b-0e8f6c86323ea9-33647309-1aeaa0-17787c30995b7c"],
            )
            person_factory(
                team=self.team, distinct_ids=["17787c327b-0e8f623ea9-336473-1aeaa0-17787c30995b7c", "distinct_id2"],
            )

            response = self.client.get("/api/person/").json()

            self.assertEqual(response["results"][0]["name"], "distinct_id2")
            self.assertEqual(response["results"][1]["name"], "distinct_id1")

            self.assertEqual(
                response["results"][0]["distinct_ids"],
                ["distinct_id2", "17787c327b-0e8f623ea9-336473-1aeaa0-17787c30995b7c"],
            )
            self.assertEqual(
                response["results"][1]["distinct_ids"],
                ["distinct_id1", "17787c3099427b-0e8f6c86323ea9-33647309-1aeaa0-17787c30995b7c"],
            )

        def test_person_cohorts(self) -> None:
            person_factory(team=self.team, distinct_ids=["1"], properties={"$some_prop": "something", "number": 1})
            person2 = person_factory(
                team=self.team, distinct_ids=["2"], properties={"$some_prop": "something", "number": 2}
            )
            cohort1 = Cohort.objects.create(
                team=self.team, groups=[{"properties": {"$some_prop": "something"}}], name="cohort1"
            )
            cohort2 = Cohort.objects.create(team=self.team, groups=[{"properties": {"number": 1}}], name="cohort2")
            cohort3 = Cohort.objects.create(team=self.team, groups=[{"properties": {"number": 2}}], name="cohort3")
            cohort1.calculate_people()
            cohort2.calculate_people()
            cohort3.calculate_people()

            response = self.client.get(f"/api/person/cohorts/?person_id={person2.id}").json()
            response["results"].sort(key=lambda cohort: cohort["name"])
            self.assertEqual(len(response["results"]), 2)
            self.assertDictContainsSubset({"id": cohort1.id, "count": 2, "name": cohort1.name}, response["results"][0])
            self.assertDictContainsSubset({"id": cohort3.id, "count": 1, "name": cohort3.name}, response["results"][1])

    return TestPerson


class TestPerson(
    factory_test_person(Event.objects.create, Person.objects.create, Event.objects.filter)  # type: ignore
):
    pass<|MERGE_RESOLUTION|>--- conflicted
+++ resolved
@@ -280,11 +280,7 @@
                 any_order=True,
             )
             self.assertEqual(response.status_code, 201)
-<<<<<<< HEAD
             self.assertCountEqual(response.json()["distinct_ids"], ["1", "2", "distinct_id_3"])
-=======
-            self.assertEqual(sorted(response.json()["distinct_ids"]), ["1", "2", "distinct_id_3"])
->>>>>>> b4540a8c
 
         def test_split_people_keep_props(self) -> None:
             # created first
