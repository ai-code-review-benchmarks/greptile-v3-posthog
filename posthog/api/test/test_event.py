import json
from datetime import datetime
from unittest.mock import patch
from urllib.parse import unquote, urlencode

import pytz
from dateutil import parser
from dateutil.relativedelta import relativedelta
from django.utils import timezone
from freezegun import freeze_time
from rest_framework import status

from posthog.models import Action, ActionStep, Element, Organization, Person, User
from posthog.models.cohort import Cohort
from posthog.test.base import (
    APIBaseTest,
    ClickhouseTestMixin,
    _create_event,
    _create_person,
    also_test_with_materialized_columns,
    flush_persons_and_events,
    snapshot_clickhouse_queries,
)
from posthog.test.test_journeys import journeys_for


class TestEvents(ClickhouseTestMixin, APIBaseTest):
    ENDPOINT = "event"

    def test_filter_events(self):
        _create_person(
            properties={"email": "tim@posthog.com"},
            team=self.team,
            distinct_ids=["2", "some-random-uid"],
            is_identified=True,
        )

        _create_event(
            event="$autocapture",
            team=self.team,
            distinct_id="2",
            properties={"$ip": "8.8.8.8"},
            elements=[Element(tag_name="button", text="something"), Element(tag_name="div")],
        )
        _create_event(event="$pageview", team=self.team, distinct_id="some-random-uid", properties={"$ip": "8.8.8.8"})
        _create_event(event="$pageview", team=self.team, distinct_id="some-other-one", properties={"$ip": "8.8.8.8"})
        flush_persons_and_events()

        with self.assertNumQueries(9):
            response = self.client.get(f"/api/projects/{self.team.id}/events/?distinct_id=2").json()
        self.assertEqual(
            response["results"][0]["person"],
            {"distinct_ids": ["2"], "is_identified": True, "properties": {"email": "tim@posthog.com"}},
        )
        self.assertEqual(response["results"][0]["elements"][0]["tag_name"], "button")
        self.assertEqual(response["results"][0]["elements"][0]["order"], 0)
        self.assertEqual(response["results"][0]["elements"][1]["order"], 1)

    def test_filter_events_by_event_name(self):
        _create_person(properties={"email": "tim@posthog.com"}, team=self.team, distinct_ids=["2", "some-random-uid"])
        _create_event(event="event_name", team=self.team, distinct_id="2", properties={"$ip": "8.8.8.8"})
        _create_event(event="another event", team=self.team, distinct_id="2", properties={"$ip": "8.8.8.8"})
        flush_persons_and_events()
        expected_queries = 9  # Django session, PostHog user, PostHog team, PostHog org membership, person and distinct id, 3x PoE check

        with self.assertNumQueries(expected_queries):
            response = self.client.get(f"/api/projects/{self.team.id}/events/?event=event_name").json()
        self.assertEqual(response["results"][0]["event"], "event_name")

    def test_filter_events_by_properties(self):
        _create_person(properties={"email": "tim@posthog.com"}, team=self.team, distinct_ids=["2", "some-random-uid"])
        _create_event(event="event_name", team=self.team, distinct_id="2", properties={"$browser": "Chrome"})
        event2_uuid = _create_event(
            event="event_name", team=self.team, distinct_id="2", properties={"$browser": "Safari"}
        )
        flush_persons_and_events()

<<<<<<< HEAD
        with self.assertNumQueries(11):
=======
        expected_queries = 9  # Django session, PostHog user, PostHog team, PostHog org membership,
        # look up if rate limit is enabled (cached after first lookup), 2x non-cached instance setting (MATERIALIZED_COLUMNS_ENABLED), person and distinct id

        with self.assertNumQueries(expected_queries):
>>>>>>> e468802b
            response = self.client.get(
                f"/api/projects/{self.team.id}/events/?properties=%s"
                % (json.dumps([{"key": "$browser", "value": "Safari"}]))
            ).json()
        self.assertEqual(response["results"][0]["id"], event2_uuid)

        properties = "invalid_json"

        response = self.client.get(f"/api/projects/{self.team.id}/events/?properties={properties}")

        self.assertEqual(response.status_code, status.HTTP_400_BAD_REQUEST)
        self.assertDictEqual(
            response.json(), self.validation_error_response("Properties are unparsable!", "invalid_input")
        )

    def test_filter_events_by_precalculated_cohort(self):
        Person.objects.create(team_id=self.team.pk, distinct_ids=["p1"], properties={"key": "value"})
        _create_event(team=self.team, event="$pageview", distinct_id="p1", timestamp="2020-01-02T12:00:00Z")

        Person.objects.create(team_id=self.team.pk, distinct_ids=["p2"], properties={"key": "value"})
        _create_event(team=self.team, event="$pageview", distinct_id="p2", timestamp="2020-01-02T12:00:00Z")

        Person.objects.create(team_id=self.team.pk, distinct_ids=["p3"], properties={"key_2": "value_2"})
        _create_event(team=self.team, event="$pageview", distinct_id="p3", timestamp="2020-01-02T12:00:00Z")

        cohort1 = Cohort.objects.create(
            team=self.team,
            name="cohort_1",
            groups=[{"properties": [{"key": "key", "value": "value", "type": "person"}]}],
        )

        cohort1.calculate_people_ch(pending_version=0)

        with self.settings(USE_PRECALCULATED_CH_COHORT_PEOPLE=True):  # Normally this is False in tests
            with freeze_time("2020-01-04T13:01:01Z"):
                response = self.client.get(
                    f"/api/projects/{self.team.id}/events/?properties=%s"
                    % (json.dumps([{"key": "id", "value": cohort1.id, "type": "cohort"}]))
                ).json()

        self.assertEqual(len(response["results"]), 2)

    def test_filter_by_person(self):
        person = _create_person(
            properties={"email": "tim@posthog.com"},
            distinct_ids=["2", "some-random-uid"],
            team=self.team,
            immediate=True,
        )

        _create_event(event="random event", team=self.team, distinct_id="2", properties={"$ip": "8.8.8.8"})
        _create_event(
            event="random event", team=self.team, distinct_id="some-random-uid", properties={"$ip": "8.8.8.8"}
        )
        _create_event(event="random event", team=self.team, distinct_id="some-other-one", properties={"$ip": "8.8.8.8"})
        flush_persons_and_events()

        response = self.client.get(f"/api/projects/{self.team.id}/events/?person_id={person.pk}").json()
        self.assertEqual(len(response["results"]), 2)
        self.assertEqual(response["results"][0]["elements"], [])

        response = self.client.get(f"/api/projects/{self.team.id}/events/?person_id={person.uuid}").json()
        self.assertEqual(len(response["results"]), 2)

    def test_filter_by_nonexisting_person(self):
        response = self.client.get(f"/api/projects/{self.team.id}/events/?person_id=5555555555")
        self.assertEqual(response.status_code, 200)
        self.assertEqual(len(response.json()["results"]), 0)

    def test_custom_event_values(self):
        events = ["test", "new event", "another event"]
        for event in events:
            _create_event(
                distinct_id="bla",
                event=event,
                team=self.team,
                properties={"random_prop": "don't include", "some other prop": "with some text"},
            )
        response = self.client.get(f"/api/projects/{self.team.id}/events/values/?key=custom_event").json()
        self.assertListEqual(sorted(events), sorted(event["name"] for event in response))

    @also_test_with_materialized_columns(["random_prop"])
    @snapshot_clickhouse_queries
    def test_event_property_values(self):

        with freeze_time("2020-01-10"):
            _create_event(
                distinct_id="bla",
                event="random event",
                team=self.team,
                properties={"random_prop": "don't include", "some other prop": "with some text"},
            )

        with freeze_time("2020-01-20 20:00:00"):
            _create_event(
                distinct_id="bla",
                event="random event",
                team=self.team,
                properties={"random_prop": "asdf", "some other prop": "with some text"},
            )
            _create_event(distinct_id="bla", event="random event", team=self.team, properties={"random_prop": "asdf"})
            _create_event(distinct_id="bla", event="random event", team=self.team, properties={"random_prop": "qwerty"})
            _create_event(distinct_id="bla", event="random event", team=self.team, properties={"random_prop": True})
            _create_event(distinct_id="bla", event="random event", team=self.team, properties={"random_prop": False})
            _create_event(
                distinct_id="bla",
                event="random event",
                team=self.team,
                properties={"random_prop": {"first_name": "Mary", "last_name": "Smith"}},
            )
            _create_event(
                distinct_id="bla", event="random event", team=self.team, properties={"something_else": "qwerty"}
            )
            _create_event(distinct_id="bla", event="random event", team=self.team, properties={"random_prop": 565})
            _create_event(
                distinct_id="bla", event="random event", team=self.team, properties={"random_prop": ["item1", "item2"]}
            )
            _create_event(
                distinct_id="bla", event="random event", team=self.team, properties={"random_prop": ["item3"]}
            )

            team2 = Organization.objects.bootstrap(None)[2]
            _create_event(distinct_id="bla", event="random event", team=team2, properties={"random_prop": "abcd"})
            response = self.client.get(f"/api/projects/{self.team.id}/events/values/?key=random_prop").json()

            keys = [resp["name"].replace(" ", "") for resp in response]
            self.assertCountEqual(
                keys,
                [
                    "asdf",
                    "qwerty",
                    "565",
                    "false",
                    "true",
                    '{"first_name":"Mary","last_name":"Smith"}',
                    "item1",
                    "item2",
                    "item3",
                ],
            )
            self.assertEqual(len(response), 9)

            response = self.client.get(f"/api/projects/{self.team.id}/events/values/?key=random_prop&value=qw").json()
            self.assertEqual(response[0]["name"], "qwerty")

            response = self.client.get(f"/api/projects/{self.team.id}/events/values/?key=random_prop&value=QW").json()
            self.assertEqual(response[0]["name"], "qwerty")

            response = self.client.get(f"/api/projects/{self.team.id}/events/values/?key=random_prop&value=6").json()
            self.assertEqual(response[0]["name"], "565")

            response = self.client.get(
                f"/api/projects/{self.team.id}/events/values/?key=random_prop&value=6&event_name=random event"
            ).json()
            self.assertEqual(response[0]["name"], "565")

            response = self.client.get(
                f"/api/projects/{self.team.id}/events/values/?key=random_prop&value=6&event_name=foo&event_name=random event"
            ).json()
            self.assertEqual(response[0]["name"], "565")

            response = self.client.get(
                f"/api/projects/{self.team.id}/events/values/?key=random_prop&value=qw&event_name=404_i_dont_exist"
            ).json()
            self.assertEqual(response, [])

    def test_before_and_after(self):
        user = self._create_user("tim")
        self.client.force_login(user)
        _create_person(properties={"email": "tim@posthog.com"}, team=self.team, distinct_ids=["2", "some-random-uid"])

        with freeze_time("2020-01-10"):
            event1_uuid = _create_event(team=self.team, event="sign up", distinct_id="2")
        with freeze_time("2020-01-8"):
            event2_uuid = _create_event(team=self.team, event="sign up", distinct_id="2")
        with freeze_time("2020-01-7"):
            event3_uuid = _create_event(team=self.team, event="random other event", distinct_id="2")

        # with relative values
        with freeze_time("2020-01-11T12:03:03.829294Z"):
            response = self.client.get(f"/api/projects/{self.team.id}/events/?after=5d&before=1d").json()
            self.assertEqual(len(response["results"]), 2)

            response = self.client.get(f"/api/projects/{self.team.id}/events/?after=6d&before=2h").json()
            self.assertEqual(len(response["results"]), 3)

            response = self.client.get(f"/api/projects/{self.team.id}/events/?before=3d").json()
            self.assertEqual(len(response["results"]), 1)

        action = Action.objects.create(team=self.team)
        ActionStep.objects.create(action=action, event="sign up")

        response = self.client.get(
            f"/api/projects/{self.team.id}/events/?after=2020-01-09T00:00:00.000Z&action_id=%s" % action.pk
        ).json()
        self.assertEqual(len(response["results"]), 1)
        self.assertEqual(response["results"][0]["id"], event1_uuid)

        response = self.client.get(
            f"/api/projects/{self.team.id}/events/?before=2020-01-09T00:00:00.000Z&action_id=%s" % action.pk
        ).json()
        self.assertEqual(len(response["results"]), 1)
        self.assertEqual(response["results"][0]["id"], event2_uuid)

        # without action
        response = self.client.get(f"/api/projects/{self.team.id}/events/?after=2020-01-09T00:00:00.000Z").json()
        self.assertEqual(len(response["results"]), 1)
        self.assertEqual(response["results"][0]["id"], event1_uuid)

        response = self.client.get(f"/api/projects/{self.team.id}/events/?before=2020-01-09T00:00:00.000Z").json()
        self.assertEqual(len(response["results"]), 2)
        self.assertEqual(response["results"][0]["id"], event2_uuid)
        self.assertEqual(response["results"][1]["id"], event3_uuid)

    def test_pagination(self):
        with freeze_time("2021-10-10T12:03:03.829294Z"):
            _create_person(team=self.team, distinct_ids=["1"])
            for idx in range(0, 250):
                _create_event(
                    team=self.team,
                    event="some event",
                    distinct_id="1",
                    timestamp=timezone.now() - relativedelta(months=11) + relativedelta(days=idx, seconds=idx),
                )
            response = self.client.get(f"/api/projects/{self.team.id}/events/?distinct_id=1").json()
            self.assertEqual(len(response["results"]), 100)
            self.assertIn(
                f"http://testserver/api/projects/{self.team.id}/events/?distinct_id=1&before=",
                unquote(response["next"]),
            )
            response = self.client.get(f"/api/projects/{self.team.id}/events/?distinct_id=1").json()
            self.assertEqual(len(response["results"]), 100)
            self.assertIn(
                f"http://testserver/api/projects/{self.team.id}/events/?distinct_id=1&before=",
                unquote(response["next"]),
            )

            page2 = self.client.get(response["next"]).json()

            from posthog.client import sync_execute

            self.assertEqual(
                sync_execute("select count(*) from events where team_id = %(team_id)s", {"team_id": self.team.pk})[0][
                    0
                ],
                250,
            )

            self.assertEqual(len(page2["results"]), 100)
            self.assertEqual(
                unquote(page2["next"]),
                f"http://testserver/api/projects/{self.team.id}/events/?distinct_id=1&before=2020-12-30T12:03:53.829294+00:00",
            )

            page3 = self.client.get(page2["next"]).json()
            self.assertEqual(len(page3["results"]), 50)
            self.assertIsNone(page3["next"])

    def test_pagination_bounded_date_range(self):
        with freeze_time("2021-10-10T12:03:03.829294Z"):
            _create_person(team=self.team, distinct_ids=["1"])
            now = timezone.now() - relativedelta(months=11)
            after = (now).astimezone(pytz.utc).isoformat()
            before = (now + relativedelta(days=23)).astimezone(pytz.utc).isoformat()
            params = {"distinct_id": "1", "after": after, "before": before, "limit": 10}
            params_string = urlencode(params)
            for idx in range(0, 25):
                _create_event(
                    team=self.team,
                    event="some event",
                    distinct_id="1",
                    timestamp=now + relativedelta(days=idx, seconds=-idx),
                )
            response = self.client.get(f"/api/projects/{self.team.id}/events/?{params_string}").json()
            self.assertEqual(len(response["results"]), 10)
            self.assertIn("before=", unquote(response["next"]))
            self.assertIn(f"after={after}", unquote(response["next"]))

            params = {"distinct_id": "1", "after": after, "before": before, "limit": 10}
            params_string = urlencode(params)

            response = self.client.get(f"/api/projects/{self.team.id}/events/?{params_string}").json()
            self.assertEqual(len(response["results"]), 10)
            self.assertIn(f"before=", unquote(response["next"]))
            self.assertIn(f"after={after}", unquote(response["next"]))

            page2 = self.client.get(response["next"]).json()

            from posthog.client import sync_execute

            self.assertEqual(
                sync_execute("select count(*) from events where team_id = %(team_id)s", {"team_id": self.team.pk})[0][
                    0
                ],
                25,
            )

            self.assertEqual(len(page2["results"]), 10)
            self.assertIn(f"before=", unquote(page2["next"]))
            self.assertIn(f"after={after}", unquote(page2["next"]))

            page3 = self.client.get(page2["next"]).json()
            self.assertEqual(len(page3["results"]), 3)
            self.assertIsNone(page3["next"])

    def test_ascending_order_timestamp(self):
        for idx in range(20):
            _create_event(
                team=self.team,
                event="some event",
                distinct_id="1",
                timestamp=timezone.now() - relativedelta(months=11) + relativedelta(days=idx, seconds=idx),
            )

        response = self.client.get(
            f"/api/projects/{self.team.id}/events/?distinct_id=1&limit=10&orderBy={json.dumps(['timestamp'])}"
        ).json()
        self.assertEqual(len(response["results"]), 10)
        self.assertLess(
            parser.parse(response["results"][0]["timestamp"]), parser.parse(response["results"][-1]["timestamp"])
        )
        assert "after=" in response["next"]

    def test_default_descending_order_timestamp(self):
        for idx in range(20):
            _create_event(
                team=self.team,
                event="some event",
                distinct_id="1",
                timestamp=timezone.now() - relativedelta(months=11) + relativedelta(days=idx, seconds=idx),
            )

        response = self.client.get(f"/api/projects/{self.team.id}/events/?distinct_id=1&limit=10").json()
        self.assertEqual(len(response["results"]), 10)
        self.assertGreater(
            parser.parse(response["results"][0]["timestamp"]), parser.parse(response["results"][-1]["timestamp"])
        )
        assert "before=" in response["next"]

    def test_specified_descending_order_timestamp(self):
        for idx in range(20):
            _create_event(
                team=self.team,
                event="some event",
                distinct_id="1",
                timestamp=timezone.now() - relativedelta(months=11) + relativedelta(days=idx, seconds=idx),
            )

        response = self.client.get(
            f"/api/projects/{self.team.id}/events/?distinct_id=1&limit=10&orderBy={json.dumps(['-timestamp'])}"
        ).json()
        self.assertEqual(len(response["results"]), 10)
        self.assertGreater(
            parser.parse(response["results"][0]["timestamp"]), parser.parse(response["results"][-1]["timestamp"])
        )
        assert "before=" in response["next"]

    def test_action_no_steps(self):
        action = Action.objects.create(team=self.team)

        response = self.client.get(f"/api/projects/{self.team.id}/events/?action_id=%s" % action.pk)
        self.assertEqual(response.status_code, 200)
        self.assertEqual(len(response.json()["results"]), 0)

    def test_get_single_action(self):
        event1_uuid = _create_event(team=self.team, event="sign up", distinct_id="2", properties={"key": "test_val"})
        response = self.client.get(f"/api/projects/{self.team.id}/events/%s/" % event1_uuid)
        self.assertEqual(response.status_code, 200)
        self.assertEqual(response.json()["event"], "sign up")
        self.assertEqual(response.json()["properties"], {"key": "test_val"})

    def test_events_in_future(self):
        with freeze_time("2012-01-15T04:01:34.000Z"):
            _create_event(team=self.team, event="5th action", distinct_id="2", properties={"$os": "Windows 95"})
        # Don't show events more than 5 seconds in the future
        with freeze_time("2012-01-15T04:01:44.000Z"):
            _create_event(team=self.team, event="5th action", distinct_id="2", properties={"$os": "Windows 95"})
        with freeze_time("2012-01-15T04:01:34.000Z"):
            response = self.client.get(f"/api/projects/{self.team.id}/events/").json()
        self.assertEqual(len(response["results"]), 1)

    def test_get_event_by_id(self):
        _create_person(
            properties={"email": "someone@posthog.com"}, team=self.team, distinct_ids=["1"], is_identified=True
        )
        event_id = _create_event(team=self.team, event="event", distinct_id="1", timestamp=timezone.now())

        response = self.client.get(f"/api/projects/{self.team.id}/events/{event_id}")
        self.assertEqual(response.status_code, status.HTTP_200_OK)
        response_json = response.json()
        self.assertEqual(response_json["event"], "event")
        self.assertIsNone(response_json["person"])

        with_person_response = self.client.get(f"/api/projects/{self.team.id}/events/{event_id}?include_person=true")
        self.assertEqual(with_person_response.status_code, status.HTTP_200_OK)
        with_person_response_json = with_person_response.json()
        self.assertEqual(with_person_response_json["event"], "event")
        self.assertIsNotNone(with_person_response_json["person"])

        response = self.client.get(f"/api/projects/{self.team.id}/events/123456")
        # EE will inform the user the ID passed is not a valid UUID
        self.assertIn(response.status_code, [status.HTTP_404_NOT_FOUND, status.HTTP_400_BAD_REQUEST])

        response = self.client.get(f"/api/projects/{self.team.id}/events/im_a_string_not_an_integer")
        self.assertIn(response.status_code, [status.HTTP_404_NOT_FOUND, status.HTTP_400_BAD_REQUEST])

    def test_limit(self):
        _create_person(
            properties={"email": "tim@posthog.com"},
            team=self.team,
            distinct_ids=["2", "some-random-uid"],
            is_identified=True,
        )

        _create_event(
            event="$autocapture",
            team=self.team,
            distinct_id="2",
            properties={"$ip": "8.8.8.8"},
            elements=[Element(tag_name="button", text="something"), Element(tag_name="div")],
        )
        _create_event(event="$pageview", team=self.team, distinct_id="some-random-uid", properties={"$ip": "8.8.8.8"})
        _create_event(event="$pageview", team=self.team, distinct_id="some-other-one", properties={"$ip": "8.8.8.8"})

        response = self.client.get(f"/api/projects/{self.team.id}/events/?limit=1").json()
        self.assertEqual(1, len(response["results"]))

        response = self.client.get(f"/api/projects/{self.team.id}/events/?limit=2").json()
        self.assertEqual(2, len(response["results"]))

    def test_get_events_with_specified_token(self):
        _, _, user2 = User.objects.bootstrap("Test", "team2@posthog.com", None)
        assert user2.team is not None
        assert self.team is not None

        self.assertNotEqual(user2.team.id, self.team.id)

        event1_uuid = _create_event(team=self.team, event="sign up", distinct_id="2", properties={"key": "test_val"})
        event2_uuid = _create_event(team=user2.team, event="sign up", distinct_id="2", properties={"key": "test_val"})

        response_team1 = self.client.get(f"/api/projects/{self.team.id}/events/{event1_uuid}/")
        response_team1_token = self.client.get(
            f"/api/projects/{self.team.id}/events/{event1_uuid}/", data={"token": self.team.api_token}
        )

        response_team2_event1 = self.client.get(
            f"/api/projects/{self.team.id}/events/{event1_uuid}/", data={"token": user2.team.api_token}
        )

        # The feature being tested here is usually used with personal API token auth,
        # but logging in works the same way and is more to the point in the test
        self.client.force_login(user2)

        response_team2_event2 = self.client.get(
            f"/api/projects/{self.team.id}/events/{event2_uuid}/", data={"token": user2.team.api_token}
        )

        self.assertEqual(response_team1.status_code, status.HTTP_200_OK)
        self.assertEqual(response_team1_token.status_code, status.HTTP_200_OK)
        self.assertEqual(response_team1.json(), response_team1_token.json())
        self.assertNotEqual(response_team1.json(), response_team2_event2.json())
        self.assertEqual(response_team2_event1.status_code, status.HTTP_403_FORBIDDEN)
        self.assertEqual(response_team2_event2.status_code, status.HTTP_200_OK)

        response_invalid_token = self.client.get(f"/api/projects/{self.team.id}/events?token=invalid")
        self.assertEqual(response_invalid_token.status_code, 401)

    @patch("posthog.models.event.query_event_list.insight_query_with_columns")
    def test_optimize_query(self, patch_query_with_columns):
        #  For ClickHouse we normally only query the last day,
        # but if a user doesn't have many events we still want to return events that are older
        patch_query_with_columns.return_value = [
            {
                "uuid": "event",
                "event": "d",
                "properties": "{}",
                "timestamp": timezone.now(),
                "team_id": "d",
                "distinct_id": "d",
                "elements_chain": "d",
            }
        ]
        response = self.client.get(f"/api/projects/{self.team.id}/events/").json()
        self.assertEqual(len(response["results"]), 1)
        self.assertEqual(patch_query_with_columns.call_count, 2)

        patch_query_with_columns.return_value = [
            {
                "uuid": "event",
                "event": "d",
                "properties": "{}",
                "timestamp": timezone.now(),
                "team_id": "d",
                "distinct_id": "d",
                "elements_chain": "d",
            }
            for _ in range(0, 100)
        ]
        response = self.client.get(f"/api/projects/{self.team.id}/events/").json()
        self.assertEqual(patch_query_with_columns.call_count, 3)

    def test_filter_events_by_being_after_properties_with_date_type(self):
        journeys_for(
            {
                "2": [
                    {
                        "event": "should_be_excluded",
                        "properties": {"prop_that_is_a_unix_timestamp": datetime(2012, 1, 7, 18).timestamp()},
                    },
                    {
                        "event": "should_be_included",
                        "properties": {"prop_that_is_a_unix_timestamp": datetime(2012, 1, 7, 19).timestamp()},
                    },
                    {
                        "event": "should_be_included",
                        "properties": {"prop_that_is_a_unix_timestamp": datetime(2012, 1, 7, 20).timestamp()},
                    },
                ]
            },
            self.team,
        )

        response = self.client.get(
            f"/api/projects/{self.team.id}/events/?properties=%s"
            % (
                json.dumps(
                    [
                        {
                            "key": "prop_that_is_a_unix_timestamp",
                            "value": "2012-01-07 18:30:00",
                            "operator": "is_date_after",
                            "type": "event",
                        }
                    ]
                )
            )
        ).json()

        self.assertEqual(len(response["results"]), 2)
        self.assertEqual([r["event"] for r in response["results"]], ["should_be_included", "should_be_included"])

    def test_filter_events_by_being_before_properties_with_date_type(self):
        journeys_for(
            {
                "2": [
                    {
                        "event": "should_be_included",
                        "properties": {"prop_that_is_a_unix_timestamp": datetime(2012, 1, 7, 18).timestamp()},
                    },
                    {
                        "event": "should_be_excluded",
                        "properties": {"prop_that_is_a_unix_timestamp": datetime(2012, 1, 7, 19).timestamp()},
                    },
                    {
                        "event": "should_be_excluded",
                        "properties": {"prop_that_is_a_unix_timestamp": datetime(2012, 1, 7, 20).timestamp()},
                    },
                ]
            },
            self.team,
        )
        response = self.client.get(
            f"/api/projects/{self.team.id}/events/?properties=%s"
            % (
                json.dumps(
                    [
                        {
                            "key": "prop_that_is_a_unix_timestamp",
                            "value": "2012-01-07 18:30:00",
                            "operator": "is_date_before",
                            "type": "event",
                        }
                    ]
                )
            )
        ).json()

        self.assertEqual(len(response["results"]), 1)
        self.assertEqual([r["event"] for r in response["results"]], ["should_be_included"])

    def test_filter_events_with_date_format(self):
        journeys_for(
            {
                "2": [
                    {
                        "event": "should_be_included",
                        "properties": {"prop_that_is_an_sdk_style_unix_timestamp": 1639427152.339},
                    },
                    {
                        "event": "should_be_excluded",
                        "properties": {
                            "prop_that_is_an_sdk_style_unix_timestamp": 1639427152.339 * 2
                        },  # the far future
                    },
                    {
                        "event": "should_be_excluded",
                        "properties": {
                            "prop_that_is_an_sdk_style_unix_timestamp": 1639427152.339 * 2
                        },  # the far future
                    },
                ]
            },
            self.team,
        )

        response = self.client.get(
            f"/api/projects/{self.team.id}/events/?properties=%s"
            % (
                json.dumps(
                    [
                        {
                            "key": "prop_that_is_an_sdk_style_unix_timestamp",
                            "value": "2021-12-25 12:00:00",
                            "operator": "is_date_before",
                            "type": "event",
                            "property_type": "DateTime",
                            "property_type_format": "unix_timestamp",
                        }
                    ]
                )
            )
        ).json()

        self.assertEqual(len(response["results"]), 1)
        self.assertEqual([r["event"] for r in response["results"]], ["should_be_included"])<|MERGE_RESOLUTION|>--- conflicted
+++ resolved
@@ -75,14 +75,10 @@
         )
         flush_persons_and_events()
 
-<<<<<<< HEAD
-        with self.assertNumQueries(11):
-=======
-        expected_queries = 9  # Django session, PostHog user, PostHog team, PostHog org membership,
+        expected_queries = 12  # Django session, PostHog user, PostHog team, PostHog org membership,
         # look up if rate limit is enabled (cached after first lookup), 2x non-cached instance setting (MATERIALIZED_COLUMNS_ENABLED), person and distinct id
 
         with self.assertNumQueries(expected_queries):
->>>>>>> e468802b
             response = self.client.get(
                 f"/api/projects/{self.team.id}/events/?properties=%s"
                 % (json.dumps([{"key": "$browser", "value": "Safari"}]))
