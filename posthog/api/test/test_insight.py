--- conflicted
+++ resolved
@@ -343,7 +343,6 @@
         self.assertEqual(objects[0].filters["date_from"], "-90d")
         self.assertEqual(len(objects[0].short_id), 8)
 
-<<<<<<< HEAD
         self.assert_insight_activity(
             response_data["id"],
             [
@@ -361,7 +360,8 @@
                     },
                 }
             ],
-=======
+        )
+
     def test_create_insight_items_on_a_dashboard(self):
         dashboard_id, _ = self._create_dashboard({})
 
@@ -378,14 +378,6 @@
 
         tile: DashboardTile = DashboardTile.objects.get(dashboard__id=dashboard_id, insight__id=insight_id)
         self.assertIsNotNone(tile.filters_hash)
-
-    def test_update_insight(self):
-        insight = Insight.objects.create(team=self.team, name="special insight", created_by=self.user,)
-        response = self.client.patch(
-            f"/api/projects/{self.team.id}/insights/{insight.id}",
-            {"name": "insight new name", "description": "Internal system metrics."},
->>>>>>> b97735b1
-        )
 
     @freeze_time("2012-01-14T03:21:34.000Z")
     def test_create_insight_logs_derived_name_if_there_is_no_name(self):
@@ -425,111 +417,99 @@
 
     def test_update_insight(self):
         with freeze_time("2012-01-14T03:21:34.000Z") as frozen_time:
-            create_response = self.client.post(
-                f"/api/projects/{self.team.id}/insights",
-                data={"name": "insight name", "description": "Internal system metrics.",},
-            )
-            self.assertEqual(create_response.status_code, status.HTTP_201_CREATED)
-
-            insight_id = create_response.json()["id"]
-            short_id = create_response.json()["short_id"]
+            insight_id, insight = self._create_insight({"name": "insight name"})
+            short_id = insight["short_id"]
 
             frozen_time.tick(delta=timedelta(minutes=10))
 
             response = self.client.patch(
-                f"/api/projects/{self.team.id}/insights/{insight_id}",
-                {"name": "insight new name", "description": "Internal system metrics.",},
+                f"/api/projects/{self.team.id}/insights/{insight_id}", {"name": "insight new name"},
             )
             self.assertEqual(response.status_code, status.HTTP_200_OK)
 
             response_data = response.json()
             self.assertEqual(response_data["name"], "insight new name")
             self.assertEqual(response_data["created_by"]["distinct_id"], self.user.distinct_id)
-            self.assertEqual(response_data["description"], "Internal system metrics.")
             self.assertEqual(
                 response_data["effective_restriction_level"], Dashboard.RestrictionLevel.EVERYONE_IN_PROJECT_CAN_EDIT
             )
             self.assertEqual(response_data["effective_privilege_level"], Dashboard.PrivilegeLevel.CAN_EDIT)
 
-        response = self.client.get(f"/api/projects/{self.team.id}/insights/{insight_id}",)
-
-        self.assertEqual(response.json()["name"], "insight new name")
-
-        self.assert_insight_activity(
-            insight_id,
-            [
-                {
-                    "user": {"first_name": "", "email": "user1@posthog.com"},
-                    "activity": "updated",
-                    "created_at": "2012-01-14T03:31:34Z",
-                    "scope": "Insight",
-                    "item_id": str(insight_id),
-                    "detail": {
-                        "changes": [
-                            {
-                                "type": "Insight",
-                                "action": "changed",
-                                "field": "name",
-                                "before": "insight name",
-                                "after": "insight new name",
-                            },
-                        ],
-                        "merge": None,
-                        "name": "insight new name",
-                        "short_id": short_id,
+            response = self.client.get(f"/api/projects/{self.team.id}/insights/{insight_id}",)
+
+            self.assertEqual(response.json()["name"], "insight new name")
+
+            self.assert_insight_activity(
+                insight_id,
+                [
+                    {
+                        "user": {"first_name": "", "email": "user1@posthog.com"},
+                        "activity": "updated",
+                        "created_at": "2012-01-14T03:31:34Z",
+                        "scope": "Insight",
+                        "item_id": str(insight_id),
+                        "detail": {
+                            "changes": [
+                                {
+                                    "type": "Insight",
+                                    "action": "changed",
+                                    "field": "name",
+                                    "before": "insight name",
+                                    "after": "insight new name",
+                                },
+                            ],
+                            "merge": None,
+                            "name": "insight new name",
+                            "short_id": short_id,
+                        },
                     },
-                },
-                {
-                    "user": {"first_name": "", "email": "user1@posthog.com"},
-                    "activity": "created",
-                    "created_at": "2012-01-14T03:21:34Z",
-                    "scope": "Insight",
-                    "item_id": str(insight_id),
-                    "detail": {"changes": None, "merge": None, "name": "insight name", "short_id": short_id},
-                },
-            ],
-        )
+                    {
+                        "user": {"first_name": "", "email": "user1@posthog.com"},
+                        "activity": "created",
+                        "created_at": "2012-01-14T03:21:34Z",
+                        "scope": "Insight",
+                        "item_id": str(insight_id),
+                        "detail": {"changes": None, "merge": None, "name": "insight name", "short_id": short_id},
+                    },
+                ],
+            )
 
     def test_hard_delete_insight(self):
         with freeze_time("2012-01-14T03:21:34.000Z") as frozen_time:
-            create_response = self.client.post(
-                f"/api/projects/{self.team.id}/insights",
-                data={"name": "insight new name", "description": "Internal system metrics.",},
-            )
-            self.assertEqual(create_response.status_code, status.HTTP_201_CREATED)
-
-            insight_id = create_response.json()["id"]
-            short_id = create_response.json()["short_id"]
+            insight_id, insight = self._create_insight(
+                {"name": "insight new name", "description": "Internal system metrics.",}
+            )
+            short_id = insight["short_id"]
 
             frozen_time.tick(delta=timedelta(minutes=10))
 
             response = self.client.delete(f"/api/projects/{self.team.id}/insights/{insight_id}",)
             self.assertEqual(response.status_code, status.HTTP_204_NO_CONTENT)
 
-        response = self.client.get(f"/api/projects/{self.team.id}/insights/{insight_id}",)
-        self.assertEqual(response.status_code, status.HTTP_404_NOT_FOUND)
-
-        self.assert_insight_activity(
-            insight_id=None,
-            expected=[
-                {
-                    "user": {"first_name": "", "email": "user1@posthog.com"},
-                    "activity": "deleted",
-                    "created_at": "2012-01-14T03:31:34Z",
-                    "scope": "Insight",
-                    "item_id": str(insight_id),
-                    "detail": {"changes": None, "merge": None, "name": "insight new name", "short_id": short_id},
-                },
-                {
-                    "user": {"first_name": "", "email": "user1@posthog.com"},
-                    "activity": "created",
-                    "created_at": "2012-01-14T03:21:34Z",
-                    "scope": "Insight",
-                    "item_id": str(insight_id),
-                    "detail": {"changes": None, "merge": None, "name": "insight new name", "short_id": short_id},
-                },
-            ],
-        )
+            response = self.client.get(f"/api/projects/{self.team.id}/insights/{insight_id}",)
+            self.assertEqual(response.status_code, status.HTTP_404_NOT_FOUND)
+
+            self.assert_insight_activity(
+                insight_id=None,
+                expected=[
+                    {
+                        "user": {"first_name": "", "email": "user1@posthog.com"},
+                        "activity": "deleted",
+                        "created_at": "2012-01-14T03:31:34Z",
+                        "scope": "Insight",
+                        "item_id": str(insight_id),
+                        "detail": {"changes": None, "merge": None, "name": "insight new name", "short_id": short_id},
+                    },
+                    {
+                        "user": {"first_name": "", "email": "user1@posthog.com"},
+                        "activity": "created",
+                        "created_at": "2012-01-14T03:21:34Z",
+                        "scope": "Insight",
+                        "item_id": str(insight_id),
+                        "detail": {"changes": None, "merge": None, "name": "insight new name", "short_id": short_id},
+                    },
+                ],
+            )
 
     def test_cannot_set_filters_hash_via_api(self):
         insight_id, insight = self._create_insight({"name": "should not update the filters_hash"})
@@ -567,7 +547,6 @@
             self.assertEqual(insight.filters["events"][0]["custom_name"], expected_name)
 
     def test_save_new_funnel(self):
-
         dashboard = Dashboard.objects.create(name="My Dashboard", team=self.team)
 
         response = self.client.post(
