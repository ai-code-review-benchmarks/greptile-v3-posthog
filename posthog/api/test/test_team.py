import json
from typing import List, cast
from unittest import mock
from unittest.mock import MagicMock, call, patch

from asgiref.sync import sync_to_async
from django.core.cache import cache
from parameterized import parameterized
from rest_framework import status
from temporalio.service import RPCError

from posthog.api.test.batch_exports.conftest import start_test_worker
from posthog.temporal.common.schedule import describe_schedule
from posthog.constants import AvailableFeature
from posthog.models import EarlyAccessFeature
from posthog.models.async_deletion.async_deletion import AsyncDeletion, DeletionType
from posthog.models.dashboard import Dashboard
from posthog.models.instance_setting import get_instance_setting
from posthog.models.organization import Organization, OrganizationMembership
from posthog.models.team import Team
from posthog.models.team.team import get_team_in_cache
from posthog.temporal.common.client import sync_connect
from posthog.test.base import APIBaseTest


class TestTeamAPI(APIBaseTest):
    def test_list_projects(self):
        response = self.client.get("/api/projects/")
        self.assertEqual(response.status_code, status.HTTP_200_OK)

        # Listing endpoint always uses the simplified serializer
        response_data = response.json()
        self.assertEqual(len(response_data["results"]), 1)
        self.assertEqual(response_data["results"][0]["name"], self.team.name)
        self.assertNotIn("test_account_filters", response_data["results"][0])
        self.assertNotIn("data_attributes", response_data["results"][0])

        # TODO: These assertions will no longer make sense when we fully remove these attributes from the model
        self.assertNotIn("event_names", response_data["results"][0])
        self.assertNotIn("event_properties", response_data["results"][0])
        self.assertNotIn("event_properties_numerical", response_data["results"][0])

    def test_retrieve_project(self):
        response = self.client.get("/api/projects/@current/")
        self.assertEqual(response.status_code, status.HTTP_200_OK)

        response_data = response.json()
        self.assertEqual(response_data["name"], self.team.name)
        self.assertEqual(response_data["timezone"], "UTC")
        self.assertEqual(response_data["is_demo"], False)
        self.assertEqual(response_data["slack_incoming_webhook"], self.team.slack_incoming_webhook)
        self.assertEqual(response_data["has_group_types"], False)
        self.assertEqual(
            response_data["person_on_events_querying_enabled"],
            get_instance_setting("PERSON_ON_EVENTS_ENABLED") or get_instance_setting("PERSON_ON_EVENTS_V2_ENABLED"),
        )
        self.assertEqual(
            response_data["groups_on_events_querying_enabled"],
            get_instance_setting("GROUPS_ON_EVENTS_ENABLED"),
        )

        # TODO: These assertions will no longer make sense when we fully remove these attributes from the model
        self.assertNotIn("event_names", response_data)
        self.assertNotIn("event_properties", response_data)
        self.assertNotIn("event_properties_numerical", response_data)
        self.assertNotIn("event_names_with_usage", response_data)
        self.assertNotIn("event_properties_with_usage", response_data)

    def test_cant_retrieve_project_from_another_org(self):
        org = Organization.objects.create(name="New Org")
        team = Team.objects.create(organization=org, name="Default Project")

        response = self.client.get(f"/api/projects/{team.pk}/")
        self.assertEqual(response.status_code, status.HTTP_404_NOT_FOUND)
        self.assertEqual(response.json(), self.not_found_response())

    @patch("posthog.api.team.get_geoip_properties")
    def test_ip_location_is_used_for_new_project_week_day_start(self, get_geoip_properties_mock: MagicMock):
        self.organization.available_features = cast(List[str], [AvailableFeature.ORGANIZATIONS_PROJECTS])
        self.organization.save()
        self.organization_membership.level = OrganizationMembership.Level.ADMIN
        self.organization_membership.save()

        get_geoip_properties_mock.return_value = {}
        response = self.client.post("/api/projects/", {"name": "Test World"})
        self.assertEqual(response.status_code, status.HTTP_201_CREATED, response.json())
        self.assertDictContainsSubset({"name": "Test World", "week_start_day": None}, response.json())

        get_geoip_properties_mock.return_value = {"$geoip_country_code": "US"}
        response = self.client.post("/api/projects/", {"name": "Test US"})
        self.assertEqual(response.status_code, status.HTTP_201_CREATED, response.json())
        self.assertDictContainsSubset({"name": "Test US", "week_start_day": 0}, response.json())

        get_geoip_properties_mock.return_value = {"$geoip_country_code": "PL"}
        response = self.client.post("/api/projects/", {"name": "Test PL"})
        self.assertEqual(response.status_code, status.HTTP_201_CREATED, response.json())
        self.assertDictContainsSubset({"name": "Test PL", "week_start_day": 1}, response.json())

        get_geoip_properties_mock.return_value = {"$geoip_country_code": "IR"}
        response = self.client.post("/api/projects/", {"name": "Test IR"})
        self.assertEqual(response.status_code, status.HTTP_201_CREATED, response.json())
        self.assertDictContainsSubset({"name": "Test IR", "week_start_day": 0}, response.json())

    def test_cant_create_team_without_license_on_selfhosted(self):
        with self.is_cloud(False):
            response = self.client.post("/api/projects/", {"name": "Test"})
            self.assertEqual(response.status_code, status.HTTP_403_FORBIDDEN)
            self.assertEqual(Team.objects.count(), 1)
            response = self.client.post("/api/projects/", {"name": "Test"})
            self.assertEqual(Team.objects.count(), 1)

    def test_cant_create_a_second_project_without_license(self):
        self.organization_membership.level = OrganizationMembership.Level.ADMIN
        self.organization_membership.save()
        response = self.client.post("/api/projects/", {"name": "Hedgebox", "is_demo": False})

        self.assertEqual(Team.objects.count(), 1)
        self.assertEqual(response.status_code, 403)
        response_data = response.json()
        self.assertDictContainsSubset(
            {
                "type": "authentication_error",
                "code": "permission_denied",
                "detail": "You must upgrade your PostHog plan to be able to create and manage multiple projects.",
            },
            response_data,
        )

        # another request without the is_demo parameter
        response = self.client.post("/api/projects/", {"name": "Hedgebox"})
        self.assertEqual(Team.objects.count(), 1)
        self.assertEqual(response.status_code, 403)
        response_data = response.json()
        self.assertDictContainsSubset(
            {
                "type": "authentication_error",
                "code": "permission_denied",
                "detail": "You must upgrade your PostHog plan to be able to create and manage multiple projects.",
            },
            response_data,
        )

    def test_update_project_timezone(self):
        response = self.client.patch("/api/projects/@current/", {"timezone": "Europe/Istanbul"})
        self.assertEqual(response.status_code, status.HTTP_200_OK)

        response_data = response.json()
        self.assertEqual(response_data["name"], self.team.name)
        self.assertEqual(response_data["timezone"], "Europe/Istanbul")

        self.team.refresh_from_db()
        self.assertEqual(self.team.timezone, "Europe/Istanbul")

    def test_update_test_filter_default_checked(self):
        response = self.client.patch("/api/projects/@current/", {"test_account_filters_default_checked": "true"})
        self.assertEqual(response.status_code, status.HTTP_200_OK)

        response_data = response.json()
        self.assertEqual(response_data["test_account_filters_default_checked"], True)

        self.team.refresh_from_db()
        self.assertEqual(self.team.test_account_filters_default_checked, True)

    def test_cannot_set_invalid_timezone_for_project(self):
        response = self.client.patch("/api/projects/@current/", {"timezone": "America/I_Dont_Exist"})
        self.assertEqual(response.status_code, status.HTTP_400_BAD_REQUEST)
        self.assertEqual(
            response.json(),
            {
                "type": "validation_error",
                "code": "invalid_choice",
                "detail": '"America/I_Dont_Exist" is not a valid choice.',
                "attr": "timezone",
            },
        )

        self.team.refresh_from_db()
        self.assertNotEqual(self.team.timezone, "America/I_Dont_Exist")

    def test_cant_update_project_from_another_org(self):
        org = Organization.objects.create(name="New Org")
        team = Team.objects.create(organization=org, name="Default Project")

        response = self.client.patch(f"/api/projects/{team.pk}/", {"timezone": "Africa/Accra"})
        self.assertEqual(response.status_code, status.HTTP_404_NOT_FOUND)
        self.assertEqual(response.json(), self.not_found_response())

        team.refresh_from_db()
        self.assertEqual(team.timezone, "UTC")

    def test_filter_permission(self):
        response = self.client.patch(
            f"/api/projects/{self.team.id}/",
            {"test_account_filters": [{"key": "$current_url", "value": "test"}]},
        )
        self.assertEqual(response.status_code, status.HTTP_200_OK)

        response_data = response.json()
        self.assertEqual(response_data["name"], self.team.name)
        self.assertEqual(
            response_data["test_account_filters"],
            [{"key": "$current_url", "value": "test"}],
        )

    @patch("posthog.api.team.delete_bulky_postgres_data")
    @patch("posthoganalytics.capture")
    def test_delete_team_own_second(self, mock_capture: MagicMock, mock_delete_bulky_postgres_data: MagicMock):
        self.organization_membership.level = OrganizationMembership.Level.ADMIN
        self.organization_membership.save()

        team: Team = Team.objects.create_with_data(organization=self.organization)

        self.assertEqual(Team.objects.filter(organization=self.organization).count(), 2)

        response = self.client.delete(f"/api/projects/{team.id}")

        self.assertEqual(response.status_code, 204)
        self.assertEqual(Team.objects.filter(organization=self.organization).count(), 1)
        self.assertEqual(
            AsyncDeletion.objects.filter(team_id=team.id, deletion_type=DeletionType.Team, key=str(team.id)).count(),
            1,
        )
        mock_capture.assert_has_calls(
            calls=[
                call(
                    self.user.distinct_id,
                    "membership level changed",
                    properties={"new_level": 8, "previous_level": 1, "$set": mock.ANY},
                    groups=mock.ANY,
                ),
                call(self.user.distinct_id, "team deleted", properties={}, groups=mock.ANY),
            ]
        )
        mock_delete_bulky_postgres_data.assert_called_once_with(team_ids=[team.pk])

    def test_delete_bulky_postgres_data(self):
        self.organization_membership.level = OrganizationMembership.Level.ADMIN
        self.organization_membership.save()

        team: Team = Team.objects.create_with_data(organization=self.organization)

        self.assertEqual(Team.objects.filter(organization=self.organization).count(), 2)

        from posthog.models.cohort import Cohort, CohortPeople
        from posthog.models.feature_flag.feature_flag import (
            FeatureFlag,
            FeatureFlagHashKeyOverride,
        )

        # from posthog.models.insight_caching_state import InsightCachingState
        from posthog.models.person import Person

        cohort = Cohort.objects.create(team=team, created_by=self.user, name="test")
        person = Person.objects.create(
            team=team,
            distinct_ids=["example_id"],
            properties={"email": "tim@posthog.com", "team": "posthog"},
        )
        person.add_distinct_id("test")
        flag = FeatureFlag.objects.create(
            team=team,
            name="test",
            key="test",
            rollout_percentage=50,
            created_by=self.user,
        )
        FeatureFlagHashKeyOverride.objects.create(
            team_id=team.pk,
            person_id=person.id,
            feature_flag_key=flag.key,
            hash_key="test",
        )
        CohortPeople.objects.create(cohort_id=cohort.pk, person_id=person.pk)
        EarlyAccessFeature.objects.create(
            team=team,
            name="Test flag",
            description="A fancy new flag.",
            stage="beta",
            feature_flag=flag,
        )

        # if something is missing then teardown fails
        response = self.client.delete(f"/api/projects/{team.id}")
        self.assertEqual(response.status_code, 204)

    def test_delete_batch_exports(self):
        self.organization_membership.level = OrganizationMembership.Level.ADMIN
        self.organization_membership.save()

        team: Team = Team.objects.create_with_data(organization=self.organization)

        destination_data = {
            "type": "S3",
            "config": {
                "bucket_name": "my-production-s3-bucket",
                "region": "us-east-1",
                "prefix": "posthog-events/",
                "aws_access_key_id": "abc123",
                "aws_secret_access_key": "secret",
            },
        }

        batch_export_data = {
            "name": "my-production-s3-bucket-destination",
            "destination": destination_data,
            "interval": "hour",
        }

        temporal = sync_connect()

        with start_test_worker(temporal):
            response = self.client.post(
                f"/api/projects/{team.id}/batch_exports",
                json.dumps(batch_export_data),
                content_type="application/json",
            )
            self.assertEqual(response.status_code, 201)

            batch_export = response.json()
            batch_export_id = batch_export["id"]

            response = self.client.delete(f"/api/projects/{team.id}")
            self.assertEqual(response.status_code, 204)

            response = self.client.get(f"/api/projects/{team.id}/batch_exports/{batch_export_id}")
            self.assertEqual(response.status_code, 404)

            with self.assertRaises(RPCError):
                describe_schedule(temporal, batch_export_id)

    def test_reset_token(self):
        self.organization_membership.level = OrganizationMembership.Level.ADMIN
        self.organization_membership.save()

        self.team.api_token = "xyz"
        self.team.save()

        response = self.client.patch(f"/api/projects/{self.team.id}/reset_token/")
        response_data = response.json()

        self.team.refresh_from_db()
        self.assertEqual(response.status_code, status.HTTP_200_OK)
        self.assertNotEqual(response_data["api_token"], "xyz")
        self.assertEqual(response_data["api_token"], self.team.api_token)
        self.assertTrue(response_data["api_token"].startswith("phc_"))

    def test_reset_token_insufficient_priviledges(self):
        self.team.api_token = "xyz"
        self.team.save()

        response = self.client.patch(f"/api/projects/{self.team.id}/reset_token/")
        self.assertEqual(response.status_code, status.HTTP_403_FORBIDDEN)

    def test_update_primary_dashboard(self):
        d = Dashboard.objects.create(name="Test", team=self.team)

        # Can set it
        response = self.client.patch("/api/projects/@current/", {"primary_dashboard": d.id})
        response_data = response.json()

        self.assertEqual(response.status_code, status.HTTP_200_OK)
        self.assertEqual(response_data["name"], self.team.name)
        self.assertEqual(response_data["primary_dashboard"], d.id)

    def test_cant_set_primary_dashboard_to_another_teams_dashboard(self):
        team_2 = Team.objects.create(organization=self.organization, name="Default Project")
        d = Dashboard.objects.create(name="Test", team=team_2)

        response = self.client.patch("/api/projects/@current/", {"primary_dashboard": d.id})
        self.assertEqual(response.status_code, status.HTTP_403_FORBIDDEN)

        response = self.client.get("/api/projects/@current/")
        response_data = response.json()
        self.assertEqual(response_data["primary_dashboard"], None)

    def test_update_timezone_remove_cache(self):
        # Seed cache with some insights
        self.client.post(
            f"/api/projects/{self.team.id}/insights/",
            data={"filters": {"events": json.dumps([{"id": "user signed up"}])}},
        )
        response = self.client.post(
            f"/api/projects/{self.team.id}/insights/",
            data={"filters": {"events": json.dumps([{"id": "$pageview"}])}},
        ).json()
        self.client.get(
            f"/api/projects/{self.team.id}/insights/trend/",
            data={"events": json.dumps([{"id": "$pageview"}])},
        )
        self.client.get(
            f"/api/projects/{self.team.id}/insights/trend/",
            data={"events": json.dumps([{"id": "user signed up"}])},
        )

        self.assertEqual(cache.get(response["filters_hash"])["result"][0]["count"], 0)
        self.client.patch(f"/api/projects/{self.team.id}/", {"timezone": "US/Pacific"})
        # Verify cache was deleted
        self.assertEqual(cache.get(response["filters_hash"]), None)

    def test_is_generating_demo_data(self):
        cache_key = f"is_generating_demo_data_{self.team.pk}"
        cache.set(cache_key, "True")
        response = self.client.get(f"/api/projects/{self.team.id}/is_generating_demo_data/")
        self.assertEqual(response.status_code, status.HTTP_200_OK)
        self.assertEqual(response.json(), {"is_generating_demo_data": True})
        cache.delete(cache_key)
        response = self.client.get(f"/api/projects/{self.team.id}/is_generating_demo_data/")
        self.assertEqual(response.status_code, status.HTTP_200_OK)
        self.assertEqual(response.json(), {"is_generating_demo_data": False})

    @patch("posthog.api.team.create_data_for_demo_team.delay")
    def test_org_member_can_create_demo_project(self, mock_create_data_for_demo_team: MagicMock):
        self.organization_membership.level = OrganizationMembership.Level.MEMBER
        self.organization_membership.save()
        response = self.client.post("/api/projects/", {"name": "Hedgebox", "is_demo": True})
        mock_create_data_for_demo_team.assert_called_once()
        self.assertEqual(response.status_code, status.HTTP_201_CREATED)

    def test_team_is_cached_on_create_and_update(self):
        Team.objects.all().delete()
        self.organization_membership.level = OrganizationMembership.Level.ADMIN
        self.organization_membership.save()

        response = self.client.post("/api/projects/", {"name": "Test", "is_demo": False})
        self.assertEqual(response.status_code, status.HTTP_201_CREATED)
        self.assertEqual(response.json()["name"], "Test")

        token = response.json()["api_token"]
        team_id = response.json()["id"]

        cached_team = get_team_in_cache(token)

        assert cached_team is not None
        self.assertEqual(cached_team.name, "Test")
        self.assertEqual(cached_team.uuid, response.json()["uuid"])
        self.assertEqual(cached_team.id, response.json()["id"])

        response = self.client.patch(
            f"/api/projects/{team_id}/",
            {"timezone": "Europe/Istanbul", "session_recording_opt_in": True},
        )
        self.assertEqual(response.status_code, status.HTTP_200_OK)

        cached_team = get_team_in_cache(token)
        assert cached_team is not None

        self.assertEqual(cached_team.name, "Test")
        self.assertEqual(cached_team.uuid, response.json()["uuid"])
        self.assertEqual(cached_team.session_recording_opt_in, True)

        # only things in CachedTeamSerializer are cached!
        self.assertEqual(cached_team.timezone, "UTC")

        # reset token should update cache as well
        response = self.client.patch(f"/api/projects/{team_id}/reset_token/")
        response_data = response.json()

        cached_team = get_team_in_cache(token)
        assert cached_team is None

        cached_team = get_team_in_cache(response_data["api_token"])
        assert cached_team is not None
        self.assertEqual(cached_team.name, "Test")
        self.assertEqual(cached_team.uuid, response.json()["uuid"])
        self.assertEqual(cached_team.session_recording_opt_in, True)

    def test_turn_on_exception_autocapture(self):
        response = self.client.get("/api/projects/@current/")
        assert response.json()["autocapture_exceptions_opt_in"] is None

        response = self.client.patch(
            "/api/projects/@current/",
            {"autocapture_exceptions_opt_in": "Welwyn Garden City"},
        )
        assert response.status_code == status.HTTP_400_BAD_REQUEST
        assert response.json()["detail"] == "Must be a valid boolean."

        response = self.client.patch("/api/projects/@current/", {"autocapture_exceptions_opt_in": True})
        assert response.status_code == status.HTTP_200_OK
        response = self.client.get("/api/projects/@current/")
        assert response.json()["autocapture_exceptions_opt_in"] is True

    def test_configure_exception_autocapture_event_dropping(self):
        response = self.client.get("/api/projects/@current/")
        assert response.json()["autocapture_exceptions_errors_to_ignore"] is None

        response = self.client.patch(
            "/api/projects/@current/",
            {"autocapture_exceptions_errors_to_ignore": {"wat": "am i"}},
        )
        assert response.status_code == status.HTTP_400_BAD_REQUEST
        assert response.json()["detail"] == "Must provide a list for field: autocapture_exceptions_errors_to_ignore."

        response = self.client.patch(
            "/api/projects/@current/",
            {"autocapture_exceptions_errors_to_ignore": [1, False]},
        )
        assert response.status_code == status.HTTP_400_BAD_REQUEST
        assert (
            response.json()["detail"]
            == "Must provide a list of strings to field: autocapture_exceptions_errors_to_ignore."
        )

        response = self.client.patch(
            "/api/projects/@current/",
            {"autocapture_exceptions_errors_to_ignore": ["wat am i"]},
        )
        assert response.status_code == status.HTTP_200_OK
        response = self.client.get("/api/projects/@current/")
        assert response.json()["autocapture_exceptions_errors_to_ignore"] == ["wat am i"]

    def test_configure_exception_autocapture_event_dropping_only_allows_simple_config(self):
        response = self.client.patch(
            "/api/projects/@current/",
            {"autocapture_exceptions_errors_to_ignore": ["abc" * 300]},
        )
        assert response.status_code == status.HTTP_400_BAD_REQUEST
        assert (
            response.json()["detail"]
            == "Field autocapture_exceptions_errors_to_ignore must be less than 300 characters. Complex config should be provided in posthog-js initialization."
        )

    @parameterized.expand(
        [
            [
                "non numeric string",
                "Welwyn Garden City",
                "invalid_input",
                "A valid number is required.",
            ],
            [
                "negative number",
                "-1",
                "min_value",
                "Ensure this value is greater than or equal to 0.",
            ],
            [
                "greater than one",
                "1.5",
                "max_value",
                "Ensure this value is less than or equal to 1.",
            ],
            [
                "too many digits",
                "0.534",
                "max_decimal_places",
                "Ensure that there are no more than 2 decimal places.",
            ],
        ]
    )
    def test_invalid_session_recording_sample_rates(
        self, _name: str, provided_value: str, expected_code: str, expected_error: str
    ) -> None:
        response = self.client.patch("/api/projects/@current/", {"session_recording_sample_rate": provided_value})
        assert response.status_code == status.HTTP_400_BAD_REQUEST
        assert response.json() == {
            "attr": "session_recording_sample_rate",
            "code": expected_code,
            "detail": expected_error,
            "type": "validation_error",
        }

    @parameterized.expand(
        [
            [
                "non numeric string",
                "Trentham monkey forest",
                "invalid_input",
                "A valid integer is required.",
            ],
            [
                "negative number",
                "-1",
                "min_value",
                "Ensure this value is greater than or equal to 0.",
            ],
            [
                "greater than 15000",
                "15001",
                "max_value",
                "Ensure this value is less than or equal to 15000.",
            ],
            ["too many digits", "0.5", "invalid_input", "A valid integer is required."],
        ]
    )
    def test_invalid_session_recording_minimum_duration(
        self, _name: str, provided_value: str, expected_code: str, expected_error: str
    ) -> None:
        response = self.client.patch(
            "/api/projects/@current/",
            {"session_recording_minimum_duration_milliseconds": provided_value},
        )
        assert response.status_code == status.HTTP_400_BAD_REQUEST
        assert response.json() == {
            "attr": "session_recording_minimum_duration_milliseconds",
            "code": expected_code,
            "detail": expected_error,
            "type": "validation_error",
        }

    @parameterized.expand(
        [
            [
                "string",
                "Marple bridge",
                "invalid_input",
                "Must provide a dictionary or None.",
            ],
            ["numeric", "-1", "invalid_input", "Must provide a dictionary or None."],
            [
                "unexpected json - no id",
                {"key": "something"},
                "invalid_input",
                "Must provide a dictionary with only 'id' and 'key' keys.",
            ],
            [
                "unexpected json - no key",
                {"id": 1},
                "invalid_input",
                "Must provide a dictionary with only 'id' and 'key' keys.",
            ],
            [
                "unexpected json - neither",
                {"wat": "wat"},
                "invalid_input",
                "Must provide a dictionary with only 'id' and 'key' keys.",
            ],
        ]
    )
    def test_invalid_session_recording_linked_flag(
        self, _name: str, provided_value: str, expected_code: str, expected_error: str
    ) -> None:
        response = self.client.patch("/api/projects/@current/", {"session_recording_linked_flag": provided_value})
        assert response.status_code == status.HTTP_400_BAD_REQUEST
        assert response.json() == {
            "attr": "session_recording_linked_flag",
            "code": expected_code,
            "detail": expected_error,
            "type": "validation_error",
        }

    def test_can_set_and_unset_session_recording_linked_flag(self) -> None:
        first_patch_response = self.client.patch(
            "/api/projects/@current/",
            {"session_recording_linked_flag": {"id": 1, "key": "provided_value"}},
        )
        assert first_patch_response.status_code == status.HTTP_200_OK
        get_response = self.client.get("/api/projects/@current/")
        assert get_response.json()["session_recording_linked_flag"] == {
            "id": 1,
            "key": "provided_value",
        }

        response = self.client.patch("/api/projects/@current/", {"session_recording_linked_flag": None})
        assert response.status_code == status.HTTP_200_OK
        second_get_response = self.client.get("/api/projects/@current/")
        assert second_get_response.json()["session_recording_linked_flag"] is None

    @parameterized.expand(
        [
            [
                "string",
                "Marple bridge",
                "invalid_input",
                "Must provide a dictionary or None.",
            ],
            ["numeric", "-1", "invalid_input", "Must provide a dictionary or None."],
            [
                "unexpected json - no recordX",
                {"key": "something"},
                "invalid_input",
                "Must provide a dictionary with only 'recordHeaders' and/or 'recordBody' keys.",
            ],
        ]
    )
    def test_invalid_session_recording_network_payload_capture_config(
        self, _name: str, provided_value: str, expected_code: str, expected_error: str
    ) -> None:
        response = self.client.patch(
            "/api/projects/@current/", {"session_recording_network_payload_capture_config": provided_value}
        )
        assert response.status_code == status.HTTP_400_BAD_REQUEST
        assert response.json() == {
            "attr": "session_recording_network_payload_capture_config",
            "code": expected_code,
            "detail": expected_error,
            "type": "validation_error",
        }

    def test_can_set_and_unset_session_recording_network_payload_capture_config(self) -> None:
        # can set just one
        first_patch_response = self.client.patch(
            "/api/projects/@current/",
            {"session_recording_network_payload_capture_config": {"recordHeaders": True}},
        )
        assert first_patch_response.status_code == status.HTTP_200_OK
        get_response = self.client.get("/api/projects/@current/")
        assert get_response.json()["session_recording_network_payload_capture_config"] == {"recordHeaders": True}

        # can set the other
        first_patch_response = self.client.patch(
            "/api/projects/@current/",
            {"session_recording_network_payload_capture_config": {"recordBody": False}},
        )
        assert first_patch_response.status_code == status.HTTP_200_OK
        get_response = self.client.get("/api/projects/@current/")
        assert get_response.json()["session_recording_network_payload_capture_config"] == {"recordBody": False}

        # can unset both
        response = self.client.patch(
            "/api/projects/@current/", {"session_recording_network_payload_capture_config": None}
        )
        assert response.status_code == status.HTTP_200_OK
        second_get_response = self.client.get("/api/projects/@current/")
        assert second_get_response.json()["session_recording_network_payload_capture_config"] is None

<<<<<<< HEAD
    @parameterized.expand(
        [
            [
                "string",
                "Marple bridge",
                "invalid_input",
                "Must provide a dictionary or None.",
            ],
            ["numeric", "-1", "invalid_input", "Must provide a dictionary or None."],
            [
                "unexpected json - no recordX",
                {"key": "something"},
                "invalid_input",
                "Must provide a dictionary with only allowed keys: ['included_event_properties', 'opt_in', 'preferred_events', 'excluded_events']",
            ],
        ]
    )
    def test_invalid_session_recording_summary_config(
        self, _name: str, provided_value: str, expected_code: str, expected_error: str
    ) -> None:
        response = self.client.patch("/api/projects/@current/", {"session_recording_summary_config": provided_value})
        assert response.status_code == status.HTTP_400_BAD_REQUEST
        assert response.json() == {
            "attr": "session_recording_summary_config",
            "code": expected_code,
            "detail": expected_error,
            "type": "validation_error",
        }

    def test_can_set_and_unset_session_recording_summary_config(self) -> None:
        # can set just the opt-in
        first_patch_response = self.client.patch(
            "/api/projects/@current/",
            {"session_recording_summary_config": {"opt_in": True}},
        )
        assert first_patch_response.status_code == status.HTTP_200_OK
        get_response = self.client.get("/api/projects/@current/")
        assert get_response.json()["session_recording_summary_config"] == {"opt_in": True}

        # can set some preferences
        first_patch_response = self.client.patch(
            "/api/projects/@current/",
            {"session_recording_summary_config": {"opt_in": False, "included_event_properties": ["something"]}},
        )
        assert first_patch_response.status_code == status.HTTP_200_OK
        get_response = self.client.get("/api/projects/@current/")
        assert get_response.json()["session_recording_summary_config"] == {
            "opt_in": False,
            "included_event_properties": ["something"],
        }

        # can unset both
        response = self.client.patch("/api/projects/@current/", {"session_recording_summary_config": None})
        assert response.status_code == status.HTTP_200_OK
        second_get_response = self.client.get("/api/projects/@current/")
        assert second_get_response.json()["session_recording_summary_config"] is None
=======
    def test_can_set_and_unset_session_replay_config(self) -> None:
        # can set
        first_patch_response = self.client.patch(
            "/api/projects/@current/",
            {"session_replay_config": {"record_canvas": True}},
        )
        assert first_patch_response.status_code == status.HTTP_200_OK
        get_response = self.client.get("/api/projects/@current/")
        assert get_response.json()["session_replay_config"] == {"record_canvas": True}

        # can unset
        response = self.client.patch("/api/projects/@current/", {"session_replay_config": None})
        assert response.status_code == status.HTTP_200_OK
        second_get_response = self.client.get("/api/projects/@current/")
        assert second_get_response.json()["session_replay_config"] is None
>>>>>>> a9ea061c


def create_team(organization: Organization, name: str = "Test team") -> Team:
    """
    This is a helper that just creates a team. It currently uses the orm, but we
    could use either the api, or django admin to create, to get better parity
    with real world  scenarios.
    """
    return Team.objects.create(
        organization=organization,
        name=name,
        ingested_event=True,
        completed_snippet_onboarding=True,
        is_demo=True,
    )


async def acreate_team(organization: Organization, name: str = "Test team") -> Team:
    """
    This is a helper that just creates a team. It currently uses the orm, but we
    could use either the api, or django admin to create, to get better parity
    with real world  scenarios.
    """
    return await sync_to_async(create_team)(organization, name=name)  # type: ignore<|MERGE_RESOLUTION|>--- conflicted
+++ resolved
@@ -714,64 +714,6 @@
         second_get_response = self.client.get("/api/projects/@current/")
         assert second_get_response.json()["session_recording_network_payload_capture_config"] is None
 
-<<<<<<< HEAD
-    @parameterized.expand(
-        [
-            [
-                "string",
-                "Marple bridge",
-                "invalid_input",
-                "Must provide a dictionary or None.",
-            ],
-            ["numeric", "-1", "invalid_input", "Must provide a dictionary or None."],
-            [
-                "unexpected json - no recordX",
-                {"key": "something"},
-                "invalid_input",
-                "Must provide a dictionary with only allowed keys: ['included_event_properties', 'opt_in', 'preferred_events', 'excluded_events']",
-            ],
-        ]
-    )
-    def test_invalid_session_recording_summary_config(
-        self, _name: str, provided_value: str, expected_code: str, expected_error: str
-    ) -> None:
-        response = self.client.patch("/api/projects/@current/", {"session_recording_summary_config": provided_value})
-        assert response.status_code == status.HTTP_400_BAD_REQUEST
-        assert response.json() == {
-            "attr": "session_recording_summary_config",
-            "code": expected_code,
-            "detail": expected_error,
-            "type": "validation_error",
-        }
-
-    def test_can_set_and_unset_session_recording_summary_config(self) -> None:
-        # can set just the opt-in
-        first_patch_response = self.client.patch(
-            "/api/projects/@current/",
-            {"session_recording_summary_config": {"opt_in": True}},
-        )
-        assert first_patch_response.status_code == status.HTTP_200_OK
-        get_response = self.client.get("/api/projects/@current/")
-        assert get_response.json()["session_recording_summary_config"] == {"opt_in": True}
-
-        # can set some preferences
-        first_patch_response = self.client.patch(
-            "/api/projects/@current/",
-            {"session_recording_summary_config": {"opt_in": False, "included_event_properties": ["something"]}},
-        )
-        assert first_patch_response.status_code == status.HTTP_200_OK
-        get_response = self.client.get("/api/projects/@current/")
-        assert get_response.json()["session_recording_summary_config"] == {
-            "opt_in": False,
-            "included_event_properties": ["something"],
-        }
-
-        # can unset both
-        response = self.client.patch("/api/projects/@current/", {"session_recording_summary_config": None})
-        assert response.status_code == status.HTTP_200_OK
-        second_get_response = self.client.get("/api/projects/@current/")
-        assert second_get_response.json()["session_recording_summary_config"] is None
-=======
     def test_can_set_and_unset_session_replay_config(self) -> None:
         # can set
         first_patch_response = self.client.patch(
@@ -787,7 +729,65 @@
         assert response.status_code == status.HTTP_200_OK
         second_get_response = self.client.get("/api/projects/@current/")
         assert second_get_response.json()["session_replay_config"] is None
->>>>>>> a9ea061c
+
+    @parameterized.expand(
+        [
+            [
+                "string",
+                "Marple bridge",
+                "invalid_input",
+                "Must provide a dictionary or None.",
+            ],
+            ["numeric", "-1", "invalid_input", "Must provide a dictionary or None."],
+            [
+                "unexpected json - no recordX",
+                {"key": "something"},
+                "invalid_input",
+                "Must provide a dictionary with only allowed keys: ['included_event_properties', 'opt_in', 'preferred_events', 'excluded_events']",
+            ],
+        ]
+    )
+    def test_invalid_session_replay_config_ai_summary(
+        self, _name: str, provided_value: str, expected_code: str, expected_error: str
+    ) -> None:
+        response = self.client.patch(
+            "/api/projects/@current/", {"session_recording_config": {"ai_summary": provided_value}}
+        )
+        assert response.status_code == status.HTTP_400_BAD_REQUEST
+        assert response.json() == {
+            "attr": "session_recording_config",
+            "code": expected_code,
+            "detail": expected_error,
+            "type": "validation_error",
+        }
+
+    def test_can_set_and_unset_session_replay_config_ai_summary(self) -> None:
+        # can set just the opt-in
+        first_patch_response = self.client.patch(
+            "/api/projects/@current/",
+            {"session_recording_config": {"ai_summary": {"opt_in": True}}},
+        )
+        assert first_patch_response.status_code == status.HTTP_200_OK
+        get_response = self.client.get("/api/projects/@current/")
+        assert get_response.json()["session_recording_config"]["ai_summary"] == {"opt_in": True}
+
+        # can set some preferences
+        first_patch_response = self.client.patch(
+            "/api/projects/@current/",
+            {"session_recording_config": {"ai_summary": {"opt_in": False, "included_event_properties": ["something"]}}},
+        )
+        assert first_patch_response.status_code == status.HTTP_200_OK
+        get_response = self.client.get("/api/projects/@current/")
+        assert get_response.json()["session_recording_config"]["ai_summary"] == {
+            "opt_in": False,
+            "included_event_properties": ["something"],
+        }
+
+        # can unset both
+        response = self.client.patch("/api/projects/@current/", {"session_recording_config": {"ai_summary": None}})
+        assert response.status_code == status.HTTP_200_OK
+        second_get_response = self.client.get("/api/projects/@current/")
+        assert second_get_response.json()["session_recording_config"]["ai_summary"] is None
 
 
 def create_team(organization: Organization, name: str = "Test team") -> Team:
