--- conflicted
+++ resolved
@@ -94,9 +94,8 @@
   LIMIT 21
   '''
 # ---
-# name: TestSurveysAPIList.test_list_surveys.1
-  '''
-<<<<<<< HEAD
+# name: TestSurveysAPIList.test_list_surveys.10
+  '''
   SELECT 1 AS "a"
   FROM "posthog_filesystem"
   WHERE ("posthog_filesystem"."path" = 'Unfiled/Feature Flags/Untitled'
@@ -134,77 +133,6 @@
 # ---
 # name: TestSurveysAPIList.test_list_surveys.12
   '''
-  SELECT "posthog_team"."id",
-         "posthog_team"."uuid",
-         "posthog_team"."organization_id",
-         "posthog_team"."project_id",
-         "posthog_team"."api_token",
-         "posthog_team"."app_urls",
-         "posthog_team"."name",
-         "posthog_team"."slack_incoming_webhook",
-         "posthog_team"."created_at",
-         "posthog_team"."updated_at",
-         "posthog_team"."anonymize_ips",
-         "posthog_team"."completed_snippet_onboarding",
-         "posthog_team"."has_completed_onboarding_for",
-         "posthog_team"."onboarding_tasks",
-         "posthog_team"."ingested_event",
-         "posthog_team"."autocapture_opt_out",
-         "posthog_team"."autocapture_web_vitals_opt_in",
-         "posthog_team"."autocapture_web_vitals_allowed_metrics",
-         "posthog_team"."autocapture_exceptions_opt_in",
-         "posthog_team"."autocapture_exceptions_errors_to_ignore",
-         "posthog_team"."person_processing_opt_out",
-         "posthog_team"."session_recording_opt_in",
-         "posthog_team"."session_recording_sample_rate",
-         "posthog_team"."session_recording_minimum_duration_milliseconds",
-         "posthog_team"."session_recording_linked_flag",
-         "posthog_team"."session_recording_network_payload_capture_config",
-         "posthog_team"."session_recording_masking_config",
-         "posthog_team"."session_recording_url_trigger_config",
-         "posthog_team"."session_recording_url_blocklist_config",
-         "posthog_team"."session_recording_event_trigger_config",
-         "posthog_team"."session_replay_config",
-         "posthog_team"."survey_config",
-         "posthog_team"."capture_console_log_opt_in",
-         "posthog_team"."capture_performance_opt_in",
-         "posthog_team"."capture_dead_clicks",
-         "posthog_team"."surveys_opt_in",
-         "posthog_team"."heatmaps_opt_in",
-         "posthog_team"."flags_persistence_default",
-         "posthog_team"."session_recording_version",
-         "posthog_team"."signup_token",
-         "posthog_team"."is_demo",
-         "posthog_team"."access_control",
-         "posthog_team"."week_start_day",
-         "posthog_team"."inject_web_apps",
-         "posthog_team"."test_account_filters",
-         "posthog_team"."test_account_filters_default_checked",
-         "posthog_team"."path_cleaning_filters",
-         "posthog_team"."timezone",
-         "posthog_team"."data_attributes",
-         "posthog_team"."person_display_name_properties",
-         "posthog_team"."live_events_columns",
-         "posthog_team"."recording_domains",
-         "posthog_team"."human_friendly_comparison_periods",
-         "posthog_team"."cookieless_server_hash_mode",
-         "posthog_team"."revenue_tracking_config",
-         "posthog_team"."primary_dashboard_id",
-         "posthog_team"."default_data_theme",
-         "posthog_team"."extra_settings",
-         "posthog_team"."modifiers",
-         "posthog_team"."correlation_config",
-         "posthog_team"."session_recording_retention_period_days",
-         "posthog_team"."external_data_workspace_id",
-         "posthog_team"."external_data_workspace_last_synced_at",
-         "posthog_team"."api_query_rate_limit"
-  FROM "posthog_team"
-  WHERE "posthog_team"."id" = 99999
-  LIMIT 21
-  '''
-# ---
-# name: TestSurveysAPIList.test_list_surveys.13
-=======
   SELECT "posthog_remoteconfig"."id",
          "posthog_remoteconfig"."team_id",
          "posthog_remoteconfig"."config",
@@ -215,8 +143,7 @@
   LIMIT 21
   '''
 # ---
-# name: TestSurveysAPIList.test_list_surveys.10
->>>>>>> 0e88ee10
+# name: TestSurveysAPIList.test_list_surveys.13
   '''
   SELECT "posthog_remoteconfig"."id",
          "posthog_remoteconfig"."team_id",
@@ -228,11 +155,7 @@
   LIMIT 21
   '''
 # ---
-<<<<<<< HEAD
 # name: TestSurveysAPIList.test_list_surveys.14
-=======
-# name: TestSurveysAPIList.test_list_surveys.11
->>>>>>> 0e88ee10
   '''
   SELECT "posthog_team"."id",
          "posthog_team"."uuid",
@@ -310,11 +233,7 @@
   LIMIT 21
   '''
 # ---
-<<<<<<< HEAD
-# name: TestSurveysAPIList.test_list_surveys.15
-=======
-# name: TestSurveysAPIList.test_list_surveys.12
->>>>>>> 0e88ee10
+# name: TestSurveysAPIList.test_list_surveys.13
   '''
   SELECT COUNT(*) AS "__count"
   FROM "posthog_featureflag"
@@ -323,11 +242,7 @@
          AND "posthog_featureflag"."team_id" = 99999)
   '''
 # ---
-<<<<<<< HEAD
-# name: TestSurveysAPIList.test_list_surveys.16
-=======
-# name: TestSurveysAPIList.test_list_surveys.13
->>>>>>> 0e88ee10
+# name: TestSurveysAPIList.test_list_surveys.14
   '''
   SELECT "posthog_survey"."id",
          "posthog_survey"."team_id",
@@ -425,11 +340,7 @@
          AND NOT ("posthog_survey"."archived"))
   '''
 # ---
-<<<<<<< HEAD
-# name: TestSurveysAPIList.test_list_surveys.17
-=======
-# name: TestSurveysAPIList.test_list_surveys.14
->>>>>>> 0e88ee10
+# name: TestSurveysAPIList.test_list_surveys.15
   '''
   SELECT ("posthog_survey_actions"."survey_id") AS "_prefetch_related_val_survey_id",
          "posthog_action"."id",
@@ -457,11 +368,7 @@
                                                  '00000000-0000-0000-0000-000000000001'::uuid, /* ... */])
   '''
 # ---
-<<<<<<< HEAD
-# name: TestSurveysAPIList.test_list_surveys.18
-=======
-# name: TestSurveysAPIList.test_list_surveys.15
->>>>>>> 0e88ee10
+# name: TestSurveysAPIList.test_list_surveys.16
   '''
   SELECT "posthog_pluginconfig"."id",
          "posthog_pluginsourcefile"."transpiled",
@@ -477,11 +384,7 @@
          AND "posthog_pluginconfig"."team_id" = 99999)
   '''
 # ---
-<<<<<<< HEAD
-# name: TestSurveysAPIList.test_list_surveys.19
-=======
-# name: TestSurveysAPIList.test_list_surveys.16
->>>>>>> 0e88ee10
+# name: TestSurveysAPIList.test_list_surveys.17
   '''
   SELECT "posthog_hogfunction"."id",
          "posthog_hogfunction"."team_id",
@@ -585,61 +488,7 @@
                                               'site_app'))
   '''
 # ---
-<<<<<<< HEAD
-# name: TestSurveysAPIList.test_list_surveys.2
-  '''
-  SELECT "posthog_remoteconfig"."id",
-         "posthog_remoteconfig"."team_id",
-         "posthog_remoteconfig"."config",
-         "posthog_remoteconfig"."updated_at",
-         "posthog_remoteconfig"."synced_at"
-  FROM "posthog_remoteconfig"
-  WHERE "posthog_remoteconfig"."team_id" = 99999
-  LIMIT 21
-  '''
-# ---
-# name: TestSurveysAPIList.test_list_surveys.20
-  '''
-  SELECT "posthog_filesystem"."team_id",
-         "posthog_filesystem"."id",
-         "posthog_filesystem"."path",
-         "posthog_filesystem"."depth",
-         "posthog_filesystem"."type",
-         "posthog_filesystem"."ref",
-         "posthog_filesystem"."href",
-         "posthog_filesystem"."meta",
-         "posthog_filesystem"."created_at",
-         "posthog_filesystem"."created_by_id"
-  FROM "posthog_filesystem"
-  WHERE ("posthog_filesystem"."ref" = '133'
-         AND "posthog_filesystem"."team_id" = 99999
-         AND "posthog_filesystem"."type" = 'feature_flag')
-  ORDER BY "posthog_filesystem"."id" ASC
-  LIMIT 1
-  '''
-# ---
-# name: TestSurveysAPIList.test_list_surveys.21
-  '''
-  SELECT 1 AS "a"
-  FROM "posthog_filesystem"
-  WHERE ("posthog_filesystem"."path" = 'Unfiled/Feature Flags/Untitled'
-         AND "posthog_filesystem"."team_id" = 99999)
-  LIMIT 1
-  '''
-# ---
-# name: TestSurveysAPIList.test_list_surveys.22
-  '''
-  SELECT 1 AS "a"
-  FROM "posthog_filesystem"
-  WHERE ("posthog_filesystem"."path" = 'Unfiled/Feature Flags/Untitled (1)'
-         AND "posthog_filesystem"."team_id" = 99999)
-  LIMIT 1
-  '''
-# ---
-# name: TestSurveysAPIList.test_list_surveys.23
-=======
-# name: TestSurveysAPIList.test_list_surveys.17
->>>>>>> 0e88ee10
+# name: TestSurveysAPIList.test_list_surveys.18
   '''
   SELECT "posthog_featureflag"."id",
          "posthog_featureflag"."key",
@@ -667,11 +516,7 @@
          AND "posthog_team"."project_id" = 99999)
   '''
 # ---
-<<<<<<< HEAD
-# name: TestSurveysAPIList.test_list_surveys.24
-=======
-# name: TestSurveysAPIList.test_list_surveys.18
->>>>>>> 0e88ee10
+# name: TestSurveysAPIList.test_list_surveys.19
   '''
   SELECT "posthog_team"."id",
          "posthog_team"."uuid",
@@ -742,10 +587,7 @@
   LIMIT 21
   '''
 # ---
-<<<<<<< HEAD
-# name: TestSurveysAPIList.test_list_surveys.25
-=======
-# name: TestSurveysAPIList.test_list_surveys.19
+# name: TestSurveysAPIList.test_list_surveys.2
   '''
   SELECT "posthog_remoteconfig"."id",
          "posthog_remoteconfig"."team_id",
@@ -757,8 +599,19 @@
   LIMIT 21
   '''
 # ---
-# name: TestSurveysAPIList.test_list_surveys.2
->>>>>>> 0e88ee10
+# name: TestSurveysAPIList.test_list_surveys.20
+  '''
+  SELECT "posthog_remoteconfig"."id",
+         "posthog_remoteconfig"."team_id",
+         "posthog_remoteconfig"."config",
+         "posthog_remoteconfig"."updated_at",
+         "posthog_remoteconfig"."synced_at"
+  FROM "posthog_remoteconfig"
+  WHERE "posthog_remoteconfig"."team_id" = 99999
+  LIMIT 21
+  '''
+# ---
+# name: TestSurveysAPIList.test_list_surveys.21
   '''
   SELECT "posthog_team"."id",
          "posthog_team"."uuid",
@@ -836,93 +689,7 @@
   LIMIT 21
   '''
 # ---
-<<<<<<< HEAD
-# name: TestSurveysAPIList.test_list_surveys.26
-=======
-# name: TestSurveysAPIList.test_list_surveys.20
->>>>>>> 0e88ee10
-  '''
-  SELECT "posthog_team"."id",
-         "posthog_team"."uuid",
-         "posthog_team"."organization_id",
-         "posthog_team"."project_id",
-         "posthog_team"."api_token",
-         "posthog_team"."app_urls",
-         "posthog_team"."name",
-         "posthog_team"."slack_incoming_webhook",
-         "posthog_team"."created_at",
-         "posthog_team"."updated_at",
-         "posthog_team"."anonymize_ips",
-         "posthog_team"."completed_snippet_onboarding",
-         "posthog_team"."has_completed_onboarding_for",
-         "posthog_team"."onboarding_tasks",
-         "posthog_team"."ingested_event",
-         "posthog_team"."autocapture_opt_out",
-         "posthog_team"."autocapture_web_vitals_opt_in",
-         "posthog_team"."autocapture_web_vitals_allowed_metrics",
-         "posthog_team"."autocapture_exceptions_opt_in",
-         "posthog_team"."autocapture_exceptions_errors_to_ignore",
-         "posthog_team"."person_processing_opt_out",
-         "posthog_team"."session_recording_opt_in",
-         "posthog_team"."session_recording_sample_rate",
-         "posthog_team"."session_recording_minimum_duration_milliseconds",
-         "posthog_team"."session_recording_linked_flag",
-         "posthog_team"."session_recording_network_payload_capture_config",
-         "posthog_team"."session_recording_masking_config",
-         "posthog_team"."session_recording_url_trigger_config",
-         "posthog_team"."session_recording_url_blocklist_config",
-         "posthog_team"."session_recording_event_trigger_config",
-         "posthog_team"."session_replay_config",
-         "posthog_team"."survey_config",
-         "posthog_team"."capture_console_log_opt_in",
-         "posthog_team"."capture_performance_opt_in",
-         "posthog_team"."capture_dead_clicks",
-         "posthog_team"."surveys_opt_in",
-         "posthog_team"."heatmaps_opt_in",
-         "posthog_team"."flags_persistence_default",
-         "posthog_team"."session_recording_version",
-         "posthog_team"."signup_token",
-         "posthog_team"."is_demo",
-         "posthog_team"."access_control",
-         "posthog_team"."week_start_day",
-         "posthog_team"."inject_web_apps",
-         "posthog_team"."test_account_filters",
-         "posthog_team"."test_account_filters_default_checked",
-         "posthog_team"."path_cleaning_filters",
-         "posthog_team"."timezone",
-         "posthog_team"."data_attributes",
-         "posthog_team"."person_display_name_properties",
-         "posthog_team"."live_events_columns",
-         "posthog_team"."recording_domains",
-         "posthog_team"."human_friendly_comparison_periods",
-         "posthog_team"."cookieless_server_hash_mode",
-         "posthog_team"."revenue_tracking_config",
-         "posthog_team"."primary_dashboard_id",
-         "posthog_team"."default_data_theme",
-         "posthog_team"."extra_settings",
-         "posthog_team"."modifiers",
-         "posthog_team"."correlation_config",
-         "posthog_team"."session_recording_retention_period_days",
-         "posthog_team"."plugins_opt_in",
-         "posthog_team"."opt_out_capture",
-         "posthog_team"."event_names",
-         "posthog_team"."event_names_with_usage",
-         "posthog_team"."event_properties",
-         "posthog_team"."event_properties_with_usage",
-         "posthog_team"."event_properties_numerical",
-         "posthog_team"."external_data_workspace_id",
-         "posthog_team"."external_data_workspace_last_synced_at",
-         "posthog_team"."api_query_rate_limit"
-  FROM "posthog_team"
-  WHERE "posthog_team"."id" = 99999
-  LIMIT 21
-  '''
-# ---
-<<<<<<< HEAD
-# name: TestSurveysAPIList.test_list_surveys.27
-=======
-# name: TestSurveysAPIList.test_list_surveys.21
->>>>>>> 0e88ee10
+# name: TestSurveysAPIList.test_list_surveys.22
   '''
   SELECT COUNT(*) AS "__count"
   FROM "posthog_featureflag"
@@ -931,11 +698,7 @@
          AND "posthog_featureflag"."team_id" = 99999)
   '''
 # ---
-<<<<<<< HEAD
-# name: TestSurveysAPIList.test_list_surveys.28
-=======
-# name: TestSurveysAPIList.test_list_surveys.22
->>>>>>> 0e88ee10
+# name: TestSurveysAPIList.test_list_surveys.23
   '''
   SELECT "posthog_survey"."id",
          "posthog_survey"."team_id",
@@ -1033,11 +796,7 @@
          AND NOT ("posthog_survey"."archived"))
   '''
 # ---
-<<<<<<< HEAD
-# name: TestSurveysAPIList.test_list_surveys.29
-=======
-# name: TestSurveysAPIList.test_list_surveys.23
->>>>>>> 0e88ee10
+# name: TestSurveysAPIList.test_list_surveys.24
   '''
   SELECT ("posthog_survey_actions"."survey_id") AS "_prefetch_related_val_survey_id",
          "posthog_action"."id",
@@ -1065,89 +824,7 @@
                                                  '00000000-0000-0000-0000-000000000001'::uuid, /* ... */])
   '''
 # ---
-<<<<<<< HEAD
-# name: TestSurveysAPIList.test_list_surveys.3
-  '''
-  SELECT "posthog_team"."id",
-         "posthog_team"."uuid",
-         "posthog_team"."organization_id",
-         "posthog_team"."project_id",
-         "posthog_team"."api_token",
-         "posthog_team"."app_urls",
-         "posthog_team"."name",
-         "posthog_team"."slack_incoming_webhook",
-         "posthog_team"."created_at",
-         "posthog_team"."updated_at",
-         "posthog_team"."anonymize_ips",
-         "posthog_team"."completed_snippet_onboarding",
-         "posthog_team"."has_completed_onboarding_for",
-         "posthog_team"."onboarding_tasks",
-         "posthog_team"."ingested_event",
-         "posthog_team"."autocapture_opt_out",
-         "posthog_team"."autocapture_web_vitals_opt_in",
-         "posthog_team"."autocapture_web_vitals_allowed_metrics",
-         "posthog_team"."autocapture_exceptions_opt_in",
-         "posthog_team"."autocapture_exceptions_errors_to_ignore",
-         "posthog_team"."person_processing_opt_out",
-         "posthog_team"."session_recording_opt_in",
-         "posthog_team"."session_recording_sample_rate",
-         "posthog_team"."session_recording_minimum_duration_milliseconds",
-         "posthog_team"."session_recording_linked_flag",
-         "posthog_team"."session_recording_network_payload_capture_config",
-         "posthog_team"."session_recording_masking_config",
-         "posthog_team"."session_recording_url_trigger_config",
-         "posthog_team"."session_recording_url_blocklist_config",
-         "posthog_team"."session_recording_event_trigger_config",
-         "posthog_team"."session_replay_config",
-         "posthog_team"."survey_config",
-         "posthog_team"."capture_console_log_opt_in",
-         "posthog_team"."capture_performance_opt_in",
-         "posthog_team"."capture_dead_clicks",
-         "posthog_team"."surveys_opt_in",
-         "posthog_team"."heatmaps_opt_in",
-         "posthog_team"."flags_persistence_default",
-         "posthog_team"."session_recording_version",
-         "posthog_team"."signup_token",
-         "posthog_team"."is_demo",
-         "posthog_team"."access_control",
-         "posthog_team"."week_start_day",
-         "posthog_team"."inject_web_apps",
-         "posthog_team"."test_account_filters",
-         "posthog_team"."test_account_filters_default_checked",
-         "posthog_team"."path_cleaning_filters",
-         "posthog_team"."timezone",
-         "posthog_team"."data_attributes",
-         "posthog_team"."person_display_name_properties",
-         "posthog_team"."live_events_columns",
-         "posthog_team"."recording_domains",
-         "posthog_team"."human_friendly_comparison_periods",
-         "posthog_team"."cookieless_server_hash_mode",
-         "posthog_team"."revenue_tracking_config",
-         "posthog_team"."primary_dashboard_id",
-         "posthog_team"."default_data_theme",
-         "posthog_team"."extra_settings",
-         "posthog_team"."modifiers",
-         "posthog_team"."correlation_config",
-         "posthog_team"."session_recording_retention_period_days",
-         "posthog_team"."plugins_opt_in",
-         "posthog_team"."opt_out_capture",
-         "posthog_team"."event_names",
-         "posthog_team"."event_names_with_usage",
-         "posthog_team"."event_properties",
-         "posthog_team"."event_properties_with_usage",
-         "posthog_team"."event_properties_numerical",
-         "posthog_team"."external_data_workspace_id",
-         "posthog_team"."external_data_workspace_last_synced_at",
-         "posthog_team"."api_query_rate_limit"
-  FROM "posthog_team"
-  WHERE "posthog_team"."id" = 99999
-  LIMIT 21
-  '''
-# ---
-# name: TestSurveysAPIList.test_list_surveys.30
-=======
-# name: TestSurveysAPIList.test_list_surveys.24
->>>>>>> 0e88ee10
+# name: TestSurveysAPIList.test_list_surveys.25
   '''
   SELECT "posthog_pluginconfig"."id",
          "posthog_pluginsourcefile"."transpiled",
@@ -1163,11 +840,7 @@
          AND "posthog_pluginconfig"."team_id" = 99999)
   '''
 # ---
-<<<<<<< HEAD
-# name: TestSurveysAPIList.test_list_surveys.31
-=======
-# name: TestSurveysAPIList.test_list_surveys.25
->>>>>>> 0e88ee10
+# name: TestSurveysAPIList.test_list_surveys.26
   '''
   SELECT "posthog_hogfunction"."id",
          "posthog_hogfunction"."team_id",
@@ -1271,58 +944,7 @@
                                               'site_app'))
   '''
 # ---
-<<<<<<< HEAD
-# name: TestSurveysAPIList.test_list_surveys.32
-  '''
-  SELECT "posthog_filesystem"."team_id",
-         "posthog_filesystem"."id",
-         "posthog_filesystem"."path",
-         "posthog_filesystem"."depth",
-         "posthog_filesystem"."type",
-         "posthog_filesystem"."ref",
-         "posthog_filesystem"."href",
-         "posthog_filesystem"."meta",
-         "posthog_filesystem"."created_at",
-         "posthog_filesystem"."created_by_id"
-  FROM "posthog_filesystem"
-  WHERE ("posthog_filesystem"."ref" = '134'
-         AND "posthog_filesystem"."team_id" = 99999
-         AND "posthog_filesystem"."type" = 'feature_flag')
-  ORDER BY "posthog_filesystem"."id" ASC
-  LIMIT 1
-  '''
-# ---
-# name: TestSurveysAPIList.test_list_surveys.33
-  '''
-  SELECT 1 AS "a"
-  FROM "posthog_filesystem"
-  WHERE ("posthog_filesystem"."path" = 'Unfiled/Feature Flags/Untitled'
-         AND "posthog_filesystem"."team_id" = 99999)
-  LIMIT 1
-  '''
-# ---
-# name: TestSurveysAPIList.test_list_surveys.34
-  '''
-  SELECT 1 AS "a"
-  FROM "posthog_filesystem"
-  WHERE ("posthog_filesystem"."path" = 'Unfiled/Feature Flags/Untitled (1)'
-         AND "posthog_filesystem"."team_id" = 99999)
-  LIMIT 1
-  '''
-# ---
-# name: TestSurveysAPIList.test_list_surveys.35
-  '''
-  SELECT 1 AS "a"
-  FROM "posthog_filesystem"
-  WHERE ("posthog_filesystem"."path" = 'Unfiled/Feature Flags/Untitled (2)'
-         AND "posthog_filesystem"."team_id" = 99999)
-  LIMIT 1
-  '''
-# ---
-# name: TestSurveysAPIList.test_list_surveys.36
-=======
-# name: TestSurveysAPIList.test_list_surveys.26
->>>>>>> 0e88ee10
+# name: TestSurveysAPIList.test_list_surveys.27
   '''
   SELECT "posthog_featureflag"."id",
          "posthog_featureflag"."key",
@@ -1350,11 +972,7 @@
          AND "posthog_team"."project_id" = 99999)
   '''
 # ---
-<<<<<<< HEAD
-# name: TestSurveysAPIList.test_list_surveys.37
-=======
-# name: TestSurveysAPIList.test_list_surveys.27
->>>>>>> 0e88ee10
+# name: TestSurveysAPIList.test_list_surveys.28
   '''
   SELECT "posthog_team"."id",
          "posthog_team"."uuid",
@@ -1425,11 +1043,7 @@
   LIMIT 21
   '''
 # ---
-<<<<<<< HEAD
-# name: TestSurveysAPIList.test_list_surveys.38
-=======
-# name: TestSurveysAPIList.test_list_surveys.28
->>>>>>> 0e88ee10
+# name: TestSurveysAPIList.test_list_surveys.29
   '''
   SELECT "posthog_remoteconfig"."id",
          "posthog_remoteconfig"."team_id",
@@ -1441,11 +1055,7 @@
   LIMIT 21
   '''
 # ---
-<<<<<<< HEAD
-# name: TestSurveysAPIList.test_list_surveys.39
-=======
-# name: TestSurveysAPIList.test_list_surveys.29
->>>>>>> 0e88ee10
+# name: TestSurveysAPIList.test_list_surveys.3
   '''
   SELECT "posthog_team"."id",
          "posthog_team"."uuid",
@@ -1523,11 +1133,7 @@
   LIMIT 21
   '''
 # ---
-<<<<<<< HEAD
-# name: TestSurveysAPIList.test_list_surveys.4
-=======
-# name: TestSurveysAPIList.test_list_surveys.3
->>>>>>> 0e88ee10
+# name: TestSurveysAPIList.test_list_surveys.30
   '''
   SELECT COUNT(*) AS "__count"
   FROM "posthog_featureflag"
@@ -1536,11 +1142,7 @@
          AND "posthog_featureflag"."team_id" = 99999)
   '''
 # ---
-<<<<<<< HEAD
-# name: TestSurveysAPIList.test_list_surveys.40
-=======
-# name: TestSurveysAPIList.test_list_surveys.30
->>>>>>> 0e88ee10
+# name: TestSurveysAPIList.test_list_surveys.31
   '''
   SELECT COUNT(*) AS "__count"
   FROM "posthog_featureflag"
@@ -1549,11 +1151,7 @@
          AND "posthog_featureflag"."team_id" = 99999)
   '''
 # ---
-<<<<<<< HEAD
-# name: TestSurveysAPIList.test_list_surveys.41
-=======
-# name: TestSurveysAPIList.test_list_surveys.31
->>>>>>> 0e88ee10
+# name: TestSurveysAPIList.test_list_surveys.32
   '''
   SELECT "posthog_survey"."id",
          "posthog_survey"."team_id",
@@ -1651,11 +1249,7 @@
          AND NOT ("posthog_survey"."archived"))
   '''
 # ---
-<<<<<<< HEAD
-# name: TestSurveysAPIList.test_list_surveys.42
-=======
-# name: TestSurveysAPIList.test_list_surveys.32
->>>>>>> 0e88ee10
+# name: TestSurveysAPIList.test_list_surveys.33
   '''
   SELECT ("posthog_survey_actions"."survey_id") AS "_prefetch_related_val_survey_id",
          "posthog_action"."id",
@@ -1683,11 +1277,7 @@
                                                  '00000000-0000-0000-0000-000000000001'::uuid, /* ... */])
   '''
 # ---
-<<<<<<< HEAD
-# name: TestSurveysAPIList.test_list_surveys.43
-=======
-# name: TestSurveysAPIList.test_list_surveys.33
->>>>>>> 0e88ee10
+# name: TestSurveysAPIList.test_list_surveys.34
   '''
   SELECT "posthog_pluginconfig"."id",
          "posthog_pluginsourcefile"."transpiled",
@@ -1703,11 +1293,7 @@
          AND "posthog_pluginconfig"."team_id" = 99999)
   '''
 # ---
-<<<<<<< HEAD
-# name: TestSurveysAPIList.test_list_surveys.44
-=======
-# name: TestSurveysAPIList.test_list_surveys.34
->>>>>>> 0e88ee10
+# name: TestSurveysAPIList.test_list_surveys.35
   '''
   SELECT "posthog_hogfunction"."id",
          "posthog_hogfunction"."team_id",
@@ -1811,8 +1397,7 @@
                                               'site_app'))
   '''
 # ---
-<<<<<<< HEAD
-# name: TestSurveysAPIList.test_list_surveys.45
+# name: TestSurveysAPIList.test_list_surveys.36
   '''
   SELECT COUNT(*) AS "__count"
   FROM "posthog_survey"
@@ -1824,10 +1409,7 @@
          AND NOT ("posthog_survey"."type" = 'api'))
   '''
 # ---
-# name: TestSurveysAPIList.test_list_surveys.46
-=======
-# name: TestSurveysAPIList.test_list_surveys.35
->>>>>>> 0e88ee10
+# name: TestSurveysAPIList.test_list_surveys.37
   '''
   SELECT "posthog_team"."id",
          "posthog_team"."uuid",
@@ -1898,11 +1480,7 @@
   LIMIT 21
   '''
 # ---
-<<<<<<< HEAD
-# name: TestSurveysAPIList.test_list_surveys.47
-=======
-# name: TestSurveysAPIList.test_list_surveys.36
->>>>>>> 0e88ee10
+# name: TestSurveysAPIList.test_list_surveys.38
   '''
   SELECT "posthog_remoteconfig"."id",
          "posthog_remoteconfig"."team_id",
@@ -1914,11 +1492,7 @@
   LIMIT 21
   '''
 # ---
-<<<<<<< HEAD
-# name: TestSurveysAPIList.test_list_surveys.48
-=======
-# name: TestSurveysAPIList.test_list_surveys.37
->>>>>>> 0e88ee10
+# name: TestSurveysAPIList.test_list_surveys.39
   '''
   SELECT "posthog_team"."id",
          "posthog_team"."uuid",
@@ -1996,11 +1570,7 @@
   LIMIT 21
   '''
 # ---
-<<<<<<< HEAD
-# name: TestSurveysAPIList.test_list_surveys.49
-=======
-# name: TestSurveysAPIList.test_list_surveys.38
->>>>>>> 0e88ee10
+# name: TestSurveysAPIList.test_list_surveys.4
   '''
   SELECT COUNT(*) AS "__count"
   FROM "posthog_featureflag"
@@ -2009,11 +1579,7 @@
          AND "posthog_featureflag"."team_id" = 99999)
   '''
 # ---
-<<<<<<< HEAD
-# name: TestSurveysAPIList.test_list_surveys.5
-=======
-# name: TestSurveysAPIList.test_list_surveys.39
->>>>>>> 0e88ee10
+# name: TestSurveysAPIList.test_list_surveys.40
   '''
   SELECT "posthog_survey"."id",
          "posthog_survey"."team_id",
@@ -2111,11 +1677,7 @@
          AND NOT ("posthog_survey"."archived"))
   '''
 # ---
-<<<<<<< HEAD
-# name: TestSurveysAPIList.test_list_surveys.50
-=======
-# name: TestSurveysAPIList.test_list_surveys.4
->>>>>>> 0e88ee10
+# name: TestSurveysAPIList.test_list_surveys.41
   '''
   SELECT "posthog_survey"."id",
          "posthog_survey"."team_id",
@@ -2213,11 +1775,7 @@
          AND NOT ("posthog_survey"."archived"))
   '''
 # ---
-<<<<<<< HEAD
-# name: TestSurveysAPIList.test_list_surveys.51
-=======
-# name: TestSurveysAPIList.test_list_surveys.40
->>>>>>> 0e88ee10
+# name: TestSurveysAPIList.test_list_surveys.42
   '''
   SELECT ("posthog_survey_actions"."survey_id") AS "_prefetch_related_val_survey_id",
          "posthog_action"."id",
@@ -2245,11 +1803,7 @@
                                                  '00000000-0000-0000-0000-000000000001'::uuid, /* ... */])
   '''
 # ---
-<<<<<<< HEAD
-# name: TestSurveysAPIList.test_list_surveys.52
-=======
-# name: TestSurveysAPIList.test_list_surveys.41
->>>>>>> 0e88ee10
+# name: TestSurveysAPIList.test_list_surveys.43
   '''
   SELECT "posthog_pluginconfig"."id",
          "posthog_pluginsourcefile"."transpiled",
@@ -2265,11 +1819,7 @@
          AND "posthog_pluginconfig"."team_id" = 99999)
   '''
 # ---
-<<<<<<< HEAD
-# name: TestSurveysAPIList.test_list_surveys.53
-=======
-# name: TestSurveysAPIList.test_list_surveys.42
->>>>>>> 0e88ee10
+# name: TestSurveysAPIList.test_list_surveys.44
   '''
   SELECT "posthog_hogfunction"."id",
          "posthog_hogfunction"."team_id",
@@ -2373,11 +1923,7 @@
                                               'site_app'))
   '''
 # ---
-<<<<<<< HEAD
-# name: TestSurveysAPIList.test_list_surveys.54
-=======
-# name: TestSurveysAPIList.test_list_surveys.43
->>>>>>> 0e88ee10
+# name: TestSurveysAPIList.test_list_surveys.45
   '''
   SELECT "posthog_user"."id",
          "posthog_user"."password",
@@ -2410,11 +1956,7 @@
   LIMIT 21
   '''
 # ---
-<<<<<<< HEAD
-# name: TestSurveysAPIList.test_list_surveys.55
-=======
-# name: TestSurveysAPIList.test_list_surveys.44
->>>>>>> 0e88ee10
+# name: TestSurveysAPIList.test_list_surveys.46
   '''
   SELECT "posthog_team"."id",
          "posthog_team"."uuid",
@@ -2485,11 +2027,7 @@
   LIMIT 21
   '''
 # ---
-<<<<<<< HEAD
-# name: TestSurveysAPIList.test_list_surveys.56
-=======
-# name: TestSurveysAPIList.test_list_surveys.45
->>>>>>> 0e88ee10
+# name: TestSurveysAPIList.test_list_surveys.47
   '''
   SELECT "posthog_survey"."id",
          "posthog_survey"."team_id",
@@ -2587,11 +2125,7 @@
          AND NOT ("posthog_survey"."archived"))
   '''
 # ---
-<<<<<<< HEAD
-# name: TestSurveysAPIList.test_list_surveys.57
-=======
-# name: TestSurveysAPIList.test_list_surveys.46
->>>>>>> 0e88ee10
+# name: TestSurveysAPIList.test_list_surveys.48
   '''
   SELECT ("posthog_survey_actions"."survey_id") AS "_prefetch_related_val_survey_id",
          "posthog_action"."id",
@@ -2619,10 +2153,7 @@
                                                  '00000000-0000-0000-0000-000000000001'::uuid, /* ... */])
   '''
 # ---
-<<<<<<< HEAD
-# name: TestSurveysAPIList.test_list_surveys.6
-=======
-# name: TestSurveysAPIList.test_list_surveys.47
+# name: TestSurveysAPIList.test_list_surveys.5
   '''
   SELECT "posthog_survey"."id",
          "posthog_survey"."team_id",
@@ -2720,8 +2251,7 @@
          AND NOT ("posthog_survey"."archived"))
   '''
 # ---
-# name: TestSurveysAPIList.test_list_surveys.48
->>>>>>> 0e88ee10
+# name: TestSurveysAPIList.test_list_surveys.6
   '''
   SELECT ("posthog_survey_actions"."survey_id") AS "_prefetch_related_val_survey_id",
          "posthog_action"."id",
