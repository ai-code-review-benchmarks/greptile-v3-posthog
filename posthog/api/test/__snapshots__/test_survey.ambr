# serializer version: 1
# name: TestResponsesCount.test_responses_count
  '''
  /* user_id:0 request:_snapshot_ */
  SELECT JSONExtractString(properties, '$survey_id') as survey_id,
         count()
  FROM events
  WHERE event = 'survey sent'
    AND team_id = 2
  GROUP BY survey_id
  '''
# ---
# name: TestSurveysAPIList.test_list_surveys
  '''
  SELECT COUNT(*) AS "__count"
  FROM "posthog_survey"
  WHERE (NOT "posthog_survey"."archived"
         AND "posthog_survey"."end_date" IS NULL
         AND "posthog_survey"."start_date" IS NOT NULL
         AND "posthog_survey"."team_id" = 2
         AND NOT ("posthog_survey"."type" = 'api'))
  '''
# ---
# name: TestSurveysAPIList.test_list_surveys.1
  '''
  SELECT "posthog_featureflag"."id",
         "posthog_featureflag"."key",
         "posthog_featureflag"."name",
         "posthog_featureflag"."filters",
         "posthog_featureflag"."rollout_percentage",
         "posthog_featureflag"."team_id",
         "posthog_featureflag"."created_by_id",
         "posthog_featureflag"."created_at",
         "posthog_featureflag"."deleted",
         "posthog_featureflag"."active",
         "posthog_featureflag"."rollback_conditions",
         "posthog_featureflag"."performed_rollback",
         "posthog_featureflag"."ensure_experience_continuity",
         "posthog_featureflag"."usage_dashboard_id",
         "posthog_featureflag"."has_enriched_analytics"
  FROM "posthog_featureflag"
  WHERE ("posthog_featureflag"."active"
         AND NOT "posthog_featureflag"."deleted"
         AND "posthog_featureflag"."team_id" = 2)
  '''
# ---
# name: TestSurveysAPIList.test_list_surveys.2
  '''
  SELECT "posthog_featureflag"."id",
         "posthog_featureflag"."key",
         "posthog_featureflag"."name",
         "posthog_featureflag"."filters",
         "posthog_featureflag"."rollout_percentage",
         "posthog_featureflag"."team_id",
         "posthog_featureflag"."created_by_id",
         "posthog_featureflag"."created_at",
         "posthog_featureflag"."deleted",
         "posthog_featureflag"."active",
         "posthog_featureflag"."rollback_conditions",
         "posthog_featureflag"."performed_rollback",
         "posthog_featureflag"."ensure_experience_continuity",
         "posthog_featureflag"."usage_dashboard_id",
         "posthog_featureflag"."has_enriched_analytics"
  FROM "posthog_featureflag"
  WHERE ("posthog_featureflag"."active"
         AND NOT "posthog_featureflag"."deleted"
         AND "posthog_featureflag"."team_id" = 2)
  '''
# ---
# name: TestSurveysAPIList.test_list_surveys.3
  '''
  SELECT COUNT(*) AS "__count"
  FROM "posthog_survey"
  WHERE (NOT "posthog_survey"."archived"
         AND "posthog_survey"."end_date" IS NULL
         AND "posthog_survey"."start_date" IS NOT NULL
         AND "posthog_survey"."team_id" = 2
         AND NOT ("posthog_survey"."type" = 'api'))
  '''
# ---
# name: TestSurveysAPIList.test_list_surveys.4
  '''
  SELECT "posthog_user"."id",
         "posthog_user"."password",
         "posthog_user"."last_login",
         "posthog_user"."first_name",
         "posthog_user"."last_name",
         "posthog_user"."is_staff",
         "posthog_user"."is_active",
         "posthog_user"."date_joined",
         "posthog_user"."uuid",
         "posthog_user"."current_organization_id",
         "posthog_user"."current_team_id",
         "posthog_user"."email",
         "posthog_user"."pending_email",
         "posthog_user"."temporary_token",
         "posthog_user"."distinct_id",
         "posthog_user"."is_email_verified",
         "posthog_user"."has_seen_product_intro_for",
         "posthog_user"."strapi_id",
         "posthog_user"."email_opt_in",
         "posthog_user"."theme_mode",
         "posthog_user"."partial_notification_settings",
         "posthog_user"."anonymize_data",
         "posthog_user"."toolbar_mode",
         "posthog_user"."events_column_config"
  FROM "posthog_user"
  WHERE "posthog_user"."id" = 2
  LIMIT 21
  '''
# ---
# name: TestSurveysAPIList.test_list_surveys.5
  '''
  SELECT "posthog_team"."id",
         "posthog_team"."uuid",
         "posthog_team"."organization_id",
         "posthog_team"."api_token",
         "posthog_team"."app_urls",
         "posthog_team"."name",
         "posthog_team"."slack_incoming_webhook",
         "posthog_team"."created_at",
         "posthog_team"."updated_at",
         "posthog_team"."anonymize_ips",
         "posthog_team"."completed_snippet_onboarding",
         "posthog_team"."has_completed_onboarding_for",
         "posthog_team"."ingested_event",
         "posthog_team"."autocapture_opt_out",
         "posthog_team"."autocapture_exceptions_opt_in",
         "posthog_team"."autocapture_exceptions_errors_to_ignore",
         "posthog_team"."session_recording_opt_in",
         "posthog_team"."session_recording_sample_rate",
         "posthog_team"."session_recording_minimum_duration_milliseconds",
         "posthog_team"."session_recording_linked_flag",
         "posthog_team"."session_recording_network_payload_capture_config",
         "posthog_team"."session_replay_config",
         "posthog_team"."capture_console_log_opt_in",
         "posthog_team"."capture_performance_opt_in",
         "posthog_team"."surveys_opt_in",
         "posthog_team"."session_recording_version",
         "posthog_team"."signup_token",
         "posthog_team"."is_demo",
         "posthog_team"."access_control",
         "posthog_team"."week_start_day",
         "posthog_team"."inject_web_apps",
         "posthog_team"."test_account_filters",
         "posthog_team"."test_account_filters_default_checked",
         "posthog_team"."path_cleaning_filters",
         "posthog_team"."timezone",
         "posthog_team"."data_attributes",
         "posthog_team"."person_display_name_properties",
         "posthog_team"."live_events_columns",
         "posthog_team"."recording_domains",
         "posthog_team"."primary_dashboard_id",
         "posthog_team"."extra_settings",
         "posthog_team"."correlation_config",
         "posthog_team"."session_recording_retention_period_days",
         "posthog_team"."external_data_workspace_id",
         "posthog_team"."external_data_workspace_last_synced_at"
  FROM "posthog_team"
  WHERE "posthog_team"."api_token" = 'token123'
<<<<<<< HEAD
  LIMIT 21
  '
---
=======
  LIMIT 21 /*controller='posthog.api.survey.surveys',route='%5Eapi/surveys/%3F%28%3F%3A%5B%3F%23%5D.%2A%29%3F%24'*/
  '''
# ---
>>>>>>> 17e92efe
# name: TestSurveysAPIList.test_list_surveys.6
  '''
  SELECT "posthog_survey"."id",
         "posthog_survey"."team_id",
         "posthog_survey"."name",
         "posthog_survey"."description",
         "posthog_survey"."linked_flag_id",
         "posthog_survey"."targeting_flag_id",
         "posthog_survey"."type",
         "posthog_survey"."conditions",
         "posthog_survey"."questions",
         "posthog_survey"."appearance",
         "posthog_survey"."created_at",
         "posthog_survey"."created_by_id",
         "posthog_survey"."start_date",
         "posthog_survey"."end_date",
         "posthog_survey"."updated_at",
         "posthog_survey"."archived",
         "posthog_featureflag"."id",
         "posthog_featureflag"."key",
         "posthog_featureflag"."name",
         "posthog_featureflag"."filters",
         "posthog_featureflag"."rollout_percentage",
         "posthog_featureflag"."team_id",
         "posthog_featureflag"."created_by_id",
         "posthog_featureflag"."created_at",
         "posthog_featureflag"."deleted",
         "posthog_featureflag"."active",
         "posthog_featureflag"."rollback_conditions",
         "posthog_featureflag"."performed_rollback",
         "posthog_featureflag"."ensure_experience_continuity",
         "posthog_featureflag"."usage_dashboard_id",
         "posthog_featureflag"."has_enriched_analytics",
         T4."id",
         T4."key",
         T4."name",
         T4."filters",
         T4."rollout_percentage",
         T4."team_id",
         T4."created_by_id",
         T4."created_at",
         T4."deleted",
         T4."active",
         T4."rollback_conditions",
         T4."performed_rollback",
         T4."ensure_experience_continuity",
         T4."usage_dashboard_id",
         T4."has_enriched_analytics"
  FROM "posthog_survey"
  LEFT OUTER JOIN "posthog_featureflag" ON ("posthog_survey"."linked_flag_id" = "posthog_featureflag"."id")
  LEFT OUTER JOIN "posthog_featureflag" T4 ON ("posthog_survey"."targeting_flag_id" = T4."id")
  WHERE ("posthog_survey"."team_id" = 2
<<<<<<< HEAD
         AND NOT ("posthog_survey"."archived"))
  '
---
=======
         AND NOT ("posthog_survey"."archived")) /*controller='posthog.api.survey.surveys',route='%5Eapi/surveys/%3F%28%3F%3A%5B%3F%23%5D.%2A%29%3F%24'*/
  '''
# ---
>>>>>>> 17e92efe
<|MERGE_RESOLUTION|>--- conflicted
+++ resolved
@@ -158,15 +158,9 @@
          "posthog_team"."external_data_workspace_last_synced_at"
   FROM "posthog_team"
   WHERE "posthog_team"."api_token" = 'token123'
-<<<<<<< HEAD
-  LIMIT 21
-  '
----
-=======
   LIMIT 21 /*controller='posthog.api.survey.surveys',route='%5Eapi/surveys/%3F%28%3F%3A%5B%3F%23%5D.%2A%29%3F%24'*/
   '''
 # ---
->>>>>>> 17e92efe
 # name: TestSurveysAPIList.test_list_surveys.6
   '''
   SELECT "posthog_survey"."id",
@@ -219,12 +213,6 @@
   LEFT OUTER JOIN "posthog_featureflag" ON ("posthog_survey"."linked_flag_id" = "posthog_featureflag"."id")
   LEFT OUTER JOIN "posthog_featureflag" T4 ON ("posthog_survey"."targeting_flag_id" = T4."id")
   WHERE ("posthog_survey"."team_id" = 2
-<<<<<<< HEAD
-         AND NOT ("posthog_survey"."archived"))
-  '
----
-=======
          AND NOT ("posthog_survey"."archived")) /*controller='posthog.api.survey.surveys',route='%5Eapi/surveys/%3F%28%3F%3A%5B%3F%23%5D.%2A%29%3F%24'*/
   '''
-# ---
->>>>>>> 17e92efe
+# ---