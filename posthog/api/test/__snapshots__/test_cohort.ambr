--- conflicted
+++ resolved
@@ -1,10 +1,6 @@
 # name: TestCohort.test_async_deletion_of_cohort
   '
-<<<<<<< HEAD
-  /* user_id:116 celery:posthog.tasks.calculate_cohort.calculate_cohort_ch */
-=======
   /* user_id:118 celery:posthog.tasks.calculate_cohort.calculate_cohort_ch */
->>>>>>> e74aac79
   SELECT count(DISTINCT person_id)
   FROM cohortpeople
   WHERE team_id = 2
@@ -14,11 +10,7 @@
 ---
 # name: TestCohort.test_async_deletion_of_cohort.1
   '
-<<<<<<< HEAD
-  /* user_id:116 celery:posthog.tasks.calculate_cohort.calculate_cohort_ch */
-=======
   /* user_id:118 celery:posthog.tasks.calculate_cohort.calculate_cohort_ch */
->>>>>>> e74aac79
   INSERT INTO cohortpeople
   SELECT id,
          2 as cohort_id,
@@ -91,11 +83,7 @@
 ---
 # name: TestCohort.test_async_deletion_of_cohort.2
   '
-<<<<<<< HEAD
-  /* user_id:116 celery:posthog.tasks.calculate_cohort.calculate_cohort_ch */
-=======
   /* user_id:118 celery:posthog.tasks.calculate_cohort.calculate_cohort_ch */
->>>>>>> e74aac79
   SELECT count(DISTINCT person_id)
   FROM cohortpeople
   WHERE team_id = 2
@@ -105,11 +93,7 @@
 ---
 # name: TestCohort.test_async_deletion_of_cohort.3
   '
-<<<<<<< HEAD
-  /* user_id:116 celery:posthog.tasks.calculate_cohort.clear_stale_cohort */
-=======
   /* user_id:118 celery:posthog.tasks.calculate_cohort.clear_stale_cohort */
->>>>>>> e74aac79
   SELECT count()
   FROM cohortpeople
   WHERE team_id = 2
@@ -119,11 +103,7 @@
 ---
 # name: TestCohort.test_async_deletion_of_cohort.4
   '
-<<<<<<< HEAD
-  /* user_id:116 celery:posthog.tasks.calculate_cohort.calculate_cohort_ch */
-=======
   /* user_id:118 celery:posthog.tasks.calculate_cohort.calculate_cohort_ch */
->>>>>>> e74aac79
   SELECT count(DISTINCT person_id)
   FROM cohortpeople
   WHERE team_id = 2
@@ -133,11 +113,7 @@
 ---
 # name: TestCohort.test_async_deletion_of_cohort.5
   '
-<<<<<<< HEAD
-  /* user_id:116 celery:posthog.tasks.calculate_cohort.calculate_cohort_ch */
-=======
   /* user_id:118 celery:posthog.tasks.calculate_cohort.calculate_cohort_ch */
->>>>>>> e74aac79
   INSERT INTO cohortpeople
   SELECT id,
          2 as cohort_id,
@@ -171,11 +147,7 @@
 ---
 # name: TestCohort.test_async_deletion_of_cohort.6
   '
-<<<<<<< HEAD
-  /* user_id:116 celery:posthog.tasks.calculate_cohort.calculate_cohort_ch */
-=======
   /* user_id:118 celery:posthog.tasks.calculate_cohort.calculate_cohort_ch */
->>>>>>> e74aac79
   SELECT count(DISTINCT person_id)
   FROM cohortpeople
   WHERE team_id = 2
@@ -185,11 +157,7 @@
 ---
 # name: TestCohort.test_async_deletion_of_cohort.7
   '
-<<<<<<< HEAD
-  /* user_id:116 celery:posthog.tasks.calculate_cohort.clear_stale_cohort */
-=======
   /* user_id:118 celery:posthog.tasks.calculate_cohort.clear_stale_cohort */
->>>>>>> e74aac79
   SELECT count()
   FROM cohortpeople
   WHERE team_id = 2
