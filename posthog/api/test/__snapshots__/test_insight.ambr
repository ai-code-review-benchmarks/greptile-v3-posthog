# name: TestInsight.test_insight_funnels_hogql_global_filters
  '
  /* user_id:0 request:_snapshot_ */
  SELECT countIf(steps = 1) step_1,
         countIf(steps = 2) step_2,
         avg(step_1_average_conversion_time_inner) step_1_average_conversion_time,
         median(step_1_median_conversion_time_inner) step_1_median_conversion_time
  FROM
    (SELECT aggregation_target,
            steps,
            avg(step_1_conversion_time) step_1_average_conversion_time_inner,
            median(step_1_conversion_time) step_1_median_conversion_time_inner
     FROM
       (SELECT aggregation_target,
               steps,
               max(steps) over (PARTITION BY aggregation_target) as max_steps,
                               step_1_conversion_time
        FROM
          (SELECT *,
                  if(latest_0 <= latest_1
                     AND latest_1 <= latest_0 + INTERVAL 14 DAY, 2, 1) AS steps ,
                  if(isNotNull(latest_1)
                     AND latest_1 <= latest_0 + INTERVAL 14 DAY, dateDiff('second', toDateTime(latest_0), toDateTime(latest_1)), NULL) step_1_conversion_time
           FROM
             (SELECT aggregation_target,
                     timestamp,
                     step_0,
                     latest_0,
                     step_1,
                     min(latest_1) over (PARTITION by aggregation_target
                                         ORDER BY timestamp DESC ROWS BETWEEN UNBOUNDED PRECEDING AND 0 PRECEDING) latest_1
              FROM
                (SELECT e.timestamp as timestamp,
                        pdi.person_id as aggregation_target,
                        pdi.person_id as person_id,
                        person.person_props as person_props ,
                        if(event = 'user signed up', 1, 0) as step_0,
                        if(step_0 = 1, timestamp, null) as latest_0,
                        if(event = 'user did things', 1, 0) as step_1,
                        if(step_1 = 1, timestamp, null) as latest_1
                 FROM events e
                 INNER JOIN
                   (SELECT distinct_id,
                           argMax(person_id, version) as person_id
                    FROM person_distinct_id2
                    WHERE team_id = 2
                    GROUP BY distinct_id
                    HAVING argMax(is_deleted, version) = 0) AS pdi ON e.distinct_id = pdi.distinct_id
                 INNER JOIN
                   (SELECT id,
                           argMax(properties, version) as person_props
                    FROM person
                    WHERE team_id = 2
                    GROUP BY id
                    HAVING max(is_deleted) = 0) person ON person.id = pdi.person_id
                 WHERE team_id = 2
                   AND event IN ['user did things', 'user signed up']
                   AND toDateTime(timestamp, 'UTC') >= toDateTime('2012-01-08 00:00:00', 'UTC')
                   AND toDateTime(timestamp, 'UTC') <= toDateTime('2012-01-15 23:59:59', 'UTC')
                   AND ((and(less(toInt64OrNull(replaceRegexpAll(JSONExtractRaw(properties, 'int_value'), '^"|"$', '')), 10), notEquals('bla', 'a%sd')))
                        AND (like(replaceRegexpAll(JSONExtractRaw(person_props, 'fish'), '^"|"$', ''), '%fish%')))
                   AND (step_0 = 1
                        OR step_1 = 1) ))
           WHERE step_0 = 1 ))
     GROUP BY aggregation_target,
              steps
     HAVING steps = max_steps)
  '
---
# name: TestInsight.test_insight_funnels_hogql_local_filters
  '
  /* user_id:0 request:_snapshot_ */
  SELECT countIf(steps = 1) step_1,
         countIf(steps = 2) step_2,
         avg(step_1_average_conversion_time_inner) step_1_average_conversion_time,
         median(step_1_median_conversion_time_inner) step_1_median_conversion_time
  FROM
    (SELECT aggregation_target,
            steps,
            avg(step_1_conversion_time) step_1_average_conversion_time_inner,
            median(step_1_conversion_time) step_1_median_conversion_time_inner
     FROM
       (SELECT aggregation_target,
               steps,
               max(steps) over (PARTITION BY aggregation_target) as max_steps,
                               step_1_conversion_time
        FROM
          (SELECT *,
                  if(latest_0 <= latest_1
                     AND latest_1 <= latest_0 + INTERVAL 14 DAY, 2, 1) AS steps ,
                  if(isNotNull(latest_1)
                     AND latest_1 <= latest_0 + INTERVAL 14 DAY, dateDiff('second', toDateTime(latest_0), toDateTime(latest_1)), NULL) step_1_conversion_time
           FROM
             (SELECT aggregation_target,
                     timestamp,
                     step_0,
                     latest_0,
                     step_1,
                     min(latest_1) over (PARTITION by aggregation_target
                                         ORDER BY timestamp DESC ROWS BETWEEN UNBOUNDED PRECEDING AND 0 PRECEDING) latest_1
              FROM
                (SELECT e.timestamp as timestamp,
                        pdi.person_id as aggregation_target,
                        pdi.person_id as person_id,
                        person.person_props as person_props ,
                        if(event = 'user signed up'
                           AND (and(less(toInt64OrNull(replaceRegexpAll(JSONExtractRaw(properties, 'int_value'), '^"|"$', '')), 10), notEquals('bla', 'a%sd'))
                                AND like(replaceRegexpAll(JSONExtractRaw(person_props, 'fish'), '^"|"$', ''), '%fish%')), 1, 0) as step_0,
                        if(step_0 = 1, timestamp, null) as latest_0,
                        if(event = 'user did things'
                           AND (and(less(toInt64OrNull(replaceRegexpAll(JSONExtractRaw(properties, 'int_value'), '^"|"$', '')), 10), notEquals('bla', 'a%sd'))
                                AND like(replaceRegexpAll(JSONExtractRaw(person_props, 'fish'), '^"|"$', ''), '%fish%')), 1, 0) as step_1,
                        if(step_1 = 1, timestamp, null) as latest_1
                 FROM events e
                 INNER JOIN
                   (SELECT distinct_id,
                           argMax(person_id, version) as person_id
                    FROM person_distinct_id2
                    WHERE team_id = 2
                    GROUP BY distinct_id
                    HAVING argMax(is_deleted, version) = 0) AS pdi ON e.distinct_id = pdi.distinct_id
                 INNER JOIN
                   (SELECT id,
                           argMax(properties, version) as person_props
                    FROM person
                    WHERE team_id = 2
                    GROUP BY id
                    HAVING max(is_deleted) = 0) person ON person.id = pdi.person_id
                 WHERE team_id = 2
                   AND event IN ['user did things', 'user signed up']
<<<<<<< HEAD
                   AND toDateTime(timestamp, 'UTC') >= toDateTime('2023-01-25 00:00:00', 'UTC')
                   AND toDateTime(timestamp, 'UTC') <= toDateTime('2023-02-01 23:59:59', 'UTC')
=======
                   AND toDateTime(timestamp, 'UTC') >= toDateTime('2012-01-08 00:00:00', 'UTC')
                   AND toDateTime(timestamp, 'UTC') <= toDateTime('2012-01-15 23:59:59', 'UTC')
>>>>>>> 1342914d
                   AND (step_0 = 1
                        OR step_1 = 1) ))
           WHERE step_0 = 1 ))
     GROUP BY aggregation_target,
              steps
     HAVING steps = max_steps)
  '
---
# name: TestInsight.test_insight_trend_hogql_breakdown
  '
  /* user_id:0 request:_snapshot_ */
  SELECT groupArray(value)
  FROM
    (SELECT if(less(toInt64OrNull(replaceRegexpAll(JSONExtractRaw(properties, 'int_value'), '^"|"$', '')), 10), 'le%ss', 'more') AS value,
            count(*) as count
     FROM events e
     WHERE team_id = 2
       AND event = '$pageview'
       AND toDateTime(timestamp, 'UTC') >= toDateTime('2012-01-08 00:00:00', 'UTC')
       AND toDateTime(timestamp, 'UTC') <= toDateTime('2012-01-15 23:59:59', 'UTC')
     GROUP BY value
     ORDER BY count DESC, value DESC
     LIMIT 25
     OFFSET 0)
  '
---
# name: TestInsight.test_insight_trend_hogql_breakdown.1
  '
  /* user_id:0 request:_snapshot_ */
  SELECT groupArray(day_start) as date,
         groupArray(count) as data,
         breakdown_value
  FROM
    (SELECT SUM(total) as count,
            day_start,
            breakdown_value
     FROM
       (SELECT *
        FROM
          (SELECT toUInt16(0) AS total,
                  ticks.day_start as day_start,
                  breakdown_value
           FROM
             (SELECT toStartOfDay(toDateTime('2012-01-15 23:59:59', 'UTC') - number * 86400) as day_start
              FROM numbers(8)
              UNION ALL SELECT toStartOfDay(toDateTime('2012-01-08 00:00:00', 'UTC')) as day_start) as ticks
           CROSS JOIN
             (SELECT breakdown_value
              FROM
                (SELECT ['more', 'le%ss'] as breakdown_value) ARRAY
              JOIN breakdown_value) as sec
           ORDER BY breakdown_value,
                    day_start
           UNION ALL SELECT count(*) as total,
                            toStartOfDay(toTimeZone(toDateTime(timestamp, 'UTC'), 'UTC')) as day_start,
                            if(less(toInt64OrNull(replaceRegexpAll(JSONExtractRaw(properties, 'int_value'), '^"|"$', '')), 10), 'le%ss', 'more') as breakdown_value
           FROM events e
           WHERE e.team_id = 2
             AND event = '$pageview'
             AND toDateTime(timestamp, 'UTC') >= toDateTime(toStartOfDay(toDateTime('2012-01-08 00:00:00', 'UTC')), 'UTC')
             AND toDateTime(timestamp, 'UTC') <= toDateTime('2012-01-15 23:59:59', 'UTC')
             AND if(less(toInt64OrNull(replaceRegexpAll(JSONExtractRaw(properties, 'int_value'), '^"|"$', '')), 10), 'le%ss', 'more') in (['more', 'le%ss'])
           GROUP BY day_start,
                    breakdown_value))
     GROUP BY day_start,
              breakdown_value
     ORDER BY breakdown_value,
              day_start)
  GROUP BY breakdown_value
  ORDER BY breakdown_value
  '
---
# name: TestInsight.test_insight_trend_hogql_breakdown_materialized
  '
  /* user_id:0 request:_snapshot_ */
  SELECT groupArray(value)
  FROM
    (SELECT if(less(toInt64OrNull("mat_int_value"), 10), 'le%ss', 'more') AS value,
            count(*) as count
     FROM events e
     WHERE team_id = 2
       AND event = '$pageview'
       AND toDateTime(timestamp, 'UTC') >= toDateTime('2012-01-08 00:00:00', 'UTC')
       AND toDateTime(timestamp, 'UTC') <= toDateTime('2012-01-15 23:59:59', 'UTC')
     GROUP BY value
     ORDER BY count DESC, value DESC
     LIMIT 25
     OFFSET 0)
  '
---
# name: TestInsight.test_insight_trend_hogql_breakdown_materialized.1
  '
  /* user_id:0 request:_snapshot_ */
  SELECT groupArray(day_start) as date,
         groupArray(count) as data,
         breakdown_value
  FROM
    (SELECT SUM(total) as count,
            day_start,
            breakdown_value
     FROM
       (SELECT *
        FROM
          (SELECT toUInt16(0) AS total,
                  ticks.day_start as day_start,
                  breakdown_value
           FROM
             (SELECT toStartOfDay(toDateTime('2012-01-15 23:59:59', 'UTC') - number * 86400) as day_start
              FROM numbers(8)
              UNION ALL SELECT toStartOfDay(toDateTime('2012-01-08 00:00:00', 'UTC')) as day_start) as ticks
           CROSS JOIN
             (SELECT breakdown_value
              FROM
                (SELECT ['more', 'le%ss'] as breakdown_value) ARRAY
              JOIN breakdown_value) as sec
           ORDER BY breakdown_value,
                    day_start
           UNION ALL SELECT count(*) as total,
                            toStartOfDay(toTimeZone(toDateTime(timestamp, 'UTC'), 'UTC')) as day_start,
                            if(less(toInt64OrNull("mat_int_value"), 10), 'le%ss', 'more') as breakdown_value
           FROM events e
           WHERE e.team_id = 2
             AND event = '$pageview'
             AND toDateTime(timestamp, 'UTC') >= toDateTime(toStartOfDay(toDateTime('2012-01-08 00:00:00', 'UTC')), 'UTC')
             AND toDateTime(timestamp, 'UTC') <= toDateTime('2012-01-15 23:59:59', 'UTC')
             AND if(less(toInt64OrNull("mat_int_value"), 10), 'le%ss', 'more') in (['more', 'le%ss'])
           GROUP BY day_start,
                    breakdown_value))
     GROUP BY day_start,
              breakdown_value
     ORDER BY breakdown_value,
              day_start)
  GROUP BY breakdown_value
  ORDER BY breakdown_value
  '
---
# name: TestInsight.test_insight_trend_hogql_global_filters
  '
  /* user_id:0 request:_snapshot_ */
  SELECT groupArray(day_start) as date,
         groupArray(count) as data
  FROM
    (SELECT SUM(total) AS count,
            day_start
     FROM
       (SELECT toUInt16(0) AS total,
               toStartOfDay(toDateTime('2012-01-15 23:59:59', 'UTC') - toIntervalDay(number)) AS day_start
        FROM numbers(dateDiff('day', toStartOfDay(toDateTime('2012-01-08 00:00:00', 'UTC')), toDateTime('2012-01-15 23:59:59', 'UTC')))
        UNION ALL SELECT toUInt16(0) AS total,
                         toStartOfDay(toDateTime('2012-01-08 00:00:00', 'UTC'))
        UNION ALL SELECT count(*) as data,
                         toStartOfDay(toTimeZone(toDateTime(timestamp, 'UTC'), 'UTC')) as date
        FROM events e
        WHERE team_id = 2
          AND event = '$pageview'
          AND toDateTime(timestamp, 'UTC') >= toDateTime(toStartOfDay(toDateTime('2012-01-08 00:00:00', 'UTC')), 'UTC')
          AND toDateTime(timestamp, 'UTC') <= toDateTime('2012-01-15 23:59:59', 'UTC')
        GROUP BY date)
     GROUP BY day_start
     ORDER BY day_start)
  '
---
# name: TestInsight.test_insight_trend_hogql_global_filters.1
  '
  /* user_id:0 request:_snapshot_ */
  SELECT groupArray(day_start) as date,
         groupArray(count) as data
  FROM
    (SELECT SUM(total) AS count,
            day_start
     FROM
       (SELECT toUInt16(0) AS total,
               toStartOfDay(toDateTime('2012-01-15 23:59:59', 'UTC') - toIntervalDay(number)) AS day_start
        FROM numbers(dateDiff('day', toStartOfDay(toDateTime('2012-01-08 00:00:00', 'UTC')), toDateTime('2012-01-15 23:59:59', 'UTC')))
        UNION ALL SELECT toUInt16(0) AS total,
                         toStartOfDay(toDateTime('2012-01-08 00:00:00', 'UTC'))
        UNION ALL SELECT count(*) as data,
                         toStartOfDay(toTimeZone(toDateTime(timestamp, 'UTC'), 'UTC')) as date
        FROM events e
        INNER JOIN
          (SELECT distinct_id,
                  argMax(person_id, version) as person_id
           FROM person_distinct_id2
           WHERE team_id = 2
           GROUP BY distinct_id
           HAVING argMax(is_deleted, version) = 0) AS pdi ON e.distinct_id = pdi.distinct_id
        INNER JOIN
          (SELECT id,
                  argMax(properties, version) as person_props
           FROM person
           WHERE team_id = 2
           GROUP BY id
           HAVING max(is_deleted) = 0) person ON person.id = pdi.person_id
        WHERE team_id = 2
          AND event = '$pageview'
          AND toDateTime(timestamp, 'UTC') >= toDateTime(toStartOfDay(toDateTime('2012-01-08 00:00:00', 'UTC')), 'UTC')
          AND toDateTime(timestamp, 'UTC') <= toDateTime('2012-01-15 23:59:59', 'UTC')
          AND ((and(greater(toInt64OrNull(replaceRegexpAll(JSONExtractRaw(properties, 'int_value'), '^"|"$', '')), 10), notEquals('bla', 'a%sd')))
               AND (like(replaceRegexpAll(JSONExtractRaw(person_props, 'fish'), '^"|"$', ''), '%fish%')))
        GROUP BY date)
     GROUP BY day_start
     ORDER BY day_start)
  '
---
# name: TestInsight.test_insight_trend_hogql_global_filters_materialized
  '
  /* user_id:0 request:_snapshot_ */
  SELECT groupArray(day_start) as date,
         groupArray(count) as data
  FROM
    (SELECT SUM(total) AS count,
            day_start
     FROM
       (SELECT toUInt16(0) AS total,
               toStartOfDay(toDateTime('2012-01-15 23:59:59', 'UTC') - toIntervalDay(number)) AS day_start
        FROM numbers(dateDiff('day', toStartOfDay(toDateTime('2012-01-08 00:00:00', 'UTC')), toDateTime('2012-01-15 23:59:59', 'UTC')))
        UNION ALL SELECT toUInt16(0) AS total,
                         toStartOfDay(toDateTime('2012-01-08 00:00:00', 'UTC'))
        UNION ALL SELECT count(*) as data,
                         toStartOfDay(toTimeZone(toDateTime(timestamp, 'UTC'), 'UTC')) as date
        FROM events e
        WHERE team_id = 2
          AND event = '$pageview'
          AND toDateTime(timestamp, 'UTC') >= toDateTime(toStartOfDay(toDateTime('2012-01-08 00:00:00', 'UTC')), 'UTC')
          AND toDateTime(timestamp, 'UTC') <= toDateTime('2012-01-15 23:59:59', 'UTC')
        GROUP BY date)
     GROUP BY day_start
     ORDER BY day_start)
  '
---
# name: TestInsight.test_insight_trend_hogql_global_filters_materialized.1
  '
  /* user_id:0 request:_snapshot_ */
  SELECT groupArray(day_start) as date,
         groupArray(count) as data
  FROM
    (SELECT SUM(total) AS count,
            day_start
     FROM
       (SELECT toUInt16(0) AS total,
               toStartOfDay(toDateTime('2012-01-15 23:59:59', 'UTC') - toIntervalDay(number)) AS day_start
        FROM numbers(dateDiff('day', toStartOfDay(toDateTime('2012-01-08 00:00:00', 'UTC')), toDateTime('2012-01-15 23:59:59', 'UTC')))
        UNION ALL SELECT toUInt16(0) AS total,
                         toStartOfDay(toDateTime('2012-01-08 00:00:00', 'UTC'))
        UNION ALL SELECT count(*) as data,
                         toStartOfDay(toTimeZone(toDateTime(timestamp, 'UTC'), 'UTC')) as date
        FROM events e
        INNER JOIN
          (SELECT distinct_id,
                  argMax(person_id, version) as person_id
           FROM person_distinct_id2
           WHERE team_id = 2
           GROUP BY distinct_id
           HAVING argMax(is_deleted, version) = 0) AS pdi ON e.distinct_id = pdi.distinct_id
        INNER JOIN
          (SELECT id,
                  argMax(pmat_fish, version) as pmat_fish
           FROM person
           WHERE team_id = 2
           GROUP BY id
           HAVING max(is_deleted) = 0) person ON person.id = pdi.person_id
        WHERE team_id = 2
          AND event = '$pageview'
          AND toDateTime(timestamp, 'UTC') >= toDateTime(toStartOfDay(toDateTime('2012-01-08 00:00:00', 'UTC')), 'UTC')
          AND toDateTime(timestamp, 'UTC') <= toDateTime('2012-01-15 23:59:59', 'UTC')
          AND ((and(greater(toInt64OrNull("mat_int_value"), 10), notEquals('bla', 'a%sd')))
               AND (like("pmat_fish", '%fish%')))
        GROUP BY date)
     GROUP BY day_start
     ORDER BY day_start)
  '
---
# name: TestInsight.test_insight_trend_hogql_local_filters
  '
  /* user_id:0 request:_snapshot_ */
  SELECT groupArray(day_start) as date,
         groupArray(count) as data
  FROM
    (SELECT SUM(total) AS count,
            day_start
     FROM
       (SELECT toUInt16(0) AS total,
               toStartOfDay(toDateTime('2012-01-15 23:59:59', 'UTC') - toIntervalDay(number)) AS day_start
        FROM numbers(dateDiff('day', toStartOfDay(toDateTime('2012-01-08 00:00:00', 'UTC')), toDateTime('2012-01-15 23:59:59', 'UTC')))
        UNION ALL SELECT toUInt16(0) AS total,
                         toStartOfDay(toDateTime('2012-01-08 00:00:00', 'UTC'))
        UNION ALL SELECT count(*) as data,
                         toStartOfDay(toTimeZone(toDateTime(timestamp, 'UTC'), 'UTC')) as date
        FROM events e
        INNER JOIN
          (SELECT distinct_id,
                  argMax(person_id, version) as person_id
           FROM person_distinct_id2
           WHERE team_id = 2
           GROUP BY distinct_id
           HAVING argMax(is_deleted, version) = 0) AS pdi ON e.distinct_id = pdi.distinct_id
        INNER JOIN
          (SELECT id,
                  argMax(properties, version) as person_props
           FROM person
           WHERE team_id = 2
           GROUP BY id
           HAVING max(is_deleted) = 0) person ON person.id = pdi.person_id
        WHERE team_id = 2
          AND event = '$pageview'
          AND toDateTime(timestamp, 'UTC') >= toDateTime(toStartOfDay(toDateTime('2012-01-08 00:00:00', 'UTC')), 'UTC')
          AND toDateTime(timestamp, 'UTC') <= toDateTime('2012-01-15 23:59:59', 'UTC')
          AND (and(less(toInt64OrNull(replaceRegexpAll(JSONExtractRaw(properties, 'int_value'), '^"|"$', '')), 10), notEquals('bla', 'a%sd'))
               AND like(replaceRegexpAll(JSONExtractRaw(person_props, 'fish'), '^"|"$', ''), '%fish%'))
        GROUP BY date)
     GROUP BY day_start
     ORDER BY day_start)
  '
---
# name: TestInsight.test_insight_trend_hogql_local_filters_materialized
  '
  /* user_id:0 request:_snapshot_ */
  SELECT groupArray(day_start) as date,
         groupArray(count) as data
  FROM
    (SELECT SUM(total) AS count,
            day_start
     FROM
       (SELECT toUInt16(0) AS total,
               toStartOfDay(toDateTime('2012-01-15 23:59:59', 'UTC') - toIntervalDay(number)) AS day_start
        FROM numbers(dateDiff('day', toStartOfDay(toDateTime('2012-01-08 00:00:00', 'UTC')), toDateTime('2012-01-15 23:59:59', 'UTC')))
        UNION ALL SELECT toUInt16(0) AS total,
                         toStartOfDay(toDateTime('2012-01-08 00:00:00', 'UTC'))
        UNION ALL SELECT count(*) as data,
                         toStartOfDay(toTimeZone(toDateTime(timestamp, 'UTC'), 'UTC')) as date
        FROM events e
        INNER JOIN
          (SELECT distinct_id,
                  argMax(person_id, version) as person_id
           FROM person_distinct_id2
           WHERE team_id = 2
           GROUP BY distinct_id
           HAVING argMax(is_deleted, version) = 0) AS pdi ON e.distinct_id = pdi.distinct_id
        INNER JOIN
          (SELECT id,
                  argMax(pmat_fish, version) as pmat_fish
           FROM person
           WHERE team_id = 2
           GROUP BY id
           HAVING max(is_deleted) = 0) person ON person.id = pdi.person_id
        WHERE team_id = 2
          AND event = '$pageview'
          AND toDateTime(timestamp, 'UTC') >= toDateTime(toStartOfDay(toDateTime('2012-01-08 00:00:00', 'UTC')), 'UTC')
          AND toDateTime(timestamp, 'UTC') <= toDateTime('2012-01-15 23:59:59', 'UTC')
          AND (and(less(toInt64OrNull("mat_int_value"), 10), notEquals('bla', 'a%sd'))
               AND like("pmat_fish", '%fish%'))
        GROUP BY date)
     GROUP BY day_start
     ORDER BY day_start)
  '
---
# name: TestInsight.test_listing_insights_does_not_nplus1
  '
  SELECT "posthog_user"."id",
         "posthog_user"."password",
         "posthog_user"."last_login",
         "posthog_user"."first_name",
         "posthog_user"."last_name",
         "posthog_user"."is_staff",
         "posthog_user"."is_active",
         "posthog_user"."date_joined",
         "posthog_user"."uuid",
         "posthog_user"."current_organization_id",
         "posthog_user"."current_team_id",
         "posthog_user"."email",
         "posthog_user"."temporary_token",
         "posthog_user"."distinct_id",
         "posthog_user"."email_opt_in",
         "posthog_user"."partial_notification_settings",
         "posthog_user"."anonymize_data",
         "posthog_user"."toolbar_mode",
         "posthog_user"."events_column_config"
  FROM "posthog_user"
  WHERE "posthog_user"."id" = 2
  LIMIT 21 /**/
  '
---
# name: TestInsight.test_listing_insights_does_not_nplus1.1
  '
  SELECT "posthog_team"."id",
         "posthog_team"."uuid",
         "posthog_team"."organization_id",
         "posthog_team"."api_token",
         "posthog_team"."app_urls",
         "posthog_team"."name",
         "posthog_team"."slack_incoming_webhook",
         "posthog_team"."created_at",
         "posthog_team"."updated_at",
         "posthog_team"."anonymize_ips",
         "posthog_team"."completed_snippet_onboarding",
         "posthog_team"."ingested_event",
         "posthog_team"."session_recording_opt_in",
         "posthog_team"."capture_console_log_opt_in",
         "posthog_team"."capture_performance_opt_in",
         "posthog_team"."signup_token",
         "posthog_team"."is_demo",
         "posthog_team"."access_control",
         "posthog_team"."inject_web_apps",
         "posthog_team"."test_account_filters",
         "posthog_team"."test_account_filters_default_checked",
         "posthog_team"."path_cleaning_filters",
         "posthog_team"."timezone",
         "posthog_team"."data_attributes",
         "posthog_team"."person_display_name_properties",
         "posthog_team"."live_events_columns",
         "posthog_team"."recording_domains",
         "posthog_team"."primary_dashboard_id",
         "posthog_team"."correlation_config",
         "posthog_team"."session_recording_retention_period_days"
  FROM "posthog_team"
  WHERE "posthog_team"."id" = 2
  LIMIT 21 /*controller='project_insights-list',route='api/projects/%28%3FP%3Cparent_lookup_team_id%3E%5B%5E/.%5D%2B%29/insights/%3F%24'*/
  '
---
# name: TestInsight.test_listing_insights_does_not_nplus1.10
  '
  SELECT "posthog_team"."id",
         "posthog_team"."uuid",
         "posthog_team"."organization_id",
         "posthog_team"."api_token",
         "posthog_team"."app_urls",
         "posthog_team"."name",
         "posthog_team"."slack_incoming_webhook",
         "posthog_team"."created_at",
         "posthog_team"."updated_at",
         "posthog_team"."anonymize_ips",
         "posthog_team"."completed_snippet_onboarding",
         "posthog_team"."ingested_event",
         "posthog_team"."session_recording_opt_in",
         "posthog_team"."capture_console_log_opt_in",
         "posthog_team"."capture_performance_opt_in",
         "posthog_team"."signup_token",
         "posthog_team"."is_demo",
         "posthog_team"."access_control",
         "posthog_team"."inject_web_apps",
         "posthog_team"."test_account_filters",
         "posthog_team"."test_account_filters_default_checked",
         "posthog_team"."path_cleaning_filters",
         "posthog_team"."timezone",
         "posthog_team"."data_attributes",
         "posthog_team"."person_display_name_properties",
         "posthog_team"."live_events_columns",
         "posthog_team"."recording_domains",
         "posthog_team"."primary_dashboard_id",
         "posthog_team"."correlation_config",
         "posthog_team"."session_recording_retention_period_days"
  FROM "posthog_team"
  WHERE "posthog_team"."id" = 2
  LIMIT 21 /*controller='project_insights-list',route='api/projects/%28%3FP%3Cparent_lookup_team_id%3E%5B%5E/.%5D%2B%29/insights/%3F%24'*/
  '
---
# name: TestInsight.test_listing_insights_does_not_nplus1.11
  '
  SELECT "posthog_dashboardtile"."id",
         "posthog_dashboardtile"."dashboard_id",
         "posthog_dashboardtile"."insight_id",
         "posthog_dashboardtile"."text_id",
         "posthog_dashboardtile"."layouts",
         "posthog_dashboardtile"."color",
         "posthog_dashboardtile"."filters_hash",
         "posthog_dashboardtile"."last_refresh",
         "posthog_dashboardtile"."refreshing",
         "posthog_dashboardtile"."refresh_attempt",
         "posthog_dashboardtile"."deleted"
  FROM "posthog_dashboardtile"
  INNER JOIN "posthog_dashboard" ON ("posthog_dashboardtile"."dashboard_id" = "posthog_dashboard"."id")
  WHERE (NOT ("posthog_dashboardtile"."deleted"
              AND "posthog_dashboardtile"."deleted" IS NOT NULL)
         AND NOT ("posthog_dashboard"."deleted")
         AND "posthog_dashboardtile"."id" = 2)
  LIMIT 21 /*controller='project_insights-list',route='api/projects/%28%3FP%3Cparent_lookup_team_id%3E%5B%5E/.%5D%2B%29/insights/%3F%24'*/
  '
---
# name: TestInsight.test_listing_insights_does_not_nplus1.12
  '
  SELECT "posthog_dashboarditem"."id",
         "posthog_dashboarditem"."name",
         "posthog_dashboarditem"."derived_name",
         "posthog_dashboarditem"."description",
         "posthog_dashboarditem"."team_id",
         "posthog_dashboarditem"."filters",
         "posthog_dashboarditem"."filters_hash",
         "posthog_dashboarditem"."query",
         "posthog_dashboarditem"."order",
         "posthog_dashboarditem"."deleted",
         "posthog_dashboarditem"."saved",
         "posthog_dashboarditem"."created_at",
         "posthog_dashboarditem"."last_refresh",
         "posthog_dashboarditem"."refreshing",
         "posthog_dashboarditem"."created_by_id",
         "posthog_dashboarditem"."is_sample",
         "posthog_dashboarditem"."short_id",
         "posthog_dashboarditem"."favorited",
         "posthog_dashboarditem"."refresh_attempt",
         "posthog_dashboarditem"."last_modified_at",
         "posthog_dashboarditem"."last_modified_by_id",
         "posthog_dashboarditem"."dashboard_id",
         "posthog_dashboarditem"."layouts",
         "posthog_dashboarditem"."color",
         "posthog_dashboarditem"."dive_dashboard_id",
         "posthog_dashboarditem"."updated_at",
         "posthog_dashboarditem"."deprecated_tags",
         "posthog_dashboarditem"."tags"
  FROM "posthog_dashboarditem"
  WHERE "posthog_dashboarditem"."id" = 2
  LIMIT 21 /*controller='project_insights-list',route='api/projects/%28%3FP%3Cparent_lookup_team_id%3E%5B%5E/.%5D%2B%29/insights/%3F%24'*/
  '
---
# name: TestInsight.test_listing_insights_does_not_nplus1.13
  '
  SELECT "posthog_dashboard"."id",
         "posthog_dashboard"."name",
         "posthog_dashboard"."description",
         "posthog_dashboard"."team_id",
         "posthog_dashboard"."pinned",
         "posthog_dashboard"."created_at",
         "posthog_dashboard"."created_by_id",
         "posthog_dashboard"."deleted",
         "posthog_dashboard"."last_accessed_at",
         "posthog_dashboard"."filters",
         "posthog_dashboard"."creation_mode",
         "posthog_dashboard"."restriction_level",
         "posthog_dashboard"."deprecated_tags",
         "posthog_dashboard"."tags",
         "posthog_dashboard"."share_token",
         "posthog_dashboard"."is_shared"
  FROM "posthog_dashboard"
  WHERE "posthog_dashboard"."id" = 2
  LIMIT 21 /*controller='project_insights-list',route='api/projects/%28%3FP%3Cparent_lookup_team_id%3E%5B%5E/.%5D%2B%29/insights/%3F%24'*/
  '
---
# name: TestInsight.test_listing_insights_does_not_nplus1.14
  '
  SELECT "posthog_team"."id",
         "posthog_team"."uuid",
         "posthog_team"."organization_id",
         "posthog_team"."api_token",
         "posthog_team"."app_urls",
         "posthog_team"."name",
         "posthog_team"."slack_incoming_webhook",
         "posthog_team"."created_at",
         "posthog_team"."updated_at",
         "posthog_team"."anonymize_ips",
         "posthog_team"."completed_snippet_onboarding",
         "posthog_team"."ingested_event",
         "posthog_team"."session_recording_opt_in",
         "posthog_team"."capture_console_log_opt_in",
         "posthog_team"."capture_performance_opt_in",
         "posthog_team"."signup_token",
         "posthog_team"."is_demo",
         "posthog_team"."access_control",
         "posthog_team"."inject_web_apps",
         "posthog_team"."test_account_filters",
         "posthog_team"."test_account_filters_default_checked",
         "posthog_team"."path_cleaning_filters",
         "posthog_team"."timezone",
         "posthog_team"."data_attributes",
         "posthog_team"."person_display_name_properties",
         "posthog_team"."live_events_columns",
         "posthog_team"."recording_domains",
         "posthog_team"."primary_dashboard_id",
         "posthog_team"."correlation_config",
         "posthog_team"."session_recording_retention_period_days",
         "posthog_team"."plugins_opt_in",
         "posthog_team"."opt_out_capture",
         "posthog_team"."event_names",
         "posthog_team"."event_names_with_usage",
         "posthog_team"."event_properties",
         "posthog_team"."event_properties_with_usage",
         "posthog_team"."event_properties_numerical"
  FROM "posthog_team"
  WHERE "posthog_team"."id" = 2
  LIMIT 21 /*controller='project_insights-list',route='api/projects/%28%3FP%3Cparent_lookup_team_id%3E%5B%5E/.%5D%2B%29/insights/%3F%24'*/
  '
---
# name: TestInsight.test_listing_insights_does_not_nplus1.15
  '
  SELECT "posthog_organization"."id",
         "posthog_organization"."name",
         "posthog_organization"."slug",
         "posthog_organization"."created_at",
         "posthog_organization"."updated_at",
         "posthog_organization"."plugins_access_level",
         "posthog_organization"."for_internal_metrics",
         "posthog_organization"."is_member_join_email_enabled",
         "posthog_organization"."customer_id",
         "posthog_organization"."available_features",
         "posthog_organization"."usage",
         "posthog_organization"."setup_section_2_completed",
         "posthog_organization"."personalization",
         "posthog_organization"."domain_whitelist"
  FROM "posthog_organization"
  WHERE "posthog_organization"."id" = '00000000-0000-0000-0000-000000000000'::uuid
  LIMIT 21 /*controller='project_insights-list',route='api/projects/%28%3FP%3Cparent_lookup_team_id%3E%5B%5E/.%5D%2B%29/insights/%3F%24'*/
  '
---
# name: TestInsight.test_listing_insights_does_not_nplus1.16
  '
  SELECT "posthog_dashboard"."id",
         "posthog_dashboard"."name",
         "posthog_dashboard"."description",
         "posthog_dashboard"."team_id",
         "posthog_dashboard"."pinned",
         "posthog_dashboard"."created_at",
         "posthog_dashboard"."created_by_id",
         "posthog_dashboard"."deleted",
         "posthog_dashboard"."last_accessed_at",
         "posthog_dashboard"."filters",
         "posthog_dashboard"."creation_mode",
         "posthog_dashboard"."restriction_level",
         "posthog_dashboard"."deprecated_tags",
         "posthog_dashboard"."tags",
         "posthog_dashboard"."share_token",
         "posthog_dashboard"."is_shared"
  FROM "posthog_dashboard"
  INNER JOIN "posthog_dashboardtile" ON ("posthog_dashboard"."id" = "posthog_dashboardtile"."dashboard_id")
  WHERE (NOT ("posthog_dashboard"."deleted")
         AND "posthog_dashboardtile"."insight_id" = 2) /*controller='project_insights-list',route='api/projects/%28%3FP%3Cparent_lookup_team_id%3E%5B%5E/.%5D%2B%29/insights/%3F%24'*/
  '
---
# name: TestInsight.test_listing_insights_does_not_nplus1.17
  '
  SELECT "posthog_dashboardtile"."id",
         "posthog_dashboardtile"."dashboard_id",
         "posthog_dashboardtile"."insight_id",
         "posthog_dashboardtile"."text_id",
         "posthog_dashboardtile"."layouts",
         "posthog_dashboardtile"."color",
         "posthog_dashboardtile"."filters_hash",
         "posthog_dashboardtile"."last_refresh",
         "posthog_dashboardtile"."refreshing",
         "posthog_dashboardtile"."refresh_attempt",
         "posthog_dashboardtile"."deleted"
  FROM "posthog_dashboardtile"
  INNER JOIN "posthog_dashboard" ON ("posthog_dashboardtile"."dashboard_id" = "posthog_dashboard"."id")
  WHERE (NOT ("posthog_dashboardtile"."deleted"
              AND "posthog_dashboardtile"."deleted" IS NOT NULL)
         AND NOT ("posthog_dashboard"."deleted")
         AND "posthog_dashboardtile"."insight_id" = 2) /*controller='project_insights-list',route='api/projects/%28%3FP%3Cparent_lookup_team_id%3E%5B%5E/.%5D%2B%29/insights/%3F%24'*/
  '
---
# name: TestInsight.test_listing_insights_does_not_nplus1.18
  '
  SELECT "posthog_dashboardtile"."dashboard_id"
  FROM "posthog_dashboardtile"
  INNER JOIN "posthog_dashboard" ON ("posthog_dashboardtile"."dashboard_id" = "posthog_dashboard"."id")
  WHERE (NOT ("posthog_dashboardtile"."deleted"
              AND "posthog_dashboardtile"."deleted" IS NOT NULL)
         AND NOT ("posthog_dashboard"."deleted")
         AND "posthog_dashboardtile"."insight_id" = 2) /*controller='project_insights-list',route='api/projects/%28%3FP%3Cparent_lookup_team_id%3E%5B%5E/.%5D%2B%29/insights/%3F%24'*/
  '
---
# name: TestInsight.test_listing_insights_does_not_nplus1.19
  '
  SELECT "posthog_dashboard"."id",
         "posthog_dashboard"."name",
         "posthog_dashboard"."description",
         "posthog_dashboard"."team_id",
         "posthog_dashboard"."pinned",
         "posthog_dashboard"."created_at",
         "posthog_dashboard"."created_by_id",
         "posthog_dashboard"."deleted",
         "posthog_dashboard"."last_accessed_at",
         "posthog_dashboard"."filters",
         "posthog_dashboard"."creation_mode",
         "posthog_dashboard"."restriction_level",
         "posthog_dashboard"."deprecated_tags",
         "posthog_dashboard"."tags",
         "posthog_dashboard"."share_token",
         "posthog_dashboard"."is_shared"
  FROM "posthog_dashboard"
  WHERE (NOT ("posthog_dashboard"."deleted")
         AND "posthog_dashboard"."id" IN (1,
                                          2,
                                          3,
                                          4,
                                          5 /* ... */)) /*controller='project_insights-list',route='api/projects/%28%3FP%3Cparent_lookup_team_id%3E%5B%5E/.%5D%2B%29/insights/%3F%24'*/
  '
---
# name: TestInsight.test_listing_insights_does_not_nplus1.2
  '
  SELECT "posthog_organizationmembership"."id",
         "posthog_organizationmembership"."organization_id",
         "posthog_organizationmembership"."user_id",
         "posthog_organizationmembership"."level",
         "posthog_organizationmembership"."joined_at",
         "posthog_organizationmembership"."updated_at",
         "posthog_organization"."id",
         "posthog_organization"."name",
         "posthog_organization"."slug",
         "posthog_organization"."created_at",
         "posthog_organization"."updated_at",
         "posthog_organization"."plugins_access_level",
         "posthog_organization"."for_internal_metrics",
         "posthog_organization"."is_member_join_email_enabled",
         "posthog_organization"."customer_id",
         "posthog_organization"."available_features",
         "posthog_organization"."usage",
         "posthog_organization"."setup_section_2_completed",
         "posthog_organization"."personalization",
         "posthog_organization"."domain_whitelist"
  FROM "posthog_organizationmembership"
  INNER JOIN "posthog_organization" ON ("posthog_organizationmembership"."organization_id" = "posthog_organization"."id")
  WHERE "posthog_organizationmembership"."user_id" = 2 /*controller='project_insights-list',route='api/projects/%28%3FP%3Cparent_lookup_team_id%3E%5B%5E/.%5D%2B%29/insights/%3F%24'*/
  '
---
# name: TestInsight.test_listing_insights_does_not_nplus1.20
  '
  SELECT "posthog_tag"."name"
  FROM "posthog_taggeditem"
  INNER JOIN "posthog_tag" ON ("posthog_taggeditem"."tag_id" = "posthog_tag"."id")
  WHERE "posthog_taggeditem"."insight_id" = 2 /*controller='project_insights-list',route='api/projects/%28%3FP%3Cparent_lookup_team_id%3E%5B%5E/.%5D%2B%29/insights/%3F%24'*/
  '
---
# name: TestInsight.test_listing_insights_does_not_nplus1.21
  '
  SELECT COUNT(*) AS "__count"
  FROM "posthog_dashboarditem"
  WHERE NOT ("posthog_dashboarditem"."deleted")
  '
---
# name: TestInsight.test_listing_insights_does_not_nplus1.22
  '
  SELECT "posthog_user"."id",
         "posthog_user"."password",
         "posthog_user"."last_login",
         "posthog_user"."first_name",
         "posthog_user"."last_name",
         "posthog_user"."is_staff",
         "posthog_user"."is_active",
         "posthog_user"."date_joined",
         "posthog_user"."uuid",
         "posthog_user"."current_organization_id",
         "posthog_user"."current_team_id",
         "posthog_user"."email",
         "posthog_user"."temporary_token",
         "posthog_user"."distinct_id",
         "posthog_user"."email_opt_in",
         "posthog_user"."partial_notification_settings",
         "posthog_user"."anonymize_data",
         "posthog_user"."toolbar_mode",
         "posthog_user"."events_column_config"
  FROM "posthog_user"
  WHERE "posthog_user"."id" = 2
  LIMIT 21 /**/
  '
---
# name: TestInsight.test_listing_insights_does_not_nplus1.23
  '
  SELECT "posthog_team"."id",
         "posthog_team"."uuid",
         "posthog_team"."organization_id",
         "posthog_team"."api_token",
         "posthog_team"."app_urls",
         "posthog_team"."name",
         "posthog_team"."slack_incoming_webhook",
         "posthog_team"."created_at",
         "posthog_team"."updated_at",
         "posthog_team"."anonymize_ips",
         "posthog_team"."completed_snippet_onboarding",
         "posthog_team"."ingested_event",
         "posthog_team"."session_recording_opt_in",
         "posthog_team"."capture_console_log_opt_in",
         "posthog_team"."capture_performance_opt_in",
         "posthog_team"."signup_token",
         "posthog_team"."is_demo",
         "posthog_team"."access_control",
         "posthog_team"."inject_web_apps",
         "posthog_team"."test_account_filters",
         "posthog_team"."test_account_filters_default_checked",
         "posthog_team"."path_cleaning_filters",
         "posthog_team"."timezone",
         "posthog_team"."data_attributes",
         "posthog_team"."person_display_name_properties",
         "posthog_team"."live_events_columns",
         "posthog_team"."recording_domains",
         "posthog_team"."primary_dashboard_id",
         "posthog_team"."correlation_config",
         "posthog_team"."session_recording_retention_period_days"
  FROM "posthog_team"
  WHERE "posthog_team"."id" = 2
  LIMIT 21 /*controller='project_insights-list',route='api/projects/%28%3FP%3Cparent_lookup_team_id%3E%5B%5E/.%5D%2B%29/insights/%3F%24'*/
  '
---
# name: TestInsight.test_listing_insights_does_not_nplus1.24
  '
  SELECT "posthog_organizationmembership"."id",
         "posthog_organizationmembership"."organization_id",
         "posthog_organizationmembership"."user_id",
         "posthog_organizationmembership"."level",
         "posthog_organizationmembership"."joined_at",
         "posthog_organizationmembership"."updated_at",
         "posthog_organization"."id",
         "posthog_organization"."name",
         "posthog_organization"."slug",
         "posthog_organization"."created_at",
         "posthog_organization"."updated_at",
         "posthog_organization"."plugins_access_level",
         "posthog_organization"."for_internal_metrics",
         "posthog_organization"."is_member_join_email_enabled",
         "posthog_organization"."customer_id",
         "posthog_organization"."available_features",
         "posthog_organization"."usage",
         "posthog_organization"."setup_section_2_completed",
         "posthog_organization"."personalization",
         "posthog_organization"."domain_whitelist"
  FROM "posthog_organizationmembership"
  INNER JOIN "posthog_organization" ON ("posthog_organizationmembership"."organization_id" = "posthog_organization"."id")
  WHERE "posthog_organizationmembership"."user_id" = 2 /*controller='project_insights-list',route='api/projects/%28%3FP%3Cparent_lookup_team_id%3E%5B%5E/.%5D%2B%29/insights/%3F%24'*/
  '
---
# name: TestInsight.test_listing_insights_does_not_nplus1.25
  '
  SELECT "posthog_organization"."id",
         "posthog_organization"."name",
         "posthog_organization"."slug",
         "posthog_organization"."created_at",
         "posthog_organization"."updated_at",
         "posthog_organization"."plugins_access_level",
         "posthog_organization"."for_internal_metrics",
         "posthog_organization"."is_member_join_email_enabled",
         "posthog_organization"."customer_id",
         "posthog_organization"."available_features",
         "posthog_organization"."usage",
         "posthog_organization"."setup_section_2_completed",
         "posthog_organization"."personalization",
         "posthog_organization"."domain_whitelist"
  FROM "posthog_organization"
  WHERE "posthog_organization"."id" = '00000000-0000-0000-0000-000000000000'::uuid
  LIMIT 21 /*controller='project_insights-list',route='api/projects/%28%3FP%3Cparent_lookup_team_id%3E%5B%5E/.%5D%2B%29/insights/%3F%24'*/
  '
---
# name: TestInsight.test_listing_insights_does_not_nplus1.26
  '
  SELECT COUNT(*) AS "__count"
  FROM "posthog_dashboarditem"
  WHERE (NOT ("posthog_dashboarditem"."deleted")
         AND "posthog_dashboarditem"."team_id" = 2
         AND NOT ("posthog_dashboarditem"."filters" = '{}')) /*controller='project_insights-list',route='api/projects/%28%3FP%3Cparent_lookup_team_id%3E%5B%5E/.%5D%2B%29/insights/%3F%24'*/
  '
---
# name: TestInsight.test_listing_insights_does_not_nplus1.27
  '
  SELECT "posthog_dashboarditem"."id",
         "posthog_dashboarditem"."name",
         "posthog_dashboarditem"."derived_name",
         "posthog_dashboarditem"."description",
         "posthog_dashboarditem"."team_id",
         "posthog_dashboarditem"."filters",
         "posthog_dashboarditem"."filters_hash",
         "posthog_dashboarditem"."query",
         "posthog_dashboarditem"."order",
         "posthog_dashboarditem"."deleted",
         "posthog_dashboarditem"."saved",
         "posthog_dashboarditem"."created_at",
         "posthog_dashboarditem"."last_refresh",
         "posthog_dashboarditem"."refreshing",
         "posthog_dashboarditem"."created_by_id",
         "posthog_dashboarditem"."is_sample",
         "posthog_dashboarditem"."short_id",
         "posthog_dashboarditem"."favorited",
         "posthog_dashboarditem"."refresh_attempt",
         "posthog_dashboarditem"."last_modified_at",
         "posthog_dashboarditem"."last_modified_by_id",
         "posthog_dashboarditem"."dashboard_id",
         "posthog_dashboarditem"."layouts",
         "posthog_dashboarditem"."color",
         "posthog_dashboarditem"."dive_dashboard_id",
         "posthog_dashboarditem"."updated_at",
         "posthog_dashboarditem"."deprecated_tags",
         "posthog_dashboarditem"."tags",
         "posthog_team"."id",
         "posthog_team"."uuid",
         "posthog_team"."organization_id",
         "posthog_team"."api_token",
         "posthog_team"."app_urls",
         "posthog_team"."name",
         "posthog_team"."slack_incoming_webhook",
         "posthog_team"."created_at",
         "posthog_team"."updated_at",
         "posthog_team"."anonymize_ips",
         "posthog_team"."completed_snippet_onboarding",
         "posthog_team"."ingested_event",
         "posthog_team"."session_recording_opt_in",
         "posthog_team"."capture_console_log_opt_in",
         "posthog_team"."capture_performance_opt_in",
         "posthog_team"."signup_token",
         "posthog_team"."is_demo",
         "posthog_team"."access_control",
         "posthog_team"."inject_web_apps",
         "posthog_team"."test_account_filters",
         "posthog_team"."test_account_filters_default_checked",
         "posthog_team"."path_cleaning_filters",
         "posthog_team"."timezone",
         "posthog_team"."data_attributes",
         "posthog_team"."person_display_name_properties",
         "posthog_team"."live_events_columns",
         "posthog_team"."recording_domains",
         "posthog_team"."primary_dashboard_id",
         "posthog_team"."correlation_config",
         "posthog_team"."session_recording_retention_period_days",
         "posthog_team"."plugins_opt_in",
         "posthog_team"."opt_out_capture",
         "posthog_team"."event_names",
         "posthog_team"."event_names_with_usage",
         "posthog_team"."event_properties",
         "posthog_team"."event_properties_with_usage",
         "posthog_team"."event_properties_numerical",
         "posthog_user"."id",
         "posthog_user"."password",
         "posthog_user"."last_login",
         "posthog_user"."first_name",
         "posthog_user"."last_name",
         "posthog_user"."is_staff",
         "posthog_user"."is_active",
         "posthog_user"."date_joined",
         "posthog_user"."uuid",
         "posthog_user"."current_organization_id",
         "posthog_user"."current_team_id",
         "posthog_user"."email",
         "posthog_user"."temporary_token",
         "posthog_user"."distinct_id",
         "posthog_user"."email_opt_in",
         "posthog_user"."partial_notification_settings",
         "posthog_user"."anonymize_data",
         "posthog_user"."toolbar_mode",
         "posthog_user"."events_column_config",
         T4."id",
         T4."password",
         T4."last_login",
         T4."first_name",
         T4."last_name",
         T4."is_staff",
         T4."is_active",
         T4."date_joined",
         T4."uuid",
         T4."current_organization_id",
         T4."current_team_id",
         T4."email",
         T4."temporary_token",
         T4."distinct_id",
         T4."email_opt_in",
         T4."partial_notification_settings",
         T4."anonymize_data",
         T4."toolbar_mode",
         T4."events_column_config"
  FROM "posthog_dashboarditem"
  INNER JOIN "posthog_team" ON ("posthog_dashboarditem"."team_id" = "posthog_team"."id")
  LEFT OUTER JOIN "posthog_user" ON ("posthog_dashboarditem"."created_by_id" = "posthog_user"."id")
  LEFT OUTER JOIN "posthog_user" T4 ON ("posthog_dashboarditem"."last_modified_by_id" = T4."id")
  WHERE (NOT ("posthog_dashboarditem"."deleted")
         AND "posthog_dashboarditem"."team_id" = 2
         AND NOT ("posthog_dashboarditem"."filters" = '{}'))
  ORDER BY "posthog_dashboarditem"."order" ASC
  LIMIT 100 /*controller='project_insights-list',route='api/projects/%28%3FP%3Cparent_lookup_team_id%3E%5B%5E/.%5D%2B%29/insights/%3F%24'*/
  '
---
# name: TestInsight.test_listing_insights_does_not_nplus1.28
  '
  SELECT "posthog_taggeditem"."id",
         "posthog_taggeditem"."tag_id",
         "posthog_taggeditem"."dashboard_id",
         "posthog_taggeditem"."insight_id",
         "posthog_taggeditem"."event_definition_id",
         "posthog_taggeditem"."property_definition_id",
         "posthog_taggeditem"."action_id",
         "posthog_taggeditem"."feature_flag_id",
         "posthog_tag"."id",
         "posthog_tag"."name",
         "posthog_tag"."team_id"
  FROM "posthog_taggeditem"
  INNER JOIN "posthog_tag" ON ("posthog_taggeditem"."tag_id" = "posthog_tag"."id")
  WHERE "posthog_taggeditem"."insight_id" IN (1,
                                              2,
                                              3,
                                              4,
                                              5 /* ... */) /*controller='project_insights-list',route='api/projects/%28%3FP%3Cparent_lookup_team_id%3E%5B%5E/.%5D%2B%29/insights/%3F%24'*/
  '
---
# name: TestInsight.test_listing_insights_does_not_nplus1.29
  '
  SELECT ("posthog_dashboardtile"."insight_id") AS "_prefetch_related_val_insight_id",
         "posthog_dashboard"."id",
         "posthog_dashboard"."name",
         "posthog_dashboard"."description",
         "posthog_dashboard"."team_id",
         "posthog_dashboard"."pinned",
         "posthog_dashboard"."created_at",
         "posthog_dashboard"."created_by_id",
         "posthog_dashboard"."deleted",
         "posthog_dashboard"."last_accessed_at",
         "posthog_dashboard"."filters",
         "posthog_dashboard"."creation_mode",
         "posthog_dashboard"."restriction_level",
         "posthog_dashboard"."deprecated_tags",
         "posthog_dashboard"."tags",
         "posthog_dashboard"."share_token",
         "posthog_dashboard"."is_shared",
         "posthog_team"."id",
         "posthog_team"."uuid",
         "posthog_team"."organization_id",
         "posthog_team"."api_token",
         "posthog_team"."app_urls",
         "posthog_team"."name",
         "posthog_team"."slack_incoming_webhook",
         "posthog_team"."created_at",
         "posthog_team"."updated_at",
         "posthog_team"."anonymize_ips",
         "posthog_team"."completed_snippet_onboarding",
         "posthog_team"."ingested_event",
         "posthog_team"."session_recording_opt_in",
         "posthog_team"."capture_console_log_opt_in",
         "posthog_team"."capture_performance_opt_in",
         "posthog_team"."signup_token",
         "posthog_team"."is_demo",
         "posthog_team"."access_control",
         "posthog_team"."inject_web_apps",
         "posthog_team"."test_account_filters",
         "posthog_team"."test_account_filters_default_checked",
         "posthog_team"."path_cleaning_filters",
         "posthog_team"."timezone",
         "posthog_team"."data_attributes",
         "posthog_team"."person_display_name_properties",
         "posthog_team"."live_events_columns",
         "posthog_team"."recording_domains",
         "posthog_team"."primary_dashboard_id",
         "posthog_team"."correlation_config",
         "posthog_team"."session_recording_retention_period_days",
         "posthog_team"."plugins_opt_in",
         "posthog_team"."opt_out_capture",
         "posthog_team"."event_names",
         "posthog_team"."event_names_with_usage",
         "posthog_team"."event_properties",
         "posthog_team"."event_properties_with_usage",
         "posthog_team"."event_properties_numerical",
         "posthog_organization"."id",
         "posthog_organization"."name",
         "posthog_organization"."slug",
         "posthog_organization"."created_at",
         "posthog_organization"."updated_at",
         "posthog_organization"."plugins_access_level",
         "posthog_organization"."for_internal_metrics",
         "posthog_organization"."is_member_join_email_enabled",
         "posthog_organization"."customer_id",
         "posthog_organization"."available_features",
         "posthog_organization"."usage",
         "posthog_organization"."setup_section_2_completed",
         "posthog_organization"."personalization",
         "posthog_organization"."domain_whitelist"
  FROM "posthog_dashboard"
  INNER JOIN "posthog_dashboardtile" ON ("posthog_dashboard"."id" = "posthog_dashboardtile"."dashboard_id")
  INNER JOIN "posthog_team" ON ("posthog_dashboard"."team_id" = "posthog_team"."id")
  INNER JOIN "posthog_organization" ON ("posthog_team"."organization_id" = "posthog_organization"."id")
  WHERE (NOT ("posthog_dashboard"."deleted")
         AND "posthog_dashboardtile"."insight_id" IN (1,
                                                      2,
                                                      3,
                                                      4,
                                                      5 /* ... */)) /*controller='project_insights-list',route='api/projects/%28%3FP%3Cparent_lookup_team_id%3E%5B%5E/.%5D%2B%29/insights/%3F%24'*/
  '
---
# name: TestInsight.test_listing_insights_does_not_nplus1.3
  '
  SELECT "posthog_dashboard"."id",
         "posthog_dashboard"."name",
         "posthog_dashboard"."description",
         "posthog_dashboard"."team_id",
         "posthog_dashboard"."pinned",
         "posthog_dashboard"."created_at",
         "posthog_dashboard"."created_by_id",
         "posthog_dashboard"."deleted",
         "posthog_dashboard"."last_accessed_at",
         "posthog_dashboard"."filters",
         "posthog_dashboard"."creation_mode",
         "posthog_dashboard"."restriction_level",
         "posthog_dashboard"."deprecated_tags",
         "posthog_dashboard"."tags",
         "posthog_dashboard"."share_token",
         "posthog_dashboard"."is_shared"
  FROM "posthog_dashboard"
  WHERE (NOT ("posthog_dashboard"."deleted")
         AND "posthog_dashboard"."id" = 2)
  LIMIT 21 /*controller='project_insights-list',route='api/projects/%28%3FP%3Cparent_lookup_team_id%3E%5B%5E/.%5D%2B%29/insights/%3F%24'*/
  '
---
# name: TestInsight.test_listing_insights_does_not_nplus1.30
  '
  SELECT "posthog_dashboardtile"."id",
         "posthog_dashboardtile"."dashboard_id",
         "posthog_dashboardtile"."insight_id",
         "posthog_dashboardtile"."text_id",
         "posthog_dashboardtile"."layouts",
         "posthog_dashboardtile"."color",
         "posthog_dashboardtile"."filters_hash",
         "posthog_dashboardtile"."last_refresh",
         "posthog_dashboardtile"."refreshing",
         "posthog_dashboardtile"."refresh_attempt",
         "posthog_dashboardtile"."deleted",
         "posthog_dashboard"."id",
         "posthog_dashboard"."name",
         "posthog_dashboard"."description",
         "posthog_dashboard"."team_id",
         "posthog_dashboard"."pinned",
         "posthog_dashboard"."created_at",
         "posthog_dashboard"."created_by_id",
         "posthog_dashboard"."deleted",
         "posthog_dashboard"."last_accessed_at",
         "posthog_dashboard"."filters",
         "posthog_dashboard"."creation_mode",
         "posthog_dashboard"."restriction_level",
         "posthog_dashboard"."deprecated_tags",
         "posthog_dashboard"."tags",
         "posthog_dashboard"."share_token",
         "posthog_dashboard"."is_shared",
         "posthog_team"."id",
         "posthog_team"."uuid",
         "posthog_team"."organization_id",
         "posthog_team"."api_token",
         "posthog_team"."app_urls",
         "posthog_team"."name",
         "posthog_team"."slack_incoming_webhook",
         "posthog_team"."created_at",
         "posthog_team"."updated_at",
         "posthog_team"."anonymize_ips",
         "posthog_team"."completed_snippet_onboarding",
         "posthog_team"."ingested_event",
         "posthog_team"."session_recording_opt_in",
         "posthog_team"."capture_console_log_opt_in",
         "posthog_team"."capture_performance_opt_in",
         "posthog_team"."signup_token",
         "posthog_team"."is_demo",
         "posthog_team"."access_control",
         "posthog_team"."inject_web_apps",
         "posthog_team"."test_account_filters",
         "posthog_team"."test_account_filters_default_checked",
         "posthog_team"."path_cleaning_filters",
         "posthog_team"."timezone",
         "posthog_team"."data_attributes",
         "posthog_team"."person_display_name_properties",
         "posthog_team"."live_events_columns",
         "posthog_team"."recording_domains",
         "posthog_team"."primary_dashboard_id",
         "posthog_team"."correlation_config",
         "posthog_team"."session_recording_retention_period_days",
         "posthog_team"."plugins_opt_in",
         "posthog_team"."opt_out_capture",
         "posthog_team"."event_names",
         "posthog_team"."event_names_with_usage",
         "posthog_team"."event_properties",
         "posthog_team"."event_properties_with_usage",
         "posthog_team"."event_properties_numerical",
         "posthog_organization"."id",
         "posthog_organization"."name",
         "posthog_organization"."slug",
         "posthog_organization"."created_at",
         "posthog_organization"."updated_at",
         "posthog_organization"."plugins_access_level",
         "posthog_organization"."for_internal_metrics",
         "posthog_organization"."is_member_join_email_enabled",
         "posthog_organization"."customer_id",
         "posthog_organization"."available_features",
         "posthog_organization"."usage",
         "posthog_organization"."setup_section_2_completed",
         "posthog_organization"."personalization",
         "posthog_organization"."domain_whitelist"
  FROM "posthog_dashboardtile"
  INNER JOIN "posthog_dashboard" ON ("posthog_dashboardtile"."dashboard_id" = "posthog_dashboard"."id")
  INNER JOIN "posthog_team" ON ("posthog_dashboard"."team_id" = "posthog_team"."id")
  INNER JOIN "posthog_organization" ON ("posthog_team"."organization_id" = "posthog_organization"."id")
  WHERE (NOT ("posthog_dashboardtile"."deleted"
              AND "posthog_dashboardtile"."deleted" IS NOT NULL)
         AND NOT ("posthog_dashboard"."deleted")
         AND "posthog_dashboardtile"."insight_id" IN (1,
                                                      2,
                                                      3,
                                                      4,
                                                      5 /* ... */)) /*controller='project_insights-list',route='api/projects/%28%3FP%3Cparent_lookup_team_id%3E%5B%5E/.%5D%2B%29/insights/%3F%24'*/
  '
---
# name: TestInsight.test_listing_insights_does_not_nplus1.31
  '
  SELECT "posthog_taggeditem"."id",
         "posthog_taggeditem"."tag_id",
         "posthog_taggeditem"."dashboard_id",
         "posthog_taggeditem"."insight_id",
         "posthog_taggeditem"."event_definition_id",
         "posthog_taggeditem"."property_definition_id",
         "posthog_taggeditem"."action_id",
         "posthog_taggeditem"."feature_flag_id"
  FROM "posthog_taggeditem"
  WHERE "posthog_taggeditem"."insight_id" IN (1,
                                              2,
                                              3,
                                              4,
                                              5 /* ... */) /*controller='project_insights-list',route='api/projects/%28%3FP%3Cparent_lookup_team_id%3E%5B%5E/.%5D%2B%29/insights/%3F%24'*/
  '
---
# name: TestInsight.test_listing_insights_does_not_nplus1.4
  '
  SELECT "posthog_team"."id",
         "posthog_team"."uuid",
         "posthog_team"."organization_id",
         "posthog_team"."api_token",
         "posthog_team"."app_urls",
         "posthog_team"."name",
         "posthog_team"."slack_incoming_webhook",
         "posthog_team"."created_at",
         "posthog_team"."updated_at",
         "posthog_team"."anonymize_ips",
         "posthog_team"."completed_snippet_onboarding",
         "posthog_team"."ingested_event",
         "posthog_team"."session_recording_opt_in",
         "posthog_team"."capture_console_log_opt_in",
         "posthog_team"."capture_performance_opt_in",
         "posthog_team"."signup_token",
         "posthog_team"."is_demo",
         "posthog_team"."access_control",
         "posthog_team"."inject_web_apps",
         "posthog_team"."test_account_filters",
         "posthog_team"."test_account_filters_default_checked",
         "posthog_team"."path_cleaning_filters",
         "posthog_team"."timezone",
         "posthog_team"."data_attributes",
         "posthog_team"."person_display_name_properties",
         "posthog_team"."live_events_columns",
         "posthog_team"."recording_domains",
         "posthog_team"."primary_dashboard_id",
         "posthog_team"."correlation_config",
         "posthog_team"."session_recording_retention_period_days"
  FROM "posthog_team"
  WHERE "posthog_team"."id" = 2
  LIMIT 21 /*controller='project_insights-list',route='api/projects/%28%3FP%3Cparent_lookup_team_id%3E%5B%5E/.%5D%2B%29/insights/%3F%24'*/
  '
---
# name: TestInsight.test_listing_insights_does_not_nplus1.5
  '
  SELECT "posthog_team"."id",
         "posthog_team"."uuid",
         "posthog_team"."organization_id",
         "posthog_team"."api_token",
         "posthog_team"."app_urls",
         "posthog_team"."name",
         "posthog_team"."slack_incoming_webhook",
         "posthog_team"."created_at",
         "posthog_team"."updated_at",
         "posthog_team"."anonymize_ips",
         "posthog_team"."completed_snippet_onboarding",
         "posthog_team"."ingested_event",
         "posthog_team"."session_recording_opt_in",
         "posthog_team"."capture_console_log_opt_in",
         "posthog_team"."capture_performance_opt_in",
         "posthog_team"."signup_token",
         "posthog_team"."is_demo",
         "posthog_team"."access_control",
         "posthog_team"."inject_web_apps",
         "posthog_team"."test_account_filters",
         "posthog_team"."test_account_filters_default_checked",
         "posthog_team"."path_cleaning_filters",
         "posthog_team"."timezone",
         "posthog_team"."data_attributes",
         "posthog_team"."person_display_name_properties",
         "posthog_team"."live_events_columns",
         "posthog_team"."recording_domains",
         "posthog_team"."primary_dashboard_id",
         "posthog_team"."correlation_config",
         "posthog_team"."session_recording_retention_period_days"
  FROM "posthog_team"
  WHERE "posthog_team"."id" = 2
  LIMIT 21 /*controller='project_insights-list',route='api/projects/%28%3FP%3Cparent_lookup_team_id%3E%5B%5E/.%5D%2B%29/insights/%3F%24'*/
  '
---
# name: TestInsight.test_listing_insights_does_not_nplus1.6
  '
  SELECT "posthog_dashboarditem"."id",
         "posthog_dashboarditem"."name",
         "posthog_dashboarditem"."derived_name",
         "posthog_dashboarditem"."description",
         "posthog_dashboarditem"."team_id",
         "posthog_dashboarditem"."filters",
         "posthog_dashboarditem"."filters_hash",
         "posthog_dashboarditem"."query",
         "posthog_dashboarditem"."order",
         "posthog_dashboarditem"."deleted",
         "posthog_dashboarditem"."saved",
         "posthog_dashboarditem"."created_at",
         "posthog_dashboarditem"."last_refresh",
         "posthog_dashboarditem"."refreshing",
         "posthog_dashboarditem"."created_by_id",
         "posthog_dashboarditem"."is_sample",
         "posthog_dashboarditem"."short_id",
         "posthog_dashboarditem"."favorited",
         "posthog_dashboarditem"."refresh_attempt",
         "posthog_dashboarditem"."last_modified_at",
         "posthog_dashboarditem"."last_modified_by_id",
         "posthog_dashboarditem"."dashboard_id",
         "posthog_dashboarditem"."layouts",
         "posthog_dashboarditem"."color",
         "posthog_dashboarditem"."dive_dashboard_id",
         "posthog_dashboarditem"."updated_at",
         "posthog_dashboarditem"."deprecated_tags",
         "posthog_dashboarditem"."tags"
  FROM "posthog_dashboarditem"
  WHERE (NOT ("posthog_dashboarditem"."deleted")
         AND "posthog_dashboarditem"."id" = 2)
  LIMIT 21 /*controller='project_insights-list',route='api/projects/%28%3FP%3Cparent_lookup_team_id%3E%5B%5E/.%5D%2B%29/insights/%3F%24'*/
  '
---
# name: TestInsight.test_listing_insights_does_not_nplus1.7
  '
  SELECT "posthog_team"."id",
         "posthog_team"."uuid",
         "posthog_team"."organization_id",
         "posthog_team"."api_token",
         "posthog_team"."app_urls",
         "posthog_team"."name",
         "posthog_team"."slack_incoming_webhook",
         "posthog_team"."created_at",
         "posthog_team"."updated_at",
         "posthog_team"."anonymize_ips",
         "posthog_team"."completed_snippet_onboarding",
         "posthog_team"."ingested_event",
         "posthog_team"."session_recording_opt_in",
         "posthog_team"."capture_console_log_opt_in",
         "posthog_team"."capture_performance_opt_in",
         "posthog_team"."signup_token",
         "posthog_team"."is_demo",
         "posthog_team"."access_control",
         "posthog_team"."inject_web_apps",
         "posthog_team"."test_account_filters",
         "posthog_team"."test_account_filters_default_checked",
         "posthog_team"."path_cleaning_filters",
         "posthog_team"."timezone",
         "posthog_team"."data_attributes",
         "posthog_team"."person_display_name_properties",
         "posthog_team"."live_events_columns",
         "posthog_team"."recording_domains",
         "posthog_team"."primary_dashboard_id",
         "posthog_team"."correlation_config",
         "posthog_team"."session_recording_retention_period_days",
         "posthog_team"."plugins_opt_in",
         "posthog_team"."opt_out_capture",
         "posthog_team"."event_names",
         "posthog_team"."event_names_with_usage",
         "posthog_team"."event_properties",
         "posthog_team"."event_properties_with_usage",
         "posthog_team"."event_properties_numerical"
  FROM "posthog_team"
  WHERE "posthog_team"."id" = 2
  LIMIT 21 /*controller='project_insights-list',route='api/projects/%28%3FP%3Cparent_lookup_team_id%3E%5B%5E/.%5D%2B%29/insights/%3F%24'*/
  '
---
# name: TestInsight.test_listing_insights_does_not_nplus1.8
  '
  SELECT "posthog_dashboard"."id",
         "posthog_dashboard"."name",
         "posthog_dashboard"."description",
         "posthog_dashboard"."team_id",
         "posthog_dashboard"."pinned",
         "posthog_dashboard"."created_at",
         "posthog_dashboard"."created_by_id",
         "posthog_dashboard"."deleted",
         "posthog_dashboard"."last_accessed_at",
         "posthog_dashboard"."filters",
         "posthog_dashboard"."creation_mode",
         "posthog_dashboard"."restriction_level",
         "posthog_dashboard"."deprecated_tags",
         "posthog_dashboard"."tags",
         "posthog_dashboard"."share_token",
         "posthog_dashboard"."is_shared"
  FROM "posthog_dashboard"
  WHERE (NOT ("posthog_dashboard"."deleted")
         AND "posthog_dashboard"."id" IN (1,
                                          2,
                                          3,
                                          4,
                                          5 /* ... */)) /*controller='project_insights-list',route='api/projects/%28%3FP%3Cparent_lookup_team_id%3E%5B%5E/.%5D%2B%29/insights/%3F%24'*/
  '
---
# name: TestInsight.test_listing_insights_does_not_nplus1.9
  '
  SELECT "posthog_team"."id",
         "posthog_team"."uuid",
         "posthog_team"."organization_id",
         "posthog_team"."api_token",
         "posthog_team"."app_urls",
         "posthog_team"."name",
         "posthog_team"."slack_incoming_webhook",
         "posthog_team"."created_at",
         "posthog_team"."updated_at",
         "posthog_team"."anonymize_ips",
         "posthog_team"."completed_snippet_onboarding",
         "posthog_team"."ingested_event",
         "posthog_team"."session_recording_opt_in",
         "posthog_team"."capture_console_log_opt_in",
         "posthog_team"."capture_performance_opt_in",
         "posthog_team"."signup_token",
         "posthog_team"."is_demo",
         "posthog_team"."access_control",
         "posthog_team"."inject_web_apps",
         "posthog_team"."test_account_filters",
         "posthog_team"."test_account_filters_default_checked",
         "posthog_team"."path_cleaning_filters",
         "posthog_team"."timezone",
         "posthog_team"."data_attributes",
         "posthog_team"."person_display_name_properties",
         "posthog_team"."live_events_columns",
         "posthog_team"."recording_domains",
         "posthog_team"."primary_dashboard_id",
         "posthog_team"."correlation_config",
         "posthog_team"."session_recording_retention_period_days",
         "posthog_team"."plugins_opt_in",
         "posthog_team"."opt_out_capture",
         "posthog_team"."event_names",
         "posthog_team"."event_names_with_usage",
         "posthog_team"."event_properties",
         "posthog_team"."event_properties_with_usage",
         "posthog_team"."event_properties_numerical"
  FROM "posthog_team"
  WHERE "posthog_team"."id" = 2
  LIMIT 21 /*controller='project_insights-list',route='api/projects/%28%3FP%3Cparent_lookup_team_id%3E%5B%5E/.%5D%2B%29/insights/%3F%24'*/
  '
---<|MERGE_RESOLUTION|>--- conflicted
+++ resolved
@@ -128,13 +128,8 @@
                     HAVING max(is_deleted) = 0) person ON person.id = pdi.person_id
                  WHERE team_id = 2
                    AND event IN ['user did things', 'user signed up']
-<<<<<<< HEAD
-                   AND toDateTime(timestamp, 'UTC') >= toDateTime('2023-01-25 00:00:00', 'UTC')
-                   AND toDateTime(timestamp, 'UTC') <= toDateTime('2023-02-01 23:59:59', 'UTC')
-=======
                    AND toDateTime(timestamp, 'UTC') >= toDateTime('2012-01-08 00:00:00', 'UTC')
                    AND toDateTime(timestamp, 'UTC') <= toDateTime('2012-01-15 23:59:59', 'UTC')
->>>>>>> 1342914d
                    AND (step_0 = 1
                         OR step_1 = 1) ))
            WHERE step_0 = 1 ))
