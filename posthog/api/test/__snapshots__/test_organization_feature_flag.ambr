# serializer version: 1
# name: TestOrganizationFeatureFlagCopy.test_copy_feature_flag_create_new
  '''
  SELECT "posthog_user"."id",
         "posthog_user"."password",
         "posthog_user"."last_login",
         "posthog_user"."first_name",
         "posthog_user"."last_name",
         "posthog_user"."is_staff",
         "posthog_user"."date_joined",
         "posthog_user"."uuid",
         "posthog_user"."current_organization_id",
         "posthog_user"."current_team_id",
         "posthog_user"."email",
         "posthog_user"."pending_email",
         "posthog_user"."temporary_token",
         "posthog_user"."distinct_id",
         "posthog_user"."is_email_verified",
         "posthog_user"."has_seen_product_intro_for",
         "posthog_user"."strapi_id",
         "posthog_user"."is_active",
         "posthog_user"."theme_mode",
         "posthog_user"."partial_notification_settings",
         "posthog_user"."anonymize_data",
         "posthog_user"."toolbar_mode",
         "posthog_user"."hedgehog_config",
         "posthog_user"."events_column_config",
         "posthog_user"."email_opt_in"
  FROM "posthog_user"
  WHERE "posthog_user"."id" = 99999
  LIMIT 21
  '''
# ---
# name: TestOrganizationFeatureFlagCopy.test_copy_feature_flag_create_new.1
  '''
  SELECT "posthog_organization"."id",
         "posthog_organization"."name",
         "posthog_organization"."slug",
         "posthog_organization"."logo_media_id",
         "posthog_organization"."created_at",
         "posthog_organization"."updated_at",
         "posthog_organization"."plugins_access_level",
         "posthog_organization"."for_internal_metrics",
         "posthog_organization"."is_member_join_email_enabled",
         "posthog_organization"."enforce_2fa",
         "posthog_organization"."is_hipaa",
         "posthog_organization"."customer_id",
         "posthog_organization"."available_product_features",
         "posthog_organization"."usage",
         "posthog_organization"."never_drop_data",
         "posthog_organization"."customer_trust_scores",
         "posthog_organization"."setup_section_2_completed",
         "posthog_organization"."personalization",
         "posthog_organization"."domain_whitelist"
  FROM "posthog_organization"
  WHERE "posthog_organization"."id" = '00000000-0000-0000-0000-000000000000'::uuid
  LIMIT 21
  '''
# ---
# name: TestOrganizationFeatureFlagCopy.test_copy_feature_flag_create_new.10
  '''
  SELECT "posthog_featureflag"."id",
         "posthog_featureflag"."key",
         "posthog_featureflag"."name",
         "posthog_featureflag"."filters",
         "posthog_featureflag"."rollout_percentage",
         "posthog_featureflag"."team_id",
         "posthog_featureflag"."created_by_id",
         "posthog_featureflag"."created_at",
         "posthog_featureflag"."deleted",
         "posthog_featureflag"."active",
         "posthog_featureflag"."rollback_conditions",
         "posthog_featureflag"."performed_rollback",
         "posthog_featureflag"."ensure_experience_continuity",
         "posthog_featureflag"."usage_dashboard_id",
         "posthog_featureflag"."has_enriched_analytics"
  FROM "posthog_featureflag"
  WHERE ("posthog_featureflag"."active"
         AND NOT "posthog_featureflag"."deleted"
         AND "posthog_featureflag"."team_id" = 99999)
  '''
# ---
# name: TestOrganizationFeatureFlagCopy.test_copy_feature_flag_create_new.11
  '''
  SELECT "posthog_team"."id",
         "posthog_team"."uuid",
         "posthog_team"."organization_id",
         "posthog_team"."project_id",
         "posthog_team"."api_token",
         "posthog_team"."app_urls",
         "posthog_team"."name",
         "posthog_team"."slack_incoming_webhook",
         "posthog_team"."created_at",
         "posthog_team"."updated_at",
         "posthog_team"."anonymize_ips",
         "posthog_team"."completed_snippet_onboarding",
         "posthog_team"."has_completed_onboarding_for",
         "posthog_team"."ingested_event",
         "posthog_team"."autocapture_opt_out",
         "posthog_team"."autocapture_web_vitals_opt_in",
         "posthog_team"."autocapture_web_vitals_allowed_metrics",
         "posthog_team"."autocapture_exceptions_opt_in",
         "posthog_team"."autocapture_exceptions_errors_to_ignore",
         "posthog_team"."person_processing_opt_out",
         "posthog_team"."session_recording_opt_in",
         "posthog_team"."session_recording_sample_rate",
         "posthog_team"."session_recording_minimum_duration_milliseconds",
         "posthog_team"."session_recording_linked_flag",
         "posthog_team"."session_recording_network_payload_capture_config",
         "posthog_team"."session_recording_url_trigger_config",
         "posthog_team"."session_recording_url_blocklist_config",
         "posthog_team"."session_recording_event_trigger_config",
         "posthog_team"."session_replay_config",
         "posthog_team"."survey_config",
         "posthog_team"."capture_console_log_opt_in",
         "posthog_team"."capture_performance_opt_in",
         "posthog_team"."capture_dead_clicks",
         "posthog_team"."surveys_opt_in",
         "posthog_team"."heatmaps_opt_in",
         "posthog_team"."session_recording_version",
         "posthog_team"."signup_token",
         "posthog_team"."is_demo",
         "posthog_team"."access_control",
         "posthog_team"."week_start_day",
         "posthog_team"."inject_web_apps",
         "posthog_team"."test_account_filters",
         "posthog_team"."test_account_filters_default_checked",
         "posthog_team"."path_cleaning_filters",
         "posthog_team"."timezone",
         "posthog_team"."data_attributes",
         "posthog_team"."person_display_name_properties",
         "posthog_team"."live_events_columns",
         "posthog_team"."recording_domains",
         "posthog_team"."primary_dashboard_id",
         "posthog_team"."extra_settings",
         "posthog_team"."modifiers",
         "posthog_team"."correlation_config",
         "posthog_team"."session_recording_retention_period_days",
         "posthog_team"."external_data_workspace_id",
         "posthog_team"."external_data_workspace_last_synced_at"
  FROM "posthog_team"
  WHERE "posthog_team"."id" = 99999
  LIMIT 21
  '''
# ---
# name: TestOrganizationFeatureFlagCopy.test_copy_feature_flag_create_new.12
  '''
  SELECT "posthog_remoteconfig"."id",
         "posthog_remoteconfig"."team_id",
         "posthog_remoteconfig"."config",
         "posthog_remoteconfig"."updated_at",
         "posthog_remoteconfig"."synced_at"
  FROM "posthog_remoteconfig"
  WHERE "posthog_remoteconfig"."team_id" = 99999
  LIMIT 21
  '''
# ---
# name: TestOrganizationFeatureFlagCopy.test_copy_feature_flag_create_new.13
  '''
  SELECT "posthog_team"."id",
         "posthog_team"."uuid",
         "posthog_team"."organization_id",
         "posthog_team"."project_id",
         "posthog_team"."api_token",
         "posthog_team"."app_urls",
         "posthog_team"."name",
         "posthog_team"."slack_incoming_webhook",
         "posthog_team"."created_at",
         "posthog_team"."updated_at",
         "posthog_team"."anonymize_ips",
         "posthog_team"."completed_snippet_onboarding",
         "posthog_team"."has_completed_onboarding_for",
         "posthog_team"."ingested_event",
         "posthog_team"."autocapture_opt_out",
         "posthog_team"."autocapture_web_vitals_opt_in",
         "posthog_team"."autocapture_web_vitals_allowed_metrics",
         "posthog_team"."autocapture_exceptions_opt_in",
         "posthog_team"."autocapture_exceptions_errors_to_ignore",
         "posthog_team"."person_processing_opt_out",
         "posthog_team"."session_recording_opt_in",
         "posthog_team"."session_recording_sample_rate",
         "posthog_team"."session_recording_minimum_duration_milliseconds",
         "posthog_team"."session_recording_linked_flag",
         "posthog_team"."session_recording_network_payload_capture_config",
         "posthog_team"."session_recording_url_trigger_config",
         "posthog_team"."session_recording_url_blocklist_config",
         "posthog_team"."session_recording_event_trigger_config",
         "posthog_team"."session_replay_config",
         "posthog_team"."survey_config",
         "posthog_team"."capture_console_log_opt_in",
         "posthog_team"."capture_performance_opt_in",
         "posthog_team"."capture_dead_clicks",
         "posthog_team"."surveys_opt_in",
         "posthog_team"."heatmaps_opt_in",
         "posthog_team"."session_recording_version",
         "posthog_team"."signup_token",
         "posthog_team"."is_demo",
         "posthog_team"."access_control",
         "posthog_team"."week_start_day",
         "posthog_team"."inject_web_apps",
         "posthog_team"."test_account_filters",
         "posthog_team"."test_account_filters_default_checked",
         "posthog_team"."path_cleaning_filters",
         "posthog_team"."timezone",
         "posthog_team"."data_attributes",
         "posthog_team"."person_display_name_properties",
         "posthog_team"."live_events_columns",
         "posthog_team"."recording_domains",
         "posthog_team"."primary_dashboard_id",
         "posthog_team"."extra_settings",
         "posthog_team"."modifiers",
         "posthog_team"."correlation_config",
         "posthog_team"."session_recording_retention_period_days",
         "posthog_team"."plugins_opt_in",
         "posthog_team"."opt_out_capture",
         "posthog_team"."event_names",
         "posthog_team"."event_names_with_usage",
         "posthog_team"."event_properties",
         "posthog_team"."event_properties_with_usage",
         "posthog_team"."event_properties_numerical",
         "posthog_team"."external_data_workspace_id",
         "posthog_team"."external_data_workspace_last_synced_at"
  FROM "posthog_team"
  WHERE "posthog_team"."id" = 99999
  LIMIT 21
  '''
# ---
# name: TestOrganizationFeatureFlagCopy.test_copy_feature_flag_create_new.14
  '''
  SELECT COUNT(*) AS "__count"
  FROM "posthog_featureflag"
  WHERE ("posthog_featureflag"."active"
         AND NOT "posthog_featureflag"."deleted"
         AND "posthog_featureflag"."team_id" = 99999)
  '''
# ---
# name: TestOrganizationFeatureFlagCopy.test_copy_feature_flag_create_new.15
<<<<<<< HEAD
=======
  '''
  SELECT "posthog_pluginconfig"."id",
         "posthog_pluginsourcefile"."transpiled",
         "posthog_pluginconfig"."web_token",
         "posthog_plugin"."config_schema",
         "posthog_pluginconfig"."config"
  FROM "posthog_pluginconfig"
  INNER JOIN "posthog_plugin" ON ("posthog_pluginconfig"."plugin_id" = "posthog_plugin"."id")
  INNER JOIN "posthog_pluginsourcefile" ON ("posthog_plugin"."id" = "posthog_pluginsourcefile"."plugin_id")
  WHERE ("posthog_pluginconfig"."enabled"
         AND "posthog_pluginsourcefile"."filename" = 'site.ts'
         AND "posthog_pluginsourcefile"."status" = 'TRANSPILED'
         AND "posthog_pluginconfig"."team_id" = 99999)
  '''
# ---
# name: TestOrganizationFeatureFlagCopy.test_copy_feature_flag_create_new.16
  '''
  SELECT "posthog_hogfunction"."id",
         "posthog_hogfunction"."team_id",
         "posthog_hogfunction"."name",
         "posthog_hogfunction"."description",
         "posthog_hogfunction"."created_at",
         "posthog_hogfunction"."created_by_id",
         "posthog_hogfunction"."deleted",
         "posthog_hogfunction"."updated_at",
         "posthog_hogfunction"."enabled",
         "posthog_hogfunction"."type",
         "posthog_hogfunction"."icon_url",
         "posthog_hogfunction"."hog",
         "posthog_hogfunction"."bytecode",
         "posthog_hogfunction"."transpiled",
         "posthog_hogfunction"."inputs_schema",
         "posthog_hogfunction"."inputs",
         "posthog_hogfunction"."encrypted_inputs",
         "posthog_hogfunction"."filters",
         "posthog_hogfunction"."masking",
         "posthog_hogfunction"."template_id"
  FROM "posthog_hogfunction"
  WHERE ("posthog_hogfunction"."enabled"
         AND "posthog_hogfunction"."team_id" = 99999
         AND "posthog_hogfunction"."type" IN ('site_destination',
                                              'site_app'))
  '''
# ---
# name: TestOrganizationFeatureFlagCopy.test_copy_feature_flag_create_new.17
>>>>>>> 675f1f6f
  '''
  SELECT "posthog_team"."id",
         "posthog_team"."uuid",
         "posthog_team"."organization_id",
         "posthog_team"."project_id",
         "posthog_team"."api_token",
         "posthog_team"."app_urls",
         "posthog_team"."name",
         "posthog_team"."slack_incoming_webhook",
         "posthog_team"."created_at",
         "posthog_team"."updated_at",
         "posthog_team"."anonymize_ips",
         "posthog_team"."completed_snippet_onboarding",
         "posthog_team"."has_completed_onboarding_for",
         "posthog_team"."ingested_event",
         "posthog_team"."autocapture_opt_out",
         "posthog_team"."autocapture_web_vitals_opt_in",
         "posthog_team"."autocapture_web_vitals_allowed_metrics",
         "posthog_team"."autocapture_exceptions_opt_in",
         "posthog_team"."autocapture_exceptions_errors_to_ignore",
         "posthog_team"."person_processing_opt_out",
         "posthog_team"."session_recording_opt_in",
         "posthog_team"."session_recording_sample_rate",
         "posthog_team"."session_recording_minimum_duration_milliseconds",
         "posthog_team"."session_recording_linked_flag",
         "posthog_team"."session_recording_network_payload_capture_config",
         "posthog_team"."session_recording_url_trigger_config",
         "posthog_team"."session_recording_url_blocklist_config",
         "posthog_team"."session_recording_event_trigger_config",
         "posthog_team"."session_replay_config",
         "posthog_team"."survey_config",
         "posthog_team"."capture_console_log_opt_in",
         "posthog_team"."capture_performance_opt_in",
         "posthog_team"."capture_dead_clicks",
         "posthog_team"."surveys_opt_in",
         "posthog_team"."heatmaps_opt_in",
         "posthog_team"."session_recording_version",
         "posthog_team"."signup_token",
         "posthog_team"."is_demo",
         "posthog_team"."access_control",
         "posthog_team"."week_start_day",
         "posthog_team"."inject_web_apps",
         "posthog_team"."test_account_filters",
         "posthog_team"."test_account_filters_default_checked",
         "posthog_team"."path_cleaning_filters",
         "posthog_team"."timezone",
         "posthog_team"."data_attributes",
         "posthog_team"."person_display_name_properties",
         "posthog_team"."live_events_columns",
         "posthog_team"."recording_domains",
         "posthog_team"."primary_dashboard_id",
         "posthog_team"."extra_settings",
         "posthog_team"."modifiers",
         "posthog_team"."correlation_config",
         "posthog_team"."session_recording_retention_period_days",
         "posthog_team"."plugins_opt_in",
         "posthog_team"."opt_out_capture",
         "posthog_team"."event_names",
         "posthog_team"."event_names_with_usage",
         "posthog_team"."event_properties",
         "posthog_team"."event_properties_with_usage",
         "posthog_team"."event_properties_numerical",
         "posthog_team"."external_data_workspace_id",
         "posthog_team"."external_data_workspace_last_synced_at"
  FROM "posthog_team"
  WHERE "posthog_team"."id" = 99999
  LIMIT 21
  '''
# ---
<<<<<<< HEAD
# name: TestOrganizationFeatureFlagCopy.test_copy_feature_flag_create_new.16
=======
# name: TestOrganizationFeatureFlagCopy.test_copy_feature_flag_create_new.18
>>>>>>> 675f1f6f
  '''
  SELECT "posthog_dashboardtile"."id"
  FROM "posthog_dashboardtile"
  INNER JOIN "posthog_dashboard" ON ("posthog_dashboardtile"."dashboard_id" = "posthog_dashboard"."id")
  WHERE (NOT ("posthog_dashboardtile"."deleted"
              AND "posthog_dashboardtile"."deleted" IS NOT NULL)
         AND NOT ("posthog_dashboard"."deleted")
         AND "posthog_dashboardtile"."dashboard_id" = 99999)
  '''
# ---
# name: TestOrganizationFeatureFlagCopy.test_copy_feature_flag_create_new.19
  '''
  SELECT "posthog_organization"."id",
         "posthog_organization"."name",
         "posthog_organization"."slug",
         "posthog_organization"."logo_media_id",
         "posthog_organization"."created_at",
         "posthog_organization"."updated_at",
         "posthog_organization"."plugins_access_level",
         "posthog_organization"."for_internal_metrics",
         "posthog_organization"."is_member_join_email_enabled",
         "posthog_organization"."enforce_2fa",
         "posthog_organization"."is_hipaa",
         "posthog_organization"."customer_id",
         "posthog_organization"."available_product_features",
         "posthog_organization"."usage",
         "posthog_organization"."never_drop_data",
         "posthog_organization"."customer_trust_scores",
         "posthog_organization"."setup_section_2_completed",
         "posthog_organization"."personalization",
         "posthog_organization"."domain_whitelist"
  FROM "posthog_organization"
  WHERE "posthog_organization"."id" = '00000000-0000-0000-0000-000000000000'::uuid
  LIMIT 21
  '''
# ---
# name: TestOrganizationFeatureFlagCopy.test_copy_feature_flag_create_new.2
  '''
  SELECT 1 AS "a"
  FROM "posthog_organizationmembership"
  WHERE ("posthog_organizationmembership"."organization_id" = '00000000-0000-0000-0000-000000000000'::uuid
         AND "posthog_organizationmembership"."user_id" = 99999)
  LIMIT 1
  '''
# ---
# name: TestOrganizationFeatureFlagCopy.test_copy_feature_flag_create_new.20
  '''
  SELECT "posthog_dashboardtile"."id"
  FROM "posthog_dashboardtile"
  INNER JOIN "posthog_dashboard" ON ("posthog_dashboardtile"."dashboard_id" = "posthog_dashboard"."id")
  WHERE (NOT ("posthog_dashboardtile"."deleted"
              AND "posthog_dashboardtile"."deleted" IS NOT NULL)
         AND NOT ("posthog_dashboard"."deleted")
         AND "posthog_dashboardtile"."dashboard_id" = 99999)
  '''
# ---
# name: TestOrganizationFeatureFlagCopy.test_copy_feature_flag_create_new.21
  '''
  SELECT "posthog_team"."id",
         "posthog_team"."uuid",
         "posthog_team"."organization_id",
         "posthog_team"."project_id",
         "posthog_team"."api_token",
         "posthog_team"."app_urls",
         "posthog_team"."name",
         "posthog_team"."slack_incoming_webhook",
         "posthog_team"."created_at",
         "posthog_team"."updated_at",
         "posthog_team"."anonymize_ips",
         "posthog_team"."completed_snippet_onboarding",
         "posthog_team"."has_completed_onboarding_for",
         "posthog_team"."ingested_event",
         "posthog_team"."autocapture_opt_out",
         "posthog_team"."autocapture_web_vitals_opt_in",
         "posthog_team"."autocapture_web_vitals_allowed_metrics",
         "posthog_team"."autocapture_exceptions_opt_in",
         "posthog_team"."autocapture_exceptions_errors_to_ignore",
         "posthog_team"."person_processing_opt_out",
         "posthog_team"."session_recording_opt_in",
         "posthog_team"."session_recording_sample_rate",
         "posthog_team"."session_recording_minimum_duration_milliseconds",
         "posthog_team"."session_recording_linked_flag",
         "posthog_team"."session_recording_network_payload_capture_config",
         "posthog_team"."session_recording_url_trigger_config",
         "posthog_team"."session_recording_url_blocklist_config",
         "posthog_team"."session_recording_event_trigger_config",
         "posthog_team"."session_replay_config",
         "posthog_team"."survey_config",
         "posthog_team"."capture_console_log_opt_in",
         "posthog_team"."capture_performance_opt_in",
         "posthog_team"."capture_dead_clicks",
         "posthog_team"."surveys_opt_in",
         "posthog_team"."heatmaps_opt_in",
         "posthog_team"."session_recording_version",
         "posthog_team"."signup_token",
         "posthog_team"."is_demo",
         "posthog_team"."access_control",
         "posthog_team"."week_start_day",
         "posthog_team"."inject_web_apps",
         "posthog_team"."test_account_filters",
         "posthog_team"."test_account_filters_default_checked",
         "posthog_team"."path_cleaning_filters",
         "posthog_team"."timezone",
         "posthog_team"."data_attributes",
         "posthog_team"."person_display_name_properties",
         "posthog_team"."live_events_columns",
         "posthog_team"."recording_domains",
         "posthog_team"."primary_dashboard_id",
         "posthog_team"."extra_settings",
         "posthog_team"."modifiers",
         "posthog_team"."correlation_config",
         "posthog_team"."session_recording_retention_period_days",
         "posthog_team"."external_data_workspace_id",
         "posthog_team"."external_data_workspace_last_synced_at"
  FROM "posthog_team"
  WHERE "posthog_team"."id" = 99999
  LIMIT 21
  '''
# ---
# name: TestOrganizationFeatureFlagCopy.test_copy_feature_flag_create_new.22
  '''
  SELECT "posthog_dashboarditem"."id",
         "posthog_dashboarditem"."name",
         "posthog_dashboarditem"."derived_name",
         "posthog_dashboarditem"."description",
         "posthog_dashboarditem"."team_id",
         "posthog_dashboarditem"."filters",
         "posthog_dashboarditem"."filters_hash",
         "posthog_dashboarditem"."query",
         "posthog_dashboarditem"."order",
         "posthog_dashboarditem"."deleted",
         "posthog_dashboarditem"."saved",
         "posthog_dashboarditem"."created_at",
         "posthog_dashboarditem"."refreshing",
         "posthog_dashboarditem"."created_by_id",
         "posthog_dashboarditem"."is_sample",
         "posthog_dashboarditem"."short_id",
         "posthog_dashboarditem"."favorited",
         "posthog_dashboarditem"."refresh_attempt",
         "posthog_dashboarditem"."last_modified_at",
         "posthog_dashboarditem"."last_modified_by_id",
         "posthog_dashboarditem"."dashboard_id",
         "posthog_dashboarditem"."last_refresh",
         "posthog_dashboarditem"."layouts",
         "posthog_dashboarditem"."color",
         "posthog_dashboarditem"."dive_dashboard_id",
         "posthog_dashboarditem"."updated_at",
         "posthog_dashboarditem"."deprecated_tags",
         "posthog_dashboarditem"."tags"
  FROM "posthog_dashboarditem"
  WHERE "posthog_dashboarditem"."id" = 99999
  LIMIT 21
  '''
# ---
# name: TestOrganizationFeatureFlagCopy.test_copy_feature_flag_create_new.23
  '''
  SELECT "posthog_team"."id",
         "posthog_team"."uuid",
         "posthog_team"."organization_id",
         "posthog_team"."project_id",
         "posthog_team"."api_token",
         "posthog_team"."app_urls",
         "posthog_team"."name",
         "posthog_team"."slack_incoming_webhook",
         "posthog_team"."created_at",
         "posthog_team"."updated_at",
         "posthog_team"."anonymize_ips",
         "posthog_team"."completed_snippet_onboarding",
         "posthog_team"."has_completed_onboarding_for",
         "posthog_team"."ingested_event",
         "posthog_team"."autocapture_opt_out",
         "posthog_team"."autocapture_web_vitals_opt_in",
         "posthog_team"."autocapture_web_vitals_allowed_metrics",
         "posthog_team"."autocapture_exceptions_opt_in",
         "posthog_team"."autocapture_exceptions_errors_to_ignore",
         "posthog_team"."person_processing_opt_out",
         "posthog_team"."session_recording_opt_in",
         "posthog_team"."session_recording_sample_rate",
         "posthog_team"."session_recording_minimum_duration_milliseconds",
         "posthog_team"."session_recording_linked_flag",
         "posthog_team"."session_recording_network_payload_capture_config",
         "posthog_team"."session_recording_url_trigger_config",
         "posthog_team"."session_recording_url_blocklist_config",
         "posthog_team"."session_recording_event_trigger_config",
         "posthog_team"."session_replay_config",
         "posthog_team"."survey_config",
         "posthog_team"."capture_console_log_opt_in",
         "posthog_team"."capture_performance_opt_in",
         "posthog_team"."capture_dead_clicks",
         "posthog_team"."surveys_opt_in",
         "posthog_team"."heatmaps_opt_in",
         "posthog_team"."session_recording_version",
         "posthog_team"."signup_token",
         "posthog_team"."is_demo",
         "posthog_team"."access_control",
         "posthog_team"."week_start_day",
         "posthog_team"."inject_web_apps",
         "posthog_team"."test_account_filters",
         "posthog_team"."test_account_filters_default_checked",
         "posthog_team"."path_cleaning_filters",
         "posthog_team"."timezone",
         "posthog_team"."data_attributes",
         "posthog_team"."person_display_name_properties",
         "posthog_team"."live_events_columns",
         "posthog_team"."recording_domains",
         "posthog_team"."primary_dashboard_id",
         "posthog_team"."extra_settings",
         "posthog_team"."modifiers",
         "posthog_team"."correlation_config",
         "posthog_team"."session_recording_retention_period_days",
         "posthog_team"."plugins_opt_in",
         "posthog_team"."opt_out_capture",
         "posthog_team"."event_names",
         "posthog_team"."event_names_with_usage",
         "posthog_team"."event_properties",
         "posthog_team"."event_properties_with_usage",
         "posthog_team"."event_properties_numerical",
         "posthog_team"."external_data_workspace_id",
         "posthog_team"."external_data_workspace_last_synced_at"
  FROM "posthog_team"
  WHERE "posthog_team"."id" = 99999
  LIMIT 21
  '''
# ---
# name: TestOrganizationFeatureFlagCopy.test_copy_feature_flag_create_new.24
  '''
  SELECT "posthog_team"."id",
         "posthog_team"."uuid",
         "posthog_team"."organization_id",
         "posthog_team"."project_id",
         "posthog_team"."api_token",
         "posthog_team"."app_urls",
         "posthog_team"."name",
         "posthog_team"."slack_incoming_webhook",
         "posthog_team"."created_at",
         "posthog_team"."updated_at",
         "posthog_team"."anonymize_ips",
         "posthog_team"."completed_snippet_onboarding",
         "posthog_team"."has_completed_onboarding_for",
         "posthog_team"."ingested_event",
         "posthog_team"."autocapture_opt_out",
         "posthog_team"."autocapture_web_vitals_opt_in",
         "posthog_team"."autocapture_web_vitals_allowed_metrics",
         "posthog_team"."autocapture_exceptions_opt_in",
         "posthog_team"."autocapture_exceptions_errors_to_ignore",
         "posthog_team"."person_processing_opt_out",
         "posthog_team"."session_recording_opt_in",
         "posthog_team"."session_recording_sample_rate",
         "posthog_team"."session_recording_minimum_duration_milliseconds",
         "posthog_team"."session_recording_linked_flag",
         "posthog_team"."session_recording_network_payload_capture_config",
         "posthog_team"."session_recording_url_trigger_config",
         "posthog_team"."session_recording_url_blocklist_config",
         "posthog_team"."session_recording_event_trigger_config",
         "posthog_team"."session_replay_config",
         "posthog_team"."survey_config",
         "posthog_team"."capture_console_log_opt_in",
         "posthog_team"."capture_performance_opt_in",
         "posthog_team"."capture_dead_clicks",
         "posthog_team"."surveys_opt_in",
         "posthog_team"."heatmaps_opt_in",
         "posthog_team"."session_recording_version",
         "posthog_team"."signup_token",
         "posthog_team"."is_demo",
         "posthog_team"."access_control",
         "posthog_team"."week_start_day",
         "posthog_team"."inject_web_apps",
         "posthog_team"."test_account_filters",
         "posthog_team"."test_account_filters_default_checked",
         "posthog_team"."path_cleaning_filters",
         "posthog_team"."timezone",
         "posthog_team"."data_attributes",
         "posthog_team"."person_display_name_properties",
         "posthog_team"."live_events_columns",
         "posthog_team"."recording_domains",
         "posthog_team"."primary_dashboard_id",
         "posthog_team"."extra_settings",
         "posthog_team"."modifiers",
         "posthog_team"."correlation_config",
         "posthog_team"."session_recording_retention_period_days",
         "posthog_team"."external_data_workspace_id",
         "posthog_team"."external_data_workspace_last_synced_at"
  FROM "posthog_team"
  WHERE "posthog_team"."id" = 99999
  LIMIT 21
  '''
# ---
# name: TestOrganizationFeatureFlagCopy.test_copy_feature_flag_create_new.25
  '''
  SELECT "posthog_dashboardtile"."id",
         "posthog_dashboardtile"."dashboard_id",
         "posthog_dashboardtile"."insight_id",
         "posthog_dashboardtile"."text_id",
         "posthog_dashboardtile"."layouts",
         "posthog_dashboardtile"."color",
         "posthog_dashboardtile"."filters_hash",
         "posthog_dashboardtile"."last_refresh",
         "posthog_dashboardtile"."refreshing",
         "posthog_dashboardtile"."refresh_attempt",
         "posthog_dashboardtile"."deleted"
  FROM "posthog_dashboardtile"
  WHERE "posthog_dashboardtile"."id" = 99999
  LIMIT 21
  '''
# ---
# name: TestOrganizationFeatureFlagCopy.test_copy_feature_flag_create_new.26
  '''
  SELECT "posthog_dashboarditem"."id",
         "posthog_dashboarditem"."name",
         "posthog_dashboarditem"."derived_name",
         "posthog_dashboarditem"."description",
         "posthog_dashboarditem"."team_id",
         "posthog_dashboarditem"."filters",
         "posthog_dashboarditem"."filters_hash",
         "posthog_dashboarditem"."query",
         "posthog_dashboarditem"."order",
         "posthog_dashboarditem"."deleted",
         "posthog_dashboarditem"."saved",
         "posthog_dashboarditem"."created_at",
         "posthog_dashboarditem"."refreshing",
         "posthog_dashboarditem"."created_by_id",
         "posthog_dashboarditem"."is_sample",
         "posthog_dashboarditem"."short_id",
         "posthog_dashboarditem"."favorited",
         "posthog_dashboarditem"."refresh_attempt",
         "posthog_dashboarditem"."last_modified_at",
         "posthog_dashboarditem"."last_modified_by_id",
         "posthog_dashboarditem"."dashboard_id",
         "posthog_dashboarditem"."last_refresh",
         "posthog_dashboarditem"."layouts",
         "posthog_dashboarditem"."color",
         "posthog_dashboarditem"."dive_dashboard_id",
         "posthog_dashboarditem"."updated_at",
         "posthog_dashboarditem"."deprecated_tags",
         "posthog_dashboarditem"."tags"
  FROM "posthog_dashboarditem"
  WHERE "posthog_dashboarditem"."id" = 99999
  LIMIT 21
  '''
# ---
# name: TestOrganizationFeatureFlagCopy.test_copy_feature_flag_create_new.27
  '''
  SELECT "posthog_dashboard"."id",
         "posthog_dashboard"."name",
         "posthog_dashboard"."description",
         "posthog_dashboard"."team_id",
         "posthog_dashboard"."pinned",
         "posthog_dashboard"."created_at",
         "posthog_dashboard"."created_by_id",
         "posthog_dashboard"."deleted",
         "posthog_dashboard"."last_accessed_at",
         "posthog_dashboard"."filters",
         "posthog_dashboard"."variables",
         "posthog_dashboard"."creation_mode",
         "posthog_dashboard"."restriction_level",
         "posthog_dashboard"."deprecated_tags",
         "posthog_dashboard"."tags",
         "posthog_dashboard"."share_token",
         "posthog_dashboard"."is_shared"
  FROM "posthog_dashboard"
  WHERE "posthog_dashboard"."id" = 99999
  LIMIT 21
  '''
# ---
# name: TestOrganizationFeatureFlagCopy.test_copy_feature_flag_create_new.28
  '''
  SELECT "posthog_team"."id",
         "posthog_team"."uuid",
         "posthog_team"."organization_id",
         "posthog_team"."project_id",
         "posthog_team"."api_token",
         "posthog_team"."app_urls",
         "posthog_team"."name",
         "posthog_team"."slack_incoming_webhook",
         "posthog_team"."created_at",
         "posthog_team"."updated_at",
         "posthog_team"."anonymize_ips",
         "posthog_team"."completed_snippet_onboarding",
         "posthog_team"."has_completed_onboarding_for",
         "posthog_team"."ingested_event",
         "posthog_team"."autocapture_opt_out",
         "posthog_team"."autocapture_web_vitals_opt_in",
         "posthog_team"."autocapture_web_vitals_allowed_metrics",
         "posthog_team"."autocapture_exceptions_opt_in",
         "posthog_team"."autocapture_exceptions_errors_to_ignore",
         "posthog_team"."person_processing_opt_out",
         "posthog_team"."session_recording_opt_in",
         "posthog_team"."session_recording_sample_rate",
         "posthog_team"."session_recording_minimum_duration_milliseconds",
         "posthog_team"."session_recording_linked_flag",
         "posthog_team"."session_recording_network_payload_capture_config",
         "posthog_team"."session_recording_url_trigger_config",
         "posthog_team"."session_recording_url_blocklist_config",
         "posthog_team"."session_recording_event_trigger_config",
         "posthog_team"."session_replay_config",
         "posthog_team"."survey_config",
         "posthog_team"."capture_console_log_opt_in",
         "posthog_team"."capture_performance_opt_in",
         "posthog_team"."capture_dead_clicks",
         "posthog_team"."surveys_opt_in",
         "posthog_team"."heatmaps_opt_in",
         "posthog_team"."session_recording_version",
         "posthog_team"."signup_token",
         "posthog_team"."is_demo",
         "posthog_team"."access_control",
         "posthog_team"."week_start_day",
         "posthog_team"."inject_web_apps",
         "posthog_team"."test_account_filters",
         "posthog_team"."test_account_filters_default_checked",
         "posthog_team"."path_cleaning_filters",
         "posthog_team"."timezone",
         "posthog_team"."data_attributes",
         "posthog_team"."person_display_name_properties",
         "posthog_team"."live_events_columns",
         "posthog_team"."recording_domains",
         "posthog_team"."primary_dashboard_id",
         "posthog_team"."extra_settings",
         "posthog_team"."modifiers",
         "posthog_team"."correlation_config",
         "posthog_team"."session_recording_retention_period_days",
         "posthog_team"."plugins_opt_in",
         "posthog_team"."opt_out_capture",
         "posthog_team"."event_names",
         "posthog_team"."event_names_with_usage",
         "posthog_team"."event_properties",
         "posthog_team"."event_properties_with_usage",
         "posthog_team"."event_properties_numerical",
         "posthog_team"."external_data_workspace_id",
         "posthog_team"."external_data_workspace_last_synced_at"
  FROM "posthog_team"
  WHERE "posthog_team"."id" = 99999
  LIMIT 21
  '''
# ---
# name: TestOrganizationFeatureFlagCopy.test_copy_feature_flag_create_new.29
  '''
  SELECT "posthog_team"."id",
         "posthog_team"."uuid",
         "posthog_team"."organization_id",
         "posthog_team"."project_id",
         "posthog_team"."api_token",
         "posthog_team"."app_urls",
         "posthog_team"."name",
         "posthog_team"."slack_incoming_webhook",
         "posthog_team"."created_at",
         "posthog_team"."updated_at",
         "posthog_team"."anonymize_ips",
         "posthog_team"."completed_snippet_onboarding",
         "posthog_team"."has_completed_onboarding_for",
         "posthog_team"."ingested_event",
         "posthog_team"."autocapture_opt_out",
         "posthog_team"."autocapture_web_vitals_opt_in",
         "posthog_team"."autocapture_web_vitals_allowed_metrics",
         "posthog_team"."autocapture_exceptions_opt_in",
         "posthog_team"."autocapture_exceptions_errors_to_ignore",
         "posthog_team"."person_processing_opt_out",
         "posthog_team"."session_recording_opt_in",
         "posthog_team"."session_recording_sample_rate",
         "posthog_team"."session_recording_minimum_duration_milliseconds",
         "posthog_team"."session_recording_linked_flag",
         "posthog_team"."session_recording_network_payload_capture_config",
         "posthog_team"."session_recording_url_trigger_config",
         "posthog_team"."session_recording_url_blocklist_config",
         "posthog_team"."session_recording_event_trigger_config",
         "posthog_team"."session_replay_config",
         "posthog_team"."survey_config",
         "posthog_team"."capture_console_log_opt_in",
         "posthog_team"."capture_performance_opt_in",
         "posthog_team"."capture_dead_clicks",
         "posthog_team"."surveys_opt_in",
         "posthog_team"."heatmaps_opt_in",
         "posthog_team"."session_recording_version",
         "posthog_team"."signup_token",
         "posthog_team"."is_demo",
         "posthog_team"."access_control",
         "posthog_team"."week_start_day",
         "posthog_team"."inject_web_apps",
         "posthog_team"."test_account_filters",
         "posthog_team"."test_account_filters_default_checked",
         "posthog_team"."path_cleaning_filters",
         "posthog_team"."timezone",
         "posthog_team"."data_attributes",
         "posthog_team"."person_display_name_properties",
         "posthog_team"."live_events_columns",
         "posthog_team"."recording_domains",
         "posthog_team"."primary_dashboard_id",
         "posthog_team"."extra_settings",
         "posthog_team"."modifiers",
         "posthog_team"."correlation_config",
         "posthog_team"."session_recording_retention_period_days",
         "posthog_team"."external_data_workspace_id",
         "posthog_team"."external_data_workspace_last_synced_at"
  FROM "posthog_team"
  WHERE "posthog_team"."id" = 99999
  LIMIT 21
  '''
# ---
# name: TestOrganizationFeatureFlagCopy.test_copy_feature_flag_create_new.3
  '''
  SELECT "posthog_featureflag"."id",
         "posthog_featureflag"."key",
         "posthog_featureflag"."name",
         "posthog_featureflag"."filters",
         "posthog_featureflag"."rollout_percentage",
         "posthog_featureflag"."team_id",
         "posthog_featureflag"."created_by_id",
         "posthog_featureflag"."created_at",
         "posthog_featureflag"."deleted",
         "posthog_featureflag"."active",
         "posthog_featureflag"."rollback_conditions",
         "posthog_featureflag"."performed_rollback",
         "posthog_featureflag"."ensure_experience_continuity",
         "posthog_featureflag"."usage_dashboard_id",
         "posthog_featureflag"."has_enriched_analytics"
  FROM "posthog_featureflag"
  WHERE ("posthog_featureflag"."key" = 'copied-flag-key'
         AND "posthog_featureflag"."team_id" = 99999)
  LIMIT 21
  '''
# ---
# name: TestOrganizationFeatureFlagCopy.test_copy_feature_flag_create_new.30
  '''
  SELECT "posthog_dashboarditem"."id",
         "posthog_dashboarditem"."name",
         "posthog_dashboarditem"."derived_name",
         "posthog_dashboarditem"."description",
         "posthog_dashboarditem"."team_id",
         "posthog_dashboarditem"."filters",
         "posthog_dashboarditem"."filters_hash",
         "posthog_dashboarditem"."query",
         "posthog_dashboarditem"."order",
         "posthog_dashboarditem"."deleted",
         "posthog_dashboarditem"."saved",
         "posthog_dashboarditem"."created_at",
         "posthog_dashboarditem"."refreshing",
         "posthog_dashboarditem"."created_by_id",
         "posthog_dashboarditem"."is_sample",
         "posthog_dashboarditem"."short_id",
         "posthog_dashboarditem"."favorited",
         "posthog_dashboarditem"."refresh_attempt",
         "posthog_dashboarditem"."last_modified_at",
         "posthog_dashboarditem"."last_modified_by_id",
         "posthog_dashboarditem"."dashboard_id",
         "posthog_dashboarditem"."last_refresh",
         "posthog_dashboarditem"."layouts",
         "posthog_dashboarditem"."color",
         "posthog_dashboarditem"."dive_dashboard_id",
         "posthog_dashboarditem"."updated_at",
         "posthog_dashboarditem"."deprecated_tags",
         "posthog_dashboarditem"."tags"
  FROM "posthog_dashboarditem"
  WHERE "posthog_dashboarditem"."id" = 99999
  LIMIT 21
  '''
# ---
# name: TestOrganizationFeatureFlagCopy.test_copy_feature_flag_create_new.31
  '''
  SELECT "posthog_team"."id",
         "posthog_team"."uuid",
         "posthog_team"."organization_id",
         "posthog_team"."project_id",
         "posthog_team"."api_token",
         "posthog_team"."app_urls",
         "posthog_team"."name",
         "posthog_team"."slack_incoming_webhook",
         "posthog_team"."created_at",
         "posthog_team"."updated_at",
         "posthog_team"."anonymize_ips",
         "posthog_team"."completed_snippet_onboarding",
         "posthog_team"."has_completed_onboarding_for",
         "posthog_team"."ingested_event",
         "posthog_team"."autocapture_opt_out",
         "posthog_team"."autocapture_web_vitals_opt_in",
         "posthog_team"."autocapture_web_vitals_allowed_metrics",
         "posthog_team"."autocapture_exceptions_opt_in",
         "posthog_team"."autocapture_exceptions_errors_to_ignore",
         "posthog_team"."person_processing_opt_out",
         "posthog_team"."session_recording_opt_in",
         "posthog_team"."session_recording_sample_rate",
         "posthog_team"."session_recording_minimum_duration_milliseconds",
         "posthog_team"."session_recording_linked_flag",
         "posthog_team"."session_recording_network_payload_capture_config",
         "posthog_team"."session_recording_url_trigger_config",
         "posthog_team"."session_recording_url_blocklist_config",
         "posthog_team"."session_recording_event_trigger_config",
         "posthog_team"."session_replay_config",
         "posthog_team"."survey_config",
         "posthog_team"."capture_console_log_opt_in",
         "posthog_team"."capture_performance_opt_in",
         "posthog_team"."capture_dead_clicks",
         "posthog_team"."surveys_opt_in",
         "posthog_team"."heatmaps_opt_in",
         "posthog_team"."session_recording_version",
         "posthog_team"."signup_token",
         "posthog_team"."is_demo",
         "posthog_team"."access_control",
         "posthog_team"."week_start_day",
         "posthog_team"."inject_web_apps",
         "posthog_team"."test_account_filters",
         "posthog_team"."test_account_filters_default_checked",
         "posthog_team"."path_cleaning_filters",
         "posthog_team"."timezone",
         "posthog_team"."data_attributes",
         "posthog_team"."person_display_name_properties",
         "posthog_team"."live_events_columns",
         "posthog_team"."recording_domains",
         "posthog_team"."primary_dashboard_id",
         "posthog_team"."extra_settings",
         "posthog_team"."modifiers",
         "posthog_team"."correlation_config",
         "posthog_team"."session_recording_retention_period_days",
         "posthog_team"."plugins_opt_in",
         "posthog_team"."opt_out_capture",
         "posthog_team"."event_names",
         "posthog_team"."event_names_with_usage",
         "posthog_team"."event_properties",
         "posthog_team"."event_properties_with_usage",
         "posthog_team"."event_properties_numerical",
         "posthog_team"."external_data_workspace_id",
         "posthog_team"."external_data_workspace_last_synced_at"
  FROM "posthog_team"
  WHERE "posthog_team"."id" = 99999
  LIMIT 21
  '''
# ---
# name: TestOrganizationFeatureFlagCopy.test_copy_feature_flag_create_new.32
  '''
  SELECT "posthog_team"."id",
         "posthog_team"."uuid",
         "posthog_team"."organization_id",
         "posthog_team"."project_id",
         "posthog_team"."api_token",
         "posthog_team"."app_urls",
         "posthog_team"."name",
         "posthog_team"."slack_incoming_webhook",
         "posthog_team"."created_at",
         "posthog_team"."updated_at",
         "posthog_team"."anonymize_ips",
         "posthog_team"."completed_snippet_onboarding",
         "posthog_team"."has_completed_onboarding_for",
         "posthog_team"."ingested_event",
         "posthog_team"."autocapture_opt_out",
         "posthog_team"."autocapture_web_vitals_opt_in",
         "posthog_team"."autocapture_web_vitals_allowed_metrics",
         "posthog_team"."autocapture_exceptions_opt_in",
         "posthog_team"."autocapture_exceptions_errors_to_ignore",
         "posthog_team"."person_processing_opt_out",
         "posthog_team"."session_recording_opt_in",
         "posthog_team"."session_recording_sample_rate",
         "posthog_team"."session_recording_minimum_duration_milliseconds",
         "posthog_team"."session_recording_linked_flag",
         "posthog_team"."session_recording_network_payload_capture_config",
         "posthog_team"."session_recording_url_trigger_config",
         "posthog_team"."session_recording_url_blocklist_config",
         "posthog_team"."session_recording_event_trigger_config",
         "posthog_team"."session_replay_config",
         "posthog_team"."survey_config",
         "posthog_team"."capture_console_log_opt_in",
         "posthog_team"."capture_performance_opt_in",
         "posthog_team"."capture_dead_clicks",
         "posthog_team"."surveys_opt_in",
         "posthog_team"."heatmaps_opt_in",
         "posthog_team"."session_recording_version",
         "posthog_team"."signup_token",
         "posthog_team"."is_demo",
         "posthog_team"."access_control",
         "posthog_team"."week_start_day",
         "posthog_team"."inject_web_apps",
         "posthog_team"."test_account_filters",
         "posthog_team"."test_account_filters_default_checked",
         "posthog_team"."path_cleaning_filters",
         "posthog_team"."timezone",
         "posthog_team"."data_attributes",
         "posthog_team"."person_display_name_properties",
         "posthog_team"."live_events_columns",
         "posthog_team"."recording_domains",
         "posthog_team"."primary_dashboard_id",
         "posthog_team"."extra_settings",
         "posthog_team"."modifiers",
         "posthog_team"."correlation_config",
         "posthog_team"."session_recording_retention_period_days",
         "posthog_team"."external_data_workspace_id",
         "posthog_team"."external_data_workspace_last_synced_at"
  FROM "posthog_team"
  WHERE "posthog_team"."id" = 99999
  LIMIT 21
  '''
# ---
# name: TestOrganizationFeatureFlagCopy.test_copy_feature_flag_create_new.33
  '''
  SELECT "posthog_dashboardtile"."id",
         "posthog_dashboardtile"."dashboard_id",
         "posthog_dashboardtile"."insight_id",
         "posthog_dashboardtile"."text_id",
         "posthog_dashboardtile"."layouts",
         "posthog_dashboardtile"."color",
         "posthog_dashboardtile"."filters_hash",
         "posthog_dashboardtile"."last_refresh",
         "posthog_dashboardtile"."refreshing",
         "posthog_dashboardtile"."refresh_attempt",
         "posthog_dashboardtile"."deleted"
  FROM "posthog_dashboardtile"
  WHERE "posthog_dashboardtile"."id" = 99999
  LIMIT 21
  '''
# ---
# name: TestOrganizationFeatureFlagCopy.test_copy_feature_flag_create_new.34
  '''
  SELECT "posthog_dashboarditem"."id",
         "posthog_dashboarditem"."name",
         "posthog_dashboarditem"."derived_name",
         "posthog_dashboarditem"."description",
         "posthog_dashboarditem"."team_id",
         "posthog_dashboarditem"."filters",
         "posthog_dashboarditem"."filters_hash",
         "posthog_dashboarditem"."query",
         "posthog_dashboarditem"."order",
         "posthog_dashboarditem"."deleted",
         "posthog_dashboarditem"."saved",
         "posthog_dashboarditem"."created_at",
         "posthog_dashboarditem"."refreshing",
         "posthog_dashboarditem"."created_by_id",
         "posthog_dashboarditem"."is_sample",
         "posthog_dashboarditem"."short_id",
         "posthog_dashboarditem"."favorited",
         "posthog_dashboarditem"."refresh_attempt",
         "posthog_dashboarditem"."last_modified_at",
         "posthog_dashboarditem"."last_modified_by_id",
         "posthog_dashboarditem"."dashboard_id",
         "posthog_dashboarditem"."last_refresh",
         "posthog_dashboarditem"."layouts",
         "posthog_dashboarditem"."color",
         "posthog_dashboarditem"."dive_dashboard_id",
         "posthog_dashboarditem"."updated_at",
         "posthog_dashboarditem"."deprecated_tags",
         "posthog_dashboarditem"."tags"
  FROM "posthog_dashboarditem"
  WHERE "posthog_dashboarditem"."id" = 99999
  LIMIT 21
  '''
# ---
# name: TestOrganizationFeatureFlagCopy.test_copy_feature_flag_create_new.35
  '''
  SELECT "posthog_dashboard"."id",
         "posthog_dashboard"."name",
         "posthog_dashboard"."description",
         "posthog_dashboard"."team_id",
         "posthog_dashboard"."pinned",
         "posthog_dashboard"."created_at",
         "posthog_dashboard"."created_by_id",
         "posthog_dashboard"."deleted",
         "posthog_dashboard"."last_accessed_at",
         "posthog_dashboard"."filters",
         "posthog_dashboard"."variables",
         "posthog_dashboard"."creation_mode",
         "posthog_dashboard"."restriction_level",
         "posthog_dashboard"."deprecated_tags",
         "posthog_dashboard"."tags",
         "posthog_dashboard"."share_token",
         "posthog_dashboard"."is_shared"
  FROM "posthog_dashboard"
  WHERE "posthog_dashboard"."id" = 99999
  LIMIT 21
  '''
# ---
# name: TestOrganizationFeatureFlagCopy.test_copy_feature_flag_create_new.36
  '''
  SELECT "posthog_team"."id",
         "posthog_team"."uuid",
         "posthog_team"."organization_id",
         "posthog_team"."project_id",
         "posthog_team"."api_token",
         "posthog_team"."app_urls",
         "posthog_team"."name",
         "posthog_team"."slack_incoming_webhook",
         "posthog_team"."created_at",
         "posthog_team"."updated_at",
         "posthog_team"."anonymize_ips",
         "posthog_team"."completed_snippet_onboarding",
         "posthog_team"."has_completed_onboarding_for",
         "posthog_team"."ingested_event",
         "posthog_team"."autocapture_opt_out",
         "posthog_team"."autocapture_web_vitals_opt_in",
         "posthog_team"."autocapture_web_vitals_allowed_metrics",
         "posthog_team"."autocapture_exceptions_opt_in",
         "posthog_team"."autocapture_exceptions_errors_to_ignore",
         "posthog_team"."person_processing_opt_out",
         "posthog_team"."session_recording_opt_in",
         "posthog_team"."session_recording_sample_rate",
         "posthog_team"."session_recording_minimum_duration_milliseconds",
         "posthog_team"."session_recording_linked_flag",
         "posthog_team"."session_recording_network_payload_capture_config",
         "posthog_team"."session_recording_url_trigger_config",
         "posthog_team"."session_recording_url_blocklist_config",
         "posthog_team"."session_recording_event_trigger_config",
         "posthog_team"."session_replay_config",
         "posthog_team"."survey_config",
         "posthog_team"."capture_console_log_opt_in",
         "posthog_team"."capture_performance_opt_in",
         "posthog_team"."capture_dead_clicks",
         "posthog_team"."surveys_opt_in",
         "posthog_team"."heatmaps_opt_in",
         "posthog_team"."session_recording_version",
         "posthog_team"."signup_token",
         "posthog_team"."is_demo",
         "posthog_team"."access_control",
         "posthog_team"."week_start_day",
         "posthog_team"."inject_web_apps",
         "posthog_team"."test_account_filters",
         "posthog_team"."test_account_filters_default_checked",
         "posthog_team"."path_cleaning_filters",
         "posthog_team"."timezone",
         "posthog_team"."data_attributes",
         "posthog_team"."person_display_name_properties",
         "posthog_team"."live_events_columns",
         "posthog_team"."recording_domains",
         "posthog_team"."primary_dashboard_id",
         "posthog_team"."extra_settings",
         "posthog_team"."modifiers",
         "posthog_team"."correlation_config",
         "posthog_team"."session_recording_retention_period_days",
         "posthog_team"."plugins_opt_in",
         "posthog_team"."opt_out_capture",
         "posthog_team"."event_names",
         "posthog_team"."event_names_with_usage",
         "posthog_team"."event_properties",
         "posthog_team"."event_properties_with_usage",
         "posthog_team"."event_properties_numerical",
         "posthog_team"."external_data_workspace_id",
         "posthog_team"."external_data_workspace_last_synced_at"
  FROM "posthog_team"
  WHERE "posthog_team"."id" = 99999
  LIMIT 21
  '''
# ---
# name: TestOrganizationFeatureFlagCopy.test_copy_feature_flag_create_new.37
  '''
  SELECT "posthog_featureflag"."id",
         "posthog_featureflag"."key",
         "posthog_featureflag"."name",
         "posthog_featureflag"."filters",
         "posthog_featureflag"."rollout_percentage",
         "posthog_featureflag"."team_id",
         "posthog_featureflag"."created_by_id",
         "posthog_featureflag"."created_at",
         "posthog_featureflag"."deleted",
         "posthog_featureflag"."active",
         "posthog_featureflag"."rollback_conditions",
         "posthog_featureflag"."performed_rollback",
         "posthog_featureflag"."ensure_experience_continuity",
         "posthog_featureflag"."usage_dashboard_id",
         "posthog_featureflag"."has_enriched_analytics"
  FROM "posthog_featureflag"
  WHERE ("posthog_featureflag"."active"
         AND NOT "posthog_featureflag"."deleted"
         AND "posthog_featureflag"."team_id" = 99999)
  '''
# ---
# name: TestOrganizationFeatureFlagCopy.test_copy_feature_flag_create_new.38
  '''
  SELECT "posthog_team"."id",
         "posthog_team"."uuid",
         "posthog_team"."organization_id",
         "posthog_team"."project_id",
         "posthog_team"."api_token",
         "posthog_team"."app_urls",
         "posthog_team"."name",
         "posthog_team"."slack_incoming_webhook",
         "posthog_team"."created_at",
         "posthog_team"."updated_at",
         "posthog_team"."anonymize_ips",
         "posthog_team"."completed_snippet_onboarding",
         "posthog_team"."has_completed_onboarding_for",
         "posthog_team"."ingested_event",
         "posthog_team"."autocapture_opt_out",
         "posthog_team"."autocapture_web_vitals_opt_in",
         "posthog_team"."autocapture_web_vitals_allowed_metrics",
         "posthog_team"."autocapture_exceptions_opt_in",
         "posthog_team"."autocapture_exceptions_errors_to_ignore",
         "posthog_team"."person_processing_opt_out",
         "posthog_team"."session_recording_opt_in",
         "posthog_team"."session_recording_sample_rate",
         "posthog_team"."session_recording_minimum_duration_milliseconds",
         "posthog_team"."session_recording_linked_flag",
         "posthog_team"."session_recording_network_payload_capture_config",
         "posthog_team"."session_recording_url_trigger_config",
         "posthog_team"."session_recording_url_blocklist_config",
         "posthog_team"."session_recording_event_trigger_config",
         "posthog_team"."session_replay_config",
         "posthog_team"."survey_config",
         "posthog_team"."capture_console_log_opt_in",
         "posthog_team"."capture_performance_opt_in",
         "posthog_team"."capture_dead_clicks",
         "posthog_team"."surveys_opt_in",
         "posthog_team"."heatmaps_opt_in",
         "posthog_team"."session_recording_version",
         "posthog_team"."signup_token",
         "posthog_team"."is_demo",
         "posthog_team"."access_control",
         "posthog_team"."week_start_day",
         "posthog_team"."inject_web_apps",
         "posthog_team"."test_account_filters",
         "posthog_team"."test_account_filters_default_checked",
         "posthog_team"."path_cleaning_filters",
         "posthog_team"."timezone",
         "posthog_team"."data_attributes",
         "posthog_team"."person_display_name_properties",
         "posthog_team"."live_events_columns",
         "posthog_team"."recording_domains",
         "posthog_team"."primary_dashboard_id",
         "posthog_team"."extra_settings",
         "posthog_team"."modifiers",
         "posthog_team"."correlation_config",
         "posthog_team"."session_recording_retention_period_days",
         "posthog_team"."external_data_workspace_id",
         "posthog_team"."external_data_workspace_last_synced_at"
  FROM "posthog_team"
  WHERE "posthog_team"."id" = 99999
  LIMIT 21
  '''
# ---
# name: TestOrganizationFeatureFlagCopy.test_copy_feature_flag_create_new.39
  '''
  SELECT "posthog_remoteconfig"."id",
         "posthog_remoteconfig"."team_id",
         "posthog_remoteconfig"."config",
         "posthog_remoteconfig"."updated_at",
         "posthog_remoteconfig"."synced_at"
  FROM "posthog_remoteconfig"
  WHERE "posthog_remoteconfig"."team_id" = 99999
  LIMIT 21
  '''
# ---
# name: TestOrganizationFeatureFlagCopy.test_copy_feature_flag_create_new.4
  '''
  SELECT "posthog_organization"."id",
         "posthog_organization"."name",
         "posthog_organization"."slug",
         "posthog_organization"."logo_media_id",
         "posthog_organization"."created_at",
         "posthog_organization"."updated_at",
         "posthog_organization"."plugins_access_level",
         "posthog_organization"."for_internal_metrics",
         "posthog_organization"."is_member_join_email_enabled",
         "posthog_organization"."enforce_2fa",
         "posthog_organization"."is_hipaa",
         "posthog_organization"."customer_id",
         "posthog_organization"."available_product_features",
         "posthog_organization"."usage",
         "posthog_organization"."never_drop_data",
         "posthog_organization"."customer_trust_scores",
         "posthog_organization"."setup_section_2_completed",
         "posthog_organization"."personalization",
         "posthog_organization"."domain_whitelist"
  FROM "posthog_organization"
  WHERE "posthog_organization"."id" = '00000000-0000-0000-0000-000000000000'::uuid
  LIMIT 21
  '''
# ---
# name: TestOrganizationFeatureFlagCopy.test_copy_feature_flag_create_new.40
  '''
  SELECT "posthog_team"."id",
         "posthog_team"."uuid",
         "posthog_team"."organization_id",
         "posthog_team"."project_id",
         "posthog_team"."api_token",
         "posthog_team"."app_urls",
         "posthog_team"."name",
         "posthog_team"."slack_incoming_webhook",
         "posthog_team"."created_at",
         "posthog_team"."updated_at",
         "posthog_team"."anonymize_ips",
         "posthog_team"."completed_snippet_onboarding",
         "posthog_team"."has_completed_onboarding_for",
         "posthog_team"."ingested_event",
         "posthog_team"."autocapture_opt_out",
         "posthog_team"."autocapture_web_vitals_opt_in",
         "posthog_team"."autocapture_web_vitals_allowed_metrics",
         "posthog_team"."autocapture_exceptions_opt_in",
         "posthog_team"."autocapture_exceptions_errors_to_ignore",
         "posthog_team"."person_processing_opt_out",
         "posthog_team"."session_recording_opt_in",
         "posthog_team"."session_recording_sample_rate",
         "posthog_team"."session_recording_minimum_duration_milliseconds",
         "posthog_team"."session_recording_linked_flag",
         "posthog_team"."session_recording_network_payload_capture_config",
         "posthog_team"."session_recording_url_trigger_config",
         "posthog_team"."session_recording_url_blocklist_config",
         "posthog_team"."session_recording_event_trigger_config",
         "posthog_team"."session_replay_config",
         "posthog_team"."survey_config",
         "posthog_team"."capture_console_log_opt_in",
         "posthog_team"."capture_performance_opt_in",
         "posthog_team"."capture_dead_clicks",
         "posthog_team"."surveys_opt_in",
         "posthog_team"."heatmaps_opt_in",
         "posthog_team"."session_recording_version",
         "posthog_team"."signup_token",
         "posthog_team"."is_demo",
         "posthog_team"."access_control",
         "posthog_team"."week_start_day",
         "posthog_team"."inject_web_apps",
         "posthog_team"."test_account_filters",
         "posthog_team"."test_account_filters_default_checked",
         "posthog_team"."path_cleaning_filters",
         "posthog_team"."timezone",
         "posthog_team"."data_attributes",
         "posthog_team"."person_display_name_properties",
         "posthog_team"."live_events_columns",
         "posthog_team"."recording_domains",
         "posthog_team"."primary_dashboard_id",
         "posthog_team"."extra_settings",
         "posthog_team"."modifiers",
         "posthog_team"."correlation_config",
         "posthog_team"."session_recording_retention_period_days",
         "posthog_team"."plugins_opt_in",
         "posthog_team"."opt_out_capture",
         "posthog_team"."event_names",
         "posthog_team"."event_names_with_usage",
         "posthog_team"."event_properties",
         "posthog_team"."event_properties_with_usage",
         "posthog_team"."event_properties_numerical",
         "posthog_team"."external_data_workspace_id",
         "posthog_team"."external_data_workspace_last_synced_at"
  FROM "posthog_team"
  WHERE "posthog_team"."id" = 99999
  LIMIT 21
  '''
# ---
# name: TestOrganizationFeatureFlagCopy.test_copy_feature_flag_create_new.41
  '''
  SELECT COUNT(*) AS "__count"
  FROM "posthog_featureflag"
  WHERE ("posthog_featureflag"."active"
         AND NOT "posthog_featureflag"."deleted"
         AND "posthog_featureflag"."team_id" = 99999)
  '''
# ---
# name: TestOrganizationFeatureFlagCopy.test_copy_feature_flag_create_new.42
  '''
  SELECT "posthog_pluginconfig"."id",
         "posthog_pluginsourcefile"."transpiled",
         "posthog_pluginconfig"."web_token",
         "posthog_plugin"."config_schema",
         "posthog_pluginconfig"."config"
  FROM "posthog_pluginconfig"
  INNER JOIN "posthog_plugin" ON ("posthog_pluginconfig"."plugin_id" = "posthog_plugin"."id")
  INNER JOIN "posthog_pluginsourcefile" ON ("posthog_plugin"."id" = "posthog_pluginsourcefile"."plugin_id")
  WHERE ("posthog_pluginconfig"."enabled"
         AND "posthog_pluginsourcefile"."filename" = 'site.ts'
         AND "posthog_pluginsourcefile"."status" = 'TRANSPILED'
         AND "posthog_pluginconfig"."team_id" = 99999)
  '''
# ---
# name: TestOrganizationFeatureFlagCopy.test_copy_feature_flag_create_new.43
  '''
  SELECT "posthog_hogfunction"."id",
         "posthog_hogfunction"."team_id",
         "posthog_hogfunction"."name",
         "posthog_hogfunction"."description",
         "posthog_hogfunction"."created_at",
         "posthog_hogfunction"."created_by_id",
         "posthog_hogfunction"."deleted",
         "posthog_hogfunction"."updated_at",
         "posthog_hogfunction"."enabled",
         "posthog_hogfunction"."type",
         "posthog_hogfunction"."icon_url",
         "posthog_hogfunction"."hog",
         "posthog_hogfunction"."bytecode",
         "posthog_hogfunction"."transpiled",
         "posthog_hogfunction"."inputs_schema",
         "posthog_hogfunction"."inputs",
         "posthog_hogfunction"."encrypted_inputs",
         "posthog_hogfunction"."filters",
         "posthog_hogfunction"."masking",
         "posthog_hogfunction"."template_id"
  FROM "posthog_hogfunction"
  WHERE ("posthog_hogfunction"."enabled"
         AND "posthog_hogfunction"."team_id" = 99999
         AND "posthog_hogfunction"."type" IN ('site_destination',
                                              'site_app'))
  '''
# ---
# name: TestOrganizationFeatureFlagCopy.test_copy_feature_flag_create_new.44
  '''
  SELECT "posthog_team"."id",
         "posthog_team"."uuid",
         "posthog_team"."organization_id",
         "posthog_team"."project_id",
         "posthog_team"."api_token",
         "posthog_team"."app_urls",
         "posthog_team"."name",
         "posthog_team"."slack_incoming_webhook",
         "posthog_team"."created_at",
         "posthog_team"."updated_at",
         "posthog_team"."anonymize_ips",
         "posthog_team"."completed_snippet_onboarding",
         "posthog_team"."has_completed_onboarding_for",
         "posthog_team"."ingested_event",
         "posthog_team"."autocapture_opt_out",
         "posthog_team"."autocapture_web_vitals_opt_in",
         "posthog_team"."autocapture_web_vitals_allowed_metrics",
         "posthog_team"."autocapture_exceptions_opt_in",
         "posthog_team"."autocapture_exceptions_errors_to_ignore",
         "posthog_team"."person_processing_opt_out",
         "posthog_team"."session_recording_opt_in",
         "posthog_team"."session_recording_sample_rate",
         "posthog_team"."session_recording_minimum_duration_milliseconds",
         "posthog_team"."session_recording_linked_flag",
         "posthog_team"."session_recording_network_payload_capture_config",
         "posthog_team"."session_recording_url_trigger_config",
         "posthog_team"."session_recording_url_blocklist_config",
         "posthog_team"."session_recording_event_trigger_config",
         "posthog_team"."session_replay_config",
         "posthog_team"."survey_config",
         "posthog_team"."capture_console_log_opt_in",
         "posthog_team"."capture_performance_opt_in",
         "posthog_team"."capture_dead_clicks",
         "posthog_team"."surveys_opt_in",
         "posthog_team"."heatmaps_opt_in",
         "posthog_team"."session_recording_version",
         "posthog_team"."signup_token",
         "posthog_team"."is_demo",
         "posthog_team"."access_control",
         "posthog_team"."week_start_day",
         "posthog_team"."inject_web_apps",
         "posthog_team"."test_account_filters",
         "posthog_team"."test_account_filters_default_checked",
         "posthog_team"."path_cleaning_filters",
         "posthog_team"."timezone",
         "posthog_team"."data_attributes",
         "posthog_team"."person_display_name_properties",
         "posthog_team"."live_events_columns",
         "posthog_team"."recording_domains",
         "posthog_team"."primary_dashboard_id",
         "posthog_team"."extra_settings",
         "posthog_team"."modifiers",
         "posthog_team"."correlation_config",
         "posthog_team"."session_recording_retention_period_days",
         "posthog_team"."plugins_opt_in",
         "posthog_team"."opt_out_capture",
         "posthog_team"."event_names",
         "posthog_team"."event_names_with_usage",
         "posthog_team"."event_properties",
         "posthog_team"."event_properties_with_usage",
         "posthog_team"."event_properties_numerical",
         "posthog_team"."external_data_workspace_id",
         "posthog_team"."external_data_workspace_last_synced_at"
  FROM "posthog_team"
  WHERE "posthog_team"."id" = 99999
  LIMIT 21
  '''
# ---
# name: TestOrganizationFeatureFlagCopy.test_copy_feature_flag_create_new.45
  '''
  SELECT "posthog_experiment"."id",
         "posthog_experiment"."name",
         "posthog_experiment"."description",
         "posthog_experiment"."team_id",
         "posthog_experiment"."filters",
         "posthog_experiment"."parameters",
         "posthog_experiment"."secondary_metrics",
         "posthog_experiment"."created_by_id",
         "posthog_experiment"."feature_flag_id",
         "posthog_experiment"."exposure_cohort_id",
         "posthog_experiment"."holdout_id",
         "posthog_experiment"."start_date",
         "posthog_experiment"."end_date",
         "posthog_experiment"."created_at",
         "posthog_experiment"."updated_at",
         "posthog_experiment"."archived",
         "posthog_experiment"."type",
         "posthog_experiment"."variants",
         "posthog_experiment"."metrics",
         "posthog_experiment"."metrics_secondary"
  FROM "posthog_experiment"
  WHERE "posthog_experiment"."feature_flag_id" = 99999
  '''
# ---
# name: TestOrganizationFeatureFlagCopy.test_copy_feature_flag_create_new.46
  '''
  SELECT "posthog_survey"."id",
         "posthog_survey"."team_id",
         "posthog_survey"."name",
         "posthog_survey"."description",
         "posthog_survey"."linked_flag_id",
         "posthog_survey"."targeting_flag_id",
         "posthog_survey"."internal_targeting_flag_id",
         "posthog_survey"."internal_response_sampling_flag_id",
         "posthog_survey"."type",
         "posthog_survey"."conditions",
         "posthog_survey"."questions",
         "posthog_survey"."appearance",
         "posthog_survey"."created_at",
         "posthog_survey"."created_by_id",
         "posthog_survey"."start_date",
         "posthog_survey"."end_date",
         "posthog_survey"."updated_at",
         "posthog_survey"."archived",
         "posthog_survey"."responses_limit",
         "posthog_survey"."response_sampling_start_date",
         "posthog_survey"."response_sampling_interval_type",
         "posthog_survey"."response_sampling_interval",
         "posthog_survey"."response_sampling_limit",
         "posthog_survey"."response_sampling_daily_limits",
         "posthog_survey"."iteration_count",
         "posthog_survey"."iteration_frequency_days",
         "posthog_survey"."iteration_start_dates",
         "posthog_survey"."current_iteration",
         "posthog_survey"."current_iteration_start_date"
  FROM "posthog_survey"
  WHERE "posthog_survey"."linked_flag_id" = 99999
  '''
# ---
# name: TestOrganizationFeatureFlagCopy.test_copy_feature_flag_create_new.47
  '''
  SELECT "posthog_earlyaccessfeature"."id",
         "posthog_earlyaccessfeature"."team_id",
         "posthog_earlyaccessfeature"."feature_flag_id",
         "posthog_earlyaccessfeature"."name",
         "posthog_earlyaccessfeature"."description",
         "posthog_earlyaccessfeature"."stage",
         "posthog_earlyaccessfeature"."documentation_url",
         "posthog_earlyaccessfeature"."created_at"
  FROM "posthog_earlyaccessfeature"
  WHERE "posthog_earlyaccessfeature"."feature_flag_id" = 99999
  '''
# ---
# name: TestOrganizationFeatureFlagCopy.test_copy_feature_flag_create_new.48
  '''
  SELECT "posthog_organizationmembership"."id",
         "posthog_organizationmembership"."organization_id",
         "posthog_organizationmembership"."user_id",
         "posthog_organizationmembership"."level",
         "posthog_organizationmembership"."joined_at",
         "posthog_organizationmembership"."updated_at",
         "posthog_organization"."id",
         "posthog_organization"."name",
         "posthog_organization"."slug",
         "posthog_organization"."logo_media_id",
         "posthog_organization"."created_at",
         "posthog_organization"."updated_at",
         "posthog_organization"."plugins_access_level",
         "posthog_organization"."for_internal_metrics",
         "posthog_organization"."is_member_join_email_enabled",
         "posthog_organization"."enforce_2fa",
         "posthog_organization"."is_hipaa",
         "posthog_organization"."customer_id",
         "posthog_organization"."available_product_features",
         "posthog_organization"."usage",
         "posthog_organization"."never_drop_data",
         "posthog_organization"."customer_trust_scores",
         "posthog_organization"."setup_section_2_completed",
         "posthog_organization"."personalization",
         "posthog_organization"."domain_whitelist"
  FROM "posthog_organizationmembership"
  INNER JOIN "posthog_organization" ON ("posthog_organizationmembership"."organization_id" = "posthog_organization"."id")
  WHERE ("posthog_organizationmembership"."organization_id" = '00000000-0000-0000-0000-000000000000'::uuid
         AND "posthog_organizationmembership"."user_id" = 99999)
  LIMIT 21
  '''
# ---
# name: TestOrganizationFeatureFlagCopy.test_copy_feature_flag_create_new.49
  '''
  SELECT "posthog_dashboard"."id",
         "posthog_dashboard"."name",
         "posthog_dashboard"."description",
         "posthog_dashboard"."team_id",
         "posthog_dashboard"."pinned",
         "posthog_dashboard"."created_at",
         "posthog_dashboard"."created_by_id",
         "posthog_dashboard"."deleted",
         "posthog_dashboard"."last_accessed_at",
         "posthog_dashboard"."filters",
         "posthog_dashboard"."variables",
         "posthog_dashboard"."creation_mode",
         "posthog_dashboard"."restriction_level",
         "posthog_dashboard"."deprecated_tags",
         "posthog_dashboard"."tags",
         "posthog_dashboard"."share_token",
         "posthog_dashboard"."is_shared"
  FROM "posthog_dashboard"
  INNER JOIN "posthog_featureflagdashboards" ON ("posthog_dashboard"."id" = "posthog_featureflagdashboards"."dashboard_id")
  WHERE (NOT ("posthog_dashboard"."deleted")
         AND "posthog_featureflagdashboards"."feature_flag_id" = 99999)
  '''
# ---
# name: TestOrganizationFeatureFlagCopy.test_copy_feature_flag_create_new.5
  '''
  SELECT "posthog_team"."id",
         "posthog_team"."uuid",
         "posthog_team"."organization_id",
         "posthog_team"."project_id",
         "posthog_team"."api_token",
         "posthog_team"."app_urls",
         "posthog_team"."name",
         "posthog_team"."slack_incoming_webhook",
         "posthog_team"."created_at",
         "posthog_team"."updated_at",
         "posthog_team"."anonymize_ips",
         "posthog_team"."completed_snippet_onboarding",
         "posthog_team"."has_completed_onboarding_for",
         "posthog_team"."ingested_event",
         "posthog_team"."autocapture_opt_out",
         "posthog_team"."autocapture_web_vitals_opt_in",
         "posthog_team"."autocapture_web_vitals_allowed_metrics",
         "posthog_team"."autocapture_exceptions_opt_in",
         "posthog_team"."autocapture_exceptions_errors_to_ignore",
         "posthog_team"."person_processing_opt_out",
         "posthog_team"."session_recording_opt_in",
         "posthog_team"."session_recording_sample_rate",
         "posthog_team"."session_recording_minimum_duration_milliseconds",
         "posthog_team"."session_recording_linked_flag",
         "posthog_team"."session_recording_network_payload_capture_config",
         "posthog_team"."session_recording_url_trigger_config",
         "posthog_team"."session_recording_url_blocklist_config",
         "posthog_team"."session_recording_event_trigger_config",
         "posthog_team"."session_replay_config",
         "posthog_team"."survey_config",
         "posthog_team"."capture_console_log_opt_in",
         "posthog_team"."capture_performance_opt_in",
         "posthog_team"."capture_dead_clicks",
         "posthog_team"."surveys_opt_in",
         "posthog_team"."heatmaps_opt_in",
         "posthog_team"."session_recording_version",
         "posthog_team"."signup_token",
         "posthog_team"."is_demo",
         "posthog_team"."access_control",
         "posthog_team"."week_start_day",
         "posthog_team"."inject_web_apps",
         "posthog_team"."test_account_filters",
         "posthog_team"."test_account_filters_default_checked",
         "posthog_team"."path_cleaning_filters",
         "posthog_team"."timezone",
         "posthog_team"."data_attributes",
         "posthog_team"."person_display_name_properties",
         "posthog_team"."live_events_columns",
         "posthog_team"."recording_domains",
         "posthog_team"."primary_dashboard_id",
         "posthog_team"."extra_settings",
         "posthog_team"."modifiers",
         "posthog_team"."correlation_config",
         "posthog_team"."session_recording_retention_period_days",
         "posthog_team"."external_data_workspace_id",
         "posthog_team"."external_data_workspace_last_synced_at"
  FROM "posthog_team"
  WHERE "posthog_team"."id" = 99999
  LIMIT 21
  '''
# ---
# name: TestOrganizationFeatureFlagCopy.test_copy_feature_flag_create_new.50
  '''
  SELECT "posthog_organizationmembership"."id",
         "posthog_organizationmembership"."organization_id",
         "posthog_organizationmembership"."user_id",
         "posthog_organizationmembership"."level",
         "posthog_organizationmembership"."joined_at",
         "posthog_organizationmembership"."updated_at",
         "posthog_organization"."id",
         "posthog_organization"."name",
         "posthog_organization"."slug",
         "posthog_organization"."logo_media_id",
         "posthog_organization"."created_at",
         "posthog_organization"."updated_at",
         "posthog_organization"."plugins_access_level",
         "posthog_organization"."for_internal_metrics",
         "posthog_organization"."is_member_join_email_enabled",
         "posthog_organization"."enforce_2fa",
         "posthog_organization"."is_hipaa",
         "posthog_organization"."customer_id",
         "posthog_organization"."available_product_features",
         "posthog_organization"."usage",
         "posthog_organization"."never_drop_data",
         "posthog_organization"."customer_trust_scores",
         "posthog_organization"."setup_section_2_completed",
         "posthog_organization"."personalization",
         "posthog_organization"."domain_whitelist"
  FROM "posthog_organizationmembership"
  INNER JOIN "posthog_organization" ON ("posthog_organizationmembership"."organization_id" = "posthog_organization"."id")
  WHERE ("posthog_organizationmembership"."organization_id" = '00000000-0000-0000-0000-000000000000'::uuid
         AND "posthog_organizationmembership"."user_id" = 99999)
  LIMIT 21
  '''
# ---
# name: TestOrganizationFeatureFlagCopy.test_copy_feature_flag_create_new.51
  '''
  SELECT "posthog_instancesetting"."id",
         "posthog_instancesetting"."key",
         "posthog_instancesetting"."raw_value"
  FROM "posthog_instancesetting"
  WHERE "posthog_instancesetting"."key" = 'constance:posthog:PERSON_ON_EVENTS_V2_ENABLED'
  ORDER BY "posthog_instancesetting"."id" ASC
  LIMIT 1
  '''
# ---
# name: TestOrganizationFeatureFlagCopy.test_copy_feature_flag_create_new.52
  '''
  SELECT "posthog_instancesetting"."id",
         "posthog_instancesetting"."key",
         "posthog_instancesetting"."raw_value"
  FROM "posthog_instancesetting"
  WHERE "posthog_instancesetting"."key" = 'constance:posthog:PERSON_ON_EVENTS_ENABLED'
  ORDER BY "posthog_instancesetting"."id" ASC
  LIMIT 1
  '''
# ---
# name: TestOrganizationFeatureFlagCopy.test_copy_feature_flag_create_new.53
  '''
  SELECT "posthog_instancesetting"."id",
         "posthog_instancesetting"."key",
         "posthog_instancesetting"."raw_value"
  FROM "posthog_instancesetting"
  WHERE "posthog_instancesetting"."key" = 'constance:posthog:PERSON_ON_EVENTS_V2_ENABLED'
  ORDER BY "posthog_instancesetting"."id" ASC
  LIMIT 1
  '''
# ---
# name: TestOrganizationFeatureFlagCopy.test_copy_feature_flag_create_new.54
  '''
  SELECT "posthog_instancesetting"."id",
         "posthog_instancesetting"."key",
         "posthog_instancesetting"."raw_value"
  FROM "posthog_instancesetting"
  WHERE "posthog_instancesetting"."key" = 'constance:posthog:PERSON_ON_EVENTS_ENABLED'
  ORDER BY "posthog_instancesetting"."id" ASC
  LIMIT 1
  '''
# ---
# name: TestOrganizationFeatureFlagCopy.test_copy_feature_flag_create_new.55
  '''
  SELECT "posthog_instancesetting"."id",
         "posthog_instancesetting"."key",
         "posthog_instancesetting"."raw_value"
  FROM "posthog_instancesetting"
  WHERE "posthog_instancesetting"."key" = 'constance:posthog:PERSON_ON_EVENTS_V2_ENABLED'
  ORDER BY "posthog_instancesetting"."id" ASC
  LIMIT 1
  '''
# ---
# name: TestOrganizationFeatureFlagCopy.test_copy_feature_flag_create_new.56
  '''
  SELECT "posthog_instancesetting"."id",
         "posthog_instancesetting"."key",
         "posthog_instancesetting"."raw_value"
  FROM "posthog_instancesetting"
  WHERE "posthog_instancesetting"."key" = 'constance:posthog:PERSON_ON_EVENTS_ENABLED'
  ORDER BY "posthog_instancesetting"."id" ASC
  LIMIT 1
  '''
# ---
# name: TestOrganizationFeatureFlagCopy.test_copy_feature_flag_create_new.57
  '''
  SELECT "posthog_team"."id",
         "posthog_team"."uuid",
         "posthog_team"."organization_id",
         "posthog_team"."project_id",
         "posthog_team"."api_token",
         "posthog_team"."app_urls",
         "posthog_team"."name",
         "posthog_team"."slack_incoming_webhook",
         "posthog_team"."created_at",
         "posthog_team"."updated_at",
         "posthog_team"."anonymize_ips",
         "posthog_team"."completed_snippet_onboarding",
         "posthog_team"."has_completed_onboarding_for",
         "posthog_team"."ingested_event",
         "posthog_team"."autocapture_opt_out",
         "posthog_team"."autocapture_exceptions_opt_in",
         "posthog_team"."autocapture_exceptions_errors_to_ignore",
         "posthog_team"."session_recording_opt_in",
         "posthog_team"."session_recording_sample_rate",
         "posthog_team"."session_recording_minimum_duration_milliseconds",
         "posthog_team"."session_recording_linked_flag",
         "posthog_team"."session_recording_network_payload_capture_config",
         "posthog_team"."session_replay_config",
         "posthog_team"."capture_console_log_opt_in",
         "posthog_team"."capture_performance_opt_in",
         "posthog_team"."surveys_opt_in",
         "posthog_team"."heatmaps_opt_in",
         "posthog_team"."session_recording_version",
         "posthog_team"."signup_token",
         "posthog_team"."is_demo",
         "posthog_team"."access_control",
         "posthog_team"."week_start_day",
         "posthog_team"."inject_web_apps",
         "posthog_team"."test_account_filters",
         "posthog_team"."test_account_filters_default_checked",
         "posthog_team"."path_cleaning_filters",
         "posthog_team"."timezone",
         "posthog_team"."data_attributes",
         "posthog_team"."person_display_name_properties",
         "posthog_team"."live_events_columns",
         "posthog_team"."recording_domains",
         "posthog_team"."primary_dashboard_id",
         "posthog_team"."extra_settings",
         "posthog_team"."modifiers",
         "posthog_team"."correlation_config",
         "posthog_team"."session_recording_retention_period_days",
         "posthog_team"."external_data_workspace_id",
         "posthog_team"."external_data_workspace_last_synced_at"
  FROM "posthog_team"
  WHERE "posthog_team"."id" = 2
  LIMIT 21
  '''
# ---
# name: TestOrganizationFeatureFlagCopy.test_copy_feature_flag_create_new.58
  '''
  SELECT "posthog_dashboardtile"."id",
         "posthog_dashboardtile"."dashboard_id",
         "posthog_dashboardtile"."insight_id",
         "posthog_dashboardtile"."text_id",
         "posthog_dashboardtile"."layouts",
         "posthog_dashboardtile"."color",
         "posthog_dashboardtile"."filters_hash",
         "posthog_dashboardtile"."last_refresh",
         "posthog_dashboardtile"."refreshing",
         "posthog_dashboardtile"."refresh_attempt",
         "posthog_dashboardtile"."deleted"
  FROM "posthog_dashboardtile"
  WHERE "posthog_dashboardtile"."id" = 2
  LIMIT 21
  '''
# ---
# name: TestOrganizationFeatureFlagCopy.test_copy_feature_flag_create_new.59
  '''
  SELECT "posthog_dashboarditem"."id",
         "posthog_dashboarditem"."name",
         "posthog_dashboarditem"."derived_name",
         "posthog_dashboarditem"."description",
         "posthog_dashboarditem"."team_id",
         "posthog_dashboarditem"."filters",
         "posthog_dashboarditem"."filters_hash",
         "posthog_dashboarditem"."query",
         "posthog_dashboarditem"."order",
         "posthog_dashboarditem"."deleted",
         "posthog_dashboarditem"."saved",
         "posthog_dashboarditem"."created_at",
         "posthog_dashboarditem"."last_refresh",
         "posthog_dashboarditem"."refreshing",
         "posthog_dashboarditem"."created_by_id",
         "posthog_dashboarditem"."is_sample",
         "posthog_dashboarditem"."short_id",
         "posthog_dashboarditem"."favorited",
         "posthog_dashboarditem"."refresh_attempt",
         "posthog_dashboarditem"."last_modified_at",
         "posthog_dashboarditem"."last_modified_by_id",
         "posthog_dashboarditem"."dashboard_id",
         "posthog_dashboarditem"."layouts",
         "posthog_dashboarditem"."color",
         "posthog_dashboarditem"."dive_dashboard_id",
         "posthog_dashboarditem"."updated_at",
         "posthog_dashboarditem"."deprecated_tags",
         "posthog_dashboarditem"."tags"
  FROM "posthog_dashboarditem"
  WHERE "posthog_dashboarditem"."id" = 2
  LIMIT 21
  '''
# ---
# name: TestOrganizationFeatureFlagCopy.test_copy_feature_flag_create_new.6
  '''
  SELECT "posthog_featureflag"."id",
         "posthog_featureflag"."key",
         "posthog_featureflag"."name",
         "posthog_featureflag"."filters",
         "posthog_featureflag"."rollout_percentage",
         "posthog_featureflag"."team_id",
         "posthog_featureflag"."created_by_id",
         "posthog_featureflag"."created_at",
         "posthog_featureflag"."deleted",
         "posthog_featureflag"."active",
         "posthog_featureflag"."rollback_conditions",
         "posthog_featureflag"."performed_rollback",
         "posthog_featureflag"."ensure_experience_continuity",
         "posthog_featureflag"."usage_dashboard_id",
         "posthog_featureflag"."has_enriched_analytics"
  FROM "posthog_featureflag"
  WHERE (NOT "posthog_featureflag"."deleted"
         AND "posthog_featureflag"."key" = 'copied-flag-key'
         AND "posthog_featureflag"."team_id" = 99999)
  ORDER BY "posthog_featureflag"."id" ASC
  LIMIT 1
  '''
# ---
# name: TestOrganizationFeatureFlagCopy.test_copy_feature_flag_create_new.60
  '''
  SELECT "posthog_dashboard"."id",
         "posthog_dashboard"."name",
         "posthog_dashboard"."description",
         "posthog_dashboard"."team_id",
         "posthog_dashboard"."pinned",
         "posthog_dashboard"."created_at",
         "posthog_dashboard"."created_by_id",
         "posthog_dashboard"."deleted",
         "posthog_dashboard"."last_accessed_at",
         "posthog_dashboard"."filters",
         "posthog_dashboard"."creation_mode",
         "posthog_dashboard"."restriction_level",
         "posthog_dashboard"."deprecated_tags",
         "posthog_dashboard"."tags",
         "posthog_dashboard"."share_token",
         "posthog_dashboard"."is_shared"
  FROM "posthog_dashboard"
  WHERE "posthog_dashboard"."id" = 2
  LIMIT 21
  '''
# ---
# name: TestOrganizationFeatureFlagCopy.test_copy_feature_flag_create_new.61
  '''
  SELECT "posthog_team"."id",
         "posthog_team"."uuid",
         "posthog_team"."organization_id",
         "posthog_team"."project_id",
         "posthog_team"."api_token",
         "posthog_team"."app_urls",
         "posthog_team"."name",
         "posthog_team"."slack_incoming_webhook",
         "posthog_team"."created_at",
         "posthog_team"."updated_at",
         "posthog_team"."anonymize_ips",
         "posthog_team"."completed_snippet_onboarding",
         "posthog_team"."has_completed_onboarding_for",
         "posthog_team"."ingested_event",
         "posthog_team"."autocapture_opt_out",
         "posthog_team"."autocapture_exceptions_opt_in",
         "posthog_team"."autocapture_exceptions_errors_to_ignore",
         "posthog_team"."session_recording_opt_in",
         "posthog_team"."session_recording_sample_rate",
         "posthog_team"."session_recording_minimum_duration_milliseconds",
         "posthog_team"."session_recording_linked_flag",
         "posthog_team"."session_recording_network_payload_capture_config",
         "posthog_team"."session_replay_config",
         "posthog_team"."capture_console_log_opt_in",
         "posthog_team"."capture_performance_opt_in",
         "posthog_team"."surveys_opt_in",
         "posthog_team"."heatmaps_opt_in",
         "posthog_team"."session_recording_version",
         "posthog_team"."signup_token",
         "posthog_team"."is_demo",
         "posthog_team"."access_control",
         "posthog_team"."week_start_day",
         "posthog_team"."inject_web_apps",
         "posthog_team"."test_account_filters",
         "posthog_team"."test_account_filters_default_checked",
         "posthog_team"."path_cleaning_filters",
         "posthog_team"."timezone",
         "posthog_team"."data_attributes",
         "posthog_team"."person_display_name_properties",
         "posthog_team"."live_events_columns",
         "posthog_team"."recording_domains",
         "posthog_team"."primary_dashboard_id",
         "posthog_team"."extra_settings",
         "posthog_team"."modifiers",
         "posthog_team"."correlation_config",
         "posthog_team"."session_recording_retention_period_days",
         "posthog_team"."plugins_opt_in",
         "posthog_team"."opt_out_capture",
         "posthog_team"."event_names",
         "posthog_team"."event_names_with_usage",
         "posthog_team"."event_properties",
         "posthog_team"."event_properties_with_usage",
         "posthog_team"."event_properties_numerical",
         "posthog_team"."external_data_workspace_id",
         "posthog_team"."external_data_workspace_last_synced_at"
  FROM "posthog_team"
  WHERE "posthog_team"."id" = 2
  LIMIT 21
  '''
# ---
# name: TestOrganizationFeatureFlagCopy.test_copy_feature_flag_create_new.62
  '''
  SELECT "posthog_instancesetting"."id",
         "posthog_instancesetting"."key",
         "posthog_instancesetting"."raw_value"
  FROM "posthog_instancesetting"
  WHERE "posthog_instancesetting"."key" = 'constance:posthog:PERSON_ON_EVENTS_V2_ENABLED'
  ORDER BY "posthog_instancesetting"."id" ASC
  LIMIT 1
  '''
# ---
# name: TestOrganizationFeatureFlagCopy.test_copy_feature_flag_create_new.63
  '''
  SELECT "posthog_instancesetting"."id",
         "posthog_instancesetting"."key",
         "posthog_instancesetting"."raw_value"
  FROM "posthog_instancesetting"
  WHERE "posthog_instancesetting"."key" = 'constance:posthog:PERSON_ON_EVENTS_ENABLED'
  ORDER BY "posthog_instancesetting"."id" ASC
  LIMIT 1
  '''
# ---
# name: TestOrganizationFeatureFlagCopy.test_copy_feature_flag_create_new.64
  '''
  SELECT "posthog_instancesetting"."id",
         "posthog_instancesetting"."key",
         "posthog_instancesetting"."raw_value"
  FROM "posthog_instancesetting"
  WHERE "posthog_instancesetting"."key" = 'constance:posthog:PERSON_ON_EVENTS_V2_ENABLED'
  ORDER BY "posthog_instancesetting"."id" ASC
  LIMIT 1
  '''
# ---
# name: TestOrganizationFeatureFlagCopy.test_copy_feature_flag_create_new.65
  '''
  SELECT "posthog_instancesetting"."id",
         "posthog_instancesetting"."key",
         "posthog_instancesetting"."raw_value"
  FROM "posthog_instancesetting"
  WHERE "posthog_instancesetting"."key" = 'constance:posthog:PERSON_ON_EVENTS_ENABLED'
  ORDER BY "posthog_instancesetting"."id" ASC
  LIMIT 1
  '''
# ---
# name: TestOrganizationFeatureFlagCopy.test_copy_feature_flag_create_new.66
  '''
  SELECT "posthog_instancesetting"."id",
         "posthog_instancesetting"."key",
         "posthog_instancesetting"."raw_value"
  FROM "posthog_instancesetting"
  WHERE "posthog_instancesetting"."key" = 'constance:posthog:PERSON_ON_EVENTS_V2_ENABLED'
  ORDER BY "posthog_instancesetting"."id" ASC
  LIMIT 1
  '''
# ---
# name: TestOrganizationFeatureFlagCopy.test_copy_feature_flag_create_new.67
  '''
  SELECT "posthog_instancesetting"."id",
         "posthog_instancesetting"."key",
         "posthog_instancesetting"."raw_value"
  FROM "posthog_instancesetting"
  WHERE "posthog_instancesetting"."key" = 'constance:posthog:PERSON_ON_EVENTS_ENABLED'
  ORDER BY "posthog_instancesetting"."id" ASC
  LIMIT 1
  '''
# ---
# name: TestOrganizationFeatureFlagCopy.test_copy_feature_flag_create_new.68
  '''
  SELECT "posthog_featureflag"."id",
         "posthog_featureflag"."key",
         "posthog_featureflag"."name",
         "posthog_featureflag"."filters",
         "posthog_featureflag"."rollout_percentage",
         "posthog_featureflag"."team_id",
         "posthog_featureflag"."created_by_id",
         "posthog_featureflag"."created_at",
         "posthog_featureflag"."deleted",
         "posthog_featureflag"."active",
         "posthog_featureflag"."rollback_conditions",
         "posthog_featureflag"."performed_rollback",
         "posthog_featureflag"."ensure_experience_continuity",
         "posthog_featureflag"."usage_dashboard_id",
         "posthog_featureflag"."has_enriched_analytics"
  FROM "posthog_featureflag"
  WHERE ("posthog_featureflag"."active"
         AND NOT "posthog_featureflag"."deleted"
         AND "posthog_featureflag"."team_id" = 2)
  '''
# ---
# name: TestOrganizationFeatureFlagCopy.test_copy_feature_flag_create_new.69
  '''
  SELECT "posthog_team"."id",
         "posthog_team"."uuid",
         "posthog_team"."organization_id",
         "posthog_team"."project_id",
         "posthog_team"."api_token",
         "posthog_team"."app_urls",
         "posthog_team"."name",
         "posthog_team"."slack_incoming_webhook",
         "posthog_team"."created_at",
         "posthog_team"."updated_at",
         "posthog_team"."anonymize_ips",
         "posthog_team"."completed_snippet_onboarding",
         "posthog_team"."has_completed_onboarding_for",
         "posthog_team"."ingested_event",
         "posthog_team"."autocapture_opt_out",
         "posthog_team"."autocapture_exceptions_opt_in",
         "posthog_team"."autocapture_exceptions_errors_to_ignore",
         "posthog_team"."session_recording_opt_in",
         "posthog_team"."session_recording_sample_rate",
         "posthog_team"."session_recording_minimum_duration_milliseconds",
         "posthog_team"."session_recording_linked_flag",
         "posthog_team"."session_recording_network_payload_capture_config",
         "posthog_team"."session_replay_config",
         "posthog_team"."capture_console_log_opt_in",
         "posthog_team"."capture_performance_opt_in",
         "posthog_team"."surveys_opt_in",
         "posthog_team"."heatmaps_opt_in",
         "posthog_team"."session_recording_version",
         "posthog_team"."signup_token",
         "posthog_team"."is_demo",
         "posthog_team"."access_control",
         "posthog_team"."week_start_day",
         "posthog_team"."inject_web_apps",
         "posthog_team"."test_account_filters",
         "posthog_team"."test_account_filters_default_checked",
         "posthog_team"."path_cleaning_filters",
         "posthog_team"."timezone",
         "posthog_team"."data_attributes",
         "posthog_team"."person_display_name_properties",
         "posthog_team"."live_events_columns",
         "posthog_team"."recording_domains",
         "posthog_team"."primary_dashboard_id",
         "posthog_team"."extra_settings",
         "posthog_team"."modifiers",
         "posthog_team"."correlation_config",
         "posthog_team"."session_recording_retention_period_days",
         "posthog_team"."plugins_opt_in",
         "posthog_team"."opt_out_capture",
         "posthog_team"."event_names",
         "posthog_team"."event_names_with_usage",
         "posthog_team"."event_properties",
         "posthog_team"."event_properties_with_usage",
         "posthog_team"."event_properties_numerical",
         "posthog_team"."external_data_workspace_id",
         "posthog_team"."external_data_workspace_last_synced_at"
  FROM "posthog_team"
  WHERE "posthog_team"."id" = 2
  LIMIT 21
  '''
# ---
# name: TestOrganizationFeatureFlagCopy.test_copy_feature_flag_create_new.7
  '''
  SELECT 1 AS "a"
  FROM "posthog_featureflag"
  INNER JOIN "posthog_team" ON ("posthog_featureflag"."team_id" = "posthog_team"."id")
  WHERE (NOT "posthog_featureflag"."deleted"
         AND "posthog_featureflag"."key" = 'copied-flag-key'
         AND "posthog_team"."project_id" = 99999)
  LIMIT 1
  '''
# ---
# name: TestOrganizationFeatureFlagCopy.test_copy_feature_flag_create_new.70
  '''
  SELECT "posthog_experiment"."id",
         "posthog_experiment"."name",
         "posthog_experiment"."description",
         "posthog_experiment"."team_id",
         "posthog_experiment"."filters",
         "posthog_experiment"."parameters",
         "posthog_experiment"."secondary_metrics",
         "posthog_experiment"."created_by_id",
         "posthog_experiment"."feature_flag_id",
         "posthog_experiment"."exposure_cohort_id",
         "posthog_experiment"."start_date",
         "posthog_experiment"."end_date",
         "posthog_experiment"."created_at",
         "posthog_experiment"."updated_at",
         "posthog_experiment"."archived"
  FROM "posthog_experiment"
  WHERE "posthog_experiment"."feature_flag_id" = 2
  '''
# ---
# name: TestOrganizationFeatureFlagCopy.test_copy_feature_flag_create_new.71
  '''
  SELECT "posthog_survey"."id",
         "posthog_survey"."team_id",
         "posthog_survey"."name",
         "posthog_survey"."description",
         "posthog_survey"."linked_flag_id",
         "posthog_survey"."targeting_flag_id",
         "posthog_survey"."type",
         "posthog_survey"."conditions",
         "posthog_survey"."questions",
         "posthog_survey"."appearance",
         "posthog_survey"."created_at",
         "posthog_survey"."created_by_id",
         "posthog_survey"."start_date",
         "posthog_survey"."end_date",
         "posthog_survey"."updated_at",
         "posthog_survey"."archived",
         "posthog_survey"."responses_limit"
  FROM "posthog_survey"
  WHERE "posthog_survey"."linked_flag_id" = 2
  '''
# ---
# name: TestOrganizationFeatureFlagCopy.test_copy_feature_flag_create_new.72
  '''
  SELECT "posthog_earlyaccessfeature"."id",
         "posthog_earlyaccessfeature"."team_id",
         "posthog_earlyaccessfeature"."feature_flag_id",
         "posthog_earlyaccessfeature"."name",
         "posthog_earlyaccessfeature"."description",
         "posthog_earlyaccessfeature"."stage",
         "posthog_earlyaccessfeature"."documentation_url",
         "posthog_earlyaccessfeature"."created_at"
  FROM "posthog_earlyaccessfeature"
  WHERE "posthog_earlyaccessfeature"."feature_flag_id" = 2
  '''
# ---
# name: TestOrganizationFeatureFlagCopy.test_copy_feature_flag_create_new.73
  '''
  SELECT "posthog_dashboard"."id",
         "posthog_dashboard"."name",
         "posthog_dashboard"."description",
         "posthog_dashboard"."team_id",
         "posthog_dashboard"."pinned",
         "posthog_dashboard"."created_at",
         "posthog_dashboard"."created_by_id",
         "posthog_dashboard"."deleted",
         "posthog_dashboard"."last_accessed_at",
         "posthog_dashboard"."filters",
         "posthog_dashboard"."creation_mode",
         "posthog_dashboard"."restriction_level",
         "posthog_dashboard"."deprecated_tags",
         "posthog_dashboard"."tags",
         "posthog_dashboard"."share_token",
         "posthog_dashboard"."is_shared"
  FROM "posthog_dashboard"
  INNER JOIN "posthog_featureflagdashboards" ON ("posthog_dashboard"."id" = "posthog_featureflagdashboards"."dashboard_id")
  WHERE (NOT ("posthog_dashboard"."deleted")
         AND "posthog_featureflagdashboards"."feature_flag_id" = 2)
  '''
# ---
# name: TestOrganizationFeatureFlagCopy.test_copy_feature_flag_create_new.8
  '''
  SELECT "posthog_featureflag"."id",
         "posthog_featureflag"."key",
         "posthog_featureflag"."name",
         "posthog_featureflag"."filters",
         "posthog_featureflag"."rollout_percentage",
         "posthog_featureflag"."team_id",
         "posthog_featureflag"."created_by_id",
         "posthog_featureflag"."created_at",
         "posthog_featureflag"."deleted",
         "posthog_featureflag"."active",
         "posthog_featureflag"."rollback_conditions",
         "posthog_featureflag"."performed_rollback",
         "posthog_featureflag"."ensure_experience_continuity",
         "posthog_featureflag"."usage_dashboard_id",
         "posthog_featureflag"."has_enriched_analytics"
  FROM "posthog_featureflag"
  WHERE ("posthog_featureflag"."deleted"
         AND "posthog_featureflag"."key" = 'copied-flag-key'
         AND "posthog_featureflag"."team_id" = 99999)
  '''
# ---
# name: TestOrganizationFeatureFlagCopy.test_copy_feature_flag_create_new.9
  '''
  SELECT (true) AS "flag_X_condition_0"
  FROM "posthog_person"
  WHERE "posthog_person"."team_id" = 99999
  LIMIT 10
  '''
# ---
# name: TestOrganizationFeatureFlagGet.test_get_feature_flag_success
  '''
  SELECT "posthog_user"."id",
         "posthog_user"."password",
         "posthog_user"."last_login",
         "posthog_user"."first_name",
         "posthog_user"."last_name",
         "posthog_user"."is_staff",
         "posthog_user"."date_joined",
         "posthog_user"."uuid",
         "posthog_user"."current_organization_id",
         "posthog_user"."current_team_id",
         "posthog_user"."email",
         "posthog_user"."pending_email",
         "posthog_user"."temporary_token",
         "posthog_user"."distinct_id",
         "posthog_user"."is_email_verified",
         "posthog_user"."has_seen_product_intro_for",
         "posthog_user"."strapi_id",
         "posthog_user"."is_active",
         "posthog_user"."theme_mode",
         "posthog_user"."partial_notification_settings",
         "posthog_user"."anonymize_data",
         "posthog_user"."toolbar_mode",
         "posthog_user"."hedgehog_config",
         "posthog_user"."events_column_config",
         "posthog_user"."email_opt_in"
  FROM "posthog_user"
  WHERE "posthog_user"."id" = 99999
  LIMIT 21
  '''
# ---
# name: TestOrganizationFeatureFlagGet.test_get_feature_flag_success.1
  '''
  SELECT "posthog_organization"."id",
         "posthog_organization"."name",
         "posthog_organization"."slug",
         "posthog_organization"."logo_media_id",
         "posthog_organization"."created_at",
         "posthog_organization"."updated_at",
         "posthog_organization"."plugins_access_level",
         "posthog_organization"."for_internal_metrics",
         "posthog_organization"."is_member_join_email_enabled",
         "posthog_organization"."enforce_2fa",
         "posthog_organization"."is_hipaa",
         "posthog_organization"."customer_id",
         "posthog_organization"."available_product_features",
         "posthog_organization"."usage",
         "posthog_organization"."never_drop_data",
         "posthog_organization"."customer_trust_scores",
         "posthog_organization"."setup_section_2_completed",
         "posthog_organization"."personalization",
         "posthog_organization"."domain_whitelist"
  FROM "posthog_organization"
  WHERE "posthog_organization"."id" = '00000000-0000-0000-0000-000000000000'::uuid
  LIMIT 21
  '''
# ---
# name: TestOrganizationFeatureFlagGet.test_get_feature_flag_success.2
  '''
  SELECT 1 AS "a"
  FROM "posthog_organizationmembership"
  WHERE ("posthog_organizationmembership"."organization_id" = '00000000-0000-0000-0000-000000000000'::uuid
         AND "posthog_organizationmembership"."user_id" = 99999)
  LIMIT 1
  '''
# ---
# name: TestOrganizationFeatureFlagGet.test_get_feature_flag_success.3
  '''
  SELECT "posthog_team"."id",
         "posthog_team"."uuid",
         "posthog_team"."organization_id",
         "posthog_team"."project_id",
         "posthog_team"."api_token",
         "posthog_team"."app_urls",
         "posthog_team"."name",
         "posthog_team"."slack_incoming_webhook",
         "posthog_team"."created_at",
         "posthog_team"."updated_at",
         "posthog_team"."anonymize_ips",
         "posthog_team"."completed_snippet_onboarding",
         "posthog_team"."has_completed_onboarding_for",
         "posthog_team"."ingested_event",
         "posthog_team"."autocapture_opt_out",
         "posthog_team"."autocapture_web_vitals_opt_in",
         "posthog_team"."autocapture_web_vitals_allowed_metrics",
         "posthog_team"."autocapture_exceptions_opt_in",
         "posthog_team"."autocapture_exceptions_errors_to_ignore",
         "posthog_team"."person_processing_opt_out",
         "posthog_team"."session_recording_opt_in",
         "posthog_team"."session_recording_sample_rate",
         "posthog_team"."session_recording_minimum_duration_milliseconds",
         "posthog_team"."session_recording_linked_flag",
         "posthog_team"."session_recording_network_payload_capture_config",
         "posthog_team"."session_recording_url_trigger_config",
         "posthog_team"."session_recording_url_blocklist_config",
         "posthog_team"."session_recording_event_trigger_config",
         "posthog_team"."session_replay_config",
         "posthog_team"."survey_config",
         "posthog_team"."capture_console_log_opt_in",
         "posthog_team"."capture_performance_opt_in",
         "posthog_team"."capture_dead_clicks",
         "posthog_team"."surveys_opt_in",
         "posthog_team"."heatmaps_opt_in",
         "posthog_team"."session_recording_version",
         "posthog_team"."signup_token",
         "posthog_team"."is_demo",
         "posthog_team"."access_control",
         "posthog_team"."week_start_day",
         "posthog_team"."inject_web_apps",
         "posthog_team"."test_account_filters",
         "posthog_team"."test_account_filters_default_checked",
         "posthog_team"."path_cleaning_filters",
         "posthog_team"."timezone",
         "posthog_team"."data_attributes",
         "posthog_team"."person_display_name_properties",
         "posthog_team"."live_events_columns",
         "posthog_team"."recording_domains",
         "posthog_team"."primary_dashboard_id",
         "posthog_team"."extra_settings",
         "posthog_team"."modifiers",
         "posthog_team"."correlation_config",
         "posthog_team"."session_recording_retention_period_days",
         "posthog_team"."external_data_workspace_id",
         "posthog_team"."external_data_workspace_last_synced_at"
  FROM "posthog_team"
  WHERE "posthog_team"."organization_id" = '00000000-0000-0000-0000-000000000000'::uuid
  '''
# ---
# name: TestOrganizationFeatureFlagGet.test_get_feature_flag_success.4
  '''
  SELECT "posthog_featureflag"."id",
         "posthog_featureflag"."key",
         "posthog_featureflag"."name",
         "posthog_featureflag"."filters",
         "posthog_featureflag"."rollout_percentage",
         "posthog_featureflag"."team_id",
         "posthog_featureflag"."created_by_id",
         "posthog_featureflag"."created_at",
         "posthog_featureflag"."deleted",
         "posthog_featureflag"."active",
         "posthog_featureflag"."rollback_conditions",
         "posthog_featureflag"."performed_rollback",
         "posthog_featureflag"."ensure_experience_continuity",
         "posthog_featureflag"."usage_dashboard_id",
         "posthog_featureflag"."has_enriched_analytics"
  FROM "posthog_featureflag"
  WHERE (NOT "posthog_featureflag"."deleted"
         AND "posthog_featureflag"."key" = 'key-1'
         AND "posthog_featureflag"."team_id" IN (1,
                                                 2,
                                                 3,
                                                 4,
                                                 5 /* ... */))
  '''
# ---
# name: TestOrganizationFeatureFlagGet.test_get_feature_flag_success.5
  '''
  SELECT "posthog_user"."id",
         "posthog_user"."password",
         "posthog_user"."last_login",
         "posthog_user"."first_name",
         "posthog_user"."last_name",
         "posthog_user"."is_staff",
         "posthog_user"."date_joined",
         "posthog_user"."uuid",
         "posthog_user"."current_organization_id",
         "posthog_user"."current_team_id",
         "posthog_user"."email",
         "posthog_user"."pending_email",
         "posthog_user"."temporary_token",
         "posthog_user"."distinct_id",
         "posthog_user"."is_email_verified",
         "posthog_user"."requested_password_reset_at",
         "posthog_user"."has_seen_product_intro_for",
         "posthog_user"."strapi_id",
         "posthog_user"."is_active",
         "posthog_user"."theme_mode",
         "posthog_user"."partial_notification_settings",
         "posthog_user"."anonymize_data",
         "posthog_user"."toolbar_mode",
         "posthog_user"."hedgehog_config",
         "posthog_user"."events_column_config",
         "posthog_user"."email_opt_in"
  FROM "posthog_user"
  WHERE "posthog_user"."id" = 99999
  LIMIT 21
  '''
# ---
# name: TestOrganizationFeatureFlagGet.test_get_feature_flag_success.6
  '''
  SELECT "posthog_user"."id",
         "posthog_user"."password",
         "posthog_user"."last_login",
         "posthog_user"."first_name",
         "posthog_user"."last_name",
         "posthog_user"."is_staff",
         "posthog_user"."date_joined",
         "posthog_user"."uuid",
         "posthog_user"."current_organization_id",
         "posthog_user"."current_team_id",
         "posthog_user"."email",
         "posthog_user"."pending_email",
         "posthog_user"."temporary_token",
         "posthog_user"."distinct_id",
         "posthog_user"."is_email_verified",
         "posthog_user"."requested_password_reset_at",
         "posthog_user"."has_seen_product_intro_for",
         "posthog_user"."strapi_id",
         "posthog_user"."is_active",
         "posthog_user"."theme_mode",
         "posthog_user"."partial_notification_settings",
         "posthog_user"."anonymize_data",
         "posthog_user"."toolbar_mode",
         "posthog_user"."hedgehog_config",
         "posthog_user"."events_column_config",
         "posthog_user"."email_opt_in"
  FROM "posthog_user"
  WHERE "posthog_user"."id" = 99999
  LIMIT 21
  '''
# ---
# name: TestOrganizationFeatureFlagGet.test_get_feature_flag_success.7
  '''
  SELECT "posthog_user"."id",
         "posthog_user"."password",
         "posthog_user"."last_login",
         "posthog_user"."first_name",
         "posthog_user"."last_name",
         "posthog_user"."is_staff",
         "posthog_user"."is_active",
         "posthog_user"."date_joined",
         "posthog_user"."uuid",
         "posthog_user"."current_organization_id",
         "posthog_user"."current_team_id",
         "posthog_user"."email",
         "posthog_user"."pending_email",
         "posthog_user"."temporary_token",
         "posthog_user"."distinct_id",
         "posthog_user"."is_email_verified",
         "posthog_user"."requested_password_reset_at",
         "posthog_user"."has_seen_product_intro_for",
         "posthog_user"."strapi_id",
         "posthog_user"."theme_mode",
         "posthog_user"."partial_notification_settings",
         "posthog_user"."anonymize_data",
         "posthog_user"."toolbar_mode",
         "posthog_user"."events_column_config",
         "posthog_user"."email_opt_in"
  FROM "posthog_user"
  WHERE "posthog_user"."id" = 2
  LIMIT 21
  '''
# ---<|MERGE_RESOLUTION|>--- conflicted
+++ resolved
@@ -235,8 +235,6 @@
   '''
 # ---
 # name: TestOrganizationFeatureFlagCopy.test_copy_feature_flag_create_new.15
-<<<<<<< HEAD
-=======
   '''
   SELECT "posthog_pluginconfig"."id",
          "posthog_pluginsourcefile"."transpiled",
@@ -282,7 +280,6 @@
   '''
 # ---
 # name: TestOrganizationFeatureFlagCopy.test_copy_feature_flag_create_new.17
->>>>>>> 675f1f6f
   '''
   SELECT "posthog_team"."id",
          "posthog_team"."uuid",
@@ -352,11 +349,7 @@
   LIMIT 21
   '''
 # ---
-<<<<<<< HEAD
-# name: TestOrganizationFeatureFlagCopy.test_copy_feature_flag_create_new.16
-=======
 # name: TestOrganizationFeatureFlagCopy.test_copy_feature_flag_create_new.18
->>>>>>> 675f1f6f
   '''
   SELECT "posthog_dashboardtile"."id"
   FROM "posthog_dashboardtile"
