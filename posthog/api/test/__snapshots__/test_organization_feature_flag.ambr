# serializer version: 1
# name: TestOrganizationFeatureFlagCopy.test_copy_feature_flag_create_new
  '''
  SELECT "posthog_user"."id",
         "posthog_user"."password",
         "posthog_user"."last_login",
         "posthog_user"."first_name",
         "posthog_user"."last_name",
         "posthog_user"."is_staff",
         "posthog_user"."date_joined",
         "posthog_user"."uuid",
         "posthog_user"."current_organization_id",
         "posthog_user"."current_team_id",
         "posthog_user"."email",
         "posthog_user"."pending_email",
         "posthog_user"."temporary_token",
         "posthog_user"."distinct_id",
         "posthog_user"."is_email_verified",
         "posthog_user"."has_seen_product_intro_for",
         "posthog_user"."strapi_id",
         "posthog_user"."is_active",
         "posthog_user"."theme_mode",
         "posthog_user"."partial_notification_settings",
         "posthog_user"."anonymize_data",
         "posthog_user"."toolbar_mode",
         "posthog_user"."hedgehog_config",
         "posthog_user"."events_column_config",
         "posthog_user"."email_opt_in"
  FROM "posthog_user"
  WHERE "posthog_user"."id" = 99999
  LIMIT 21
  '''
# ---
# name: TestOrganizationFeatureFlagCopy.test_copy_feature_flag_create_new.1
  '''
  SELECT "posthog_organization"."id",
         "posthog_organization"."name",
         "posthog_organization"."slug",
         "posthog_organization"."logo_media_id",
         "posthog_organization"."created_at",
         "posthog_organization"."updated_at",
         "posthog_organization"."plugins_access_level",
         "posthog_organization"."for_internal_metrics",
         "posthog_organization"."is_member_join_email_enabled",
         "posthog_organization"."enforce_2fa",
         "posthog_organization"."is_hipaa",
         "posthog_organization"."customer_id",
         "posthog_organization"."available_product_features",
         "posthog_organization"."usage",
         "posthog_organization"."never_drop_data",
         "posthog_organization"."customer_trust_scores",
         "posthog_organization"."setup_section_2_completed",
         "posthog_organization"."personalization",
         "posthog_organization"."domain_whitelist"
  FROM "posthog_organization"
  WHERE "posthog_organization"."id" = '00000000-0000-0000-0000-000000000000'::uuid
  LIMIT 21
  '''
# ---
# name: TestOrganizationFeatureFlagCopy.test_copy_feature_flag_create_new.10
  '''
  SELECT "posthog_featureflag"."id",
         "posthog_featureflag"."key",
         "posthog_featureflag"."name",
         "posthog_featureflag"."filters",
         "posthog_featureflag"."rollout_percentage",
         "posthog_featureflag"."team_id",
         "posthog_featureflag"."created_by_id",
         "posthog_featureflag"."created_at",
         "posthog_featureflag"."deleted",
         "posthog_featureflag"."active",
         "posthog_featureflag"."rollback_conditions",
         "posthog_featureflag"."performed_rollback",
         "posthog_featureflag"."ensure_experience_continuity",
         "posthog_featureflag"."usage_dashboard_id",
         "posthog_featureflag"."has_enriched_analytics"
  FROM "posthog_featureflag"
  WHERE ("posthog_featureflag"."active"
         AND NOT "posthog_featureflag"."deleted"
         AND "posthog_featureflag"."team_id" = 99999)
  '''
# ---
# name: TestOrganizationFeatureFlagCopy.test_copy_feature_flag_create_new.11
  '''
  SELECT "posthog_team"."id",
         "posthog_team"."uuid",
         "posthog_team"."organization_id",
         "posthog_team"."project_id",
         "posthog_team"."api_token",
         "posthog_team"."app_urls",
         "posthog_team"."name",
         "posthog_team"."slack_incoming_webhook",
         "posthog_team"."created_at",
         "posthog_team"."updated_at",
         "posthog_team"."anonymize_ips",
         "posthog_team"."completed_snippet_onboarding",
         "posthog_team"."has_completed_onboarding_for",
         "posthog_team"."ingested_event",
         "posthog_team"."autocapture_opt_out",
         "posthog_team"."autocapture_web_vitals_opt_in",
         "posthog_team"."autocapture_web_vitals_allowed_metrics",
         "posthog_team"."autocapture_exceptions_opt_in",
         "posthog_team"."autocapture_exceptions_errors_to_ignore",
         "posthog_team"."person_processing_opt_out",
         "posthog_team"."session_recording_opt_in",
         "posthog_team"."session_recording_sample_rate",
         "posthog_team"."session_recording_minimum_duration_milliseconds",
         "posthog_team"."session_recording_linked_flag",
         "posthog_team"."session_recording_network_payload_capture_config",
         "posthog_team"."session_recording_url_trigger_config",
         "posthog_team"."session_recording_url_blocklist_config",
         "posthog_team"."session_replay_config",
         "posthog_team"."survey_config",
         "posthog_team"."capture_console_log_opt_in",
         "posthog_team"."capture_performance_opt_in",
         "posthog_team"."capture_dead_clicks",
         "posthog_team"."surveys_opt_in",
         "posthog_team"."heatmaps_opt_in",
         "posthog_team"."session_recording_version",
         "posthog_team"."signup_token",
         "posthog_team"."is_demo",
         "posthog_team"."access_control",
         "posthog_team"."week_start_day",
         "posthog_team"."inject_web_apps",
         "posthog_team"."test_account_filters",
         "posthog_team"."test_account_filters_default_checked",
         "posthog_team"."path_cleaning_filters",
         "posthog_team"."timezone",
         "posthog_team"."data_attributes",
         "posthog_team"."person_display_name_properties",
         "posthog_team"."live_events_columns",
         "posthog_team"."recording_domains",
         "posthog_team"."primary_dashboard_id",
         "posthog_team"."extra_settings",
         "posthog_team"."modifiers",
         "posthog_team"."correlation_config",
         "posthog_team"."session_recording_retention_period_days",
         "posthog_team"."plugins_opt_in",
         "posthog_team"."opt_out_capture",
         "posthog_team"."event_names",
         "posthog_team"."event_names_with_usage",
         "posthog_team"."event_properties",
         "posthog_team"."event_properties_with_usage",
         "posthog_team"."event_properties_numerical",
         "posthog_team"."external_data_workspace_id",
         "posthog_team"."external_data_workspace_last_synced_at"
  FROM "posthog_team"
  WHERE "posthog_team"."id" = 99999
  LIMIT 21
  '''
# ---
# name: TestOrganizationFeatureFlagCopy.test_copy_feature_flag_create_new.12
  '''
  SELECT "posthog_dashboardtile"."id"
  FROM "posthog_dashboardtile"
  INNER JOIN "posthog_dashboard" ON ("posthog_dashboardtile"."dashboard_id" = "posthog_dashboard"."id")
  WHERE (NOT ("posthog_dashboardtile"."deleted"
              AND "posthog_dashboardtile"."deleted" IS NOT NULL)
         AND NOT ("posthog_dashboard"."deleted")
         AND "posthog_dashboardtile"."dashboard_id" = 99999)
  '''
# ---
# name: TestOrganizationFeatureFlagCopy.test_copy_feature_flag_create_new.13
  '''
  SELECT "posthog_organization"."id",
         "posthog_organization"."name",
         "posthog_organization"."slug",
         "posthog_organization"."logo_media_id",
         "posthog_organization"."created_at",
         "posthog_organization"."updated_at",
         "posthog_organization"."plugins_access_level",
         "posthog_organization"."for_internal_metrics",
         "posthog_organization"."is_member_join_email_enabled",
         "posthog_organization"."enforce_2fa",
         "posthog_organization"."is_hipaa",
         "posthog_organization"."customer_id",
         "posthog_organization"."available_product_features",
         "posthog_organization"."usage",
         "posthog_organization"."never_drop_data",
         "posthog_organization"."customer_trust_scores",
         "posthog_organization"."setup_section_2_completed",
         "posthog_organization"."personalization",
         "posthog_organization"."domain_whitelist"
  FROM "posthog_organization"
  WHERE "posthog_organization"."id" = '00000000-0000-0000-0000-000000000000'::uuid
  LIMIT 21
  '''
# ---
# name: TestOrganizationFeatureFlagCopy.test_copy_feature_flag_create_new.14
  '''
  SELECT "posthog_dashboardtile"."id"
  FROM "posthog_dashboardtile"
  INNER JOIN "posthog_dashboard" ON ("posthog_dashboardtile"."dashboard_id" = "posthog_dashboard"."id")
  WHERE (NOT ("posthog_dashboardtile"."deleted"
              AND "posthog_dashboardtile"."deleted" IS NOT NULL)
         AND NOT ("posthog_dashboard"."deleted")
         AND "posthog_dashboardtile"."dashboard_id" = 99999)
  '''
# ---
# name: TestOrganizationFeatureFlagCopy.test_copy_feature_flag_create_new.15
  '''
  SELECT "posthog_team"."id",
         "posthog_team"."uuid",
         "posthog_team"."organization_id",
         "posthog_team"."project_id",
         "posthog_team"."api_token",
         "posthog_team"."app_urls",
         "posthog_team"."name",
         "posthog_team"."slack_incoming_webhook",
         "posthog_team"."created_at",
         "posthog_team"."updated_at",
         "posthog_team"."anonymize_ips",
         "posthog_team"."completed_snippet_onboarding",
         "posthog_team"."has_completed_onboarding_for",
         "posthog_team"."ingested_event",
         "posthog_team"."autocapture_opt_out",
         "posthog_team"."autocapture_web_vitals_opt_in",
         "posthog_team"."autocapture_web_vitals_allowed_metrics",
         "posthog_team"."autocapture_exceptions_opt_in",
         "posthog_team"."autocapture_exceptions_errors_to_ignore",
         "posthog_team"."person_processing_opt_out",
         "posthog_team"."session_recording_opt_in",
         "posthog_team"."session_recording_sample_rate",
         "posthog_team"."session_recording_minimum_duration_milliseconds",
         "posthog_team"."session_recording_linked_flag",
         "posthog_team"."session_recording_network_payload_capture_config",
         "posthog_team"."session_recording_url_trigger_config",
         "posthog_team"."session_recording_url_blocklist_config",
         "posthog_team"."session_replay_config",
         "posthog_team"."survey_config",
         "posthog_team"."capture_console_log_opt_in",
         "posthog_team"."capture_performance_opt_in",
         "posthog_team"."capture_dead_clicks",
         "posthog_team"."surveys_opt_in",
         "posthog_team"."heatmaps_opt_in",
         "posthog_team"."session_recording_version",
         "posthog_team"."signup_token",
         "posthog_team"."is_demo",
         "posthog_team"."access_control",
         "posthog_team"."week_start_day",
         "posthog_team"."inject_web_apps",
         "posthog_team"."test_account_filters",
         "posthog_team"."test_account_filters_default_checked",
         "posthog_team"."path_cleaning_filters",
         "posthog_team"."timezone",
         "posthog_team"."data_attributes",
         "posthog_team"."person_display_name_properties",
         "posthog_team"."live_events_columns",
         "posthog_team"."recording_domains",
         "posthog_team"."primary_dashboard_id",
         "posthog_team"."extra_settings",
         "posthog_team"."modifiers",
         "posthog_team"."correlation_config",
         "posthog_team"."session_recording_retention_period_days",
         "posthog_team"."external_data_workspace_id",
         "posthog_team"."external_data_workspace_last_synced_at"
  FROM "posthog_team"
  WHERE "posthog_team"."id" = 99999
  LIMIT 21
  '''
# ---
# name: TestOrganizationFeatureFlagCopy.test_copy_feature_flag_create_new.16
  '''
  SELECT "posthog_dashboarditem"."id",
         "posthog_dashboarditem"."name",
         "posthog_dashboarditem"."derived_name",
         "posthog_dashboarditem"."description",
         "posthog_dashboarditem"."team_id",
         "posthog_dashboarditem"."filters",
         "posthog_dashboarditem"."filters_hash",
         "posthog_dashboarditem"."query",
         "posthog_dashboarditem"."order",
         "posthog_dashboarditem"."deleted",
         "posthog_dashboarditem"."saved",
         "posthog_dashboarditem"."created_at",
         "posthog_dashboarditem"."refreshing",
         "posthog_dashboarditem"."created_by_id",
         "posthog_dashboarditem"."is_sample",
         "posthog_dashboarditem"."short_id",
         "posthog_dashboarditem"."favorited",
         "posthog_dashboarditem"."refresh_attempt",
         "posthog_dashboarditem"."last_modified_at",
         "posthog_dashboarditem"."last_modified_by_id",
         "posthog_dashboarditem"."dashboard_id",
         "posthog_dashboarditem"."last_refresh",
         "posthog_dashboarditem"."layouts",
         "posthog_dashboarditem"."color",
         "posthog_dashboarditem"."dive_dashboard_id",
         "posthog_dashboarditem"."updated_at",
         "posthog_dashboarditem"."deprecated_tags",
         "posthog_dashboarditem"."tags"
  FROM "posthog_dashboarditem"
  WHERE "posthog_dashboarditem"."id" = 99999
  LIMIT 21
  '''
# ---
# name: TestOrganizationFeatureFlagCopy.test_copy_feature_flag_create_new.17
  '''
  SELECT "posthog_team"."id",
         "posthog_team"."uuid",
         "posthog_team"."organization_id",
         "posthog_team"."project_id",
         "posthog_team"."api_token",
         "posthog_team"."app_urls",
         "posthog_team"."name",
         "posthog_team"."slack_incoming_webhook",
         "posthog_team"."created_at",
         "posthog_team"."updated_at",
         "posthog_team"."anonymize_ips",
         "posthog_team"."completed_snippet_onboarding",
         "posthog_team"."has_completed_onboarding_for",
         "posthog_team"."ingested_event",
         "posthog_team"."autocapture_opt_out",
         "posthog_team"."autocapture_web_vitals_opt_in",
         "posthog_team"."autocapture_web_vitals_allowed_metrics",
         "posthog_team"."autocapture_exceptions_opt_in",
         "posthog_team"."autocapture_exceptions_errors_to_ignore",
         "posthog_team"."person_processing_opt_out",
         "posthog_team"."session_recording_opt_in",
         "posthog_team"."session_recording_sample_rate",
         "posthog_team"."session_recording_minimum_duration_milliseconds",
         "posthog_team"."session_recording_linked_flag",
         "posthog_team"."session_recording_network_payload_capture_config",
         "posthog_team"."session_recording_url_trigger_config",
         "posthog_team"."session_recording_url_blocklist_config",
         "posthog_team"."session_replay_config",
         "posthog_team"."survey_config",
         "posthog_team"."capture_console_log_opt_in",
         "posthog_team"."capture_performance_opt_in",
         "posthog_team"."capture_dead_clicks",
         "posthog_team"."surveys_opt_in",
         "posthog_team"."heatmaps_opt_in",
         "posthog_team"."session_recording_version",
         "posthog_team"."signup_token",
         "posthog_team"."is_demo",
         "posthog_team"."access_control",
         "posthog_team"."week_start_day",
         "posthog_team"."inject_web_apps",
         "posthog_team"."test_account_filters",
         "posthog_team"."test_account_filters_default_checked",
         "posthog_team"."path_cleaning_filters",
         "posthog_team"."timezone",
         "posthog_team"."data_attributes",
         "posthog_team"."person_display_name_properties",
         "posthog_team"."live_events_columns",
         "posthog_team"."recording_domains",
         "posthog_team"."primary_dashboard_id",
         "posthog_team"."extra_settings",
         "posthog_team"."modifiers",
         "posthog_team"."correlation_config",
         "posthog_team"."session_recording_retention_period_days",
         "posthog_team"."plugins_opt_in",
         "posthog_team"."opt_out_capture",
         "posthog_team"."event_names",
         "posthog_team"."event_names_with_usage",
         "posthog_team"."event_properties",
         "posthog_team"."event_properties_with_usage",
         "posthog_team"."event_properties_numerical",
         "posthog_team"."external_data_workspace_id",
         "posthog_team"."external_data_workspace_last_synced_at"
  FROM "posthog_team"
  WHERE "posthog_team"."id" = 99999
  LIMIT 21
  '''
# ---
# name: TestOrganizationFeatureFlagCopy.test_copy_feature_flag_create_new.18
  '''
  SELECT "posthog_team"."id",
         "posthog_team"."uuid",
         "posthog_team"."organization_id",
         "posthog_team"."project_id",
         "posthog_team"."api_token",
         "posthog_team"."app_urls",
         "posthog_team"."name",
         "posthog_team"."slack_incoming_webhook",
         "posthog_team"."created_at",
         "posthog_team"."updated_at",
         "posthog_team"."anonymize_ips",
         "posthog_team"."completed_snippet_onboarding",
         "posthog_team"."has_completed_onboarding_for",
         "posthog_team"."ingested_event",
         "posthog_team"."autocapture_opt_out",
         "posthog_team"."autocapture_web_vitals_opt_in",
         "posthog_team"."autocapture_web_vitals_allowed_metrics",
         "posthog_team"."autocapture_exceptions_opt_in",
         "posthog_team"."autocapture_exceptions_errors_to_ignore",
         "posthog_team"."person_processing_opt_out",
         "posthog_team"."session_recording_opt_in",
         "posthog_team"."session_recording_sample_rate",
         "posthog_team"."session_recording_minimum_duration_milliseconds",
         "posthog_team"."session_recording_linked_flag",
         "posthog_team"."session_recording_network_payload_capture_config",
         "posthog_team"."session_recording_url_trigger_config",
         "posthog_team"."session_recording_url_blocklist_config",
         "posthog_team"."session_replay_config",
         "posthog_team"."survey_config",
         "posthog_team"."capture_console_log_opt_in",
         "posthog_team"."capture_performance_opt_in",
         "posthog_team"."capture_dead_clicks",
         "posthog_team"."surveys_opt_in",
         "posthog_team"."heatmaps_opt_in",
         "posthog_team"."session_recording_version",
         "posthog_team"."signup_token",
         "posthog_team"."is_demo",
         "posthog_team"."access_control",
         "posthog_team"."week_start_day",
         "posthog_team"."inject_web_apps",
         "posthog_team"."test_account_filters",
         "posthog_team"."test_account_filters_default_checked",
         "posthog_team"."path_cleaning_filters",
         "posthog_team"."timezone",
         "posthog_team"."data_attributes",
         "posthog_team"."person_display_name_properties",
         "posthog_team"."live_events_columns",
         "posthog_team"."recording_domains",
         "posthog_team"."primary_dashboard_id",
         "posthog_team"."extra_settings",
         "posthog_team"."modifiers",
         "posthog_team"."correlation_config",
         "posthog_team"."session_recording_retention_period_days",
         "posthog_team"."external_data_workspace_id",
         "posthog_team"."external_data_workspace_last_synced_at"
  FROM "posthog_team"
  WHERE "posthog_team"."id" = 99999
  LIMIT 21
  '''
# ---
# name: TestOrganizationFeatureFlagCopy.test_copy_feature_flag_create_new.19
  '''
  SELECT "posthog_dashboardtile"."id",
         "posthog_dashboardtile"."dashboard_id",
         "posthog_dashboardtile"."insight_id",
         "posthog_dashboardtile"."text_id",
         "posthog_dashboardtile"."layouts",
         "posthog_dashboardtile"."color",
         "posthog_dashboardtile"."filters_hash",
         "posthog_dashboardtile"."last_refresh",
         "posthog_dashboardtile"."refreshing",
         "posthog_dashboardtile"."refresh_attempt",
         "posthog_dashboardtile"."deleted"
  FROM "posthog_dashboardtile"
  WHERE "posthog_dashboardtile"."id" = 99999
  LIMIT 21
  '''
# ---
# name: TestOrganizationFeatureFlagCopy.test_copy_feature_flag_create_new.2
  '''
  SELECT 1 AS "a"
  FROM "posthog_organizationmembership"
  WHERE ("posthog_organizationmembership"."organization_id" = '00000000-0000-0000-0000-000000000000'::uuid
         AND "posthog_organizationmembership"."user_id" = 99999)
  LIMIT 1
  '''
# ---
# name: TestOrganizationFeatureFlagCopy.test_copy_feature_flag_create_new.20
  '''
  SELECT "posthog_dashboarditem"."id",
         "posthog_dashboarditem"."name",
         "posthog_dashboarditem"."derived_name",
         "posthog_dashboarditem"."description",
         "posthog_dashboarditem"."team_id",
         "posthog_dashboarditem"."filters",
         "posthog_dashboarditem"."filters_hash",
         "posthog_dashboarditem"."query",
         "posthog_dashboarditem"."order",
         "posthog_dashboarditem"."deleted",
         "posthog_dashboarditem"."saved",
         "posthog_dashboarditem"."created_at",
         "posthog_dashboarditem"."refreshing",
         "posthog_dashboarditem"."created_by_id",
         "posthog_dashboarditem"."is_sample",
         "posthog_dashboarditem"."short_id",
         "posthog_dashboarditem"."favorited",
         "posthog_dashboarditem"."refresh_attempt",
         "posthog_dashboarditem"."last_modified_at",
         "posthog_dashboarditem"."last_modified_by_id",
         "posthog_dashboarditem"."dashboard_id",
         "posthog_dashboarditem"."last_refresh",
         "posthog_dashboarditem"."layouts",
         "posthog_dashboarditem"."color",
         "posthog_dashboarditem"."dive_dashboard_id",
         "posthog_dashboarditem"."updated_at",
         "posthog_dashboarditem"."deprecated_tags",
         "posthog_dashboarditem"."tags"
  FROM "posthog_dashboarditem"
  WHERE "posthog_dashboarditem"."id" = 99999
  LIMIT 21
  '''
# ---
# name: TestOrganizationFeatureFlagCopy.test_copy_feature_flag_create_new.21
  '''
  SELECT "posthog_dashboard"."id",
         "posthog_dashboard"."name",
         "posthog_dashboard"."description",
         "posthog_dashboard"."team_id",
         "posthog_dashboard"."pinned",
         "posthog_dashboard"."created_at",
         "posthog_dashboard"."created_by_id",
         "posthog_dashboard"."deleted",
         "posthog_dashboard"."last_accessed_at",
         "posthog_dashboard"."filters",
         "posthog_dashboard"."variables",
         "posthog_dashboard"."creation_mode",
         "posthog_dashboard"."restriction_level",
         "posthog_dashboard"."deprecated_tags",
         "posthog_dashboard"."tags",
         "posthog_dashboard"."share_token",
         "posthog_dashboard"."is_shared"
  FROM "posthog_dashboard"
  WHERE "posthog_dashboard"."id" = 99999
  LIMIT 21
  '''
# ---
# name: TestOrganizationFeatureFlagCopy.test_copy_feature_flag_create_new.22
  '''
  SELECT "posthog_team"."id",
         "posthog_team"."uuid",
         "posthog_team"."organization_id",
         "posthog_team"."project_id",
         "posthog_team"."api_token",
         "posthog_team"."app_urls",
         "posthog_team"."name",
         "posthog_team"."slack_incoming_webhook",
         "posthog_team"."created_at",
         "posthog_team"."updated_at",
         "posthog_team"."anonymize_ips",
         "posthog_team"."completed_snippet_onboarding",
         "posthog_team"."has_completed_onboarding_for",
         "posthog_team"."ingested_event",
         "posthog_team"."autocapture_opt_out",
         "posthog_team"."autocapture_web_vitals_opt_in",
         "posthog_team"."autocapture_web_vitals_allowed_metrics",
         "posthog_team"."autocapture_exceptions_opt_in",
         "posthog_team"."autocapture_exceptions_errors_to_ignore",
         "posthog_team"."person_processing_opt_out",
         "posthog_team"."session_recording_opt_in",
         "posthog_team"."session_recording_sample_rate",
         "posthog_team"."session_recording_minimum_duration_milliseconds",
         "posthog_team"."session_recording_linked_flag",
         "posthog_team"."session_recording_network_payload_capture_config",
         "posthog_team"."session_recording_url_trigger_config",
         "posthog_team"."session_recording_url_blocklist_config",
         "posthog_team"."session_replay_config",
         "posthog_team"."survey_config",
         "posthog_team"."capture_console_log_opt_in",
         "posthog_team"."capture_performance_opt_in",
         "posthog_team"."capture_dead_clicks",
         "posthog_team"."surveys_opt_in",
         "posthog_team"."heatmaps_opt_in",
         "posthog_team"."session_recording_version",
         "posthog_team"."signup_token",
         "posthog_team"."is_demo",
         "posthog_team"."access_control",
         "posthog_team"."week_start_day",
         "posthog_team"."inject_web_apps",
         "posthog_team"."test_account_filters",
         "posthog_team"."test_account_filters_default_checked",
         "posthog_team"."path_cleaning_filters",
         "posthog_team"."timezone",
         "posthog_team"."data_attributes",
         "posthog_team"."person_display_name_properties",
         "posthog_team"."live_events_columns",
         "posthog_team"."recording_domains",
         "posthog_team"."primary_dashboard_id",
         "posthog_team"."extra_settings",
         "posthog_team"."modifiers",
         "posthog_team"."correlation_config",
         "posthog_team"."session_recording_retention_period_days",
         "posthog_team"."plugins_opt_in",
         "posthog_team"."opt_out_capture",
         "posthog_team"."event_names",
         "posthog_team"."event_names_with_usage",
         "posthog_team"."event_properties",
         "posthog_team"."event_properties_with_usage",
         "posthog_team"."event_properties_numerical",
         "posthog_team"."external_data_workspace_id",
         "posthog_team"."external_data_workspace_last_synced_at"
  FROM "posthog_team"
  WHERE "posthog_team"."id" = 99999
  LIMIT 21
  '''
# ---
# name: TestOrganizationFeatureFlagCopy.test_copy_feature_flag_create_new.23
  '''
  SELECT "posthog_team"."id",
         "posthog_team"."uuid",
         "posthog_team"."organization_id",
         "posthog_team"."project_id",
         "posthog_team"."api_token",
         "posthog_team"."app_urls",
         "posthog_team"."name",
         "posthog_team"."slack_incoming_webhook",
         "posthog_team"."created_at",
         "posthog_team"."updated_at",
         "posthog_team"."anonymize_ips",
         "posthog_team"."completed_snippet_onboarding",
         "posthog_team"."has_completed_onboarding_for",
         "posthog_team"."ingested_event",
         "posthog_team"."autocapture_opt_out",
         "posthog_team"."autocapture_web_vitals_opt_in",
         "posthog_team"."autocapture_web_vitals_allowed_metrics",
         "posthog_team"."autocapture_exceptions_opt_in",
         "posthog_team"."autocapture_exceptions_errors_to_ignore",
         "posthog_team"."person_processing_opt_out",
         "posthog_team"."session_recording_opt_in",
         "posthog_team"."session_recording_sample_rate",
         "posthog_team"."session_recording_minimum_duration_milliseconds",
         "posthog_team"."session_recording_linked_flag",
         "posthog_team"."session_recording_network_payload_capture_config",
         "posthog_team"."session_recording_url_trigger_config",
         "posthog_team"."session_recording_url_blocklist_config",
         "posthog_team"."session_replay_config",
         "posthog_team"."survey_config",
         "posthog_team"."capture_console_log_opt_in",
         "posthog_team"."capture_performance_opt_in",
         "posthog_team"."capture_dead_clicks",
         "posthog_team"."surveys_opt_in",
         "posthog_team"."heatmaps_opt_in",
         "posthog_team"."session_recording_version",
         "posthog_team"."signup_token",
         "posthog_team"."is_demo",
         "posthog_team"."access_control",
         "posthog_team"."week_start_day",
         "posthog_team"."inject_web_apps",
         "posthog_team"."test_account_filters",
         "posthog_team"."test_account_filters_default_checked",
         "posthog_team"."path_cleaning_filters",
         "posthog_team"."timezone",
         "posthog_team"."data_attributes",
         "posthog_team"."person_display_name_properties",
         "posthog_team"."live_events_columns",
         "posthog_team"."recording_domains",
         "posthog_team"."primary_dashboard_id",
         "posthog_team"."extra_settings",
         "posthog_team"."modifiers",
         "posthog_team"."correlation_config",
         "posthog_team"."session_recording_retention_period_days",
         "posthog_team"."external_data_workspace_id",
         "posthog_team"."external_data_workspace_last_synced_at"
  FROM "posthog_team"
  WHERE "posthog_team"."id" = 99999
  LIMIT 21
  '''
# ---
# name: TestOrganizationFeatureFlagCopy.test_copy_feature_flag_create_new.24
  '''
  SELECT "posthog_dashboarditem"."id",
         "posthog_dashboarditem"."name",
         "posthog_dashboarditem"."derived_name",
         "posthog_dashboarditem"."description",
         "posthog_dashboarditem"."team_id",
         "posthog_dashboarditem"."filters",
         "posthog_dashboarditem"."filters_hash",
         "posthog_dashboarditem"."query",
         "posthog_dashboarditem"."order",
         "posthog_dashboarditem"."deleted",
         "posthog_dashboarditem"."saved",
         "posthog_dashboarditem"."created_at",
         "posthog_dashboarditem"."refreshing",
         "posthog_dashboarditem"."created_by_id",
         "posthog_dashboarditem"."is_sample",
         "posthog_dashboarditem"."short_id",
         "posthog_dashboarditem"."favorited",
         "posthog_dashboarditem"."refresh_attempt",
         "posthog_dashboarditem"."last_modified_at",
         "posthog_dashboarditem"."last_modified_by_id",
         "posthog_dashboarditem"."dashboard_id",
         "posthog_dashboarditem"."last_refresh",
         "posthog_dashboarditem"."layouts",
         "posthog_dashboarditem"."color",
         "posthog_dashboarditem"."dive_dashboard_id",
         "posthog_dashboarditem"."updated_at",
         "posthog_dashboarditem"."deprecated_tags",
         "posthog_dashboarditem"."tags"
  FROM "posthog_dashboarditem"
  WHERE "posthog_dashboarditem"."id" = 99999
  LIMIT 21
  '''
# ---
# name: TestOrganizationFeatureFlagCopy.test_copy_feature_flag_create_new.25
  '''
  SELECT "posthog_team"."id",
         "posthog_team"."uuid",
         "posthog_team"."organization_id",
         "posthog_team"."project_id",
         "posthog_team"."api_token",
         "posthog_team"."app_urls",
         "posthog_team"."name",
         "posthog_team"."slack_incoming_webhook",
         "posthog_team"."created_at",
         "posthog_team"."updated_at",
         "posthog_team"."anonymize_ips",
         "posthog_team"."completed_snippet_onboarding",
         "posthog_team"."has_completed_onboarding_for",
         "posthog_team"."ingested_event",
         "posthog_team"."autocapture_opt_out",
         "posthog_team"."autocapture_web_vitals_opt_in",
         "posthog_team"."autocapture_web_vitals_allowed_metrics",
         "posthog_team"."autocapture_exceptions_opt_in",
         "posthog_team"."autocapture_exceptions_errors_to_ignore",
         "posthog_team"."person_processing_opt_out",
         "posthog_team"."session_recording_opt_in",
         "posthog_team"."session_recording_sample_rate",
         "posthog_team"."session_recording_minimum_duration_milliseconds",
         "posthog_team"."session_recording_linked_flag",
         "posthog_team"."session_recording_network_payload_capture_config",
         "posthog_team"."session_recording_url_trigger_config",
         "posthog_team"."session_recording_url_blocklist_config",
         "posthog_team"."session_replay_config",
         "posthog_team"."survey_config",
         "posthog_team"."capture_console_log_opt_in",
         "posthog_team"."capture_performance_opt_in",
         "posthog_team"."capture_dead_clicks",
         "posthog_team"."surveys_opt_in",
         "posthog_team"."heatmaps_opt_in",
         "posthog_team"."session_recording_version",
         "posthog_team"."signup_token",
         "posthog_team"."is_demo",
         "posthog_team"."access_control",
         "posthog_team"."week_start_day",
         "posthog_team"."inject_web_apps",
         "posthog_team"."test_account_filters",
         "posthog_team"."test_account_filters_default_checked",
         "posthog_team"."path_cleaning_filters",
         "posthog_team"."timezone",
         "posthog_team"."data_attributes",
         "posthog_team"."person_display_name_properties",
         "posthog_team"."live_events_columns",
         "posthog_team"."recording_domains",
         "posthog_team"."primary_dashboard_id",
         "posthog_team"."extra_settings",
         "posthog_team"."modifiers",
         "posthog_team"."correlation_config",
         "posthog_team"."session_recording_retention_period_days",
         "posthog_team"."plugins_opt_in",
         "posthog_team"."opt_out_capture",
         "posthog_team"."event_names",
         "posthog_team"."event_names_with_usage",
         "posthog_team"."event_properties",
         "posthog_team"."event_properties_with_usage",
         "posthog_team"."event_properties_numerical",
         "posthog_team"."external_data_workspace_id",
         "posthog_team"."external_data_workspace_last_synced_at"
  FROM "posthog_team"
  WHERE "posthog_team"."id" = 99999
  LIMIT 21
  '''
# ---
# name: TestOrganizationFeatureFlagCopy.test_copy_feature_flag_create_new.26
  '''
  SELECT "posthog_team"."id",
         "posthog_team"."uuid",
         "posthog_team"."organization_id",
         "posthog_team"."project_id",
         "posthog_team"."api_token",
         "posthog_team"."app_urls",
         "posthog_team"."name",
         "posthog_team"."slack_incoming_webhook",
         "posthog_team"."created_at",
         "posthog_team"."updated_at",
         "posthog_team"."anonymize_ips",
         "posthog_team"."completed_snippet_onboarding",
         "posthog_team"."has_completed_onboarding_for",
         "posthog_team"."ingested_event",
         "posthog_team"."autocapture_opt_out",
         "posthog_team"."autocapture_web_vitals_opt_in",
         "posthog_team"."autocapture_web_vitals_allowed_metrics",
         "posthog_team"."autocapture_exceptions_opt_in",
         "posthog_team"."autocapture_exceptions_errors_to_ignore",
         "posthog_team"."person_processing_opt_out",
         "posthog_team"."session_recording_opt_in",
         "posthog_team"."session_recording_sample_rate",
         "posthog_team"."session_recording_minimum_duration_milliseconds",
         "posthog_team"."session_recording_linked_flag",
         "posthog_team"."session_recording_network_payload_capture_config",
         "posthog_team"."session_recording_url_trigger_config",
         "posthog_team"."session_recording_url_blocklist_config",
         "posthog_team"."session_replay_config",
         "posthog_team"."survey_config",
         "posthog_team"."capture_console_log_opt_in",
         "posthog_team"."capture_performance_opt_in",
         "posthog_team"."capture_dead_clicks",
         "posthog_team"."surveys_opt_in",
         "posthog_team"."heatmaps_opt_in",
         "posthog_team"."session_recording_version",
         "posthog_team"."signup_token",
         "posthog_team"."is_demo",
         "posthog_team"."access_control",
         "posthog_team"."week_start_day",
         "posthog_team"."inject_web_apps",
         "posthog_team"."test_account_filters",
         "posthog_team"."test_account_filters_default_checked",
         "posthog_team"."path_cleaning_filters",
         "posthog_team"."timezone",
         "posthog_team"."data_attributes",
         "posthog_team"."person_display_name_properties",
         "posthog_team"."live_events_columns",
         "posthog_team"."recording_domains",
         "posthog_team"."primary_dashboard_id",
         "posthog_team"."extra_settings",
         "posthog_team"."modifiers",
         "posthog_team"."correlation_config",
         "posthog_team"."session_recording_retention_period_days",
         "posthog_team"."external_data_workspace_id",
         "posthog_team"."external_data_workspace_last_synced_at"
  FROM "posthog_team"
  WHERE "posthog_team"."id" = 99999
  LIMIT 21
  '''
# ---
# name: TestOrganizationFeatureFlagCopy.test_copy_feature_flag_create_new.27
  '''
  SELECT "posthog_dashboardtile"."id",
         "posthog_dashboardtile"."dashboard_id",
         "posthog_dashboardtile"."insight_id",
         "posthog_dashboardtile"."text_id",
         "posthog_dashboardtile"."layouts",
         "posthog_dashboardtile"."color",
         "posthog_dashboardtile"."filters_hash",
         "posthog_dashboardtile"."last_refresh",
         "posthog_dashboardtile"."refreshing",
         "posthog_dashboardtile"."refresh_attempt",
         "posthog_dashboardtile"."deleted"
  FROM "posthog_dashboardtile"
  WHERE "posthog_dashboardtile"."id" = 99999
  LIMIT 21
  '''
# ---
# name: TestOrganizationFeatureFlagCopy.test_copy_feature_flag_create_new.28
  '''
  SELECT "posthog_dashboarditem"."id",
         "posthog_dashboarditem"."name",
         "posthog_dashboarditem"."derived_name",
         "posthog_dashboarditem"."description",
         "posthog_dashboarditem"."team_id",
         "posthog_dashboarditem"."filters",
         "posthog_dashboarditem"."filters_hash",
         "posthog_dashboarditem"."query",
         "posthog_dashboarditem"."order",
         "posthog_dashboarditem"."deleted",
         "posthog_dashboarditem"."saved",
         "posthog_dashboarditem"."created_at",
         "posthog_dashboarditem"."refreshing",
         "posthog_dashboarditem"."created_by_id",
         "posthog_dashboarditem"."is_sample",
         "posthog_dashboarditem"."short_id",
         "posthog_dashboarditem"."favorited",
         "posthog_dashboarditem"."refresh_attempt",
         "posthog_dashboarditem"."last_modified_at",
         "posthog_dashboarditem"."last_modified_by_id",
         "posthog_dashboarditem"."dashboard_id",
         "posthog_dashboarditem"."last_refresh",
         "posthog_dashboarditem"."layouts",
         "posthog_dashboarditem"."color",
         "posthog_dashboarditem"."dive_dashboard_id",
         "posthog_dashboarditem"."updated_at",
         "posthog_dashboarditem"."deprecated_tags",
         "posthog_dashboarditem"."tags"
  FROM "posthog_dashboarditem"
  WHERE "posthog_dashboarditem"."id" = 99999
  LIMIT 21
  '''
# ---
# name: TestOrganizationFeatureFlagCopy.test_copy_feature_flag_create_new.29
  '''
  SELECT "posthog_dashboard"."id",
         "posthog_dashboard"."name",
         "posthog_dashboard"."description",
         "posthog_dashboard"."team_id",
         "posthog_dashboard"."pinned",
         "posthog_dashboard"."created_at",
         "posthog_dashboard"."created_by_id",
         "posthog_dashboard"."deleted",
         "posthog_dashboard"."last_accessed_at",
         "posthog_dashboard"."filters",
         "posthog_dashboard"."variables",
         "posthog_dashboard"."creation_mode",
         "posthog_dashboard"."restriction_level",
         "posthog_dashboard"."deprecated_tags",
         "posthog_dashboard"."tags",
         "posthog_dashboard"."share_token",
         "posthog_dashboard"."is_shared"
  FROM "posthog_dashboard"
  WHERE "posthog_dashboard"."id" = 99999
  LIMIT 21
  '''
# ---
# name: TestOrganizationFeatureFlagCopy.test_copy_feature_flag_create_new.3
  '''
  SELECT "posthog_featureflag"."id",
         "posthog_featureflag"."key",
         "posthog_featureflag"."name",
         "posthog_featureflag"."filters",
         "posthog_featureflag"."rollout_percentage",
         "posthog_featureflag"."team_id",
         "posthog_featureflag"."created_by_id",
         "posthog_featureflag"."created_at",
         "posthog_featureflag"."deleted",
         "posthog_featureflag"."active",
         "posthog_featureflag"."rollback_conditions",
         "posthog_featureflag"."performed_rollback",
         "posthog_featureflag"."ensure_experience_continuity",
         "posthog_featureflag"."usage_dashboard_id",
         "posthog_featureflag"."has_enriched_analytics"
  FROM "posthog_featureflag"
  WHERE ("posthog_featureflag"."key" = 'copied-flag-key'
         AND "posthog_featureflag"."team_id" = 99999)
  LIMIT 21
  '''
# ---
# name: TestOrganizationFeatureFlagCopy.test_copy_feature_flag_create_new.30
  '''
  SELECT "posthog_team"."id",
         "posthog_team"."uuid",
         "posthog_team"."organization_id",
         "posthog_team"."project_id",
         "posthog_team"."api_token",
         "posthog_team"."app_urls",
         "posthog_team"."name",
         "posthog_team"."slack_incoming_webhook",
         "posthog_team"."created_at",
         "posthog_team"."updated_at",
         "posthog_team"."anonymize_ips",
         "posthog_team"."completed_snippet_onboarding",
         "posthog_team"."has_completed_onboarding_for",
         "posthog_team"."ingested_event",
         "posthog_team"."autocapture_opt_out",
         "posthog_team"."autocapture_web_vitals_opt_in",
         "posthog_team"."autocapture_web_vitals_allowed_metrics",
         "posthog_team"."autocapture_exceptions_opt_in",
         "posthog_team"."autocapture_exceptions_errors_to_ignore",
         "posthog_team"."person_processing_opt_out",
         "posthog_team"."session_recording_opt_in",
         "posthog_team"."session_recording_sample_rate",
         "posthog_team"."session_recording_minimum_duration_milliseconds",
         "posthog_team"."session_recording_linked_flag",
         "posthog_team"."session_recording_network_payload_capture_config",
         "posthog_team"."session_recording_url_trigger_config",
         "posthog_team"."session_recording_url_blocklist_config",
         "posthog_team"."session_replay_config",
         "posthog_team"."survey_config",
         "posthog_team"."capture_console_log_opt_in",
         "posthog_team"."capture_performance_opt_in",
         "posthog_team"."capture_dead_clicks",
         "posthog_team"."surveys_opt_in",
         "posthog_team"."heatmaps_opt_in",
         "posthog_team"."session_recording_version",
         "posthog_team"."signup_token",
         "posthog_team"."is_demo",
         "posthog_team"."access_control",
         "posthog_team"."week_start_day",
         "posthog_team"."inject_web_apps",
         "posthog_team"."test_account_filters",
         "posthog_team"."test_account_filters_default_checked",
         "posthog_team"."path_cleaning_filters",
         "posthog_team"."timezone",
         "posthog_team"."data_attributes",
         "posthog_team"."person_display_name_properties",
         "posthog_team"."live_events_columns",
         "posthog_team"."recording_domains",
         "posthog_team"."primary_dashboard_id",
         "posthog_team"."extra_settings",
         "posthog_team"."modifiers",
         "posthog_team"."correlation_config",
         "posthog_team"."session_recording_retention_period_days",
         "posthog_team"."plugins_opt_in",
         "posthog_team"."opt_out_capture",
         "posthog_team"."event_names",
         "posthog_team"."event_names_with_usage",
         "posthog_team"."event_properties",
         "posthog_team"."event_properties_with_usage",
         "posthog_team"."event_properties_numerical",
         "posthog_team"."external_data_workspace_id",
         "posthog_team"."external_data_workspace_last_synced_at"
  FROM "posthog_team"
  WHERE "posthog_team"."id" = 99999
  LIMIT 21
  '''
# ---
# name: TestOrganizationFeatureFlagCopy.test_copy_feature_flag_create_new.31
  '''
  SELECT "posthog_featureflag"."id",
         "posthog_featureflag"."key",
         "posthog_featureflag"."name",
         "posthog_featureflag"."filters",
         "posthog_featureflag"."rollout_percentage",
         "posthog_featureflag"."team_id",
         "posthog_featureflag"."created_by_id",
         "posthog_featureflag"."created_at",
         "posthog_featureflag"."deleted",
         "posthog_featureflag"."active",
         "posthog_featureflag"."rollback_conditions",
         "posthog_featureflag"."performed_rollback",
         "posthog_featureflag"."ensure_experience_continuity",
         "posthog_featureflag"."usage_dashboard_id",
         "posthog_featureflag"."has_enriched_analytics"
  FROM "posthog_featureflag"
  WHERE ("posthog_featureflag"."active"
         AND NOT "posthog_featureflag"."deleted"
         AND "posthog_featureflag"."team_id" = 99999)
  '''
# ---
# name: TestOrganizationFeatureFlagCopy.test_copy_feature_flag_create_new.32
  '''
  SELECT "posthog_team"."id",
         "posthog_team"."uuid",
         "posthog_team"."organization_id",
         "posthog_team"."project_id",
         "posthog_team"."api_token",
         "posthog_team"."app_urls",
         "posthog_team"."name",
         "posthog_team"."slack_incoming_webhook",
         "posthog_team"."created_at",
         "posthog_team"."updated_at",
         "posthog_team"."anonymize_ips",
         "posthog_team"."completed_snippet_onboarding",
         "posthog_team"."has_completed_onboarding_for",
         "posthog_team"."ingested_event",
         "posthog_team"."autocapture_opt_out",
         "posthog_team"."autocapture_web_vitals_opt_in",
         "posthog_team"."autocapture_web_vitals_allowed_metrics",
         "posthog_team"."autocapture_exceptions_opt_in",
         "posthog_team"."autocapture_exceptions_errors_to_ignore",
         "posthog_team"."person_processing_opt_out",
         "posthog_team"."session_recording_opt_in",
         "posthog_team"."session_recording_sample_rate",
         "posthog_team"."session_recording_minimum_duration_milliseconds",
         "posthog_team"."session_recording_linked_flag",
         "posthog_team"."session_recording_network_payload_capture_config",
         "posthog_team"."session_recording_url_trigger_config",
         "posthog_team"."session_recording_url_blocklist_config",
         "posthog_team"."session_replay_config",
         "posthog_team"."survey_config",
         "posthog_team"."capture_console_log_opt_in",
         "posthog_team"."capture_performance_opt_in",
         "posthog_team"."capture_dead_clicks",
         "posthog_team"."surveys_opt_in",
         "posthog_team"."heatmaps_opt_in",
         "posthog_team"."session_recording_version",
         "posthog_team"."signup_token",
         "posthog_team"."is_demo",
         "posthog_team"."access_control",
         "posthog_team"."week_start_day",
         "posthog_team"."inject_web_apps",
         "posthog_team"."test_account_filters",
         "posthog_team"."test_account_filters_default_checked",
         "posthog_team"."path_cleaning_filters",
         "posthog_team"."timezone",
         "posthog_team"."data_attributes",
         "posthog_team"."person_display_name_properties",
         "posthog_team"."live_events_columns",
         "posthog_team"."recording_domains",
         "posthog_team"."primary_dashboard_id",
         "posthog_team"."extra_settings",
         "posthog_team"."modifiers",
         "posthog_team"."correlation_config",
         "posthog_team"."session_recording_retention_period_days",
         "posthog_team"."plugins_opt_in",
         "posthog_team"."opt_out_capture",
         "posthog_team"."event_names",
         "posthog_team"."event_names_with_usage",
         "posthog_team"."event_properties",
         "posthog_team"."event_properties_with_usage",
         "posthog_team"."event_properties_numerical",
         "posthog_team"."external_data_workspace_id",
         "posthog_team"."external_data_workspace_last_synced_at"
  FROM "posthog_team"
  WHERE "posthog_team"."id" = 99999
  LIMIT 21
  '''
# ---
# name: TestOrganizationFeatureFlagCopy.test_copy_feature_flag_create_new.33
  '''
  SELECT "posthog_experiment"."id",
         "posthog_experiment"."name",
         "posthog_experiment"."description",
         "posthog_experiment"."team_id",
         "posthog_experiment"."filters",
         "posthog_experiment"."parameters",
         "posthog_experiment"."secondary_metrics",
         "posthog_experiment"."created_by_id",
         "posthog_experiment"."feature_flag_id",
         "posthog_experiment"."exposure_cohort_id",
         "posthog_experiment"."holdout_id",
         "posthog_experiment"."start_date",
         "posthog_experiment"."end_date",
         "posthog_experiment"."created_at",
         "posthog_experiment"."updated_at",
         "posthog_experiment"."archived",
         "posthog_experiment"."type",
         "posthog_experiment"."variants",
         "posthog_experiment"."metrics"
  FROM "posthog_experiment"
  WHERE "posthog_experiment"."feature_flag_id" = 99999
  '''
# ---
# name: TestOrganizationFeatureFlagCopy.test_copy_feature_flag_create_new.34
  '''
  SELECT "posthog_survey"."id",
         "posthog_survey"."team_id",
         "posthog_survey"."name",
         "posthog_survey"."description",
         "posthog_survey"."linked_flag_id",
         "posthog_survey"."targeting_flag_id",
         "posthog_survey"."internal_targeting_flag_id",
         "posthog_survey"."type",
         "posthog_survey"."conditions",
         "posthog_survey"."questions",
         "posthog_survey"."appearance",
         "posthog_survey"."created_at",
         "posthog_survey"."created_by_id",
         "posthog_survey"."start_date",
         "posthog_survey"."end_date",
         "posthog_survey"."updated_at",
         "posthog_survey"."archived",
         "posthog_survey"."responses_limit",
         "posthog_survey"."iteration_count",
         "posthog_survey"."iteration_frequency_days",
         "posthog_survey"."iteration_start_dates",
         "posthog_survey"."current_iteration",
         "posthog_survey"."current_iteration_start_date"
  FROM "posthog_survey"
  WHERE "posthog_survey"."linked_flag_id" = 99999
  '''
# ---
# name: TestOrganizationFeatureFlagCopy.test_copy_feature_flag_create_new.35
  '''
  SELECT "posthog_earlyaccessfeature"."id",
         "posthog_earlyaccessfeature"."team_id",
         "posthog_earlyaccessfeature"."feature_flag_id",
         "posthog_earlyaccessfeature"."name",
         "posthog_earlyaccessfeature"."description",
         "posthog_earlyaccessfeature"."stage",
         "posthog_earlyaccessfeature"."documentation_url",
         "posthog_earlyaccessfeature"."created_at"
  FROM "posthog_earlyaccessfeature"
  WHERE "posthog_earlyaccessfeature"."feature_flag_id" = 99999
  '''
# ---
# name: TestOrganizationFeatureFlagCopy.test_copy_feature_flag_create_new.36
  '''
  SELECT "posthog_dashboard"."id",
         "posthog_dashboard"."name",
         "posthog_dashboard"."description",
         "posthog_dashboard"."team_id",
         "posthog_dashboard"."pinned",
         "posthog_dashboard"."created_at",
         "posthog_dashboard"."created_by_id",
         "posthog_dashboard"."deleted",
         "posthog_dashboard"."last_accessed_at",
         "posthog_dashboard"."filters",
         "posthog_dashboard"."variables",
         "posthog_dashboard"."creation_mode",
         "posthog_dashboard"."restriction_level",
         "posthog_dashboard"."deprecated_tags",
         "posthog_dashboard"."tags",
         "posthog_dashboard"."share_token",
         "posthog_dashboard"."is_shared"
  FROM "posthog_dashboard"
  INNER JOIN "posthog_featureflagdashboards" ON ("posthog_dashboard"."id" = "posthog_featureflagdashboards"."dashboard_id")
  WHERE (NOT ("posthog_dashboard"."deleted")
         AND "posthog_featureflagdashboards"."feature_flag_id" = 99999)
  '''
# ---
<<<<<<< HEAD
# name: TestOrganizationFeatureFlagCopy.test_copy_feature_flag_create_new.4
=======
# name: TestOrganizationFeatureFlagCopy.test_copy_feature_flag_create_new.37
  '''
  SELECT "posthog_instancesetting"."id",
         "posthog_instancesetting"."key",
         "posthog_instancesetting"."raw_value"
  FROM "posthog_instancesetting"
  WHERE "posthog_instancesetting"."key" = 'constance:posthog:PERSON_ON_EVENTS_ENABLED'
  ORDER BY "posthog_instancesetting"."id" ASC
  LIMIT 1
  '''
# ---
# name: TestOrganizationFeatureFlagCopy.test_copy_feature_flag_create_new.38
  '''
  SELECT "posthog_instancesetting"."id",
         "posthog_instancesetting"."key",
         "posthog_instancesetting"."raw_value"
  FROM "posthog_instancesetting"
  WHERE "posthog_instancesetting"."key" = 'constance:posthog:PERSON_ON_EVENTS_V2_ENABLED'
  ORDER BY "posthog_instancesetting"."id" ASC
  LIMIT 1
  '''
# ---
# name: TestOrganizationFeatureFlagCopy.test_copy_feature_flag_create_new.39
  '''
  SELECT "posthog_instancesetting"."id",
         "posthog_instancesetting"."key",
         "posthog_instancesetting"."raw_value"
  FROM "posthog_instancesetting"
  WHERE "posthog_instancesetting"."key" = 'constance:posthog:PERSON_ON_EVENTS_ENABLED'
  ORDER BY "posthog_instancesetting"."id" ASC
  LIMIT 1
  '''
# ---
# name: TestOrganizationFeatureFlagCopy.test_copy_feature_flag_create_new.4
  '''
  SELECT "posthog_organization"."id",
         "posthog_organization"."name",
         "posthog_organization"."slug",
         "posthog_organization"."logo_media_id",
         "posthog_organization"."created_at",
         "posthog_organization"."updated_at",
         "posthog_organization"."plugins_access_level",
         "posthog_organization"."for_internal_metrics",
         "posthog_organization"."is_member_join_email_enabled",
         "posthog_organization"."enforce_2fa",
         "posthog_organization"."is_hipaa",
         "posthog_organization"."customer_id",
         "posthog_organization"."available_product_features",
         "posthog_organization"."usage",
         "posthog_organization"."never_drop_data",
         "posthog_organization"."customer_trust_scores",
         "posthog_organization"."setup_section_2_completed",
         "posthog_organization"."personalization",
         "posthog_organization"."domain_whitelist"
  FROM "posthog_organization"
  WHERE "posthog_organization"."id" = '00000000-0000-0000-0000-000000000000'::uuid
  LIMIT 21
  '''
# ---
# name: TestOrganizationFeatureFlagCopy.test_copy_feature_flag_create_new.40
  '''
  SELECT "posthog_instancesetting"."id",
         "posthog_instancesetting"."key",
         "posthog_instancesetting"."raw_value"
  FROM "posthog_instancesetting"
  WHERE "posthog_instancesetting"."key" = 'constance:posthog:PERSON_ON_EVENTS_V2_ENABLED'
  ORDER BY "posthog_instancesetting"."id" ASC
  LIMIT 1
  '''
# ---
# name: TestOrganizationFeatureFlagCopy.test_copy_feature_flag_create_new.41
  '''
  SELECT "posthog_instancesetting"."id",
         "posthog_instancesetting"."key",
         "posthog_instancesetting"."raw_value"
  FROM "posthog_instancesetting"
  WHERE "posthog_instancesetting"."key" = 'constance:posthog:PERSON_ON_EVENTS_ENABLED'
  ORDER BY "posthog_instancesetting"."id" ASC
  LIMIT 1
  '''
# ---
# name: TestOrganizationFeatureFlagCopy.test_copy_feature_flag_create_new.42
  '''
  SELECT "posthog_team"."id",
         "posthog_team"."uuid",
         "posthog_team"."organization_id",
         "posthog_team"."project_id",
         "posthog_team"."api_token",
         "posthog_team"."app_urls",
         "posthog_team"."name",
         "posthog_team"."slack_incoming_webhook",
         "posthog_team"."created_at",
         "posthog_team"."updated_at",
         "posthog_team"."anonymize_ips",
         "posthog_team"."completed_snippet_onboarding",
         "posthog_team"."has_completed_onboarding_for",
         "posthog_team"."ingested_event",
         "posthog_team"."autocapture_opt_out",
         "posthog_team"."autocapture_exceptions_opt_in",
         "posthog_team"."autocapture_exceptions_errors_to_ignore",
         "posthog_team"."session_recording_opt_in",
         "posthog_team"."session_recording_sample_rate",
         "posthog_team"."session_recording_minimum_duration_milliseconds",
         "posthog_team"."session_recording_linked_flag",
         "posthog_team"."session_recording_network_payload_capture_config",
         "posthog_team"."session_replay_config",
         "posthog_team"."capture_console_log_opt_in",
         "posthog_team"."capture_performance_opt_in",
         "posthog_team"."surveys_opt_in",
         "posthog_team"."heatmaps_opt_in",
         "posthog_team"."session_recording_version",
         "posthog_team"."signup_token",
         "posthog_team"."is_demo",
         "posthog_team"."access_control",
         "posthog_team"."week_start_day",
         "posthog_team"."inject_web_apps",
         "posthog_team"."test_account_filters",
         "posthog_team"."test_account_filters_default_checked",
         "posthog_team"."path_cleaning_filters",
         "posthog_team"."timezone",
         "posthog_team"."data_attributes",
         "posthog_team"."person_display_name_properties",
         "posthog_team"."live_events_columns",
         "posthog_team"."recording_domains",
         "posthog_team"."primary_dashboard_id",
         "posthog_team"."extra_settings",
         "posthog_team"."modifiers",
         "posthog_team"."correlation_config",
         "posthog_team"."session_recording_retention_period_days",
         "posthog_team"."external_data_workspace_id",
         "posthog_team"."external_data_workspace_last_synced_at"
  FROM "posthog_team"
  WHERE "posthog_team"."id" = 2
  LIMIT 21
  '''
# ---
# name: TestOrganizationFeatureFlagCopy.test_copy_feature_flag_create_new.43
  '''
  SELECT "posthog_dashboarditem"."id",
         "posthog_dashboarditem"."name",
         "posthog_dashboarditem"."derived_name",
         "posthog_dashboarditem"."description",
         "posthog_dashboarditem"."team_id",
         "posthog_dashboarditem"."filters",
         "posthog_dashboarditem"."filters_hash",
         "posthog_dashboarditem"."query",
         "posthog_dashboarditem"."order",
         "posthog_dashboarditem"."deleted",
         "posthog_dashboarditem"."saved",
         "posthog_dashboarditem"."created_at",
         "posthog_dashboarditem"."last_refresh",
         "posthog_dashboarditem"."refreshing",
         "posthog_dashboarditem"."created_by_id",
         "posthog_dashboarditem"."is_sample",
         "posthog_dashboarditem"."short_id",
         "posthog_dashboarditem"."favorited",
         "posthog_dashboarditem"."refresh_attempt",
         "posthog_dashboarditem"."last_modified_at",
         "posthog_dashboarditem"."last_modified_by_id",
         "posthog_dashboarditem"."dashboard_id",
         "posthog_dashboarditem"."layouts",
         "posthog_dashboarditem"."color",
         "posthog_dashboarditem"."dive_dashboard_id",
         "posthog_dashboarditem"."updated_at",
         "posthog_dashboarditem"."deprecated_tags",
         "posthog_dashboarditem"."tags"
  FROM "posthog_dashboarditem"
  WHERE "posthog_dashboarditem"."id" = 2
  LIMIT 21
  '''
# ---
# name: TestOrganizationFeatureFlagCopy.test_copy_feature_flag_create_new.44
  '''
  SELECT "posthog_team"."id",
         "posthog_team"."uuid",
         "posthog_team"."organization_id",
         "posthog_team"."project_id",
         "posthog_team"."api_token",
         "posthog_team"."app_urls",
         "posthog_team"."name",
         "posthog_team"."slack_incoming_webhook",
         "posthog_team"."created_at",
         "posthog_team"."updated_at",
         "posthog_team"."anonymize_ips",
         "posthog_team"."completed_snippet_onboarding",
         "posthog_team"."has_completed_onboarding_for",
         "posthog_team"."ingested_event",
         "posthog_team"."autocapture_opt_out",
         "posthog_team"."autocapture_exceptions_opt_in",
         "posthog_team"."autocapture_exceptions_errors_to_ignore",
         "posthog_team"."session_recording_opt_in",
         "posthog_team"."session_recording_sample_rate",
         "posthog_team"."session_recording_minimum_duration_milliseconds",
         "posthog_team"."session_recording_linked_flag",
         "posthog_team"."session_recording_network_payload_capture_config",
         "posthog_team"."session_replay_config",
         "posthog_team"."capture_console_log_opt_in",
         "posthog_team"."capture_performance_opt_in",
         "posthog_team"."surveys_opt_in",
         "posthog_team"."heatmaps_opt_in",
         "posthog_team"."session_recording_version",
         "posthog_team"."signup_token",
         "posthog_team"."is_demo",
         "posthog_team"."access_control",
         "posthog_team"."week_start_day",
         "posthog_team"."inject_web_apps",
         "posthog_team"."test_account_filters",
         "posthog_team"."test_account_filters_default_checked",
         "posthog_team"."path_cleaning_filters",
         "posthog_team"."timezone",
         "posthog_team"."data_attributes",
         "posthog_team"."person_display_name_properties",
         "posthog_team"."live_events_columns",
         "posthog_team"."recording_domains",
         "posthog_team"."primary_dashboard_id",
         "posthog_team"."extra_settings",
         "posthog_team"."modifiers",
         "posthog_team"."correlation_config",
         "posthog_team"."session_recording_retention_period_days",
         "posthog_team"."plugins_opt_in",
         "posthog_team"."opt_out_capture",
         "posthog_team"."event_names",
         "posthog_team"."event_names_with_usage",
         "posthog_team"."event_properties",
         "posthog_team"."event_properties_with_usage",
         "posthog_team"."event_properties_numerical",
         "posthog_team"."external_data_workspace_id",
         "posthog_team"."external_data_workspace_last_synced_at"
  FROM "posthog_team"
  WHERE "posthog_team"."id" = 2
  LIMIT 21
  '''
# ---
# name: TestOrganizationFeatureFlagCopy.test_copy_feature_flag_create_new.45
  '''
  SELECT "posthog_instancesetting"."id",
         "posthog_instancesetting"."key",
         "posthog_instancesetting"."raw_value"
  FROM "posthog_instancesetting"
  WHERE "posthog_instancesetting"."key" = 'constance:posthog:PERSON_ON_EVENTS_V2_ENABLED'
  ORDER BY "posthog_instancesetting"."id" ASC
  LIMIT 1
  '''
# ---
# name: TestOrganizationFeatureFlagCopy.test_copy_feature_flag_create_new.46
  '''
  SELECT "posthog_instancesetting"."id",
         "posthog_instancesetting"."key",
         "posthog_instancesetting"."raw_value"
  FROM "posthog_instancesetting"
  WHERE "posthog_instancesetting"."key" = 'constance:posthog:PERSON_ON_EVENTS_ENABLED'
  ORDER BY "posthog_instancesetting"."id" ASC
  LIMIT 1
  '''
# ---
# name: TestOrganizationFeatureFlagCopy.test_copy_feature_flag_create_new.47
  '''
  SELECT "posthog_instancesetting"."id",
         "posthog_instancesetting"."key",
         "posthog_instancesetting"."raw_value"
  FROM "posthog_instancesetting"
  WHERE "posthog_instancesetting"."key" = 'constance:posthog:PERSON_ON_EVENTS_V2_ENABLED'
  ORDER BY "posthog_instancesetting"."id" ASC
  LIMIT 1
  '''
# ---
# name: TestOrganizationFeatureFlagCopy.test_copy_feature_flag_create_new.48
  '''
  SELECT "posthog_instancesetting"."id",
         "posthog_instancesetting"."key",
         "posthog_instancesetting"."raw_value"
  FROM "posthog_instancesetting"
  WHERE "posthog_instancesetting"."key" = 'constance:posthog:PERSON_ON_EVENTS_ENABLED'
  ORDER BY "posthog_instancesetting"."id" ASC
  LIMIT 1
  '''
# ---
# name: TestOrganizationFeatureFlagCopy.test_copy_feature_flag_create_new.49
  '''
  SELECT "posthog_instancesetting"."id",
         "posthog_instancesetting"."key",
         "posthog_instancesetting"."raw_value"
  FROM "posthog_instancesetting"
  WHERE "posthog_instancesetting"."key" = 'constance:posthog:PERSON_ON_EVENTS_V2_ENABLED'
  ORDER BY "posthog_instancesetting"."id" ASC
  LIMIT 1
  '''
# ---
# name: TestOrganizationFeatureFlagCopy.test_copy_feature_flag_create_new.5
  '''
  SELECT "posthog_team"."id",
         "posthog_team"."uuid",
         "posthog_team"."organization_id",
         "posthog_team"."project_id",
         "posthog_team"."api_token",
         "posthog_team"."app_urls",
         "posthog_team"."name",
         "posthog_team"."slack_incoming_webhook",
         "posthog_team"."created_at",
         "posthog_team"."updated_at",
         "posthog_team"."anonymize_ips",
         "posthog_team"."completed_snippet_onboarding",
         "posthog_team"."has_completed_onboarding_for",
         "posthog_team"."ingested_event",
         "posthog_team"."autocapture_opt_out",
         "posthog_team"."autocapture_web_vitals_opt_in",
         "posthog_team"."autocapture_web_vitals_allowed_metrics",
         "posthog_team"."autocapture_exceptions_opt_in",
         "posthog_team"."autocapture_exceptions_errors_to_ignore",
         "posthog_team"."person_processing_opt_out",
         "posthog_team"."session_recording_opt_in",
         "posthog_team"."session_recording_sample_rate",
         "posthog_team"."session_recording_minimum_duration_milliseconds",
         "posthog_team"."session_recording_linked_flag",
         "posthog_team"."session_recording_network_payload_capture_config",
         "posthog_team"."session_recording_url_trigger_config",
         "posthog_team"."session_recording_url_blocklist_config",
         "posthog_team"."session_replay_config",
         "posthog_team"."survey_config",
         "posthog_team"."capture_console_log_opt_in",
         "posthog_team"."capture_performance_opt_in",
         "posthog_team"."capture_dead_clicks",
         "posthog_team"."surveys_opt_in",
         "posthog_team"."heatmaps_opt_in",
         "posthog_team"."session_recording_version",
         "posthog_team"."signup_token",
         "posthog_team"."is_demo",
         "posthog_team"."access_control",
         "posthog_team"."week_start_day",
         "posthog_team"."inject_web_apps",
         "posthog_team"."test_account_filters",
         "posthog_team"."test_account_filters_default_checked",
         "posthog_team"."path_cleaning_filters",
         "posthog_team"."timezone",
         "posthog_team"."data_attributes",
         "posthog_team"."person_display_name_properties",
         "posthog_team"."live_events_columns",
         "posthog_team"."recording_domains",
         "posthog_team"."primary_dashboard_id",
         "posthog_team"."extra_settings",
         "posthog_team"."modifiers",
         "posthog_team"."correlation_config",
         "posthog_team"."session_recording_retention_period_days",
         "posthog_team"."external_data_workspace_id",
         "posthog_team"."external_data_workspace_last_synced_at"
  FROM "posthog_team"
  WHERE "posthog_team"."id" = 99999
  LIMIT 21
  '''
# ---
# name: TestOrganizationFeatureFlagCopy.test_copy_feature_flag_create_new.50
  '''
  SELECT "posthog_instancesetting"."id",
         "posthog_instancesetting"."key",
         "posthog_instancesetting"."raw_value"
  FROM "posthog_instancesetting"
  WHERE "posthog_instancesetting"."key" = 'constance:posthog:PERSON_ON_EVENTS_ENABLED'
  ORDER BY "posthog_instancesetting"."id" ASC
  LIMIT 1
  '''
# ---
# name: TestOrganizationFeatureFlagCopy.test_copy_feature_flag_create_new.51
  '''
  SELECT "posthog_instancesetting"."id",
         "posthog_instancesetting"."key",
         "posthog_instancesetting"."raw_value"
  FROM "posthog_instancesetting"
  WHERE "posthog_instancesetting"."key" = 'constance:posthog:PERSON_ON_EVENTS_V2_ENABLED'
  ORDER BY "posthog_instancesetting"."id" ASC
  LIMIT 1
  '''
# ---
# name: TestOrganizationFeatureFlagCopy.test_copy_feature_flag_create_new.52
  '''
  SELECT "posthog_instancesetting"."id",
         "posthog_instancesetting"."key",
         "posthog_instancesetting"."raw_value"
  FROM "posthog_instancesetting"
  WHERE "posthog_instancesetting"."key" = 'constance:posthog:PERSON_ON_EVENTS_ENABLED'
  ORDER BY "posthog_instancesetting"."id" ASC
  LIMIT 1
  '''
# ---
# name: TestOrganizationFeatureFlagCopy.test_copy_feature_flag_create_new.53
  '''
  SELECT "posthog_instancesetting"."id",
         "posthog_instancesetting"."key",
         "posthog_instancesetting"."raw_value"
  FROM "posthog_instancesetting"
  WHERE "posthog_instancesetting"."key" = 'constance:posthog:PERSON_ON_EVENTS_V2_ENABLED'
  ORDER BY "posthog_instancesetting"."id" ASC
  LIMIT 1
  '''
# ---
# name: TestOrganizationFeatureFlagCopy.test_copy_feature_flag_create_new.54
  '''
  SELECT "posthog_instancesetting"."id",
         "posthog_instancesetting"."key",
         "posthog_instancesetting"."raw_value"
  FROM "posthog_instancesetting"
  WHERE "posthog_instancesetting"."key" = 'constance:posthog:PERSON_ON_EVENTS_ENABLED'
  ORDER BY "posthog_instancesetting"."id" ASC
  LIMIT 1
  '''
# ---
# name: TestOrganizationFeatureFlagCopy.test_copy_feature_flag_create_new.55
  '''
  SELECT "posthog_instancesetting"."id",
         "posthog_instancesetting"."key",
         "posthog_instancesetting"."raw_value"
  FROM "posthog_instancesetting"
  WHERE "posthog_instancesetting"."key" = 'constance:posthog:PERSON_ON_EVENTS_V2_ENABLED'
  ORDER BY "posthog_instancesetting"."id" ASC
  LIMIT 1
  '''
# ---
# name: TestOrganizationFeatureFlagCopy.test_copy_feature_flag_create_new.56
  '''
  SELECT "posthog_instancesetting"."id",
         "posthog_instancesetting"."key",
         "posthog_instancesetting"."raw_value"
  FROM "posthog_instancesetting"
  WHERE "posthog_instancesetting"."key" = 'constance:posthog:PERSON_ON_EVENTS_ENABLED'
  ORDER BY "posthog_instancesetting"."id" ASC
  LIMIT 1
  '''
# ---
# name: TestOrganizationFeatureFlagCopy.test_copy_feature_flag_create_new.57
  '''
  SELECT "posthog_team"."id",
         "posthog_team"."uuid",
         "posthog_team"."organization_id",
         "posthog_team"."project_id",
         "posthog_team"."api_token",
         "posthog_team"."app_urls",
         "posthog_team"."name",
         "posthog_team"."slack_incoming_webhook",
         "posthog_team"."created_at",
         "posthog_team"."updated_at",
         "posthog_team"."anonymize_ips",
         "posthog_team"."completed_snippet_onboarding",
         "posthog_team"."has_completed_onboarding_for",
         "posthog_team"."ingested_event",
         "posthog_team"."autocapture_opt_out",
         "posthog_team"."autocapture_exceptions_opt_in",
         "posthog_team"."autocapture_exceptions_errors_to_ignore",
         "posthog_team"."session_recording_opt_in",
         "posthog_team"."session_recording_sample_rate",
         "posthog_team"."session_recording_minimum_duration_milliseconds",
         "posthog_team"."session_recording_linked_flag",
         "posthog_team"."session_recording_network_payload_capture_config",
         "posthog_team"."session_replay_config",
         "posthog_team"."capture_console_log_opt_in",
         "posthog_team"."capture_performance_opt_in",
         "posthog_team"."surveys_opt_in",
         "posthog_team"."heatmaps_opt_in",
         "posthog_team"."session_recording_version",
         "posthog_team"."signup_token",
         "posthog_team"."is_demo",
         "posthog_team"."access_control",
         "posthog_team"."week_start_day",
         "posthog_team"."inject_web_apps",
         "posthog_team"."test_account_filters",
         "posthog_team"."test_account_filters_default_checked",
         "posthog_team"."path_cleaning_filters",
         "posthog_team"."timezone",
         "posthog_team"."data_attributes",
         "posthog_team"."person_display_name_properties",
         "posthog_team"."live_events_columns",
         "posthog_team"."recording_domains",
         "posthog_team"."primary_dashboard_id",
         "posthog_team"."extra_settings",
         "posthog_team"."modifiers",
         "posthog_team"."correlation_config",
         "posthog_team"."session_recording_retention_period_days",
         "posthog_team"."external_data_workspace_id",
         "posthog_team"."external_data_workspace_last_synced_at"
  FROM "posthog_team"
  WHERE "posthog_team"."id" = 2
  LIMIT 21
  '''
# ---
# name: TestOrganizationFeatureFlagCopy.test_copy_feature_flag_create_new.58
  '''
  SELECT "posthog_dashboardtile"."id",
         "posthog_dashboardtile"."dashboard_id",
         "posthog_dashboardtile"."insight_id",
         "posthog_dashboardtile"."text_id",
         "posthog_dashboardtile"."layouts",
         "posthog_dashboardtile"."color",
         "posthog_dashboardtile"."filters_hash",
         "posthog_dashboardtile"."last_refresh",
         "posthog_dashboardtile"."refreshing",
         "posthog_dashboardtile"."refresh_attempt",
         "posthog_dashboardtile"."deleted"
  FROM "posthog_dashboardtile"
  WHERE "posthog_dashboardtile"."id" = 2
  LIMIT 21
  '''
# ---
# name: TestOrganizationFeatureFlagCopy.test_copy_feature_flag_create_new.59
  '''
  SELECT "posthog_dashboarditem"."id",
         "posthog_dashboarditem"."name",
         "posthog_dashboarditem"."derived_name",
         "posthog_dashboarditem"."description",
         "posthog_dashboarditem"."team_id",
         "posthog_dashboarditem"."filters",
         "posthog_dashboarditem"."filters_hash",
         "posthog_dashboarditem"."query",
         "posthog_dashboarditem"."order",
         "posthog_dashboarditem"."deleted",
         "posthog_dashboarditem"."saved",
         "posthog_dashboarditem"."created_at",
         "posthog_dashboarditem"."last_refresh",
         "posthog_dashboarditem"."refreshing",
         "posthog_dashboarditem"."created_by_id",
         "posthog_dashboarditem"."is_sample",
         "posthog_dashboarditem"."short_id",
         "posthog_dashboarditem"."favorited",
         "posthog_dashboarditem"."refresh_attempt",
         "posthog_dashboarditem"."last_modified_at",
         "posthog_dashboarditem"."last_modified_by_id",
         "posthog_dashboarditem"."dashboard_id",
         "posthog_dashboarditem"."layouts",
         "posthog_dashboarditem"."color",
         "posthog_dashboarditem"."dive_dashboard_id",
         "posthog_dashboarditem"."updated_at",
         "posthog_dashboarditem"."deprecated_tags",
         "posthog_dashboarditem"."tags"
  FROM "posthog_dashboarditem"
  WHERE "posthog_dashboarditem"."id" = 2
  LIMIT 21
  '''
# ---
# name: TestOrganizationFeatureFlagCopy.test_copy_feature_flag_create_new.6
  '''
  SELECT "posthog_featureflag"."id",
         "posthog_featureflag"."key",
         "posthog_featureflag"."name",
         "posthog_featureflag"."filters",
         "posthog_featureflag"."rollout_percentage",
         "posthog_featureflag"."team_id",
         "posthog_featureflag"."created_by_id",
         "posthog_featureflag"."created_at",
         "posthog_featureflag"."deleted",
         "posthog_featureflag"."active",
         "posthog_featureflag"."rollback_conditions",
         "posthog_featureflag"."performed_rollback",
         "posthog_featureflag"."ensure_experience_continuity",
         "posthog_featureflag"."usage_dashboard_id",
         "posthog_featureflag"."has_enriched_analytics"
  FROM "posthog_featureflag"
  WHERE (NOT "posthog_featureflag"."deleted"
         AND "posthog_featureflag"."key" = 'copied-flag-key'
         AND "posthog_featureflag"."team_id" = 99999)
  ORDER BY "posthog_featureflag"."id" ASC
  LIMIT 1
  '''
# ---
# name: TestOrganizationFeatureFlagCopy.test_copy_feature_flag_create_new.60
>>>>>>> 7116d754
  '''
  SELECT "posthog_organization"."id",
         "posthog_organization"."name",
         "posthog_organization"."slug",
         "posthog_organization"."logo_media_id",
         "posthog_organization"."created_at",
         "posthog_organization"."updated_at",
         "posthog_organization"."plugins_access_level",
         "posthog_organization"."for_internal_metrics",
         "posthog_organization"."is_member_join_email_enabled",
         "posthog_organization"."enforce_2fa",
         "posthog_organization"."is_hipaa",
         "posthog_organization"."customer_id",
         "posthog_organization"."available_product_features",
         "posthog_organization"."usage",
         "posthog_organization"."never_drop_data",
         "posthog_organization"."customer_trust_scores",
         "posthog_organization"."setup_section_2_completed",
         "posthog_organization"."personalization",
         "posthog_organization"."domain_whitelist"
  FROM "posthog_organization"
  WHERE "posthog_organization"."id" = '00000000-0000-0000-0000-000000000000'::uuid
  LIMIT 21
  '''
# ---
# name: TestOrganizationFeatureFlagCopy.test_copy_feature_flag_create_new.5
  '''
  SELECT "posthog_team"."id",
         "posthog_team"."uuid",
         "posthog_team"."organization_id",
         "posthog_team"."project_id",
         "posthog_team"."api_token",
         "posthog_team"."app_urls",
         "posthog_team"."name",
         "posthog_team"."slack_incoming_webhook",
         "posthog_team"."created_at",
         "posthog_team"."updated_at",
         "posthog_team"."anonymize_ips",
         "posthog_team"."completed_snippet_onboarding",
         "posthog_team"."has_completed_onboarding_for",
         "posthog_team"."ingested_event",
         "posthog_team"."autocapture_opt_out",
         "posthog_team"."autocapture_web_vitals_opt_in",
         "posthog_team"."autocapture_web_vitals_allowed_metrics",
         "posthog_team"."autocapture_exceptions_opt_in",
         "posthog_team"."autocapture_exceptions_errors_to_ignore",
         "posthog_team"."person_processing_opt_out",
         "posthog_team"."session_recording_opt_in",
         "posthog_team"."session_recording_sample_rate",
         "posthog_team"."session_recording_minimum_duration_milliseconds",
         "posthog_team"."session_recording_linked_flag",
         "posthog_team"."session_recording_network_payload_capture_config",
         "posthog_team"."session_recording_url_trigger_config",
         "posthog_team"."session_replay_config",
         "posthog_team"."survey_config",
         "posthog_team"."capture_console_log_opt_in",
         "posthog_team"."capture_performance_opt_in",
         "posthog_team"."surveys_opt_in",
         "posthog_team"."heatmaps_opt_in",
         "posthog_team"."session_recording_version",
         "posthog_team"."signup_token",
         "posthog_team"."is_demo",
         "posthog_team"."access_control",
         "posthog_team"."week_start_day",
         "posthog_team"."inject_web_apps",
         "posthog_team"."test_account_filters",
         "posthog_team"."test_account_filters_default_checked",
         "posthog_team"."path_cleaning_filters",
         "posthog_team"."timezone",
         "posthog_team"."data_attributes",
         "posthog_team"."person_display_name_properties",
         "posthog_team"."live_events_columns",
         "posthog_team"."recording_domains",
         "posthog_team"."primary_dashboard_id",
         "posthog_team"."extra_settings",
         "posthog_team"."modifiers",
         "posthog_team"."correlation_config",
         "posthog_team"."session_recording_retention_period_days",
         "posthog_team"."external_data_workspace_id",
         "posthog_team"."external_data_workspace_last_synced_at"
  FROM "posthog_team"
  WHERE "posthog_team"."id" = 2
  LIMIT 21
  '''
# ---
# name: TestOrganizationFeatureFlagCopy.test_copy_feature_flag_create_new.6
  '''
  SELECT "posthog_featureflag"."id",
         "posthog_featureflag"."key",
         "posthog_featureflag"."name",
         "posthog_featureflag"."filters",
         "posthog_featureflag"."rollout_percentage",
         "posthog_featureflag"."team_id",
         "posthog_featureflag"."created_by_id",
         "posthog_featureflag"."created_at",
         "posthog_featureflag"."deleted",
         "posthog_featureflag"."active",
         "posthog_featureflag"."rollback_conditions",
         "posthog_featureflag"."performed_rollback",
         "posthog_featureflag"."ensure_experience_continuity",
         "posthog_featureflag"."usage_dashboard_id",
         "posthog_featureflag"."has_enriched_analytics"
  FROM "posthog_featureflag"
  WHERE (NOT "posthog_featureflag"."deleted"
         AND "posthog_featureflag"."key" = 'copied-flag-key'
         AND "posthog_featureflag"."team_id" = 2)
  ORDER BY "posthog_featureflag"."id" ASC
  LIMIT 1
  '''
# ---
# name: TestOrganizationFeatureFlagCopy.test_copy_feature_flag_create_new.7
  '''
  SELECT 1 AS "a"
  FROM "posthog_featureflag"
  INNER JOIN "posthog_team" ON ("posthog_featureflag"."team_id" = "posthog_team"."id")
  WHERE (NOT "posthog_featureflag"."deleted"
         AND "posthog_featureflag"."key" = 'copied-flag-key'
         AND "posthog_team"."project_id" = 99999)
  LIMIT 1
  '''
# ---
# name: TestOrganizationFeatureFlagCopy.test_copy_feature_flag_create_new.8
  '''
  SELECT "posthog_featureflag"."id",
         "posthog_featureflag"."key",
         "posthog_featureflag"."name",
         "posthog_featureflag"."filters",
         "posthog_featureflag"."rollout_percentage",
         "posthog_featureflag"."team_id",
         "posthog_featureflag"."created_by_id",
         "posthog_featureflag"."created_at",
         "posthog_featureflag"."deleted",
         "posthog_featureflag"."active",
         "posthog_featureflag"."rollback_conditions",
         "posthog_featureflag"."performed_rollback",
         "posthog_featureflag"."ensure_experience_continuity",
         "posthog_featureflag"."usage_dashboard_id",
         "posthog_featureflag"."has_enriched_analytics"
  FROM "posthog_featureflag"
  WHERE ("posthog_featureflag"."deleted"
         AND "posthog_featureflag"."key" = 'copied-flag-key'
         AND "posthog_featureflag"."team_id" = 99999)
  '''
# ---
# name: TestOrganizationFeatureFlagCopy.test_copy_feature_flag_create_new.9
  '''
  SELECT (true) AS "flag_X_condition_0"
  FROM "posthog_person"
  WHERE "posthog_person"."team_id" = 99999
  LIMIT 10
  '''
# ---
# name: TestOrganizationFeatureFlagGet.test_get_feature_flag_success
  '''
  SELECT "posthog_user"."id",
         "posthog_user"."password",
         "posthog_user"."last_login",
         "posthog_user"."first_name",
         "posthog_user"."last_name",
         "posthog_user"."is_staff",
         "posthog_user"."date_joined",
         "posthog_user"."uuid",
         "posthog_user"."current_organization_id",
         "posthog_user"."current_team_id",
         "posthog_user"."email",
         "posthog_user"."pending_email",
         "posthog_user"."temporary_token",
         "posthog_user"."distinct_id",
         "posthog_user"."is_email_verified",
         "posthog_user"."has_seen_product_intro_for",
         "posthog_user"."strapi_id",
         "posthog_user"."is_active",
         "posthog_user"."theme_mode",
         "posthog_user"."partial_notification_settings",
         "posthog_user"."anonymize_data",
         "posthog_user"."toolbar_mode",
         "posthog_user"."hedgehog_config",
         "posthog_user"."events_column_config",
         "posthog_user"."email_opt_in"
  FROM "posthog_user"
  WHERE "posthog_user"."id" = 99999
  LIMIT 21
  '''
# ---
# name: TestOrganizationFeatureFlagGet.test_get_feature_flag_success.1
  '''
  SELECT "posthog_organization"."id",
         "posthog_organization"."name",
         "posthog_organization"."slug",
         "posthog_organization"."logo_media_id",
         "posthog_organization"."created_at",
         "posthog_organization"."updated_at",
         "posthog_organization"."plugins_access_level",
         "posthog_organization"."for_internal_metrics",
         "posthog_organization"."is_member_join_email_enabled",
         "posthog_organization"."enforce_2fa",
         "posthog_organization"."is_hipaa",
         "posthog_organization"."customer_id",
         "posthog_organization"."available_product_features",
         "posthog_organization"."usage",
         "posthog_organization"."never_drop_data",
         "posthog_organization"."customer_trust_scores",
         "posthog_organization"."setup_section_2_completed",
         "posthog_organization"."personalization",
         "posthog_organization"."domain_whitelist"
  FROM "posthog_organization"
  WHERE "posthog_organization"."id" = '00000000-0000-0000-0000-000000000000'::uuid
  LIMIT 21
  '''
# ---
# name: TestOrganizationFeatureFlagGet.test_get_feature_flag_success.2
  '''
  SELECT 1 AS "a"
  FROM "posthog_organizationmembership"
  WHERE ("posthog_organizationmembership"."organization_id" = '00000000-0000-0000-0000-000000000000'::uuid
         AND "posthog_organizationmembership"."user_id" = 99999)
  LIMIT 1
  '''
# ---
# name: TestOrganizationFeatureFlagGet.test_get_feature_flag_success.3
  '''
  SELECT "posthog_team"."id",
         "posthog_team"."uuid",
         "posthog_team"."organization_id",
         "posthog_team"."project_id",
         "posthog_team"."api_token",
         "posthog_team"."app_urls",
         "posthog_team"."name",
         "posthog_team"."slack_incoming_webhook",
         "posthog_team"."created_at",
         "posthog_team"."updated_at",
         "posthog_team"."anonymize_ips",
         "posthog_team"."completed_snippet_onboarding",
         "posthog_team"."has_completed_onboarding_for",
         "posthog_team"."ingested_event",
         "posthog_team"."autocapture_opt_out",
         "posthog_team"."autocapture_web_vitals_opt_in",
         "posthog_team"."autocapture_web_vitals_allowed_metrics",
         "posthog_team"."autocapture_exceptions_opt_in",
         "posthog_team"."autocapture_exceptions_errors_to_ignore",
         "posthog_team"."person_processing_opt_out",
         "posthog_team"."session_recording_opt_in",
         "posthog_team"."session_recording_sample_rate",
         "posthog_team"."session_recording_minimum_duration_milliseconds",
         "posthog_team"."session_recording_linked_flag",
         "posthog_team"."session_recording_network_payload_capture_config",
         "posthog_team"."session_recording_url_trigger_config",
         "posthog_team"."session_recording_url_blocklist_config",
         "posthog_team"."session_replay_config",
         "posthog_team"."survey_config",
         "posthog_team"."capture_console_log_opt_in",
         "posthog_team"."capture_performance_opt_in",
         "posthog_team"."capture_dead_clicks",
         "posthog_team"."surveys_opt_in",
         "posthog_team"."heatmaps_opt_in",
         "posthog_team"."session_recording_version",
         "posthog_team"."signup_token",
         "posthog_team"."is_demo",
         "posthog_team"."access_control",
         "posthog_team"."week_start_day",
         "posthog_team"."inject_web_apps",
         "posthog_team"."test_account_filters",
         "posthog_team"."test_account_filters_default_checked",
         "posthog_team"."path_cleaning_filters",
         "posthog_team"."timezone",
         "posthog_team"."data_attributes",
         "posthog_team"."person_display_name_properties",
         "posthog_team"."live_events_columns",
         "posthog_team"."recording_domains",
         "posthog_team"."primary_dashboard_id",
         "posthog_team"."extra_settings",
         "posthog_team"."modifiers",
         "posthog_team"."correlation_config",
         "posthog_team"."session_recording_retention_period_days",
         "posthog_team"."external_data_workspace_id",
         "posthog_team"."external_data_workspace_last_synced_at"
  FROM "posthog_team"
  WHERE "posthog_team"."organization_id" = '00000000-0000-0000-0000-000000000000'::uuid
  '''
# ---
# name: TestOrganizationFeatureFlagGet.test_get_feature_flag_success.4
  '''
  SELECT "posthog_featureflag"."id",
         "posthog_featureflag"."key",
         "posthog_featureflag"."name",
         "posthog_featureflag"."filters",
         "posthog_featureflag"."rollout_percentage",
         "posthog_featureflag"."team_id",
         "posthog_featureflag"."created_by_id",
         "posthog_featureflag"."created_at",
         "posthog_featureflag"."deleted",
         "posthog_featureflag"."active",
         "posthog_featureflag"."rollback_conditions",
         "posthog_featureflag"."performed_rollback",
         "posthog_featureflag"."ensure_experience_continuity",
         "posthog_featureflag"."usage_dashboard_id",
         "posthog_featureflag"."has_enriched_analytics"
  FROM "posthog_featureflag"
  WHERE (NOT "posthog_featureflag"."deleted"
         AND "posthog_featureflag"."key" = 'key-1'
         AND "posthog_featureflag"."team_id" IN (1,
                                                 2,
                                                 3,
                                                 4,
                                                 5 /* ... */))
  '''
# ---
# name: TestOrganizationFeatureFlagGet.test_get_feature_flag_success.5
  '''
  SELECT "posthog_user"."id",
         "posthog_user"."password",
         "posthog_user"."last_login",
         "posthog_user"."first_name",
         "posthog_user"."last_name",
         "posthog_user"."is_staff",
         "posthog_user"."date_joined",
         "posthog_user"."uuid",
         "posthog_user"."current_organization_id",
         "posthog_user"."current_team_id",
         "posthog_user"."email",
         "posthog_user"."pending_email",
         "posthog_user"."temporary_token",
         "posthog_user"."distinct_id",
         "posthog_user"."is_email_verified",
         "posthog_user"."requested_password_reset_at",
         "posthog_user"."has_seen_product_intro_for",
         "posthog_user"."strapi_id",
         "posthog_user"."is_active",
         "posthog_user"."theme_mode",
         "posthog_user"."partial_notification_settings",
         "posthog_user"."anonymize_data",
         "posthog_user"."toolbar_mode",
         "posthog_user"."hedgehog_config",
         "posthog_user"."events_column_config",
         "posthog_user"."email_opt_in"
  FROM "posthog_user"
  WHERE "posthog_user"."id" = 99999
  LIMIT 21
  '''
# ---
# name: TestOrganizationFeatureFlagGet.test_get_feature_flag_success.6
  '''
  SELECT "posthog_user"."id",
         "posthog_user"."password",
         "posthog_user"."last_login",
         "posthog_user"."first_name",
         "posthog_user"."last_name",
         "posthog_user"."is_staff",
         "posthog_user"."date_joined",
         "posthog_user"."uuid",
         "posthog_user"."current_organization_id",
         "posthog_user"."current_team_id",
         "posthog_user"."email",
         "posthog_user"."pending_email",
         "posthog_user"."temporary_token",
         "posthog_user"."distinct_id",
         "posthog_user"."is_email_verified",
         "posthog_user"."requested_password_reset_at",
         "posthog_user"."has_seen_product_intro_for",
         "posthog_user"."strapi_id",
         "posthog_user"."is_active",
         "posthog_user"."theme_mode",
         "posthog_user"."partial_notification_settings",
         "posthog_user"."anonymize_data",
         "posthog_user"."toolbar_mode",
         "posthog_user"."hedgehog_config",
         "posthog_user"."events_column_config",
         "posthog_user"."email_opt_in"
  FROM "posthog_user"
  WHERE "posthog_user"."id" = 99999
  LIMIT 21
  '''
# ---<|MERGE_RESOLUTION|>--- conflicted
+++ resolved
@@ -1162,42 +1162,6 @@
          AND "posthog_featureflagdashboards"."feature_flag_id" = 99999)
   '''
 # ---
-<<<<<<< HEAD
-# name: TestOrganizationFeatureFlagCopy.test_copy_feature_flag_create_new.4
-=======
-# name: TestOrganizationFeatureFlagCopy.test_copy_feature_flag_create_new.37
-  '''
-  SELECT "posthog_instancesetting"."id",
-         "posthog_instancesetting"."key",
-         "posthog_instancesetting"."raw_value"
-  FROM "posthog_instancesetting"
-  WHERE "posthog_instancesetting"."key" = 'constance:posthog:PERSON_ON_EVENTS_ENABLED'
-  ORDER BY "posthog_instancesetting"."id" ASC
-  LIMIT 1
-  '''
-# ---
-# name: TestOrganizationFeatureFlagCopy.test_copy_feature_flag_create_new.38
-  '''
-  SELECT "posthog_instancesetting"."id",
-         "posthog_instancesetting"."key",
-         "posthog_instancesetting"."raw_value"
-  FROM "posthog_instancesetting"
-  WHERE "posthog_instancesetting"."key" = 'constance:posthog:PERSON_ON_EVENTS_V2_ENABLED'
-  ORDER BY "posthog_instancesetting"."id" ASC
-  LIMIT 1
-  '''
-# ---
-# name: TestOrganizationFeatureFlagCopy.test_copy_feature_flag_create_new.39
-  '''
-  SELECT "posthog_instancesetting"."id",
-         "posthog_instancesetting"."key",
-         "posthog_instancesetting"."raw_value"
-  FROM "posthog_instancesetting"
-  WHERE "posthog_instancesetting"."key" = 'constance:posthog:PERSON_ON_EVENTS_ENABLED'
-  ORDER BY "posthog_instancesetting"."id" ASC
-  LIMIT 1
-  '''
-# ---
 # name: TestOrganizationFeatureFlagCopy.test_copy_feature_flag_create_new.4
   '''
   SELECT "posthog_organization"."id",
@@ -1222,235 +1186,6 @@
   FROM "posthog_organization"
   WHERE "posthog_organization"."id" = '00000000-0000-0000-0000-000000000000'::uuid
   LIMIT 21
-  '''
-# ---
-# name: TestOrganizationFeatureFlagCopy.test_copy_feature_flag_create_new.40
-  '''
-  SELECT "posthog_instancesetting"."id",
-         "posthog_instancesetting"."key",
-         "posthog_instancesetting"."raw_value"
-  FROM "posthog_instancesetting"
-  WHERE "posthog_instancesetting"."key" = 'constance:posthog:PERSON_ON_EVENTS_V2_ENABLED'
-  ORDER BY "posthog_instancesetting"."id" ASC
-  LIMIT 1
-  '''
-# ---
-# name: TestOrganizationFeatureFlagCopy.test_copy_feature_flag_create_new.41
-  '''
-  SELECT "posthog_instancesetting"."id",
-         "posthog_instancesetting"."key",
-         "posthog_instancesetting"."raw_value"
-  FROM "posthog_instancesetting"
-  WHERE "posthog_instancesetting"."key" = 'constance:posthog:PERSON_ON_EVENTS_ENABLED'
-  ORDER BY "posthog_instancesetting"."id" ASC
-  LIMIT 1
-  '''
-# ---
-# name: TestOrganizationFeatureFlagCopy.test_copy_feature_flag_create_new.42
-  '''
-  SELECT "posthog_team"."id",
-         "posthog_team"."uuid",
-         "posthog_team"."organization_id",
-         "posthog_team"."project_id",
-         "posthog_team"."api_token",
-         "posthog_team"."app_urls",
-         "posthog_team"."name",
-         "posthog_team"."slack_incoming_webhook",
-         "posthog_team"."created_at",
-         "posthog_team"."updated_at",
-         "posthog_team"."anonymize_ips",
-         "posthog_team"."completed_snippet_onboarding",
-         "posthog_team"."has_completed_onboarding_for",
-         "posthog_team"."ingested_event",
-         "posthog_team"."autocapture_opt_out",
-         "posthog_team"."autocapture_exceptions_opt_in",
-         "posthog_team"."autocapture_exceptions_errors_to_ignore",
-         "posthog_team"."session_recording_opt_in",
-         "posthog_team"."session_recording_sample_rate",
-         "posthog_team"."session_recording_minimum_duration_milliseconds",
-         "posthog_team"."session_recording_linked_flag",
-         "posthog_team"."session_recording_network_payload_capture_config",
-         "posthog_team"."session_replay_config",
-         "posthog_team"."capture_console_log_opt_in",
-         "posthog_team"."capture_performance_opt_in",
-         "posthog_team"."surveys_opt_in",
-         "posthog_team"."heatmaps_opt_in",
-         "posthog_team"."session_recording_version",
-         "posthog_team"."signup_token",
-         "posthog_team"."is_demo",
-         "posthog_team"."access_control",
-         "posthog_team"."week_start_day",
-         "posthog_team"."inject_web_apps",
-         "posthog_team"."test_account_filters",
-         "posthog_team"."test_account_filters_default_checked",
-         "posthog_team"."path_cleaning_filters",
-         "posthog_team"."timezone",
-         "posthog_team"."data_attributes",
-         "posthog_team"."person_display_name_properties",
-         "posthog_team"."live_events_columns",
-         "posthog_team"."recording_domains",
-         "posthog_team"."primary_dashboard_id",
-         "posthog_team"."extra_settings",
-         "posthog_team"."modifiers",
-         "posthog_team"."correlation_config",
-         "posthog_team"."session_recording_retention_period_days",
-         "posthog_team"."external_data_workspace_id",
-         "posthog_team"."external_data_workspace_last_synced_at"
-  FROM "posthog_team"
-  WHERE "posthog_team"."id" = 2
-  LIMIT 21
-  '''
-# ---
-# name: TestOrganizationFeatureFlagCopy.test_copy_feature_flag_create_new.43
-  '''
-  SELECT "posthog_dashboarditem"."id",
-         "posthog_dashboarditem"."name",
-         "posthog_dashboarditem"."derived_name",
-         "posthog_dashboarditem"."description",
-         "posthog_dashboarditem"."team_id",
-         "posthog_dashboarditem"."filters",
-         "posthog_dashboarditem"."filters_hash",
-         "posthog_dashboarditem"."query",
-         "posthog_dashboarditem"."order",
-         "posthog_dashboarditem"."deleted",
-         "posthog_dashboarditem"."saved",
-         "posthog_dashboarditem"."created_at",
-         "posthog_dashboarditem"."last_refresh",
-         "posthog_dashboarditem"."refreshing",
-         "posthog_dashboarditem"."created_by_id",
-         "posthog_dashboarditem"."is_sample",
-         "posthog_dashboarditem"."short_id",
-         "posthog_dashboarditem"."favorited",
-         "posthog_dashboarditem"."refresh_attempt",
-         "posthog_dashboarditem"."last_modified_at",
-         "posthog_dashboarditem"."last_modified_by_id",
-         "posthog_dashboarditem"."dashboard_id",
-         "posthog_dashboarditem"."layouts",
-         "posthog_dashboarditem"."color",
-         "posthog_dashboarditem"."dive_dashboard_id",
-         "posthog_dashboarditem"."updated_at",
-         "posthog_dashboarditem"."deprecated_tags",
-         "posthog_dashboarditem"."tags"
-  FROM "posthog_dashboarditem"
-  WHERE "posthog_dashboarditem"."id" = 2
-  LIMIT 21
-  '''
-# ---
-# name: TestOrganizationFeatureFlagCopy.test_copy_feature_flag_create_new.44
-  '''
-  SELECT "posthog_team"."id",
-         "posthog_team"."uuid",
-         "posthog_team"."organization_id",
-         "posthog_team"."project_id",
-         "posthog_team"."api_token",
-         "posthog_team"."app_urls",
-         "posthog_team"."name",
-         "posthog_team"."slack_incoming_webhook",
-         "posthog_team"."created_at",
-         "posthog_team"."updated_at",
-         "posthog_team"."anonymize_ips",
-         "posthog_team"."completed_snippet_onboarding",
-         "posthog_team"."has_completed_onboarding_for",
-         "posthog_team"."ingested_event",
-         "posthog_team"."autocapture_opt_out",
-         "posthog_team"."autocapture_exceptions_opt_in",
-         "posthog_team"."autocapture_exceptions_errors_to_ignore",
-         "posthog_team"."session_recording_opt_in",
-         "posthog_team"."session_recording_sample_rate",
-         "posthog_team"."session_recording_minimum_duration_milliseconds",
-         "posthog_team"."session_recording_linked_flag",
-         "posthog_team"."session_recording_network_payload_capture_config",
-         "posthog_team"."session_replay_config",
-         "posthog_team"."capture_console_log_opt_in",
-         "posthog_team"."capture_performance_opt_in",
-         "posthog_team"."surveys_opt_in",
-         "posthog_team"."heatmaps_opt_in",
-         "posthog_team"."session_recording_version",
-         "posthog_team"."signup_token",
-         "posthog_team"."is_demo",
-         "posthog_team"."access_control",
-         "posthog_team"."week_start_day",
-         "posthog_team"."inject_web_apps",
-         "posthog_team"."test_account_filters",
-         "posthog_team"."test_account_filters_default_checked",
-         "posthog_team"."path_cleaning_filters",
-         "posthog_team"."timezone",
-         "posthog_team"."data_attributes",
-         "posthog_team"."person_display_name_properties",
-         "posthog_team"."live_events_columns",
-         "posthog_team"."recording_domains",
-         "posthog_team"."primary_dashboard_id",
-         "posthog_team"."extra_settings",
-         "posthog_team"."modifiers",
-         "posthog_team"."correlation_config",
-         "posthog_team"."session_recording_retention_period_days",
-         "posthog_team"."plugins_opt_in",
-         "posthog_team"."opt_out_capture",
-         "posthog_team"."event_names",
-         "posthog_team"."event_names_with_usage",
-         "posthog_team"."event_properties",
-         "posthog_team"."event_properties_with_usage",
-         "posthog_team"."event_properties_numerical",
-         "posthog_team"."external_data_workspace_id",
-         "posthog_team"."external_data_workspace_last_synced_at"
-  FROM "posthog_team"
-  WHERE "posthog_team"."id" = 2
-  LIMIT 21
-  '''
-# ---
-# name: TestOrganizationFeatureFlagCopy.test_copy_feature_flag_create_new.45
-  '''
-  SELECT "posthog_instancesetting"."id",
-         "posthog_instancesetting"."key",
-         "posthog_instancesetting"."raw_value"
-  FROM "posthog_instancesetting"
-  WHERE "posthog_instancesetting"."key" = 'constance:posthog:PERSON_ON_EVENTS_V2_ENABLED'
-  ORDER BY "posthog_instancesetting"."id" ASC
-  LIMIT 1
-  '''
-# ---
-# name: TestOrganizationFeatureFlagCopy.test_copy_feature_flag_create_new.46
-  '''
-  SELECT "posthog_instancesetting"."id",
-         "posthog_instancesetting"."key",
-         "posthog_instancesetting"."raw_value"
-  FROM "posthog_instancesetting"
-  WHERE "posthog_instancesetting"."key" = 'constance:posthog:PERSON_ON_EVENTS_ENABLED'
-  ORDER BY "posthog_instancesetting"."id" ASC
-  LIMIT 1
-  '''
-# ---
-# name: TestOrganizationFeatureFlagCopy.test_copy_feature_flag_create_new.47
-  '''
-  SELECT "posthog_instancesetting"."id",
-         "posthog_instancesetting"."key",
-         "posthog_instancesetting"."raw_value"
-  FROM "posthog_instancesetting"
-  WHERE "posthog_instancesetting"."key" = 'constance:posthog:PERSON_ON_EVENTS_V2_ENABLED'
-  ORDER BY "posthog_instancesetting"."id" ASC
-  LIMIT 1
-  '''
-# ---
-# name: TestOrganizationFeatureFlagCopy.test_copy_feature_flag_create_new.48
-  '''
-  SELECT "posthog_instancesetting"."id",
-         "posthog_instancesetting"."key",
-         "posthog_instancesetting"."raw_value"
-  FROM "posthog_instancesetting"
-  WHERE "posthog_instancesetting"."key" = 'constance:posthog:PERSON_ON_EVENTS_ENABLED'
-  ORDER BY "posthog_instancesetting"."id" ASC
-  LIMIT 1
-  '''
-# ---
-# name: TestOrganizationFeatureFlagCopy.test_copy_feature_flag_create_new.49
-  '''
-  SELECT "posthog_instancesetting"."id",
-         "posthog_instancesetting"."key",
-         "posthog_instancesetting"."raw_value"
-  FROM "posthog_instancesetting"
-  WHERE "posthog_instancesetting"."key" = 'constance:posthog:PERSON_ON_EVENTS_V2_ENABLED'
-  ORDER BY "posthog_instancesetting"."id" ASC
-  LIMIT 1
   '''
 # ---
 # name: TestOrganizationFeatureFlagCopy.test_copy_feature_flag_create_new.5
@@ -1515,191 +1250,6 @@
   LIMIT 21
   '''
 # ---
-# name: TestOrganizationFeatureFlagCopy.test_copy_feature_flag_create_new.50
-  '''
-  SELECT "posthog_instancesetting"."id",
-         "posthog_instancesetting"."key",
-         "posthog_instancesetting"."raw_value"
-  FROM "posthog_instancesetting"
-  WHERE "posthog_instancesetting"."key" = 'constance:posthog:PERSON_ON_EVENTS_ENABLED'
-  ORDER BY "posthog_instancesetting"."id" ASC
-  LIMIT 1
-  '''
-# ---
-# name: TestOrganizationFeatureFlagCopy.test_copy_feature_flag_create_new.51
-  '''
-  SELECT "posthog_instancesetting"."id",
-         "posthog_instancesetting"."key",
-         "posthog_instancesetting"."raw_value"
-  FROM "posthog_instancesetting"
-  WHERE "posthog_instancesetting"."key" = 'constance:posthog:PERSON_ON_EVENTS_V2_ENABLED'
-  ORDER BY "posthog_instancesetting"."id" ASC
-  LIMIT 1
-  '''
-# ---
-# name: TestOrganizationFeatureFlagCopy.test_copy_feature_flag_create_new.52
-  '''
-  SELECT "posthog_instancesetting"."id",
-         "posthog_instancesetting"."key",
-         "posthog_instancesetting"."raw_value"
-  FROM "posthog_instancesetting"
-  WHERE "posthog_instancesetting"."key" = 'constance:posthog:PERSON_ON_EVENTS_ENABLED'
-  ORDER BY "posthog_instancesetting"."id" ASC
-  LIMIT 1
-  '''
-# ---
-# name: TestOrganizationFeatureFlagCopy.test_copy_feature_flag_create_new.53
-  '''
-  SELECT "posthog_instancesetting"."id",
-         "posthog_instancesetting"."key",
-         "posthog_instancesetting"."raw_value"
-  FROM "posthog_instancesetting"
-  WHERE "posthog_instancesetting"."key" = 'constance:posthog:PERSON_ON_EVENTS_V2_ENABLED'
-  ORDER BY "posthog_instancesetting"."id" ASC
-  LIMIT 1
-  '''
-# ---
-# name: TestOrganizationFeatureFlagCopy.test_copy_feature_flag_create_new.54
-  '''
-  SELECT "posthog_instancesetting"."id",
-         "posthog_instancesetting"."key",
-         "posthog_instancesetting"."raw_value"
-  FROM "posthog_instancesetting"
-  WHERE "posthog_instancesetting"."key" = 'constance:posthog:PERSON_ON_EVENTS_ENABLED'
-  ORDER BY "posthog_instancesetting"."id" ASC
-  LIMIT 1
-  '''
-# ---
-# name: TestOrganizationFeatureFlagCopy.test_copy_feature_flag_create_new.55
-  '''
-  SELECT "posthog_instancesetting"."id",
-         "posthog_instancesetting"."key",
-         "posthog_instancesetting"."raw_value"
-  FROM "posthog_instancesetting"
-  WHERE "posthog_instancesetting"."key" = 'constance:posthog:PERSON_ON_EVENTS_V2_ENABLED'
-  ORDER BY "posthog_instancesetting"."id" ASC
-  LIMIT 1
-  '''
-# ---
-# name: TestOrganizationFeatureFlagCopy.test_copy_feature_flag_create_new.56
-  '''
-  SELECT "posthog_instancesetting"."id",
-         "posthog_instancesetting"."key",
-         "posthog_instancesetting"."raw_value"
-  FROM "posthog_instancesetting"
-  WHERE "posthog_instancesetting"."key" = 'constance:posthog:PERSON_ON_EVENTS_ENABLED'
-  ORDER BY "posthog_instancesetting"."id" ASC
-  LIMIT 1
-  '''
-# ---
-# name: TestOrganizationFeatureFlagCopy.test_copy_feature_flag_create_new.57
-  '''
-  SELECT "posthog_team"."id",
-         "posthog_team"."uuid",
-         "posthog_team"."organization_id",
-         "posthog_team"."project_id",
-         "posthog_team"."api_token",
-         "posthog_team"."app_urls",
-         "posthog_team"."name",
-         "posthog_team"."slack_incoming_webhook",
-         "posthog_team"."created_at",
-         "posthog_team"."updated_at",
-         "posthog_team"."anonymize_ips",
-         "posthog_team"."completed_snippet_onboarding",
-         "posthog_team"."has_completed_onboarding_for",
-         "posthog_team"."ingested_event",
-         "posthog_team"."autocapture_opt_out",
-         "posthog_team"."autocapture_exceptions_opt_in",
-         "posthog_team"."autocapture_exceptions_errors_to_ignore",
-         "posthog_team"."session_recording_opt_in",
-         "posthog_team"."session_recording_sample_rate",
-         "posthog_team"."session_recording_minimum_duration_milliseconds",
-         "posthog_team"."session_recording_linked_flag",
-         "posthog_team"."session_recording_network_payload_capture_config",
-         "posthog_team"."session_replay_config",
-         "posthog_team"."capture_console_log_opt_in",
-         "posthog_team"."capture_performance_opt_in",
-         "posthog_team"."surveys_opt_in",
-         "posthog_team"."heatmaps_opt_in",
-         "posthog_team"."session_recording_version",
-         "posthog_team"."signup_token",
-         "posthog_team"."is_demo",
-         "posthog_team"."access_control",
-         "posthog_team"."week_start_day",
-         "posthog_team"."inject_web_apps",
-         "posthog_team"."test_account_filters",
-         "posthog_team"."test_account_filters_default_checked",
-         "posthog_team"."path_cleaning_filters",
-         "posthog_team"."timezone",
-         "posthog_team"."data_attributes",
-         "posthog_team"."person_display_name_properties",
-         "posthog_team"."live_events_columns",
-         "posthog_team"."recording_domains",
-         "posthog_team"."primary_dashboard_id",
-         "posthog_team"."extra_settings",
-         "posthog_team"."modifiers",
-         "posthog_team"."correlation_config",
-         "posthog_team"."session_recording_retention_period_days",
-         "posthog_team"."external_data_workspace_id",
-         "posthog_team"."external_data_workspace_last_synced_at"
-  FROM "posthog_team"
-  WHERE "posthog_team"."id" = 2
-  LIMIT 21
-  '''
-# ---
-# name: TestOrganizationFeatureFlagCopy.test_copy_feature_flag_create_new.58
-  '''
-  SELECT "posthog_dashboardtile"."id",
-         "posthog_dashboardtile"."dashboard_id",
-         "posthog_dashboardtile"."insight_id",
-         "posthog_dashboardtile"."text_id",
-         "posthog_dashboardtile"."layouts",
-         "posthog_dashboardtile"."color",
-         "posthog_dashboardtile"."filters_hash",
-         "posthog_dashboardtile"."last_refresh",
-         "posthog_dashboardtile"."refreshing",
-         "posthog_dashboardtile"."refresh_attempt",
-         "posthog_dashboardtile"."deleted"
-  FROM "posthog_dashboardtile"
-  WHERE "posthog_dashboardtile"."id" = 2
-  LIMIT 21
-  '''
-# ---
-# name: TestOrganizationFeatureFlagCopy.test_copy_feature_flag_create_new.59
-  '''
-  SELECT "posthog_dashboarditem"."id",
-         "posthog_dashboarditem"."name",
-         "posthog_dashboarditem"."derived_name",
-         "posthog_dashboarditem"."description",
-         "posthog_dashboarditem"."team_id",
-         "posthog_dashboarditem"."filters",
-         "posthog_dashboarditem"."filters_hash",
-         "posthog_dashboarditem"."query",
-         "posthog_dashboarditem"."order",
-         "posthog_dashboarditem"."deleted",
-         "posthog_dashboarditem"."saved",
-         "posthog_dashboarditem"."created_at",
-         "posthog_dashboarditem"."last_refresh",
-         "posthog_dashboarditem"."refreshing",
-         "posthog_dashboarditem"."created_by_id",
-         "posthog_dashboarditem"."is_sample",
-         "posthog_dashboarditem"."short_id",
-         "posthog_dashboarditem"."favorited",
-         "posthog_dashboarditem"."refresh_attempt",
-         "posthog_dashboarditem"."last_modified_at",
-         "posthog_dashboarditem"."last_modified_by_id",
-         "posthog_dashboarditem"."dashboard_id",
-         "posthog_dashboarditem"."layouts",
-         "posthog_dashboarditem"."color",
-         "posthog_dashboarditem"."dive_dashboard_id",
-         "posthog_dashboarditem"."updated_at",
-         "posthog_dashboarditem"."deprecated_tags",
-         "posthog_dashboarditem"."tags"
-  FROM "posthog_dashboarditem"
-  WHERE "posthog_dashboarditem"."id" = 2
-  LIMIT 21
-  '''
-# ---
 # name: TestOrganizationFeatureFlagCopy.test_copy_feature_flag_create_new.6
   '''
   SELECT "posthog_featureflag"."id",
@@ -1721,118 +1271,6 @@
   WHERE (NOT "posthog_featureflag"."deleted"
          AND "posthog_featureflag"."key" = 'copied-flag-key'
          AND "posthog_featureflag"."team_id" = 99999)
-  ORDER BY "posthog_featureflag"."id" ASC
-  LIMIT 1
-  '''
-# ---
-# name: TestOrganizationFeatureFlagCopy.test_copy_feature_flag_create_new.60
->>>>>>> 7116d754
-  '''
-  SELECT "posthog_organization"."id",
-         "posthog_organization"."name",
-         "posthog_organization"."slug",
-         "posthog_organization"."logo_media_id",
-         "posthog_organization"."created_at",
-         "posthog_organization"."updated_at",
-         "posthog_organization"."plugins_access_level",
-         "posthog_organization"."for_internal_metrics",
-         "posthog_organization"."is_member_join_email_enabled",
-         "posthog_organization"."enforce_2fa",
-         "posthog_organization"."is_hipaa",
-         "posthog_organization"."customer_id",
-         "posthog_organization"."available_product_features",
-         "posthog_organization"."usage",
-         "posthog_organization"."never_drop_data",
-         "posthog_organization"."customer_trust_scores",
-         "posthog_organization"."setup_section_2_completed",
-         "posthog_organization"."personalization",
-         "posthog_organization"."domain_whitelist"
-  FROM "posthog_organization"
-  WHERE "posthog_organization"."id" = '00000000-0000-0000-0000-000000000000'::uuid
-  LIMIT 21
-  '''
-# ---
-# name: TestOrganizationFeatureFlagCopy.test_copy_feature_flag_create_new.5
-  '''
-  SELECT "posthog_team"."id",
-         "posthog_team"."uuid",
-         "posthog_team"."organization_id",
-         "posthog_team"."project_id",
-         "posthog_team"."api_token",
-         "posthog_team"."app_urls",
-         "posthog_team"."name",
-         "posthog_team"."slack_incoming_webhook",
-         "posthog_team"."created_at",
-         "posthog_team"."updated_at",
-         "posthog_team"."anonymize_ips",
-         "posthog_team"."completed_snippet_onboarding",
-         "posthog_team"."has_completed_onboarding_for",
-         "posthog_team"."ingested_event",
-         "posthog_team"."autocapture_opt_out",
-         "posthog_team"."autocapture_web_vitals_opt_in",
-         "posthog_team"."autocapture_web_vitals_allowed_metrics",
-         "posthog_team"."autocapture_exceptions_opt_in",
-         "posthog_team"."autocapture_exceptions_errors_to_ignore",
-         "posthog_team"."person_processing_opt_out",
-         "posthog_team"."session_recording_opt_in",
-         "posthog_team"."session_recording_sample_rate",
-         "posthog_team"."session_recording_minimum_duration_milliseconds",
-         "posthog_team"."session_recording_linked_flag",
-         "posthog_team"."session_recording_network_payload_capture_config",
-         "posthog_team"."session_recording_url_trigger_config",
-         "posthog_team"."session_replay_config",
-         "posthog_team"."survey_config",
-         "posthog_team"."capture_console_log_opt_in",
-         "posthog_team"."capture_performance_opt_in",
-         "posthog_team"."surveys_opt_in",
-         "posthog_team"."heatmaps_opt_in",
-         "posthog_team"."session_recording_version",
-         "posthog_team"."signup_token",
-         "posthog_team"."is_demo",
-         "posthog_team"."access_control",
-         "posthog_team"."week_start_day",
-         "posthog_team"."inject_web_apps",
-         "posthog_team"."test_account_filters",
-         "posthog_team"."test_account_filters_default_checked",
-         "posthog_team"."path_cleaning_filters",
-         "posthog_team"."timezone",
-         "posthog_team"."data_attributes",
-         "posthog_team"."person_display_name_properties",
-         "posthog_team"."live_events_columns",
-         "posthog_team"."recording_domains",
-         "posthog_team"."primary_dashboard_id",
-         "posthog_team"."extra_settings",
-         "posthog_team"."modifiers",
-         "posthog_team"."correlation_config",
-         "posthog_team"."session_recording_retention_period_days",
-         "posthog_team"."external_data_workspace_id",
-         "posthog_team"."external_data_workspace_last_synced_at"
-  FROM "posthog_team"
-  WHERE "posthog_team"."id" = 2
-  LIMIT 21
-  '''
-# ---
-# name: TestOrganizationFeatureFlagCopy.test_copy_feature_flag_create_new.6
-  '''
-  SELECT "posthog_featureflag"."id",
-         "posthog_featureflag"."key",
-         "posthog_featureflag"."name",
-         "posthog_featureflag"."filters",
-         "posthog_featureflag"."rollout_percentage",
-         "posthog_featureflag"."team_id",
-         "posthog_featureflag"."created_by_id",
-         "posthog_featureflag"."created_at",
-         "posthog_featureflag"."deleted",
-         "posthog_featureflag"."active",
-         "posthog_featureflag"."rollback_conditions",
-         "posthog_featureflag"."performed_rollback",
-         "posthog_featureflag"."ensure_experience_continuity",
-         "posthog_featureflag"."usage_dashboard_id",
-         "posthog_featureflag"."has_enriched_analytics"
-  FROM "posthog_featureflag"
-  WHERE (NOT "posthog_featureflag"."deleted"
-         AND "posthog_featureflag"."key" = 'copied-flag-key'
-         AND "posthog_featureflag"."team_id" = 2)
   ORDER BY "posthog_featureflag"."id" ASC
   LIMIT 1
   '''
