# serializer version: 1
# name: TestElement.test_element_stats_postgres_queries_are_as_expected
  '''
  SELECT "posthog_user"."id",
         "posthog_user"."password",
         "posthog_user"."last_login",
         "posthog_user"."first_name",
         "posthog_user"."last_name",
         "posthog_user"."is_staff",
         "posthog_user"."date_joined",
         "posthog_user"."uuid",
         "posthog_user"."current_organization_id",
         "posthog_user"."current_team_id",
         "posthog_user"."email",
         "posthog_user"."pending_email",
         "posthog_user"."temporary_token",
         "posthog_user"."distinct_id",
         "posthog_user"."is_email_verified",
         "posthog_user"."has_seen_product_intro_for",
         "posthog_user"."strapi_id",
         "posthog_user"."is_active",
         "posthog_user"."theme_mode",
         "posthog_user"."partial_notification_settings",
         "posthog_user"."anonymize_data",
         "posthog_user"."toolbar_mode",
         "posthog_user"."hedgehog_config",
         "posthog_user"."events_column_config",
         "posthog_user"."email_opt_in"
  FROM "posthog_user"
  WHERE "posthog_user"."id" = 99999
  LIMIT 21
  '''
# ---
# name: TestElement.test_element_stats_postgres_queries_are_as_expected.1
  '''
  SELECT "posthog_team"."id",
         "posthog_team"."uuid",
         "posthog_team"."organization_id",
         "posthog_team"."project_id",
         "posthog_team"."api_token",
         "posthog_team"."app_urls",
         "posthog_team"."name",
         "posthog_team"."slack_incoming_webhook",
         "posthog_team"."created_at",
         "posthog_team"."updated_at",
         "posthog_team"."anonymize_ips",
         "posthog_team"."completed_snippet_onboarding",
         "posthog_team"."has_completed_onboarding_for",
         "posthog_team"."ingested_event",
         "posthog_team"."autocapture_opt_out",
         "posthog_team"."autocapture_web_vitals_opt_in",
         "posthog_team"."autocapture_web_vitals_allowed_metrics",
         "posthog_team"."autocapture_exceptions_opt_in",
         "posthog_team"."autocapture_exceptions_errors_to_ignore",
         "posthog_team"."person_processing_opt_out",
         "posthog_team"."session_recording_opt_in",
         "posthog_team"."session_recording_sample_rate",
         "posthog_team"."session_recording_minimum_duration_milliseconds",
         "posthog_team"."session_recording_linked_flag",
         "posthog_team"."session_recording_network_payload_capture_config",
         "posthog_team"."session_recording_url_trigger_config",
         "posthog_team"."session_recording_url_blocklist_config",
         "posthog_team"."session_recording_event_trigger_config",
         "posthog_team"."session_replay_config",
         "posthog_team"."survey_config",
         "posthog_team"."capture_console_log_opt_in",
         "posthog_team"."capture_performance_opt_in",
         "posthog_team"."capture_dead_clicks",
         "posthog_team"."surveys_opt_in",
         "posthog_team"."heatmaps_opt_in",
         "posthog_team"."session_recording_version",
         "posthog_team"."signup_token",
         "posthog_team"."is_demo",
         "posthog_team"."access_control",
         "posthog_team"."week_start_day",
         "posthog_team"."inject_web_apps",
         "posthog_team"."test_account_filters",
         "posthog_team"."test_account_filters_default_checked",
         "posthog_team"."path_cleaning_filters",
         "posthog_team"."timezone",
         "posthog_team"."data_attributes",
         "posthog_team"."person_display_name_properties",
         "posthog_team"."live_events_columns",
         "posthog_team"."recording_domains",
         "posthog_team"."primary_dashboard_id",
         "posthog_team"."extra_settings",
         "posthog_team"."modifiers",
         "posthog_team"."correlation_config",
         "posthog_team"."session_recording_retention_period_days",
         "posthog_team"."plugins_opt_in",
         "posthog_team"."opt_out_capture",
         "posthog_team"."event_names",
         "posthog_team"."event_names_with_usage",
         "posthog_team"."event_properties",
         "posthog_team"."event_properties_with_usage",
         "posthog_team"."event_properties_numerical",
         "posthog_team"."external_data_workspace_id",
         "posthog_team"."external_data_workspace_last_synced_at"
  FROM "posthog_team"
  WHERE "posthog_team"."id" = 99999
  LIMIT 21
  '''
# ---
# name: TestElement.test_element_stats_postgres_queries_are_as_expected.2
  '''
  SELECT "posthog_organizationmembership"."id",
         "posthog_organizationmembership"."organization_id",
         "posthog_organizationmembership"."user_id",
         "posthog_organizationmembership"."level",
         "posthog_organizationmembership"."joined_at",
         "posthog_organizationmembership"."updated_at",
         "posthog_organization"."id",
         "posthog_organization"."name",
         "posthog_organization"."slug",
         "posthog_organization"."logo_media_id",
         "posthog_organization"."created_at",
         "posthog_organization"."updated_at",
         "posthog_organization"."plugins_access_level",
         "posthog_organization"."for_internal_metrics",
         "posthog_organization"."is_member_join_email_enabled",
         "posthog_organization"."enforce_2fa",
         "posthog_organization"."is_hipaa",
         "posthog_organization"."customer_id",
         "posthog_organization"."available_product_features",
         "posthog_organization"."usage",
         "posthog_organization"."never_drop_data",
         "posthog_organization"."customer_trust_scores",
         "posthog_organization"."setup_section_2_completed",
         "posthog_organization"."personalization",
         "posthog_organization"."domain_whitelist"
  FROM "posthog_organizationmembership"
  INNER JOIN "posthog_organization" ON ("posthog_organizationmembership"."organization_id" = "posthog_organization"."id")
  WHERE ("posthog_organizationmembership"."organization_id" = '00000000-0000-0000-0000-000000000000'::uuid
         AND "posthog_organizationmembership"."user_id" = 99999)
  LIMIT 21
  '''
<<<<<<< HEAD
# ---
# name: TestElement.test_element_stats_postgres_queries_are_as_expected.3
  '''
  SELECT "ee_accesscontrol"."id",
         "ee_accesscontrol"."team_id",
         "ee_accesscontrol"."access_level",
         "ee_accesscontrol"."resource",
         "ee_accesscontrol"."resource_id",
         "ee_accesscontrol"."organization_member_id",
         "ee_accesscontrol"."role_id",
         "ee_accesscontrol"."created_by_id",
         "ee_accesscontrol"."created_at",
         "ee_accesscontrol"."updated_at"
  FROM "ee_accesscontrol"
  LEFT OUTER JOIN "posthog_organizationmembership" ON ("ee_accesscontrol"."organization_member_id" = "posthog_organizationmembership"."id")
  WHERE (("ee_accesscontrol"."organization_member_id" IS NULL
          AND "ee_accesscontrol"."resource" = 'project'
          AND "ee_accesscontrol"."resource_id" = '272'
          AND "ee_accesscontrol"."role_id" IS NULL
          AND "ee_accesscontrol"."team_id" = 99999)
         OR ("posthog_organizationmembership"."user_id" = 99999
             AND "ee_accesscontrol"."resource" = 'project'
             AND "ee_accesscontrol"."resource_id" = '272'
             AND "ee_accesscontrol"."role_id" IS NULL
             AND "ee_accesscontrol"."team_id" = 99999)
         OR ("ee_accesscontrol"."organization_member_id" IS NULL
             AND "ee_accesscontrol"."resource" = 'INTERNAL'
             AND "ee_accesscontrol"."resource_id" IS NULL
             AND "ee_accesscontrol"."role_id" IS NULL
             AND "ee_accesscontrol"."team_id" = 99999)
         OR ("posthog_organizationmembership"."user_id" = 99999
             AND "ee_accesscontrol"."resource" = 'INTERNAL'
             AND "ee_accesscontrol"."resource_id" IS NULL
             AND "ee_accesscontrol"."role_id" IS NULL
             AND "ee_accesscontrol"."team_id" = 99999)
         OR ("ee_accesscontrol"."organization_member_id" IS NULL
             AND "ee_accesscontrol"."resource" = 'INTERNAL'
             AND "ee_accesscontrol"."resource_id" IS NOT NULL
             AND "ee_accesscontrol"."role_id" IS NULL
             AND "ee_accesscontrol"."team_id" = 99999)
         OR ("posthog_organizationmembership"."user_id" = 99999
             AND "ee_accesscontrol"."resource" = 'INTERNAL'
             AND "ee_accesscontrol"."resource_id" IS NOT NULL
             AND "ee_accesscontrol"."role_id" IS NULL
             AND "ee_accesscontrol"."team_id" = 99999))
  '''
# ---
# name: TestElement.test_element_stats_postgres_queries_are_as_expected.4
  '''
  SELECT "posthog_organizationmembership"."id",
         "posthog_organizationmembership"."organization_id",
         "posthog_organizationmembership"."user_id",
         "posthog_organizationmembership"."level",
         "posthog_organizationmembership"."joined_at",
         "posthog_organizationmembership"."updated_at",
         "posthog_organization"."id",
         "posthog_organization"."name",
         "posthog_organization"."slug",
         "posthog_organization"."logo_media_id",
         "posthog_organization"."created_at",
         "posthog_organization"."updated_at",
         "posthog_organization"."plugins_access_level",
         "posthog_organization"."for_internal_metrics",
         "posthog_organization"."is_member_join_email_enabled",
         "posthog_organization"."enforce_2fa",
         "posthog_organization"."is_hipaa",
         "posthog_organization"."customer_id",
         "posthog_organization"."available_product_features",
         "posthog_organization"."usage",
         "posthog_organization"."never_drop_data",
         "posthog_organization"."customer_trust_scores",
         "posthog_organization"."setup_section_2_completed",
         "posthog_organization"."personalization",
         "posthog_organization"."domain_whitelist"
  FROM "posthog_organizationmembership"
  INNER JOIN "posthog_organization" ON ("posthog_organizationmembership"."organization_id" = "posthog_organization"."id")
  WHERE "posthog_organizationmembership"."user_id" = 99999
  '''
=======
>>>>>>> 77b2f9dd
# ---<|MERGE_RESOLUTION|>--- conflicted
+++ resolved
@@ -134,85 +134,4 @@
          AND "posthog_organizationmembership"."user_id" = 99999)
   LIMIT 21
   '''
-<<<<<<< HEAD
-# ---
-# name: TestElement.test_element_stats_postgres_queries_are_as_expected.3
-  '''
-  SELECT "ee_accesscontrol"."id",
-         "ee_accesscontrol"."team_id",
-         "ee_accesscontrol"."access_level",
-         "ee_accesscontrol"."resource",
-         "ee_accesscontrol"."resource_id",
-         "ee_accesscontrol"."organization_member_id",
-         "ee_accesscontrol"."role_id",
-         "ee_accesscontrol"."created_by_id",
-         "ee_accesscontrol"."created_at",
-         "ee_accesscontrol"."updated_at"
-  FROM "ee_accesscontrol"
-  LEFT OUTER JOIN "posthog_organizationmembership" ON ("ee_accesscontrol"."organization_member_id" = "posthog_organizationmembership"."id")
-  WHERE (("ee_accesscontrol"."organization_member_id" IS NULL
-          AND "ee_accesscontrol"."resource" = 'project'
-          AND "ee_accesscontrol"."resource_id" = '272'
-          AND "ee_accesscontrol"."role_id" IS NULL
-          AND "ee_accesscontrol"."team_id" = 99999)
-         OR ("posthog_organizationmembership"."user_id" = 99999
-             AND "ee_accesscontrol"."resource" = 'project'
-             AND "ee_accesscontrol"."resource_id" = '272'
-             AND "ee_accesscontrol"."role_id" IS NULL
-             AND "ee_accesscontrol"."team_id" = 99999)
-         OR ("ee_accesscontrol"."organization_member_id" IS NULL
-             AND "ee_accesscontrol"."resource" = 'INTERNAL'
-             AND "ee_accesscontrol"."resource_id" IS NULL
-             AND "ee_accesscontrol"."role_id" IS NULL
-             AND "ee_accesscontrol"."team_id" = 99999)
-         OR ("posthog_organizationmembership"."user_id" = 99999
-             AND "ee_accesscontrol"."resource" = 'INTERNAL'
-             AND "ee_accesscontrol"."resource_id" IS NULL
-             AND "ee_accesscontrol"."role_id" IS NULL
-             AND "ee_accesscontrol"."team_id" = 99999)
-         OR ("ee_accesscontrol"."organization_member_id" IS NULL
-             AND "ee_accesscontrol"."resource" = 'INTERNAL'
-             AND "ee_accesscontrol"."resource_id" IS NOT NULL
-             AND "ee_accesscontrol"."role_id" IS NULL
-             AND "ee_accesscontrol"."team_id" = 99999)
-         OR ("posthog_organizationmembership"."user_id" = 99999
-             AND "ee_accesscontrol"."resource" = 'INTERNAL'
-             AND "ee_accesscontrol"."resource_id" IS NOT NULL
-             AND "ee_accesscontrol"."role_id" IS NULL
-             AND "ee_accesscontrol"."team_id" = 99999))
-  '''
-# ---
-# name: TestElement.test_element_stats_postgres_queries_are_as_expected.4
-  '''
-  SELECT "posthog_organizationmembership"."id",
-         "posthog_organizationmembership"."organization_id",
-         "posthog_organizationmembership"."user_id",
-         "posthog_organizationmembership"."level",
-         "posthog_organizationmembership"."joined_at",
-         "posthog_organizationmembership"."updated_at",
-         "posthog_organization"."id",
-         "posthog_organization"."name",
-         "posthog_organization"."slug",
-         "posthog_organization"."logo_media_id",
-         "posthog_organization"."created_at",
-         "posthog_organization"."updated_at",
-         "posthog_organization"."plugins_access_level",
-         "posthog_organization"."for_internal_metrics",
-         "posthog_organization"."is_member_join_email_enabled",
-         "posthog_organization"."enforce_2fa",
-         "posthog_organization"."is_hipaa",
-         "posthog_organization"."customer_id",
-         "posthog_organization"."available_product_features",
-         "posthog_organization"."usage",
-         "posthog_organization"."never_drop_data",
-         "posthog_organization"."customer_trust_scores",
-         "posthog_organization"."setup_section_2_completed",
-         "posthog_organization"."personalization",
-         "posthog_organization"."domain_whitelist"
-  FROM "posthog_organizationmembership"
-  INNER JOIN "posthog_organization" ON ("posthog_organizationmembership"."organization_id" = "posthog_organization"."id")
-  WHERE "posthog_organizationmembership"."user_id" = 99999
-  '''
-=======
->>>>>>> 77b2f9dd
 # ---