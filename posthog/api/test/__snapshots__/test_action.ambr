# serializer version: 1
# name: TestActionApi.test_listing_actions_is_not_nplus1
  '''
  SELECT "posthog_user"."id",
         "posthog_user"."password",
         "posthog_user"."last_login",
         "posthog_user"."first_name",
         "posthog_user"."last_name",
         "posthog_user"."is_staff",
         "posthog_user"."is_active",
         "posthog_user"."date_joined",
         "posthog_user"."uuid",
         "posthog_user"."current_organization_id",
         "posthog_user"."current_team_id",
         "posthog_user"."email",
         "posthog_user"."pending_email",
         "posthog_user"."temporary_token",
         "posthog_user"."distinct_id",
         "posthog_user"."is_email_verified",
         "posthog_user"."has_seen_product_intro_for",
         "posthog_user"."strapi_id",
         "posthog_user"."theme_mode",
         "posthog_user"."partial_notification_settings",
         "posthog_user"."anonymize_data",
         "posthog_user"."toolbar_mode",
<<<<<<< HEAD
         "posthog_user"."events_column_config",
         "posthog_user"."email_opt_in"
=======
         "posthog_user"."hedgehog_config",
         "posthog_user"."events_column_config"
>>>>>>> ef7d9af7
  FROM "posthog_user"
  WHERE "posthog_user"."id" = 2
  LIMIT 21
  '''
# ---
# name: TestActionApi.test_listing_actions_is_not_nplus1.1
  '''
  SELECT "posthog_team"."id",
         "posthog_team"."uuid",
         "posthog_team"."organization_id",
         "posthog_team"."project_id",
         "posthog_team"."api_token",
         "posthog_team"."app_urls",
         "posthog_team"."name",
         "posthog_team"."slack_incoming_webhook",
         "posthog_team"."created_at",
         "posthog_team"."updated_at",
         "posthog_team"."anonymize_ips",
         "posthog_team"."completed_snippet_onboarding",
         "posthog_team"."has_completed_onboarding_for",
         "posthog_team"."ingested_event",
         "posthog_team"."autocapture_opt_out",
         "posthog_team"."autocapture_exceptions_opt_in",
         "posthog_team"."autocapture_exceptions_errors_to_ignore",
         "posthog_team"."session_recording_opt_in",
         "posthog_team"."session_recording_sample_rate",
         "posthog_team"."session_recording_minimum_duration_milliseconds",
         "posthog_team"."session_recording_linked_flag",
         "posthog_team"."session_recording_network_payload_capture_config",
         "posthog_team"."session_replay_config",
         "posthog_team"."capture_console_log_opt_in",
         "posthog_team"."capture_performance_opt_in",
         "posthog_team"."surveys_opt_in",
         "posthog_team"."heatmaps_opt_in",
         "posthog_team"."session_recording_version",
         "posthog_team"."signup_token",
         "posthog_team"."is_demo",
         "posthog_team"."access_control",
         "posthog_team"."week_start_day",
         "posthog_team"."inject_web_apps",
         "posthog_team"."test_account_filters",
         "posthog_team"."test_account_filters_default_checked",
         "posthog_team"."path_cleaning_filters",
         "posthog_team"."timezone",
         "posthog_team"."data_attributes",
         "posthog_team"."person_display_name_properties",
         "posthog_team"."live_events_columns",
         "posthog_team"."recording_domains",
         "posthog_team"."primary_dashboard_id",
         "posthog_team"."extra_settings",
         "posthog_team"."modifiers",
         "posthog_team"."correlation_config",
         "posthog_team"."session_recording_retention_period_days",
         "posthog_team"."external_data_workspace_id",
         "posthog_team"."external_data_workspace_last_synced_at"
  FROM "posthog_team"
  WHERE "posthog_team"."id" = 2
  LIMIT 21
  '''
# ---
# name: TestActionApi.test_listing_actions_is_not_nplus1.10
  '''
<<<<<<< HEAD
  SELECT "posthog_action"."id",
         "posthog_action"."name",
         "posthog_action"."team_id",
         "posthog_action"."description",
         "posthog_action"."created_at",
         "posthog_action"."created_by_id",
         "posthog_action"."deleted",
         "posthog_action"."post_to_slack",
         "posthog_action"."slack_message_format",
         "posthog_action"."updated_at",
         "posthog_action"."bytecode",
         "posthog_action"."bytecode_error",
         "posthog_action"."is_calculating",
         "posthog_action"."last_calculated_at",
         COUNT("posthog_action_events"."event_id") AS "count",
         "posthog_user"."id",
         "posthog_user"."password",
         "posthog_user"."last_login",
         "posthog_user"."first_name",
         "posthog_user"."last_name",
         "posthog_user"."is_staff",
         "posthog_user"."is_active",
         "posthog_user"."date_joined",
         "posthog_user"."uuid",
         "posthog_user"."current_organization_id",
         "posthog_user"."current_team_id",
         "posthog_user"."email",
         "posthog_user"."pending_email",
         "posthog_user"."temporary_token",
         "posthog_user"."distinct_id",
         "posthog_user"."is_email_verified",
         "posthog_user"."requested_password_reset_at",
         "posthog_user"."has_seen_product_intro_for",
         "posthog_user"."strapi_id",
         "posthog_user"."theme_mode",
         "posthog_user"."partial_notification_settings",
         "posthog_user"."anonymize_data",
         "posthog_user"."toolbar_mode",
         "posthog_user"."events_column_config",
         "posthog_user"."email_opt_in"
  FROM "posthog_action"
  LEFT OUTER JOIN "posthog_action_events" ON ("posthog_action"."id" = "posthog_action_events"."action_id")
  LEFT OUTER JOIN "posthog_user" ON ("posthog_action"."created_by_id" = "posthog_user"."id")
  WHERE (NOT "posthog_action"."deleted"
         AND "posthog_action"."team_id" = 2
         AND "posthog_action"."team_id" = 2)
  GROUP BY "posthog_action"."id",
           "posthog_user"."id"
  ORDER BY "posthog_action"."last_calculated_at" DESC,
           "posthog_action"."name" ASC
  '''
# ---
# name: TestActionApi.test_listing_actions_is_not_nplus1.11
  '''
  SELECT "posthog_actionstep"."id",
         "posthog_actionstep"."action_id",
         "posthog_actionstep"."tag_name",
         "posthog_actionstep"."text",
         "posthog_actionstep"."text_matching",
         "posthog_actionstep"."href",
         "posthog_actionstep"."href_matching",
         "posthog_actionstep"."selector",
         "posthog_actionstep"."url",
         "posthog_actionstep"."url_matching",
         "posthog_actionstep"."event",
         "posthog_actionstep"."properties",
         "posthog_actionstep"."name"
  FROM "posthog_actionstep"
  WHERE "posthog_actionstep"."action_id" IN (1,
                                             2,
                                             3,
                                             4,
                                             5 /* ... */)
  ORDER BY "posthog_actionstep"."id" ASC
  '''
# ---
# name: TestActionApi.test_listing_actions_is_not_nplus1.12
  '''
=======
>>>>>>> ef7d9af7
  SELECT "posthog_user"."id",
         "posthog_user"."password",
         "posthog_user"."last_login",
         "posthog_user"."first_name",
         "posthog_user"."last_name",
         "posthog_user"."is_staff",
         "posthog_user"."is_active",
         "posthog_user"."date_joined",
         "posthog_user"."uuid",
         "posthog_user"."current_organization_id",
         "posthog_user"."current_team_id",
         "posthog_user"."email",
         "posthog_user"."pending_email",
         "posthog_user"."temporary_token",
         "posthog_user"."distinct_id",
         "posthog_user"."is_email_verified",
         "posthog_user"."has_seen_product_intro_for",
         "posthog_user"."strapi_id",
         "posthog_user"."theme_mode",
         "posthog_user"."partial_notification_settings",
         "posthog_user"."anonymize_data",
         "posthog_user"."toolbar_mode",
<<<<<<< HEAD
         "posthog_user"."events_column_config",
         "posthog_user"."email_opt_in"
=======
         "posthog_user"."hedgehog_config",
         "posthog_user"."events_column_config"
>>>>>>> ef7d9af7
  FROM "posthog_user"
  WHERE "posthog_user"."id" = 2
  LIMIT 21
  '''
# ---
# name: TestActionApi.test_listing_actions_is_not_nplus1.11
  '''
  SELECT "posthog_team"."id",
         "posthog_team"."uuid",
         "posthog_team"."organization_id",
         "posthog_team"."project_id",
         "posthog_team"."api_token",
         "posthog_team"."app_urls",
         "posthog_team"."name",
         "posthog_team"."slack_incoming_webhook",
         "posthog_team"."created_at",
         "posthog_team"."updated_at",
         "posthog_team"."anonymize_ips",
         "posthog_team"."completed_snippet_onboarding",
         "posthog_team"."has_completed_onboarding_for",
         "posthog_team"."ingested_event",
         "posthog_team"."autocapture_opt_out",
         "posthog_team"."autocapture_exceptions_opt_in",
         "posthog_team"."autocapture_exceptions_errors_to_ignore",
         "posthog_team"."session_recording_opt_in",
         "posthog_team"."session_recording_sample_rate",
         "posthog_team"."session_recording_minimum_duration_milliseconds",
         "posthog_team"."session_recording_linked_flag",
         "posthog_team"."session_recording_network_payload_capture_config",
         "posthog_team"."session_replay_config",
         "posthog_team"."capture_console_log_opt_in",
         "posthog_team"."capture_performance_opt_in",
         "posthog_team"."surveys_opt_in",
         "posthog_team"."heatmaps_opt_in",
         "posthog_team"."session_recording_version",
         "posthog_team"."signup_token",
         "posthog_team"."is_demo",
         "posthog_team"."access_control",
         "posthog_team"."week_start_day",
         "posthog_team"."inject_web_apps",
         "posthog_team"."test_account_filters",
         "posthog_team"."test_account_filters_default_checked",
         "posthog_team"."path_cleaning_filters",
         "posthog_team"."timezone",
         "posthog_team"."data_attributes",
         "posthog_team"."person_display_name_properties",
         "posthog_team"."live_events_columns",
         "posthog_team"."recording_domains",
         "posthog_team"."primary_dashboard_id",
         "posthog_team"."extra_settings",
         "posthog_team"."modifiers",
         "posthog_team"."correlation_config",
         "posthog_team"."session_recording_retention_period_days",
         "posthog_team"."external_data_workspace_id",
         "posthog_team"."external_data_workspace_last_synced_at"
  FROM "posthog_team"
  WHERE "posthog_team"."id" = 2
  LIMIT 21
  '''
# ---
# name: TestActionApi.test_listing_actions_is_not_nplus1.12
  '''
  SELECT "posthog_organizationmembership"."id",
         "posthog_organizationmembership"."organization_id",
         "posthog_organizationmembership"."user_id",
         "posthog_organizationmembership"."level",
         "posthog_organizationmembership"."joined_at",
         "posthog_organizationmembership"."updated_at",
         "posthog_organization"."id",
         "posthog_organization"."name",
         "posthog_organization"."slug",
         "posthog_organization"."created_at",
         "posthog_organization"."updated_at",
         "posthog_organization"."plugins_access_level",
         "posthog_organization"."for_internal_metrics",
         "posthog_organization"."is_member_join_email_enabled",
         "posthog_organization"."enforce_2fa",
         "posthog_organization"."is_hipaa",
         "posthog_organization"."customer_id",
         "posthog_organization"."available_product_features",
         "posthog_organization"."usage",
         "posthog_organization"."never_drop_data",
         "posthog_organization"."customer_trust_scores",
         "posthog_organization"."setup_section_2_completed",
         "posthog_organization"."personalization",
         "posthog_organization"."domain_whitelist",
         "posthog_organization"."available_features"
  FROM "posthog_organizationmembership"
  INNER JOIN "posthog_organization" ON ("posthog_organizationmembership"."organization_id" = "posthog_organization"."id")
  WHERE "posthog_organizationmembership"."user_id" = 2
  '''
# ---
# name: TestActionApi.test_listing_actions_is_not_nplus1.13
  '''
  SELECT "posthog_organization"."id",
         "posthog_organization"."name",
         "posthog_organization"."slug",
         "posthog_organization"."created_at",
         "posthog_organization"."updated_at",
         "posthog_organization"."plugins_access_level",
         "posthog_organization"."for_internal_metrics",
         "posthog_organization"."is_member_join_email_enabled",
         "posthog_organization"."enforce_2fa",
         "posthog_organization"."is_hipaa",
         "posthog_organization"."customer_id",
         "posthog_organization"."available_product_features",
         "posthog_organization"."usage",
         "posthog_organization"."never_drop_data",
         "posthog_organization"."customer_trust_scores",
         "posthog_organization"."setup_section_2_completed",
         "posthog_organization"."personalization",
         "posthog_organization"."domain_whitelist",
         "posthog_organization"."available_features"
  FROM "posthog_organization"
  WHERE "posthog_organization"."id" = '00000000-0000-0000-0000-000000000000'::uuid
  LIMIT 21
  '''
# ---
# name: TestActionApi.test_listing_actions_is_not_nplus1.14
  '''
  SELECT "posthog_action"."id",
         "posthog_action"."name",
         "posthog_action"."team_id",
         "posthog_action"."description",
         "posthog_action"."created_at",
         "posthog_action"."created_by_id",
         "posthog_action"."deleted",
         "posthog_action"."post_to_slack",
         "posthog_action"."slack_message_format",
         "posthog_action"."updated_at",
         "posthog_action"."bytecode",
         "posthog_action"."bytecode_error",
         "posthog_action"."steps_json",
         "posthog_action"."is_calculating",
         "posthog_action"."last_calculated_at",
         COUNT("posthog_action_events"."event_id") AS "count",
         "posthog_user"."id",
         "posthog_user"."password",
         "posthog_user"."last_login",
         "posthog_user"."first_name",
         "posthog_user"."last_name",
         "posthog_user"."is_staff",
         "posthog_user"."is_active",
         "posthog_user"."date_joined",
         "posthog_user"."uuid",
         "posthog_user"."current_organization_id",
         "posthog_user"."current_team_id",
         "posthog_user"."email",
         "posthog_user"."pending_email",
         "posthog_user"."temporary_token",
         "posthog_user"."distinct_id",
         "posthog_user"."is_email_verified",
         "posthog_user"."requested_password_reset_at",
         "posthog_user"."has_seen_product_intro_for",
         "posthog_user"."strapi_id",
         "posthog_user"."email_opt_in",
         "posthog_user"."theme_mode",
         "posthog_user"."partial_notification_settings",
         "posthog_user"."anonymize_data",
         "posthog_user"."toolbar_mode",
         "posthog_user"."hedgehog_config",
         "posthog_user"."events_column_config"
  FROM "posthog_action"
  LEFT OUTER JOIN "posthog_action_events" ON ("posthog_action"."id" = "posthog_action_events"."action_id")
  LEFT OUTER JOIN "posthog_user" ON ("posthog_action"."created_by_id" = "posthog_user"."id")
  WHERE (NOT "posthog_action"."deleted"
         AND "posthog_action"."team_id" = 2
         AND "posthog_action"."team_id" = 2)
  GROUP BY "posthog_action"."id",
           "posthog_user"."id"
  ORDER BY "posthog_action"."last_calculated_at" DESC,
           "posthog_action"."name" ASC
  '''
# ---
# name: TestActionApi.test_listing_actions_is_not_nplus1.15
  '''
  SELECT "posthog_action"."id",
         "posthog_action"."name",
         "posthog_action"."team_id",
         "posthog_action"."description",
         "posthog_action"."created_at",
         "posthog_action"."created_by_id",
         "posthog_action"."deleted",
         "posthog_action"."post_to_slack",
         "posthog_action"."slack_message_format",
         "posthog_action"."updated_at",
         "posthog_action"."bytecode",
         "posthog_action"."bytecode_error",
         "posthog_action"."steps_json",
         "posthog_action"."is_calculating",
         "posthog_action"."last_calculated_at",
         COUNT("posthog_action_events"."event_id") AS "count",
         "posthog_user"."id",
         "posthog_user"."password",
         "posthog_user"."last_login",
         "posthog_user"."first_name",
         "posthog_user"."last_name",
         "posthog_user"."is_staff",
         "posthog_user"."is_active",
         "posthog_user"."date_joined",
         "posthog_user"."uuid",
         "posthog_user"."current_organization_id",
         "posthog_user"."current_team_id",
         "posthog_user"."email",
         "posthog_user"."pending_email",
         "posthog_user"."temporary_token",
         "posthog_user"."distinct_id",
         "posthog_user"."is_email_verified",
         "posthog_user"."requested_password_reset_at",
         "posthog_user"."has_seen_product_intro_for",
         "posthog_user"."strapi_id",
         "posthog_user"."theme_mode",
         "posthog_user"."partial_notification_settings",
         "posthog_user"."anonymize_data",
         "posthog_user"."toolbar_mode",
         "posthog_user"."events_column_config",
         "posthog_user"."email_opt_in"
  FROM "posthog_action"
  LEFT OUTER JOIN "posthog_action_events" ON ("posthog_action"."id" = "posthog_action_events"."action_id")
  LEFT OUTER JOIN "posthog_user" ON ("posthog_action"."created_by_id" = "posthog_user"."id")
  WHERE (NOT "posthog_action"."deleted"
         AND "posthog_action"."team_id" = 2
         AND "posthog_action"."team_id" = 2)
  GROUP BY "posthog_action"."id",
           "posthog_user"."id"
  ORDER BY "posthog_action"."last_calculated_at" DESC,
           "posthog_action"."name" ASC
  '''
# ---
# name: TestActionApi.test_listing_actions_is_not_nplus1.16
  '''
  SELECT "posthog_actionstep"."id",
         "posthog_actionstep"."action_id",
         "posthog_actionstep"."tag_name",
         "posthog_actionstep"."text",
         "posthog_actionstep"."text_matching",
         "posthog_actionstep"."href",
         "posthog_actionstep"."href_matching",
         "posthog_actionstep"."selector",
         "posthog_actionstep"."url",
         "posthog_actionstep"."url_matching",
         "posthog_actionstep"."event",
         "posthog_actionstep"."properties",
         "posthog_actionstep"."name"
  FROM "posthog_actionstep"
  WHERE "posthog_actionstep"."action_id" IN (1,
                                             2,
                                             3,
                                             4,
                                             5 /* ... */)
  ORDER BY "posthog_actionstep"."id" ASC
  '''
# ---
# name: TestActionApi.test_listing_actions_is_not_nplus1.17
  '''
  SELECT "posthog_actionstep"."id",
         "posthog_actionstep"."action_id",
         "posthog_actionstep"."tag_name",
         "posthog_actionstep"."text",
         "posthog_actionstep"."text_matching",
         "posthog_actionstep"."href",
         "posthog_actionstep"."href_matching",
         "posthog_actionstep"."selector",
         "posthog_actionstep"."url",
         "posthog_actionstep"."url_matching",
         "posthog_actionstep"."event",
         "posthog_actionstep"."properties",
         "posthog_actionstep"."name"
  FROM "posthog_actionstep"
  WHERE "posthog_actionstep"."action_id" IN (1,
                                             2,
                                             3,
                                             4,
                                             5 /* ... */)
  ORDER BY "posthog_actionstep"."id" ASC
  '''
# ---
# name: TestActionApi.test_listing_actions_is_not_nplus1.2
  '''
  SELECT "posthog_organizationmembership"."id",
         "posthog_organizationmembership"."organization_id",
         "posthog_organizationmembership"."user_id",
         "posthog_organizationmembership"."level",
         "posthog_organizationmembership"."joined_at",
         "posthog_organizationmembership"."updated_at",
         "posthog_organization"."id",
         "posthog_organization"."name",
         "posthog_organization"."slug",
         "posthog_organization"."created_at",
         "posthog_organization"."updated_at",
         "posthog_organization"."plugins_access_level",
         "posthog_organization"."for_internal_metrics",
         "posthog_organization"."is_member_join_email_enabled",
         "posthog_organization"."enforce_2fa",
         "posthog_organization"."is_hipaa",
         "posthog_organization"."customer_id",
         "posthog_organization"."available_product_features",
         "posthog_organization"."usage",
         "posthog_organization"."never_drop_data",
         "posthog_organization"."customer_trust_scores",
         "posthog_organization"."setup_section_2_completed",
         "posthog_organization"."personalization",
         "posthog_organization"."domain_whitelist",
         "posthog_organization"."available_features"
  FROM "posthog_organizationmembership"
  INNER JOIN "posthog_organization" ON ("posthog_organizationmembership"."organization_id" = "posthog_organization"."id")
  WHERE "posthog_organizationmembership"."user_id" = 2
  '''
# ---
# name: TestActionApi.test_listing_actions_is_not_nplus1.3
  '''
  SELECT "posthog_organization"."id",
         "posthog_organization"."name",
         "posthog_organization"."slug",
         "posthog_organization"."created_at",
         "posthog_organization"."updated_at",
         "posthog_organization"."plugins_access_level",
         "posthog_organization"."for_internal_metrics",
         "posthog_organization"."is_member_join_email_enabled",
         "posthog_organization"."enforce_2fa",
         "posthog_organization"."is_hipaa",
         "posthog_organization"."customer_id",
         "posthog_organization"."available_product_features",
         "posthog_organization"."usage",
         "posthog_organization"."never_drop_data",
         "posthog_organization"."customer_trust_scores",
         "posthog_organization"."setup_section_2_completed",
         "posthog_organization"."personalization",
         "posthog_organization"."domain_whitelist",
         "posthog_organization"."available_features"
  FROM "posthog_organization"
  WHERE "posthog_organization"."id" = '00000000-0000-0000-0000-000000000000'::uuid
  LIMIT 21
  '''
# ---
# name: TestActionApi.test_listing_actions_is_not_nplus1.4
  '''
  SELECT "posthog_action"."id",
         "posthog_action"."name",
         "posthog_action"."team_id",
         "posthog_action"."description",
         "posthog_action"."created_at",
         "posthog_action"."created_by_id",
         "posthog_action"."deleted",
         "posthog_action"."post_to_slack",
         "posthog_action"."slack_message_format",
         "posthog_action"."updated_at",
         "posthog_action"."bytecode",
         "posthog_action"."bytecode_error",
         "posthog_action"."steps_json",
         "posthog_action"."is_calculating",
         "posthog_action"."last_calculated_at",
         COUNT("posthog_action_events"."event_id") AS "count",
         "posthog_user"."id",
         "posthog_user"."password",
         "posthog_user"."last_login",
         "posthog_user"."first_name",
         "posthog_user"."last_name",
         "posthog_user"."is_staff",
         "posthog_user"."is_active",
         "posthog_user"."date_joined",
         "posthog_user"."uuid",
         "posthog_user"."current_organization_id",
         "posthog_user"."current_team_id",
         "posthog_user"."email",
         "posthog_user"."pending_email",
         "posthog_user"."temporary_token",
         "posthog_user"."distinct_id",
         "posthog_user"."is_email_verified",
         "posthog_user"."requested_password_reset_at",
         "posthog_user"."has_seen_product_intro_for",
         "posthog_user"."strapi_id",
         "posthog_user"."theme_mode",
         "posthog_user"."partial_notification_settings",
         "posthog_user"."anonymize_data",
         "posthog_user"."toolbar_mode",
<<<<<<< HEAD
         "posthog_user"."events_column_config",
         "posthog_user"."email_opt_in"
=======
         "posthog_user"."hedgehog_config",
         "posthog_user"."events_column_config"
>>>>>>> ef7d9af7
  FROM "posthog_action"
  LEFT OUTER JOIN "posthog_action_events" ON ("posthog_action"."id" = "posthog_action_events"."action_id")
  LEFT OUTER JOIN "posthog_user" ON ("posthog_action"."created_by_id" = "posthog_user"."id")
  WHERE (NOT "posthog_action"."deleted"
         AND "posthog_action"."team_id" = 2
         AND "posthog_action"."team_id" = 2)
  GROUP BY "posthog_action"."id",
           "posthog_user"."id"
  ORDER BY "posthog_action"."last_calculated_at" DESC,
           "posthog_action"."name" ASC
  '''
# ---
# name: TestActionApi.test_listing_actions_is_not_nplus1.5
  '''
  SELECT "posthog_user"."id",
         "posthog_user"."password",
         "posthog_user"."last_login",
         "posthog_user"."first_name",
         "posthog_user"."last_name",
         "posthog_user"."is_staff",
         "posthog_user"."is_active",
         "posthog_user"."date_joined",
         "posthog_user"."uuid",
         "posthog_user"."current_organization_id",
         "posthog_user"."current_team_id",
         "posthog_user"."email",
         "posthog_user"."pending_email",
         "posthog_user"."temporary_token",
         "posthog_user"."distinct_id",
         "posthog_user"."is_email_verified",
         "posthog_user"."has_seen_product_intro_for",
         "posthog_user"."strapi_id",
         "posthog_user"."theme_mode",
         "posthog_user"."partial_notification_settings",
         "posthog_user"."anonymize_data",
         "posthog_user"."toolbar_mode",
<<<<<<< HEAD
         "posthog_user"."events_column_config",
         "posthog_user"."email_opt_in"
=======
         "posthog_user"."hedgehog_config",
         "posthog_user"."events_column_config"
>>>>>>> ef7d9af7
  FROM "posthog_user"
  WHERE "posthog_user"."id" = 2
  LIMIT 21
  '''
# ---
# name: TestActionApi.test_listing_actions_is_not_nplus1.6
  '''
  SELECT "posthog_team"."id",
         "posthog_team"."uuid",
         "posthog_team"."organization_id",
         "posthog_team"."project_id",
         "posthog_team"."api_token",
         "posthog_team"."app_urls",
         "posthog_team"."name",
         "posthog_team"."slack_incoming_webhook",
         "posthog_team"."created_at",
         "posthog_team"."updated_at",
         "posthog_team"."anonymize_ips",
         "posthog_team"."completed_snippet_onboarding",
         "posthog_team"."has_completed_onboarding_for",
         "posthog_team"."ingested_event",
         "posthog_team"."autocapture_opt_out",
         "posthog_team"."autocapture_exceptions_opt_in",
         "posthog_team"."autocapture_exceptions_errors_to_ignore",
         "posthog_team"."session_recording_opt_in",
         "posthog_team"."session_recording_sample_rate",
         "posthog_team"."session_recording_minimum_duration_milliseconds",
         "posthog_team"."session_recording_linked_flag",
         "posthog_team"."session_recording_network_payload_capture_config",
         "posthog_team"."session_replay_config",
         "posthog_team"."capture_console_log_opt_in",
         "posthog_team"."capture_performance_opt_in",
         "posthog_team"."surveys_opt_in",
         "posthog_team"."heatmaps_opt_in",
         "posthog_team"."session_recording_version",
         "posthog_team"."signup_token",
         "posthog_team"."is_demo",
         "posthog_team"."access_control",
         "posthog_team"."week_start_day",
         "posthog_team"."inject_web_apps",
         "posthog_team"."test_account_filters",
         "posthog_team"."test_account_filters_default_checked",
         "posthog_team"."path_cleaning_filters",
         "posthog_team"."timezone",
         "posthog_team"."data_attributes",
         "posthog_team"."person_display_name_properties",
         "posthog_team"."live_events_columns",
         "posthog_team"."recording_domains",
         "posthog_team"."primary_dashboard_id",
         "posthog_team"."extra_settings",
         "posthog_team"."modifiers",
         "posthog_team"."correlation_config",
         "posthog_team"."session_recording_retention_period_days",
         "posthog_team"."external_data_workspace_id",
         "posthog_team"."external_data_workspace_last_synced_at"
  FROM "posthog_team"
  WHERE "posthog_team"."id" = 2
  LIMIT 21
  '''
# ---
# name: TestActionApi.test_listing_actions_is_not_nplus1.7
  '''
  SELECT "posthog_organizationmembership"."id",
         "posthog_organizationmembership"."organization_id",
         "posthog_organizationmembership"."user_id",
         "posthog_organizationmembership"."level",
         "posthog_organizationmembership"."joined_at",
         "posthog_organizationmembership"."updated_at",
         "posthog_organization"."id",
         "posthog_organization"."name",
         "posthog_organization"."slug",
         "posthog_organization"."created_at",
         "posthog_organization"."updated_at",
         "posthog_organization"."plugins_access_level",
         "posthog_organization"."for_internal_metrics",
         "posthog_organization"."is_member_join_email_enabled",
         "posthog_organization"."enforce_2fa",
         "posthog_organization"."is_hipaa",
         "posthog_organization"."customer_id",
         "posthog_organization"."available_product_features",
         "posthog_organization"."usage",
         "posthog_organization"."never_drop_data",
         "posthog_organization"."customer_trust_scores",
         "posthog_organization"."setup_section_2_completed",
         "posthog_organization"."personalization",
         "posthog_organization"."domain_whitelist",
         "posthog_organization"."available_features"
  FROM "posthog_organizationmembership"
  INNER JOIN "posthog_organization" ON ("posthog_organizationmembership"."organization_id" = "posthog_organization"."id")
  WHERE "posthog_organizationmembership"."user_id" = 2
  '''
# ---
# name: TestActionApi.test_listing_actions_is_not_nplus1.8
  '''
  SELECT "posthog_organization"."id",
         "posthog_organization"."name",
         "posthog_organization"."slug",
         "posthog_organization"."created_at",
         "posthog_organization"."updated_at",
         "posthog_organization"."plugins_access_level",
         "posthog_organization"."for_internal_metrics",
         "posthog_organization"."is_member_join_email_enabled",
         "posthog_organization"."enforce_2fa",
         "posthog_organization"."is_hipaa",
         "posthog_organization"."customer_id",
         "posthog_organization"."available_product_features",
         "posthog_organization"."usage",
         "posthog_organization"."never_drop_data",
         "posthog_organization"."customer_trust_scores",
         "posthog_organization"."setup_section_2_completed",
         "posthog_organization"."personalization",
         "posthog_organization"."domain_whitelist",
         "posthog_organization"."available_features"
  FROM "posthog_organization"
  WHERE "posthog_organization"."id" = '00000000-0000-0000-0000-000000000000'::uuid
  LIMIT 21
  '''
# ---
# name: TestActionApi.test_listing_actions_is_not_nplus1.9
  '''
  SELECT "posthog_action"."id",
         "posthog_action"."name",
         "posthog_action"."team_id",
         "posthog_action"."description",
         "posthog_action"."created_at",
         "posthog_action"."created_by_id",
         "posthog_action"."deleted",
         "posthog_action"."post_to_slack",
         "posthog_action"."slack_message_format",
         "posthog_action"."updated_at",
         "posthog_action"."bytecode",
         "posthog_action"."bytecode_error",
         "posthog_action"."steps_json",
         "posthog_action"."is_calculating",
         "posthog_action"."last_calculated_at",
         COUNT("posthog_action_events"."event_id") AS "count",
         "posthog_user"."id",
         "posthog_user"."password",
         "posthog_user"."last_login",
         "posthog_user"."first_name",
         "posthog_user"."last_name",
         "posthog_user"."is_staff",
         "posthog_user"."is_active",
         "posthog_user"."date_joined",
         "posthog_user"."uuid",
         "posthog_user"."current_organization_id",
         "posthog_user"."current_team_id",
         "posthog_user"."email",
         "posthog_user"."pending_email",
         "posthog_user"."temporary_token",
         "posthog_user"."distinct_id",
         "posthog_user"."is_email_verified",
         "posthog_user"."requested_password_reset_at",
         "posthog_user"."has_seen_product_intro_for",
         "posthog_user"."strapi_id",
         "posthog_user"."email_opt_in",
         "posthog_user"."theme_mode",
         "posthog_user"."partial_notification_settings",
         "posthog_user"."anonymize_data",
         "posthog_user"."toolbar_mode",
         "posthog_user"."hedgehog_config",
         "posthog_user"."events_column_config"
  FROM "posthog_action"
  LEFT OUTER JOIN "posthog_action_events" ON ("posthog_action"."id" = "posthog_action_events"."action_id")
  LEFT OUTER JOIN "posthog_user" ON ("posthog_action"."created_by_id" = "posthog_user"."id")
  WHERE (NOT "posthog_action"."deleted"
         AND "posthog_action"."team_id" = 2
         AND "posthog_action"."team_id" = 2)
  GROUP BY "posthog_action"."id",
           "posthog_user"."id"
  ORDER BY "posthog_action"."last_calculated_at" DESC,
           "posthog_action"."name" ASC
  '''
# ---<|MERGE_RESOLUTION|>--- conflicted
+++ resolved
@@ -23,13 +23,8 @@
          "posthog_user"."partial_notification_settings",
          "posthog_user"."anonymize_data",
          "posthog_user"."toolbar_mode",
-<<<<<<< HEAD
-         "posthog_user"."events_column_config",
-         "posthog_user"."email_opt_in"
-=======
          "posthog_user"."hedgehog_config",
          "posthog_user"."events_column_config"
->>>>>>> ef7d9af7
   FROM "posthog_user"
   WHERE "posthog_user"."id" = 2
   LIMIT 21
@@ -92,87 +87,6 @@
 # ---
 # name: TestActionApi.test_listing_actions_is_not_nplus1.10
   '''
-<<<<<<< HEAD
-  SELECT "posthog_action"."id",
-         "posthog_action"."name",
-         "posthog_action"."team_id",
-         "posthog_action"."description",
-         "posthog_action"."created_at",
-         "posthog_action"."created_by_id",
-         "posthog_action"."deleted",
-         "posthog_action"."post_to_slack",
-         "posthog_action"."slack_message_format",
-         "posthog_action"."updated_at",
-         "posthog_action"."bytecode",
-         "posthog_action"."bytecode_error",
-         "posthog_action"."is_calculating",
-         "posthog_action"."last_calculated_at",
-         COUNT("posthog_action_events"."event_id") AS "count",
-         "posthog_user"."id",
-         "posthog_user"."password",
-         "posthog_user"."last_login",
-         "posthog_user"."first_name",
-         "posthog_user"."last_name",
-         "posthog_user"."is_staff",
-         "posthog_user"."is_active",
-         "posthog_user"."date_joined",
-         "posthog_user"."uuid",
-         "posthog_user"."current_organization_id",
-         "posthog_user"."current_team_id",
-         "posthog_user"."email",
-         "posthog_user"."pending_email",
-         "posthog_user"."temporary_token",
-         "posthog_user"."distinct_id",
-         "posthog_user"."is_email_verified",
-         "posthog_user"."requested_password_reset_at",
-         "posthog_user"."has_seen_product_intro_for",
-         "posthog_user"."strapi_id",
-         "posthog_user"."theme_mode",
-         "posthog_user"."partial_notification_settings",
-         "posthog_user"."anonymize_data",
-         "posthog_user"."toolbar_mode",
-         "posthog_user"."events_column_config",
-         "posthog_user"."email_opt_in"
-  FROM "posthog_action"
-  LEFT OUTER JOIN "posthog_action_events" ON ("posthog_action"."id" = "posthog_action_events"."action_id")
-  LEFT OUTER JOIN "posthog_user" ON ("posthog_action"."created_by_id" = "posthog_user"."id")
-  WHERE (NOT "posthog_action"."deleted"
-         AND "posthog_action"."team_id" = 2
-         AND "posthog_action"."team_id" = 2)
-  GROUP BY "posthog_action"."id",
-           "posthog_user"."id"
-  ORDER BY "posthog_action"."last_calculated_at" DESC,
-           "posthog_action"."name" ASC
-  '''
-# ---
-# name: TestActionApi.test_listing_actions_is_not_nplus1.11
-  '''
-  SELECT "posthog_actionstep"."id",
-         "posthog_actionstep"."action_id",
-         "posthog_actionstep"."tag_name",
-         "posthog_actionstep"."text",
-         "posthog_actionstep"."text_matching",
-         "posthog_actionstep"."href",
-         "posthog_actionstep"."href_matching",
-         "posthog_actionstep"."selector",
-         "posthog_actionstep"."url",
-         "posthog_actionstep"."url_matching",
-         "posthog_actionstep"."event",
-         "posthog_actionstep"."properties",
-         "posthog_actionstep"."name"
-  FROM "posthog_actionstep"
-  WHERE "posthog_actionstep"."action_id" IN (1,
-                                             2,
-                                             3,
-                                             4,
-                                             5 /* ... */)
-  ORDER BY "posthog_actionstep"."id" ASC
-  '''
-# ---
-# name: TestActionApi.test_listing_actions_is_not_nplus1.12
-  '''
-=======
->>>>>>> ef7d9af7
   SELECT "posthog_user"."id",
          "posthog_user"."password",
          "posthog_user"."last_login",
@@ -195,13 +109,8 @@
          "posthog_user"."partial_notification_settings",
          "posthog_user"."anonymize_data",
          "posthog_user"."toolbar_mode",
-<<<<<<< HEAD
-         "posthog_user"."events_column_config",
-         "posthog_user"."email_opt_in"
-=======
          "posthog_user"."hedgehog_config",
          "posthog_user"."events_column_config"
->>>>>>> ef7d9af7
   FROM "posthog_user"
   WHERE "posthog_user"."id" = 2
   LIMIT 21
@@ -578,13 +487,8 @@
          "posthog_user"."partial_notification_settings",
          "posthog_user"."anonymize_data",
          "posthog_user"."toolbar_mode",
-<<<<<<< HEAD
-         "posthog_user"."events_column_config",
-         "posthog_user"."email_opt_in"
-=======
          "posthog_user"."hedgehog_config",
          "posthog_user"."events_column_config"
->>>>>>> ef7d9af7
   FROM "posthog_action"
   LEFT OUTER JOIN "posthog_action_events" ON ("posthog_action"."id" = "posthog_action_events"."action_id")
   LEFT OUTER JOIN "posthog_user" ON ("posthog_action"."created_by_id" = "posthog_user"."id")
@@ -621,13 +525,8 @@
          "posthog_user"."partial_notification_settings",
          "posthog_user"."anonymize_data",
          "posthog_user"."toolbar_mode",
-<<<<<<< HEAD
-         "posthog_user"."events_column_config",
-         "posthog_user"."email_opt_in"
-=======
          "posthog_user"."hedgehog_config",
          "posthog_user"."events_column_config"
->>>>>>> ef7d9af7
   FROM "posthog_user"
   WHERE "posthog_user"."id" = 2
   LIMIT 21
