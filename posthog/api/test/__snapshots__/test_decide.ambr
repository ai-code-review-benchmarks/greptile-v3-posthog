--- conflicted
+++ resolved
@@ -689,7 +689,6 @@
 ---
 # name: TestDecide.test_web_app_queries
   '
-<<<<<<< HEAD
   SELECT "posthog_user"."id",
          "posthog_user"."password",
          "posthog_user"."last_login",
@@ -718,8 +717,6 @@
 ---
 # name: TestDecide.test_web_app_queries.1
   '
-=======
->>>>>>> 9a6da61e
   SELECT "posthog_team"."id",
          "posthog_team"."uuid",
          "posthog_team"."organization_id",
