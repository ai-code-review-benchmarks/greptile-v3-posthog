# name: TestBlastRadius.test_user_blast_radius
  '
  /* user_id:0 request:_snapshot_ */
  SELECT count(1)
  FROM
    (SELECT id
     FROM person
     WHERE team_id = 2
       AND id IN
         (SELECT id
          FROM person
          WHERE team_id = 2
            AND (has(['0', '1', '2', '3'], replaceRegexpAll(JSONExtractRaw(properties, 'group'), '^"|"$', ''))) )
     GROUP BY id
     HAVING max(is_deleted) = 0
     AND (has(['0', '1', '2', '3'], replaceRegexpAll(JSONExtractRaw(argMax(person.properties, version), 'group'), '^"|"$', ''))))
  '
---
# name: TestBlastRadius.test_user_blast_radius.1
  '
  /* user_id:0 request:_snapshot_ */
  SELECT count(1)
  FROM
    (SELECT id
     FROM person
     WHERE team_id = 2
     GROUP BY id
     HAVING max(is_deleted) = 0)
  '
---
# name: TestBlastRadius.test_user_blast_radius_with_groups
  '
  /* user_id:0 request:_snapshot_ */
  SELECT count(1)
  FROM
    (SELECT group_key,
            argMax(group_properties, _timestamp) AS group_properties_0
     FROM groups
     WHERE team_id = 2
       AND group_type_index = 0
     GROUP BY group_key
     HAVING 1=1
     AND (has(['0', '1', '2', '3'], replaceRegexpAll(JSONExtractRaw(group_properties_0, 'industry'), '^"|"$', ''))))
  '
---
# name: TestBlastRadius.test_user_blast_radius_with_groups.1
  '
  /* user_id:0 request:_snapshot_ */
  SELECT count(DISTINCT group_key)
  FROM groups
  WHERE team_id = 2
    AND group_type_index = 0
  '
---
# name: TestBlastRadius.test_user_blast_radius_with_groups_multiple_queries
  '
  /* user_id:0 request:_snapshot_ */
  SELECT count(1)
  FROM
    (SELECT group_key,
            argMax(group_properties, _timestamp) AS group_properties_0
     FROM groups
     WHERE team_id = 2
       AND group_type_index = 0
     GROUP BY group_key
     HAVING 1=1
     AND ((has(['0', '1', '2', '3', '4'], replaceRegexpAll(JSONExtractRaw(group_properties_0, 'industry'), '^"|"$', '')))
          AND (has(['2', '3', '4', '5', '6'], replaceRegexpAll(JSONExtractRaw(group_properties_0, 'industry'), '^"|"$', '')))))
  '
---
# name: TestBlastRadius.test_user_blast_radius_with_groups_multiple_queries.1
  '
  /* user_id:0 request:_snapshot_ */
  SELECT count(DISTINCT group_key)
  FROM groups
  WHERE team_id = 2
    AND group_type_index = 0
  '
---
# name: TestBlastRadius.test_user_blast_radius_with_multiple_precalculated_cohorts
  '
  
  SELECT count(DISTINCT person_id)
  FROM cohortpeople
  WHERE team_id = 2
    AND cohort_id = 2
    AND version = NULL
  '
---
# name: TestBlastRadius.test_user_blast_radius_with_multiple_precalculated_cohorts.1
  '
  
  SELECT count(DISTINCT person_id)
  FROM cohortpeople
  WHERE team_id = 2
    AND cohort_id = 2
    AND version = 0
  '
---
# name: TestBlastRadius.test_user_blast_radius_with_multiple_precalculated_cohorts.2
  '
  
  SELECT count(DISTINCT person_id)
  FROM cohortpeople
  WHERE team_id = 2
    AND cohort_id = 2
    AND version = NULL
  '
---
# name: TestBlastRadius.test_user_blast_radius_with_multiple_precalculated_cohorts.3
  '
  
  SELECT count(DISTINCT person_id)
  FROM cohortpeople
  WHERE team_id = 2
    AND cohort_id = 2
    AND version = 0
  '
---
# name: TestBlastRadius.test_user_blast_radius_with_multiple_precalculated_cohorts.4
  '
  /* user_id:0 request:_snapshot_ */
  SELECT count(1)
  FROM
    (SELECT id
     FROM person
     WHERE team_id = 2
       AND id in
         (SELECT DISTINCT person_id
          FROM cohortpeople
          WHERE team_id = 2
            AND cohort_id = 2
            AND version = 0 )
       AND id in
         (SELECT DISTINCT person_id
          FROM cohortpeople
          WHERE team_id = 2
            AND cohort_id = 2
            AND version = 0 )
     GROUP BY id
     HAVING max(is_deleted) = 0)
  '
---
# name: TestBlastRadius.test_user_blast_radius_with_multiple_precalculated_cohorts.5
  '
  /* user_id:0 request:_snapshot_ */
  SELECT count(1)
  FROM
    (SELECT id
     FROM person
     WHERE team_id = 2
     GROUP BY id
     HAVING max(is_deleted) = 0)
  '
---
# name: TestBlastRadius.test_user_blast_radius_with_multiple_static_cohorts
  '
  
  SELECT count(DISTINCT person_id)
  FROM person_static_cohort
  WHERE team_id = 2
    AND cohort_id = 2
  '
---
# name: TestBlastRadius.test_user_blast_radius_with_multiple_static_cohorts.1
  '
  /* user_id:0 request:_snapshot_ */
  SELECT count(1)
  FROM
    (SELECT id
     FROM person
     WHERE team_id = 2
       AND id IN
         (SELECT id
          FROM person
          INNER JOIN
            (SELECT person_id
             FROM person_static_cohort
             WHERE team_id = 2
               AND cohort_id = 2
             GROUP BY person_id,
                      cohort_id,
                      team_id) cohort_persons ON cohort_persons.person_id = person.id
          WHERE team_id = 2
            AND ((has(['1', '2', '4', '5', '6'], replaceRegexpAll(JSONExtractRaw(properties, 'group'), '^"|"$', '')))) )
     GROUP BY id
     HAVING max(is_deleted) = 0
     AND ((has(['1', '2', '4', '5', '6'], replaceRegexpAll(JSONExtractRaw(argMax(person.properties, version), 'group'), '^"|"$', '')))))
  '
---
# name: TestBlastRadius.test_user_blast_radius_with_multiple_static_cohorts.2
  '
  /* user_id:0 request:_snapshot_ */
  SELECT count(1)
  FROM
    (SELECT id
     FROM person
     WHERE team_id = 2
     GROUP BY id
     HAVING max(is_deleted) = 0)
  '
---
# name: TestBlastRadius.test_user_blast_radius_with_multiple_static_cohorts.3
  '
  
  SELECT count(DISTINCT person_id)
  FROM cohortpeople
  WHERE team_id = 2
    AND cohort_id = 2
    AND version = NULL
  '
---
# name: TestBlastRadius.test_user_blast_radius_with_multiple_static_cohorts.4
  '
  
  SELECT count(DISTINCT person_id)
  FROM cohortpeople
  WHERE team_id = 2
    AND cohort_id = 2
    AND version = 0
  '
---
# name: TestBlastRadius.test_user_blast_radius_with_multiple_static_cohorts.5
  '
  
  SELECT count(DISTINCT person_id)
  FROM cohortpeople
  WHERE team_id = 2
    AND cohort_id = 2
    AND version = NULL
  '
---
# name: TestBlastRadius.test_user_blast_radius_with_multiple_static_cohorts.6
  '
  
  SELECT count(DISTINCT person_id)
  FROM cohortpeople
  WHERE team_id = 2
    AND cohort_id = 2
    AND version = 0
  '
---
# name: TestBlastRadius.test_user_blast_radius_with_multiple_static_cohorts.7
  '
  /* user_id:0 request:_snapshot_ */
  SELECT count(1)
  FROM
    (SELECT id
     FROM person
     WHERE team_id = 2
       AND id in
         (SELECT person_id as id
          FROM person_static_cohort
          WHERE cohort_id = 2
            AND team_id = 2)
       AND id in
         (SELECT DISTINCT person_id
          FROM cohortpeople
          WHERE team_id = 2
            AND cohort_id = 2
            AND version = 0 )
     GROUP BY id
     HAVING max(is_deleted) = 0)
  '
---
# name: TestBlastRadius.test_user_blast_radius_with_single_cohort
  '
  /* user_id:0 request:_snapshot_ */
  SELECT count(1)
  FROM
    (SELECT id
     FROM person
     WHERE team_id = 2
       AND id IN
         (SELECT id
          FROM person
          WHERE team_id = 2
            AND ((has(['none'], replaceRegexpAll(JSONExtractRaw(properties, 'group'), '^"|"$', ''))
                  OR has(['1', '2', '3'], replaceRegexpAll(JSONExtractRaw(properties, 'group'), '^"|"$', '')))) )
     GROUP BY id
     HAVING max(is_deleted) = 0
     AND ((has(['none'], replaceRegexpAll(JSONExtractRaw(argMax(person.properties, version), 'group'), '^"|"$', ''))
           OR has(['1', '2', '3'], replaceRegexpAll(JSONExtractRaw(argMax(person.properties, version), 'group'), '^"|"$', '')))))
  '
---
# name: TestBlastRadius.test_user_blast_radius_with_single_cohort.1
  '
  /* user_id:0 request:_snapshot_ */
  SELECT count(1)
  FROM
    (SELECT id
     FROM person
     WHERE team_id = 2
     GROUP BY id
     HAVING max(is_deleted) = 0)
  '
---
# name: TestBlastRadius.test_user_blast_radius_with_single_cohort.2
  '
  
  SELECT count(DISTINCT person_id)
  FROM cohortpeople
  WHERE team_id = 2
    AND cohort_id = 2
    AND version = NULL
  '
---
# name: TestBlastRadius.test_user_blast_radius_with_single_cohort.3
  '
  
  SELECT count(DISTINCT person_id)
  FROM cohortpeople
  WHERE team_id = 2
    AND cohort_id = 2
    AND version = 0
  '
---
# name: TestBlastRadius.test_user_blast_radius_with_single_cohort.4
  '
  /* user_id:0 request:_snapshot_ */
  SELECT count(1)
  FROM
    (SELECT id
     FROM person
     INNER JOIN
       (SELECT DISTINCT person_id
        FROM cohortpeople
        WHERE team_id = 2
          AND cohort_id = 2
          AND version = 0
        ORDER BY person_id) cohort_persons ON cohort_persons.person_id = person.id
     WHERE team_id = 2
     GROUP BY id
     HAVING max(is_deleted) = 0)
  '
---
# name: TestResiliency.test_feature_flags_v3_with_a_working_slow_db
  '
  SELECT pg_sleep(1);
  
  SELECT (("posthog_person"."properties" -> 'email') = '"tim@posthog.com"'
          AND "posthog_person"."properties" ? 'email'
          AND NOT (("posthog_person"."properties" -> 'email') = 'null')) AS "flag_X_condition_0",
         (true) AS "flag_X_condition_0"
  FROM "posthog_person"
  INNER JOIN "posthog_persondistinctid" ON ("posthog_person"."id" = "posthog_persondistinctid"."person_id")
  WHERE ("posthog_persondistinctid"."distinct_id" = 'example_id'
         AND "posthog_persondistinctid"."team_id" = 2
         AND "posthog_person"."team_id" = 2)
  '
---
# name: TestResiliency.test_feature_flags_v3_with_experience_continuity_working_slow_db
  '
  WITH target_person_ids AS
    (SELECT team_id,
            person_id
     FROM posthog_persondistinctid
     WHERE team_id = 2
       AND distinct_id IN ('example_id',
                           'random') ),
       existing_overrides AS
    (SELECT team_id,
            person_id,
            feature_flag_key,
            hash_key
     FROM posthog_featureflaghashkeyoverride
     WHERE team_id = 2
       AND person_id IN
         (SELECT person_id
          FROM target_person_ids) )
  SELECT key
  FROM posthog_featureflag
  WHERE team_id = 2
    AND ensure_experience_continuity = TRUE
    AND active = TRUE
    AND deleted = FALSE
    AND key NOT IN
      (SELECT feature_flag_key
       FROM existing_overrides)
  '
---
# name: TestResiliency.test_feature_flags_v3_with_experience_continuity_working_slow_db.1
  '
  WITH target_person_ids AS
    (SELECT team_id,
            person_id
     FROM posthog_persondistinctid
     WHERE team_id = 2
       AND distinct_id IN ('example_id',
                           'random') ),
       existing_overrides AS
    (SELECT team_id,
            person_id,
            feature_flag_key,
            hash_key
     FROM posthog_featureflaghashkeyoverride
     WHERE team_id = 2
       AND person_id IN
         (SELECT person_id
          FROM target_person_ids) ),
       flags_to_override AS
    (SELECT key
     FROM posthog_featureflag
     WHERE team_id = 2
       AND ensure_experience_continuity = TRUE
       AND active = TRUE
       AND deleted = FALSE
       AND key NOT IN
         (SELECT feature_flag_key
          FROM existing_overrides) )
  INSERT INTO posthog_featureflaghashkeyoverride (team_id, person_id, feature_flag_key, hash_key)
  SELECT team_id,
         person_id,
         key,
         'random'
  FROM flags_to_override,
       target_person_ids
  WHERE EXISTS
      (SELECT 1
       FROM posthog_person
       WHERE id = person_id
         AND team_id = 2) ON CONFLICT DO NOTHING
  '
---
# name: TestResiliency.test_feature_flags_v3_with_experience_continuity_working_slow_db.2
  '
  SELECT "posthog_persondistinctid"."person_id",
         "posthog_persondistinctid"."distinct_id"
  FROM "posthog_persondistinctid"
  WHERE ("posthog_persondistinctid"."distinct_id" IN ('example_id',
                                                      'random')
         AND "posthog_persondistinctid"."team_id" = 2)
  '
---
# name: TestResiliency.test_feature_flags_v3_with_experience_continuity_working_slow_db.3
  '
  SELECT "posthog_featureflaghashkeyoverride"."feature_flag_key",
         "posthog_featureflaghashkeyoverride"."hash_key",
         "posthog_featureflaghashkeyoverride"."person_id"
  FROM "posthog_featureflaghashkeyoverride"
  WHERE ("posthog_featureflaghashkeyoverride"."person_id" IN (1,
                                                              2,
                                                              3,
                                                              4,
                                                              5 /* ... */)
         AND "posthog_featureflaghashkeyoverride"."team_id" = 2)
  '
---
# name: TestResiliency.test_feature_flags_v3_with_experience_continuity_working_slow_db.4
  '
  SELECT (("posthog_person"."properties" -> 'email') = '"tim@posthog.com"'
          AND "posthog_person"."properties" ? 'email'
          AND NOT (("posthog_person"."properties" -> 'email') = 'null')) AS "flag_X_condition_0",
         (true) AS "flag_X_condition_0"
  FROM "posthog_person"
  INNER JOIN "posthog_persondistinctid" ON ("posthog_person"."id" = "posthog_persondistinctid"."person_id")
  WHERE ("posthog_persondistinctid"."distinct_id" = 'example_id'
         AND "posthog_persondistinctid"."team_id" = 2
         AND "posthog_person"."team_id" = 2)
  '
---
# name: TestResiliency.test_feature_flags_v3_with_experience_continuity_working_slow_db.5
  '
  SELECT pg_sleep(1);
  
  WITH target_person_ids AS
    (SELECT team_id,
            person_id
     FROM posthog_persondistinctid
     WHERE team_id = 2
       AND distinct_id IN ('example_id',
                           'random') ),
       existing_overrides AS
    (SELECT team_id,
            person_id,
            feature_flag_key,
            hash_key
     FROM posthog_featureflaghashkeyoverride
     WHERE team_id = 2
       AND person_id IN
         (SELECT person_id
<<<<<<< HEAD
          FROM target_person_ids) ),
       flags_to_override AS
    (SELECT key
     FROM posthog_featureflag
     WHERE team_id = 2
       AND ensure_experience_continuity = TRUE
       AND active = TRUE
       AND deleted = FALSE
       AND key NOT IN
         (SELECT feature_flag_key
          FROM existing_overrides) )
  INSERT INTO posthog_featureflaghashkeyoverride (team_id, person_id, feature_flag_key, hash_key)
  SELECT team_id,
         person_id,
         key,
         'random'
  FROM flags_to_override,
       target_person_ids
  WHERE EXISTS
      (SELECT 1
       FROM posthog_person
       WHERE id = person_id
         AND team_id = 2) ON CONFLICT DO NOTHING
=======
          FROM target_person_ids) )
  SELECT key
  FROM posthog_featureflag
  WHERE team_id = 2
    AND ensure_experience_continuity = TRUE
    AND active = TRUE
    AND deleted = FALSE
    AND key NOT IN
      (SELECT feature_flag_key
       FROM existing_overrides)
>>>>>>> 350a483d
  '
---
# name: TestResiliency.test_feature_flags_v3_with_experience_continuity_working_slow_db.6
  '
  SELECT pg_sleep(1);
  
  SELECT "posthog_persondistinctid"."person_id",
         "posthog_persondistinctid"."distinct_id"
  FROM "posthog_persondistinctid"
  WHERE ("posthog_persondistinctid"."distinct_id" IN ('example_id',
                                                      'random')
         AND "posthog_persondistinctid"."team_id" = 2)
  '
---
# name: TestResiliency.test_feature_flags_v3_with_experience_continuity_working_slow_db.7
  '
  SELECT pg_sleep(1);
  
  SELECT "posthog_persondistinctid"."person_id",
         "posthog_persondistinctid"."distinct_id"
  FROM "posthog_persondistinctid"
  WHERE ("posthog_persondistinctid"."distinct_id" IN ('random')
         AND "posthog_persondistinctid"."team_id" = 2)
  '
---
# name: TestResiliency.test_feature_flags_v3_with_group_properties_and_slow_db
  '
  SELECT pg_sleep(1);
  
  SELECT "posthog_grouptypemapping"."id",
         "posthog_grouptypemapping"."team_id",
         "posthog_grouptypemapping"."group_type",
         "posthog_grouptypemapping"."group_type_index",
         "posthog_grouptypemapping"."name_singular",
         "posthog_grouptypemapping"."name_plural"
  FROM "posthog_grouptypemapping"
  WHERE "posthog_grouptypemapping"."team_id" = 2
  '
---
# name: TestResiliency.test_feature_flags_v3_with_group_properties_and_slow_db.1
  '
  SELECT pg_sleep(1);
  
  SELECT "posthog_grouptypemapping"."id",
         "posthog_grouptypemapping"."team_id",
         "posthog_grouptypemapping"."group_type",
         "posthog_grouptypemapping"."group_type_index",
         "posthog_grouptypemapping"."name_singular",
         "posthog_grouptypemapping"."name_plural"
  FROM "posthog_grouptypemapping"
  WHERE "posthog_grouptypemapping"."team_id" = 2
  '
---
# name: TestResiliency.test_feature_flags_v3_with_group_properties_and_slow_db.2
  '
  SELECT pg_sleep(1);
  
  SELECT "posthog_grouptypemapping"."id",
         "posthog_grouptypemapping"."team_id",
         "posthog_grouptypemapping"."group_type",
         "posthog_grouptypemapping"."group_type_index",
         "posthog_grouptypemapping"."name_singular",
         "posthog_grouptypemapping"."name_plural"
  FROM "posthog_grouptypemapping"
  WHERE "posthog_grouptypemapping"."team_id" = 2
  '
---
# name: TestResiliency.test_feature_flags_v3_with_slow_db_doesnt_try_to_compute_conditions_again
  '
  SELECT pg_sleep(1);
  
  SELECT (("posthog_person"."properties" -> 'email') = '"tim@posthog.com"'
          AND "posthog_person"."properties" ? 'email'
          AND NOT (("posthog_person"."properties" -> 'email') = 'null')) AS "flag_X_condition_0",
         (("posthog_person"."properties" -> 'email') = '"tim@posthog.com"'
          AND "posthog_person"."properties" ? 'email'
          AND NOT (("posthog_person"."properties" -> 'email') = 'null')) AS "flag_X_condition_0",
         (true) AS "flag_X_condition_0"
  FROM "posthog_person"
  INNER JOIN "posthog_persondistinctid" ON ("posthog_person"."id" = "posthog_persondistinctid"."person_id")
  WHERE ("posthog_persondistinctid"."distinct_id" = 'example_id'
         AND "posthog_persondistinctid"."team_id" = 2
         AND "posthog_person"."team_id" = 2)
  '
---<|MERGE_RESOLUTION|>--- conflicted
+++ resolved
@@ -350,36 +350,6 @@
   '
 ---
 # name: TestResiliency.test_feature_flags_v3_with_experience_continuity_working_slow_db
-  '
-  WITH target_person_ids AS
-    (SELECT team_id,
-            person_id
-     FROM posthog_persondistinctid
-     WHERE team_id = 2
-       AND distinct_id IN ('example_id',
-                           'random') ),
-       existing_overrides AS
-    (SELECT team_id,
-            person_id,
-            feature_flag_key,
-            hash_key
-     FROM posthog_featureflaghashkeyoverride
-     WHERE team_id = 2
-       AND person_id IN
-         (SELECT person_id
-          FROM target_person_ids) )
-  SELECT key
-  FROM posthog_featureflag
-  WHERE team_id = 2
-    AND ensure_experience_continuity = TRUE
-    AND active = TRUE
-    AND deleted = FALSE
-    AND key NOT IN
-      (SELECT feature_flag_key
-       FROM existing_overrides)
-  '
----
-# name: TestResiliency.test_feature_flags_v3_with_experience_continuity_working_slow_db.1
   '
   WITH target_person_ids AS
     (SELECT team_id,
@@ -422,47 +392,8 @@
          AND team_id = 2) ON CONFLICT DO NOTHING
   '
 ---
-# name: TestResiliency.test_feature_flags_v3_with_experience_continuity_working_slow_db.2
-  '
-  SELECT "posthog_persondistinctid"."person_id",
-         "posthog_persondistinctid"."distinct_id"
-  FROM "posthog_persondistinctid"
-  WHERE ("posthog_persondistinctid"."distinct_id" IN ('example_id',
-                                                      'random')
-         AND "posthog_persondistinctid"."team_id" = 2)
-  '
----
-# name: TestResiliency.test_feature_flags_v3_with_experience_continuity_working_slow_db.3
-  '
-  SELECT "posthog_featureflaghashkeyoverride"."feature_flag_key",
-         "posthog_featureflaghashkeyoverride"."hash_key",
-         "posthog_featureflaghashkeyoverride"."person_id"
-  FROM "posthog_featureflaghashkeyoverride"
-  WHERE ("posthog_featureflaghashkeyoverride"."person_id" IN (1,
-                                                              2,
-                                                              3,
-                                                              4,
-                                                              5 /* ... */)
-         AND "posthog_featureflaghashkeyoverride"."team_id" = 2)
-  '
----
-# name: TestResiliency.test_feature_flags_v3_with_experience_continuity_working_slow_db.4
-  '
-  SELECT (("posthog_person"."properties" -> 'email') = '"tim@posthog.com"'
-          AND "posthog_person"."properties" ? 'email'
-          AND NOT (("posthog_person"."properties" -> 'email') = 'null')) AS "flag_X_condition_0",
-         (true) AS "flag_X_condition_0"
-  FROM "posthog_person"
-  INNER JOIN "posthog_persondistinctid" ON ("posthog_person"."id" = "posthog_persondistinctid"."person_id")
-  WHERE ("posthog_persondistinctid"."distinct_id" = 'example_id'
-         AND "posthog_persondistinctid"."team_id" = 2
-         AND "posthog_person"."team_id" = 2)
-  '
----
-# name: TestResiliency.test_feature_flags_v3_with_experience_continuity_working_slow_db.5
-  '
-  SELECT pg_sleep(1);
-  
+# name: TestResiliency.test_feature_flags_v3_with_experience_continuity_working_slow_db.1
+  '
   WITH target_person_ids AS
     (SELECT team_id,
             person_id
@@ -479,7 +410,6 @@
      WHERE team_id = 2
        AND person_id IN
          (SELECT person_id
-<<<<<<< HEAD
           FROM target_person_ids) ),
        flags_to_override AS
     (SELECT key
@@ -503,7 +433,65 @@
        FROM posthog_person
        WHERE id = person_id
          AND team_id = 2) ON CONFLICT DO NOTHING
-=======
+  '
+---
+# name: TestResiliency.test_feature_flags_v3_with_experience_continuity_working_slow_db.2
+  '
+  SELECT "posthog_persondistinctid"."person_id",
+         "posthog_persondistinctid"."distinct_id"
+  FROM "posthog_persondistinctid"
+  WHERE ("posthog_persondistinctid"."distinct_id" IN ('example_id',
+                                                      'random')
+         AND "posthog_persondistinctid"."team_id" = 2)
+  '
+---
+# name: TestResiliency.test_feature_flags_v3_with_experience_continuity_working_slow_db.3
+  '
+  SELECT "posthog_featureflaghashkeyoverride"."feature_flag_key",
+         "posthog_featureflaghashkeyoverride"."hash_key",
+         "posthog_featureflaghashkeyoverride"."person_id"
+  FROM "posthog_featureflaghashkeyoverride"
+  WHERE ("posthog_featureflaghashkeyoverride"."person_id" IN (1,
+                                                              2,
+                                                              3,
+                                                              4,
+                                                              5 /* ... */)
+         AND "posthog_featureflaghashkeyoverride"."team_id" = 2)
+  '
+---
+# name: TestResiliency.test_feature_flags_v3_with_experience_continuity_working_slow_db.4
+  '
+  SELECT (("posthog_person"."properties" -> 'email') = '"tim@posthog.com"'
+          AND "posthog_person"."properties" ? 'email'
+          AND NOT (("posthog_person"."properties" -> 'email') = 'null')) AS "flag_X_condition_0",
+         (true) AS "flag_X_condition_0"
+  FROM "posthog_person"
+  INNER JOIN "posthog_persondistinctid" ON ("posthog_person"."id" = "posthog_persondistinctid"."person_id")
+  WHERE ("posthog_persondistinctid"."distinct_id" = 'example_id'
+         AND "posthog_persondistinctid"."team_id" = 2
+         AND "posthog_person"."team_id" = 2)
+  '
+---
+# name: TestResiliency.test_feature_flags_v3_with_experience_continuity_working_slow_db.5
+  '
+  SELECT pg_sleep(1);
+  
+  WITH target_person_ids AS
+    (SELECT team_id,
+            person_id
+     FROM posthog_persondistinctid
+     WHERE team_id = 2
+       AND distinct_id IN ('example_id',
+                           'random') ),
+       existing_overrides AS
+    (SELECT team_id,
+            person_id,
+            feature_flag_key,
+            hash_key
+     FROM posthog_featureflaghashkeyoverride
+     WHERE team_id = 2
+       AND person_id IN
+         (SELECT person_id
           FROM target_person_ids) )
   SELECT key
   FROM posthog_featureflag
@@ -514,7 +502,6 @@
     AND key NOT IN
       (SELECT feature_flag_key
        FROM existing_overrides)
->>>>>>> 350a483d
   '
 ---
 # name: TestResiliency.test_feature_flags_v3_with_experience_continuity_working_slow_db.6
