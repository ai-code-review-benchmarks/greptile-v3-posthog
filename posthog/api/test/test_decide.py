import base64
import json
from unittest.mock import patch

from posthog.models import FeatureFlag, Person, PersonalAPIKey

from .base import BaseTest


class TestDecide(BaseTest):
    TESTS_API = True

    def _dict_to_b64(self, data: dict) -> str:
        return base64.b64encode(json.dumps(data).encode("utf-8")).decode("utf-8")

    def test_user_on_own_site_enabled(self):
        user = self.team.users.all()[0]
        user.toolbar_mode = "toolbar"
        user.save()

        self.team.app_urls = ["https://example.com/maybesubdomain"]
        self.team.save()
        response = self.client.get("/decide/", HTTP_ORIGIN="https://example.com").json()
        self.assertEqual(response["isAuthenticated"], True)
        self.assertEqual(response["editorParams"]["toolbarVersion"], "toolbar")

    def test_user_on_own_site_disabled(self):
        user = self.team.users.all()[0]
        user.toolbar_mode = "default"
        user.save()

        self.team.app_urls = ["https://example.com/maybesubdomain"]
        self.team.save()
        response = self.client.get("/decide/", HTTP_ORIGIN="https://example.com").json()
        self.assertEqual(response["isAuthenticated"], True)
        self.assertIsNone(response.get("toolbarVersion", None))

    def test_user_on_evil_site(self):
        user = self.team.users.all()[0]
        user.toolbar_mode = "toolbar"
        user.save()

        self.team.app_urls = ["https://example.com"]
        self.team.save()
        response = self.client.get("/decide/", HTTP_ORIGIN="https://evilsite.com").json()
        self.assertEqual(response["isAuthenticated"], False)
        self.assertIsNone(response["editorParams"].get("toolbarVersion", None))

    def test_user_on_local_host(self):
        user = self.team.users.all()[0]
        user.toolbar_mode = "toolbar"
        user.save()

        self.team.app_urls = ["https://example.com"]
        self.team.save()
        response = self.client.get("/decide/", HTTP_ORIGIN="http://127.0.0.1:8000").json()
        self.assertEqual(response["isAuthenticated"], True)
        self.assertEqual(response["editorParams"]["toolbarVersion"], "toolbar")

    @patch("posthog.models.team.TEAM_CACHE", {})
    def test_feature_flags(self):
        self.team.app_urls = ["https://example.com"]
        self.team.save()
        self.client.logout()
        Person.objects.create(team=self.team, distinct_ids=["example_id"])
        FeatureFlag.objects.create(
            team=self.team, rollout_percentage=50, name="Beta feature", key="beta-feature", created_by=self.user,
        )

        # Test number of queries with multiple property filter feature flags
        FeatureFlag.objects.create(
            team=self.team,
            filters={"properties": [{"key": "email", "value": "tim@posthog.com", "type": "person"}]},
            rollout_percentage=50,
            name="Filter by property",
            key="filer-by-property",
            created_by=self.user,
        )
        FeatureFlag.objects.create(
            team=self.team,
            filters={"properties": [{"key": "email", "value": "tim@posthog.com", "type": "person"}]},
            rollout_percentage=50,
            name="Filter by property 2",
            key="filer-by-property-2",
            created_by=self.user,
        )
        with self.assertNumQueries(4):
            response = self.client.post(
                "/decide/",
                {"data": self._dict_to_b64({"token": self.team.api_token, "distinct_id": "example_id"})},
                HTTP_ORIGIN="http://127.0.0.1:8000",
            ).json()
        self.assertEqual(len(response["featureFlags"]), 0)

        with self.assertNumQueries(3):  # Caching of teams saves 1 query
            response = self.client.post(
                "/decide/",
                {"data": self._dict_to_b64({"token": self.team.api_token, "distinct_id": "another_id"})},
                HTTP_ORIGIN="http://127.0.0.1:8000",
            ).json()
<<<<<<< HEAD
        self.assertEqual(response["featureFlags"][0], "beta-feature")
=======
        self.assertEqual(len(response["featureFlags"]), 0)

    def test_feature_flags_with_personal_api_key(self):
        key = PersonalAPIKey(label="X", user=self.user, team=self.team)
        key.save()
        Person.objects.create(team=self.team, distinct_ids=["example_id"])
        FeatureFlag.objects.create(
            team=self.team, rollout_percentage=100, name="Test", key="test", created_by=self.user,
        )
        response = self.client.post(
            "/decide/",
            {"data": json.dumps({"distinct_id": "example_id", "personal_api_key": key.value})},
            HTTP_ORIGIN="http://127.0.0.1:8000",
        ).json()
        self.assertEqual(len(response["featureFlags"]), 1)
>>>>>>> e7db9194
<|MERGE_RESOLUTION|>--- conflicted
+++ resolved
@@ -98,10 +98,8 @@
                 {"data": self._dict_to_b64({"token": self.team.api_token, "distinct_id": "another_id"})},
                 HTTP_ORIGIN="http://127.0.0.1:8000",
             ).json()
-<<<<<<< HEAD
         self.assertEqual(response["featureFlags"][0], "beta-feature")
-=======
-        self.assertEqual(len(response["featureFlags"]), 0)
+
 
     def test_feature_flags_with_personal_api_key(self):
         key = PersonalAPIKey(label="X", user=self.user, team=self.team)
@@ -115,5 +113,4 @@
             {"data": json.dumps({"distinct_id": "example_id", "personal_api_key": key.value})},
             HTTP_ORIGIN="http://127.0.0.1:8000",
         ).json()
-        self.assertEqual(len(response["featureFlags"]), 1)
->>>>>>> e7db9194
+        self.assertEqual(len(response["featureFlags"]), 1)