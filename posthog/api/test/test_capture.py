--- conflicted
+++ resolved
@@ -13,25 +13,18 @@
 from typing import Any, Dict, List, Optional, Union, cast
 from unittest import mock
 from unittest.mock import MagicMock, call, patch
-from urllib.parse import quote, parse_qs
+from urllib.parse import parse_qs, quote
 
 import lzstring
 import pytest
-<<<<<<< HEAD
+import structlog
 import yaml
 from django.db import DEFAULT_DB_ALIAS
 from django.db import Error as DjangoDatabaseError
 from django.db import connections
 from django.http.multipartparser import MultiPartParser
+from django.test import override_settings
 from django.test.client import Client, FakePayload
-=======
-import structlog
-from django.db import DEFAULT_DB_ALIAS
-from django.db import Error as DjangoDatabaseError
-from django.db import connections
-from django.test import override_settings
-from django.test.client import Client
->>>>>>> d5ca31cf
 from django.utils import timezone
 from freezegun import freeze_time
 from jsonschema import validate
@@ -706,7 +699,7 @@
         self.team.api_token = "rnEnwNvmHphTu5rFG4gWDDs49t00Vk50tDOeDdedMb4"
         self.team.save()
 
-        response = self.client.post(
+        self.client.post(
             "/batch/?compression=gzip-js",
             data=b"\x1f\x8b\x08\x00\x00\x00\x00\x00\x00\x03\xadRKn\xdb0\x10\xbdJ@xi\xd9CY\xd6o[\xf7\xb3\xe8gS4\x8b\xa2\x10(r$\x11\xa6I\x81\xa2\xe4\x18A.\xd1\x0b\xf4 \xbdT\x8f\xd0a\x93&mQt\xd5\x15\xc9\xf7\xde\xbc\x19\xf0\xcd-\xc3\x05m`5;]\x92\xfb\xeb\x9a\x8d\xde\x8d\xe8\x83\xc6\x89\xd5\xb7l\xe5\xe8`\xaf\xb5\x9do\x88[\xb5\xde\x9d'\xf4\x04=\x1b\xbc;a\xc4\xe4\xec=\x956\xb37\x84\x0f!\x8c\xf5vk\x9c\x14fpS\xa8K\x00\xbeUNNQ\x1b\x11\x12\xfd\xceFb\x14a\xb0\x82\x0ck\xf6(~h\xd6,\xe8'\xed,\xab\xcb\x82\xd0IzD\xdb\x0c\xa8\xfb\x81\xbc8\x94\xf0\x84\x9e\xb5\n\x03\x81U\x1aA\xa3[\xf2;c\x1b\xdd\xe8\xf1\xe4\xc4\xf8\xa6\xd8\xec\x92\x16\x83\xd8T\x91\xd5\x96:\x85F+\xe2\xaa\xb44Gq\xe1\xb2\x0cp\x03\xbb\x1f\xf3\x05\x1dg\xe39\x14Y\x9a\xf3|\xb7\xe1\xb0[3\xa5\xa7\xa0\xad|\xa8\xe3E\x9e\xa5P\x89\xa2\xecv\xb2H k1\xcf\xabR\x08\x95\xa7\xfb\x84C\n\xbc\x856\xe1\x9d\xc8\x00\x92Gu\x05y\x0e\xb1\x87\xc2EK\xfc?^\xda\xea\xa0\x85i<vH\xf1\xc4\xc4VJ{\x941\xe2?Xm\xfbF\xb9\x93\xd0\xf1c~Q\xfd\xbd\xf6\xdf5B\x06\xbd`\xd3\xa1\x08\xb3\xa7\xd3\x88\x9e\x16\xe8#\x1b)\xec\xc1\xf5\x89\xf7\x14G2\x1aq!\xdf5\xebfc\x92Q\xf4\xf8\x13\xfat\xbf\x80d\xfa\xed\xcb\xe7\xafW\xd7\x9e\x06\xb5\xfd\x95t*\xeeZpG\x8c\r\xbd}n\xcfo\x97\xd3\xabqx?\xef\xfd\x8b\x97Y\x7f}8LY\x15\x00>\x1c\xf7\x10\x0e\xef\xf0\xa0P\xbdi3vw\xf7\x1d\xccN\xdf\x13\xe7\x02\x00\x00",
             content_type="",
@@ -987,9 +980,8 @@
             ),
         )
 
-<<<<<<< HEAD
         validate_response(response)
-=======
+
     @override_settings(LIGHTWEIGHT_CAPTURE_ENDPOINT_ALL=True)
     def test_batch_incorrect_token_with_lightweight_capture(self):
         # With lightweight capture, we are performing additional checks on the
@@ -1013,7 +1005,6 @@
                 code="not_string",
             ),
         )
->>>>>>> d5ca31cf
 
     def test_batch_token_not_set(self):
         response = self.client.post(
@@ -1060,7 +1051,7 @@
 
     @patch("posthog.kafka_client.client._KafkaProducer.produce")
     def test_engage(self, kafka_produce):
-        response = self.client.get(
+        self.client.get(
             "/engage/?data=%s"
             % quote(
                 self._to_json(
@@ -1094,7 +1085,7 @@
 
     @patch("posthog.kafka_client.client._KafkaProducer.produce")
     def test_python_library(self, kafka_produce):
-        response = self.client.post(
+        self.client.post(
             "/track/",
             data={
                 "data": self._dict_to_b64({"event": "$pageview", "properties": {"distinct_id": "eeee"}}),
@@ -1111,7 +1102,7 @@
         self.assertDictEqual(dict, {"event": "$pageview", "properties": {"distinct_id": "eeeeeeegϥeeeee"}})
 
         # POST with "+" in the base64
-        response = self.client.post(
+        self.client.post(
             "/track/", data={"data": base64, "api_key": self.team.api_token}  # main difference in this test
         )
         arguments = self._to_arguments(kafka_produce)
@@ -1119,7 +1110,7 @@
         self.assertEqual(arguments["distinct_id"], "eeeeeeegϥeeeee")
 
         # POST with " " in the base64 instead of the "+"
-        response = self.client.post(
+        self.client.post(
             "/track/",
             data={"data": base64.replace("+", " "), "api_key": self.team.api_token},  # main difference in this test
         )
@@ -1139,7 +1130,7 @@
             "properties": {"distinct_id": 2, "token": self.team.api_token},
         }
 
-        response = self.client.get(
+        self.client.get(
             "/e/?_=%s&data=%s" % (int(tomorrow_sent_at.timestamp()), quote(self._to_json(data))),
             content_type="application/json",
             HTTP_ORIGIN="https://localhost",
@@ -1168,7 +1159,7 @@
             "properties": {"distinct_id": "a" * 250, "token": self.team.api_token},
         }
 
-        response = self.client.get(
+        self.client.get(
             "/e/?_=%s&data=%s" % (int(tomorrow_sent_at.timestamp()), quote(self._to_json(data))),
             content_type="application/json",
             HTTP_ORIGIN="https://localhost",
@@ -1182,7 +1173,7 @@
         tomorrow = now + timedelta(days=1, hours=2)
         tomorrow_sent_at = now + timedelta(days=1, hours=2, minutes=10)
 
-        response = self.client.post(
+        self.client.post(
             "/track",
             data={
                 "sent_at": tomorrow_sent_at.isoformat(),
@@ -1322,7 +1313,7 @@
     def test_add_feature_flags_if_missing(self, kafka_produce) -> None:
         self.assertListEqual(self.team.event_properties_numerical, [])
         FeatureFlag.objects.create(team=self.team, created_by=self.user, key="test-ff", rollout_percentage=100)
-        response = self.client.post(
+        self.client.post(
             "/track/",
             data={
                 "data": json.dumps([{"event": "purchase", "properties": {"distinct_id": "xxx", "$lib": "web"}}]),
@@ -1616,14 +1607,12 @@
                 # directly here
                 self.assertEqual(kafka_produce.call_args[1]["data"]["token"], "token123")
 
-<<<<<<< HEAD
                 validate_response(response)
-=======
+
                 log_context = structlog.contextvars.get_contextvars()
                 # Lightweight capture doesn't get ingestion_context/team_id.
                 assert "team_id" in log_context
                 assert log_context["team_id"] is None
->>>>>>> d5ca31cf
 
     @patch("posthog.kafka_client.client._KafkaProducer.produce")
     def test_capture_event_can_override_attributes_important_in_replicator_exports(self, kafka_produce):
