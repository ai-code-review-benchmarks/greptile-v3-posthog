from unittest.mock import patch

from django.core.files.uploadedfile import SimpleUploadedFile
from rest_framework.test import APIClient

from posthog.models import Person
from posthog.models.cohort import Cohort
from posthog.test.base import BaseTest


class TestCohort(BaseTest):
    TESTS_API = True

    @patch("posthoganalytics.capture")
    @patch("posthog.tasks.calculate_cohort.calculate_cohort.delay")
    def test_creating_update_and_calculating(self, patch_calculate_cohort, patch_capture):
        self.team.app_urls = ["http://somewebsite.com"]
        self.team.save()
        Person.objects.create(team=self.team, properties={"team_id": 5})
        Person.objects.create(team=self.team, properties={"team_id": 6})

        # Make sure the endpoint works with and without the trailing slash
        response = self.client.post(
            "/api/cohort",
            data={"name": "whatever", "groups": [{"properties": {"team_id": 5}}]},
            content_type="application/json",
        )
        self.assertEqual(response.status_code, 201, response.content)
        self.assertEqual(response.json()["created_by"]["id"], self.user.pk)
        self.assertEqual(patch_calculate_cohort.call_count, 1)

        # Assert analytics are sent
        patch_capture.assert_called_with(
            self.user.distinct_id,
            "cohort created",
            {
                "name_length": 8,
                "person_count_precalc": 0,
                "groups_count": 1,
                "action_groups_count": 0,
                "properties_groups_count": 1,
                "deleted": False,
            },
        )

        response = self.client.patch(
            "/api/cohort/%s/" % response.json()["id"],
            data={
                "name": "whatever2",
                "groups": [{"properties": {"team_id": 6}}],
                "created_by": "something something",
                "last_calculation": "some random date",
                "errors_calculating": 100,
            },
            content_type="application/json",
        )
        self.assertEqual(response.status_code, 200, response.content)
        self.assertEqual(response.json()["name"], "whatever2")
        self.assertEqual(patch_calculate_cohort.call_count, 2)

        # Assert analytics are sent
        patch_capture.assert_called_with(
            self.user.distinct_id,
            "cohort updated",
            {
                "name_length": 9,
                "person_count_precalc": 0,
                "groups_count": 1,
                "action_groups_count": 0,
                "properties_groups_count": 1,
                "deleted": False,
                "updated_by_creator": True,
            },
        )

    @patch("posthog.tasks.calculate_cohort.calculate_cohort_from_list.delay")
    def test_static_cohort_csv_upload(self, patch_calculate_cohort_from_list):
        self.team.app_urls = ["http://somewebsite.com"]
        self.team.save()
        Person.objects.create(team=self.team, properties={"email": "email@example.org"})
        Person.objects.create(team=self.team, distinct_ids=["123"])
        Person.objects.create(team=self.team, distinct_ids=["456"])

        csv = SimpleUploadedFile(
            "example.csv",
            str.encode(
                """
User ID,
email@example.org,
123
"""
            ),
            content_type="application/csv",
        )

        response = self.client.post("/api/cohort/", {"name": "test", "csv": csv, "is_static": True},)
        self.assertEqual(response.status_code, 201, response.content)
<<<<<<< HEAD
        self.assertEqual(patch_calculate_cohort_from_list.call_count, 1)
=======
        self.assertEqual(patch_calculate_cohort_from_csv.call_count, 1)
        self.assertFalse(response.json()["is_calculating"], False)
        self.assertFalse(Cohort.objects.get(pk=response.json()["id"]).is_calculating)
>>>>>>> 3a6ffad2

        csv = SimpleUploadedFile(
            "example.csv",
            str.encode(
                """
User ID,
456
"""
            ),
            content_type="application/csv",
        )

        #  A weird issue with pytest client, need to user Rest framework's one
        #  see https://stackoverflow.com/questions/39906956/patch-and-put-dont-work-as-expected-when-pytest-is-interacting-with-rest-framew
        client = APIClient()
        client.force_login(self.user)
        response = client.patch("/api/cohort/%s/" % response.json()["id"], {"name": "test", "csv": csv,})
        self.assertEqual(response.status_code, 200, response.content)
<<<<<<< HEAD
        self.assertEqual(patch_calculate_cohort_from_list.call_count, 2)
=======
        self.assertEqual(patch_calculate_cohort_from_csv.call_count, 2)
        self.assertFalse(response.json()["is_calculating"], False)
        self.assertFalse(Cohort.objects.get(pk=response.json()["id"]).is_calculating)
>>>>>>> 3a6ffad2
<|MERGE_RESOLUTION|>--- conflicted
+++ resolved
@@ -95,13 +95,9 @@
 
         response = self.client.post("/api/cohort/", {"name": "test", "csv": csv, "is_static": True},)
         self.assertEqual(response.status_code, 201, response.content)
-<<<<<<< HEAD
         self.assertEqual(patch_calculate_cohort_from_list.call_count, 1)
-=======
-        self.assertEqual(patch_calculate_cohort_from_csv.call_count, 1)
         self.assertFalse(response.json()["is_calculating"], False)
         self.assertFalse(Cohort.objects.get(pk=response.json()["id"]).is_calculating)
->>>>>>> 3a6ffad2
 
         csv = SimpleUploadedFile(
             "example.csv",
@@ -120,10 +116,6 @@
         client.force_login(self.user)
         response = client.patch("/api/cohort/%s/" % response.json()["id"], {"name": "test", "csv": csv,})
         self.assertEqual(response.status_code, 200, response.content)
-<<<<<<< HEAD
         self.assertEqual(patch_calculate_cohort_from_list.call_count, 2)
-=======
-        self.assertEqual(patch_calculate_cohort_from_csv.call_count, 2)
         self.assertFalse(response.json()["is_calculating"], False)
-        self.assertFalse(Cohort.objects.get(pk=response.json()["id"]).is_calculating)
->>>>>>> 3a6ffad2
+        self.assertFalse(Cohort.objects.get(pk=response.json()["id"]).is_calculating)