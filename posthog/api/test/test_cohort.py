--- conflicted
+++ resolved
@@ -284,11 +284,7 @@
         self.assertEqual(patch_calculate_cohort.call_count, 1)
 
     @patch("posthog.api.cohort.report_user_action")
-<<<<<<< HEAD
-    def test_creating_update_and_calculating_with_new_cohort_filters(self, patch_capture, patch_feature_enabled):
-=======
     def test_creating_update_and_calculating_with_new_cohort_filters(self, patch_capture):
->>>>>>> 76f762b4
 
         _create_person(distinct_ids=["p1"], team_id=self.team.pk, properties={"$some_prop": "something"})
         _create_event(
@@ -307,40 +303,6 @@
 
         flush_persons_and_events()
 
-<<<<<<< HEAD
-        response = self.client.post(
-            f"/api/projects/{self.team.id}/cohorts",
-            data={
-                "name": "cohort A",
-                "filters": {
-                    "properties": {
-                        "type": "OR",
-                        "values": [
-                            {"key": "$some_prop", "value": "something", "type": "person"},
-                            {
-                                "key": "$pageview",
-                                "event_type": "events",
-                                "time_value": 1,
-                                "time_interval": "day",
-                                "value": "performed_event",
-                                "type": "behavioral",
-                            },
-                        ],
-                    }
-                },
-            },
-        )
-        self.assertEqual(response.status_code, 201, response.content)
-
-        cohort_id = response.json()["id"]
-
-        while response.json()["is_calculating"]:
-            response = self.client.get(f"/api/projects/{self.team.id}/cohorts/{cohort_id}")
-
-        response = self.client.get(f"/api/projects/{self.team.id}/cohorts/{cohort_id}/persons/?cohort={cohort_id}")
-        self.assertEqual(response.status_code, 200, response.content)
-        self.assertEqual(2, len(response.json()["results"]))
-=======
         with override_config(NEW_COHORT_QUERY_TEAMS=f"{self.team.pk}"):
             response = self.client.post(
                 f"/api/projects/{self.team.id}/cohorts",
@@ -374,7 +336,6 @@
             response = self.client.get(f"/api/projects/{self.team.id}/cohorts/{cohort_id}/persons/?cohort={cohort_id}")
             self.assertEqual(response.status_code, 200, response.content)
             self.assertEqual(2, len(response.json()["results"]))
->>>>>>> 76f762b4
 
 
 def create_cohort(client: Client, team_id: int, name: str, groups: List[Dict[str, Any]]):
