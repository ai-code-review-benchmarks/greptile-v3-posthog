from typing import cast
from unittest.mock import patch

from django.test import tag
from rest_framework import status

from posthog.models import Dashboard, Organization, OrganizationMembership, Team, User
<<<<<<< HEAD
from posthog.settings import MULTI_TENANCY

from .base import APIBaseTest
=======
from posthog.test.base import APIBaseTest
>>>>>>> 6a69fa5b


class TestOrganizationAPI(APIBaseTest):
    def test_no_create_organization_without_license_selfhosted(self):
        with self.settings(MULTI_TENANCY=False):
            response = self.client.post("/api/organizations/", {"name": "Test"})
            self.assertEqual(response.status_code, 403)
            self.assertEqual(
                response.data,
                {
                    "attr": None,
                    "code": "permission_denied",
                    "detail": "You must upgrade your PostHog plan to be able to create and manage multiple organizations.",
                    "type": "authentication_error",
                },
            )
            self.assertEqual(Organization.objects.count(), 1)
            response = self.client.post("/api/organizations/", {"name": "Test"})
            self.assertEqual(Organization.objects.count(), 1)

    def test_rename_organization_without_license_if_admin(self):
        response = self.client.patch(f"/api/organizations/{self.organization.id}", {"name": "QWERTY"})
        self.assertEqual(response.status_code, 200)
        self.organization.refresh_from_db()
        self.assertEqual(self.organization.name, "QWERTY")
        self.organization_membership.level = OrganizationMembership.Level.MEMBER
        self.organization_membership.save()
        response = self.client.patch(f"/api/organizations/{self.organization.id}", {"name": "ASDFG"})
        self.assertEqual(response.status_code, 403)


class TestSignup(APIBaseTest):
    CONFIG_USER_EMAIL = None

    @tag("skip_on_multitenancy")
    @patch("posthog.api.team.settings.EE_AVAILABLE", False)
    @patch("posthog.api.team.posthoganalytics.identify")
    @patch("posthog.api.team.posthoganalytics.capture")
    def test_api_sign_up(self, mock_capture, mock_identify):
        response = self.client.post(
            "/api/signup/",
            {
                "first_name": "John",
                "email": "hedgehog@posthog.com",
                "password": "notsecure",
                "company_name": "Hedgehogs United, LLC",
                "email_opt_in": False,
            },
        )
        self.assertEqual(response.status_code, status.HTTP_201_CREATED)

        user = cast(User, User.objects.order_by("-pk")[0])
        team = cast(Team, user.team)
        organization = cast(Organization, user.organization)
        self.assertEqual(
            response.data,
            {"id": user.pk, "distinct_id": user.distinct_id, "first_name": "John", "email": "hedgehog@posthog.com"},
        )

        # Assert that the user was properly created
        self.assertEqual(user.first_name, "John")
        self.assertEqual(user.email, "hedgehog@posthog.com")
        self.assertEqual(user.email_opt_in, False)

        # Assert that the team was properly created
        self.assertEqual(team.name, "Default Project")

        # Assert that the org was properly created
        self.assertEqual(organization.name, "Hedgehogs United, LLC")

        # Assert that the sign up event & identify calls were sent to PostHog analytics
        mock_capture.assert_called_once_with(
            user.distinct_id, "user signed up", properties={"is_first_user": True, "is_organization_first_user": True},
        )

        mock_identify.assert_called_once_with(
            user.distinct_id, properties={"email": "hedgehog@posthog.com", "realm": "hosted", "ee_available": False},
        )

        # Assert that the user is logged in
        response = self.client.get("/api/user/")
        self.assertEqual(response.status_code, status.HTTP_200_OK)
        self.assertEqual(response.json()["email"], "hedgehog@posthog.com")

        # Assert that the password was correctly saved
        self.assertTrue(user.check_password("notsecure"))

    @tag("skip_on_multitenancy")
    def test_signup_disallowed_on_initiated_self_hosted(self):
        with self.settings(MULTI_TENANCY=False):
            response = self.client.post(
                "/api/signup/", {"first_name": "Jane", "email": "hedgehog2@posthog.com", "password": "notsecure"},
            )
            self.assertEqual(response.status_code, status.HTTP_201_CREATED)
            response = self.client.post(
                "/api/signup/", {"first_name": "Jane", "email": "hedgehog2@posthog.com", "password": "notsecure"},
            )
            self.assertEqual(response.status_code, status.HTTP_403_FORBIDDEN)
            self.assertEqual(
                response.data,
                {
                    "attr": None,
                    "code": "permission_denied",
                    "detail": "This endpoint is unavailable on initiated self-hosted instances of PostHog.",
                    "type": "authentication_error",
                },
            )

    @tag("skip_on_multitenancy")
    @patch("posthog.api.team.posthoganalytics.capture")
    def test_signup_minimum_attrs(self, mock_capture):
        response = self.client.post(
            "/api/signup/", {"first_name": "Jane", "email": "hedgehog2@posthog.com", "password": "notsecure"},
        )
        self.assertEqual(response.status_code, status.HTTP_201_CREATED)

        user = cast(User, User.objects.order_by("-pk").get())
        organization = cast(Organization, user.organization)
        self.assertEqual(
            response.data,
            {"id": user.pk, "distinct_id": user.distinct_id, "first_name": "Jane", "email": "hedgehog2@posthog.com",},
        )

        # Assert that the user was properly created
        self.assertEqual(user.first_name, "Jane")
        self.assertEqual(user.email, "hedgehog2@posthog.com")
        self.assertEqual(user.email_opt_in, True)  # Defaults to True
        self.assertEqual(organization.name, "Jane")

        # Assert that the sign up event & identify calls were sent to PostHog analytics
        mock_capture.assert_called_once_with(
            user.distinct_id, "user signed up", properties={"is_first_user": True, "is_organization_first_user": True},
        )

        # Assert that the user is logged in
        response = self.client.get("/api/user/")
        self.assertEqual(response.status_code, status.HTTP_200_OK)
        self.assertEqual(response.json()["email"], "hedgehog2@posthog.com")

        # Assert that the password was correctly saved
        self.assertTrue(user.check_password("notsecure"))

    def test_cant_sign_up_without_required_attributes(self):
        count: int = User.objects.count()
        team_count: int = Team.objects.count()

        required_attributes = [
            "first_name",
            "email",
            "password",
        ]

        for attribute in required_attributes:
            body = {
                "first_name": "Jane",
                "email": "invalid@posthog.com",
                "password": "notsecure",
            }
            body.pop(attribute)

            # Make sure the endpoint works with and without the trailing slash
            response = self.client.post("/api/signup", body)
            self.assertEqual(response.status_code, status.HTTP_400_BAD_REQUEST)
            self.assertEqual(
                response.data,
                {
                    "type": "validation_error",
                    "code": "required",
                    "detail": "This field is required.",
                    "attr": attribute,
                },
            )

        self.assertEqual(User.objects.count(), count)
        self.assertEqual(Team.objects.count(), team_count)

    def test_cant_sign_up_with_short_password(self):
        count: int = User.objects.count()
        team_count: int = Team.objects.count()

        response = self.client.post(
            "/api/signup/", {"first_name": "Jane", "email": "failed@posthog.com", "password": "123"},
        )
        self.assertEqual(response.status_code, status.HTTP_400_BAD_REQUEST)
        self.assertEqual(
            response.data,
            {
                "type": "validation_error",
                "code": "password_too_short",
                "detail": "This password is too short. It must contain at least 8 characters.",
                "attr": "password",
            },
        )

        self.assertEqual(User.objects.count(), count)
        self.assertEqual(Team.objects.count(), team_count)

    @patch("posthog.models.team.posthoganalytics.feature_enabled")
    def test_default_dashboard_is_created_on_signup(self, mock_feature_enabled):
        """
        Tests that the default web app dashboard is created on signup.
        Note: This feature is currently behind a feature flag.
        """

        mock_feature_enabled.return_value = True

        response = self.client.post(
            "/api/signup/", {"first_name": "Jane", "email": "hedgehog75@posthog.com", "password": "notsecure"},
        )
        self.assertEqual(response.status_code, status.HTTP_201_CREATED)

        user: User = User.objects.order_by("-pk").get()

        mock_feature_enabled.assert_called_with("1694-dashboards", user.distinct_id)

        self.assertEqual(
            response.data,
            {"id": user.pk, "distinct_id": user.distinct_id, "first_name": "Jane", "email": "hedgehog75@posthog.com"},
        )

        dashboard: Dashboard = Dashboard.objects.last()  # type: ignore
        self.assertEqual(dashboard.team, user.team)
        self.assertEqual(dashboard.items.count(), 7)
        self.assertEqual(dashboard.name, "My App Dashboard")
        self.assertEqual(
            dashboard.items.all()[0].description, "Shows the number of unique users that use your app everyday."
        )<|MERGE_RESOLUTION|>--- conflicted
+++ resolved
@@ -5,14 +5,8 @@
 from rest_framework import status
 
 from posthog.models import Dashboard, Organization, OrganizationMembership, Team, User
-<<<<<<< HEAD
 from posthog.settings import MULTI_TENANCY
-
-from .base import APIBaseTest
-=======
 from posthog.test.base import APIBaseTest
->>>>>>> 6a69fa5b
-
 
 class TestOrganizationAPI(APIBaseTest):
     def test_no_create_organization_without_license_selfhosted(self):
