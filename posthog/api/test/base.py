--- conflicted
+++ resolved
@@ -3,12 +3,8 @@
 from django.test import Client, TestCase, TransactionTestCase
 from rest_framework.test import APITestCase
 
-<<<<<<< HEAD
 from posthog.cache import clear_cache
-from posthog.models import Team, User
-=======
 from posthog.models import Organization, OrganizationMembership, Team, User, organization
->>>>>>> 1eeed287
 
 
 class TestMixin:
@@ -24,15 +20,11 @@
 
     def setUp(self):
         super().setUp()  # type: ignore
-<<<<<<< HEAD
         clear_cache()
-        self.team: Team = Team.objects.create(api_token="token123")
-=======
         self.organization: Organization = Organization.objects.create(name=self.TESTS_COMPANY_NAME)
         self.team: Team = Team.objects.create(organization=self.organization, api_token=self.TESTS_API_TOKEN)
         if self.TESTS_EMAIL:
             self.user = self._create_user(self.TESTS_EMAIL, self.TESTS_PASSWORD)
->>>>>>> 1eeed287
         if self.TESTS_API:
             self.client = Client()
             if self.TESTS_FORCE_LOGIN:
