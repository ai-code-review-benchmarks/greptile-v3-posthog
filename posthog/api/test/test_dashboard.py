--- conflicted
+++ resolved
@@ -6,13 +6,8 @@
 from freezegun import freeze_time
 
 from posthog.models import Dashboard, DashboardItem, Filter, User
-<<<<<<< HEAD
 from posthog.test.base import BaseTest, TransactionBaseTest
-=======
 from posthog.utils import generate_cache_key
-
-from .base import BaseTest, TransactionBaseTest
->>>>>>> 4ef642e9
 
 
 class TestDashboard(TransactionBaseTest):
