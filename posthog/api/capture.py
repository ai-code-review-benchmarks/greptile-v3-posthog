--- conflicted
+++ resolved
@@ -21,14 +21,7 @@
 from posthog.models.utils import UUIDT
 from posthog.utils import cors_response, get_ip_address, load_data_from_request
 
-<<<<<<< HEAD
-if settings.STATSD_HOST is not None:
-    statsd.Connection.set_defaults(host=settings.STATSD_HOST, port=settings.STATSD_PORT)
-
 if is_clickhouse_enabled():
-=======
-if is_ee_enabled():
->>>>>>> 0e58f970
     from ee.kafka_client.client import KafkaProducer
     from ee.kafka_client.topics import KAFKA_EVENTS_PLUGIN_INGESTION
 
@@ -268,13 +261,8 @@
         event_uuid = UUIDT()
         ip = None if team.anonymize_ips else get_ip_address(request)
 
-<<<<<<< HEAD
         if is_clickhouse_enabled():
-            statsd.Counter("%s_posthog_cloud_plugin_server_ingestion" % (settings.STATSD_PREFIX,)).increment()
-=======
-        if is_ee_enabled():
             statsd.incr("posthog_cloud_plugin_server_ingestion")
->>>>>>> 0e58f970
 
             log_event(
                 distinct_id=distinct_id,
