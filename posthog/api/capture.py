import json
import re
from datetime import datetime
from typing import Any, Dict, Optional

from dateutil import parser
from django.conf import settings
from django.http import JsonResponse
from django.utils import timezone
from django.views.decorators.csrf import csrf_exempt
from rest_framework import status
<<<<<<< HEAD
from sentry_sdk import push_scope
from sentry_sdk.api import capture_exception
=======
from sentry_sdk import capture_exception, configure_scope
>>>>>>> 098aa91f
from statshog.defaults.django import statsd

from posthog.api.utils import get_data, get_team, get_token
from posthog.celery import app as celery_app
<<<<<<< HEAD
from posthog.constants import ENVIRONMENT_TEST
from posthog.exceptions import generate_exception_response
=======
from posthog.exceptions import RequestParsingError, generate_exception_response
>>>>>>> 098aa91f
from posthog.helpers.session_recording import preprocess_session_recording_events
from posthog.models import Team
from posthog.models.feature_flag import get_active_feature_flags
from posthog.models.utils import UUIDT
from posthog.settings import EVENTS_DEAD_LETTER_QUEUE_STATSD_METRIC
from posthog.utils import cors_response, get_ip_address, is_clickhouse_enabled

if is_clickhouse_enabled():
    from ee.kafka_client.client import KafkaProducer
    from ee.kafka_client.topics import KAFKA_DEAD_LETTER_QUEUE, KAFKA_EVENTS_PLUGIN_INGESTION

    def parse_kafka_event_data(
        distinct_id: str,
        ip: Optional[str],
        site_url: str,
        data: Dict,
        team_id: Optional[int],
        now: datetime,
        sent_at: Optional[datetime],
        event_uuid: UUIDT,
    ) -> Dict:
        return {
            "uuid": str(event_uuid),
            "distinct_id": distinct_id,
            "ip": ip,
            "site_url": site_url,
            "data": json.dumps(data),
            "team_id": team_id,
            "now": now.isoformat(),
            "sent_at": sent_at.isoformat() if sent_at else "",
        }

    def log_event(data: Dict, event_name: str, topic: str = KAFKA_EVENTS_PLUGIN_INGESTION,) -> None:
        if settings.DEBUG:
            print(f"Logging event {event_name} to Kafka topic {topic}")
        KafkaProducer().produce(topic=topic, data=data)

    def log_event_to_dead_letter_queue(
        raw_payload: Dict,
        event_name: str,
        event: Dict,
        error_message: str,
        error_location: str,
        topic: str = KAFKA_DEAD_LETTER_QUEUE,
    ):
        data = event.copy()
        data["failure_timestamp"] = datetime.now().isoformat()
        data["error_location"] = error_location
        data["error"] = error_message
        data["elements_chain"] = ""
        data["id"] = str(UUIDT())
        data["event"] = event_name
        data["raw_payload"] = json.dumps(raw_payload)

        data["event_uuid"] = event["uuid"]
        del data["uuid"]

        try:
            KafkaProducer().produce(topic=topic, data=data)
            statsd.incr(EVENTS_DEAD_LETTER_QUEUE_STATSD_METRIC)
        except Exception as e:
            capture_exception(e)
            statsd.incr("events_dead_letter_queue_produce_error")

            if settings.DEBUG:
                print("Failed to produce to events dead letter queue with error:", e)


def _datetime_from_seconds_or_millis(timestamp: str) -> datetime:
    if len(timestamp) > 11:  # assuming milliseconds / update "11" to "12" if year > 5138 (set a reminder!)
        timestamp_number = float(timestamp) / 1000
    else:
        timestamp_number = int(timestamp)

    return datetime.fromtimestamp(timestamp_number, timezone.utc)


def _get_sent_at(data, request) -> Optional[datetime]:
    if request.GET.get("_"):  # posthog-js
        sent_at = request.GET["_"]
    elif isinstance(data, dict) and data.get("sent_at"):  # posthog-android, posthog-ios
        sent_at = data["sent_at"]
    elif request.POST.get("sent_at"):  # when urlencoded body and not JSON (in some test)
        sent_at = request.POST["sent_at"]
    else:
        return None

    if re.match(r"^[0-9]+$", sent_at):
        return _datetime_from_seconds_or_millis(sent_at)

    return parser.isoparse(sent_at)


def _get_distinct_id(data: Dict[str, Any]) -> str:
    raw_value: Any = ""
    try:
        raw_value = data["$distinct_id"]
    except KeyError:
        try:
            raw_value = data["properties"]["distinct_id"]
        except KeyError:
            raw_value = data["distinct_id"]
    if not raw_value:
        raise ValueError()
    return str(raw_value)[0:200]


def _ensure_web_feature_flags_in_properties(event: Dict[str, Any], team: Team, distinct_id: str):
    """If the event comes from web, ensure that it contains property $active_feature_flags."""
    if event["properties"].get("$lib") == "web" and "$active_feature_flags" not in event["properties"]:
        flags = get_active_feature_flags(team, distinct_id)
        event["properties"]["$active_feature_flags"] = list(flags.keys())
        for k, v in flags.items():
            event["properties"][f"$feature/{k}"] = v


@csrf_exempt
def get_event(request):
    timer = statsd.timer("posthog_cloud_event_endpoint").start()
    now = timezone.now()

    data, error_response = get_data(request)

    if error_response:
        return error_response

    sent_at = _get_sent_at(data, request)

<<<<<<< HEAD
    token, is_test_env = get_token(data, request)
=======
    token = get_token(data, request)
>>>>>>> 098aa91f

    if not token:
        return cors_response(
            request,
            generate_exception_response(
                "capture",
                "API key not provided. You can find your project API key in PostHog project settings.",
                type="authentication_error",
                code="missing_api_key",
                status_code=status.HTTP_401_UNAUTHORIZED,
            ),
        )

    team, db_error, error_response = get_team(request, data, token)

    if error_response:
        return error_response

    send_events_to_dead_letter_queue = False
    if db_error and is_clickhouse_enabled():
        send_events_to_dead_letter_queue = True

    if isinstance(data, dict):
        if data.get("batch"):  # posthog-python and posthog-ruby
            data = data["batch"]
            assert data is not None
        elif "engage" in request.path_info:  # JS identify call
            data["event"] = "$identify"  # make sure it has an event name

    if isinstance(data, list):
        events = data
    else:
        events = [data]

    try:
        events = preprocess_session_recording_events(events)
    except ValueError as e:
        return cors_response(
            request, generate_exception_response("capture", f"Invalid payload: {e}", code="invalid_payload")
        )

    site_url = request.build_absolute_uri("/")[:-1]

    ip = None if not team or team.anonymize_ips else get_ip_address(request)
    for event in events:
        event_uuid = UUIDT()
        distinct_id = get_distinct_id(event)
        if not distinct_id:
            continue

        event = parse_event(event, distinct_id, team, is_test_env,)
        if not event:
            continue

        if send_events_to_dead_letter_queue:
            kafka_event = parse_kafka_event_data(
                distinct_id=distinct_id,
                ip=None,
                site_url=site_url,
                team_id=None,
                now=now,
                event_uuid=event_uuid,
                data=event,
                sent_at=sent_at,
            )

<<<<<<< HEAD
            log_event_to_dead_letter_queue(
                data,
                event["event"],
                kafka_event,
                f"Unable to fetch team from Postgres. Error: {db_error}",
                "django_server_capture_endpoint",
            )
            continue
=======
        site_url = request.build_absolute_uri("/")[:-1]
        ip = None if team.anonymize_ips else get_ip_address(request)

        if not event.get("properties"):
            event["properties"] = {}

        with configure_scope() as scope:
            scope.set_tag("library", event["properties"].get("$lib", "unknown"))
            scope.set_tag("library.version", event["properties"].get("$lib_version", "unknown"))

        _ensure_web_feature_flags_in_properties(event, team, distinct_id)
>>>>>>> 098aa91f

        statsd.incr("posthog_cloud_plugin_server_ingestion")
        capture_internal(event, distinct_id, ip, site_url, now, sent_at, team.pk, event_uuid)  # type: ignore

    timer.stop()
    statsd.incr(
        f"posthog_cloud_raw_endpoint_success", tags={"endpoint": "capture",},
    )
    return cors_response(request, JsonResponse({"status": 1}))


def parse_event(event, distinct_id, team, is_test_env):
    if not event.get("event"):
        statsd.incr("invalid_event", tags={"error": "missing_event_name"})
        return

    if not event.get("properties"):
        event["properties"] = {}

    # Support test_[apiKey] for users with multiple environments
    if event["properties"].get("$environment") is None and is_test_env:
        event["properties"]["$environment"] = ENVIRONMENT_TEST

    library = event["properties"].get("$lib", "unknown")
    library_version = event["properties"].get("$lib_version", "unknown")
    with push_scope() as scope:
        scope.set_tag("library", library)
        scope.set_tag("library.version", library_version)

    if team:
        _ensure_web_feature_flags_in_properties(event, team, distinct_id)

    return event


def get_distinct_id(event):
    try:
        distinct_id = _get_distinct_id(event)
    except KeyError:
        statsd.incr("invalid_event", tags={"error": "missing_distinct_id"})
        return
    except ValueError:
        statsd.incr("invalid_event", tags={"error": "invalid_distinct_id"})
        return

    return distinct_id


def capture_internal(event, distinct_id, ip, site_url, now, sent_at, team_id, event_uuid=UUIDT()) -> None:
    if is_clickhouse_enabled():
        parsed_event = parse_kafka_event_data(
            distinct_id=distinct_id,
            ip=ip,
            site_url=site_url,
            data=event,
            team_id=team_id,
            now=now,
            sent_at=sent_at,
            event_uuid=event_uuid,
        )
        log_event(parsed_event, event["event"])
    else:
        task_name = "posthog.tasks.process_event.process_event_with_plugins"
        celery_queue = settings.PLUGINS_CELERY_QUEUE
        celery_app.send_task(
            name=task_name,
            queue=celery_queue,
            args=[distinct_id, ip, site_url, event, team_id, now.isoformat(), sent_at,],
        )<|MERGE_RESOLUTION|>--- conflicted
+++ resolved
@@ -9,22 +9,13 @@
 from django.utils import timezone
 from django.views.decorators.csrf import csrf_exempt
 from rest_framework import status
-<<<<<<< HEAD
-from sentry_sdk import push_scope
+from sentry_sdk import capture_exception, configure_scope, push_scope
 from sentry_sdk.api import capture_exception
-=======
-from sentry_sdk import capture_exception, configure_scope
->>>>>>> 098aa91f
 from statshog.defaults.django import statsd
 
 from posthog.api.utils import get_data, get_team, get_token
 from posthog.celery import app as celery_app
-<<<<<<< HEAD
-from posthog.constants import ENVIRONMENT_TEST
-from posthog.exceptions import generate_exception_response
-=======
 from posthog.exceptions import RequestParsingError, generate_exception_response
->>>>>>> 098aa91f
 from posthog.helpers.session_recording import preprocess_session_recording_events
 from posthog.models import Team
 from posthog.models.feature_flag import get_active_feature_flags
@@ -153,11 +144,7 @@
 
     sent_at = _get_sent_at(data, request)
 
-<<<<<<< HEAD
-    token, is_test_env = get_token(data, request)
-=======
     token = get_token(data, request)
->>>>>>> 098aa91f
 
     if not token:
         return cors_response(
@@ -208,7 +195,7 @@
         if not distinct_id:
             continue
 
-        event = parse_event(event, distinct_id, team, is_test_env,)
+        event = parse_event(event, distinct_id, team)
         if not event:
             continue
 
@@ -224,7 +211,6 @@
                 sent_at=sent_at,
             )
 
-<<<<<<< HEAD
             log_event_to_dead_letter_queue(
                 data,
                 event["event"],
@@ -233,19 +219,6 @@
                 "django_server_capture_endpoint",
             )
             continue
-=======
-        site_url = request.build_absolute_uri("/")[:-1]
-        ip = None if team.anonymize_ips else get_ip_address(request)
-
-        if not event.get("properties"):
-            event["properties"] = {}
-
-        with configure_scope() as scope:
-            scope.set_tag("library", event["properties"].get("$lib", "unknown"))
-            scope.set_tag("library.version", event["properties"].get("$lib_version", "unknown"))
-
-        _ensure_web_feature_flags_in_properties(event, team, distinct_id)
->>>>>>> 098aa91f
 
         statsd.incr("posthog_cloud_plugin_server_ingestion")
         capture_internal(event, distinct_id, ip, site_url, now, sent_at, team.pk, event_uuid)  # type: ignore
@@ -257,7 +230,7 @@
     return cors_response(request, JsonResponse({"status": 1}))
 
 
-def parse_event(event, distinct_id, team, is_test_env):
+def parse_event(event, distinct_id, team):
     if not event.get("event"):
         statsd.incr("invalid_event", tags={"error": "missing_event_name"})
         return
@@ -265,15 +238,9 @@
     if not event.get("properties"):
         event["properties"] = {}
 
-    # Support test_[apiKey] for users with multiple environments
-    if event["properties"].get("$environment") is None and is_test_env:
-        event["properties"]["$environment"] = ENVIRONMENT_TEST
-
-    library = event["properties"].get("$lib", "unknown")
-    library_version = event["properties"].get("$lib_version", "unknown")
-    with push_scope() as scope:
-        scope.set_tag("library", library)
-        scope.set_tag("library.version", library_version)
+    with configure_scope() as scope:
+        scope.set_tag("library", event["properties"].get("$lib", "unknown"))
+        scope.set_tag("library.version", event["properties"].get("$lib_version", "unknown"))
 
     if team:
         _ensure_web_feature_flags_in_properties(event, team, distinct_id)
