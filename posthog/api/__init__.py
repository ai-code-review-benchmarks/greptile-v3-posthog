from rest_framework import decorators, exceptions, viewsets
from rest_framework_extensions.routers import NestedRegistryItem


from posthog.api import data_color_theme, metalytics, project
from posthog.api.routing import DefaultRouterPlusPlus
from posthog.batch_exports import http as batch_exports
from posthog.settings import EE_AVAILABLE
from posthog.warehouse.api import (
    external_data_schema,
    external_data_source,
    modeling,
    saved_query,
    table,
    view_link,
)

from ..heatmaps.heatmaps_api import HeatmapViewSet, LegacyHeatmapViewSet
from ..session_recordings.session_recording_api import SessionRecordingViewSet
from . import (
    activity_log,
    alert,
    annotation,
    app_metrics,
    async_migration,
    authentication,
    comments,
    dead_letter_queue,
    debug_ch_queries,
    early_access_feature,
    error_tracking,
    event_definition,
    exports,
    feature_flag,
    hog_function,
    hog_function_template,
    hog,
    ingestion_warnings,
    insight_variable,
    instance_settings,
    instance_status,
    integration,
    notebook,
    organization,
    organization_domain,
    organization_feature_flag,
    organization_invite,
    organization_member,
    personal_api_key,
    plugin,
    plugin_log_entry,
    proxy_record,
    query,
    scheduled_change,
    search,
    sharing,
    survey,
    tagged_item,
    team,
    uploaded_media,
    user,
    user_group,
)
from ..taxonomy import property_definition_api
from .dashboards import dashboard, dashboard_templates
from .data_management import DataManagementViewSet
from .session import SessionViewSet


@decorators.api_view(["GET", "HEAD", "POST", "PUT", "PATCH", "DELETE"])
@decorators.authentication_classes([])
@decorators.permission_classes([])
def api_not_found(request):
    raise exceptions.NotFound(detail="Endpoint not found.")


router = DefaultRouterPlusPlus()

# Legacy endpoints shared (to be removed eventually)
router.register(r"dashboard", dashboard.LegacyDashboardsViewSet, "legacy_dashboards")  # Should be completely unused now
router.register(
    r"dashboard_item", dashboard.LegacyInsightViewSet, "legacy_insights"
)  # To be deleted - unified into insight viewset
router.register(r"plugin_config", plugin.LegacyPluginConfigViewSet, "legacy_plugin_configs")

router.register(r"feature_flag", feature_flag.LegacyFeatureFlagViewSet)  # Used for library side feature flag evaluation

# Nested endpoints shared
projects_router = router.register(r"projects", project.RootProjectViewSet, "projects")
projects_router.register(r"environments", team.TeamViewSet, "project_environments", ["project_id"])
environments_router = router.register(r"environments", team.RootTeamViewSet, "environments")


def register_grandfathered_environment_nested_viewset(
    prefix: str, viewset: type[viewsets.GenericViewSet], basename: str, parents_query_lookups: list[str]
) -> tuple[NestedRegistryItem, NestedRegistryItem]:
    """
    Register the environment-specific viewset under both /environments/:team_id/ (correct endpoint)
    and /projects/:team_id/ (legacy, but supported for backward compatibility endpoint).
    DO NOT USE ON ANY NEW ENDPOINT YOU'RE ADDING!
    """
    if parents_query_lookups[0] != "team_id":
        raise ValueError("Only endpoints with team_id as the first parent query lookup can be environment-nested")
    if not basename.startswith("environment_"):
        raise ValueError("Only endpoints with a basename starting with `environment_` can be environment-nested")
    environment_nested = environments_router.register(prefix, viewset, basename, parents_query_lookups)
    legacy_project_nested = projects_router.register(
        prefix, viewset, basename.replace("environment_", "project_"), parents_query_lookups
    )
    return environment_nested, legacy_project_nested


environment_plugins_configs_router, legacy_project_plugins_configs_router = (
    register_grandfathered_environment_nested_viewset(
        r"plugin_configs", plugin.PluginConfigViewSet, "environment_plugin_configs", ["team_id"]
    )
)
environment_plugins_configs_router.register(
    r"logs",
    plugin_log_entry.PluginLogEntryViewSet,
    "environment_plugin_config_logs",
    ["team_id", "plugin_config_id"],
)
legacy_project_plugins_configs_router.register(
    r"logs",
    plugin_log_entry.PluginLogEntryViewSet,
    "project_plugin_config_logs",
    ["team_id", "plugin_config_id"],
)
register_grandfathered_environment_nested_viewset(
    r"pipeline_transformation_configs",
    plugin.PipelineTransformationsConfigsViewSet,
    "environment_pipeline_transformation_configs",
    ["team_id"],
)
register_grandfathered_environment_nested_viewset(
    r"pipeline_destination_configs",
    plugin.PipelineDestinationsConfigsViewSet,
    "environment_pipeline_destination_configs",
    ["team_id"],
)
register_grandfathered_environment_nested_viewset(
    r"pipeline_frontend_apps_configs",
    plugin.PipelineFrontendAppsConfigsViewSet,
    "environment_pipeline_frontend_apps_configs",
    ["team_id"],
)
register_grandfathered_environment_nested_viewset(
    r"pipeline_import_apps_configs",
    plugin.PipelineImportAppsConfigsViewSet,
    "environment_pipeline_import_apps_configs",
    ["team_id"],
)

projects_router.register(r"annotations", annotation.AnnotationsViewSet, "project_annotations", ["project_id"])
projects_router.register(
    r"activity_log",
    activity_log.ActivityLogViewSet,
    "project_activity_log",
    ["project_id"],
)
project_feature_flags_router = projects_router.register(
    r"feature_flags",
    feature_flag.FeatureFlagViewSet,
    "project_feature_flags",
    ["project_id"],
)
project_features_router = projects_router.register(
    r"early_access_feature",
    early_access_feature.EarlyAccessFeatureViewSet,
    "project_early_access_feature",
    ["project_id"],
)
projects_router.register(r"surveys", survey.SurveyViewSet, "project_surveys", ["project_id"])

projects_router.register(
    r"dashboard_templates",
    dashboard_templates.DashboardTemplateViewSet,
    "project_dashboard_templates",
    ["project_id"],
)
environment_dashboards_router, legacy_project_dashboards_router = register_grandfathered_environment_nested_viewset(
    r"dashboards", dashboard.DashboardsViewSet, "environment_dashboards", ["team_id"]
)

register_grandfathered_environment_nested_viewset(
    r"exports", exports.ExportedAssetViewSet, "environment_exports", ["team_id"]
)
register_grandfathered_environment_nested_viewset(
    r"integrations", integration.IntegrationViewSet, "environment_integrations", ["team_id"]
)
register_grandfathered_environment_nested_viewset(
    r"ingestion_warnings",
    ingestion_warnings.IngestionWarningsViewSet,
    "environment_ingestion_warnings",
    ["team_id"],
)

projects_router.register(
    r"data_management",
    DataManagementViewSet,
    "project_data_management",
    ["project_id"],
)

projects_router.register(
    r"scheduled_changes",
    scheduled_change.ScheduledChangeViewSet,
    "project_scheduled_changes",
    ["project_id"],
)

environment_app_metrics_router, legacy_project_app_metrics_router = register_grandfathered_environment_nested_viewset(
    r"app_metrics", app_metrics.AppMetricsViewSet, "environment_app_metrics", ["team_id"]
)
environment_app_metrics_router.register(
    r"historical_exports",
    app_metrics.HistoricalExportsAppMetricsViewSet,
    "environment_app_metrics_historical_exports",
    ["team_id", "plugin_config_id"],
)
legacy_project_app_metrics_router.register(
    r"historical_exports",
    app_metrics.HistoricalExportsAppMetricsViewSet,
    "project_app_metrics_historical_exports",
    ["team_id", "plugin_config_id"],
)

environment_batch_exports_router, legacy_project_batch_exports_router = (
    register_grandfathered_environment_nested_viewset(
        r"batch_exports", batch_exports.BatchExportViewSet, "environment_batch_exports", ["team_id"]
    )
)
environment_batch_exports_router.register(
    r"runs", batch_exports.BatchExportRunViewSet, "environment_batch_export_runs", ["team_id", "batch_export_id"]
)
legacy_project_batch_exports_router.register(
    r"runs", batch_exports.BatchExportRunViewSet, "project_batch_export_runs", ["team_id", "batch_export_id"]
)

register_grandfathered_environment_nested_viewset(
    r"warehouse_tables", table.TableViewSet, "environment_warehouse_tables", ["team_id"]
)
register_grandfathered_environment_nested_viewset(
    r"warehouse_saved_queries",
    saved_query.DataWarehouseSavedQueryViewSet,
    "environment_warehouse_saved_queries",
    ["team_id"],
)
register_grandfathered_environment_nested_viewset(
    r"warehouse_view_links",
    view_link.ViewLinkViewSet,
    "environment_warehouse_view_links",
    ["team_id"],
)
register_grandfathered_environment_nested_viewset(
    r"warehouse_view_link", view_link.ViewLinkViewSet, "environment_warehouse_view_link", ["team_id"]
)

projects_router.register(
    r"event_definitions",
    event_definition.EventDefinitionViewSet,
    "project_event_definitions",
    ["project_id"],
)
projects_router.register(
    r"property_definitions",
    property_definition_api.PropertyDefinitionViewSet,
    "project_property_definitions",
    ["project_id"],
)

projects_router.register(r"uploaded_media", uploaded_media.MediaViewSet, "project_media", ["project_id"])

projects_router.register(r"tags", tagged_item.TaggedItemViewSet, "project_tags", ["project_id"])
register_grandfathered_environment_nested_viewset(r"query", query.QueryViewSet, "environment_query", ["team_id"])

# External data resources
register_grandfathered_environment_nested_viewset(
    r"external_data_sources",
    external_data_source.ExternalDataSourceViewSet,
    "environment_external_data_sources",
    ["team_id"],
)
projects_router.register(
    r"warehouse_dag",
    modeling.DataWarehouseModelDagViewSet,
    "project_warehouse_dag",
    ["team_id"],
)
projects_router.register(
    r"warehouse_model_paths",
    modeling.DataWarehouseModelPathViewSet,
    "project_warehouse_model_paths",
    ["team_id"],
)


register_grandfathered_environment_nested_viewset(
    r"external_data_schemas",
    external_data_schema.ExternalDataSchemaViewset,
    "environment_external_data_schemas",
    ["team_id"],
)

# Organizations nested endpoints
organizations_router = router.register(r"organizations", organization.OrganizationViewSet, "organizations")
organizations_router.register(r"projects", project.ProjectViewSet, "organization_projects", ["organization_id"])
organizations_router.register(
    r"batch_exports", batch_exports.BatchExportOrganizationViewSet, "batch_exports", ["organization_id"]
)
organization_plugins_router = organizations_router.register(
    r"plugins", plugin.PluginViewSet, "organization_plugins", ["organization_id"]
)
organizations_router.register(
    r"pipeline_transformations",
    plugin.PipelineTransformationsViewSet,
    "organization_pipeline_transformations",
    ["organization_id"],
)
organizations_router.register(
    r"pipeline_destinations",
    plugin.PipelineDestinationsViewSet,
    "organization_pipeline_destinations",
    ["organization_id"],
)
organizations_router.register(
    r"pipeline_frontend_apps",
    plugin.PipelineFrontendAppsViewSet,
    "organization_pipeline_frontend_apps",
    ["organization_id"],
)
organizations_router.register(
    r"pipeline_import_apps",
    plugin.PipelineImportAppsViewSet,
    "organization_pipeline_import_apps",
    ["organization_id"],
)
organizations_router.register(
    r"members",
    organization_member.OrganizationMemberViewSet,
    "organization_members",
    ["organization_id"],
)
organizations_router.register(
    r"invites",
    organization_invite.OrganizationInviteViewSet,
    "organization_invites",
    ["organization_id"],
)
organizations_router.register(
    r"domains",
    organization_domain.OrganizationDomainViewset,
    "organization_domains",
    ["organization_id"],
)
organizations_router.register(
    r"proxy_records",
    proxy_record.ProxyRecordViewset,
    "proxy_records",
    ["organization_id"],
)
organizations_router.register(
    r"feature_flags",
    organization_feature_flag.OrganizationFeatureFlagView,
    "organization_feature_flags",
    ["organization_id"],
)

# General endpoints (shared across CH & PG)
router.register(r"login", authentication.LoginViewSet, "login")
router.register(r"login/token", authentication.TwoFactorViewSet, "login_token")
router.register(r"login/precheck", authentication.LoginPrecheckViewSet, "login_precheck")
router.register(r"reset", authentication.PasswordResetViewSet, "password_reset")
router.register(r"users", user.UserViewSet, "users")
router.register(r"personal_api_keys", personal_api_key.PersonalAPIKeyViewSet, "personal_api_keys")
router.register(r"instance_status", instance_status.InstanceStatusViewSet, "instance_status")
router.register(r"dead_letter_queue", dead_letter_queue.DeadLetterQueueViewSet, "dead_letter_queue")
router.register(r"async_migrations", async_migration.AsyncMigrationsViewset, "async_migrations")
router.register(r"instance_settings", instance_settings.InstanceSettingsViewset, "instance_settings")
router.register("debug_ch_queries/", debug_ch_queries.DebugCHQueries, "debug_ch_queries")

from posthog.api.action import ActionViewSet  # noqa: E402
from posthog.api.cohort import CohortViewSet, LegacyCohortViewSet  # noqa: E402
from posthog.api.web_experiment import WebExperimentViewSet  # noqa: E402
from posthog.api.element import ElementViewSet, LegacyElementViewSet  # noqa: E402
from posthog.api.event import EventViewSet, LegacyEventViewSet  # noqa: E402
from posthog.api.insight import InsightViewSet  # noqa: E402
from posthog.api.person import LegacyPersonViewSet, PersonViewSet  # noqa: E402

# Legacy endpoints CH (to be removed eventually)
router.register(r"cohort", LegacyCohortViewSet, basename="cohort")
router.register(r"element", LegacyElementViewSet, basename="element")
router.register(r"heatmap", LegacyHeatmapViewSet, basename="heatmap")
router.register(r"event", LegacyEventViewSet, basename="event")

# Nested endpoints CH
register_grandfathered_environment_nested_viewset(r"events", EventViewSet, "environment_events", ["team_id"])
projects_router.register(r"actions", ActionViewSet, "project_actions", ["project_id"])
projects_router.register(r"web_experiments", WebExperimentViewSet, "web_experiments", ["project_id"])
projects_router.register(r"cohorts", CohortViewSet, "project_cohorts", ["project_id"])
register_grandfathered_environment_nested_viewset(
    r"elements",
    ElementViewSet,
    "environment_elements",
    ["team_id"],  # TODO: Can be removed?
)
environment_sessions_recordings_router, legacy_project_session_recordings_router = (
    register_grandfathered_environment_nested_viewset(
        r"session_recordings",
        SessionRecordingViewSet,
        "environment_session_recordings",
        ["team_id"],
    )
)
register_grandfathered_environment_nested_viewset(r"heatmaps", HeatmapViewSet, "environment_heatmaps", ["team_id"])
register_grandfathered_environment_nested_viewset(r"sessions", SessionViewSet, "environment_sessions", ["team_id"])

if EE_AVAILABLE:
    from ee.clickhouse.views.experiments import EnterpriseExperimentsViewSet
    from ee.clickhouse.views.experiment_holdouts import ExperimentHoldoutViewSet
    from ee.clickhouse.views.experiment_saved_metrics import ExperimentSavedMetricViewSet
    from ee.clickhouse.views.groups import GroupsTypesViewSet, GroupsViewSet
    from ee.clickhouse.views.insights import EnterpriseInsightsViewSet
    from ee.clickhouse.views.person import EnterprisePersonViewSet, LegacyEnterprisePersonViewSet

    projects_router.register(r"experiments", EnterpriseExperimentsViewSet, "project_experiments", ["project_id"])
    projects_router.register(
        r"experiment_holdouts", ExperimentHoldoutViewSet, "project_experiment_holdouts", ["project_id"]
    )
    projects_router.register(
        r"experiment_saved_metrics", ExperimentSavedMetricViewSet, "project_experiment_saved_metrics", ["project_id"]
    )
    register_grandfathered_environment_nested_viewset(r"groups", GroupsViewSet, "environment_groups", ["team_id"])
    projects_router.register(r"groups_types", GroupsTypesViewSet, "project_groups_types", ["project_id"])
    environment_insights_router, legacy_project_insights_router = register_grandfathered_environment_nested_viewset(
        r"insights", EnterpriseInsightsViewSet, "environment_insights", ["team_id"]
    )
    register_grandfathered_environment_nested_viewset(
        r"persons", EnterprisePersonViewSet, "environment_persons", ["team_id"]
    )
    router.register(r"person", LegacyEnterprisePersonViewSet, "persons")
else:
    environment_insights_router, legacy_project_insights_router = register_grandfathered_environment_nested_viewset(
        r"insights", InsightViewSet, "environment_insights", ["team_id"]
    )
    register_grandfathered_environment_nested_viewset(r"persons", PersonViewSet, "environment_persons", ["team_id"])
    router.register(r"person", LegacyPersonViewSet, "persons")


environment_dashboards_router.register(
    r"sharing",
    sharing.SharingConfigurationViewSet,
    "environment_dashboard_sharing",
    ["team_id", "dashboard_id"],
)
legacy_project_dashboards_router.register(
    r"sharing",
    sharing.SharingConfigurationViewSet,
    "project_dashboard_sharing",
    ["team_id", "dashboard_id"],
)

environment_insights_router.register(
    r"sharing",
    sharing.SharingConfigurationViewSet,
    "environment_insight_sharing",
    ["team_id", "insight_id"],
)
legacy_project_insights_router.register(
    r"sharing",
    sharing.SharingConfigurationViewSet,
    "project_insight_sharing",
    ["team_id", "insight_id"],
)

environment_insights_router.register(
    "thresholds",
    alert.ThresholdViewSet,
    "environment_insight_thresholds",
    ["team_id", "insight_id"],
)
legacy_project_insights_router.register(
    "thresholds",
    alert.ThresholdViewSet,
    "project_insight_thresholds",
    ["team_id", "insight_id"],
)

environment_sessions_recordings_router.register(
    r"sharing",
    sharing.SharingConfigurationViewSet,
    "environment_recording_sharing",
    ["team_id", "recording_id"],
)
legacy_project_session_recordings_router.register(
    r"sharing",
    sharing.SharingConfigurationViewSet,
    "project_recording_sharing",
    ["team_id", "recording_id"],
)

projects_router.register(
    r"notebooks",
    notebook.NotebookViewSet,
    "project_notebooks",
    ["project_id"],
)

projects_router.register(
    r"error_tracking/symbol_sets",
    error_tracking.ErrorTrackingSymbolSetViewSet,
    "project_error_tracking_symbol_set",
    ["team_id"],
)

projects_router.register(
    r"error_tracking/issue",
    error_tracking.ErrorTrackingIssueViewSet,
    "project_error_tracking_issue",
    ["team_id"],
)

projects_router.register(
    r"error_tracking/stack_frames",
    error_tracking.ErrorTrackingStackFrameViewSet,
    "project_error_tracking_stack_frames",
    ["project_id"],
)

projects_router.register(
<<<<<<< HEAD
    r"error_tracking/teams",
    error_tracking.ErrorTrackingTeamViewSet,
    "project_error_tracking_teams",
=======
    r"user_groups",
    user_group.UserGroupViewSet,
    "project_user_groups",
>>>>>>> e71b8df0
    ["team_id"],
)

projects_router.register(
    r"comments",
    comments.CommentViewSet,
    "project_comments",
    ["project_id"],
)

register_grandfathered_environment_nested_viewset(
    r"hog_functions",
    hog_function.HogFunctionViewSet,
    "environment_hog_functions",
    ["team_id"],
)

projects_router.register(
    r"hog_function_templates",
    hog_function_template.PublicHogFunctionTemplateViewSet,
    "project_hog_function_templates",
    ["project_id"],
)

projects_router.register(
    r"hog",
    hog.HogViewSet,
    "hog",
    ["team_id"],
)

register_grandfathered_environment_nested_viewset(
    r"metalytics",
    metalytics.MetalyticsViewSet,
    "environment_metalytics",
    ["team_id"],
)

projects_router.register(
    r"insight_variables",
    insight_variable.InsightVariableViewSet,
    "insight_variables",
    ["team_id"],
)

register_grandfathered_environment_nested_viewset(
    r"alerts",
    alert.AlertViewSet,
    "environment_alerts",
    ["team_id"],
)

projects_router.register(r"search", search.SearchViewSet, "project_search", ["project_id"])

register_grandfathered_environment_nested_viewset(
    r"data_color_themes", data_color_theme.DataColorThemeViewSet, "environment_data_color_themes", ["team_id"]
)<|MERGE_RESOLUTION|>--- conflicted
+++ resolved
@@ -529,15 +529,9 @@
 )
 
 projects_router.register(
-<<<<<<< HEAD
-    r"error_tracking/teams",
-    error_tracking.ErrorTrackingTeamViewSet,
-    "project_error_tracking_teams",
-=======
     r"user_groups",
     user_group.UserGroupViewSet,
     "project_user_groups",
->>>>>>> e71b8df0
     ["team_id"],
 )
 
