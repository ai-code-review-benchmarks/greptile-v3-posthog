import csv
from collections import defaultdict
from collections.abc import Iterator
from datetime import datetime
from typing import Annotated, Any, Literal, Optional, Union, cast

from django.conf import settings
from django.db import DatabaseError
from django.db.models import OuterRef, Prefetch, QuerySet, Subquery, prefetch_related_objects

import structlog
from loginas.utils import is_impersonated_session
from prometheus_client import Counter
from pydantic import (
    BaseModel,
    Field,
    ValidationError as PydanticValidationError,
    model_validator,
)
from rest_framework import request, serializers, status, viewsets
from rest_framework.exceptions import ValidationError
from rest_framework.request import Request
from rest_framework.response import Response
from rest_framework.settings import api_settings
from rest_framework_csv import renderers as csvrenderers

from posthog.schema import ActorsQuery, HogQLQuery

from posthog.hogql.constants import CSV_EXPORT_LIMIT
from posthog.hogql.context import HogQLContext

from posthog.api.forbid_destroy_model import ForbidDestroyModel
from posthog.api.insight import capture_legacy_api_call
from posthog.api.person import get_funnel_actor_class
from posthog.api.routing import TeamAndOrgViewSetMixin
from posthog.api.shared import UserBasicSerializer
from posthog.api.utils import action, get_target_entity
from posthog.clickhouse.client import sync_execute
from posthog.constants import (
    INSIGHT_FUNNELS,
    INSIGHT_LIFECYCLE,
    INSIGHT_STICKINESS,
    INSIGHT_TRENDS,
    LIMIT,
    OFFSET,
    PropertyOperatorType,
)
from posthog.event_usage import report_user_action
from posthog.exceptions_capture import capture_exception
from posthog.metrics import LABEL_TEAM_ID
from posthog.models import Cohort, FeatureFlag, Person, User
from posthog.models.activity_logging.activity_log import (
    Change,
    Detail,
    dict_changes_between,
    load_activity,
    log_activity,
)
from posthog.models.activity_logging.activity_page import activity_page_response
from posthog.models.async_deletion import AsyncDeletion, DeletionType
from posthog.models.cohort import DEFAULT_COHORT_INSERT_BATCH_SIZE, CohortOrEmpty
from posthog.models.cohort.util import get_dependent_cohorts, print_cohort_hogql_query
from posthog.models.cohort.validation import CohortTypeValidationSerializer
from posthog.models.feature_flag.flag_matching import (
    FeatureFlagMatcher,
    FlagsMatcherCache,
    get_feature_flag_hash_key_overrides,
)
from posthog.models.filters.filter import Filter
from posthog.models.filters.lifecycle_filter import LifecycleFilter
from posthog.models.filters.stickiness_filter import StickinessFilter
from posthog.models.person.person import READ_DB_FOR_PERSONS, PersonDistinctId
from posthog.models.person.sql import INSERT_COHORT_ALL_PEOPLE_THROUGH_PERSON_ID, PERSON_STATIC_COHORT_TABLE
from posthog.models.property.property import Property, PropertyGroup
from posthog.models.team.team import Team
from posthog.models.utils import UUIDT
from posthog.queries.actor_base_query import ActorBaseQuery, get_serialized_people
from posthog.queries.base import property_group_to_Q
from posthog.queries.person_query import PersonQuery
from posthog.queries.stickiness import StickinessActors
from posthog.queries.trends.lifecycle_actors import LifecycleActors
from posthog.queries.trends.trends_actors import TrendsActors
from posthog.queries.util import get_earliest_timestamp
from posthog.renderers import SafeJSONRenderer
from posthog.tasks.calculate_cohort import (
    calculate_cohort_from_list,
    increment_version_and_enqueue_calculate_cohort,
    insert_cohort_from_feature_flag,
    insert_cohort_from_insight_filter,
    insert_cohort_from_query,
)
from posthog.utils import format_query_params_absolute_url
<<<<<<< HEAD
from prometheus_client import Counter
from typing import Literal, Annotated
from pydantic import BaseModel, Field, model_validator
from pydantic import ValidationError as PydanticValidationError
from django.utils import timezone
=======
>>>>>>> ec02a1de


class EventPropFilter(BaseModel, extra="forbid"):
    type: Literal["event", "element"]
    key: str
    value: Any
    operator: str | None = None


class HogQLFilter(BaseModel, extra="forbid"):
    type: Literal["hogql"]
    key: str
    value: Any | None = None


class BehavioralFilter(BaseModel, extra="forbid"):
    type: Literal["behavioral"]
    key: Union[str, int]  # action IDs can be ints
    value: str
    event_type: str
    time_value: int | None = None
    time_interval: str | None = None
    negation: bool = False
    operator: str | None = None
    operator_value: int | None = None
    seq_time_interval: str | None = None
    seq_time_value: int | None = None
    seq_event: Union[str, int] | None = None  # Allow both string and int for seq_event
    seq_event_type: str | None = None
    total_periods: int | None = None
    min_periods: int | None = None
    event_filters: list[Union[EventPropFilter, HogQLFilter]] | None = None
    explicit_datetime: str | None = None


class CohortFilter(BaseModel, extra="forbid"):
    type: Literal["cohort"]
    key: Literal["id"]
    value: int
    negation: bool = False


class PersonFilter(BaseModel, extra="forbid"):
    type: Literal["person"]
    key: str
    operator: str | None = None  # accept any legacy operator
    value: Any | None = None  # mostly likely it's list[str], str, or None
    negation: bool = False

    @model_validator(mode="after")
    def _missing_keys_check(self):
        missing: list[str] = []

        # value is required unless operator is an *is_set* variant
        if self.value is None and self.operator not in ("is_set", "is_not_set"):
            missing.append("value")

        # operator is required whenever value is supplied,
        # and also when both value & operator are missing
        if self.operator is None:
            missing.append("operator")

        if missing:
            raise ValueError(f"Missing required keys for person filter: {', '.join(missing)}")

        return self


PropertyFilter = Annotated[
    Union[BehavioralFilter, CohortFilter, PersonFilter],
    Field(discriminator="type"),
]

FilterOrGroup = Annotated[Union[PropertyFilter, "Group"], Field(discriminator="type")]


class Group(BaseModel, extra="forbid"):
    type: Literal["AND", "OR"]
    values: list[FilterOrGroup]


Group.model_rebuild()


class CohortFilters(BaseModel, extra="forbid"):
    properties: Group


API_COHORT_PERSON_BYTES_READ_FROM_POSTGRES_COUNTER = Counter(
    "api_cohort_person_bytes_read_from_postgres",
    "An estimate of how many bytes we've read from postgres to service person cohort endpoint.",
    labelnames=[LABEL_TEAM_ID],
)

logger = structlog.get_logger(__name__)


class CSVConfig:
    """Configuration constants for CSV processing"""

    PERSON_ID_HEADERS = ["person_id", "person-id", "Person .id"]
    DISTINCT_ID_HEADERS = ["distinct_id", "distinct-id"]
    ENCODING = "utf-8"

    class ErrorMessages:
        EMPTY_FILE = "CSV file is empty. Please upload a CSV file with at least one row of data."
        MISSING_ID_COLUMN = "Multi-column CSV must contain at least one column with a supported ID header: 'person_id', 'Person .id' (PostHog export format), 'distinct_id', or 'distinct-id'. Found columns: {columns}"
        NO_VALID_IDS = "CSV file contains no valid person or distinct IDs. Please ensure your file has data rows with person IDs or distinct IDs."
        ENCODING_ERROR = "CSV file encoding is not supported. Please save your file as UTF-8 and try again."
        FORMAT_ERROR = "CSV file format is invalid. Please check your file format and try again."
        GENERIC_ERROR = "An error occurred while processing your CSV file. Please try again or contact support if the problem persists."


class CohortSerializer(serializers.ModelSerializer):
    created_by = UserBasicSerializer(read_only=True)
    earliest_timestamp_func = get_earliest_timestamp
    _create_in_folder = serializers.CharField(required=False, allow_blank=True, write_only=True)

    # If this cohort is an exposure cohort for an experiment
    experiment_set: serializers.PrimaryKeyRelatedField = serializers.PrimaryKeyRelatedField(many=True, read_only=True)

    class Meta:
        model = Cohort
        fields = [
            "id",
            "name",
            "description",
            "groups",
            "deleted",
            "filters",
            "query",
            "is_calculating",
            "created_by",
            "created_at",
            "last_calculation",
            "errors_calculating",
            "count",
            "is_static",
            "cohort_type",
            "experiment_set",
            "_create_in_folder",
        ]
        read_only_fields = [
            "id",
            "is_calculating",
            "created_by",
            "created_at",
            "last_calculation",
            "errors_calculating",
            "count",
            "experiment_set",
        ]

    def validate_cohort_type(self, value):
        """Validate that the cohort type matches the filters"""
        if not value:
            return value

        cohort_data = {
            "cohort_type": value,
            "is_static": self.initial_data.get(
                "is_static", getattr(self.instance, "is_static", False) if self.instance else False
            ),
            "query": self.initial_data.get("query", getattr(self.instance, "query", None) if self.instance else None),
            "filters": self.initial_data.get(
                "filters", getattr(self.instance, "filters", None) if self.instance else None
            ),
        }

        type_serializer = CohortTypeValidationSerializer(data=cohort_data, team_id=self.context["team_id"])
        if not type_serializer.is_valid():
            # NB: Get the first error message, since it's the only one we're interested in
            if "cohort_type" in type_serializer.errors:
                raise ValidationError(type_serializer.errors["cohort_type"][0])
            raise ValidationError("Invalid cohort type for the given filters")

        return value

    def _handle_static(self, cohort: Cohort, context: dict, validated_data: dict) -> None:
        request = self.context["request"]
        if request.FILES.get("csv"):
            self._calculate_static_by_csv(request.FILES["csv"], cohort)
        elif context.get("from_feature_flag_key"):
            insert_cohort_from_feature_flag.delay(cohort.pk, context["from_feature_flag_key"], self.context["team_id"])
        elif validated_data.get("query"):
            insert_cohort_from_query.delay(cohort.pk, self.context["team_id"])
        else:
            # Allow empty static cohorts - no processing needed
            filter_data = request.GET.dict()
            existing_cohort_id = context.get("from_cohort_id")
            if existing_cohort_id:
                filter_data = {**filter_data, "from_cohort_id": existing_cohort_id}
            if filter_data:
                capture_legacy_api_call(request, self.context["get_team"]())
                insert_cohort_from_insight_filter.delay(cohort.pk, filter_data, self.context["team_id"])
            # If no data source is provided, the cohort remains empty (which is now allowed)

    def create(self, validated_data: dict, *args: Any, **kwargs: Any) -> Cohort:
        request = self.context["request"]
        validated_data["created_by"] = request.user

        if not validated_data.get("is_static"):
            validated_data["is_calculating"] = True
        if validated_data.get("query") and validated_data.get("filters"):
            raise ValidationError("Cannot set both query and filters at the same time.")

        cohort = Cohort.objects.create(team_id=self.context["team_id"], **validated_data)

        if cohort.is_static:
            self._handle_static(cohort, self.context, validated_data)
            # For empty static cohorts, set count to 0 and mark as not calculating
            if not request.FILES.get("csv") and not validated_data.get("query"):
                cohort.count = 0
                cohort.is_calculating = False
                cohort.last_calculation = timezone.now()
                cohort.save()
        elif cohort.query is not None:
            raise ValidationError("Cannot create a dynamic cohort with a query. Set is_static to true.")
        else:
            increment_version_and_enqueue_calculate_cohort(cohort, initiating_user=request.user)

        report_user_action(request.user, "cohort created", cohort.get_analytics_metadata())
        return cohort

    def _parse_csv_file(self, file) -> tuple[list[str], Iterator[list[str]]]:
        """Handle file reading and CSV parsing with error handling"""
        decoded_file = file.read().decode(CSVConfig.ENCODING).splitlines()
        reader = csv.reader(decoded_file)

        # Skip empty rows at the beginning
        first_row: list[str] = []
        while not first_row:
            row = next(reader, None)
            if row is None:
                raise ValidationError({"csv": [CSVConfig.ErrorMessages.EMPTY_FILE]})
            first_row = row

        return first_row, reader

    def _is_single_column_format(self, first_row: list) -> bool:
        """Determine if CSV should be treated as single-column format"""
        non_empty_cols = [col for col in first_row if col.strip()]
        return len(non_empty_cols) <= 1

    def _is_person_id_header(self, header: str) -> bool:
        """Check if header indicates person_id column"""
        person_id_headers_lower = [h.lower() for h in CSVConfig.PERSON_ID_HEADERS]
        return header.strip().lower() in person_id_headers_lower

    def _find_id_column(self, headers: list[str]) -> tuple[int, str] | None:
        """Find the index and type of the ID column in headers with person_id preference over distinct_id"""
        normalized_headers = [h.strip() for h in headers]
        normalized_lower_headers = [h.lower() for h in normalized_headers]

        # First, look for person_id columns (preferred) - use case-insensitive matching
        person_id_headers_lower = [h.lower() for h in CSVConfig.PERSON_ID_HEADERS]
        for i, header in enumerate(normalized_lower_headers):
            if header in person_id_headers_lower:
                return i, "person_id"

        # Then, look for distinct_id columns
        for i, header in enumerate(normalized_lower_headers):
            if header in CSVConfig.DISTINCT_ID_HEADERS:
                return i, "distinct_id"

        return None

    def _extract_ids_single_column(
        self, first_row: list[str], reader: Iterator[list[str]], skip_header: bool = False
    ) -> list[str]:
        """Process single-column CSV format"""
        distinct_ids = []

        # Include first row only if it's not a header
        if not skip_header and first_row and first_row[0].strip() != "":
            distinct_ids.append(first_row[0].strip())

        for row in reader:
            if len(row) > 0:
                stripped_id = row[0].strip()
                if stripped_id != "":
                    distinct_ids.append(stripped_id)
        return distinct_ids

    def _extract_ids_multi_column(self, reader: Iterator[list[str]], id_col: int, cohort_pk: int) -> list[str]:
        """Process multi-column CSV format with robust error handling"""
        ids = []
        skipped_rows = 0

        for row in reader:
            # Skip rows with incorrect number of columns
            if len(row) <= id_col:
                skipped_rows += 1
                continue

            # Extract ID if present and non-empty
            id_value = row[id_col].strip()
            if id_value != "":
                ids.append(id_value)

        if skipped_rows > 0:
            logger.info(f"Skipped {skipped_rows} rows with incorrect column count in CSV for cohort {cohort_pk}")

        return ids

    def _validate_and_process_ids(self, ids: list[str], id_type: str, cohort: Cohort) -> None:
        """Final validation and task scheduling"""
        if not ids:
            raise ValidationError({"csv": [CSVConfig.ErrorMessages.NO_VALID_IDS]})

        logger.info(f"Processing CSV upload for cohort {cohort.pk} with {len(ids)} {id_type}s")
        calculate_cohort_from_list.delay(cohort.pk, ids, team_id=self.context["team_id"], id_type=id_type)

    def _handle_csv_errors(self, e: Exception, cohort: Cohort) -> None:
        """Centralized error handling with consistent exception capture"""

        if isinstance(e, UnicodeDecodeError):
            raise ValidationError({"csv": [CSVConfig.ErrorMessages.ENCODING_ERROR]})
        elif isinstance(e, csv.Error):
            capture_exception(e, additional_properties={"cohort_id": cohort.pk, "team_id": self.context["team_id"]})
            raise ValidationError({"csv": [CSVConfig.ErrorMessages.FORMAT_ERROR]})
        elif isinstance(e, ValidationError):
            # If it's already a ValidationError, just re-raise it to preserve format
            raise
        else:
            capture_exception(e, additional_properties={"cohort_id": cohort.pk, "team_id": self.context["team_id"]})
            raise ValidationError({"csv": [CSVConfig.ErrorMessages.GENERIC_ERROR]})

    def _calculate_static_by_csv(self, file, cohort: Cohort) -> None:
        """Main orchestration method for CSV processing - clear high-level flow"""
        try:
            first_row, reader = self._parse_csv_file(file)

            if self._is_single_column_format(first_row):
                # Check if single column header indicates person_id
                if first_row and self._is_person_id_header(first_row[0]):
                    ids = self._extract_ids_single_column(first_row, reader, skip_header=True)
                    id_type = "person_id"
                else:
                    # Single column format treated as distinct_ids for backwards compatibility
                    ids = self._extract_ids_single_column(first_row, reader, skip_header=False)
                    id_type = "distinct_id"
            else:
                result = self._find_id_column(first_row)

                if result is None:
                    available_headers = [h for h in first_row if h.strip()]
                    raise ValidationError(
                        {
                            "csv": [
                                CSVConfig.ErrorMessages.MISSING_ID_COLUMN.format(
                                    columns=", ".join(available_headers) if available_headers else "none"
                                )
                            ]
                        }
                    )

                id_col, id_type = result
                ids = self._extract_ids_multi_column(reader, id_col, cohort.pk)

            self._validate_and_process_ids(ids, id_type, cohort)

        except Exception as e:
            self._handle_csv_errors(e, cohort)

    def validate_query(self, query: Optional[dict]) -> Optional[dict]:
        if not query:
            return None
        if not isinstance(query, dict):
            raise ValidationError("Query must be a dictionary.")
        if query.get("kind") == "ActorsQuery":
            ActorsQuery.model_validate(query)
        elif query.get("kind") == "HogQLQuery":
            HogQLQuery.model_validate(query)
        else:
            raise ValidationError(f"Query must be an ActorsQuery or HogQLQuery. Got: {query.get('kind')}")
        return query

    def validate_filters(self, raw: dict):
        """
        1. structural/schema check → pydantic
        2. domain rules (feature-flag gotchas) → bespoke fn
        """
        # Skip validation for static cohorts
        if self.initial_data.get("is_static") or getattr(self.instance, "is_static", False):
            return raw
        if not isinstance(raw, dict) or "properties" not in raw:
            raise ValidationError(
                {"detail": "Must contain a 'properties' key with type and values", "type": "validation_error"}
            )
        try:
            CohortFilters.model_validate(raw)  # raises if malformed
        except PydanticValidationError as exc:
            # pydantic → drf error shape
            raise ValidationError(detail=self._cohort_error_message(exc))

        self._validate_feature_flag_constraints(raw)  # keep your side-rules
        return raw

    @staticmethod
    def _cohort_error_message(exc: PydanticValidationError) -> str:
        """
        make pydantic's missing-field error read like the old
        'Missing required keys for <kind> filter: <field>' string.
        if we can't map it, fall back to the raw pydantic payload.
        """
        for err in exc.errors():
            # custom ValueError raised by model_validator
            if err["type"] == "value_error":
                msg = err["msg"]
                idx = msg.find("Missing required keys")
                if idx != -1:
                    return msg[idx:]  # strip the "Value error, " prefix

            # generic missing-field case
            if err["type"] == "missing":
                loc = [str(p) for p in err["loc"]]
                missing_field = loc[-1]
                for kind in ("behavioral", "cohort", "person"):
                    if kind in loc:
                        return f"Missing required keys for {kind} filter: {missing_field}"
        return str(exc.errors())

    def _validate_feature_flag_constraints(self, request_filters: dict):
        if self.context["request"].method != "PATCH":
            return

        parsed_filter = Filter(data=request_filters)
        instance = cast(Cohort, self.instance)
        cohort_id = instance.pk

        flags = FeatureFlag.objects.filter(team__project_id=self.context["project_id"], active=True, deleted=False)
        cohort_used_in_flags = len([flag for flag in flags if cohort_id in flag.get_cohort_ids()]) > 0

        if not cohort_used_in_flags:
            return

        for prop in parsed_filter.property_groups.flat:
            if prop.type == "behavioral":
                raise serializers.ValidationError(
                    detail="Behavioral filters cannot be added to cohorts used in feature flags.",
                    code="behavioral_cohort_found",
                )

            if prop.type == "cohort":
                self._validate_nested_cohort_behavioral_filters(prop, cohort_used_in_flags)

    def _validate_nested_cohort_behavioral_filters(self, prop: Any, cohort_used_in_flags: bool):
        nested_cohort = Cohort.objects.get(pk=prop.value, team__project_id=self.context["project_id"])
        dependent_cohorts = get_dependent_cohorts(nested_cohort)

        for dependent_cohort in [nested_cohort, *dependent_cohorts]:
            if cohort_used_in_flags and any(p.type == "behavioral" for p in dependent_cohort.properties.flat):
                raise serializers.ValidationError(
                    detail=f"A dependent cohort ({dependent_cohort.name}) has filters based on events. These cohorts can't be used in feature flags.",
                    code="behavioral_cohort_found",
                )

    def update(self, cohort: Cohort, validated_data: dict, *args: Any, **kwargs: Any) -> Cohort:  # type: ignore
        request = self.context["request"]

        cohort.name = validated_data.get("name", cohort.name)
        cohort.description = validated_data.get("description", cohort.description)
        cohort.groups = validated_data.get("groups", cohort.groups)
        cohort.is_static = validated_data.get("is_static", cohort.is_static)
        cohort.filters = validated_data.get("filters", cohort.filters)
        cohort.cohort_type = validated_data.get("cohort_type", cohort.cohort_type)

        deleted_state = validated_data.get("deleted", None)

        is_deletion_change = deleted_state is not None and cohort.deleted != deleted_state
        if is_deletion_change:
            relevant_team_ids = Team.objects.filter(project_id=cohort.team.project_id).values_list("id", flat=True)
            cohort.deleted = deleted_state
            if deleted_state:
                # De-attach from experiments
                cohort.experiment_set.set([])

                AsyncDeletion.objects.bulk_create(
                    [
                        AsyncDeletion(
                            deletion_type=DeletionType.Cohort_full,
                            team_id=team_id,
                            # Only appending `team_id` if it's not the same as the cohort's `team_id``, so that
                            # the migration to environments does not accidentally cause duplicate `AsyncDeletion`s
                            key=f"{cohort.pk}_{cohort.version}{('_' + str(team_id)) if team_id != cohort.team_id else ''}",
                        )
                        for team_id in relevant_team_ids
                    ],
                    ignore_conflicts=True,
                )
            else:
                AsyncDeletion.objects.filter(
                    deletion_type=DeletionType.Cohort_full,
                    key__startswith=f"{cohort.pk}_{cohort.version}",  # We target this _prefix_, so all teams are covered
                ).delete()
        elif not cohort.is_static:
            cohort.is_calculating = True

        if will_create_loops(cohort):
            raise ValidationError("Cohorts cannot reference other cohorts in a loop.")

        cohort.save()

        if not deleted_state:
            if cohort.is_static:
                # You can't update a static cohort using the trend/stickiness thing
                if request.FILES.get("csv"):
                    self._calculate_static_by_csv(request.FILES["csv"], cohort)
                else:
                    increment_version_and_enqueue_calculate_cohort(cohort, initiating_user=request.user)
            else:
                increment_version_and_enqueue_calculate_cohort(cohort, initiating_user=request.user)

        report_user_action(
            request.user,
            "cohort updated",
            {
                **cohort.get_analytics_metadata(),
                "updated_by_creator": request.user == cohort.created_by,
            },
        )

        return cohort

    def to_representation(self, instance):
        representation = super().to_representation(instance)
        representation["filters"] = (
            instance.filters if instance.filters else {"properties": instance.properties.to_dict()}
        )
        return representation


class CohortViewSet(TeamAndOrgViewSetMixin, ForbidDestroyModel, viewsets.ModelViewSet):
    queryset = Cohort.objects.all()
    serializer_class = CohortSerializer
    scope_object = "cohort"

    def safely_get_queryset(self, queryset) -> QuerySet:
        if self.action == "list":
            queryset = queryset.filter(deleted=False)

            search_query = self.request.query_params.get("search", None)
            if search_query:
                queryset = queryset.filter(name__icontains=search_query)

            # TODO: remove this filter once we can support behavioral cohorts for feature flags, it's only
            # used in the feature flag property filter UI
            if self.request.query_params.get("hide_behavioral_cohorts", "false").lower() == "true":
                all_cohorts = {cohort.id: cohort for cohort in queryset.all()}
                behavioral_cohort_ids = self._find_behavioral_cohorts(all_cohorts)
                queryset = queryset.exclude(id__in=behavioral_cohort_ids)

        return queryset.prefetch_related("experiment_set", "created_by", "team").order_by("-created_at")

    def _find_behavioral_cohorts(self, all_cohorts: dict[int, Cohort]) -> set[int]:
        """
        Find all cohorts that have behavioral filters or reference cohorts with behavioral filters
        using a graph-based approach.
        """
        graph, behavioral_cohorts = self._build_cohort_dependency_graph(all_cohorts)
        affected_cohorts = set(behavioral_cohorts)

        def find_affected_cohorts() -> None:
            changed = True
            while changed:
                changed = False
                for source_id in list(graph.keys()):
                    if source_id not in affected_cohorts:
                        # NB: If this cohort points to any affected cohort, it's also affected
                        if any(target_id in affected_cohorts for target_id in graph[source_id]):
                            affected_cohorts.add(source_id)
                            changed = True

        find_affected_cohorts()
        return affected_cohorts

    def _build_cohort_dependency_graph(self, all_cohorts: dict[int, Cohort]) -> tuple[dict[int, set[int]], set[int]]:
        """
        Builds a directed graph of cohort dependencies and identifies behavioral cohorts.
        Returns (adjacency_list, behavioral_cohort_ids).
        """
        graph = defaultdict(set)
        behavioral_cohorts = set()

        def check_property_values(values: Any, source_id: int) -> None:
            """Process property values to build graph edges and identify behavioral cohorts."""
            if not isinstance(values, list):
                return

            for value in values:
                if not isinstance(value, dict):
                    continue

                if value.get("type") == "behavioral":
                    behavioral_cohorts.add(source_id)
                elif value.get("type") == "cohort":
                    try:
                        target_id = int(value.get("value", "0"))
                        if target_id in all_cohorts:
                            graph[source_id].add(target_id)
                    except ValueError:
                        continue
                elif value.get("type") in ("AND", "OR") and value.get("values"):
                    check_property_values(value["values"], source_id)

        for cohort_id, cohort in all_cohorts.items():
            if cohort.filters:
                properties = cohort.filters.get("properties", {})
                if isinstance(properties, dict):
                    check_property_values(properties.get("values", []), cohort_id)

        return graph, behavioral_cohorts

    @action(
        methods=["GET"],
        detail=True,
    )
    def duplicate_as_static_cohort(self, request: Request, **kwargs) -> Response:
        cohort: Cohort = self.get_object()
        team = self.team

        if cohort.is_static:
            raise ValidationError("Cannot duplicate a static cohort as a static cohort.")

        cohort_serializer = CohortSerializer(
            data={
                "name": f"{cohort.name} (static copy)",
                "is_static": True,
            },
            context={
                "request": request,
                "from_cohort_id": cohort.pk,
                "team_id": team.pk,
                "get_team": lambda: team,
            },
        )

        cohort_serializer.is_valid(raise_exception=True)
        cohort_serializer.save()

        return Response(cohort_serializer.data)

    @action(
        methods=["GET"],
        detail=True,
        renderer_classes=[
            *api_settings.DEFAULT_RENDERER_CLASSES,
            csvrenderers.PaginatedCSVRenderer,
        ],
        required_scopes=["cohort:read", "person:read"],
    )
    def persons(self, request: Request, **kwargs) -> Response:
        cohort: Cohort = self.get_object()
        team = self.team
        filter = Filter(request=request, team=self.team)
        assert request.user.is_authenticated

        is_csv_request = self.request.accepted_renderer.format == "csv" or request.GET.get("is_csv_export")
        if is_csv_request and not filter.limit:
            filter = filter.shallow_clone({LIMIT: CSV_EXPORT_LIMIT, OFFSET: 0})
        elif not filter.limit:
            filter = filter.shallow_clone({LIMIT: 100})

        query, params = PersonQuery(filter, team.pk, cohort=cohort).get_query(paginate=True)
        raw_result = sync_execute(
            query,
            {**params, **filter.hogql_context.values},
            # workload=Workload.OFFLINE,  # this endpoint is only used by external API requests
        )
        actor_ids = [row[0] for row in raw_result]
        serialized_actors = get_serialized_people(team, actor_ids, distinct_id_limit=10)

        _should_paginate = len(actor_ids) >= filter.limit

        next_url = format_query_params_absolute_url(request, filter.offset + filter.limit) if _should_paginate else None
        previous_url = (
            format_query_params_absolute_url(request, filter.offset - filter.limit)
            if filter.offset - filter.limit >= 0
            else None
        )
        if is_csv_request:
            KEYS_ORDER = [
                "id",
                "email",
                "name",
                "created_at",
                "properties",
                "distinct_ids",
            ]
            DELETE_KEYS = [
                "value_at_data_point",
                "uuid",
                "type",
                "is_identified",
                "matched_recordings",
            ]
            for actor in serialized_actors:
                if actor["properties"].get("email"):
                    actor["email"] = actor["properties"]["email"]  # type: ignore
                    del actor["properties"]["email"]
            serialized_actors = [
                {  # type: ignore
                    k: v
                    for k, v in sorted(
                        actor.items(),
                        key=lambda item: KEYS_ORDER.index(item[0]) if item[0] in KEYS_ORDER else 999999,
                    )
                    if k not in DELETE_KEYS
                }
                for actor in serialized_actors
            ]

        # TEMPORARY: Work out usage patterns of this endpoint
        renderer = SafeJSONRenderer()
        size = len(renderer.render(serialized_actors))
        API_COHORT_PERSON_BYTES_READ_FROM_POSTGRES_COUNTER.labels(team_id=team.pk).inc(size)

        return Response({"results": serialized_actors, "next": next_url, "previous": previous_url})

    @action(methods=["PATCH"], detail=True)
    def add_persons_to_static_cohort(self, request: request.Request, **kwargs):
        cohort: Cohort = self.get_object()
        if not cohort.is_static:
            raise ValidationError("Can only add users to static cohorts")
        person_ids = request.data.get("person_ids", None)
        if not isinstance(person_ids, list):
            raise ValidationError("person_ids must be a list")
        if len(person_ids) == 0:
            raise ValidationError("person_ids cannot be empty")
        if len(person_ids) > DEFAULT_COHORT_INSERT_BATCH_SIZE:
            raise ValidationError("List size exceeds limit")
        uuids = [
            str(uuid)
            for uuid in Person.objects.db_manager(READ_DB_FOR_PERSONS)
            .filter(team_id=self.team_id, uuid__in=person_ids)
            .values_list("uuid", flat=True)
        ]
        if len(uuids) == 0:
            raise ValidationError("No valid users to add to cohort")
        cohort.insert_users_list_by_uuid(uuids, team_id=self.team_id, insert_in_clickhouse=True)
        log_activity(
            organization_id=cast(UUIDT, self.organization_id),
            team_id=self.team_id,
            user=cast(User, request.user),
            was_impersonated=is_impersonated_session(request),
            item_id=str(cohort.id),
            scope="Cohort",
            activity="persons_added_manually",
            detail=Detail(changes=[Change(type="Cohort", action="changed")]),
        )
        return Response({"success": True}, status=200)

    @action(methods=["GET"], url_path="activity", detail=False, required_scopes=["activity_log:read"])
    def all_activity(self, request: request.Request, **kwargs):
        limit = int(request.query_params.get("limit", "10"))
        page = int(request.query_params.get("page", "1"))

        activity_page = load_activity(scope="Cohort", team_id=self.team_id, limit=limit, page=page)

        return activity_page_response(activity_page, limit, page, request)

    @action(methods=["GET"], detail=True, required_scopes=["activity_log:read"])
    def activity(self, request: request.Request, **kwargs):
        return activity_page_response(
            activity_page=load_activity(
                scope="cohort",
                scope_id=self.get_object().pk,
                team_id=self.team_id,
            ),
            request=request,
        )

    @action(methods=["POST"], detail=True, required_scopes=["cohort:write"])
    def add_users(self, request: request.Request, **kwargs):
        """Add users to a static cohort by their distinct IDs."""
        cohort = self.get_object()
        
        if not cohort.is_static:
            raise ValidationError("Can only add users to static cohorts")
        
        distinct_ids = request.data.get('distinct_ids', [])
        if not distinct_ids:
            raise ValidationError("distinct_ids is required")
        
        if not isinstance(distinct_ids, list):
            raise ValidationError("distinct_ids must be a list")
        
        if len(distinct_ids) > 1000:
            raise ValidationError("Cannot add more than 1000 users at once")
        
        try:
            # Use the existing method to add users by distinct IDs
            cohort.insert_users_by_list(distinct_ids, team_id=self.team_id)
            return Response({"success": True, "message": f"Added {len(distinct_ids)} users to cohort"})
        except Exception as e:
            raise ValidationError(f"Failed to add users to cohort: {str(e)}")

    def perform_create(self, serializer):
        serializer.save()
        instance = cast(Cohort, serializer.instance)

        # Although there are no changes when creating a Cohort, we synthesize one here because
        # it is helpful to show the list of people in the cohort when looking at the activity log.
        people = instance.to_dict()["people"]
        changes = dict_changes_between(
            "Cohort", previous={"people": []}, new={"people": people}, use_field_exclusions=True
        )

        log_activity(
            organization_id=self.organization.id,
            team_id=self.team_id,
            user=serializer.context["request"].user,
            was_impersonated=is_impersonated_session(serializer.context["request"]),
            item_id=instance.id,
            scope="Cohort",
            activity="created",
            detail=Detail(changes=changes, name=instance.name),
        )

    def perform_update(self, serializer):
        instance = cast(Cohort, serializer.instance)
        instance_id = instance.id

        try:
            # Using to_dict() here serializer.save() was changing the instance in memory,
            # so we need to get the before state in a "detached" manner that won't be
            # affected by the serializer.save() call.
            before_update = Cohort.objects.get(pk=instance_id).to_dict()
        except Cohort.DoesNotExist:
            before_update = {}

        serializer.save()

        changes = dict_changes_between("Cohort", previous=before_update, new=instance.to_dict())

        log_activity(
            organization_id=self.organization.id,
            team_id=self.team_id,
            user=serializer.context["request"].user,
            was_impersonated=is_impersonated_session(serializer.context["request"]),
            item_id=instance_id,
            scope="Cohort",
            activity="updated",
            detail=Detail(changes=changes, name=instance.name),
        )


class LegacyCohortViewSet(CohortViewSet):
    param_derived_from_user_current_team = "team_id"


def will_create_loops(cohort: Cohort) -> bool:
    # Loops can only be formed when trying to update a Cohort, not when creating one
    project_id = cohort.team.project_id

    # We can model this as a directed graph, where each node is a Cohort and each edge is a reference to another Cohort
    # There's a loop only if there's a cycle in the directed graph. The "directed" bit is important.
    # For example, if Cohort A exists, and Cohort B references Cohort A, and Cohort C references both Cohort A & B
    # then, there's no cycle, because we can compute cohort A, using which we can compute cohort B, using which we can compute cohort C.

    # However, if cohort A depended on Cohort C, then we'd have a cycle, because we can't compute Cohort A without computing Cohort C, and on & on.

    # For a good explainer of this algorithm, see: https://www.geeksforgeeks.org/detect-cycle-in-a-graph/

    def dfs_loop_helper(current_cohort: Cohort, seen_cohorts, cohorts_on_path):
        seen_cohorts.add(current_cohort.pk)
        cohorts_on_path.add(current_cohort.pk)

        for property in current_cohort.properties.flat:
            if property.type == "cohort":
                if property.value in cohorts_on_path:
                    return True
                elif property.value not in seen_cohorts:
                    try:
                        nested_cohort = Cohort.objects.get(pk=property.value, team__project_id=project_id)
                    except Cohort.DoesNotExist:
                        raise ValidationError("Invalid Cohort ID in filter")

                    if dfs_loop_helper(nested_cohort, seen_cohorts, cohorts_on_path):
                        return True

        cohorts_on_path.remove(current_cohort.pk)
        return False

    return dfs_loop_helper(cohort, set(), set())


def insert_cohort_people_into_pg(cohort: Cohort, *, team_id: int):
    ids = sync_execute(
        f"SELECT person_id FROM {PERSON_STATIC_COHORT_TABLE} where team_id = %(team_id)s AND cohort_id = %(cohort_id)s",
        {"cohort_id": cohort.pk, "team_id": team_id},
    )
    cohort.insert_users_list_by_uuid(items=[str(id[0]) for id in ids], team_id=team_id)


def insert_cohort_query_actors_into_ch(cohort: Cohort, *, team: Team):
    context = HogQLContext(enable_select_queries=True, team_id=team.id)
    query = print_cohort_hogql_query(cohort, context, team=team)
    insert_actors_into_cohort_by_query(cohort, query, {}, context, team_id=team.id)


def insert_cohort_actors_into_ch(cohort: Cohort, filter_data: dict, *, team_id: int):
    from_existing_cohort_id = filter_data.get("from_cohort_id")
    context: HogQLContext

    if from_existing_cohort_id:
        existing_cohort = Cohort.objects.get(pk=from_existing_cohort_id)
        query = """
            SELECT DISTINCT person_id as actor_id
            FROM cohortpeople
            WHERE team_id = %(team_id)s AND cohort_id = %(from_cohort_id)s AND version = %(version)s
            ORDER BY person_id
        """
        params = {
            "team_id": team_id,
            "from_cohort_id": existing_cohort.pk,
            "version": existing_cohort.version,
        }
        context = Filter(data=filter_data, team=cohort.team).hogql_context
    else:
        insight_type = filter_data.get("insight")
        query_builder: ActorBaseQuery

        if insight_type == INSIGHT_TRENDS:
            filter = Filter(data=filter_data, team=cohort.team)
            entity = get_target_entity(filter)
            query_builder = TrendsActors(cohort.team, entity, filter)
            context = filter.hogql_context
        elif insight_type == INSIGHT_STICKINESS:
            stickiness_filter = StickinessFilter(data=filter_data, team=cohort.team)
            entity = get_target_entity(stickiness_filter)
            query_builder = StickinessActors(cohort.team, entity, stickiness_filter)
            context = stickiness_filter.hogql_context
        elif insight_type == INSIGHT_FUNNELS:
            funnel_filter = Filter(data=filter_data, team=cohort.team)
            funnel_actor_class = get_funnel_actor_class(funnel_filter)
            query_builder = funnel_actor_class(filter=funnel_filter, team=cohort.team)
            context = funnel_filter.hogql_context
        elif insight_type == INSIGHT_LIFECYCLE:
            lifecycle_filter = LifecycleFilter(data=filter_data, team=cohort.team)
            query_builder = LifecycleActors(team=cohort.team, filter=lifecycle_filter)
            context = lifecycle_filter.hogql_context

        else:
            if settings.DEBUG:
                raise ValueError(f"Insight type: {insight_type} not supported for cohort creation")
            else:
                capture_exception(Exception(f"Insight type: {insight_type} not supported for cohort creation"))

        if query_builder.is_aggregating_by_groups:
            if settings.DEBUG:
                raise ValueError(f"Query type: Group based queries are not supported for cohort creation")
            else:
                capture_exception(Exception(f"Query type: Group based queries are not supported for cohort creation"))
        else:
            query, params = query_builder.actor_query(limit_actors=False)

    insert_actors_into_cohort_by_query(cohort, query, params, context, team_id=team_id)


def insert_actors_into_cohort_by_query(
    cohort: Cohort, query: str, params: dict[str, Any], context: HogQLContext, *, team_id: int
):
    sync_execute(
        INSERT_COHORT_ALL_PEOPLE_THROUGH_PERSON_ID.format(cohort_table=PERSON_STATIC_COHORT_TABLE, query=query),
        {
            "cohort_id": cohort.pk,
            "_timestamp": datetime.now(),
            "team_id": team_id,
            **context.values,
            **params,
        },
    )


def get_cohort_actors_for_feature_flag(cohort_id: int, flag: str, team_id: int, batchsize: int = 1_000):
    # :TODO: Find a way to incorporate this into the same code path as feature flag evaluation
    project_id = Team.objects.only("project_id").get(pk=team_id).project_id
    try:
        feature_flag = FeatureFlag.objects.get(team__project_id=project_id, key=flag)
    except FeatureFlag.DoesNotExist:
        return []

    if not feature_flag.active or feature_flag.deleted or feature_flag.aggregation_group_type_index is not None:
        return []

    cohort = Cohort.objects.get(pk=cohort_id, team__project_id=project_id)
    matcher_cache = FlagsMatcherCache(project_id=project_id)
    uuids_to_add_to_cohort = []
    cohorts_cache: dict[int, CohortOrEmpty] = {}

    if feature_flag.uses_cohorts:
        # TODO: Consider disabling flags with cohorts for creating static cohorts
        # because this is currently a lot more inefficient for flag matching,
        # as we're required to go to the database for each person.
        cohorts_cache = {
            cohort.pk: cohort for cohort in Cohort.objects.filter(team__project_id=project_id, deleted=False)
        }

    default_person_properties = {}
    for condition in feature_flag.conditions:
        property_list = Filter(data=condition).property_groups.flat
        for property in property_list:
            default_person_properties.update(get_default_person_property(property, cohorts_cache))

    flag_property_conditions = [Filter(data=condition).property_groups for condition in feature_flag.conditions]
    flag_property_group = PropertyGroup(type=PropertyOperatorType.OR, values=flag_property_conditions)

    try:
        # QuerySet.Iterator() doesn't work with pgbouncer, it will load everything into memory and then stream
        # which doesn't work for us, so need a manual chunking here.
        # Because of this pgbouncer transaction pooling mode, we can't use server-side cursors.
        # We pre-filter all persons to be ones that will match the feature flag, so that we don't have to
        # iterate through all persons
        queryset = (
            Person.objects.db_manager(READ_DB_FOR_PERSONS)
            .filter(team_id=team_id)
            .filter(property_group_to_Q(team_id, flag_property_group, cohorts_cache=cohorts_cache))
            .order_by("id")
        )
        # get batchsize number of people at a time
        start = 0
        batch_of_persons = queryset[start : start + batchsize]
        while batch_of_persons:
            # TODO: Check if this subquery bulk fetch limiting is better than just doing a join for all distinct ids
            # OR, if row by row getting single distinct id is better
            # distinct_id = PersonDistinctId.objects.filter(person=person, team_id=team_id).values_list(
            #     "distinct_id", flat=True
            # )[0]
            distinct_id_subquery = Subquery(
                PersonDistinctId.objects.db_manager(READ_DB_FOR_PERSONS)
                .filter(person_id=OuterRef("person_id"))
                .values_list("id", flat=True)[:3]
            )
            prefetch_related_objects(
                batch_of_persons,
                Prefetch(
                    "persondistinctid_set",
                    to_attr="distinct_ids_cache",
                    queryset=PersonDistinctId.objects.db_manager(READ_DB_FOR_PERSONS).filter(
                        id__in=distinct_id_subquery
                    ),
                ),
            )

            all_persons = list(batch_of_persons)
            if len(all_persons) == 0:
                break

            for person in all_persons:
                # ignore almost-deleted persons / persons with no distinct ids
                if len(person.distinct_ids) == 0:
                    continue

                distinct_id = person.distinct_ids[0]
                person_overrides = {}
                if feature_flag.ensure_experience_continuity:
                    # :TRICKY: This is inefficient because it tries to get the hashkey overrides one by one.
                    # But reusing functions is better for maintainability. Revisit optimising if this becomes a bottleneck.
                    person_overrides = get_feature_flag_hash_key_overrides(
                        team_id, [distinct_id], person_id_to_distinct_id_mapping={person.id: distinct_id}
                    )

                try:
                    match = FeatureFlagMatcher(
                        team_id,
                        project_id,
                        [feature_flag],
                        distinct_id,
                        groups={},
                        cache=matcher_cache,
                        hash_key_overrides=person_overrides,
                        property_value_overrides={**default_person_properties, **person.properties},
                        group_property_value_overrides={},
                        cohorts_cache=cohorts_cache,
                    ).get_match(feature_flag)
                    if match.match:
                        uuids_to_add_to_cohort.append(str(person.uuid))
                except (DatabaseError, ValueError, ValidationError):
                    logger.exception(
                        "Error evaluating feature flag for person", person_uuid=str(person.uuid), team_id=team_id
                    )
                except Exception as err:
                    # matching errors are not fatal, so we just log them and move on.
                    # Capturing error for now just in case there are some unexpected errors
                    # we did not account for.
                    capture_exception(err)

                if len(uuids_to_add_to_cohort) >= batchsize:
                    cohort.insert_users_list_by_uuid(
                        uuids_to_add_to_cohort, insert_in_clickhouse=True, batchsize=batchsize, team_id=team_id
                    )
                    uuids_to_add_to_cohort = []

            start += batchsize
            batch_of_persons = queryset[start : start + batchsize]

        if len(uuids_to_add_to_cohort) > 0:
            cohort.insert_users_list_by_uuid(
                uuids_to_add_to_cohort, insert_in_clickhouse=True, batchsize=batchsize, team_id=team_id
            )

    except Exception as err:
        if settings.DEBUG or settings.TEST:
            raise
        capture_exception(err)


def get_default_person_property(prop: Property, cohorts_cache: dict[int, CohortOrEmpty]):
    default_person_properties = {}

    if prop.operator not in ("is_set", "is_not_set") and prop.type == "person":
        default_person_properties[prop.key] = ""
    elif prop.type == "cohort" and not isinstance(prop.value, list):
        try:
            parsed_cohort_id = int(prop.value)
        except (ValueError, TypeError):
            return None
        cohort = cohorts_cache.get(parsed_cohort_id)
        if cohort:
            return get_default_person_properties_for_cohort(cohort, cohorts_cache)
    return default_person_properties


def get_default_person_properties_for_cohort(cohort: Cohort, cohorts_cache: dict[int, CohortOrEmpty]) -> dict[str, str]:
    """
    Returns a dictionary of default person properties to use when evaluating a feature flag
    """
    default_person_properties = {}
    for property in cohort.properties.flat:
        default_person_properties.update(get_default_person_property(property, cohorts_cache))

    return default_person_properties<|MERGE_RESOLUTION|>--- conflicted
+++ resolved
@@ -90,14 +90,7 @@
     insert_cohort_from_query,
 )
 from posthog.utils import format_query_params_absolute_url
-<<<<<<< HEAD
-from prometheus_client import Counter
-from typing import Literal, Annotated
-from pydantic import BaseModel, Field, model_validator
-from pydantic import ValidationError as PydanticValidationError
-from django.utils import timezone
-=======
->>>>>>> ec02a1de
+
 
 
 class EventPropFilter(BaseModel, extra="forbid"):
