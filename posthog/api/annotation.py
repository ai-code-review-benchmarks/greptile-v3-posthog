--- conflicted
+++ resolved
@@ -61,8 +61,5 @@
                 queryset = queryset.filter(created_at__lt=request.GET["before"])
             elif key == "dashboardItemId":
                 queryset = queryset.filter(dashboard_item_id=request.GET["dashboardItemId"])
-<<<<<<< HEAD
-=======
 
->>>>>>> d9fe0cd2
         return queryset