from distutils.util import strtobool
from typing import Any, Dict

import posthoganalytics
from django.db.models import QuerySet
from django.db.models.signals import post_save
from django.dispatch import receiver
from rest_framework import request, serializers, viewsets
from rest_framework.permissions import IsAuthenticated
from rest_hooks.signals import raw_hook_event

from posthog.api.routing import StructuredViewSetMixin
from posthog.api.user import UserSerializer
from posthog.api.utils import StructuredViewSetMixin
from posthog.mixins import AnalyticsDestroyModelMixin
from posthog.models import Annotation, Team
from posthog.permissions import ProjectMembershipNecessaryPermissions


class AnnotationSerializer(serializers.ModelSerializer):
    created_by = UserSerializer(required=False, read_only=True)

    class Meta:
        model = Annotation
        fields = [
            "id",
            "content",
            "date_marker",
            "creation_type",
            "dashboard_item",
            "created_by",
            "created_at",
            "updated_at",
            "deleted",
            "scope",
        ]
        read_only_fields = [
            "id",
            "creation_type",
            "created_by",
            "created_at",
            "updated_at",
        ]

    def create(self, validated_data: Dict, *args: Any, **kwargs: Any) -> Annotation:
        request = self.context["request"]
        project = Team.objects.get(id=self.context["team_id"])
        annotation = Annotation.objects.create(
            organization=project.organization, team=project, created_by=request.user, **validated_data,
        )
        return annotation


class AnnotationsViewSet(StructuredViewSetMixin, AnalyticsDestroyModelMixin, viewsets.ModelViewSet):
<<<<<<< HEAD
=======
    legacy_team_compatibility = True  # to be moved to a separate Legacy*ViewSet Class

>>>>>>> 96e4ee85
    queryset = Annotation.objects.all()
    serializer_class = AnnotationSerializer
    permission_classes = [IsAuthenticated, ProjectMembershipNecessaryPermissions]

    def get_queryset(self) -> QuerySet:
        queryset = super().get_queryset()
        if self.action == "list":
            queryset = self._filter_request(self.request, queryset)
            order = self.request.GET.get("order", None)
            if order:
                queryset = queryset.order_by(order)

        return queryset

    def _filter_request(self, request: request.Request, queryset: QuerySet) -> QuerySet:
        filters = request.GET.dict()

        for key in filters:
            if key == "after":
                queryset = queryset.filter(created_at__gt=request.GET["after"])
            elif key == "before":
                queryset = queryset.filter(created_at__lt=request.GET["before"])
            elif key == "dashboardItemId":
                queryset = queryset.filter(dashboard_item_id=request.GET["dashboardItemId"])
            elif key == "scope":
                queryset = queryset.filter(scope=request.GET["scope"])
            elif key == "apply_all":
                queryset_method = (
                    queryset.exclude if bool(strtobool(str(request.GET["apply_all"]))) else queryset.filter
                )
                queryset = queryset_method(scope="dashboard_item")
            elif key == "deleted":
                queryset = queryset.filter(deleted=bool(strtobool(str(request.GET["deleted"]))))

        return queryset


class LegacyAnnotationsViewSet(AnnotationsViewSet):
    legacy_team_compatibility = True


@receiver(post_save, sender=Annotation, dispatch_uid="hook-annotation-created")
def annotation_created(sender, instance, created, raw, using, **kwargs):
    """Trigger action_defined hooks on Annotation creation."""

    if created:
        raw_hook_event.send(
            sender=None,
            event_name="annotation_created",
            instance=instance,
            payload=AnnotationSerializer(instance).data,
            user=instance.team,
        )

    if instance.created_by:
        event_name: str = "annotation created" if created else "annotation updated"
        posthoganalytics.capture(
            instance.created_by.distinct_id, event_name, instance.get_analytics_metadata(),
        )<|MERGE_RESOLUTION|>--- conflicted
+++ resolved
@@ -52,11 +52,6 @@
 
 
 class AnnotationsViewSet(StructuredViewSetMixin, AnalyticsDestroyModelMixin, viewsets.ModelViewSet):
-<<<<<<< HEAD
-=======
-    legacy_team_compatibility = True  # to be moved to a separate Legacy*ViewSet Class
-
->>>>>>> 96e4ee85
     queryset = Annotation.objects.all()
     serializer_class = AnnotationSerializer
     permission_classes = [IsAuthenticated, ProjectMembershipNecessaryPermissions]
