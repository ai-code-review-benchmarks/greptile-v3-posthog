--- conflicted
+++ resolved
@@ -8,7 +8,6 @@
 from django.views.decorators.csrf import csrf_exempt
 
 from posthog.models import FeatureFlag, Team
-<<<<<<< HEAD
 from posthog.utils import base64_to_json, cors_response, get_token_from_personal_api_key, load_data_from_request
 
 
@@ -30,26 +29,11 @@
     if "api_key" in data:
         return data["api_key"]  # server-side libraries like posthog-python and posthog-ruby
     return None
-=======
-from posthog.utils import cors_response
-
-
-def _load_data(data: str) -> Dict[str, Any]:
-    return json.loads(
-        base64.b64decode(data.replace(" ", "+") + "===")
-        .decode("utf8", "surrogatepass")
-        .encode("utf-16", "surrogatepass")
-    )
->>>>>>> 832b55f7
 
 
 def feature_flags(request: HttpRequest) -> Dict[str, Any]:
     feature_flags_data = {"flags_enabled": [], "has_malformed_json": False}
-<<<<<<< HEAD
     if request.method != "POST":
-=======
-    if request.method != "POST" or not request.POST.get("data"):
->>>>>>> 832b55f7
         return feature_flags_data
     try:
         data = _load_data(request.POST["data"])
@@ -57,7 +41,6 @@
         feature_flags_data["has_malformed_json"] = True
         return feature_flags_data
 
-<<<<<<< HEAD
     if not data:
         return feature_flags_data
     token = _get_token(data, request)
@@ -67,9 +50,6 @@
     if not token:
         return feature_flags_data
     team = Team.objects.get_cached_from_token(token, is_personal_api_key)
-=======
-    team = Team.objects.get_cached_from_token(data["token"])
->>>>>>> 832b55f7
     flags_enabled = []
     feature_flags = FeatureFlag.objects.filter(team=team, active=True, deleted=False)
     for feature_flag in feature_flags:
@@ -124,10 +104,6 @@
             if not request.user.temporary_token:
                 request.user.temporary_token = secrets.token_urlsafe(32)
                 request.user.save()
-<<<<<<< HEAD
-
-=======
->>>>>>> 832b55f7
     response["featureFlags"] = []
     if request.method == "POST":
         feature_flags_data = feature_flags(request)
