--- conflicted
+++ resolved
@@ -113,11 +113,7 @@
 
     class Meta:
         model = SharingConfiguration
-<<<<<<< HEAD
-        fields = ["created_at", "enabled", "access_token", "password", "password_required"]
-=======
-        fields = ["created_at", "enabled", "access_token", "settings"]
->>>>>>> d4e23b27
+        fields = ["created_at", "enabled", "access_token", "settings", "password", "password_required"]
         read_only_fields = ["created_at", "access_token"]
 
     def validate_settings(self, value: Optional[dict[str, Any]]) -> Optional[dict[str, Any]]:
@@ -511,9 +507,6 @@
         else:
             final_settings = base_settings
 
-<<<<<<< HEAD
-        if "noHeader" in request.GET:
-=======
         # Apply settings to exported data
         if final_settings.whitelabel and resource.team.organization.is_feature_available(
             AvailableFeature.WHITE_LABELLING
@@ -521,7 +514,6 @@
             exported_data.update({"whitelabel": True})
 
         if final_settings.noHeader:
->>>>>>> d4e23b27
             exported_data.update({"noHeader": True})
         if final_settings.showInspector:
             exported_data.update({"showInspector": True})
