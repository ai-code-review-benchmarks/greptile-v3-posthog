--- conflicted
+++ resolved
@@ -212,11 +212,8 @@
             "live_events_token",
             "product_intents",
             "capture_dead_clicks",
-<<<<<<< HEAD
+            "user_access_level",
             "default_data_theme",
-=======
-            "user_access_level",
->>>>>>> 894bbc72
         )
         read_only_fields = (
             "id",
