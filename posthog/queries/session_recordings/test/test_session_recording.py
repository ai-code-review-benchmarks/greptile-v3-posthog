import math
from typing import Tuple
from urllib.parse import urlencode

from dateutil.relativedelta import relativedelta
from django.http import HttpRequest
from django.utils.timezone import now
from freezegun import freeze_time
from rest_framework.request import Request

from posthog.helpers.session_recording import ACTIVITY_THRESHOLD_SECONDS, DecompressedRecordingData, RecordingSegment
from posthog.models import Filter
from posthog.models.team import Team
from posthog.queries.session_recordings.session_recording import RecordingMetadata, SessionRecording
from posthog.session_recordings.test.test_factory import create_chunked_snapshots, create_snapshot
from posthog.test.base import APIBaseTest, ClickhouseTestMixin


def create_recording_request_and_filter(session_recording_id, limit=None, offset=None) -> Tuple[Request, Filter]:
    params = {}
    if limit:
        params["limit"] = limit
    if offset:
        params["offset"] = offset
    build_req = HttpRequest()
    build_req.META = {"HTTP_HOST": "www.testserver"}

    req = Request(
        build_req, f"/api/event/session_recording?session_recording_id={session_recording_id}{urlencode(params)}"  # type: ignore
    )
    return req, Filter(request=req, data=params)


class TestClickhouseSessionRecording(ClickhouseTestMixin, APIBaseTest):

    maxDiff = None

    def test_get_snapshots(self):
        with freeze_time("2020-09-13T12:26:40.000Z"):
            create_snapshot(
                has_full_snapshot=False, distinct_id="user", session_id="1", timestamp=now(), team_id=self.team.id
            )
            create_snapshot(
                has_full_snapshot=False,
                distinct_id="user",
                session_id="1",
                timestamp=now() + relativedelta(seconds=10),
                team_id=self.team.id,
            )
            create_snapshot(
                has_full_snapshot=False,
                distinct_id="user2",
                session_id="2",
                timestamp=now() + relativedelta(seconds=20),
                team_id=self.team.id,
            )
            create_snapshot(
                has_full_snapshot=False,
                distinct_id="user",
                session_id="1",
                timestamp=now() + relativedelta(seconds=30),
                team_id=self.team.id,
            )

            req, filter = create_recording_request_and_filter("1")
            recording: DecompressedRecordingData = SessionRecording(
                team=self.team, session_recording_id="1", request=req
            ).get_snapshots(filter.limit, filter.offset)

            self.assertEqual(
                recording.snapshot_data_by_window_id,
                {
                    "": [
                        {"timestamp": 1600000000000, "type": 2, "data": {"source": 0}, "has_full_snapshot": False},
                        {"timestamp": 1600000010000, "type": 2, "data": {"source": 0}, "has_full_snapshot": False},
                        {"timestamp": 1600000030000, "type": 2, "data": {"source": 0}, "has_full_snapshot": False},
                    ]
                },
            )
            self.assertEqual(recording.has_next, False)

    def test_get_snapshots_does_not_leak_teams(self):
        with freeze_time("2020-09-13T12:26:40.000Z"):
            another_team = Team.objects.create(organization=self.organization)
            create_snapshot(
                has_full_snapshot=False,
                distinct_id="user1",
                session_id="1",
                timestamp=now() + relativedelta(seconds=10),
                team_id=another_team.pk,
                data={"source": "other team"},
            )
            create_snapshot(
                has_full_snapshot=False,
                distinct_id="user2",
                session_id="1",
                timestamp=now(),
                team_id=self.team.id,
                data={"source": 0},
            )

            req, filter = create_recording_request_and_filter("1")
            recording: DecompressedRecordingData = SessionRecording(
                team=self.team, session_recording_id="1", request=req
            ).get_snapshots(filter.limit, filter.offset)

            self.assertEqual(
                recording.snapshot_data_by_window_id,
                {"": [{"data": {"source": 0}, "timestamp": 1600000000000, "has_full_snapshot": False, "type": 2}]},
            )

    def test_get_snapshots_with_no_such_session(self):
        req, filter = create_recording_request_and_filter("xxx")
        recording: DecompressedRecordingData = SessionRecording(
            team=self.team, session_recording_id="xxx", request=req
        ).get_snapshots(filter.limit, filter.offset)
        self.assertEqual(recording, DecompressedRecordingData(has_next=False, snapshot_data_by_window_id={}))

    def test_get_chunked_snapshots(self):
        with freeze_time("2020-09-13T12:26:40.000Z"):
            chunked_session_id = "7"
            snapshots_per_chunk = 2
            chunk_limit = 20
            for _ in range(30):
                create_chunked_snapshots(
                    snapshot_count=snapshots_per_chunk,
                    distinct_id="user",
                    session_id=chunked_session_id,
                    timestamp=now(),
                    team_id=self.team.id,
                )

            req, filter = create_recording_request_and_filter(chunked_session_id)
            recording: DecompressedRecordingData = SessionRecording(
                team=self.team, session_recording_id=chunked_session_id, request=req
            ).get_snapshots(chunk_limit, filter.offset)
            self.assertEqual(len(recording.snapshot_data_by_window_id[""]), chunk_limit * snapshots_per_chunk)
            self.assertTrue(recording.has_next)

    def test_get_chunked_snapshots_with_specific_limit_and_offset(self):
        with freeze_time("2020-09-13T12:26:40.000Z"):
            chunked_session_id = "7"
            chunk_limit = 10
            chunk_offset = 5
            snapshots_per_chunk = 2
            for index in range(16):
                create_chunked_snapshots(
                    snapshot_count=snapshots_per_chunk,
                    distinct_id="user",
                    session_id=chunked_session_id,
                    timestamp=now() + relativedelta(minutes=index),
                    team_id=self.team.id,
                )

            req, filter = create_recording_request_and_filter(chunked_session_id, chunk_limit, chunk_offset)
            recording: DecompressedRecordingData = SessionRecording(
                team=self.team, session_recording_id=chunked_session_id, request=req
            ).get_snapshots(chunk_limit, filter.offset)

            self.assertEqual(len(recording.snapshot_data_by_window_id[""]), chunk_limit * snapshots_per_chunk)
            self.assertEqual(recording.snapshot_data_by_window_id[""][0]["timestamp"], 1_600_000_300_000)
            self.assertTrue(recording.has_next)

    def test_get_metadata(self):
        with freeze_time("2020-09-13T12:26:40.000Z"):
            timestamp = now()
            create_chunked_snapshots(
                team_id=self.team.id,
                snapshot_count=1,
                distinct_id="u",
                session_id="1",
                timestamp=timestamp,
                window_id="1",
            )
            timestamp += relativedelta(seconds=1)
            create_chunked_snapshots(
                team_id=self.team.id,
                snapshot_count=1,
                distinct_id="u",
                session_id="1",
                timestamp=timestamp,
                window_id="1",
                has_full_snapshot=False,
                source=3,
            )  # active
            timestamp += relativedelta(seconds=ACTIVITY_THRESHOLD_SECONDS)
            create_chunked_snapshots(
                team_id=self.team.id,
                snapshot_count=1,
                distinct_id="u",
                session_id="1",
                timestamp=timestamp,
                window_id="1",
                has_full_snapshot=False,
                source=3,
            )  # active
            timestamp += relativedelta(seconds=ACTIVITY_THRESHOLD_SECONDS * 2)
            create_chunked_snapshots(
                team_id=self.team.id,
                snapshot_count=1,
                distinct_id="u",
                session_id="1",
                timestamp=timestamp,
                window_id="1",
            )
            timestamp += relativedelta(seconds=1)
            create_chunked_snapshots(
                team_id=self.team.id,
                snapshot_count=1,
                distinct_id="u",
                session_id="1",
                timestamp=timestamp,
                window_id="1",
                has_full_snapshot=False,
                source=3,
            )  # active
            timestamp += relativedelta(seconds=math.floor(ACTIVITY_THRESHOLD_SECONDS / 2))
            create_chunked_snapshots(
                team_id=self.team.id,
                snapshot_count=1,
                distinct_id="u",
                session_id="1",
                timestamp=timestamp,
                window_id="1",
            )
            timestamp += relativedelta(seconds=math.floor(ACTIVITY_THRESHOLD_SECONDS / 2)) - relativedelta(seconds=4)
            create_chunked_snapshots(
                team_id=self.team.id,
                snapshot_count=1,
                distinct_id="u",
                session_id="1",
                timestamp=timestamp,
                window_id="1",
                has_full_snapshot=False,
                source=3,
            )  # active

            timestamp = now()
            create_chunked_snapshots(
                team_id=self.team.id,
                snapshot_count=1,
                distinct_id="u",
                session_id="1",
                timestamp=timestamp,
                window_id="2",
                has_full_snapshot=False,
                source=3,
            )  # active
            timestamp += relativedelta(seconds=ACTIVITY_THRESHOLD_SECONDS * 2)
            create_chunked_snapshots(
                team_id=self.team.id,
                snapshot_count=1,
                distinct_id="u",
                session_id="1",
                timestamp=timestamp,
                window_id="2",
                has_full_snapshot=False,
                source=3,
            )  # active
            timestamp += relativedelta(seconds=ACTIVITY_THRESHOLD_SECONDS)
            create_chunked_snapshots(
                team_id=self.team.id,
                snapshot_count=1,
                distinct_id="u",
                session_id="1",
                timestamp=timestamp,
                window_id="2",
                has_full_snapshot=False,
                source=3,
            )  # active
            timestamp += relativedelta(seconds=math.floor(ACTIVITY_THRESHOLD_SECONDS / 2))
            create_chunked_snapshots(
                team_id=self.team.id,
                snapshot_count=1,
                distinct_id="u",
                session_id="1",
                timestamp=timestamp,
                window_id="2",
                has_full_snapshot=False,
                source=3,
            )  # active
            timestamp += relativedelta(seconds=math.floor(ACTIVITY_THRESHOLD_SECONDS / 2))
            create_chunked_snapshots(
                team_id=self.team.id,
                snapshot_count=1,
                distinct_id="u",
                session_id="1",
                timestamp=timestamp,
                window_id="2",
            )

            req, _ = create_recording_request_and_filter("1")
            recording = SessionRecording(team=self.team, session_recording_id="1", request=req).get_metadata()

            millisecond = relativedelta(microseconds=1000)

            self.assertEqual(
                recording,
                RecordingMetadata(
                    distinct_id="u",
                    segments=[
                        RecordingSegment(is_active=True, window_id="2", start_time=now(), end_time=now()),
                        RecordingSegment(
                            is_active=False,
                            window_id="2",
                            start_time=now() + millisecond,
                            end_time=now() + relativedelta(seconds=1) - millisecond,
                        ),
                        RecordingSegment(
                            is_active=True,
                            window_id="1",
                            start_time=now() + relativedelta(seconds=1),
                            end_time=now() + relativedelta(seconds=1 + ACTIVITY_THRESHOLD_SECONDS),
                        ),
                        RecordingSegment(
                            is_active=False,
                            window_id="1",
                            start_time=now() + relativedelta(seconds=1 + ACTIVITY_THRESHOLD_SECONDS) + millisecond,
                            end_time=now() + relativedelta(seconds=2 * ACTIVITY_THRESHOLD_SECONDS) - millisecond,
                        ),
                        RecordingSegment(
                            is_active=True,
                            window_id="2",
                            start_time=now() + relativedelta(seconds=2 * ACTIVITY_THRESHOLD_SECONDS),
                            end_time=now() + relativedelta(seconds=math.floor(3.5 * ACTIVITY_THRESHOLD_SECONDS)),
                        ),
                        RecordingSegment(
                            is_active=True,
                            window_id="1",
                            start_time=now() + relativedelta(seconds=(3 * ACTIVITY_THRESHOLD_SECONDS) + 2),
                            end_time=now() + relativedelta(seconds=(4 * ACTIVITY_THRESHOLD_SECONDS) - 2),
                        ),
                        RecordingSegment(
                            is_active=False,
                            window_id="2",
                            start_time=now()
                            + relativedelta(seconds=(4 * ACTIVITY_THRESHOLD_SECONDS) - 2)
                            + millisecond,
                            end_time=now() + relativedelta(seconds=4 * ACTIVITY_THRESHOLD_SECONDS),
                        ),
                    ],
                    start_and_end_times_by_window_id={
                        "1": {
                            "start_time": now(),
                            "end_time": now() + relativedelta(seconds=ACTIVITY_THRESHOLD_SECONDS * 4 - 2),
                            "window_id": "1",
                            "is_active": False,
                        },
                        "2": {
                            "start_time": now(),
                            "end_time": now() + relativedelta(seconds=ACTIVITY_THRESHOLD_SECONDS * 4),
                            "window_id": "2",
                            "is_active": False,
                        },
                    },
                ),
            )

    def test_get_metadata_for_non_existant_session_id(self):
        with freeze_time("2020-09-13T12:26:40.000Z"):
            req, _ = create_recording_request_and_filter("99")
            recording = SessionRecording(team=self.team, session_recording_id="1", request=req).get_metadata()
            self.assertEqual(recording, None)

    def test_get_metadata_does_not_leak_teams(self):
        with freeze_time("2020-09-13T12:26:40.000Z"):
            another_team = Team.objects.create(organization=self.organization)
            create_snapshot(
                has_full_snapshot=False,
                distinct_id="user",
                session_id="1",
                timestamp=now(),
                team_id=another_team.pk,
            )
            create_snapshot(
                has_full_snapshot=False,
                distinct_id="user",
                session_id="1",
                timestamp=now() + relativedelta(seconds=10),
                team_id=self.team.id,
            )
            create_snapshot(
                has_full_snapshot=False,
                distinct_id="user",
                session_id="1",
                timestamp=now() + relativedelta(seconds=20),
                team_id=self.team.id,
            )
            create_snapshot(
                has_full_snapshot=False,
                distinct_id="user",
                session_id="1",
                timestamp=now() + relativedelta(seconds=30),
                team_id=self.team.id,
            )

<<<<<<< HEAD
            req, _ = create_recording_request_and_filter("1")
            recording = SessionRecording(team=self.team, session_recording_id="1", request=req).get_metadata()
            assert recording is not None
            assert recording.segments[0]["start_time"] != now()
=======
        def test_get_snapshots_with_date_filter(self):
            with freeze_time("2020-09-13T12:26:40.000Z"):
                # This snapshot should be filtered out
                create_snapshot(
                    has_full_snapshot=False,
                    distinct_id="user",
                    session_id="1",
                    timestamp=now() - relativedelta(days=2),
                    team_id=self.team.id,
                )
                # This snapshot should appear
                create_snapshot(
                    has_full_snapshot=False,
                    distinct_id="user",
                    session_id="1",
                    timestamp=now(),
                    team_id=self.team.id,
                )

                req, filter = create_recording_request_and_filter(
                    "1",
                )
                recording: DecompressedRecordingData = session_recording(  # type: ignore
                    team=self.team, session_recording_id="1", request=req, recording_start_time=now()
                ).get_snapshots(filter.limit, filter.offset)

                self.assertEqual(len(recording.snapshot_data_by_window_id[""]), 1)

    return TestSessionRecording
>>>>>>> 86e570bb
<|MERGE_RESOLUTION|>--- conflicted
+++ resolved
@@ -394,12 +394,11 @@
                 team_id=self.team.id,
             )
 
-<<<<<<< HEAD
             req, _ = create_recording_request_and_filter("1")
             recording = SessionRecording(team=self.team, session_recording_id="1", request=req).get_metadata()
             assert recording is not None
             assert recording.segments[0]["start_time"] != now()
-=======
+
         def test_get_snapshots_with_date_filter(self):
             with freeze_time("2020-09-13T12:26:40.000Z"):
                 # This snapshot should be filtered out
@@ -426,7 +425,4 @@
                     team=self.team, session_recording_id="1", request=req, recording_start_time=now()
                 ).get_snapshots(filter.limit, filter.offset)
 
-                self.assertEqual(len(recording.snapshot_data_by_window_id[""]), 1)
-
-    return TestSessionRecording
->>>>>>> 86e570bb
+                self.assertEqual(len(recording.snapshot_data_by_window_id[""]), 1)