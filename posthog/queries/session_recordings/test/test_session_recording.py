import math
from typing import Tuple
from urllib.parse import urlencode

from dateutil.relativedelta import relativedelta
from django.http import HttpRequest
from django.utils.timezone import now
from freezegun import freeze_time
from rest_framework.request import Request

from posthog.helpers.session_recording import ACTIVITY_THRESHOLD_SECONDS, DecompressedRecordingData, RecordingSegment
from posthog.models import Filter
from posthog.models.team import Team
from posthog.queries.session_recordings.session_recording import RecordingMetadata, SessionRecording
from posthog.session_recordings.test.test_factory import create_chunked_snapshots, create_snapshot
from posthog.test.base import APIBaseTest, ClickhouseTestMixin


def create_recording_request_and_filter(session_recording_id, limit=None, offset=None) -> Tuple[Request, Filter]:
    params = {}
    if limit:
        params["limit"] = limit
    if offset:
        params["offset"] = offset
    build_req = HttpRequest()
    build_req.META = {"HTTP_HOST": "www.testserver"}

    req = Request(
        build_req, f"/api/event/session_recording?session_recording_id={session_recording_id}{urlencode(params)}"  # type: ignore
    )
    return req, Filter(request=req, data=params)


class TestClickhouseSessionRecording(ClickhouseTestMixin, APIBaseTest):

    maxDiff = None

    def test_get_snapshots(self):
        with freeze_time("2020-09-13T12:26:40.000Z"):
            create_snapshot(
                has_full_snapshot=False, distinct_id="user", session_id="1", timestamp=now(), team_id=self.team.id
            )
            create_snapshot(
                has_full_snapshot=False,
                distinct_id="user",
                session_id="1",
                timestamp=now() + relativedelta(seconds=10),
                team_id=self.team.id,
            )
            create_snapshot(
                has_full_snapshot=False,
                distinct_id="user2",
                session_id="2",
                timestamp=now() + relativedelta(seconds=20),
                team_id=self.team.id,
            )
            create_snapshot(
                has_full_snapshot=False,
                distinct_id="user",
                session_id="1",
                timestamp=now() + relativedelta(seconds=30),
                team_id=self.team.id,
            )

            req, filter = create_recording_request_and_filter("1")
            recording: DecompressedRecordingData = SessionRecording(
                team=self.team, session_recording_id="1", request=req
            ).get_snapshots(filter.limit, filter.offset)

            self.assertEqual(
<<<<<<< HEAD
                recording["snapshot_data_by_window_id"],
=======
                recording.snapshot_data_by_window_id,
>>>>>>> a20ee7c7
                {
                    "": [
                        {"timestamp": 1600000000000, "type": 2, "data": {"source": 0}, "has_full_snapshot": False},
                        {"timestamp": 1600000010000, "type": 2, "data": {"source": 0}, "has_full_snapshot": False},
                        {"timestamp": 1600000030000, "type": 2, "data": {"source": 0}, "has_full_snapshot": False},
                    ]
                },
            )
<<<<<<< HEAD
            self.assertEqual(recording["has_next"], False)
=======
            self.assertEqual(recording.has_next, False)
>>>>>>> a20ee7c7

    def test_get_snapshots_does_not_leak_teams(self):
        with freeze_time("2020-09-13T12:26:40.000Z"):
            another_team = Team.objects.create(organization=self.organization)
            create_snapshot(
                has_full_snapshot=False,
                distinct_id="user1",
                session_id="1",
                timestamp=now() + relativedelta(seconds=10),
                team_id=another_team.pk,
                data={"source": "other team"},
            )
            create_snapshot(
                has_full_snapshot=False,
                distinct_id="user2",
                session_id="1",
                timestamp=now(),
                team_id=self.team.id,
                data={"source": 0},
            )

            req, filter = create_recording_request_and_filter("1")
            recording: DecompressedRecordingData = SessionRecording(
                team=self.team, session_recording_id="1", request=req
            ).get_snapshots(filter.limit, filter.offset)

            self.assertEqual(
<<<<<<< HEAD
                recording["snapshot_data_by_window_id"],
=======
                recording.snapshot_data_by_window_id,
>>>>>>> a20ee7c7
                {"": [{"data": {"source": 0}, "timestamp": 1600000000000, "has_full_snapshot": False, "type": 2}]},
            )

    def test_get_snapshots_with_no_such_session(self):
        req, filter = create_recording_request_and_filter("xxx")
        recording: DecompressedRecordingData = SessionRecording(
            team=self.team, session_recording_id="xxx", request=req
        ).get_snapshots(filter.limit, filter.offset)
        self.assertEqual(recording, DecompressedRecordingData(has_next=False, snapshot_data_by_window_id={}))

    def test_get_chunked_snapshots(self):
        with freeze_time("2020-09-13T12:26:40.000Z"):
            chunked_session_id = "7"
            snapshots_per_chunk = 2
            chunk_limit = 20
            for _ in range(30):
                create_chunked_snapshots(
                    snapshot_count=snapshots_per_chunk,
                    distinct_id="user",
                    session_id=chunked_session_id,
                    timestamp=now(),
                    team_id=self.team.id,
                )

            req, filter = create_recording_request_and_filter(chunked_session_id)
            recording: DecompressedRecordingData = SessionRecording(
                team=self.team, session_recording_id=chunked_session_id, request=req
            ).get_snapshots(chunk_limit, filter.offset)
<<<<<<< HEAD
            self.assertEqual(len(recording["snapshot_data_by_window_id"][""]), chunk_limit * snapshots_per_chunk)
            self.assertTrue(recording["has_next"])
=======
            self.assertEqual(len(recording.snapshot_data_by_window_id[""]), chunk_limit * snapshots_per_chunk)
            self.assertTrue(recording.has_next)
>>>>>>> a20ee7c7

    def test_get_chunked_snapshots_with_specific_limit_and_offset(self):
        with freeze_time("2020-09-13T12:26:40.000Z"):
            chunked_session_id = "7"
            chunk_limit = 10
            chunk_offset = 5
            snapshots_per_chunk = 2
            for index in range(16):
                create_chunked_snapshots(
                    snapshot_count=snapshots_per_chunk,
                    distinct_id="user",
                    session_id=chunked_session_id,
                    timestamp=now() + relativedelta(minutes=index),
                    team_id=self.team.id,
                )

            req, filter = create_recording_request_and_filter(chunked_session_id, chunk_limit, chunk_offset)
            recording: DecompressedRecordingData = SessionRecording(
                team=self.team, session_recording_id=chunked_session_id, request=req
            ).get_snapshots(chunk_limit, filter.offset)

<<<<<<< HEAD
            self.assertEqual(len(recording["snapshot_data_by_window_id"][""]), chunk_limit * snapshots_per_chunk)
            self.assertEqual(recording["snapshot_data_by_window_id"][""][0]["timestamp"], 1_600_000_300_000)
            self.assertTrue(recording["has_next"])
=======
            self.assertEqual(len(recording.snapshot_data_by_window_id[""]), chunk_limit * snapshots_per_chunk)
            self.assertEqual(recording.snapshot_data_by_window_id[""][0]["timestamp"], 1_600_000_300_000)
            self.assertTrue(recording.has_next)
>>>>>>> a20ee7c7

    def test_get_metadata(self):
        with freeze_time("2020-09-13T12:26:40.000Z"):
            timestamp = now()
            create_chunked_snapshots(
                team_id=self.team.id,
                snapshot_count=1,
                distinct_id="u",
                session_id="1",
                timestamp=timestamp,
                window_id="1",
            )
            timestamp += relativedelta(seconds=1)
            create_chunked_snapshots(
                team_id=self.team.id,
                snapshot_count=1,
                distinct_id="u",
                session_id="1",
                timestamp=timestamp,
                window_id="1",
                has_full_snapshot=False,
                source=3,
            )  # active
            timestamp += relativedelta(seconds=ACTIVITY_THRESHOLD_SECONDS)
            create_chunked_snapshots(
                team_id=self.team.id,
                snapshot_count=1,
                distinct_id="u",
                session_id="1",
                timestamp=timestamp,
                window_id="1",
                has_full_snapshot=False,
                source=3,
            )  # active
            timestamp += relativedelta(seconds=ACTIVITY_THRESHOLD_SECONDS * 2)
            create_chunked_snapshots(
                team_id=self.team.id,
                snapshot_count=1,
                distinct_id="u",
                session_id="1",
                timestamp=timestamp,
                window_id="1",
            )
            timestamp += relativedelta(seconds=1)
            create_chunked_snapshots(
                team_id=self.team.id,
                snapshot_count=1,
                distinct_id="u",
                session_id="1",
                timestamp=timestamp,
                window_id="1",
                has_full_snapshot=False,
                source=3,
            )  # active
            timestamp += relativedelta(seconds=math.floor(ACTIVITY_THRESHOLD_SECONDS / 2))
            create_chunked_snapshots(
                team_id=self.team.id,
                snapshot_count=1,
                distinct_id="u",
                session_id="1",
                timestamp=timestamp,
                window_id="1",
            )
            timestamp += relativedelta(seconds=math.floor(ACTIVITY_THRESHOLD_SECONDS / 2)) - relativedelta(seconds=4)
            create_chunked_snapshots(
                team_id=self.team.id,
                snapshot_count=1,
                distinct_id="u",
                session_id="1",
                timestamp=timestamp,
                window_id="1",
                has_full_snapshot=False,
                source=3,
            )  # active
<<<<<<< HEAD

            timestamp = now()
            create_chunked_snapshots(
                team_id=self.team.id,
                snapshot_count=1,
                distinct_id="u",
                session_id="1",
                timestamp=timestamp,
                window_id="2",
                has_full_snapshot=False,
                source=3,
            )  # active
            timestamp += relativedelta(seconds=ACTIVITY_THRESHOLD_SECONDS * 2)
            create_chunked_snapshots(
                team_id=self.team.id,
                snapshot_count=1,
                distinct_id="u",
                session_id="1",
                timestamp=timestamp,
                window_id="2",
                has_full_snapshot=False,
                source=3,
            )  # active
            timestamp += relativedelta(seconds=ACTIVITY_THRESHOLD_SECONDS)
            create_chunked_snapshots(
                team_id=self.team.id,
                snapshot_count=1,
                distinct_id="u",
                session_id="1",
                timestamp=timestamp,
                window_id="2",
                has_full_snapshot=False,
                source=3,
            )  # active
            timestamp += relativedelta(seconds=math.floor(ACTIVITY_THRESHOLD_SECONDS / 2))
            create_chunked_snapshots(
                team_id=self.team.id,
                snapshot_count=1,
                distinct_id="u",
                session_id="1",
                timestamp=timestamp,
                window_id="2",
                has_full_snapshot=False,
                source=3,
            )  # active
            timestamp += relativedelta(seconds=math.floor(ACTIVITY_THRESHOLD_SECONDS / 2))
            create_chunked_snapshots(
                team_id=self.team.id,
                snapshot_count=1,
                distinct_id="u",
                session_id="1",
                timestamp=timestamp,
                window_id="2",
            )

            req, _ = create_recording_request_and_filter("1")
            recording = SessionRecording(team=self.team, session_recording_id="1", request=req).get_metadata()

            millisecond = relativedelta(microseconds=1000)

            self.assertEqual(
                recording,
                RecordingMetadata(
                    distinct_id="u",
                    segments=[
                        RecordingSegment(is_active=True, window_id="2", start_time=now(), end_time=now()),
                        RecordingSegment(
                            is_active=False,
                            window_id="2",
                            start_time=now() + millisecond,
                            end_time=now() + relativedelta(seconds=1) - millisecond,
                        ),
                        RecordingSegment(
                            is_active=True,
                            window_id="1",
                            start_time=now() + relativedelta(seconds=1),
                            end_time=now() + relativedelta(seconds=1 + ACTIVITY_THRESHOLD_SECONDS),
                        ),
                        RecordingSegment(
                            is_active=False,
                            window_id="1",
                            start_time=now() + relativedelta(seconds=1 + ACTIVITY_THRESHOLD_SECONDS) + millisecond,
                            end_time=now() + relativedelta(seconds=2 * ACTIVITY_THRESHOLD_SECONDS) - millisecond,
                        ),
                        RecordingSegment(
                            is_active=True,
                            window_id="2",
                            start_time=now() + relativedelta(seconds=2 * ACTIVITY_THRESHOLD_SECONDS),
                            end_time=now() + relativedelta(seconds=math.floor(3.5 * ACTIVITY_THRESHOLD_SECONDS)),
                        ),
                        RecordingSegment(
                            is_active=True,
                            window_id="1",
                            start_time=now() + relativedelta(seconds=(3 * ACTIVITY_THRESHOLD_SECONDS) + 2),
                            end_time=now() + relativedelta(seconds=(4 * ACTIVITY_THRESHOLD_SECONDS) - 2),
                        ),
                        RecordingSegment(
                            is_active=False,
                            window_id="2",
                            start_time=now()
                            + relativedelta(seconds=(4 * ACTIVITY_THRESHOLD_SECONDS) - 2)
                            + millisecond,
                            end_time=now() + relativedelta(seconds=4 * ACTIVITY_THRESHOLD_SECONDS),
                        ),
                    ],
                    start_and_end_times_by_window_id={
                        "1": {
                            "start_time": now(),
                            "end_time": now() + relativedelta(seconds=ACTIVITY_THRESHOLD_SECONDS * 4 - 2),
                            "window_id": "1",
                            "is_active": False,
                        },
                        "2": {
                            "start_time": now(),
                            "end_time": now() + relativedelta(seconds=ACTIVITY_THRESHOLD_SECONDS * 4),
                            "window_id": "2",
                            "is_active": False,
                        },
                    },
                ),
            )

    def test_get_metadata_for_non_existant_session_id(self):
        with freeze_time("2020-09-13T12:26:40.000Z"):
            req, _ = create_recording_request_and_filter("99")
            recording = SessionRecording(team=self.team, session_recording_id="1", request=req).get_metadata()
            self.assertEqual(recording, None)

    def test_get_metadata_does_not_leak_teams(self):
        with freeze_time("2020-09-13T12:26:40.000Z"):
            another_team = Team.objects.create(organization=self.organization)
            create_snapshot(
                has_full_snapshot=False,
                distinct_id="user",
                session_id="1",
                timestamp=now(),
                team_id=another_team.pk,
            )
            create_snapshot(
                has_full_snapshot=False,
                distinct_id="user",
                session_id="1",
                timestamp=now() + relativedelta(seconds=10),
                team_id=self.team.id,
            )
            create_snapshot(
                has_full_snapshot=False,
                distinct_id="user",
                session_id="1",
                timestamp=now() + relativedelta(seconds=20),
                team_id=self.team.id,
            )
            create_snapshot(
                has_full_snapshot=False,
                distinct_id="user",
                session_id="1",
                timestamp=now() + relativedelta(seconds=30),
                team_id=self.team.id,
            )

            req, _ = create_recording_request_and_filter("1")
            recording = SessionRecording(team=self.team, session_recording_id="1", request=req).get_metadata()
            assert recording is not None
            assert recording["segments"][0]["start_time"] != now()
=======

            timestamp = now()
            create_chunked_snapshots(
                team_id=self.team.id,
                snapshot_count=1,
                distinct_id="u",
                session_id="1",
                timestamp=timestamp,
                window_id="2",
                has_full_snapshot=False,
                source=3,
            )  # active
            timestamp += relativedelta(seconds=ACTIVITY_THRESHOLD_SECONDS * 2)
            create_chunked_snapshots(
                team_id=self.team.id,
                snapshot_count=1,
                distinct_id="u",
                session_id="1",
                timestamp=timestamp,
                window_id="2",
                has_full_snapshot=False,
                source=3,
            )  # active
            timestamp += relativedelta(seconds=ACTIVITY_THRESHOLD_SECONDS)
            create_chunked_snapshots(
                team_id=self.team.id,
                snapshot_count=1,
                distinct_id="u",
                session_id="1",
                timestamp=timestamp,
                window_id="2",
                has_full_snapshot=False,
                source=3,
            )  # active
            timestamp += relativedelta(seconds=math.floor(ACTIVITY_THRESHOLD_SECONDS / 2))
            create_chunked_snapshots(
                team_id=self.team.id,
                snapshot_count=1,
                distinct_id="u",
                session_id="1",
                timestamp=timestamp,
                window_id="2",
                has_full_snapshot=False,
                source=3,
            )  # active
            timestamp += relativedelta(seconds=math.floor(ACTIVITY_THRESHOLD_SECONDS / 2))
            create_chunked_snapshots(
                team_id=self.team.id,
                snapshot_count=1,
                distinct_id="u",
                session_id="1",
                timestamp=timestamp,
                window_id="2",
            )

            req, _ = create_recording_request_and_filter("1")
            recording = SessionRecording(team=self.team, session_recording_id="1", request=req).get_metadata()

            millisecond = relativedelta(microseconds=1000)
>>>>>>> a20ee7c7

            self.assertEqual(
                recording,
                RecordingMetadata(
                    distinct_id="u",
                    segments=[
                        RecordingSegment(is_active=True, window_id="2", start_time=now(), end_time=now()),
                        RecordingSegment(
                            is_active=False,
                            window_id="2",
                            start_time=now() + millisecond,
                            end_time=now() + relativedelta(seconds=1) - millisecond,
                        ),
                        RecordingSegment(
                            is_active=True,
                            window_id="1",
                            start_time=now() + relativedelta(seconds=1),
                            end_time=now() + relativedelta(seconds=1 + ACTIVITY_THRESHOLD_SECONDS),
                        ),
                        RecordingSegment(
                            is_active=False,
                            window_id="1",
                            start_time=now() + relativedelta(seconds=1 + ACTIVITY_THRESHOLD_SECONDS) + millisecond,
                            end_time=now() + relativedelta(seconds=2 * ACTIVITY_THRESHOLD_SECONDS) - millisecond,
                        ),
                        RecordingSegment(
                            is_active=True,
                            window_id="2",
                            start_time=now() + relativedelta(seconds=2 * ACTIVITY_THRESHOLD_SECONDS),
                            end_time=now() + relativedelta(seconds=math.floor(3.5 * ACTIVITY_THRESHOLD_SECONDS)),
                        ),
                        RecordingSegment(
                            is_active=True,
                            window_id="1",
                            start_time=now() + relativedelta(seconds=(3 * ACTIVITY_THRESHOLD_SECONDS) + 2),
                            end_time=now() + relativedelta(seconds=(4 * ACTIVITY_THRESHOLD_SECONDS) - 2),
                        ),
                        RecordingSegment(
                            is_active=False,
                            window_id="2",
                            start_time=now()
                            + relativedelta(seconds=(4 * ACTIVITY_THRESHOLD_SECONDS) - 2)
                            + millisecond,
                            end_time=now() + relativedelta(seconds=4 * ACTIVITY_THRESHOLD_SECONDS),
                        ),
                    ],
                    start_and_end_times_by_window_id={
                        "1": {
                            "start_time": now(),
                            "end_time": now() + relativedelta(seconds=ACTIVITY_THRESHOLD_SECONDS * 4 - 2),
                            "window_id": "1",
                            "is_active": False,
                        },
                        "2": {
                            "start_time": now(),
                            "end_time": now() + relativedelta(seconds=ACTIVITY_THRESHOLD_SECONDS * 4),
                            "window_id": "2",
                            "is_active": False,
                        },
                    },
                ),
            )

    def test_get_metadata_for_non_existant_session_id(self):
        with freeze_time("2020-09-13T12:26:40.000Z"):
            req, _ = create_recording_request_and_filter("99")
            recording = SessionRecording(team=self.team, session_recording_id="1", request=req).get_metadata()
            self.assertEqual(recording, None)

    def test_get_metadata_does_not_leak_teams(self):
        with freeze_time("2020-09-13T12:26:40.000Z"):
            another_team = Team.objects.create(organization=self.organization)
            create_snapshot(
                has_full_snapshot=False,
                distinct_id="user",
                session_id="1",
                timestamp=now(),
                team_id=another_team.pk,
            )
            create_snapshot(
                has_full_snapshot=False,
                distinct_id="user",
                session_id="1",
                timestamp=now() + relativedelta(seconds=10),
                team_id=self.team.id,
            )
            create_snapshot(
                has_full_snapshot=False,
                distinct_id="user",
                session_id="1",
                timestamp=now() + relativedelta(seconds=20),
                team_id=self.team.id,
            )
            create_snapshot(
                has_full_snapshot=False,
                distinct_id="user",
                session_id="1",
                timestamp=now() + relativedelta(seconds=30),
                team_id=self.team.id,
            )

            req, _ = create_recording_request_and_filter("1")
            recording = SessionRecording(team=self.team, session_recording_id="1", request=req).get_metadata()
            assert recording is not None
            assert recording.segments[0].start_time != now()

<<<<<<< HEAD
                self.assertEqual(len(recording["snapshot_data_by_window_id"][""]), 1)
=======
    def test_get_snapshots_with_date_filter(self):
        with freeze_time("2020-09-13T12:26:40.000Z"):
            # This snapshot should be filtered out
            create_snapshot(
                has_full_snapshot=False,
                distinct_id="user",
                session_id="1",
                timestamp=now() - relativedelta(days=2),
                team_id=self.team.id,
            )
            # This snapshot should appear
            create_snapshot(
                has_full_snapshot=False,
                distinct_id="user",
                session_id="1",
                timestamp=now(),
                team_id=self.team.id,
            )

            req, filter = create_recording_request_and_filter(
                "1",
            )
            recording: DecompressedRecordingData = SessionRecording(
                team=self.team, session_recording_id="1", request=req, recording_start_time=now()
            ).get_snapshots(filter.limit, filter.offset)

            self.assertEqual(len(recording.snapshot_data_by_window_id[""]), 1)
>>>>>>> a20ee7c7
<|MERGE_RESOLUTION|>--- conflicted
+++ resolved
@@ -68,11 +68,7 @@
             ).get_snapshots(filter.limit, filter.offset)
 
             self.assertEqual(
-<<<<<<< HEAD
                 recording["snapshot_data_by_window_id"],
-=======
-                recording.snapshot_data_by_window_id,
->>>>>>> a20ee7c7
                 {
                     "": [
                         {"timestamp": 1600000000000, "type": 2, "data": {"source": 0}, "has_full_snapshot": False},
@@ -81,11 +77,7 @@
                     ]
                 },
             )
-<<<<<<< HEAD
             self.assertEqual(recording["has_next"], False)
-=======
-            self.assertEqual(recording.has_next, False)
->>>>>>> a20ee7c7
 
     def test_get_snapshots_does_not_leak_teams(self):
         with freeze_time("2020-09-13T12:26:40.000Z"):
@@ -113,11 +105,7 @@
             ).get_snapshots(filter.limit, filter.offset)
 
             self.assertEqual(
-<<<<<<< HEAD
                 recording["snapshot_data_by_window_id"],
-=======
-                recording.snapshot_data_by_window_id,
->>>>>>> a20ee7c7
                 {"": [{"data": {"source": 0}, "timestamp": 1600000000000, "has_full_snapshot": False, "type": 2}]},
             )
 
@@ -146,13 +134,8 @@
             recording: DecompressedRecordingData = SessionRecording(
                 team=self.team, session_recording_id=chunked_session_id, request=req
             ).get_snapshots(chunk_limit, filter.offset)
-<<<<<<< HEAD
             self.assertEqual(len(recording["snapshot_data_by_window_id"][""]), chunk_limit * snapshots_per_chunk)
             self.assertTrue(recording["has_next"])
-=======
-            self.assertEqual(len(recording.snapshot_data_by_window_id[""]), chunk_limit * snapshots_per_chunk)
-            self.assertTrue(recording.has_next)
->>>>>>> a20ee7c7
 
     def test_get_chunked_snapshots_with_specific_limit_and_offset(self):
         with freeze_time("2020-09-13T12:26:40.000Z"):
@@ -174,15 +157,9 @@
                 team=self.team, session_recording_id=chunked_session_id, request=req
             ).get_snapshots(chunk_limit, filter.offset)
 
-<<<<<<< HEAD
             self.assertEqual(len(recording["snapshot_data_by_window_id"][""]), chunk_limit * snapshots_per_chunk)
             self.assertEqual(recording["snapshot_data_by_window_id"][""][0]["timestamp"], 1_600_000_300_000)
             self.assertTrue(recording["has_next"])
-=======
-            self.assertEqual(len(recording.snapshot_data_by_window_id[""]), chunk_limit * snapshots_per_chunk)
-            self.assertEqual(recording.snapshot_data_by_window_id[""][0]["timestamp"], 1_600_000_300_000)
-            self.assertTrue(recording.has_next)
->>>>>>> a20ee7c7
 
     def test_get_metadata(self):
         with freeze_time("2020-09-13T12:26:40.000Z"):
@@ -257,7 +234,6 @@
                 has_full_snapshot=False,
                 source=3,
             )  # active
-<<<<<<< HEAD
 
             timestamp = now()
             create_chunked_snapshots(
@@ -422,176 +398,7 @@
             recording = SessionRecording(team=self.team, session_recording_id="1", request=req).get_metadata()
             assert recording is not None
             assert recording["segments"][0]["start_time"] != now()
-=======
-
-            timestamp = now()
-            create_chunked_snapshots(
-                team_id=self.team.id,
-                snapshot_count=1,
-                distinct_id="u",
-                session_id="1",
-                timestamp=timestamp,
-                window_id="2",
-                has_full_snapshot=False,
-                source=3,
-            )  # active
-            timestamp += relativedelta(seconds=ACTIVITY_THRESHOLD_SECONDS * 2)
-            create_chunked_snapshots(
-                team_id=self.team.id,
-                snapshot_count=1,
-                distinct_id="u",
-                session_id="1",
-                timestamp=timestamp,
-                window_id="2",
-                has_full_snapshot=False,
-                source=3,
-            )  # active
-            timestamp += relativedelta(seconds=ACTIVITY_THRESHOLD_SECONDS)
-            create_chunked_snapshots(
-                team_id=self.team.id,
-                snapshot_count=1,
-                distinct_id="u",
-                session_id="1",
-                timestamp=timestamp,
-                window_id="2",
-                has_full_snapshot=False,
-                source=3,
-            )  # active
-            timestamp += relativedelta(seconds=math.floor(ACTIVITY_THRESHOLD_SECONDS / 2))
-            create_chunked_snapshots(
-                team_id=self.team.id,
-                snapshot_count=1,
-                distinct_id="u",
-                session_id="1",
-                timestamp=timestamp,
-                window_id="2",
-                has_full_snapshot=False,
-                source=3,
-            )  # active
-            timestamp += relativedelta(seconds=math.floor(ACTIVITY_THRESHOLD_SECONDS / 2))
-            create_chunked_snapshots(
-                team_id=self.team.id,
-                snapshot_count=1,
-                distinct_id="u",
-                session_id="1",
-                timestamp=timestamp,
-                window_id="2",
-            )
-
-            req, _ = create_recording_request_and_filter("1")
-            recording = SessionRecording(team=self.team, session_recording_id="1", request=req).get_metadata()
-
-            millisecond = relativedelta(microseconds=1000)
->>>>>>> a20ee7c7
-
-            self.assertEqual(
-                recording,
-                RecordingMetadata(
-                    distinct_id="u",
-                    segments=[
-                        RecordingSegment(is_active=True, window_id="2", start_time=now(), end_time=now()),
-                        RecordingSegment(
-                            is_active=False,
-                            window_id="2",
-                            start_time=now() + millisecond,
-                            end_time=now() + relativedelta(seconds=1) - millisecond,
-                        ),
-                        RecordingSegment(
-                            is_active=True,
-                            window_id="1",
-                            start_time=now() + relativedelta(seconds=1),
-                            end_time=now() + relativedelta(seconds=1 + ACTIVITY_THRESHOLD_SECONDS),
-                        ),
-                        RecordingSegment(
-                            is_active=False,
-                            window_id="1",
-                            start_time=now() + relativedelta(seconds=1 + ACTIVITY_THRESHOLD_SECONDS) + millisecond,
-                            end_time=now() + relativedelta(seconds=2 * ACTIVITY_THRESHOLD_SECONDS) - millisecond,
-                        ),
-                        RecordingSegment(
-                            is_active=True,
-                            window_id="2",
-                            start_time=now() + relativedelta(seconds=2 * ACTIVITY_THRESHOLD_SECONDS),
-                            end_time=now() + relativedelta(seconds=math.floor(3.5 * ACTIVITY_THRESHOLD_SECONDS)),
-                        ),
-                        RecordingSegment(
-                            is_active=True,
-                            window_id="1",
-                            start_time=now() + relativedelta(seconds=(3 * ACTIVITY_THRESHOLD_SECONDS) + 2),
-                            end_time=now() + relativedelta(seconds=(4 * ACTIVITY_THRESHOLD_SECONDS) - 2),
-                        ),
-                        RecordingSegment(
-                            is_active=False,
-                            window_id="2",
-                            start_time=now()
-                            + relativedelta(seconds=(4 * ACTIVITY_THRESHOLD_SECONDS) - 2)
-                            + millisecond,
-                            end_time=now() + relativedelta(seconds=4 * ACTIVITY_THRESHOLD_SECONDS),
-                        ),
-                    ],
-                    start_and_end_times_by_window_id={
-                        "1": {
-                            "start_time": now(),
-                            "end_time": now() + relativedelta(seconds=ACTIVITY_THRESHOLD_SECONDS * 4 - 2),
-                            "window_id": "1",
-                            "is_active": False,
-                        },
-                        "2": {
-                            "start_time": now(),
-                            "end_time": now() + relativedelta(seconds=ACTIVITY_THRESHOLD_SECONDS * 4),
-                            "window_id": "2",
-                            "is_active": False,
-                        },
-                    },
-                ),
-            )
-
-    def test_get_metadata_for_non_existant_session_id(self):
-        with freeze_time("2020-09-13T12:26:40.000Z"):
-            req, _ = create_recording_request_and_filter("99")
-            recording = SessionRecording(team=self.team, session_recording_id="1", request=req).get_metadata()
-            self.assertEqual(recording, None)
-
-    def test_get_metadata_does_not_leak_teams(self):
-        with freeze_time("2020-09-13T12:26:40.000Z"):
-            another_team = Team.objects.create(organization=self.organization)
-            create_snapshot(
-                has_full_snapshot=False,
-                distinct_id="user",
-                session_id="1",
-                timestamp=now(),
-                team_id=another_team.pk,
-            )
-            create_snapshot(
-                has_full_snapshot=False,
-                distinct_id="user",
-                session_id="1",
-                timestamp=now() + relativedelta(seconds=10),
-                team_id=self.team.id,
-            )
-            create_snapshot(
-                has_full_snapshot=False,
-                distinct_id="user",
-                session_id="1",
-                timestamp=now() + relativedelta(seconds=20),
-                team_id=self.team.id,
-            )
-            create_snapshot(
-                has_full_snapshot=False,
-                distinct_id="user",
-                session_id="1",
-                timestamp=now() + relativedelta(seconds=30),
-                team_id=self.team.id,
-            )
-
-            req, _ = create_recording_request_and_filter("1")
-            recording = SessionRecording(team=self.team, session_recording_id="1", request=req).get_metadata()
-            assert recording is not None
-            assert recording.segments[0].start_time != now()
-
-<<<<<<< HEAD
-                self.assertEqual(len(recording["snapshot_data_by_window_id"][""]), 1)
-=======
+
     def test_get_snapshots_with_date_filter(self):
         with freeze_time("2020-09-13T12:26:40.000Z"):
             # This snapshot should be filtered out
@@ -618,5 +425,4 @@
                 team=self.team, session_recording_id="1", request=req, recording_start_time=now()
             ).get_snapshots(filter.limit, filter.offset)
 
-            self.assertEqual(len(recording.snapshot_data_by_window_id[""]), 1)
->>>>>>> a20ee7c7
+            self.assertEqual(len(recording["snapshot_data_by_window_id"][""]), 1)