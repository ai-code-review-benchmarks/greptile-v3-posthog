--- conflicted
+++ resolved
@@ -218,11 +218,7 @@
               CROSS JOIN
                 (SELECT breakdown_value
                  FROM
-<<<<<<< HEAD
-                   (SELECT [52, 0] as breakdown_value) ARRAY
-=======
                    (SELECT [1, 2] as breakdown_value) ARRAY
->>>>>>> 6f29a9c0
                  JOIN breakdown_value) as sec
               ORDER BY breakdown_value,
                        day_start
@@ -232,11 +228,7 @@
               FROM events e
               INNER JOIN
                 (SELECT distinct_id,
-<<<<<<< HEAD
-                        52 as value
-=======
                         1 as value
->>>>>>> 6f29a9c0
                  FROM
                    (SELECT distinct_id,
                            argMax(person_id, version) as person_id
@@ -290,11 +282,7 @@
               CROSS JOIN
                 (SELECT breakdown_value
                  FROM
-<<<<<<< HEAD
-                   (SELECT [52, 0] as breakdown_value) ARRAY
-=======
                    (SELECT [1, 2] as breakdown_value) ARRAY
->>>>>>> 6f29a9c0
                  JOIN breakdown_value) as sec
               ORDER BY breakdown_value,
                        day_start
@@ -304,11 +292,7 @@
               FROM events e
               INNER JOIN
                 (SELECT distinct_id,
-<<<<<<< HEAD
-                        52 as value
-=======
                         1 as value
->>>>>>> 6f29a9c0
                  FROM
                    (SELECT distinct_id,
                            argMax(person_id, version) as person_id
