# name: TestFOSSFunnel.test_funnel_conversion_window_seconds
  '
  
  SELECT countIf(steps = 1) step_1,
         countIf(steps = 2) step_2,
         countIf(steps = 3) step_3,
         avg(step_1_average_conversion_time_inner) step_1_average_conversion_time,
         avg(step_2_average_conversion_time_inner) step_2_average_conversion_time,
         median(step_1_median_conversion_time_inner) step_1_median_conversion_time,
         median(step_2_median_conversion_time_inner) step_2_median_conversion_time
  FROM
    (SELECT aggregation_target,
            steps,
            avg(step_1_conversion_time) step_1_average_conversion_time_inner,
            avg(step_2_conversion_time) step_2_average_conversion_time_inner,
            median(step_1_conversion_time) step_1_median_conversion_time_inner,
            median(step_2_conversion_time) step_2_median_conversion_time_inner
     FROM
       (SELECT aggregation_target,
               steps,
               max(steps) over (PARTITION BY aggregation_target) as max_steps,
                               step_1_conversion_time,
                               step_2_conversion_time
        FROM
          (SELECT *,
                  if(latest_0 <= latest_1
                     AND latest_1 <= latest_0 + INTERVAL 15 SECOND
                     AND latest_1 <= latest_2
                     AND latest_2 <= latest_0 + INTERVAL 15 SECOND, 3, if(latest_0 <= latest_1
                                                                          AND latest_1 <= latest_0 + INTERVAL 15 SECOND, 2, 1)) AS steps ,
                  if(isNotNull(latest_1)
                     AND latest_1 <= latest_0 + INTERVAL 15 SECOND, dateDiff('second', toDateTime(latest_0), toDateTime(latest_1)), NULL) step_1_conversion_time,
                  if(isNotNull(latest_2)
                     AND latest_2 <= latest_1 + INTERVAL 15 SECOND, dateDiff('second', toDateTime(latest_1), toDateTime(latest_2)), NULL) step_2_conversion_time
           FROM
             (SELECT aggregation_target,
                     timestamp,
                     step_0,
                     latest_0,
                     step_1,
                     latest_1,
                     step_2,
                     min(latest_2) over (PARTITION by aggregation_target
                                         ORDER BY timestamp DESC ROWS BETWEEN UNBOUNDED PRECEDING AND 0 PRECEDING) latest_2
              FROM
                (SELECT aggregation_target,
                        timestamp,
                        step_0,
                        latest_0,
                        step_1,
                        latest_1,
                        step_2,
                        if(latest_2 < latest_1, NULL, latest_2) as latest_2
                 FROM
                   (SELECT aggregation_target,
                           timestamp,
                           step_0,
                           latest_0,
                           step_1,
                           min(latest_1) over (PARTITION by aggregation_target
                                               ORDER BY timestamp DESC ROWS BETWEEN UNBOUNDED PRECEDING AND 0 PRECEDING) latest_1,
                                              step_2,
                                              min(latest_2) over (PARTITION by aggregation_target
                                                                  ORDER BY timestamp DESC ROWS BETWEEN UNBOUNDED PRECEDING AND 0 PRECEDING) latest_2
                    FROM
                      (SELECT e.timestamp as timestamp,
                              pdi.person_id as aggregation_target,
                              pdi.person_id as person_id ,
                              if(event = 'step one', 1, 0) as step_0,
                              if(step_0 = 1, timestamp, null) as latest_0,
                              if(event = 'step two', 1, 0) as step_1,
                              if(step_1 = 1, timestamp, null) as latest_1,
                              if(event = 'step three', 1, 0) as step_2,
                              if(step_2 = 1, timestamp, null) as latest_2
                       FROM events e
                       INNER JOIN
                         (SELECT distinct_id,
                                 argMax(person_id, version) as person_id
                          FROM person_distinct_id2
                          WHERE team_id = 2
                          GROUP BY distinct_id
                          HAVING argMax(is_deleted, version) = 0) AS pdi ON e.distinct_id = pdi.distinct_id
                       WHERE team_id = 2
                         AND event IN ['step one', 'step three', 'step two']
                         AND toTimeZone(timestamp, 'UTC') >= toDateTime('2021-05-01 00:00:00', 'UTC')
                         AND toTimeZone(timestamp, 'UTC') <= toDateTime('2021-05-14 23:59:59', 'UTC')
                         AND (step_0 = 1
                              OR step_1 = 1
                              OR step_2 = 1) ))))
           WHERE step_0 = 1 ))
     GROUP BY aggregation_target,
              steps
     HAVING steps = max_steps)
  '
---
# name: TestFOSSFunnel.test_funnel_conversion_window_seconds.1
  '
  
  SELECT aggregation_target AS actor_id
  FROM
    (SELECT aggregation_target,
            steps,
            avg(step_1_conversion_time) step_1_average_conversion_time_inner,
            avg(step_2_conversion_time) step_2_average_conversion_time_inner,
            median(step_1_conversion_time) step_1_median_conversion_time_inner,
            median(step_2_conversion_time) step_2_median_conversion_time_inner
     FROM
       (SELECT aggregation_target,
               steps,
               max(steps) over (PARTITION BY aggregation_target) as max_steps,
                               step_1_conversion_time,
                               step_2_conversion_time
        FROM
          (SELECT *,
                  if(latest_0 <= latest_1
                     AND latest_1 <= latest_0 + INTERVAL 15 SECOND
                     AND latest_1 <= latest_2
                     AND latest_2 <= latest_0 + INTERVAL 15 SECOND, 3, if(latest_0 <= latest_1
                                                                          AND latest_1 <= latest_0 + INTERVAL 15 SECOND, 2, 1)) AS steps ,
                  if(isNotNull(latest_1)
                     AND latest_1 <= latest_0 + INTERVAL 15 SECOND, dateDiff('second', toDateTime(latest_0), toDateTime(latest_1)), NULL) step_1_conversion_time,
                  if(isNotNull(latest_2)
                     AND latest_2 <= latest_1 + INTERVAL 15 SECOND, dateDiff('second', toDateTime(latest_1), toDateTime(latest_2)), NULL) step_2_conversion_time
           FROM
             (SELECT aggregation_target,
                     timestamp,
                     step_0,
                     latest_0,
                     step_1,
                     latest_1,
                     step_2,
                     min(latest_2) over (PARTITION by aggregation_target
                                         ORDER BY timestamp DESC ROWS BETWEEN UNBOUNDED PRECEDING AND 0 PRECEDING) latest_2
              FROM
                (SELECT aggregation_target,
                        timestamp,
                        step_0,
                        latest_0,
                        step_1,
                        latest_1,
                        step_2,
                        if(latest_2 < latest_1, NULL, latest_2) as latest_2
                 FROM
                   (SELECT aggregation_target,
                           timestamp,
                           step_0,
                           latest_0,
                           step_1,
                           min(latest_1) over (PARTITION by aggregation_target
                                               ORDER BY timestamp DESC ROWS BETWEEN UNBOUNDED PRECEDING AND 0 PRECEDING) latest_1,
                                              step_2,
                                              min(latest_2) over (PARTITION by aggregation_target
                                                                  ORDER BY timestamp DESC ROWS BETWEEN UNBOUNDED PRECEDING AND 0 PRECEDING) latest_2
                    FROM
                      (SELECT e.timestamp as timestamp,
                              pdi.person_id as aggregation_target,
                              pdi.person_id as person_id ,
                              if(event = 'step one', 1, 0) as step_0,
                              if(step_0 = 1, timestamp, null) as latest_0,
                              if(event = 'step two', 1, 0) as step_1,
                              if(step_1 = 1, timestamp, null) as latest_1,
                              if(event = 'step three', 1, 0) as step_2,
                              if(step_2 = 1, timestamp, null) as latest_2
                       FROM events e
                       INNER JOIN
                         (SELECT distinct_id,
                                 argMax(person_id, version) as person_id
                          FROM person_distinct_id2
                          WHERE team_id = 2
                          GROUP BY distinct_id
                          HAVING argMax(is_deleted, version) = 0) AS pdi ON e.distinct_id = pdi.distinct_id
                       WHERE team_id = 2
                         AND event IN ['step one', 'step three', 'step two']
                         AND toTimeZone(timestamp, 'UTC') >= toDateTime('2021-05-01 00:00:00', 'UTC')
                         AND toTimeZone(timestamp, 'UTC') <= toDateTime('2021-05-14 23:59:59', 'UTC')
                         AND (step_0 = 1
                              OR step_1 = 1
                              OR step_2 = 1) ))))
           WHERE step_0 = 1 ))
     GROUP BY aggregation_target,
              steps
     HAVING steps = max_steps)
  WHERE steps IN [2, 3]
  ORDER BY aggregation_target
  LIMIT 100
  OFFSET 0
  '
---
# name: TestFOSSFunnel.test_funnel_events_with_person_on_events_v2
  '
  
  SELECT distinct_id,
         person_id
  FROM events
  WHERE team_id = 2
    AND distinct_id IN ('stopped_after_signup',
                        'stopped_after_pay')
  GROUP BY distinct_id,
           person_id
  ORDER BY if(distinct_id = 'stopped_after_signup', -1, 0)
  '
---
# name: TestFOSSFunnel.test_funnel_events_with_person_on_events_v2.1
  '
  
  SELECT countIf(steps = 1) step_1,
         countIf(steps = 2) step_2,
         countIf(steps = 3) step_3,
         avg(step_1_average_conversion_time_inner) step_1_average_conversion_time,
         avg(step_2_average_conversion_time_inner) step_2_average_conversion_time,
         median(step_1_median_conversion_time_inner) step_1_median_conversion_time,
         median(step_2_median_conversion_time_inner) step_2_median_conversion_time
  FROM
    (SELECT aggregation_target,
            steps,
            avg(step_1_conversion_time) step_1_average_conversion_time_inner,
            avg(step_2_conversion_time) step_2_average_conversion_time_inner,
            median(step_1_conversion_time) step_1_median_conversion_time_inner,
            median(step_2_conversion_time) step_2_median_conversion_time_inner
     FROM
       (SELECT aggregation_target,
               steps,
               max(steps) over (PARTITION BY aggregation_target) as max_steps,
                               step_1_conversion_time,
                               step_2_conversion_time
        FROM
          (SELECT *,
                  if(latest_0 <= latest_1
                     AND latest_1 <= latest_0 + INTERVAL 14 DAY
                     AND latest_1 <= latest_2
                     AND latest_2 <= latest_0 + INTERVAL 14 DAY, 3, if(latest_0 <= latest_1
                                                                       AND latest_1 <= latest_0 + INTERVAL 14 DAY, 2, 1)) AS steps ,
                  if(isNotNull(latest_1)
                     AND latest_1 <= latest_0 + INTERVAL 14 DAY, dateDiff('second', toDateTime(latest_0), toDateTime(latest_1)), NULL) step_1_conversion_time,
                  if(isNotNull(latest_2)
                     AND latest_2 <= latest_1 + INTERVAL 14 DAY, dateDiff('second', toDateTime(latest_1), toDateTime(latest_2)), NULL) step_2_conversion_time
           FROM
             (SELECT aggregation_target,
                     timestamp,
                     step_0,
                     latest_0,
                     step_1,
                     latest_1,
                     step_2,
                     min(latest_2) over (PARTITION by aggregation_target
                                         ORDER BY timestamp DESC ROWS BETWEEN UNBOUNDED PRECEDING AND 0 PRECEDING) latest_2
              FROM
                (SELECT aggregation_target,
                        timestamp,
                        step_0,
                        latest_0,
                        step_1,
                        latest_1,
                        step_2,
                        if(latest_2 < latest_1, NULL, latest_2) as latest_2
                 FROM
                   (SELECT aggregation_target,
                           timestamp,
                           step_0,
                           latest_0,
                           step_1,
                           min(latest_1) over (PARTITION by aggregation_target
                                               ORDER BY timestamp DESC ROWS BETWEEN UNBOUNDED PRECEDING AND 0 PRECEDING) latest_1,
                                              step_2,
                                              min(latest_2) over (PARTITION by aggregation_target
                                                                  ORDER BY timestamp DESC ROWS BETWEEN UNBOUNDED PRECEDING AND 0 PRECEDING) latest_2
                    FROM
                      (SELECT e.timestamp as timestamp,
                              if(notEmpty(overrides.person_id), overrides.person_id, e.person_id) as aggregation_target,
                              if(notEmpty(overrides.person_id), overrides.person_id, e.person_id) as person_id ,
                              if(event = 'user signed up', 1, 0) as step_0,
                              if(step_0 = 1, timestamp, null) as latest_0,
                              if(((((match(elements_chain, '(^|;)button(\\.|$|;|:)'))
                                    AND (match(elements_chain, '(text="Pay\\ \\$10")')))
                                   AND event = '$autocapture')) , 1, 0) as step_1,
                              if(step_1 = 1, timestamp, null) as latest_1,
                              if(((((match(elements_chain, '(^|;)a(\\.|$|;|:)'))
                                    AND (match(elements_chain, '(href="/movie")')))
                                   AND event = '$autocapture')) , 1, 0) as step_2,
                              if(step_2 = 1, timestamp, null) as latest_2
                       FROM events e
                       LEFT OUTER JOIN
                         (SELECT override_person_id as person_id,
                                 old_person_id
                          FROM person_overrides
                          WHERE team_id = 2 ) AS overrides ON e.person_id = overrides.old_person_id
                       WHERE team_id = 2
                         AND event IN ['$autocapture', 'user signed up', '$autocapture', '$autocapture']
<<<<<<< HEAD
                         AND toTimeZone(timestamp, 'UTC') >= toDateTime('2023-03-22 00:00:00', 'UTC')
                         AND toTimeZone(timestamp, 'UTC') <= toDateTime('2023-03-29 23:59:59', 'UTC')
=======
                         AND toTimeZone(timestamp, 'UTC') >= toDateTime('2023-03-23 00:00:00', 'UTC')
                         AND toTimeZone(timestamp, 'UTC') <= toDateTime('2023-03-30 23:59:59', 'UTC')
>>>>>>> 42f4d6bb
                         AND notEmpty(e.person_id)
                         AND (step_0 = 1
                              OR step_1 = 1
                              OR step_2 = 1) ))))
           WHERE step_0 = 1 ))
     GROUP BY aggregation_target,
              steps
     HAVING steps = max_steps)
  '
---
# name: TestFOSSFunnel.test_funnel_with_cohorts_step_filter
  '
  
  SELECT countIf(steps = 1) step_1,
         countIf(steps = 2) step_2,
         avg(step_1_average_conversion_time_inner) step_1_average_conversion_time,
         median(step_1_median_conversion_time_inner) step_1_median_conversion_time
  FROM
    (SELECT aggregation_target,
            steps,
            avg(step_1_conversion_time) step_1_average_conversion_time_inner,
            median(step_1_conversion_time) step_1_median_conversion_time_inner
     FROM
       (SELECT aggregation_target,
               steps,
               max(steps) over (PARTITION BY aggregation_target) as max_steps,
                               step_1_conversion_time
        FROM
          (SELECT *,
                  if(latest_0 <= latest_1
                     AND latest_1 <= latest_0 + INTERVAL 14 DAY, 2, 1) AS steps ,
                  if(isNotNull(latest_1)
                     AND latest_1 <= latest_0 + INTERVAL 14 DAY, dateDiff('second', toDateTime(latest_0), toDateTime(latest_1)), NULL) step_1_conversion_time
           FROM
             (SELECT aggregation_target,
                     timestamp,
                     step_0,
                     latest_0,
                     step_1,
                     min(latest_1) over (PARTITION by aggregation_target
                                         ORDER BY timestamp DESC ROWS BETWEEN UNBOUNDED PRECEDING AND 0 PRECEDING) latest_1
              FROM
                (SELECT e.timestamp as timestamp,
                        pdi.person_id as aggregation_target,
                        pdi.person_id as person_id ,
                        if(event = 'user signed up'
                           AND (person_id IN
                                  (SELECT id
                                   FROM person
                                   WHERE team_id = 2
                                     AND id IN
                                       (SELECT id
                                        FROM person
                                        WHERE team_id = 2
                                          AND ((replaceRegexpAll(JSONExtractRaw(person.properties, 'email'), '^"|"$', '') ILIKE '%.com%')) )
                                   GROUP BY id
                                   HAVING max(is_deleted) = 0
                                   AND ((replaceRegexpAll(JSONExtractRaw(argMax(person.properties, version), 'email'), '^"|"$', '') ILIKE '%.com%')))), 1, 0) as step_0,
                        if(step_0 = 1, timestamp, null) as latest_0,
                        if(event = 'paid', 1, 0) as step_1,
                        if(step_1 = 1, timestamp, null) as latest_1
                 FROM events e
                 INNER JOIN
                   (SELECT distinct_id,
                           argMax(person_id, version) as person_id
                    FROM person_distinct_id2
                    WHERE team_id = 2
                    GROUP BY distinct_id
                    HAVING argMax(is_deleted, version) = 0) AS pdi ON e.distinct_id = pdi.distinct_id
                 INNER JOIN
                   (SELECT id
                    FROM person
                    WHERE team_id = 2
                    GROUP BY id
                    HAVING max(is_deleted) = 0) person ON person.id = pdi.person_id
                 WHERE team_id = 2
                   AND event IN ['paid', 'user signed up']
                   AND toTimeZone(timestamp, 'UTC') >= toDateTime('2020-01-01 00:00:00', 'UTC')
                   AND toTimeZone(timestamp, 'UTC') <= toDateTime('2020-01-14 23:59:59', 'UTC')
                   AND (step_0 = 1
                        OR step_1 = 1) ))
           WHERE step_0 = 1 ))
     GROUP BY aggregation_target,
              steps
     HAVING steps = max_steps)
  '
---
# name: TestFOSSFunnel.test_funnel_with_precalculated_cohort_step_filter
  '
  
  SELECT count(*)
  FROM
    (SELECT 1
     FROM cohortpeople
     WHERE team_id = 2
       AND cohort_id = 2
     GROUP BY person_id,
              cohort_id,
              team_id,
              version
     HAVING sum(sign) > 0)
  '
---
# name: TestFOSSFunnel.test_funnel_with_precalculated_cohort_step_filter.1
  '
  
  SELECT count(*)
  FROM
    (SELECT 1
     FROM cohortpeople
     WHERE team_id = 2
       AND cohort_id = 2
     GROUP BY person_id,
              cohort_id,
              team_id,
              version
     HAVING sum(sign) > 0)
  '
---
# name: TestFOSSFunnel.test_funnel_with_precalculated_cohort_step_filter.2
  '
  
  SELECT countIf(steps = 1) step_1,
         countIf(steps = 2) step_2,
         avg(step_1_average_conversion_time_inner) step_1_average_conversion_time,
         median(step_1_median_conversion_time_inner) step_1_median_conversion_time
  FROM
    (SELECT aggregation_target,
            steps,
            avg(step_1_conversion_time) step_1_average_conversion_time_inner,
            median(step_1_conversion_time) step_1_median_conversion_time_inner
     FROM
       (SELECT aggregation_target,
               steps,
               max(steps) over (PARTITION BY aggregation_target) as max_steps,
                               step_1_conversion_time
        FROM
          (SELECT *,
                  if(latest_0 <= latest_1
                     AND latest_1 <= latest_0 + INTERVAL 14 DAY, 2, 1) AS steps ,
                  if(isNotNull(latest_1)
                     AND latest_1 <= latest_0 + INTERVAL 14 DAY, dateDiff('second', toDateTime(latest_0), toDateTime(latest_1)), NULL) step_1_conversion_time
           FROM
             (SELECT aggregation_target,
                     timestamp,
                     step_0,
                     latest_0,
                     step_1,
                     min(latest_1) over (PARTITION by aggregation_target
                                         ORDER BY timestamp DESC ROWS BETWEEN UNBOUNDED PRECEDING AND 0 PRECEDING) latest_1
              FROM
                (SELECT e.timestamp as timestamp,
                        pdi.person_id as aggregation_target,
                        pdi.person_id as person_id ,
                        if(event = 'user signed up'
                           AND (person_id IN
                                  (SELECT person_id
                                   FROM cohortpeople
                                   WHERE team_id = 2
                                     AND cohort_id = 2
                                   GROUP BY person_id, cohort_id, team_id, version
                                   HAVING sum(sign) > 0)), 1, 0) as step_0,
                        if(step_0 = 1, timestamp, null) as latest_0,
                        if(event = 'paid', 1, 0) as step_1,
                        if(step_1 = 1, timestamp, null) as latest_1
                 FROM events e
                 INNER JOIN
                   (SELECT distinct_id,
                           argMax(person_id, version) as person_id
                    FROM person_distinct_id2
                    WHERE team_id = 2
                    GROUP BY distinct_id
                    HAVING argMax(is_deleted, version) = 0) AS pdi ON e.distinct_id = pdi.distinct_id
                 INNER JOIN
                   (SELECT id
                    FROM person
                    WHERE team_id = 2
                    GROUP BY id
                    HAVING max(is_deleted) = 0) person ON person.id = pdi.person_id
                 WHERE team_id = 2
                   AND event IN ['paid', 'user signed up']
                   AND toTimeZone(timestamp, 'UTC') >= toDateTime('2020-01-01 00:00:00', 'UTC')
                   AND toTimeZone(timestamp, 'UTC') <= toDateTime('2020-01-14 23:59:59', 'UTC')
                   AND (step_0 = 1
                        OR step_1 = 1) ))
           WHERE step_0 = 1 ))
     GROUP BY aggregation_target,
              steps
     HAVING steps = max_steps)
  '
---
# name: TestFOSSFunnel.test_funnel_with_property_groups
  '
  
  SELECT countIf(steps = 1) step_1,
         countIf(steps = 2) step_2,
         countIf(steps = 3) step_3,
         avg(step_1_average_conversion_time_inner) step_1_average_conversion_time,
         avg(step_2_average_conversion_time_inner) step_2_average_conversion_time,
         median(step_1_median_conversion_time_inner) step_1_median_conversion_time,
         median(step_2_median_conversion_time_inner) step_2_median_conversion_time
  FROM
    (SELECT aggregation_target,
            steps,
            avg(step_1_conversion_time) step_1_average_conversion_time_inner,
            avg(step_2_conversion_time) step_2_average_conversion_time_inner,
            median(step_1_conversion_time) step_1_median_conversion_time_inner,
            median(step_2_conversion_time) step_2_median_conversion_time_inner
     FROM
       (SELECT aggregation_target,
               steps,
               max(steps) over (PARTITION BY aggregation_target) as max_steps,
                               step_1_conversion_time,
                               step_2_conversion_time
        FROM
          (SELECT *,
                  if(latest_0 <= latest_1
                     AND latest_1 <= latest_0 + INTERVAL 14 DAY
                     AND latest_1 <= latest_2
                     AND latest_2 <= latest_0 + INTERVAL 14 DAY, 3, if(latest_0 <= latest_1
                                                                       AND latest_1 <= latest_0 + INTERVAL 14 DAY, 2, 1)) AS steps ,
                  if(isNotNull(latest_1)
                     AND latest_1 <= latest_0 + INTERVAL 14 DAY, dateDiff('second', toDateTime(latest_0), toDateTime(latest_1)), NULL) step_1_conversion_time,
                  if(isNotNull(latest_2)
                     AND latest_2 <= latest_1 + INTERVAL 14 DAY, dateDiff('second', toDateTime(latest_1), toDateTime(latest_2)), NULL) step_2_conversion_time
           FROM
             (SELECT aggregation_target,
                     timestamp,
                     step_0,
                     latest_0,
                     step_1,
                     latest_1,
                     step_2,
                     min(latest_2) over (PARTITION by aggregation_target
                                         ORDER BY timestamp DESC ROWS BETWEEN UNBOUNDED PRECEDING AND 0 PRECEDING) latest_2
              FROM
                (SELECT aggregation_target,
                        timestamp,
                        step_0,
                        latest_0,
                        step_1,
                        latest_1,
                        step_2,
                        if(latest_2 < latest_1, NULL, latest_2) as latest_2
                 FROM
                   (SELECT aggregation_target,
                           timestamp,
                           step_0,
                           latest_0,
                           step_1,
                           min(latest_1) over (PARTITION by aggregation_target
                                               ORDER BY timestamp DESC ROWS BETWEEN UNBOUNDED PRECEDING AND 0 PRECEDING) latest_1,
                                              step_2,
                                              min(latest_2) over (PARTITION by aggregation_target
                                                                  ORDER BY timestamp DESC ROWS BETWEEN UNBOUNDED PRECEDING AND 0 PRECEDING) latest_2
                    FROM
                      (SELECT e.timestamp as timestamp,
                              pdi.person_id as aggregation_target,
                              pdi.person_id as person_id ,
                              if(event = 'user signed up', 1, 0) as step_0,
                              if(step_0 = 1, timestamp, null) as latest_0,
                              if(event = '$pageview'
                                 AND (has(['aloha.com'], replaceRegexpAll(JSONExtractRaw(properties, '$current_url'), '^"|"$', ''))), 1, 0) as step_1,
                              if(step_1 = 1, timestamp, null) as latest_1,
                              if(event = '$pageview'
                                 AND (has(['aloha2.com'], replaceRegexpAll(JSONExtractRaw(properties, '$current_url'), '^"|"$', ''))), 1, 0) as step_2,
                              if(step_2 = 1, timestamp, null) as latest_2
                       FROM events e
                       INNER JOIN
                         (SELECT distinct_id,
                                 argMax(person_id, version) as person_id
                          FROM person_distinct_id2
                          WHERE team_id = 2
                          GROUP BY distinct_id
                          HAVING argMax(is_deleted, version) = 0) AS pdi ON e.distinct_id = pdi.distinct_id
                       INNER JOIN
                         (SELECT id
                          FROM person
                          WHERE team_id = 2
                            AND id IN
                              (SELECT id
                               FROM person
                               WHERE team_id = 2
                                 AND ((replaceRegexpAll(JSONExtractRaw(person.properties, 'email'), '^"|"$', '') ILIKE '%.com%'
                                       AND has(['20'], replaceRegexpAll(JSONExtractRaw(person.properties, 'age'), '^"|"$', '')))
                                      OR (replaceRegexpAll(JSONExtractRaw(person.properties, 'email'), '^"|"$', '') ILIKE '%.org%'
                                          OR has(['28'], replaceRegexpAll(JSONExtractRaw(person.properties, 'age'), '^"|"$', '')))) )
                          GROUP BY id
                          HAVING max(is_deleted) = 0
                          AND ((replaceRegexpAll(JSONExtractRaw(argMax(person.properties, version), 'email'), '^"|"$', '') ILIKE '%.com%'
                                AND has(['20'], replaceRegexpAll(JSONExtractRaw(argMax(person.properties, version), 'age'), '^"|"$', '')))
                               OR (replaceRegexpAll(JSONExtractRaw(argMax(person.properties, version), 'email'), '^"|"$', '') ILIKE '%.org%'
                                   OR has(['28'], replaceRegexpAll(JSONExtractRaw(argMax(person.properties, version), 'age'), '^"|"$', ''))))) person ON person.id = pdi.person_id
                       WHERE team_id = 2
                         AND event IN ['$pageview', 'user signed up']
                         AND toTimeZone(timestamp, 'UTC') >= toDateTime('2020-01-01 00:00:00', 'UTC')
                         AND toTimeZone(timestamp, 'UTC') <= toDateTime('2020-07-01 23:59:59', 'UTC')
                         AND (step_0 = 1
                              OR step_1 = 1
                              OR step_2 = 1) ))))
           WHERE step_0 = 1 ))
     GROUP BY aggregation_target,
              steps
     HAVING steps = max_steps)
  '
---
# name: TestFOSSFunnel.test_funnel_with_property_groups.1
  '
  
  SELECT aggregation_target AS actor_id
  FROM
    (SELECT aggregation_target,
            steps,
            avg(step_1_conversion_time) step_1_average_conversion_time_inner,
            avg(step_2_conversion_time) step_2_average_conversion_time_inner,
            median(step_1_conversion_time) step_1_median_conversion_time_inner,
            median(step_2_conversion_time) step_2_median_conversion_time_inner
     FROM
       (SELECT aggregation_target,
               steps,
               max(steps) over (PARTITION BY aggregation_target) as max_steps,
                               step_1_conversion_time,
                               step_2_conversion_time
        FROM
          (SELECT *,
                  if(latest_0 <= latest_1
                     AND latest_1 <= latest_0 + INTERVAL 14 DAY
                     AND latest_1 <= latest_2
                     AND latest_2 <= latest_0 + INTERVAL 14 DAY, 3, if(latest_0 <= latest_1
                                                                       AND latest_1 <= latest_0 + INTERVAL 14 DAY, 2, 1)) AS steps ,
                  if(isNotNull(latest_1)
                     AND latest_1 <= latest_0 + INTERVAL 14 DAY, dateDiff('second', toDateTime(latest_0), toDateTime(latest_1)), NULL) step_1_conversion_time,
                  if(isNotNull(latest_2)
                     AND latest_2 <= latest_1 + INTERVAL 14 DAY, dateDiff('second', toDateTime(latest_1), toDateTime(latest_2)), NULL) step_2_conversion_time
           FROM
             (SELECT aggregation_target,
                     timestamp,
                     step_0,
                     latest_0,
                     step_1,
                     latest_1,
                     step_2,
                     min(latest_2) over (PARTITION by aggregation_target
                                         ORDER BY timestamp DESC ROWS BETWEEN UNBOUNDED PRECEDING AND 0 PRECEDING) latest_2
              FROM
                (SELECT aggregation_target,
                        timestamp,
                        step_0,
                        latest_0,
                        step_1,
                        latest_1,
                        step_2,
                        if(latest_2 < latest_1, NULL, latest_2) as latest_2
                 FROM
                   (SELECT aggregation_target,
                           timestamp,
                           step_0,
                           latest_0,
                           step_1,
                           min(latest_1) over (PARTITION by aggregation_target
                                               ORDER BY timestamp DESC ROWS BETWEEN UNBOUNDED PRECEDING AND 0 PRECEDING) latest_1,
                                              step_2,
                                              min(latest_2) over (PARTITION by aggregation_target
                                                                  ORDER BY timestamp DESC ROWS BETWEEN UNBOUNDED PRECEDING AND 0 PRECEDING) latest_2
                    FROM
                      (SELECT e.timestamp as timestamp,
                              pdi.person_id as aggregation_target,
                              pdi.person_id as person_id ,
                              if(event = 'user signed up', 1, 0) as step_0,
                              if(step_0 = 1, timestamp, null) as latest_0,
                              if(event = '$pageview'
                                 AND (has(['aloha.com'], replaceRegexpAll(JSONExtractRaw(properties, '$current_url'), '^"|"$', ''))), 1, 0) as step_1,
                              if(step_1 = 1, timestamp, null) as latest_1,
                              if(event = '$pageview'
                                 AND (has(['aloha2.com'], replaceRegexpAll(JSONExtractRaw(properties, '$current_url'), '^"|"$', ''))), 1, 0) as step_2,
                              if(step_2 = 1, timestamp, null) as latest_2
                       FROM events e
                       INNER JOIN
                         (SELECT distinct_id,
                                 argMax(person_id, version) as person_id
                          FROM person_distinct_id2
                          WHERE team_id = 2
                          GROUP BY distinct_id
                          HAVING argMax(is_deleted, version) = 0) AS pdi ON e.distinct_id = pdi.distinct_id
                       INNER JOIN
                         (SELECT id
                          FROM person
                          WHERE team_id = 2
                            AND id IN
                              (SELECT id
                               FROM person
                               WHERE team_id = 2
                                 AND ((replaceRegexpAll(JSONExtractRaw(person.properties, 'email'), '^"|"$', '') ILIKE '%.com%'
                                       AND has(['20'], replaceRegexpAll(JSONExtractRaw(person.properties, 'age'), '^"|"$', '')))
                                      OR (replaceRegexpAll(JSONExtractRaw(person.properties, 'email'), '^"|"$', '') ILIKE '%.org%'
                                          OR has(['28'], replaceRegexpAll(JSONExtractRaw(person.properties, 'age'), '^"|"$', '')))) )
                          GROUP BY id
                          HAVING max(is_deleted) = 0
                          AND ((replaceRegexpAll(JSONExtractRaw(argMax(person.properties, version), 'email'), '^"|"$', '') ILIKE '%.com%'
                                AND has(['20'], replaceRegexpAll(JSONExtractRaw(argMax(person.properties, version), 'age'), '^"|"$', '')))
                               OR (replaceRegexpAll(JSONExtractRaw(argMax(person.properties, version), 'email'), '^"|"$', '') ILIKE '%.org%'
                                   OR has(['28'], replaceRegexpAll(JSONExtractRaw(argMax(person.properties, version), 'age'), '^"|"$', ''))))) person ON person.id = pdi.person_id
                       WHERE team_id = 2
                         AND event IN ['$pageview', 'user signed up']
                         AND toTimeZone(timestamp, 'UTC') >= toDateTime('2020-01-01 00:00:00', 'UTC')
                         AND toTimeZone(timestamp, 'UTC') <= toDateTime('2020-07-01 23:59:59', 'UTC')
                         AND (step_0 = 1
                              OR step_1 = 1
                              OR step_2 = 1) ))))
           WHERE step_0 = 1 ))
     GROUP BY aggregation_target,
              steps
     HAVING steps = max_steps)
  WHERE steps IN [1, 2, 3]
  ORDER BY aggregation_target
  LIMIT 100
  OFFSET 0
  '
---
# name: TestFOSSFunnel.test_funnel_with_property_groups.2
  '
  
  SELECT aggregation_target AS actor_id
  FROM
    (SELECT aggregation_target,
            steps,
            avg(step_1_conversion_time) step_1_average_conversion_time_inner,
            avg(step_2_conversion_time) step_2_average_conversion_time_inner,
            median(step_1_conversion_time) step_1_median_conversion_time_inner,
            median(step_2_conversion_time) step_2_median_conversion_time_inner
     FROM
       (SELECT aggregation_target,
               steps,
               max(steps) over (PARTITION BY aggregation_target) as max_steps,
                               step_1_conversion_time,
                               step_2_conversion_time
        FROM
          (SELECT *,
                  if(latest_0 <= latest_1
                     AND latest_1 <= latest_0 + INTERVAL 14 DAY
                     AND latest_1 <= latest_2
                     AND latest_2 <= latest_0 + INTERVAL 14 DAY, 3, if(latest_0 <= latest_1
                                                                       AND latest_1 <= latest_0 + INTERVAL 14 DAY, 2, 1)) AS steps ,
                  if(isNotNull(latest_1)
                     AND latest_1 <= latest_0 + INTERVAL 14 DAY, dateDiff('second', toDateTime(latest_0), toDateTime(latest_1)), NULL) step_1_conversion_time,
                  if(isNotNull(latest_2)
                     AND latest_2 <= latest_1 + INTERVAL 14 DAY, dateDiff('second', toDateTime(latest_1), toDateTime(latest_2)), NULL) step_2_conversion_time
           FROM
             (SELECT aggregation_target,
                     timestamp,
                     step_0,
                     latest_0,
                     step_1,
                     latest_1,
                     step_2,
                     min(latest_2) over (PARTITION by aggregation_target
                                         ORDER BY timestamp DESC ROWS BETWEEN UNBOUNDED PRECEDING AND 0 PRECEDING) latest_2
              FROM
                (SELECT aggregation_target,
                        timestamp,
                        step_0,
                        latest_0,
                        step_1,
                        latest_1,
                        step_2,
                        if(latest_2 < latest_1, NULL, latest_2) as latest_2
                 FROM
                   (SELECT aggregation_target,
                           timestamp,
                           step_0,
                           latest_0,
                           step_1,
                           min(latest_1) over (PARTITION by aggregation_target
                                               ORDER BY timestamp DESC ROWS BETWEEN UNBOUNDED PRECEDING AND 0 PRECEDING) latest_1,
                                              step_2,
                                              min(latest_2) over (PARTITION by aggregation_target
                                                                  ORDER BY timestamp DESC ROWS BETWEEN UNBOUNDED PRECEDING AND 0 PRECEDING) latest_2
                    FROM
                      (SELECT e.timestamp as timestamp,
                              pdi.person_id as aggregation_target,
                              pdi.person_id as person_id ,
                              if(event = 'user signed up', 1, 0) as step_0,
                              if(step_0 = 1, timestamp, null) as latest_0,
                              if(event = '$pageview'
                                 AND (has(['aloha.com'], replaceRegexpAll(JSONExtractRaw(properties, '$current_url'), '^"|"$', ''))), 1, 0) as step_1,
                              if(step_1 = 1, timestamp, null) as latest_1,
                              if(event = '$pageview'
                                 AND (has(['aloha2.com'], replaceRegexpAll(JSONExtractRaw(properties, '$current_url'), '^"|"$', ''))), 1, 0) as step_2,
                              if(step_2 = 1, timestamp, null) as latest_2
                       FROM events e
                       INNER JOIN
                         (SELECT distinct_id,
                                 argMax(person_id, version) as person_id
                          FROM person_distinct_id2
                          WHERE team_id = 2
                          GROUP BY distinct_id
                          HAVING argMax(is_deleted, version) = 0) AS pdi ON e.distinct_id = pdi.distinct_id
                       INNER JOIN
                         (SELECT id
                          FROM person
                          WHERE team_id = 2
                            AND id IN
                              (SELECT id
                               FROM person
                               WHERE team_id = 2
                                 AND ((replaceRegexpAll(JSONExtractRaw(person.properties, 'email'), '^"|"$', '') ILIKE '%.com%'
                                       AND has(['20'], replaceRegexpAll(JSONExtractRaw(person.properties, 'age'), '^"|"$', '')))
                                      OR (replaceRegexpAll(JSONExtractRaw(person.properties, 'email'), '^"|"$', '') ILIKE '%.org%'
                                          OR has(['28'], replaceRegexpAll(JSONExtractRaw(person.properties, 'age'), '^"|"$', '')))) )
                          GROUP BY id
                          HAVING max(is_deleted) = 0
                          AND ((replaceRegexpAll(JSONExtractRaw(argMax(person.properties, version), 'email'), '^"|"$', '') ILIKE '%.com%'
                                AND has(['20'], replaceRegexpAll(JSONExtractRaw(argMax(person.properties, version), 'age'), '^"|"$', '')))
                               OR (replaceRegexpAll(JSONExtractRaw(argMax(person.properties, version), 'email'), '^"|"$', '') ILIKE '%.org%'
                                   OR has(['28'], replaceRegexpAll(JSONExtractRaw(argMax(person.properties, version), 'age'), '^"|"$', ''))))) person ON person.id = pdi.person_id
                       WHERE team_id = 2
                         AND event IN ['$pageview', 'user signed up']
                         AND toTimeZone(timestamp, 'UTC') >= toDateTime('2020-01-01 00:00:00', 'UTC')
                         AND toTimeZone(timestamp, 'UTC') <= toDateTime('2020-07-01 23:59:59', 'UTC')
                         AND (step_0 = 1
                              OR step_1 = 1
                              OR step_2 = 1) ))))
           WHERE step_0 = 1 ))
     GROUP BY aggregation_target,
              steps
     HAVING steps = max_steps)
  WHERE steps IN [2, 3]
  ORDER BY aggregation_target
  LIMIT 100
  OFFSET 0
  '
---
# name: TestFOSSFunnel.test_funnel_with_property_groups.3
  '
  
  SELECT aggregation_target AS actor_id
  FROM
    (SELECT aggregation_target,
            steps,
            avg(step_1_conversion_time) step_1_average_conversion_time_inner,
            avg(step_2_conversion_time) step_2_average_conversion_time_inner,
            median(step_1_conversion_time) step_1_median_conversion_time_inner,
            median(step_2_conversion_time) step_2_median_conversion_time_inner
     FROM
       (SELECT aggregation_target,
               steps,
               max(steps) over (PARTITION BY aggregation_target) as max_steps,
                               step_1_conversion_time,
                               step_2_conversion_time
        FROM
          (SELECT *,
                  if(latest_0 <= latest_1
                     AND latest_1 <= latest_0 + INTERVAL 14 DAY
                     AND latest_1 <= latest_2
                     AND latest_2 <= latest_0 + INTERVAL 14 DAY, 3, if(latest_0 <= latest_1
                                                                       AND latest_1 <= latest_0 + INTERVAL 14 DAY, 2, 1)) AS steps ,
                  if(isNotNull(latest_1)
                     AND latest_1 <= latest_0 + INTERVAL 14 DAY, dateDiff('second', toDateTime(latest_0), toDateTime(latest_1)), NULL) step_1_conversion_time,
                  if(isNotNull(latest_2)
                     AND latest_2 <= latest_1 + INTERVAL 14 DAY, dateDiff('second', toDateTime(latest_1), toDateTime(latest_2)), NULL) step_2_conversion_time
           FROM
             (SELECT aggregation_target,
                     timestamp,
                     step_0,
                     latest_0,
                     step_1,
                     latest_1,
                     step_2,
                     min(latest_2) over (PARTITION by aggregation_target
                                         ORDER BY timestamp DESC ROWS BETWEEN UNBOUNDED PRECEDING AND 0 PRECEDING) latest_2
              FROM
                (SELECT aggregation_target,
                        timestamp,
                        step_0,
                        latest_0,
                        step_1,
                        latest_1,
                        step_2,
                        if(latest_2 < latest_1, NULL, latest_2) as latest_2
                 FROM
                   (SELECT aggregation_target,
                           timestamp,
                           step_0,
                           latest_0,
                           step_1,
                           min(latest_1) over (PARTITION by aggregation_target
                                               ORDER BY timestamp DESC ROWS BETWEEN UNBOUNDED PRECEDING AND 0 PRECEDING) latest_1,
                                              step_2,
                                              min(latest_2) over (PARTITION by aggregation_target
                                                                  ORDER BY timestamp DESC ROWS BETWEEN UNBOUNDED PRECEDING AND 0 PRECEDING) latest_2
                    FROM
                      (SELECT e.timestamp as timestamp,
                              pdi.person_id as aggregation_target,
                              pdi.person_id as person_id ,
                              if(event = 'user signed up', 1, 0) as step_0,
                              if(step_0 = 1, timestamp, null) as latest_0,
                              if(event = '$pageview'
                                 AND (has(['aloha.com'], replaceRegexpAll(JSONExtractRaw(properties, '$current_url'), '^"|"$', ''))), 1, 0) as step_1,
                              if(step_1 = 1, timestamp, null) as latest_1,
                              if(event = '$pageview'
                                 AND (has(['aloha2.com'], replaceRegexpAll(JSONExtractRaw(properties, '$current_url'), '^"|"$', ''))), 1, 0) as step_2,
                              if(step_2 = 1, timestamp, null) as latest_2
                       FROM events e
                       INNER JOIN
                         (SELECT distinct_id,
                                 argMax(person_id, version) as person_id
                          FROM person_distinct_id2
                          WHERE team_id = 2
                          GROUP BY distinct_id
                          HAVING argMax(is_deleted, version) = 0) AS pdi ON e.distinct_id = pdi.distinct_id
                       INNER JOIN
                         (SELECT id
                          FROM person
                          WHERE team_id = 2
                            AND id IN
                              (SELECT id
                               FROM person
                               WHERE team_id = 2
                                 AND ((replaceRegexpAll(JSONExtractRaw(person.properties, 'email'), '^"|"$', '') ILIKE '%.com%'
                                       AND has(['20'], replaceRegexpAll(JSONExtractRaw(person.properties, 'age'), '^"|"$', '')))
                                      OR (replaceRegexpAll(JSONExtractRaw(person.properties, 'email'), '^"|"$', '') ILIKE '%.org%'
                                          OR has(['28'], replaceRegexpAll(JSONExtractRaw(person.properties, 'age'), '^"|"$', '')))) )
                          GROUP BY id
                          HAVING max(is_deleted) = 0
                          AND ((replaceRegexpAll(JSONExtractRaw(argMax(person.properties, version), 'email'), '^"|"$', '') ILIKE '%.com%'
                                AND has(['20'], replaceRegexpAll(JSONExtractRaw(argMax(person.properties, version), 'age'), '^"|"$', '')))
                               OR (replaceRegexpAll(JSONExtractRaw(argMax(person.properties, version), 'email'), '^"|"$', '') ILIKE '%.org%'
                                   OR has(['28'], replaceRegexpAll(JSONExtractRaw(argMax(person.properties, version), 'age'), '^"|"$', ''))))) person ON person.id = pdi.person_id
                       WHERE team_id = 2
                         AND event IN ['$pageview', 'user signed up']
                         AND toTimeZone(timestamp, 'UTC') >= toDateTime('2020-01-01 00:00:00', 'UTC')
                         AND toTimeZone(timestamp, 'UTC') <= toDateTime('2020-07-01 23:59:59', 'UTC')
                         AND (step_0 = 1
                              OR step_1 = 1
                              OR step_2 = 1) ))))
           WHERE step_0 = 1 ))
     GROUP BY aggregation_target,
              steps
     HAVING steps = max_steps)
  WHERE steps IN [3]
  ORDER BY aggregation_target
  LIMIT 100
  OFFSET 0
  '
---
# name: TestFOSSFunnel.test_funnel_with_static_cohort_step_filter
  '
  
  SELECT countIf(steps = 1) step_1,
         countIf(steps = 2) step_2,
         avg(step_1_average_conversion_time_inner) step_1_average_conversion_time,
         median(step_1_median_conversion_time_inner) step_1_median_conversion_time
  FROM
    (SELECT aggregation_target,
            steps,
            avg(step_1_conversion_time) step_1_average_conversion_time_inner,
            median(step_1_conversion_time) step_1_median_conversion_time_inner
     FROM
       (SELECT aggregation_target,
               steps,
               max(steps) over (PARTITION BY aggregation_target) as max_steps,
                               step_1_conversion_time
        FROM
          (SELECT *,
                  if(latest_0 <= latest_1
                     AND latest_1 <= latest_0 + INTERVAL 14 DAY, 2, 1) AS steps ,
                  if(isNotNull(latest_1)
                     AND latest_1 <= latest_0 + INTERVAL 14 DAY, dateDiff('second', toDateTime(latest_0), toDateTime(latest_1)), NULL) step_1_conversion_time
           FROM
             (SELECT aggregation_target,
                     timestamp,
                     step_0,
                     latest_0,
                     step_1,
                     min(latest_1) over (PARTITION by aggregation_target
                                         ORDER BY timestamp DESC ROWS BETWEEN UNBOUNDED PRECEDING AND 0 PRECEDING) latest_1
              FROM
                (SELECT e.timestamp as timestamp,
                        pdi.person_id as aggregation_target,
                        pdi.person_id as person_id ,
                        if(event = 'user signed up'
                           AND (person_id IN
                                  (SELECT person_id as id
                                   FROM person_static_cohort
                                   WHERE cohort_id = 2
                                     AND team_id = 2)), 1, 0) as step_0,
                        if(step_0 = 1, timestamp, null) as latest_0,
                        if(event = 'paid', 1, 0) as step_1,
                        if(step_1 = 1, timestamp, null) as latest_1
                 FROM events e
                 INNER JOIN
                   (SELECT distinct_id,
                           argMax(person_id, version) as person_id
                    FROM person_distinct_id2
                    WHERE team_id = 2
                    GROUP BY distinct_id
                    HAVING argMax(is_deleted, version) = 0) AS pdi ON e.distinct_id = pdi.distinct_id
                 INNER JOIN
                   (SELECT id
                    FROM person
                    WHERE team_id = 2
                    GROUP BY id
                    HAVING max(is_deleted) = 0) person ON person.id = pdi.person_id
                 WHERE team_id = 2
                   AND event IN ['paid', 'user signed up']
                   AND toTimeZone(timestamp, 'UTC') >= toDateTime('2020-01-01 00:00:00', 'UTC')
                   AND toTimeZone(timestamp, 'UTC') <= toDateTime('2020-01-14 23:59:59', 'UTC')
                   AND (step_0 = 1
                        OR step_1 = 1) ))
           WHERE step_0 = 1 ))
     GROUP BY aggregation_target,
              steps
     HAVING steps = max_steps)
  '
---
# name: TestFOSSFunnel.test_timezones
  '
  
  SELECT countIf(steps = 1) step_1,
         countIf(steps = 2) step_2,
         avg(step_1_average_conversion_time_inner) step_1_average_conversion_time,
         median(step_1_median_conversion_time_inner) step_1_median_conversion_time
  FROM
    (SELECT aggregation_target,
            steps,
            avg(step_1_conversion_time) step_1_average_conversion_time_inner,
            median(step_1_conversion_time) step_1_median_conversion_time_inner
     FROM
       (SELECT aggregation_target,
               steps,
               max(steps) over (PARTITION BY aggregation_target) as max_steps,
                               step_1_conversion_time
        FROM
          (SELECT *,
                  if(latest_0 <= latest_1
                     AND latest_1 <= latest_0 + INTERVAL 14 DAY, 2, 1) AS steps ,
                  if(isNotNull(latest_1)
                     AND latest_1 <= latest_0 + INTERVAL 14 DAY, dateDiff('second', toDateTime(latest_0), toDateTime(latest_1)), NULL) step_1_conversion_time
           FROM
             (SELECT aggregation_target,
                     timestamp,
                     step_0,
                     latest_0,
                     step_1,
                     min(latest_1) over (PARTITION by aggregation_target
                                         ORDER BY timestamp DESC ROWS BETWEEN UNBOUNDED PRECEDING AND 0 PRECEDING) latest_1
              FROM
                (SELECT e.timestamp as timestamp,
                        pdi.person_id as aggregation_target,
                        pdi.person_id as person_id ,
                        if(event = 'user signed up', 1, 0) as step_0,
                        if(step_0 = 1, timestamp, null) as latest_0,
                        if(event = 'paid', 1, 0) as step_1,
                        if(step_1 = 1, timestamp, null) as latest_1
                 FROM events e
                 INNER JOIN
                   (SELECT distinct_id,
                           argMax(person_id, version) as person_id
                    FROM person_distinct_id2
                    WHERE team_id = 2
                    GROUP BY distinct_id
                    HAVING argMax(is_deleted, version) = 0) AS pdi ON e.distinct_id = pdi.distinct_id
                 WHERE team_id = 2
                   AND event IN ['paid', 'user signed up']
                   AND toTimeZone(timestamp, 'US/Pacific') >= toDateTime('2020-01-01 00:00:00', 'US/Pacific')
                   AND toTimeZone(timestamp, 'US/Pacific') <= toDateTime('2020-01-14 23:59:59', 'US/Pacific')
                   AND (step_0 = 1
                        OR step_1 = 1) ))
           WHERE step_0 = 1 ))
     GROUP BY aggregation_target,
              steps
     HAVING steps = max_steps)
  '
---
# name: TestFunnelBreakdown.test_funnel_breakdown_correct_breakdown_props_are_chosen
  '
  
  SELECT groupArray(value)
  FROM
    (SELECT array(replaceRegexpAll(JSONExtractRaw(properties, '$browser'), '^"|"$', '')) AS value,
            count(*) as count
     FROM events e
     WHERE team_id = 2
       AND event IN ['buy', 'sign up']
       AND toTimeZone(timestamp, 'UTC') >= toDateTime('2020-01-01 00:00:00', 'UTC')
       AND toTimeZone(timestamp, 'UTC') <= toDateTime('2020-01-08 23:59:59', 'UTC')
     GROUP BY value
     ORDER BY count DESC, value DESC
     LIMIT 25
     OFFSET 0)
  '
---
# name: TestFunnelBreakdown.test_funnel_breakdown_correct_breakdown_props_are_chosen.1
  '
  
  SELECT countIf(steps = 1) step_1,
         countIf(steps = 2) step_2,
         avg(step_1_average_conversion_time_inner) step_1_average_conversion_time,
         median(step_1_median_conversion_time_inner) step_1_median_conversion_time,
         prop
  FROM
    (SELECT aggregation_target,
            steps,
            avg(step_1_conversion_time) step_1_average_conversion_time_inner,
            median(step_1_conversion_time) step_1_median_conversion_time_inner ,
            prop
     FROM
       (SELECT aggregation_target,
               steps,
               max(steps) over (PARTITION BY aggregation_target,
                                             prop) as max_steps,
                               step_1_conversion_time ,
                               prop
        FROM
          (SELECT *,
                  if(latest_0 <= latest_1
                     AND latest_1 <= latest_0 + INTERVAL 7 DAY, 2, 1) AS steps ,
                  if(isNotNull(latest_1)
                     AND latest_1 <= latest_0 + INTERVAL 7 DAY, dateDiff('second', toDateTime(latest_0), toDateTime(latest_1)), NULL) step_1_conversion_time,
                  prop
           FROM
             (SELECT aggregation_target,
                     timestamp,
                     step_0,
                     latest_0,
                     step_1,
                     min(latest_1) over (PARTITION by aggregation_target,
                                                      prop
                                         ORDER BY timestamp DESC ROWS BETWEEN UNBOUNDED PRECEDING AND 0 PRECEDING) latest_1 ,
                                        if(has([[''], ['Mac'], ['Chrome'], ['Safari']], prop), prop, ['Other']) as prop
              FROM
                (SELECT *,
                        if(notEmpty(arrayFilter(x -> notEmpty(x), prop_vals)), prop_vals, ['']) as prop
                 FROM
                   (SELECT e.timestamp as timestamp,
                           pdi.person_id as aggregation_target,
                           pdi.person_id as person_id ,
                           if(event = 'sign up', 1, 0) as step_0,
                           if(step_0 = 1, timestamp, null) as latest_0,
                           if(event = 'buy'
                              AND (has(['xyz'], replaceRegexpAll(JSONExtractRaw(properties, '$version'), '^"|"$', ''))), 1, 0) as step_1,
                           if(step_1 = 1, timestamp, null) as latest_1,
                           array(replaceRegexpAll(JSONExtractRaw(properties, '$browser'), '^"|"$', '')) AS prop_basic,
                           prop_basic as prop,
                           argMinIf(prop, timestamp, notEmpty(arrayFilter(x -> notEmpty(x), prop))) over (PARTITION by aggregation_target) as prop_vals
                    FROM events e
                    INNER JOIN
                      (SELECT distinct_id,
                              argMax(person_id, version) as person_id
                       FROM person_distinct_id2
                       WHERE team_id = 2
                       GROUP BY distinct_id
                       HAVING argMax(is_deleted, version) = 0) AS pdi ON e.distinct_id = pdi.distinct_id
                    WHERE team_id = 2
                      AND event IN ['buy', 'sign up']
                      AND toTimeZone(timestamp, 'UTC') >= toDateTime('2020-01-01 00:00:00', 'UTC')
                      AND toTimeZone(timestamp, 'UTC') <= toDateTime('2020-01-08 23:59:59', 'UTC')
                      AND (step_0 = 1
                           OR step_1 = 1) )))
           WHERE step_0 = 1 ))
     GROUP BY aggregation_target,
              steps,
              prop
     HAVING steps = max_steps)
  GROUP BY prop
  '
---
# name: TestFunnelBreakdown.test_funnel_breakdown_correct_breakdown_props_are_chosen_for_step
  '
  
  SELECT groupArray(value)
  FROM
    (SELECT array(replaceRegexpAll(JSONExtractRaw(properties, '$browser'), '^"|"$', '')) AS value,
            count(*) as count
     FROM events e
     WHERE team_id = 2
       AND event = 'buy'
       AND toTimeZone(timestamp, 'UTC') >= toDateTime('2020-01-01 00:00:00', 'UTC')
       AND toTimeZone(timestamp, 'UTC') <= toDateTime('2020-01-08 23:59:59', 'UTC')
       AND (has(['xyz'], replaceRegexpAll(JSONExtractRaw(e.properties, '$version'), '^"|"$', '')))
     GROUP BY value
     ORDER BY count DESC, value DESC
     LIMIT 25
     OFFSET 0)
  '
---
# name: TestFunnelBreakdown.test_funnel_breakdown_correct_breakdown_props_are_chosen_for_step.1
  '
  
  SELECT countIf(steps = 1) step_1,
         countIf(steps = 2) step_2,
         avg(step_1_average_conversion_time_inner) step_1_average_conversion_time,
         median(step_1_median_conversion_time_inner) step_1_median_conversion_time,
         prop
  FROM
    (SELECT aggregation_target,
            steps,
            avg(step_1_conversion_time) step_1_average_conversion_time_inner,
            median(step_1_conversion_time) step_1_median_conversion_time_inner ,
            prop
     FROM
       (SELECT aggregation_target,
               steps,
               max(steps) over (PARTITION BY aggregation_target,
                                             prop) as max_steps,
                               step_1_conversion_time ,
                               prop
        FROM
          (SELECT *,
                  if(latest_0 <= latest_1
                     AND latest_1 <= latest_0 + INTERVAL 7 DAY, 2, 1) AS steps ,
                  if(isNotNull(latest_1)
                     AND latest_1 <= latest_0 + INTERVAL 7 DAY, dateDiff('second', toDateTime(latest_0), toDateTime(latest_1)), NULL) step_1_conversion_time,
                  prop
           FROM
             (SELECT aggregation_target,
                     timestamp,
                     step_0,
                     latest_0,
                     step_1,
                     min(latest_1) over (PARTITION by aggregation_target,
                                                      prop
                                         ORDER BY timestamp DESC ROWS BETWEEN UNBOUNDED PRECEDING AND 0 PRECEDING) latest_1 ,
                                        if(has([['Safari'], ['Mac']], prop), prop, ['Other']) as prop
              FROM
                (SELECT *,
                        prop
                 FROM
                   (SELECT e.timestamp as timestamp,
                           pdi.person_id as aggregation_target,
                           pdi.person_id as person_id ,
                           if(event = 'sign up', 1, 0) as step_0,
                           if(step_0 = 1, timestamp, null) as latest_0,
                           if(event = 'buy'
                              AND (has(['xyz'], replaceRegexpAll(JSONExtractRaw(properties, '$version'), '^"|"$', ''))), 1, 0) as step_1,
                           if(step_1 = 1, timestamp, null) as latest_1,
                           array(replaceRegexpAll(JSONExtractRaw(properties, '$browser'), '^"|"$', '')) AS prop_basic,
                           if(step_0 = 1, prop_basic, []) as prop_0,
                           if(step_1 = 1, prop_basic, []) as prop_1,
                           prop_1 as prop,
                           groupUniqArray(prop) over (PARTITION by aggregation_target) as prop_vals
                    FROM events e
                    INNER JOIN
                      (SELECT distinct_id,
                              argMax(person_id, version) as person_id
                       FROM person_distinct_id2
                       WHERE team_id = 2
                       GROUP BY distinct_id
                       HAVING argMax(is_deleted, version) = 0) AS pdi ON e.distinct_id = pdi.distinct_id
                    WHERE team_id = 2
                      AND event IN ['buy', 'sign up']
                      AND toTimeZone(timestamp, 'UTC') >= toDateTime('2020-01-01 00:00:00', 'UTC')
                      AND toTimeZone(timestamp, 'UTC') <= toDateTime('2020-01-08 23:59:59', 'UTC')
                      AND (step_0 = 1
                           OR step_1 = 1) ) ARRAY
                 JOIN prop_vals as prop
                 WHERE prop != [] ))
           WHERE step_0 = 1 ))
     GROUP BY aggregation_target,
              steps,
              prop
     HAVING steps = max_steps)
  GROUP BY prop
  '
---
# name: TestFunnelBreakdown.test_funnel_step_multiple_breakdown_snapshot
  '
  
  SELECT groupArray(value)
  FROM
    (SELECT array(replaceRegexpAll(JSONExtractRaw(properties, '$browser'), '^"|"$', ''), replaceRegexpAll(JSONExtractRaw(properties, '$version'), '^"|"$', '')) AS value,
            count(*) as count
     FROM events e
     WHERE team_id = 2
       AND event IN ['buy', 'sign up']
       AND toTimeZone(timestamp, 'UTC') >= toDateTime('2020-01-01 00:00:00', 'UTC')
       AND toTimeZone(timestamp, 'UTC') <= toDateTime('2020-01-08 23:59:59', 'UTC')
     GROUP BY value
     ORDER BY count DESC, value DESC
     LIMIT 25
     OFFSET 0)
  '
---
# name: TestFunnelBreakdown.test_funnel_step_multiple_breakdown_snapshot.1
  '
  
  SELECT countIf(steps = 1) step_1,
         countIf(steps = 2) step_2,
         avg(step_1_average_conversion_time_inner) step_1_average_conversion_time,
         median(step_1_median_conversion_time_inner) step_1_median_conversion_time,
         prop
  FROM
    (SELECT aggregation_target,
            steps,
            avg(step_1_conversion_time) step_1_average_conversion_time_inner,
            median(step_1_conversion_time) step_1_median_conversion_time_inner ,
            prop
     FROM
       (SELECT aggregation_target,
               steps,
               max(steps) over (PARTITION BY aggregation_target,
                                             prop) as max_steps,
                               step_1_conversion_time ,
                               prop
        FROM
          (SELECT *,
                  if(latest_0 <= latest_1
                     AND latest_1 <= latest_0 + INTERVAL 7 DAY, 2, 1) AS steps ,
                  if(isNotNull(latest_1)
                     AND latest_1 <= latest_0 + INTERVAL 7 DAY, dateDiff('second', toDateTime(latest_0), toDateTime(latest_1)), NULL) step_1_conversion_time,
                  prop
           FROM
             (SELECT aggregation_target,
                     timestamp,
                     step_0,
                     latest_0,
                     step_1,
                     min(latest_1) over (PARTITION by aggregation_target,
                                                      prop
                                         ORDER BY timestamp DESC ROWS BETWEEN UNBOUNDED PRECEDING AND 0 PRECEDING) latest_1 ,
                                        if(has([['', ''], ['alakazam', ''], ['Safari', 'xyz'], ['Mac', ''], ['Chrome', 'xyz'], ['0', '0'], ['', 'no-mac']], prop), prop, ['Other']) as prop
              FROM
                (SELECT *,
                        if(notEmpty(arrayFilter(x -> notEmpty(x), prop_vals)), prop_vals, ['','']) as prop
                 FROM
                   (SELECT e.timestamp as timestamp,
                           pdi.person_id as aggregation_target,
                           pdi.person_id as person_id ,
                           if(event = 'sign up', 1, 0) as step_0,
                           if(step_0 = 1, timestamp, null) as latest_0,
                           if(event = 'buy', 1, 0) as step_1,
                           if(step_1 = 1, timestamp, null) as latest_1,
                           array(replaceRegexpAll(JSONExtractRaw(properties, '$browser'), '^"|"$', ''), replaceRegexpAll(JSONExtractRaw(properties, '$version'), '^"|"$', '')) AS prop_basic,
                           prop_basic as prop,
                           argMinIf(prop, timestamp, notEmpty(arrayFilter(x -> notEmpty(x), prop))) over (PARTITION by aggregation_target) as prop_vals
                    FROM events e
                    INNER JOIN
                      (SELECT distinct_id,
                              argMax(person_id, version) as person_id
                       FROM person_distinct_id2
                       WHERE team_id = 2
                       GROUP BY distinct_id
                       HAVING argMax(is_deleted, version) = 0) AS pdi ON e.distinct_id = pdi.distinct_id
                    WHERE team_id = 2
                      AND event IN ['buy', 'sign up']
                      AND toTimeZone(timestamp, 'UTC') >= toDateTime('2020-01-01 00:00:00', 'UTC')
                      AND toTimeZone(timestamp, 'UTC') <= toDateTime('2020-01-08 23:59:59', 'UTC')
                      AND (step_0 = 1
                           OR step_1 = 1) )))
           WHERE step_0 = 1 ))
     GROUP BY aggregation_target,
              steps,
              prop
     HAVING steps = max_steps)
  GROUP BY prop
  '
---<|MERGE_RESOLUTION|>--- conflicted
+++ resolved
@@ -286,13 +286,8 @@
                           WHERE team_id = 2 ) AS overrides ON e.person_id = overrides.old_person_id
                        WHERE team_id = 2
                          AND event IN ['$autocapture', 'user signed up', '$autocapture', '$autocapture']
-<<<<<<< HEAD
-                         AND toTimeZone(timestamp, 'UTC') >= toDateTime('2023-03-22 00:00:00', 'UTC')
-                         AND toTimeZone(timestamp, 'UTC') <= toDateTime('2023-03-29 23:59:59', 'UTC')
-=======
                          AND toTimeZone(timestamp, 'UTC') >= toDateTime('2023-03-23 00:00:00', 'UTC')
                          AND toTimeZone(timestamp, 'UTC') <= toDateTime('2023-03-30 23:59:59', 'UTC')
->>>>>>> 42f4d6bb
                          AND notEmpty(e.person_id)
                          AND (step_0 = 1
                               OR step_1 = 1
