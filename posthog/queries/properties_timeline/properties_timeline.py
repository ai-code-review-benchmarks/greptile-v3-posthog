import json
from typing import Any, Dict, List, TypedDict, Union

from posthog.models.filters.properties_timeline_filter import PropertiesTimelineFilter
from posthog.models.group.group import Group
from posthog.models.person.person import Person
from posthog.models.property.util import extract_tables_and_properties, get_single_or_multi_property_string_expr
from posthog.models.team.team import Team
from posthog.queries.insight import insight_sync_execute
from posthog.queries.trends.trends_actors import handle_data_interval_for_data_point_actors

from .properties_timeline_event_query import PropertiesTimelineEventQuery


class PropertiesTimelinePoint(TypedDict):
    timestamp: str
    properties: Dict[str, Any]
    relevant_event_count: int


class PropertiesTimelineResult(TypedDict):
    points: List[PropertiesTimelinePoint]
    crucial_property_keys: List[str]
    effective_date_from: str
    effective_date_to: str


PROPERTIES_TIMELINE_SQL = """
SELECT
    timestamp,
    properties,
    end_event_number - start_event_number AS relevant_event_count
FROM (
    SELECT
        timestamp,
        properties,
        start_event_number,
        leadInFrame(start_event_number) OVER (ORDER BY timestamp ASC ROWS BETWEEN CURRENT ROW AND 1 FOLLOWING) AS end_event_number
    FROM (
        SELECT
            timestamp,
            {actor_properties_column} AS properties,
            {crucial_property_columns} AS relevant_property_values,
            lagInFrame(relevant_property_values) OVER (ORDER BY timestamp ASC ROWS BETWEEN 1 PRECEDING AND CURRENT ROW) AS previous_relevant_property_values,
            row_number() OVER (ORDER BY timestamp ASC) AS start_event_number
        FROM ({event_query})
    )
    WHERE start_event_number = 1 OR relevant_property_values != previous_relevant_property_values OR timestamp IS NULL
)
WHERE timestamp IS NOT NULL /* Remove sentinel row */
"""


class PropertiesTimeline:
<<<<<<< HEAD
    def run(self, filter: PropertiesTimelineFilter, team: Team, person: Person) -> PropertiesTimelineResult:
        filter = handle_data_interval_for_data_point_actors(filter)

        event_query = PropertiesTimelineEventQuery(
            filter=filter,
            team=team,
=======
    def extract_crucial_property_keys(self, filter: PropertiesTimelineFilter) -> List[str]:
        is_filter_relevant = lambda property_type, property_group_type_index: (
            (property_type == "person")
            if filter.aggregation_group_type_index is None
            else (property_type == "group" and property_group_type_index == filter.aggregation_group_type_index)
>>>>>>> c8fc347b
        )

        return [
            property_key
            for property_key, property_type, property_group_type_index in extract_tables_and_properties(
                filter.property_groups.flat
            )
            if is_filter_relevant(property_type, property_group_type_index)
        ]

    def run(
        self, filter: PropertiesTimelineFilter, team: Team, actor: Union[Person, Group]
    ) -> PropertiesTimelineResult:
        event_query = PropertiesTimelineEventQuery(
            filter=filter,
            team=team,
        )
        event_query_sql, event_query_params = event_query.get_query()

        crucial_property_keys = self.extract_crucial_property_keys(filter)
        crucial_property_columns = get_single_or_multi_property_string_expr(
            crucial_property_keys,
            query_alias=None,
            table="events",
            column="person_properties",
            allow_denormalized_props=True,
            materialised_table_column="person_properties",
        )

        actor_properties_column = (
            "person_properties"
            if filter.aggregation_group_type_index is None
            else f"group_{filter.aggregation_group_type_index}_properties"
        )

        formatted_sql = PROPERTIES_TIMELINE_SQL.format(
            event_query=event_query_sql,
            crucial_property_columns=crucial_property_columns,
            actor_properties_column=actor_properties_column,
        )

        params = {**event_query_params, "actor_id": actor.uuid if isinstance(actor, Person) else actor.group_key}
        raw_query_result = insight_sync_execute(formatted_sql, params, query_type="properties_timeline")

        return PropertiesTimelineResult(
            points=[
                PropertiesTimelinePoint(
                    timestamp=timestamp,
                    properties=json.loads(properties),
                    relevant_event_count=relevant_event_count,
                )
                for timestamp, properties, relevant_event_count in raw_query_result
            ],
            crucial_property_keys=crucial_property_keys,
            effective_date_from=event_query.effective_date_from.isoformat(),
            effective_date_to=event_query.effective_date_to.isoformat(),
        )<|MERGE_RESOLUTION|>--- conflicted
+++ resolved
@@ -52,20 +52,11 @@
 
 
 class PropertiesTimeline:
-<<<<<<< HEAD
-    def run(self, filter: PropertiesTimelineFilter, team: Team, person: Person) -> PropertiesTimelineResult:
-        filter = handle_data_interval_for_data_point_actors(filter)
-
-        event_query = PropertiesTimelineEventQuery(
-            filter=filter,
-            team=team,
-=======
     def extract_crucial_property_keys(self, filter: PropertiesTimelineFilter) -> List[str]:
         is_filter_relevant = lambda property_type, property_group_type_index: (
             (property_type == "person")
             if filter.aggregation_group_type_index is None
             else (property_type == "group" and property_group_type_index == filter.aggregation_group_type_index)
->>>>>>> c8fc347b
         )
 
         return [
@@ -79,6 +70,8 @@
     def run(
         self, filter: PropertiesTimelineFilter, team: Team, actor: Union[Person, Group]
     ) -> PropertiesTimelineResult:
+        filter = handle_data_interval_for_data_point_actors(filter)
+
         event_query = PropertiesTimelineEventQuery(
             filter=filter,
             team=team,
