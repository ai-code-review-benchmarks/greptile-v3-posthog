<<<<<<< HEAD
import datetime as dt
from typing import Any, Dict, Tuple
=======
from typing import Any, Dict, Optional, Tuple
>>>>>>> c8fc347b

from posthog.models.entity.util import get_entity_filtering_params
from posthog.models.filters.properties_timeline_filter import PropertiesTimelineFilter
from posthog.models.utils import PersonPropertiesMode
from posthog.queries.event_query import EventQuery
from posthog.queries.query_date_range import QueryDateRange


class PropertiesTimelineEventQuery(EventQuery):
    effective_date_from: dt.datetime
    effective_date_to: dt.datetime

    _filter: PropertiesTimelineFilter
    _group_type_index: Optional[int]  # If the parent insight is group-based, this is the index of the group type

    def __init__(self, filter: PropertiesTimelineFilter, *args, **kwargs):
        super().__init__(filter, *args, **kwargs)
        self._group_type_index = filter.aggregation_group_type_index

    def get_query(self) -> Tuple[str, Dict[str, Any]]:
        real_fields = [f"{self.EVENT_TABLE_ALIAS}.timestamp AS timestamp"]
        sentinel_fields = ["NULL AS timestamp"]

        if self._group_type_index is None:
            columns_to_query = self._column_optimizer.person_on_event_columns_to_query | {"person_properties"}
        else:
            columns_to_query = self._column_optimizer.group_on_event_columns_to_query | {
                f"group_{self._group_type_index}_properties"
            }

        for column_name in sorted(columns_to_query):
            real_fields.append(f'{self.EVENT_TABLE_ALIAS}."{column_name}" AS "{column_name}"')
            sentinel_fields.append(f"'' AS \"{column_name}\"")

        real_fields_combined = ",\n".join(real_fields)
        sentinel_fields_combined = ",\n".join(sentinel_fields)

        date_query, date_params = self._get_date_filter()
        self.params.update(date_params)

        entity_query, entity_params = self._get_entity_query()
        self.params.update(entity_params)

        actor_id_column = "person_id" if self._group_type_index is None else f"$group_{self._group_type_index}"

        query = f"""
            (
                SELECT {real_fields_combined}
                FROM events {self.EVENT_TABLE_ALIAS}
                WHERE
                    team_id = %(team_id)s
                    AND {actor_id_column} = %(actor_id)s
                    {entity_query}
                    {date_query}
                ORDER BY timestamp ASC
            ) UNION ALL (
                SELECT {sentinel_fields_combined} /* We need a final sentinel row for relevant_event_count */
            )
        """

        return query, self.params

    def _determine_should_join_distinct_ids(self) -> None:
        self._should_join_distinct_ids = False

    def _determine_should_join_persons(self) -> None:
        self._should_join_persons = False

    def _determine_should_join_sessions(self) -> None:
        self._should_join_sessions = False

    def _get_date_filter(self) -> Tuple[str, Dict]:
        query_params: Dict[str, Any] = {}
        query_date_range = QueryDateRange(self._filter, self._team)
        self.effective_date_from = query_date_range.date_from_param
        self.effective_date_to = query_date_range.date_to_param
        parsed_date_from, date_from_params = query_date_range.date_from
        parsed_date_to, date_to_params = query_date_range.date_to

        query_params.update(date_from_params)
        query_params.update(date_to_params)

        date_filter = f"{parsed_date_from} {parsed_date_to}"

        return date_filter, query_params

    def _get_entity_query(self) -> Tuple[str, Dict]:
        entity_params, entity_format_params = get_entity_filtering_params(
            allowed_entities=self._filter.entities,
            team_id=self._team_id,
            table_name=self.EVENT_TABLE_ALIAS,
            person_properties_mode=PersonPropertiesMode.DIRECT_ON_EVENTS,
        )

        return entity_format_params.get("entity_query", ""), entity_params<|MERGE_RESOLUTION|>--- conflicted
+++ resolved
@@ -1,9 +1,5 @@
-<<<<<<< HEAD
 import datetime as dt
-from typing import Any, Dict, Tuple
-=======
 from typing import Any, Dict, Optional, Tuple
->>>>>>> c8fc347b
 
 from posthog.models.entity.util import get_entity_filtering_params
 from posthog.models.filters.properties_timeline_filter import PropertiesTimelineFilter
