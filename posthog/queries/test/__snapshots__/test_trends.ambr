# name: TestFOSSTrends.test_breakdown_active_user_math_with_actions
  '
  
  SELECT groupArray(value)
  FROM
    (SELECT replaceRegexpAll(JSONExtractRaw(properties, 'key'), '^"|"$', '') AS value,
            count(*) as count
     FROM events e
     INNER JOIN
       (SELECT distinct_id,
               argMax(person_id, version) as person_id
        FROM person_distinct_id2
        WHERE team_id = 2
        GROUP BY distinct_id
        HAVING argMax(is_deleted, version) = 0) AS pdi ON e.distinct_id = pdi.distinct_id
     INNER JOIN
       (SELECT id,
               argMax(properties, version) as person_props
        FROM person
        WHERE team_id = 2
        GROUP BY id
        HAVING max(is_deleted) = 0) person ON pdi.person_id = person.id
     WHERE team_id = 2
       AND ((event = '$pageview'
             AND (has(['p1', 'p2', 'p3'], replaceRegexpAll(JSONExtractRaw(person_props, 'name'), '^"|"$', ''))
                  AND pdi.person_id IN
                    (SELECT id
                     FROM person
                     WHERE team_id = 2
                       AND id IN
                         (SELECT id
                          FROM person
                          WHERE team_id = 2
                            AND ((has(['p1', 'p2'], replaceRegexpAll(JSONExtractRaw(person.properties, 'name'), '^"|"$', '')))) )
                     GROUP BY id
                     HAVING max(is_deleted) = 0
                     AND ((has(['p1', 'p2'], replaceRegexpAll(JSONExtractRaw(argMax(person.properties, _timestamp), 'name'), '^"|"$', ''))))))))
       AND toDateTime(timestamp, 'UTC') >= toDateTime('2020-01-01 00:00:00', 'UTC')
       AND toDateTime(timestamp, 'UTC') <= toDateTime('2020-01-12 23:59:59', 'UTC')
     GROUP BY value
     ORDER BY count DESC, value DESC
     LIMIT 25
     OFFSET 0)
  '
---
# name: TestFOSSTrends.test_breakdown_active_user_math_with_actions.1
  '
  
  SELECT groupArray(day_start) as date,
         groupArray(count) as data,
         breakdown_value
  FROM
    (SELECT SUM(total) as count,
            day_start,
            breakdown_value
     FROM
       (SELECT *
        FROM
          (SELECT toUInt16(0) AS total,
                  ticks.day_start as day_start,
                  breakdown_value
           FROM
             (SELECT toStartOfDay(toDateTime('2020-01-12 23:59:59', 'UTC') - number * 86400) as day_start
              FROM numbers(12)
              UNION ALL SELECT toStartOfDay(toDateTime('2020-01-01 00:00:00', 'UTC')) as day_start) as ticks
           CROSS JOIN
             (SELECT breakdown_value
              FROM
                (SELECT ['val'] as breakdown_value) ARRAY
              JOIN breakdown_value) as sec
           ORDER BY breakdown_value,
                    day_start
           UNION ALL SELECT counts as total,
                            timestamp as day_start,
                                         breakdown_value
           FROM
             (SELECT d.timestamp,
                     COUNT(DISTINCT person_id) counts,
                     breakdown_value
              FROM
                (SELECT toStartOfDay(toTimeZone(toDateTime(timestamp, 'UTC'), 'UTC')) as timestamp
                 FROM events e
                 WHERE team_id = 2
                   AND toDateTime(timestamp, 'UTC') >= toDateTime('2019-12-25 00:00:00', 'UTC')
                   AND toDateTime(timestamp, 'UTC') <= toDateTime('2020-01-12 23:59:59', 'UTC')
                 GROUP BY timestamp) d
              CROSS JOIN
                (SELECT toStartOfDay(toTimeZone(toDateTime(timestamp, 'UTC'), 'UTC')) as timestamp,
                        pdi.person_id AS person_id,
                        replaceRegexpAll(JSONExtractRaw(properties, 'key'), '^"|"$', '') as breakdown_value
                 FROM events e
                 INNER JOIN
                   (SELECT distinct_id,
                           argMax(person_id, version) as person_id
                    FROM person_distinct_id2
                    WHERE team_id = 2
                    GROUP BY distinct_id
                    HAVING argMax(is_deleted, version) = 0) as pdi ON events.distinct_id = pdi.distinct_id
                 INNER JOIN
                   (SELECT id,
                           argMax(properties, version) as person_props
                    FROM person
                    WHERE team_id = 2
                    GROUP BY id
                    HAVING max(is_deleted) = 0) person ON person.id = pdi.person_id
                 WHERE e.team_id = 2
                   AND toDateTime(timestamp, 'UTC') >= toDateTime('2019-12-25 00:00:00', 'UTC')
                   AND toDateTime(timestamp, 'UTC') <= toDateTime('2020-01-12 23:59:59', 'UTC')
                   AND ((event = '$pageview'
                         AND (has(['p1', 'p2', 'p3'], replaceRegexpAll(JSONExtractRaw(person_props, 'name'), '^"|"$', ''))
                              AND pdi.person_id IN
                                (SELECT id
                                 FROM person
                                 WHERE team_id = 2
                                   AND id IN
                                     (SELECT id
                                      FROM person
                                      WHERE team_id = 2
                                        AND ((has(['p1', 'p2'], replaceRegexpAll(JSONExtractRaw(person.properties, 'name'), '^"|"$', '')))) )
                                 GROUP BY id
                                 HAVING max(is_deleted) = 0
                                 AND ((has(['p1', 'p2'], replaceRegexpAll(JSONExtractRaw(argMax(person.properties, _timestamp), 'name'), '^"|"$', ''))))))))
                 GROUP BY timestamp,
                          person_id,
                          breakdown_value) e
              WHERE e.timestamp <= d.timestamp
                AND e.timestamp > d.timestamp - INTERVAL 7 DAY
              GROUP BY d.timestamp,
                       breakdown_value
              ORDER BY d.timestamp)
           WHERE 11111 = 11111
             AND toDateTime(timestamp, 'UTC') >= toStartOfDay(toDateTime('2020-01-01 00:00:00', 'UTC'))
             AND toDateTime(timestamp, 'UTC') <= toDateTime('2020-01-12 23:59:59', 'UTC') ))
     GROUP BY day_start,
              breakdown_value
     ORDER BY breakdown_value,
              day_start)
  GROUP BY breakdown_value
  ORDER BY breakdown_value
  '
---
# name: TestFOSSTrends.test_breakdown_filtering_with_properties_in_new_format
  '
  
  SELECT groupArray(value)
  FROM
    (SELECT replaceRegexpAll(JSONExtractRaw(properties, '$current_url'), '^"|"$', '') AS value,
            count(*) as count
     FROM events e
     WHERE team_id = 2
       AND event = 'sign up'
       AND toDateTime(timestamp, 'UTC') >= toDateTime('2019-12-22 00:00:00', 'UTC')
       AND toDateTime(timestamp, 'UTC') <= toDateTime('2020-01-05 23:59:59', 'UTC')
       AND ((has(['Firefox'], replaceRegexpAll(JSONExtractRaw(e.properties, '$browser'), '^"|"$', ''))
             OR has(['Windows'], replaceRegexpAll(JSONExtractRaw(e.properties, '$os'), '^"|"$', '')))
            AND (has(['Mac'], replaceRegexpAll(JSONExtractRaw(e.properties, '$os'), '^"|"$', ''))))
     GROUP BY value
     ORDER BY count DESC, value DESC
     LIMIT 25
     OFFSET 0)
  '
---
# name: TestFOSSTrends.test_breakdown_filtering_with_properties_in_new_format.1
  '
  
  SELECT groupArray(day_start) as date,
         groupArray(count) as data,
         breakdown_value
  FROM
    (SELECT SUM(total) as count,
            day_start,
            breakdown_value
     FROM
       (SELECT *
        FROM
          (SELECT toUInt16(0) AS total,
                  ticks.day_start as day_start,
                  breakdown_value
           FROM
             (SELECT toStartOfDay(toDateTime('2020-01-05 23:59:59', 'UTC') - number * 86400) as day_start
              FROM numbers(15)
              UNION ALL SELECT toStartOfDay(toDateTime('2019-12-22 00:00:00', 'UTC')) as day_start) as ticks
           CROSS JOIN
             (SELECT breakdown_value
              FROM
                (SELECT ['second url'] as breakdown_value) ARRAY
              JOIN breakdown_value) as sec
           ORDER BY breakdown_value,
                    day_start
           UNION ALL SELECT count(*) as total,
                            toStartOfDay(toTimeZone(toDateTime(timestamp, 'UTC'), 'UTC')) as day_start,
                            replaceRegexpAll(JSONExtractRaw(properties, '$current_url'), '^"|"$', '') as breakdown_value
           FROM events e
           WHERE e.team_id = 2
             AND event = 'sign up'
             AND ((has(['Firefox'], replaceRegexpAll(JSONExtractRaw(e.properties, '$browser'), '^"|"$', ''))
                   OR has(['Windows'], replaceRegexpAll(JSONExtractRaw(e.properties, '$os'), '^"|"$', '')))
                  AND (has(['Mac'], replaceRegexpAll(JSONExtractRaw(e.properties, '$os'), '^"|"$', ''))))
             AND toDateTime(timestamp, 'UTC') >= toStartOfDay(toDateTime('2019-12-22 00:00:00', 'UTC'))
             AND toDateTime(timestamp, 'UTC') <= toDateTime('2020-01-05 23:59:59', 'UTC')
             AND replaceRegexpAll(JSONExtractRaw(properties, '$current_url'), '^"|"$', '') in (['second url'])
           GROUP BY day_start,
                    breakdown_value))
     GROUP BY day_start,
              breakdown_value
     ORDER BY breakdown_value,
              day_start)
  GROUP BY breakdown_value
  ORDER BY breakdown_value
  '
---
# name: TestFOSSTrends.test_breakdown_filtering_with_properties_in_new_format.2
  '
  
  SELECT groupArray(value)
  FROM
    (SELECT replaceRegexpAll(JSONExtractRaw(properties, '$current_url'), '^"|"$', '') AS value,
            count(*) as count
     FROM events e
     WHERE team_id = 2
       AND event = 'sign up'
       AND toDateTime(timestamp, 'UTC') >= toDateTime('2019-12-22 00:00:00', 'UTC')
       AND toDateTime(timestamp, 'UTC') <= toDateTime('2020-01-05 23:59:59', 'UTC')
       AND ((has(['Firefox'], replaceRegexpAll(JSONExtractRaw(e.properties, '$browser'), '^"|"$', ''))
             AND has(['Windows'], replaceRegexpAll(JSONExtractRaw(e.properties, '$os'), '^"|"$', '')))
            AND (has(['Mac'], replaceRegexpAll(JSONExtractRaw(e.properties, '$os'), '^"|"$', ''))))
     GROUP BY value
     ORDER BY count DESC, value DESC
     LIMIT 25
     OFFSET 0)
  '
---
# name: TestFOSSTrends.test_breakdown_filtering_with_properties_in_new_format.3
  '
  SELECT [now()] AS date,
         [0] AS data,
         '' AS breakdown_value
  LIMIT 0
  '
---
# name: TestFOSSTrends.test_person_property_filtering
  '
  
  SELECT groupArray(day_start) as date,
         groupArray(count) as data
  FROM
    (SELECT SUM(total) AS count,
            day_start
     from
       (SELECT toUInt16(0) AS total,
               toStartOfDay(toDateTime('2020-01-04 23:59:59', 'UTC') - toIntervalDay(number)) AS day_start
        FROM numbers(dateDiff('day', toStartOfDay(toDateTime('2019-12-28 00:00:00', 'UTC')), toDateTime('2020-01-04 23:59:59', 'UTC')))
        UNION ALL SELECT toUInt16(0) AS total,
<<<<<<< HEAD
                         toStartOfDay(toDateTime('2019-12-28 00:00:00'), 'UTC')
        UNION ALL SELECT count(*) AS data,
                         toStartOfDay(toDateTime(timestamp), 'UTC') AS date
=======
                         toStartOfDay(toDateTime('2019-12-28 00:00:00', 'UTC'))
        UNION ALL SELECT count(*) as data,
                         toStartOfDay(toTimeZone(toDateTime(timestamp, 'UTC'), 'UTC')) as date
>>>>>>> e9bd083a
        FROM
          (SELECT e.timestamp as timestamp,
                  pdi.person_id as person_id
           FROM events e
           INNER JOIN
             (SELECT distinct_id,
                     argMax(person_id, version) as person_id
              FROM person_distinct_id2
              WHERE team_id = 2
              GROUP BY distinct_id
              HAVING argMax(is_deleted, version) = 0) AS pdi ON e.distinct_id = pdi.distinct_id
           INNER JOIN
             (SELECT id
              FROM person
              WHERE team_id = 2
                AND id IN
                  (SELECT id
                   FROM person
                   WHERE team_id = 2
                     AND (has(['person1'], replaceRegexpAll(JSONExtractRaw(person.properties, 'name'), '^"|"$', ''))) )
              GROUP BY id
              HAVING max(is_deleted) = 0
              AND (has(['person1'], replaceRegexpAll(JSONExtractRaw(argMax(person.properties, _timestamp), 'name'), '^"|"$', '')))) person ON person.id = pdi.person_id
           WHERE team_id = 2
             AND event = 'watched movie'
             AND toDateTime(timestamp, 'UTC') >= toStartOfDay(toDateTime('2019-12-28 00:00:00', 'UTC'))
             AND toDateTime(timestamp, 'UTC') <= toDateTime('2020-01-04 23:59:59', 'UTC') )
        GROUP BY date)
     group by day_start
     order by day_start SETTINGS allow_experimental_window_functions = 1) SETTINGS timeout_before_checking_execution_speed = 60
  '
---
# name: TestFOSSTrends.test_person_property_filtering_clashing_with_event_property
  '
  
  SELECT groupArray(day_start) as date,
         groupArray(count) as data
  FROM
    (SELECT SUM(total) AS count,
            day_start
     from
       (SELECT toUInt16(0) AS total,
               toStartOfDay(toDateTime('2020-01-04 23:59:59', 'UTC') - toIntervalDay(number)) AS day_start
        FROM numbers(dateDiff('day', toStartOfDay(toDateTime('2019-12-28 00:00:00', 'UTC')), toDateTime('2020-01-04 23:59:59', 'UTC')))
        UNION ALL SELECT toUInt16(0) AS total,
<<<<<<< HEAD
                         toStartOfDay(toDateTime('2019-12-28 00:00:00'), 'UTC')
        UNION ALL SELECT count(*) AS data,
                         toStartOfDay(toDateTime(timestamp), 'UTC') AS date
=======
                         toStartOfDay(toDateTime('2019-12-28 00:00:00', 'UTC'))
        UNION ALL SELECT count(*) as data,
                         toStartOfDay(toTimeZone(toDateTime(timestamp, 'UTC'), 'UTC')) as date
>>>>>>> e9bd083a
        FROM
          (SELECT e.timestamp as timestamp,
                  pdi.person_id as person_id
           FROM events e
           INNER JOIN
             (SELECT distinct_id,
                     argMax(person_id, version) as person_id
              FROM person_distinct_id2
              WHERE team_id = 2
              GROUP BY distinct_id
              HAVING argMax(is_deleted, version) = 0) AS pdi ON e.distinct_id = pdi.distinct_id
           INNER JOIN
             (SELECT id
              FROM person
              WHERE team_id = 2
                AND id IN
                  (SELECT id
                   FROM person
                   WHERE team_id = 2
                     AND (has(['person1'], replaceRegexpAll(JSONExtractRaw(person.properties, 'name'), '^"|"$', ''))) )
              GROUP BY id
              HAVING max(is_deleted) = 0
              AND (has(['person1'], replaceRegexpAll(JSONExtractRaw(argMax(person.properties, _timestamp), 'name'), '^"|"$', '')))) person ON person.id = pdi.person_id
           WHERE team_id = 2
             AND event = 'watched movie'
             AND toDateTime(timestamp, 'UTC') >= toStartOfDay(toDateTime('2019-12-28 00:00:00', 'UTC'))
             AND toDateTime(timestamp, 'UTC') <= toDateTime('2020-01-04 23:59:59', 'UTC') )
        GROUP BY date)
     group by day_start
     order by day_start SETTINGS allow_experimental_window_functions = 1) SETTINGS timeout_before_checking_execution_speed = 60
  '
---
# name: TestFOSSTrends.test_person_property_filtering_clashing_with_event_property.1
  '
  
  SELECT groupArray(day_start) as date,
         groupArray(count) as data
  FROM
    (SELECT SUM(total) AS count,
            day_start
     from
       (SELECT toUInt16(0) AS total,
               toStartOfDay(toDateTime('2020-01-04 23:59:59', 'UTC') - toIntervalDay(number)) AS day_start
        FROM numbers(dateDiff('day', toStartOfDay(toDateTime('2019-12-28 00:00:00', 'UTC')), toDateTime('2020-01-04 23:59:59', 'UTC')))
        UNION ALL SELECT toUInt16(0) AS total,
<<<<<<< HEAD
                         toStartOfDay(toDateTime('2019-12-28 00:00:00'), 'UTC')
        UNION ALL SELECT count(*) AS data,
                         toStartOfDay(toDateTime(timestamp), 'UTC') AS date
=======
                         toStartOfDay(toDateTime('2019-12-28 00:00:00', 'UTC'))
        UNION ALL SELECT count(*) as data,
                         toStartOfDay(toTimeZone(toDateTime(timestamp, 'UTC'), 'UTC')) as date
>>>>>>> e9bd083a
        FROM
          (SELECT e.timestamp as timestamp,
                  e."properties" as "properties"
           FROM events e
           WHERE team_id = 2
             AND event = 'watched movie'
             AND toDateTime(timestamp, 'UTC') >= toStartOfDay(toDateTime('2019-12-28 00:00:00', 'UTC'))
             AND toDateTime(timestamp, 'UTC') <= toDateTime('2020-01-04 23:59:59', 'UTC')
             AND (has(['1'], replaceRegexpAll(JSONExtractRaw(e.properties, 'name'), '^"|"$', ''))) )
        GROUP BY date)
     group by day_start
     order by day_start SETTINGS allow_experimental_window_functions = 1) SETTINGS timeout_before_checking_execution_speed = 60
  '
---
# name: TestFOSSTrends.test_person_property_filtering_clashing_with_event_property_materialized
  '
  
  SELECT groupArray(day_start) as date,
         groupArray(count) as data
  FROM
    (SELECT SUM(total) AS count,
            day_start
     from
       (SELECT toUInt16(0) AS total,
               toStartOfDay(toDateTime('2020-01-04 23:59:59', 'UTC') - toIntervalDay(number)) AS day_start
        FROM numbers(dateDiff('day', toStartOfDay(toDateTime('2019-12-28 00:00:00', 'UTC')), toDateTime('2020-01-04 23:59:59', 'UTC')))
        UNION ALL SELECT toUInt16(0) AS total,
<<<<<<< HEAD
                         toStartOfDay(toDateTime('2019-12-28 00:00:00'), 'UTC')
        UNION ALL SELECT count(*) AS data,
                         toStartOfDay(toDateTime(timestamp), 'UTC') AS date
=======
                         toStartOfDay(toDateTime('2019-12-28 00:00:00', 'UTC'))
        UNION ALL SELECT count(*) as data,
                         toStartOfDay(toTimeZone(toDateTime(timestamp, 'UTC'), 'UTC')) as date
>>>>>>> e9bd083a
        FROM
          (SELECT e.timestamp as timestamp,
                  pdi.person_id as person_id
           FROM events e
           INNER JOIN
             (SELECT distinct_id,
                     argMax(person_id, version) as person_id
              FROM person_distinct_id2
              WHERE team_id = 2
              GROUP BY distinct_id
              HAVING argMax(is_deleted, version) = 0) AS pdi ON e.distinct_id = pdi.distinct_id
           INNER JOIN
             (SELECT id
              FROM person
              WHERE team_id = 2
                AND id IN
                  (SELECT id
                   FROM person
                   WHERE team_id = 2
                     AND (has(['person1'], person."pmat_name")) )
              GROUP BY id
              HAVING max(is_deleted) = 0
              AND (has(['person1'], argMax(person."pmat_name", _timestamp)))) person ON person.id = pdi.person_id
           WHERE team_id = 2
             AND event = 'watched movie'
             AND toDateTime(timestamp, 'UTC') >= toStartOfDay(toDateTime('2019-12-28 00:00:00', 'UTC'))
             AND toDateTime(timestamp, 'UTC') <= toDateTime('2020-01-04 23:59:59', 'UTC') )
        GROUP BY date)
     group by day_start
     order by day_start SETTINGS allow_experimental_window_functions = 1) SETTINGS timeout_before_checking_execution_speed = 60
  '
---
# name: TestFOSSTrends.test_person_property_filtering_clashing_with_event_property_materialized.1
  '
  
  SELECT groupArray(day_start) as date,
         groupArray(count) as data
  FROM
    (SELECT SUM(total) AS count,
            day_start
     from
       (SELECT toUInt16(0) AS total,
               toStartOfDay(toDateTime('2020-01-04 23:59:59', 'UTC') - toIntervalDay(number)) AS day_start
        FROM numbers(dateDiff('day', toStartOfDay(toDateTime('2019-12-28 00:00:00', 'UTC')), toDateTime('2020-01-04 23:59:59', 'UTC')))
        UNION ALL SELECT toUInt16(0) AS total,
<<<<<<< HEAD
                         toStartOfDay(toDateTime('2019-12-28 00:00:00'), 'UTC')
        UNION ALL SELECT count(*) AS data,
                         toStartOfDay(toDateTime(timestamp), 'UTC') AS date
=======
                         toStartOfDay(toDateTime('2019-12-28 00:00:00', 'UTC'))
        UNION ALL SELECT count(*) as data,
                         toStartOfDay(toTimeZone(toDateTime(timestamp, 'UTC'), 'UTC')) as date
>>>>>>> e9bd083a
        FROM
          (SELECT e.timestamp as timestamp,
                  e."mat_name" as "mat_name"
           FROM events e
           WHERE team_id = 2
             AND event = 'watched movie'
             AND toDateTime(timestamp, 'UTC') >= toStartOfDay(toDateTime('2019-12-28 00:00:00', 'UTC'))
             AND toDateTime(timestamp, 'UTC') <= toDateTime('2020-01-04 23:59:59', 'UTC')
             AND (has(['1'], "mat_name")) )
        GROUP BY date)
     group by day_start
     order by day_start SETTINGS allow_experimental_window_functions = 1) SETTINGS timeout_before_checking_execution_speed = 60
  '
---
# name: TestFOSSTrends.test_person_property_filtering_materialized
  '
  
  SELECT groupArray(day_start) as date,
         groupArray(count) as data
  FROM
    (SELECT SUM(total) AS count,
            day_start
     from
       (SELECT toUInt16(0) AS total,
               toStartOfDay(toDateTime('2020-01-04 23:59:59', 'UTC') - toIntervalDay(number)) AS day_start
        FROM numbers(dateDiff('day', toStartOfDay(toDateTime('2019-12-28 00:00:00', 'UTC')), toDateTime('2020-01-04 23:59:59', 'UTC')))
        UNION ALL SELECT toUInt16(0) AS total,
<<<<<<< HEAD
                         toStartOfDay(toDateTime('2019-12-28 00:00:00'), 'UTC')
        UNION ALL SELECT count(*) AS data,
                         toStartOfDay(toDateTime(timestamp), 'UTC') AS date
=======
                         toStartOfDay(toDateTime('2019-12-28 00:00:00', 'UTC'))
        UNION ALL SELECT count(*) as data,
                         toStartOfDay(toTimeZone(toDateTime(timestamp, 'UTC'), 'UTC')) as date
>>>>>>> e9bd083a
        FROM
          (SELECT e.timestamp as timestamp,
                  pdi.person_id as person_id
           FROM events e
           INNER JOIN
             (SELECT distinct_id,
                     argMax(person_id, version) as person_id
              FROM person_distinct_id2
              WHERE team_id = 2
              GROUP BY distinct_id
              HAVING argMax(is_deleted, version) = 0) AS pdi ON e.distinct_id = pdi.distinct_id
           INNER JOIN
             (SELECT id
              FROM person
              WHERE team_id = 2
                AND id IN
                  (SELECT id
                   FROM person
                   WHERE team_id = 2
                     AND (has(['person1'], person."pmat_name")) )
              GROUP BY id
              HAVING max(is_deleted) = 0
              AND (has(['person1'], argMax(person."pmat_name", _timestamp)))) person ON person.id = pdi.person_id
           WHERE team_id = 2
             AND event = 'watched movie'
             AND toDateTime(timestamp, 'UTC') >= toStartOfDay(toDateTime('2019-12-28 00:00:00', 'UTC'))
             AND toDateTime(timestamp, 'UTC') <= toDateTime('2020-01-04 23:59:59', 'UTC') )
        GROUP BY date)
     group by day_start
     order by day_start SETTINGS allow_experimental_window_functions = 1) SETTINGS timeout_before_checking_execution_speed = 60
  '
---
# name: TestFOSSTrends.test_timezone_weekly
  '
  
  SELECT groupArray(day_start) as date,
         groupArray(count) as data
  FROM
    (SELECT SUM(total) AS count,
            day_start
     from
       (SELECT toUInt16(0) AS total,
               toStartOfWeek(toDateTime('2020-01-25 23:59:59', 'US/Pacific') - toIntervalWeek(number), 0) AS day_start
        FROM numbers(dateDiff('week', toStartOfWeek(toDateTime('2020-01-11 00:00:00', 'US/Pacific'), 0), toDateTime('2020-01-25 23:59:59', 'US/Pacific')))
        UNION ALL SELECT toUInt16(0) AS total,
<<<<<<< HEAD
                         toStartOfWeek(toDateTime('2020-01-12 08:00:00'), 0, 'US/Pacific')
        UNION ALL SELECT count(*) AS data,
                         toStartOfWeek(toDateTime(timestamp), 0, 'US/Pacific') AS date
=======
                         toStartOfWeek(toDateTime('2020-01-11 00:00:00', 'US/Pacific'), 0)
        UNION ALL SELECT count(*) as data,
                         toStartOfWeek(toTimeZone(toDateTime(timestamp, 'UTC'), 'US/Pacific'), 0) as date
>>>>>>> e9bd083a
        FROM
          (SELECT e.timestamp as timestamp
           FROM events e
           WHERE team_id = 2
             AND event = 'sign up'
             AND toDateTime(timestamp, 'UTC') >= toStartOfWeek(toDateTime('2020-01-11 00:00:00', 'US/Pacific'), 0)
             AND toDateTime(timestamp, 'UTC') <= toDateTime('2020-01-25 23:59:59', 'US/Pacific') )
        GROUP BY date)
     group by day_start
     order by day_start SETTINGS allow_experimental_window_functions = 1) SETTINGS timeout_before_checking_execution_speed = 60
  '
---
# name: TestFOSSTrends.test_timezones
  '
  
  SELECT groupArray(day_start) as date,
         groupArray(count) as data
  FROM
    (SELECT SUM(total) AS count,
            day_start
     from
       (SELECT toUInt16(0) AS total,
               toStartOfDay(toDateTime('2020-01-05 23:59:59', 'US/Pacific') - toIntervalDay(number)) AS day_start
        FROM numbers(dateDiff('day', toStartOfDay(toDateTime('2019-12-29 00:00:00', 'US/Pacific')), toDateTime('2020-01-05 23:59:59', 'US/Pacific')))
        UNION ALL SELECT toUInt16(0) AS total,
<<<<<<< HEAD
                         toStartOfDay(toDateTime('2019-12-29 08:00:00'), 'US/Pacific')
        UNION ALL SELECT count(*) AS data,
                         toStartOfDay(toDateTime(timestamp), 'US/Pacific') AS date
=======
                         toStartOfDay(toDateTime('2019-12-29 00:00:00', 'US/Pacific'))
        UNION ALL SELECT count(*) as data,
                         toStartOfDay(toTimeZone(toDateTime(timestamp, 'UTC'), 'US/Pacific')) as date
>>>>>>> e9bd083a
        FROM
          (SELECT e.timestamp as timestamp
           FROM events e
           WHERE team_id = 2
             AND event = 'sign up'
             AND toDateTime(timestamp, 'UTC') >= toStartOfDay(toDateTime('2019-12-29 00:00:00', 'US/Pacific'))
             AND toDateTime(timestamp, 'UTC') <= toDateTime('2020-01-05 23:59:59', 'US/Pacific') )
        GROUP BY date)
     group by day_start
     order by day_start SETTINGS allow_experimental_window_functions = 1) SETTINGS timeout_before_checking_execution_speed = 60
  '
---
# name: TestFOSSTrends.test_timezones.1
  '
  
  SELECT groupArray(day_start) as date,
         groupArray(count) as data
  FROM
    (SELECT SUM(total) AS count,
            day_start
     from
       (SELECT toUInt16(0) AS total,
               toStartOfDay(toDateTime('2020-01-05 23:59:59', 'US/Pacific') - toIntervalDay(number)) AS day_start
        FROM numbers(dateDiff('day', toStartOfDay(toDateTime('2019-12-22 00:00:00', 'US/Pacific')), toDateTime('2020-01-05 23:59:59', 'US/Pacific')))
        UNION ALL SELECT toUInt16(0) AS total,
<<<<<<< HEAD
                         toStartOfDay(toDateTime('2019-12-22 08:00:00'), 'US/Pacific')
        UNION ALL SELECT count(DISTINCT person_id) AS data,
                         toStartOfDay(toDateTime(timestamp), 'US/Pacific') AS date
=======
                         toStartOfDay(toDateTime('2019-12-22 00:00:00', 'US/Pacific'))
        UNION ALL SELECT count(DISTINCT person_id) as data,
                         toStartOfDay(toTimeZone(toDateTime(timestamp, 'UTC'), 'US/Pacific')) as date
>>>>>>> e9bd083a
        FROM
          (SELECT e.timestamp as timestamp,
                  pdi.person_id as person_id
           FROM events e
           INNER JOIN
             (SELECT distinct_id,
                     argMax(person_id, version) as person_id
              FROM person_distinct_id2
              WHERE team_id = 2
              GROUP BY distinct_id
              HAVING argMax(is_deleted, version) = 0) AS pdi ON e.distinct_id = pdi.distinct_id
           WHERE team_id = 2
             AND event = 'sign up'
             AND toDateTime(timestamp, 'UTC') >= toStartOfDay(toDateTime('2019-12-22 00:00:00', 'US/Pacific'))
             AND toDateTime(timestamp, 'UTC') <= toDateTime('2020-01-05 23:59:59', 'US/Pacific') )
        GROUP BY date)
     group by day_start
     order by day_start SETTINGS allow_experimental_window_functions = 1) SETTINGS timeout_before_checking_execution_speed = 60
  '
---
# name: TestFOSSTrends.test_timezones.2
  '
  
  SELECT groupArray(day_start) as date,
         groupArray(count) as data
  FROM
    (SELECT SUM(total) AS count,
            day_start
     from
       (SELECT toUInt16(0) AS total,
               toStartOfDay(toDateTime('2020-01-05 23:59:59', 'US/Pacific') - toIntervalDay(number)) AS day_start
        FROM numbers(dateDiff('day', toStartOfDay(toDateTime('2019-12-29 00:00:00', 'US/Pacific')), toDateTime('2020-01-05 23:59:59', 'US/Pacific')))
        UNION ALL SELECT toUInt16(0) AS total,
                         toStartOfDay(toDateTime('2019-12-29 00:00:00', 'US/Pacific'))
        UNION ALL SELECT counts as total,
                         timestamp as day_start
        FROM
          (SELECT d.timestamp,
                  COUNT(DISTINCT person_id) counts
           FROM
             (SELECT toStartOfDay(toTimeZone(toDateTime(timestamp, 'UTC'), 'US/Pacific')) as timestamp
              FROM events
              WHERE team_id = 2
                AND toDateTime(timestamp, 'UTC') >= toDateTime('2019-12-22 00:00:00', 'US/Pacific')
                AND toDateTime(timestamp, 'UTC') <= toDateTime('2020-01-05 23:59:59', 'US/Pacific')
              GROUP BY timestamp) d
           CROSS JOIN
             (SELECT toStartOfDay(toTimeZone(toDateTime(timestamp, 'UTC'), 'US/Pacific')) as timestamp,
                     person_id
              FROM
                (SELECT e.timestamp as timestamp,
                        pdi.person_id as person_id
                 FROM events e
                 INNER JOIN
                   (SELECT distinct_id,
                           argMax(person_id, version) as person_id
                    FROM person_distinct_id2
                    WHERE team_id = 2
                    GROUP BY distinct_id
                    HAVING argMax(is_deleted, version) = 0) AS pdi ON e.distinct_id = pdi.distinct_id
                 WHERE team_id = 2
                   AND event = 'sign up'
                   AND toDateTime(timestamp, 'UTC') >= toDateTime('2019-12-22 00:00:00', 'US/Pacific')
                   AND toDateTime(timestamp, 'UTC') <= toDateTime('2020-01-05 23:59:59', 'US/Pacific') ) events
              WHERE 1 = 1
                AND toDateTime(timestamp, 'UTC') >= toDateTime('2019-12-22 00:00:00', 'US/Pacific')
                AND toDateTime(timestamp, 'UTC') <= toDateTime('2020-01-05 23:59:59', 'US/Pacific')
              GROUP BY timestamp,
                       person_id) e
           WHERE e.timestamp <= d.timestamp
             AND e.timestamp > d.timestamp - INTERVAL 7 DAY
           GROUP BY d.timestamp
           ORDER BY d.timestamp)
        WHERE 1 = 1
          AND toDateTime(timestamp, 'UTC') >= toStartOfDay(toDateTime('2019-12-29 00:00:00', 'US/Pacific'))
          AND toDateTime(timestamp, 'UTC') <= toDateTime('2020-01-05 23:59:59', 'US/Pacific') )
     group by day_start
     order by day_start SETTINGS allow_experimental_window_functions = 1) SETTINGS timeout_before_checking_execution_speed = 60
  '
---
# name: TestFOSSTrends.test_timezones.3
  '
  
  SELECT groupArray(day_start) as date,
         groupArray(count) as data
  FROM
    (SELECT SUM(total) AS count,
            day_start
     from
       (SELECT toUInt16(0) AS total,
               toStartOfDay(toDateTime('2020-01-05 23:59:59', 'US/Pacific') - toIntervalDay(number)) AS day_start
        FROM numbers(dateDiff('day', toStartOfDay(toDateTime('2019-12-29 00:00:00', 'US/Pacific')), toDateTime('2020-01-05 23:59:59', 'US/Pacific')))
        UNION ALL SELECT toUInt16(0) AS total,
<<<<<<< HEAD
                         toStartOfDay(toDateTime('2019-12-29 08:00:00'), 'US/Pacific')
        UNION ALL SELECT count(*) AS data,
                         toStartOfDay(toDateTime(timestamp), 'US/Pacific') AS date
=======
                         toStartOfDay(toDateTime('2019-12-29 00:00:00', 'US/Pacific'))
        UNION ALL SELECT count(*) as data,
                         toStartOfDay(toTimeZone(toDateTime(timestamp, 'UTC'), 'US/Pacific')) as date
>>>>>>> e9bd083a
        FROM
          (SELECT e.timestamp as timestamp
           FROM events e
           WHERE team_id = 2
             AND event = 'sign up'
             AND toDateTime(timestamp, 'UTC') >= toStartOfDay(toDateTime('2019-12-29 00:00:00', 'US/Pacific'))
             AND toDateTime(timestamp, 'UTC') <= toDateTime('2020-01-05 23:59:59', 'US/Pacific') )
        GROUP BY date)
     group by day_start
     order by day_start SETTINGS allow_experimental_window_functions = 1) SETTINGS timeout_before_checking_execution_speed = 60
  '
---
# name: TestFOSSTrends.test_timezones.4
  '
  
  SELECT groupArray(value)
  FROM
    (SELECT replaceRegexpAll(JSONExtractRaw(properties, '$os'), '^"|"$', '') AS value,
            count(*) as count
     FROM events e
     WHERE team_id = 2
       AND event = 'sign up'
       AND toDateTime(timestamp, 'UTC') >= toDateTime('2019-12-29 00:00:00', 'US/Pacific')
       AND toDateTime(timestamp, 'UTC') <= toDateTime('2020-01-05 23:59:59', 'US/Pacific')
     GROUP BY value
     ORDER BY count DESC, value DESC
     LIMIT 25
     OFFSET 0)
  '
---
# name: TestFOSSTrends.test_timezones.5
  '
  
  SELECT groupArray(day_start) as date,
         groupArray(count) as data,
         breakdown_value
  FROM
    (SELECT SUM(total) as count,
            day_start,
            breakdown_value
     FROM
       (SELECT *
        FROM
          (SELECT toUInt16(0) AS total,
                  ticks.day_start as day_start,
                  breakdown_value
           FROM
             (SELECT toStartOfDay(toDateTime('2020-01-05 23:59:59', 'US/Pacific') - number * 86400) as day_start
              FROM numbers(8)
              UNION ALL SELECT toStartOfDay(toDateTime('2019-12-29 00:00:00', 'US/Pacific')) as day_start) as ticks
           CROSS JOIN
             (SELECT breakdown_value
              FROM
                (SELECT ['Mac'] as breakdown_value) ARRAY
              JOIN breakdown_value) as sec
           ORDER BY breakdown_value,
                    day_start
           UNION ALL SELECT count(DISTINCT pdi.person_id) as total,
                            toStartOfDay(toTimeZone(toDateTime(timestamp, 'UTC'), 'US/Pacific')) as day_start,
                            replaceRegexpAll(JSONExtractRaw(properties, '$os'), '^"|"$', '') as breakdown_value
           FROM events e
           INNER JOIN
             (SELECT distinct_id,
                     argMax(person_id, version) as person_id
              FROM person_distinct_id2
              WHERE team_id = 2
              GROUP BY distinct_id
              HAVING argMax(is_deleted, version) = 0) as pdi ON events.distinct_id = pdi.distinct_id
           WHERE e.team_id = 2
             AND event = 'sign up'
             AND toDateTime(timestamp, 'UTC') >= toStartOfDay(toDateTime('2019-12-29 00:00:00', 'US/Pacific'))
             AND toDateTime(timestamp, 'UTC') <= toDateTime('2020-01-05 23:59:59', 'US/Pacific')
             AND replaceRegexpAll(JSONExtractRaw(properties, '$os'), '^"|"$', '') in (['Mac'])
           GROUP BY day_start,
                    breakdown_value))
     GROUP BY day_start,
              breakdown_value
     ORDER BY breakdown_value,
              day_start)
  GROUP BY breakdown_value
  ORDER BY breakdown_value
  '
---
# name: TestFOSSTrends.test_timezones.6
  '
  
  SELECT groupArray(day_start) as date,
         groupArray(count) as data
  FROM
    (SELECT SUM(total) AS count,
            day_start
     from
       (SELECT toUInt16(0) AS total,
               toStartOfHour(toDateTime('2020-01-03 23:59:59', 'US/Pacific') - toIntervalHour(number)) AS day_start
        FROM numbers(dateDiff('hour', toStartOfHour(toDateTime('2020-01-03 00:00:00', 'US/Pacific')), toDateTime('2020-01-03 23:59:59', 'US/Pacific')))
        UNION ALL SELECT toUInt16(0) AS total,
<<<<<<< HEAD
                         toStartOfHour(toDateTime('2020-01-03 08:00:00'), 'US/Pacific')
        UNION ALL SELECT count(*) AS data,
                         toStartOfHour(toDateTime(timestamp), 'US/Pacific') AS date
=======
                         toStartOfHour(toDateTime('2020-01-03 00:00:00', 'US/Pacific'))
        UNION ALL SELECT count(*) as data,
                         toStartOfHour(toTimeZone(toDateTime(timestamp, 'UTC'), 'US/Pacific')) as date
>>>>>>> e9bd083a
        FROM
          (SELECT e.timestamp as timestamp
           FROM events e
           WHERE team_id = 2
             AND event = 'sign up'
             AND toDateTime(timestamp, 'UTC') >= toStartOfHour(toDateTime('2020-01-03 00:00:00', 'US/Pacific'))
             AND toDateTime(timestamp, 'UTC') <= toDateTime('2020-01-03 23:59:59', 'US/Pacific') )
        GROUP BY date)
     group by day_start
     order by day_start SETTINGS allow_experimental_window_functions = 1) SETTINGS timeout_before_checking_execution_speed = 60
  '
---
# name: TestFOSSTrends.test_timezones.7
  '
  
  SELECT groupArray(day_start) as date,
         groupArray(count) as data
  FROM
    (SELECT SUM(total) AS count,
            day_start
     from
       (SELECT toUInt16(0) AS total,
               toStartOfDay(toDateTime('2020-01-03 23:59:59', 'US/Pacific') - toIntervalDay(number)) AS day_start
        FROM numbers(dateDiff('day', toStartOfDay(toDateTime('2020-01-03 00:00:00', 'US/Pacific')), toDateTime('2020-01-03 23:59:59', 'US/Pacific')))
        UNION ALL SELECT toUInt16(0) AS total,
<<<<<<< HEAD
                         toStartOfDay(toDateTime('2020-01-03 08:00:00'), 'US/Pacific')
        UNION ALL SELECT count(*) AS data,
                         toStartOfDay(toDateTime(timestamp), 'US/Pacific') AS date
=======
                         toStartOfDay(toDateTime('2020-01-03 00:00:00', 'US/Pacific'))
        UNION ALL SELECT count(*) as data,
                         toStartOfDay(toTimeZone(toDateTime(timestamp, 'UTC'), 'US/Pacific')) as date
>>>>>>> e9bd083a
        FROM
          (SELECT e.timestamp as timestamp
           FROM events e
           WHERE team_id = 2
             AND event = 'sign up'
             AND toDateTime(timestamp, 'UTC') >= toDateTime('2020-01-03 00:00:00', 'US/Pacific')
             AND toDateTime(timestamp, 'UTC') <= toDateTime('2020-01-03 23:59:59', 'US/Pacific') )
        GROUP BY date)
     group by day_start
     order by day_start SETTINGS allow_experimental_window_functions = 1) SETTINGS timeout_before_checking_execution_speed = 60
  '
---
# name: TestFOSSTrends.test_timezones_hourly
  '
  
  SELECT groupArray(day_start) as date,
         groupArray(count) as data
  FROM
    (SELECT SUM(total) AS count,
            day_start
     from
       (SELECT toUInt16(0) AS total,
               toStartOfHour(toDateTime('2020-01-05 10:02:01', 'US/Pacific') - toIntervalHour(number)) AS day_start
        FROM numbers(dateDiff('hour', toStartOfHour(toDateTime('2020-01-05 00:00:00', 'US/Pacific')), toDateTime('2020-01-05 10:02:01', 'US/Pacific')))
        UNION ALL SELECT toUInt16(0) AS total,
<<<<<<< HEAD
                         toStartOfHour(toDateTime('2020-01-05 08:00:00'), 'US/Pacific')
        UNION ALL SELECT count(DISTINCT person_id) AS data,
                         toStartOfHour(toDateTime(timestamp), 'US/Pacific') AS date
=======
                         toStartOfHour(toDateTime('2020-01-05 00:00:00', 'US/Pacific'))
        UNION ALL SELECT count(DISTINCT person_id) as data,
                         toStartOfHour(toTimeZone(toDateTime(timestamp, 'UTC'), 'US/Pacific')) as date
>>>>>>> e9bd083a
        FROM
          (SELECT e.timestamp as timestamp,
                  pdi.person_id as person_id
           FROM events e
           INNER JOIN
             (SELECT distinct_id,
                     argMax(person_id, version) as person_id
              FROM person_distinct_id2
              WHERE team_id = 2
              GROUP BY distinct_id
              HAVING argMax(is_deleted, version) = 0) AS pdi ON e.distinct_id = pdi.distinct_id
           WHERE team_id = 2
             AND event = 'sign up'
             AND toDateTime(timestamp, 'UTC') >= toStartOfHour(toDateTime('2020-01-05 00:00:00', 'US/Pacific'))
             AND toDateTime(timestamp, 'UTC') <= toDateTime('2020-01-05 10:02:01', 'US/Pacific') )
        GROUP BY date)
     group by day_start
     order by day_start SETTINGS allow_experimental_window_functions = 1) SETTINGS timeout_before_checking_execution_speed = 60
  '
---
# name: TestFOSSTrends.test_timezones_hourly.1
  '
  /* user_id:0 request:_snapshot_ */
  SELECT person_id AS actor_id
  FROM
    (SELECT e.timestamp as timestamp,
            pdi.person_id as person_id,
            e.distinct_id as distinct_id,
            e.team_id as team_id
     FROM events e
     INNER JOIN
       (SELECT distinct_id,
               argMax(person_id, version) as person_id
        FROM person_distinct_id2
        WHERE team_id = 2
        GROUP BY distinct_id
        HAVING argMax(is_deleted, version) = 0) AS pdi ON e.distinct_id = pdi.distinct_id
     WHERE team_id = 2
       AND event = 'sign up'
       AND toDateTime(timestamp, 'UTC') >= toDateTime('2020-01-05 07:00:00', 'US/Pacific')
       AND toDateTime(timestamp, 'UTC') <= toDateTime('2020-01-05 08:00:00', 'US/Pacific') )
  GROUP BY actor_id
  LIMIT 100
  OFFSET 0
  '
---
# name: TestFOSSTrends.test_timezones_hourly.2
  '
  
  SELECT groupArray(day_start) as date,
         groupArray(count) as data
  FROM
    (SELECT SUM(total) AS count,
            day_start
     from
       (SELECT toUInt16(0) AS total,
               toStartOfHour(toDateTime('2020-01-05 10:02:01', 'US/Pacific') - toIntervalHour(number)) AS day_start
        FROM numbers(dateDiff('hour', toStartOfHour(toDateTime('2020-01-05 00:00:00', 'US/Pacific')), toDateTime('2020-01-05 10:02:01', 'US/Pacific')))
        UNION ALL SELECT toUInt16(0) AS total,
<<<<<<< HEAD
                         toStartOfHour(toDateTime('2020-01-05 08:00:00'), 'US/Pacific')
        UNION ALL SELECT count(*) AS data,
                         toStartOfHour(toDateTime(timestamp), 'US/Pacific') AS date
=======
                         toStartOfHour(toDateTime('2020-01-05 00:00:00', 'US/Pacific'))
        UNION ALL SELECT count(*) as data,
                         toStartOfHour(toTimeZone(toDateTime(timestamp, 'UTC'), 'US/Pacific')) as date
>>>>>>> e9bd083a
        FROM
          (SELECT e.timestamp as timestamp
           FROM events e
           WHERE team_id = 2
             AND event = 'sign up'
             AND toDateTime(timestamp, 'UTC') >= toStartOfHour(toDateTime('2020-01-05 00:00:00', 'US/Pacific'))
             AND toDateTime(timestamp, 'UTC') <= toDateTime('2020-01-05 10:02:01', 'US/Pacific') )
        GROUP BY date)
     group by day_start
     order by day_start SETTINGS allow_experimental_window_functions = 1) SETTINGS timeout_before_checking_execution_speed = 60
  '
---
# name: TestFOSSTrends.test_trend_breakdown_user_props_with_filter_with_partial_property_pushdowns
  '
  
  SELECT groupArray(value)
  FROM
    (SELECT replaceRegexpAll(JSONExtractRaw(person_props, 'email'), '^"|"$', '') AS value,
            count(*) as count
     FROM events e
     INNER JOIN
       (SELECT distinct_id,
               argMax(person_id, version) as person_id
        FROM person_distinct_id2
        WHERE team_id = 2
        GROUP BY distinct_id
        HAVING argMax(is_deleted, version) = 0) AS pdi ON e.distinct_id = pdi.distinct_id
     INNER JOIN
       (SELECT id,
               argMax(properties, version) as person_props
        FROM person
        WHERE team_id = 2
          AND id IN
            (SELECT id
             FROM person
             WHERE team_id = 2
               AND ((has(['android'], replaceRegexpAll(JSONExtractRaw(person.properties, '$os'), '^"|"$', ''))
                     OR has(['safari'], replaceRegexpAll(JSONExtractRaw(person.properties, '$browser'), '^"|"$', '')))) )
        GROUP BY id
        HAVING max(is_deleted) = 0
        AND ((has(['android'], replaceRegexpAll(JSONExtractRaw(argMax(person.properties, _timestamp), '$os'), '^"|"$', ''))
              OR has(['safari'], replaceRegexpAll(JSONExtractRaw(argMax(person.properties, _timestamp), '$browser'), '^"|"$', ''))))) person ON pdi.person_id = person.id
     WHERE team_id = 2
       AND event = 'sign up'
       AND toDateTime(timestamp, 'UTC') >= toDateTime('2020-01-01 00:00:00', 'UTC')
       AND toDateTime(timestamp, 'UTC') <= toDateTime('2020-07-01 23:59:59', 'UTC')
       AND ((NOT (replaceRegexpAll(JSONExtractRaw(person_props, 'email'), '^"|"$', '') ILIKE '%@posthog.com%')
             OR has(['val'], replaceRegexpAll(JSONExtractRaw(e.properties, 'key'), '^"|"$', ''))))
     GROUP BY value
     ORDER BY count DESC, value DESC
     LIMIT 25
     OFFSET 0)
  '
---
# name: TestFOSSTrends.test_trend_breakdown_user_props_with_filter_with_partial_property_pushdowns.1
  '
  
  SELECT groupArray(day_start) as date,
         groupArray(count) as data,
         breakdown_value
  FROM
    (SELECT SUM(total) as count,
            day_start,
            breakdown_value
     FROM
       (SELECT *
        FROM
          (SELECT toUInt16(0) AS total,
                  ticks.day_start as day_start,
                  breakdown_value
           FROM
             (SELECT toStartOfDay(toDateTime('2020-07-01 23:59:59', 'UTC') - number * 86400) as day_start
              FROM numbers(183)
              UNION ALL SELECT toStartOfDay(toDateTime('2020-01-01 00:00:00', 'UTC')) as day_start) as ticks
           CROSS JOIN
             (SELECT breakdown_value
              FROM
                (SELECT ['test2@posthog.com', 'test@gmail.com', 'test5@posthog.com', 'test4@posthog.com', 'test3@posthog.com'] as breakdown_value) ARRAY
              JOIN breakdown_value) as sec
           ORDER BY breakdown_value,
                    day_start
           UNION ALL SELECT count(*) as total,
                            toStartOfDay(toTimeZone(toDateTime(timestamp, 'UTC'), 'UTC')) as day_start,
                            replaceRegexpAll(JSONExtractRaw(person_props, 'email'), '^"|"$', '') as breakdown_value
           FROM events e
           INNER JOIN
             (SELECT distinct_id,
                     argMax(person_id, version) as person_id
              FROM person_distinct_id2
              WHERE team_id = 2
              GROUP BY distinct_id
              HAVING argMax(is_deleted, version) = 0) as pdi ON events.distinct_id = pdi.distinct_id
           INNER JOIN
             (SELECT id,
                     argMax(properties, version) as person_props
              FROM person
              WHERE team_id = 2
                AND id IN
                  (SELECT id
                   FROM person
                   WHERE team_id = 2
                     AND ((has(['android'], replaceRegexpAll(JSONExtractRaw(person.properties, '$os'), '^"|"$', ''))
                           OR has(['safari'], replaceRegexpAll(JSONExtractRaw(person.properties, '$browser'), '^"|"$', '')))) )
              GROUP BY id
              HAVING max(is_deleted) = 0
              AND ((has(['android'], replaceRegexpAll(JSONExtractRaw(argMax(person.properties, _timestamp), '$os'), '^"|"$', ''))
                    OR has(['safari'], replaceRegexpAll(JSONExtractRaw(argMax(person.properties, _timestamp), '$browser'), '^"|"$', ''))))) person ON person.id = pdi.person_id
           WHERE e.team_id = 2
             AND event = 'sign up'
             AND ((NOT (replaceRegexpAll(JSONExtractRaw(person_props, 'email'), '^"|"$', '') ILIKE '%@posthog.com%')
                   OR has(['val'], replaceRegexpAll(JSONExtractRaw(e.properties, 'key'), '^"|"$', ''))))
             AND toDateTime(timestamp, 'UTC') >= toStartOfDay(toDateTime('2020-01-01 00:00:00', 'UTC'))
             AND toDateTime(timestamp, 'UTC') <= toDateTime('2020-07-01 23:59:59', 'UTC')
             AND replaceRegexpAll(JSONExtractRaw(person_props, 'email'), '^"|"$', '') in (['test2@posthog.com', 'test@gmail.com', 'test5@posthog.com', 'test4@posthog.com', 'test3@posthog.com'])
           GROUP BY day_start,
                    breakdown_value))
     GROUP BY day_start,
              breakdown_value
     ORDER BY breakdown_value,
              day_start)
  GROUP BY breakdown_value
  ORDER BY breakdown_value
  '
---
# name: TestFOSSTrends.test_trend_breakdown_user_props_with_filter_with_partial_property_pushdowns.2
  '
  
  SELECT groupArray(value)
  FROM
    (SELECT replaceRegexpAll(JSONExtractRaw(person_props, 'email'), '^"|"$', '') AS value,
            count(*) as count
     FROM events e
     INNER JOIN
       (SELECT distinct_id,
               argMax(person_id, version) as person_id
        FROM person_distinct_id2
        WHERE team_id = 2
        GROUP BY distinct_id
        HAVING argMax(is_deleted, version) = 0) AS pdi ON e.distinct_id = pdi.distinct_id
     INNER JOIN
       (SELECT id,
               argMax(properties, version) as person_props
        FROM person
        WHERE team_id = 2
          AND id IN
            (SELECT id
             FROM person
             WHERE team_id = 2
               AND (((has(['android'], replaceRegexpAll(JSONExtractRaw(person.properties, '$os'), '^"|"$', ''))
                      AND has(['chrome'], replaceRegexpAll(JSONExtractRaw(person.properties, '$browser'), '^"|"$', ''))))
                    AND (replaceRegexpAll(JSONExtractRaw(person.properties, 'email'), '^"|"$', '') ILIKE '%@posthog.com%')) )
        GROUP BY id
        HAVING max(is_deleted) = 0
        AND (((has(['android'], replaceRegexpAll(JSONExtractRaw(argMax(person.properties, _timestamp), '$os'), '^"|"$', ''))
               AND has(['chrome'], replaceRegexpAll(JSONExtractRaw(argMax(person.properties, _timestamp), '$browser'), '^"|"$', ''))))
             AND (replaceRegexpAll(JSONExtractRaw(argMax(person.properties, _timestamp), 'email'), '^"|"$', '') ILIKE '%@posthog.com%'))) person ON pdi.person_id = person.id
     WHERE team_id = 2
       AND event = 'sign up'
       AND toDateTime(timestamp, 'UTC') >= toDateTime('2020-01-01 00:00:00', 'UTC')
       AND toDateTime(timestamp, 'UTC') <= toDateTime('2020-07-01 23:59:59', 'UTC')
       AND ((has(['val'], replaceRegexpAll(JSONExtractRaw(e.properties, 'key'), '^"|"$', ''))))
     GROUP BY value
     ORDER BY count DESC, value DESC
     LIMIT 25
     OFFSET 0)
  '
---
# name: TestFOSSTrends.test_trend_breakdown_user_props_with_filter_with_partial_property_pushdowns.3
  '
  
  SELECT groupArray(day_start) as date,
         groupArray(count) as data,
         breakdown_value
  FROM
    (SELECT SUM(total) as count,
            day_start,
            breakdown_value
     FROM
       (SELECT *
        FROM
          (SELECT toUInt16(0) AS total,
                  ticks.day_start as day_start,
                  breakdown_value
           FROM
             (SELECT toStartOfDay(toDateTime('2020-07-01 23:59:59', 'UTC') - number * 86400) as day_start
              FROM numbers(183)
              UNION ALL SELECT toStartOfDay(toDateTime('2020-01-01 00:00:00', 'UTC')) as day_start) as ticks
           CROSS JOIN
             (SELECT breakdown_value
              FROM
                (SELECT ['test2@posthog.com'] as breakdown_value) ARRAY
              JOIN breakdown_value) as sec
           ORDER BY breakdown_value,
                    day_start
           UNION ALL SELECT count(*) as total,
                            toStartOfDay(toTimeZone(toDateTime(timestamp, 'UTC'), 'UTC')) as day_start,
                            replaceRegexpAll(JSONExtractRaw(person_props, 'email'), '^"|"$', '') as breakdown_value
           FROM events e
           INNER JOIN
             (SELECT distinct_id,
                     argMax(person_id, version) as person_id
              FROM person_distinct_id2
              WHERE team_id = 2
              GROUP BY distinct_id
              HAVING argMax(is_deleted, version) = 0) as pdi ON events.distinct_id = pdi.distinct_id
           INNER JOIN
             (SELECT id,
                     argMax(properties, version) as person_props
              FROM person
              WHERE team_id = 2
                AND id IN
                  (SELECT id
                   FROM person
                   WHERE team_id = 2
                     AND (((has(['android'], replaceRegexpAll(JSONExtractRaw(person.properties, '$os'), '^"|"$', ''))
                            AND has(['chrome'], replaceRegexpAll(JSONExtractRaw(person.properties, '$browser'), '^"|"$', ''))))
                          AND (replaceRegexpAll(JSONExtractRaw(person.properties, 'email'), '^"|"$', '') ILIKE '%@posthog.com%')) )
              GROUP BY id
              HAVING max(is_deleted) = 0
              AND (((has(['android'], replaceRegexpAll(JSONExtractRaw(argMax(person.properties, _timestamp), '$os'), '^"|"$', ''))
                     AND has(['chrome'], replaceRegexpAll(JSONExtractRaw(argMax(person.properties, _timestamp), '$browser'), '^"|"$', ''))))
                   AND (replaceRegexpAll(JSONExtractRaw(argMax(person.properties, _timestamp), 'email'), '^"|"$', '') ILIKE '%@posthog.com%'))) person ON person.id = pdi.person_id
           WHERE e.team_id = 2
             AND event = 'sign up'
             AND ((has(['val'], replaceRegexpAll(JSONExtractRaw(e.properties, 'key'), '^"|"$', ''))))
             AND toDateTime(timestamp, 'UTC') >= toStartOfDay(toDateTime('2020-01-01 00:00:00', 'UTC'))
             AND toDateTime(timestamp, 'UTC') <= toDateTime('2020-07-01 23:59:59', 'UTC')
             AND replaceRegexpAll(JSONExtractRaw(person_props, 'email'), '^"|"$', '') in (['test2@posthog.com'])
           GROUP BY day_start,
                    breakdown_value))
     GROUP BY day_start,
              breakdown_value
     ORDER BY breakdown_value,
              day_start)
  GROUP BY breakdown_value
  ORDER BY breakdown_value
  '
---
# name: TestFOSSTrends.test_trends_breakdown_with_session_property_single_aggregate_math_and_breakdown
  '
  
  SELECT groupArray(value)
  FROM
    (SELECT replaceRegexpAll(JSONExtractRaw(properties, '$some_property'), '^"|"$', '') AS value,
            quantile(0.50)(session_duration) as count
     FROM events e
     INNER JOIN
       (SELECT $session_id,
               dateDiff('second', min(timestamp), max(timestamp)) as session_duration
        FROM events
        WHERE $session_id != ''
          AND team_id = 2
          AND toDateTime(timestamp, 'UTC') >= toDateTime('2019-12-28 00:00:00', 'UTC') - INTERVAL 24 HOUR
          AND toDateTime(timestamp, 'UTC') <= toDateTime('2020-01-04 23:59:59', 'UTC') + INTERVAL 24 HOUR
        GROUP BY $session_id) AS sessions ON sessions.$session_id = e.$session_id
     WHERE team_id = 2
       AND event = 'sign up'
       AND toDateTime(timestamp, 'UTC') >= toDateTime('2019-12-28 00:00:00', 'UTC')
       AND toDateTime(timestamp, 'UTC') <= toDateTime('2020-01-04 23:59:59', 'UTC')
     GROUP BY value
     ORDER BY count DESC, value DESC
     LIMIT 25
     OFFSET 0)
  '
---
# name: TestFOSSTrends.test_trends_breakdown_with_session_property_single_aggregate_math_and_breakdown.1
  '
  
  SELECT quantile(0.50)(session_duration) AS total,
         breakdown_value
  FROM
    (SELECT any(session_duration) as session_duration,
            breakdown_value
     FROM
       (SELECT sessions.$session_id,
                        session_duration,
                        replaceRegexpAll(JSONExtractRaw(properties, '$some_property'), '^"|"$', '') AS breakdown_value
        FROM events e
        INNER JOIN
          (SELECT $session_id,
                  dateDiff('second', min(timestamp), max(timestamp)) as session_duration
           FROM events
           WHERE $session_id != ''
             AND team_id = 2
             AND toDateTime(timestamp, 'UTC') >= toDateTime('2019-12-28 00:00:00', 'UTC') - INTERVAL 24 HOUR
             AND toDateTime(timestamp, 'UTC') <= toDateTime('2020-01-04 23:59:59', 'UTC') + INTERVAL 24 HOUR
           GROUP BY $session_id) sessions ON sessions.$session_id = e.$session_id
        WHERE e.team_id = 2
          AND event = 'sign up'
          AND toDateTime(timestamp, 'UTC') >= toStartOfWeek(toDateTime('2019-12-28 00:00:00', 'UTC'), 0)
          AND toDateTime(timestamp, 'UTC') <= toDateTime('2020-01-04 23:59:59', 'UTC')
          AND replaceRegexpAll(JSONExtractRaw(properties, '$some_property'), '^"|"$', '') in (['value2', 'value1', '']) )
     GROUP BY sessions.$session_id,
                       breakdown_value)
  GROUP BY breakdown_value
  ORDER BY breakdown_value
  '
---
# name: TestFOSSTrends.test_trends_breakdown_with_session_property_single_aggregate_math_and_breakdown.2
  '
  
  SELECT groupArray(value)
  FROM
    (SELECT replaceRegexpAll(JSONExtractRaw(properties, '$some_property'), '^"|"$', '') AS value,
            quantile(0.50)(session_duration) as count
     FROM events e
     INNER JOIN
       (SELECT $session_id,
               dateDiff('second', min(timestamp), max(timestamp)) as session_duration
        FROM events
        WHERE $session_id != ''
          AND team_id = 2
          AND toDateTime(timestamp, 'UTC') >= toDateTime('2019-12-28 00:00:00', 'UTC') - INTERVAL 24 HOUR
          AND toDateTime(timestamp, 'UTC') <= toDateTime('2020-01-04 23:59:59', 'UTC') + INTERVAL 24 HOUR
        GROUP BY $session_id) AS sessions ON sessions.$session_id = e.$session_id
     WHERE team_id = 2
       AND event = 'sign up'
       AND toDateTime(timestamp, 'UTC') >= toDateTime('2019-12-28 00:00:00', 'UTC')
       AND toDateTime(timestamp, 'UTC') <= toDateTime('2020-01-04 23:59:59', 'UTC')
     GROUP BY value
     ORDER BY count DESC, value DESC
     LIMIT 25
     OFFSET 0)
  '
---
# name: TestFOSSTrends.test_trends_breakdown_with_session_property_single_aggregate_math_and_breakdown.3
  '
  
  SELECT quantile(0.50)(session_duration) AS total,
         breakdown_value
  FROM
    (SELECT any(session_duration) as session_duration,
            breakdown_value
     FROM
       (SELECT sessions.$session_id,
                        session_duration,
                        replaceRegexpAll(JSONExtractRaw(properties, '$some_property'), '^"|"$', '') AS breakdown_value
        FROM events e
        INNER JOIN
          (SELECT $session_id,
                  dateDiff('second', min(timestamp), max(timestamp)) as session_duration
           FROM events
           WHERE $session_id != ''
             AND team_id = 2
             AND toDateTime(timestamp, 'UTC') >= toDateTime('2019-12-28 00:00:00', 'UTC') - INTERVAL 24 HOUR
             AND toDateTime(timestamp, 'UTC') <= toDateTime('2020-01-04 23:59:59', 'UTC') + INTERVAL 24 HOUR
           GROUP BY $session_id) sessions ON sessions.$session_id = e.$session_id
        WHERE e.team_id = 2
          AND event = 'sign up'
          AND toDateTime(timestamp, 'UTC') >= toStartOfDay(toDateTime('2019-12-28 00:00:00', 'UTC'))
          AND toDateTime(timestamp, 'UTC') <= toDateTime('2020-01-04 23:59:59', 'UTC')
          AND replaceRegexpAll(JSONExtractRaw(properties, '$some_property'), '^"|"$', '') in (['value2', 'value1', '']) )
     GROUP BY sessions.$session_id,
                       breakdown_value)
  GROUP BY breakdown_value
  ORDER BY breakdown_value
  '
---
# name: TestFOSSTrends.test_trends_person_breakdown_with_session_property_single_aggregate_math_and_breakdown
  '
  
  SELECT groupArray(value)
  FROM
    (SELECT replaceRegexpAll(JSONExtractRaw(person_props, '$some_prop'), '^"|"$', '') AS value,
            quantile(0.50)(session_duration) as count
     FROM events e
     INNER JOIN
       (SELECT distinct_id,
               argMax(person_id, version) as person_id
        FROM person_distinct_id2
        WHERE team_id = 2
        GROUP BY distinct_id
        HAVING argMax(is_deleted, version) = 0) AS pdi ON e.distinct_id = pdi.distinct_id
     INNER JOIN
       (SELECT id,
               argMax(properties, version) as person_props
        FROM person
        WHERE team_id = 2
        GROUP BY id
        HAVING max(is_deleted) = 0) person ON pdi.person_id = person.id
     INNER JOIN
       (SELECT $session_id,
               dateDiff('second', min(timestamp), max(timestamp)) as session_duration
        FROM events
        WHERE $session_id != ''
          AND team_id = 2
          AND toDateTime(timestamp, 'UTC') >= toDateTime('2019-12-28 00:00:00', 'UTC') - INTERVAL 24 HOUR
          AND toDateTime(timestamp, 'UTC') <= toDateTime('2020-01-04 23:59:59', 'UTC') + INTERVAL 24 HOUR
        GROUP BY $session_id) AS sessions ON sessions.$session_id = e.$session_id
     WHERE team_id = 2
       AND event = 'sign up'
       AND toDateTime(timestamp, 'UTC') >= toDateTime('2019-12-28 00:00:00', 'UTC')
       AND toDateTime(timestamp, 'UTC') <= toDateTime('2020-01-04 23:59:59', 'UTC')
     GROUP BY value
     ORDER BY count DESC, value DESC
     LIMIT 25
     OFFSET 0)
  '
---
# name: TestFOSSTrends.test_trends_person_breakdown_with_session_property_single_aggregate_math_and_breakdown.1
  '
  
  SELECT quantile(0.50)(session_duration) AS total,
         breakdown_value
  FROM
    (SELECT any(session_duration) as session_duration,
            breakdown_value
     FROM
       (SELECT sessions.$session_id,
                        session_duration,
                        replaceRegexpAll(JSONExtractRaw(person_props, '$some_prop'), '^"|"$', '') AS breakdown_value
        FROM events e
        INNER JOIN
          (SELECT distinct_id,
                  argMax(person_id, version) as person_id
           FROM person_distinct_id2
           WHERE team_id = 2
           GROUP BY distinct_id
           HAVING argMax(is_deleted, version) = 0) as pdi ON events.distinct_id = pdi.distinct_id
        INNER JOIN
          (SELECT id,
                  argMax(properties, version) as person_props
           FROM person
           WHERE team_id = 2
           GROUP BY id
           HAVING max(is_deleted) = 0) person ON person.id = pdi.person_id
        INNER JOIN
          (SELECT $session_id,
                  dateDiff('second', min(timestamp), max(timestamp)) as session_duration
           FROM events
           WHERE $session_id != ''
             AND team_id = 2
             AND toDateTime(timestamp, 'UTC') >= toDateTime('2019-12-28 00:00:00', 'UTC') - INTERVAL 24 HOUR
             AND toDateTime(timestamp, 'UTC') <= toDateTime('2020-01-04 23:59:59', 'UTC') + INTERVAL 24 HOUR
           GROUP BY $session_id) sessions ON sessions.$session_id = e.$session_id
        WHERE e.team_id = 2
          AND event = 'sign up'
          AND toDateTime(timestamp, 'UTC') >= toStartOfWeek(toDateTime('2019-12-28 00:00:00', 'UTC'), 0)
          AND toDateTime(timestamp, 'UTC') <= toDateTime('2020-01-04 23:59:59', 'UTC')
          AND replaceRegexpAll(JSONExtractRaw(person_props, '$some_prop'), '^"|"$', '') in (['some_val', 'another_val']) )
     GROUP BY sessions.$session_id,
                       breakdown_value)
  GROUP BY breakdown_value
  ORDER BY breakdown_value
  '
---
# name: TestFOSSTrends.test_trends_with_session_property_single_aggregate_math
  '
  
  SELECT quantile(0.50)(session_duration) as data
  FROM
    (SELECT any(session_duration) as session_duration
     FROM
       (SELECT e.timestamp as timestamp,
               e."properties" as "properties",
               sessions.session_duration as session_duration,
               sessions.$session_id as $session_id
        FROM events e
        INNER JOIN
          (SELECT $session_id,
                  dateDiff('second', min(timestamp), max(timestamp)) as session_duration
           FROM events
           WHERE $session_id != ''
             AND team_id = 2
             AND toDateTime(timestamp, 'UTC') >= toDateTime('2019-12-28 00:00:00', 'UTC') - INTERVAL 24 HOUR
             AND toDateTime(timestamp, 'UTC') <= toDateTime('2020-01-04 23:59:59', 'UTC') + INTERVAL 24 HOUR
           GROUP BY $session_id) as sessions ON sessions.$session_id = e.$session_id
        WHERE team_id = 2
          AND event = 'sign up'
          AND toDateTime(timestamp, 'UTC') >= toStartOfWeek(toDateTime('2019-12-28 00:00:00', 'UTC'), 0)
          AND toDateTime(timestamp, 'UTC') <= toDateTime('2020-01-04 23:59:59', 'UTC') ) events
     GROUP BY $session_id)
  '
---
# name: TestFOSSTrends.test_trends_with_session_property_single_aggregate_math.1
  '
  
  SELECT quantile(0.50)(session_duration) as data
  FROM
    (SELECT any(session_duration) as session_duration
     FROM
       (SELECT e.timestamp as timestamp,
               e."properties" as "properties",
               sessions.session_duration as session_duration,
               sessions.$session_id as $session_id
        FROM events e
        INNER JOIN
          (SELECT $session_id,
                  dateDiff('second', min(timestamp), max(timestamp)) as session_duration
           FROM events
           WHERE $session_id != ''
             AND team_id = 2
             AND toDateTime(timestamp, 'UTC') >= toDateTime('2019-12-28 00:00:00', 'UTC') - INTERVAL 24 HOUR
             AND toDateTime(timestamp, 'UTC') <= toDateTime('2020-01-04 23:59:59', 'UTC') + INTERVAL 24 HOUR
           GROUP BY $session_id) as sessions ON sessions.$session_id = e.$session_id
        WHERE team_id = 2
          AND event = 'sign up'
          AND toDateTime(timestamp, 'UTC') >= toStartOfDay(toDateTime('2019-12-28 00:00:00', 'UTC'))
          AND toDateTime(timestamp, 'UTC') <= toDateTime('2020-01-04 23:59:59', 'UTC') ) events
     GROUP BY $session_id)
  '
---
# name: TestFOSSTrends.test_trends_with_session_property_total_volume_math
  '
  
  SELECT groupArray(day_start) as date,
         groupArray(count) as data
  FROM
    (SELECT SUM(total) AS count,
            day_start
     from
       (SELECT toUInt16(0) AS total,
               toStartOfWeek(toDateTime('2020-01-04 23:59:59', 'UTC') - toIntervalWeek(number), 0) AS day_start
        FROM numbers(dateDiff('week', toStartOfWeek(toDateTime('2019-12-28 00:00:00', 'UTC'), 0), toDateTime('2020-01-04 23:59:59', 'UTC')))
        UNION ALL SELECT toUInt16(0) AS total,
                         toStartOfWeek(toDateTime('2019-12-28 00:00:00', 'UTC'), 0)
        UNION ALL SELECT quantile(0.50)(session_duration) as data, date
        FROM
          (SELECT toStartOfWeek(toTimeZone(toDateTime(timestamp, 'UTC'), 'UTC'), 0) as date,
                  any(session_duration) as session_duration
           FROM
             (SELECT e.timestamp as timestamp,
                     e."properties" as "properties",
                     sessions.session_duration as session_duration,
                     sessions.$session_id as $session_id
              FROM events e
              INNER JOIN
                (SELECT $session_id,
                        dateDiff('second', min(timestamp), max(timestamp)) as session_duration
                 FROM events
                 WHERE $session_id != ''
                   AND team_id = 2
                   AND toDateTime(timestamp, 'UTC') >= toDateTime('2019-12-28 00:00:00', 'UTC') - INTERVAL 24 HOUR
                   AND toDateTime(timestamp, 'UTC') <= toDateTime('2020-01-04 23:59:59', 'UTC') + INTERVAL 24 HOUR
                 GROUP BY $session_id) as sessions ON sessions.$session_id = e.$session_id
              WHERE team_id = 2
                AND event = 'sign up'
                AND toDateTime(timestamp, 'UTC') >= toStartOfWeek(toDateTime('2019-12-28 00:00:00', 'UTC'), 0)
                AND toDateTime(timestamp, 'UTC') <= toDateTime('2020-01-04 23:59:59', 'UTC') )
           GROUP BY $session_id, date)
        GROUP BY date)
     group by day_start
     order by day_start SETTINGS allow_experimental_window_functions = 1) SETTINGS timeout_before_checking_execution_speed = 60
  '
---
# name: TestFOSSTrends.test_trends_with_session_property_total_volume_math.1
  '
  
  SELECT groupArray(day_start) as date,
         groupArray(count) as data
  FROM
    (SELECT SUM(total) AS count,
            day_start
     from
       (SELECT toUInt16(0) AS total,
               toStartOfDay(toDateTime('2020-01-04 23:59:59', 'UTC') - toIntervalDay(number)) AS day_start
        FROM numbers(dateDiff('day', toStartOfDay(toDateTime('2019-12-28 00:00:00', 'UTC')), toDateTime('2020-01-04 23:59:59', 'UTC')))
        UNION ALL SELECT toUInt16(0) AS total,
                         toStartOfDay(toDateTime('2019-12-28 00:00:00', 'UTC'))
        UNION ALL SELECT quantile(0.50)(session_duration) as data, date
        FROM
          (SELECT toStartOfDay(toTimeZone(toDateTime(timestamp, 'UTC'), 'UTC')) as date,
                  any(session_duration) as session_duration
           FROM
             (SELECT e.timestamp as timestamp,
                     e."properties" as "properties",
                     sessions.session_duration as session_duration,
                     sessions.$session_id as $session_id
              FROM events e
              INNER JOIN
                (SELECT $session_id,
                        dateDiff('second', min(timestamp), max(timestamp)) as session_duration
                 FROM events
                 WHERE $session_id != ''
                   AND team_id = 2
                   AND toDateTime(timestamp, 'UTC') >= toDateTime('2019-12-28 00:00:00', 'UTC') - INTERVAL 24 HOUR
                   AND toDateTime(timestamp, 'UTC') <= toDateTime('2020-01-04 23:59:59', 'UTC') + INTERVAL 24 HOUR
                 GROUP BY $session_id) as sessions ON sessions.$session_id = e.$session_id
              WHERE team_id = 2
                AND event = 'sign up'
                AND toDateTime(timestamp, 'UTC') >= toStartOfDay(toDateTime('2019-12-28 00:00:00', 'UTC'))
                AND toDateTime(timestamp, 'UTC') <= toDateTime('2020-01-04 23:59:59', 'UTC') )
           GROUP BY $session_id, date)
        GROUP BY date)
     group by day_start
     order by day_start SETTINGS allow_experimental_window_functions = 1) SETTINGS timeout_before_checking_execution_speed = 60
  '
---
# name: TestFOSSTrends.test_trends_with_session_property_total_volume_math_with_breakdowns
  '
  
  SELECT groupArray(value)
  FROM
    (SELECT replaceRegexpAll(JSONExtractRaw(properties, '$some_property'), '^"|"$', '') AS value,
            quantile(0.50)(session_duration) as count
     FROM events e
     INNER JOIN
       (SELECT $session_id,
               dateDiff('second', min(timestamp), max(timestamp)) as session_duration
        FROM events
        WHERE $session_id != ''
          AND team_id = 2
          AND toDateTime(timestamp, 'UTC') >= toDateTime('2019-12-28 00:00:00', 'UTC') - INTERVAL 24 HOUR
          AND toDateTime(timestamp, 'UTC') <= toDateTime('2020-01-04 23:59:59', 'UTC') + INTERVAL 24 HOUR
        GROUP BY $session_id) AS sessions ON sessions.$session_id = e.$session_id
     WHERE team_id = 2
       AND event = 'sign up'
       AND toDateTime(timestamp, 'UTC') >= toDateTime('2019-12-28 00:00:00', 'UTC')
       AND toDateTime(timestamp, 'UTC') <= toDateTime('2020-01-04 23:59:59', 'UTC')
     GROUP BY value
     ORDER BY count DESC, value DESC
     LIMIT 25
     OFFSET 0)
  '
---
# name: TestFOSSTrends.test_trends_with_session_property_total_volume_math_with_breakdowns.1
  '
  
  SELECT groupArray(day_start) as date,
         groupArray(count) as data,
         breakdown_value
  FROM
    (SELECT SUM(total) as count,
            day_start,
            breakdown_value
     FROM
       (SELECT *
        FROM
          (SELECT toUInt16(0) AS total,
                  ticks.day_start as day_start,
                  breakdown_value
           FROM
             (SELECT toStartOfWeek(toDateTime('2020-01-04 23:59:59', 'UTC') - number * 604800) as day_start
              FROM numbers(2)
              UNION ALL SELECT toStartOfWeek(toDateTime('2019-12-28 00:00:00', 'UTC')) as day_start) as ticks
           CROSS JOIN
             (SELECT breakdown_value
              FROM
                (SELECT ['value2', 'value1'] as breakdown_value) ARRAY
              JOIN breakdown_value) as sec
           ORDER BY breakdown_value,
                    day_start
           UNION ALL SELECT quantile(0.50)(session_duration) as total,
                            day_start,
                            breakdown_value
           FROM
             (SELECT any(session_duration) as session_duration,
                     day_start,
                     breakdown_value
              FROM
                (SELECT sessions.$session_id,
                                 session_duration,
                                 toStartOfWeek(toTimeZone(toDateTime(timestamp, 'UTC'), 'UTC'), 0) as day_start,
                                 replaceRegexpAll(JSONExtractRaw(properties, '$some_property'), '^"|"$', '') as breakdown_value
                 FROM events AS e
                 INNER JOIN
                   (SELECT $session_id,
                           dateDiff('second', min(timestamp), max(timestamp)) as session_duration
                    FROM events
                    WHERE $session_id != ''
                      AND team_id = 2
                      AND toDateTime(timestamp, 'UTC') >= toDateTime('2019-12-28 00:00:00', 'UTC') - INTERVAL 24 HOUR
                      AND toDateTime(timestamp, 'UTC') <= toDateTime('2020-01-04 23:59:59', 'UTC') + INTERVAL 24 HOUR
                    GROUP BY $session_id) sessions ON sessions.$session_id = e.$session_id
                 WHERE e.team_id = 2
                   AND event = 'sign up'
                   AND toDateTime(timestamp, 'UTC') >= toStartOfWeek(toDateTime('2019-12-28 00:00:00', 'UTC'), 0)
                   AND toDateTime(timestamp, 'UTC') <= toDateTime('2020-01-04 23:59:59', 'UTC')
                   AND replaceRegexpAll(JSONExtractRaw(properties, '$some_property'), '^"|"$', '') in (['value2', 'value1']) )
              GROUP BY sessions.$session_id,
                                day_start,
                                breakdown_value)
           GROUP BY day_start,
                    breakdown_value))
     GROUP BY day_start,
              breakdown_value
     ORDER BY breakdown_value,
              day_start)
  GROUP BY breakdown_value
  ORDER BY breakdown_value
  '
---
# name: TestFOSSTrends.test_trends_with_session_property_total_volume_math_with_breakdowns.2
  '
  
  SELECT groupArray(value)
  FROM
    (SELECT replaceRegexpAll(JSONExtractRaw(properties, '$some_property'), '^"|"$', '') AS value,
            quantile(0.50)(session_duration) as count
     FROM events e
     INNER JOIN
       (SELECT $session_id,
               dateDiff('second', min(timestamp), max(timestamp)) as session_duration
        FROM events
        WHERE $session_id != ''
          AND team_id = 2
          AND toDateTime(timestamp, 'UTC') >= toDateTime('2019-12-28 00:00:00', 'UTC') - INTERVAL 24 HOUR
          AND toDateTime(timestamp, 'UTC') <= toDateTime('2020-01-04 23:59:59', 'UTC') + INTERVAL 24 HOUR
        GROUP BY $session_id) AS sessions ON sessions.$session_id = e.$session_id
     WHERE team_id = 2
       AND event = 'sign up'
       AND toDateTime(timestamp, 'UTC') >= toDateTime('2019-12-28 00:00:00', 'UTC')
       AND toDateTime(timestamp, 'UTC') <= toDateTime('2020-01-04 23:59:59', 'UTC')
     GROUP BY value
     ORDER BY count DESC, value DESC
     LIMIT 25
     OFFSET 0)
  '
---
# name: TestFOSSTrends.test_trends_with_session_property_total_volume_math_with_breakdowns.3
  '
  
  SELECT groupArray(day_start) as date,
         groupArray(count) as data,
         breakdown_value
  FROM
    (SELECT SUM(total) as count,
            day_start,
            breakdown_value
     FROM
       (SELECT *
        FROM
          (SELECT toUInt16(0) AS total,
                  ticks.day_start as day_start,
                  breakdown_value
           FROM
             (SELECT toStartOfDay(toDateTime('2020-01-04 23:59:59', 'UTC') - number * 86400) as day_start
              FROM numbers(8)
              UNION ALL SELECT toStartOfDay(toDateTime('2019-12-28 00:00:00', 'UTC')) as day_start) as ticks
           CROSS JOIN
             (SELECT breakdown_value
              FROM
                (SELECT ['value2', 'value1'] as breakdown_value) ARRAY
              JOIN breakdown_value) as sec
           ORDER BY breakdown_value,
                    day_start
           UNION ALL SELECT quantile(0.50)(session_duration) as total,
                            day_start,
                            breakdown_value
           FROM
             (SELECT any(session_duration) as session_duration,
                     day_start,
                     breakdown_value
              FROM
                (SELECT sessions.$session_id,
                                 session_duration,
                                 toStartOfDay(toTimeZone(toDateTime(timestamp, 'UTC'), 'UTC')) as day_start,
                                 replaceRegexpAll(JSONExtractRaw(properties, '$some_property'), '^"|"$', '') as breakdown_value
                 FROM events AS e
                 INNER JOIN
                   (SELECT $session_id,
                           dateDiff('second', min(timestamp), max(timestamp)) as session_duration
                    FROM events
                    WHERE $session_id != ''
                      AND team_id = 2
                      AND toDateTime(timestamp, 'UTC') >= toDateTime('2019-12-28 00:00:00', 'UTC') - INTERVAL 24 HOUR
                      AND toDateTime(timestamp, 'UTC') <= toDateTime('2020-01-04 23:59:59', 'UTC') + INTERVAL 24 HOUR
                    GROUP BY $session_id) sessions ON sessions.$session_id = e.$session_id
                 WHERE e.team_id = 2
                   AND event = 'sign up'
                   AND toDateTime(timestamp, 'UTC') >= toStartOfDay(toDateTime('2019-12-28 00:00:00', 'UTC'))
                   AND toDateTime(timestamp, 'UTC') <= toDateTime('2020-01-04 23:59:59', 'UTC')
                   AND replaceRegexpAll(JSONExtractRaw(properties, '$some_property'), '^"|"$', '') in (['value2', 'value1']) )
              GROUP BY sessions.$session_id,
                                day_start,
                                breakdown_value)
           GROUP BY day_start,
                    breakdown_value))
     GROUP BY day_start,
              breakdown_value
     ORDER BY breakdown_value,
              day_start)
  GROUP BY breakdown_value
  ORDER BY breakdown_value
  '
---<|MERGE_RESOLUTION|>--- conflicted
+++ resolved
@@ -251,15 +251,9 @@
                toStartOfDay(toDateTime('2020-01-04 23:59:59', 'UTC') - toIntervalDay(number)) AS day_start
         FROM numbers(dateDiff('day', toStartOfDay(toDateTime('2019-12-28 00:00:00', 'UTC')), toDateTime('2020-01-04 23:59:59', 'UTC')))
         UNION ALL SELECT toUInt16(0) AS total,
-<<<<<<< HEAD
-                         toStartOfDay(toDateTime('2019-12-28 00:00:00'), 'UTC')
-        UNION ALL SELECT count(*) AS data,
-                         toStartOfDay(toDateTime(timestamp), 'UTC') AS date
-=======
                          toStartOfDay(toDateTime('2019-12-28 00:00:00', 'UTC'))
         UNION ALL SELECT count(*) as data,
                          toStartOfDay(toTimeZone(toDateTime(timestamp, 'UTC'), 'UTC')) as date
->>>>>>> e9bd083a
         FROM
           (SELECT e.timestamp as timestamp,
                   pdi.person_id as person_id
@@ -305,15 +299,9 @@
                toStartOfDay(toDateTime('2020-01-04 23:59:59', 'UTC') - toIntervalDay(number)) AS day_start
         FROM numbers(dateDiff('day', toStartOfDay(toDateTime('2019-12-28 00:00:00', 'UTC')), toDateTime('2020-01-04 23:59:59', 'UTC')))
         UNION ALL SELECT toUInt16(0) AS total,
-<<<<<<< HEAD
-                         toStartOfDay(toDateTime('2019-12-28 00:00:00'), 'UTC')
-        UNION ALL SELECT count(*) AS data,
-                         toStartOfDay(toDateTime(timestamp), 'UTC') AS date
-=======
                          toStartOfDay(toDateTime('2019-12-28 00:00:00', 'UTC'))
         UNION ALL SELECT count(*) as data,
                          toStartOfDay(toTimeZone(toDateTime(timestamp, 'UTC'), 'UTC')) as date
->>>>>>> e9bd083a
         FROM
           (SELECT e.timestamp as timestamp,
                   pdi.person_id as person_id
@@ -359,15 +347,9 @@
                toStartOfDay(toDateTime('2020-01-04 23:59:59', 'UTC') - toIntervalDay(number)) AS day_start
         FROM numbers(dateDiff('day', toStartOfDay(toDateTime('2019-12-28 00:00:00', 'UTC')), toDateTime('2020-01-04 23:59:59', 'UTC')))
         UNION ALL SELECT toUInt16(0) AS total,
-<<<<<<< HEAD
-                         toStartOfDay(toDateTime('2019-12-28 00:00:00'), 'UTC')
-        UNION ALL SELECT count(*) AS data,
-                         toStartOfDay(toDateTime(timestamp), 'UTC') AS date
-=======
                          toStartOfDay(toDateTime('2019-12-28 00:00:00', 'UTC'))
         UNION ALL SELECT count(*) as data,
                          toStartOfDay(toTimeZone(toDateTime(timestamp, 'UTC'), 'UTC')) as date
->>>>>>> e9bd083a
         FROM
           (SELECT e.timestamp as timestamp,
                   e."properties" as "properties"
@@ -395,15 +377,9 @@
                toStartOfDay(toDateTime('2020-01-04 23:59:59', 'UTC') - toIntervalDay(number)) AS day_start
         FROM numbers(dateDiff('day', toStartOfDay(toDateTime('2019-12-28 00:00:00', 'UTC')), toDateTime('2020-01-04 23:59:59', 'UTC')))
         UNION ALL SELECT toUInt16(0) AS total,
-<<<<<<< HEAD
-                         toStartOfDay(toDateTime('2019-12-28 00:00:00'), 'UTC')
-        UNION ALL SELECT count(*) AS data,
-                         toStartOfDay(toDateTime(timestamp), 'UTC') AS date
-=======
                          toStartOfDay(toDateTime('2019-12-28 00:00:00', 'UTC'))
         UNION ALL SELECT count(*) as data,
                          toStartOfDay(toTimeZone(toDateTime(timestamp, 'UTC'), 'UTC')) as date
->>>>>>> e9bd083a
         FROM
           (SELECT e.timestamp as timestamp,
                   pdi.person_id as person_id
@@ -449,15 +425,9 @@
                toStartOfDay(toDateTime('2020-01-04 23:59:59', 'UTC') - toIntervalDay(number)) AS day_start
         FROM numbers(dateDiff('day', toStartOfDay(toDateTime('2019-12-28 00:00:00', 'UTC')), toDateTime('2020-01-04 23:59:59', 'UTC')))
         UNION ALL SELECT toUInt16(0) AS total,
-<<<<<<< HEAD
-                         toStartOfDay(toDateTime('2019-12-28 00:00:00'), 'UTC')
-        UNION ALL SELECT count(*) AS data,
-                         toStartOfDay(toDateTime(timestamp), 'UTC') AS date
-=======
                          toStartOfDay(toDateTime('2019-12-28 00:00:00', 'UTC'))
         UNION ALL SELECT count(*) as data,
                          toStartOfDay(toTimeZone(toDateTime(timestamp, 'UTC'), 'UTC')) as date
->>>>>>> e9bd083a
         FROM
           (SELECT e.timestamp as timestamp,
                   e."mat_name" as "mat_name"
@@ -485,15 +455,9 @@
                toStartOfDay(toDateTime('2020-01-04 23:59:59', 'UTC') - toIntervalDay(number)) AS day_start
         FROM numbers(dateDiff('day', toStartOfDay(toDateTime('2019-12-28 00:00:00', 'UTC')), toDateTime('2020-01-04 23:59:59', 'UTC')))
         UNION ALL SELECT toUInt16(0) AS total,
-<<<<<<< HEAD
-                         toStartOfDay(toDateTime('2019-12-28 00:00:00'), 'UTC')
-        UNION ALL SELECT count(*) AS data,
-                         toStartOfDay(toDateTime(timestamp), 'UTC') AS date
-=======
                          toStartOfDay(toDateTime('2019-12-28 00:00:00', 'UTC'))
         UNION ALL SELECT count(*) as data,
                          toStartOfDay(toTimeZone(toDateTime(timestamp, 'UTC'), 'UTC')) as date
->>>>>>> e9bd083a
         FROM
           (SELECT e.timestamp as timestamp,
                   pdi.person_id as person_id
@@ -539,15 +503,9 @@
                toStartOfWeek(toDateTime('2020-01-25 23:59:59', 'US/Pacific') - toIntervalWeek(number), 0) AS day_start
         FROM numbers(dateDiff('week', toStartOfWeek(toDateTime('2020-01-11 00:00:00', 'US/Pacific'), 0), toDateTime('2020-01-25 23:59:59', 'US/Pacific')))
         UNION ALL SELECT toUInt16(0) AS total,
-<<<<<<< HEAD
-                         toStartOfWeek(toDateTime('2020-01-12 08:00:00'), 0, 'US/Pacific')
-        UNION ALL SELECT count(*) AS data,
-                         toStartOfWeek(toDateTime(timestamp), 0, 'US/Pacific') AS date
-=======
                          toStartOfWeek(toDateTime('2020-01-11 00:00:00', 'US/Pacific'), 0)
         UNION ALL SELECT count(*) as data,
                          toStartOfWeek(toTimeZone(toDateTime(timestamp, 'UTC'), 'US/Pacific'), 0) as date
->>>>>>> e9bd083a
         FROM
           (SELECT e.timestamp as timestamp
            FROM events e
@@ -573,15 +531,9 @@
                toStartOfDay(toDateTime('2020-01-05 23:59:59', 'US/Pacific') - toIntervalDay(number)) AS day_start
         FROM numbers(dateDiff('day', toStartOfDay(toDateTime('2019-12-29 00:00:00', 'US/Pacific')), toDateTime('2020-01-05 23:59:59', 'US/Pacific')))
         UNION ALL SELECT toUInt16(0) AS total,
-<<<<<<< HEAD
-                         toStartOfDay(toDateTime('2019-12-29 08:00:00'), 'US/Pacific')
-        UNION ALL SELECT count(*) AS data,
-                         toStartOfDay(toDateTime(timestamp), 'US/Pacific') AS date
-=======
                          toStartOfDay(toDateTime('2019-12-29 00:00:00', 'US/Pacific'))
         UNION ALL SELECT count(*) as data,
                          toStartOfDay(toTimeZone(toDateTime(timestamp, 'UTC'), 'US/Pacific')) as date
->>>>>>> e9bd083a
         FROM
           (SELECT e.timestamp as timestamp
            FROM events e
@@ -607,15 +559,9 @@
                toStartOfDay(toDateTime('2020-01-05 23:59:59', 'US/Pacific') - toIntervalDay(number)) AS day_start
         FROM numbers(dateDiff('day', toStartOfDay(toDateTime('2019-12-22 00:00:00', 'US/Pacific')), toDateTime('2020-01-05 23:59:59', 'US/Pacific')))
         UNION ALL SELECT toUInt16(0) AS total,
-<<<<<<< HEAD
-                         toStartOfDay(toDateTime('2019-12-22 08:00:00'), 'US/Pacific')
-        UNION ALL SELECT count(DISTINCT person_id) AS data,
-                         toStartOfDay(toDateTime(timestamp), 'US/Pacific') AS date
-=======
                          toStartOfDay(toDateTime('2019-12-22 00:00:00', 'US/Pacific'))
         UNION ALL SELECT count(DISTINCT person_id) as data,
                          toStartOfDay(toTimeZone(toDateTime(timestamp, 'UTC'), 'US/Pacific')) as date
->>>>>>> e9bd083a
         FROM
           (SELECT e.timestamp as timestamp,
                   pdi.person_id as person_id
@@ -709,15 +655,9 @@
                toStartOfDay(toDateTime('2020-01-05 23:59:59', 'US/Pacific') - toIntervalDay(number)) AS day_start
         FROM numbers(dateDiff('day', toStartOfDay(toDateTime('2019-12-29 00:00:00', 'US/Pacific')), toDateTime('2020-01-05 23:59:59', 'US/Pacific')))
         UNION ALL SELECT toUInt16(0) AS total,
-<<<<<<< HEAD
-                         toStartOfDay(toDateTime('2019-12-29 08:00:00'), 'US/Pacific')
-        UNION ALL SELECT count(*) AS data,
-                         toStartOfDay(toDateTime(timestamp), 'US/Pacific') AS date
-=======
                          toStartOfDay(toDateTime('2019-12-29 00:00:00', 'US/Pacific'))
         UNION ALL SELECT count(*) as data,
                          toStartOfDay(toTimeZone(toDateTime(timestamp, 'UTC'), 'US/Pacific')) as date
->>>>>>> e9bd083a
         FROM
           (SELECT e.timestamp as timestamp
            FROM events e
@@ -814,15 +754,9 @@
                toStartOfHour(toDateTime('2020-01-03 23:59:59', 'US/Pacific') - toIntervalHour(number)) AS day_start
         FROM numbers(dateDiff('hour', toStartOfHour(toDateTime('2020-01-03 00:00:00', 'US/Pacific')), toDateTime('2020-01-03 23:59:59', 'US/Pacific')))
         UNION ALL SELECT toUInt16(0) AS total,
-<<<<<<< HEAD
-                         toStartOfHour(toDateTime('2020-01-03 08:00:00'), 'US/Pacific')
-        UNION ALL SELECT count(*) AS data,
-                         toStartOfHour(toDateTime(timestamp), 'US/Pacific') AS date
-=======
                          toStartOfHour(toDateTime('2020-01-03 00:00:00', 'US/Pacific'))
         UNION ALL SELECT count(*) as data,
                          toStartOfHour(toTimeZone(toDateTime(timestamp, 'UTC'), 'US/Pacific')) as date
->>>>>>> e9bd083a
         FROM
           (SELECT e.timestamp as timestamp
            FROM events e
@@ -848,15 +782,9 @@
                toStartOfDay(toDateTime('2020-01-03 23:59:59', 'US/Pacific') - toIntervalDay(number)) AS day_start
         FROM numbers(dateDiff('day', toStartOfDay(toDateTime('2020-01-03 00:00:00', 'US/Pacific')), toDateTime('2020-01-03 23:59:59', 'US/Pacific')))
         UNION ALL SELECT toUInt16(0) AS total,
-<<<<<<< HEAD
-                         toStartOfDay(toDateTime('2020-01-03 08:00:00'), 'US/Pacific')
-        UNION ALL SELECT count(*) AS data,
-                         toStartOfDay(toDateTime(timestamp), 'US/Pacific') AS date
-=======
                          toStartOfDay(toDateTime('2020-01-03 00:00:00', 'US/Pacific'))
         UNION ALL SELECT count(*) as data,
                          toStartOfDay(toTimeZone(toDateTime(timestamp, 'UTC'), 'US/Pacific')) as date
->>>>>>> e9bd083a
         FROM
           (SELECT e.timestamp as timestamp
            FROM events e
@@ -882,15 +810,9 @@
                toStartOfHour(toDateTime('2020-01-05 10:02:01', 'US/Pacific') - toIntervalHour(number)) AS day_start
         FROM numbers(dateDiff('hour', toStartOfHour(toDateTime('2020-01-05 00:00:00', 'US/Pacific')), toDateTime('2020-01-05 10:02:01', 'US/Pacific')))
         UNION ALL SELECT toUInt16(0) AS total,
-<<<<<<< HEAD
-                         toStartOfHour(toDateTime('2020-01-05 08:00:00'), 'US/Pacific')
-        UNION ALL SELECT count(DISTINCT person_id) AS data,
-                         toStartOfHour(toDateTime(timestamp), 'US/Pacific') AS date
-=======
                          toStartOfHour(toDateTime('2020-01-05 00:00:00', 'US/Pacific'))
         UNION ALL SELECT count(DISTINCT person_id) as data,
                          toStartOfHour(toTimeZone(toDateTime(timestamp, 'UTC'), 'US/Pacific')) as date
->>>>>>> e9bd083a
         FROM
           (SELECT e.timestamp as timestamp,
                   pdi.person_id as person_id
@@ -950,15 +872,9 @@
                toStartOfHour(toDateTime('2020-01-05 10:02:01', 'US/Pacific') - toIntervalHour(number)) AS day_start
         FROM numbers(dateDiff('hour', toStartOfHour(toDateTime('2020-01-05 00:00:00', 'US/Pacific')), toDateTime('2020-01-05 10:02:01', 'US/Pacific')))
         UNION ALL SELECT toUInt16(0) AS total,
-<<<<<<< HEAD
-                         toStartOfHour(toDateTime('2020-01-05 08:00:00'), 'US/Pacific')
-        UNION ALL SELECT count(*) AS data,
-                         toStartOfHour(toDateTime(timestamp), 'US/Pacific') AS date
-=======
                          toStartOfHour(toDateTime('2020-01-05 00:00:00', 'US/Pacific'))
         UNION ALL SELECT count(*) as data,
                          toStartOfHour(toTimeZone(toDateTime(timestamp, 'UTC'), 'US/Pacific')) as date
->>>>>>> e9bd083a
         FROM
           (SELECT e.timestamp as timestamp
            FROM events e
