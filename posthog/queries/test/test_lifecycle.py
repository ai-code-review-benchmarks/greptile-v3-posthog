import json

from freezegun import freeze_time

from posthog.constants import FILTER_TEST_ACCOUNTS, TRENDS_LIFECYCLE
from posthog.models import Action, ActionStep, Filter
from posthog.models.filters.lifecycle_filter import LifecycleFilter
from posthog.models.instance_setting import get_instance_setting
from posthog.queries.trends.trends import Trends
from posthog.test.base import (
    APIBaseTest,
    ClickhouseTestMixin,
    _create_event,
    _create_person,
    snapshot_clickhouse_queries,
)


def create_action(**kwargs):
    team = kwargs.pop("team")
    name = kwargs.pop("name")
    event_name = kwargs.pop("event_name")
    action = Action.objects.create(team=team, name=name)
    ActionStep.objects.create(action=action, event=event_name)
    return action


class TestLifecycleBase(ClickhouseTestMixin, APIBaseTest):
    def assertLifecycleResults(self, results, expected):
        sorted_results = [
            {"status": r["status"], "data": r["data"]} for r in sorted(results, key=lambda r: r["status"])
        ]
        sorted_expected = list(sorted(expected, key=lambda r: r["status"]))

        self.assertListEqual(sorted_results, sorted_expected)


class TestLifecycle(TestLifecycleBase):
    def _create_events(self, data, event="$pageview"):
        person_result = []
        for id, timestamps in data:
            with freeze_time(timestamps[0]):
                person_result.append(
                    _create_person(
                        team_id=self.team.pk,
                        distinct_ids=[id],
                        properties={
                            "name": id,
                            **({"email": "test@posthog.com"} if id == "p1" else {}),
                        },
                    )
                )
            for timestamp in timestamps:
                _create_event(team=self.team, event=event, distinct_id=id, timestamp=timestamp)
        return person_result

    def test_lifecycle_trend(self):
        self._create_events(
            data=[
                (
                    "p1",
                    [
                        "2020-01-11T12:00:00Z",
                        "2020-01-12T12:00:00Z",
                        "2020-01-13T12:00:00Z",
                        "2020-01-15T12:00:00Z",
                        "2020-01-17T12:00:00Z",
                        "2020-01-19T12:00:00Z",
                    ],
                ),
                ("p2", ["2020-01-09T12:00:00Z", "2020-01-12T12:00:00Z"]),
                ("p3", ["2020-01-12T12:00:00Z"]),
                ("p4", ["2020-01-15T12:00:00Z"]),
            ]
        )

        result = Trends().run(
            Filter(
                data={
                    "date_from": "2020-01-12T00:00:00Z",
                    "date_to": "2020-01-19T00:00:00Z",
                    "events": [{"id": "$pageview", "type": "events", "order": 0}],
                    "shown_as": TRENDS_LIFECYCLE,
                }
            ),
            self.team,
        )

        self.assertLifecycleResults(
            result,
            [
                {"status": "dormant", "data": [0, -2, -1, 0, -2, 0, -1, 0]},
                {"status": "new", "data": [1, 0, 0, 1, 0, 0, 0, 0]},
                {"status": "resurrecting", "data": [1, 0, 0, 1, 0, 1, 0, 1]},
                {"status": "returning", "data": [1, 1, 0, 0, 0, 0, 0, 0]},
            ],
        )

    def test_lifecycle_trend_any_event(self):
        self._create_events(
            event="$pageview",
            data=[
                (
                    "p1",
                    [
                        "2020-01-11T12:00:00Z",
                        "2020-01-12T12:00:00Z",
                        "2020-01-13T12:00:00Z",
                        "2020-01-15T12:00:00Z",
                        "2020-01-17T12:00:00Z",
                        "2020-01-19T12:00:00Z",
                    ],
                ),
                ("p2", ["2020-01-09T12:00:00Z", "2020-01-12T12:00:00Z"]),
            ],
        )
        self._create_events(
            event="$other",
            data=[
                ("p3", ["2020-01-12T12:00:00Z"]),
                ("p4", ["2020-01-15T12:00:00Z"]),
            ],
        )

        result = Trends().run(
            Filter(
                data={
                    "date_from": "2020-01-12T00:00:00Z",
                    "date_to": "2020-01-19T00:00:00Z",
                    "events": [{"id": None, "type": "events", "order": 0}],
                    "shown_as": TRENDS_LIFECYCLE,
                }
            ),
            self.team,
        )

        self.assertLifecycleResults(
            result,
            [
                {"status": "dormant", "data": [0, -2, -1, 0, -2, 0, -1, 0]},
                {"status": "new", "data": [1, 0, 0, 1, 0, 0, 0, 0]},
                {"status": "resurrecting", "data": [1, 0, 0, 1, 0, 1, 0, 1]},
                {"status": "returning", "data": [1, 1, 0, 0, 0, 0, 0, 0]},
            ],
        )

    def test_lifecycle_trend_with_zero_person_ids(self):
        # only a person-on-event test
        if not get_instance_setting("PERSON_ON_EVENTS_ENABLED"):
            return True

        self._create_events(
            data=[
                (
                    "p1",
                    [
                        "2020-01-11T12:00:00Z",
                        "2020-01-12T12:00:00Z",
                        "2020-01-13T12:00:00Z",
                        "2020-01-15T12:00:00Z",
                        "2020-01-17T12:00:00Z",
                        "2020-01-19T12:00:00Z",
                    ],
                ),
                ("p2", ["2020-01-09T12:00:00Z", "2020-01-12T12:00:00Z"]),
                ("p3", ["2020-01-12T12:00:00Z"]),
                ("p4", ["2020-01-15T12:00:00Z"]),
            ]
        )

        _create_event(
            team=self.team,
            event="$pageview",
            distinct_id="p5",
            timestamp="2020-01-13T12:00:00Z",
            person_id="00000000-0000-0000-0000-000000000000",
        )
        _create_event(
            team=self.team,
            event="$pageview",
            distinct_id="p5",
            timestamp="2020-01-14T12:00:00Z",
            person_id="00000000-0000-0000-0000-000000000000",
        )

        result = Trends().run(
            Filter(
                data={
                    "date_from": "2020-01-12T00:00:00Z",
                    "date_to": "2020-01-19T00:00:00Z",
                    "events": [{"id": "$pageview", "type": "events", "order": 0}],
                    "shown_as": TRENDS_LIFECYCLE,
                }
            ),
            self.team,
        )

        self.assertLifecycleResults(
            result,
            [
                {"status": "dormant", "data": [0, -2, -1, 0, -2, 0, -1, 0]},
                {"status": "new", "data": [1, 0, 0, 1, 0, 0, 0, 0]},
                {"status": "resurrecting", "data": [1, 0, 0, 1, 0, 1, 0, 1]},
                {"status": "returning", "data": [1, 1, 0, 0, 0, 0, 0, 0]},
            ],
        )

    def test_lifecycle_trend_prop_filtering(self):
        _create_person(team_id=self.team.pk, distinct_ids=["p1"], properties={"name": "p1"})
        _create_event(
            team=self.team,
            event="$pageview",
            distinct_id="p1",
            timestamp="2020-01-11T12:00:00Z",
            properties={"$number": 1},
        )
        _create_event(
            team=self.team,
            event="$pageview",
            distinct_id="p1",
            timestamp="2020-01-12T12:00:00Z",
            properties={"$number": 1},
        )
        _create_event(
            team=self.team,
            event="$pageview",
            distinct_id="p1",
            timestamp="2020-01-13T12:00:00Z",
            properties={"$number": 1},
        )

        _create_event(
            team=self.team,
            event="$pageview",
            distinct_id="p1",
            timestamp="2020-01-15T12:00:00Z",
            properties={"$number": 1},
        )

        _create_event(
            team=self.team,
            event="$pageview",
            distinct_id="p1",
            timestamp="2020-01-17T12:00:00Z",
            properties={"$number": 1},
        )

        _create_event(
            team=self.team,
            event="$pageview",
            distinct_id="p1",
            timestamp="2020-01-19T12:00:00Z",
            properties={"$number": 1},
        )

        _create_person(team_id=self.team.pk, distinct_ids=["p2"], properties={"name": "p2"})
        _create_event(
            team=self.team,
            event="$pageview",
            distinct_id="p2",
            timestamp="2020-01-09T12:00:00Z",
        )
        _create_event(
            team=self.team,
            event="$pageview",
            distinct_id="p2",
            timestamp="2020-01-12T12:00:00Z",
        )

        _create_person(team_id=self.team.pk, distinct_ids=["p3"], properties={"name": "p3"})
        _create_event(
            team=self.team,
            event="$pageview",
            distinct_id="p3",
            timestamp="2020-01-12T12:00:00Z",
        )

        _create_person(team_id=self.team.pk, distinct_ids=["p4"], properties={"name": "p4"})
        _create_event(
            team=self.team,
            event="$pageview",
            distinct_id="p4",
            timestamp="2020-01-15T12:00:00Z",
        )

        result = Trends().run(
            Filter(
                data={
                    "date_from": "2020-01-12T00:00:00Z",
                    "date_to": "2020-01-19T00:00:00Z",
                    "events": [{"id": "$pageview", "type": "events", "order": 0}],
                    "shown_as": TRENDS_LIFECYCLE,
                    "properties": [{"key": "$number", "value": 1}],
                }
            ),
            self.team,
        )

        self.assertLifecycleResults(
            result,
            [
                {"status": "dormant", "data": [0, 0, -1, 0, -1, 0, -1, 0]},
                {"status": "new", "data": [0, 0, 0, 0, 0, 0, 0, 0]},
                {"status": "resurrecting", "data": [0, 0, 0, 1, 0, 1, 0, 1]},
                {"status": "returning", "data": [1, 1, 0, 0, 0, 0, 0, 0]},
            ],
        )

        #  entities filtering
        result = Trends().run(
            Filter(
                data={
                    "date_from": "2020-01-12T00:00:00Z",
                    "date_to": "2020-01-19T00:00:00Z",
                    "events": [
                        {
                            "properties": [{"key": "$number", "value": 1}],
                            "id": "$pageview",
                            "type": "events",
                            "order": 0,
                        }
                    ],
                    "shown_as": TRENDS_LIFECYCLE,
                }
            ),
            self.team,
        )

        self.assertLifecycleResults(
            result,
            [
                {"status": "dormant", "data": [0, 0, -1, 0, -1, 0, -1, 0]},
                {"status": "new", "data": [0, 0, 0, 0, 0, 0, 0, 0]},
                {"status": "resurrecting", "data": [0, 0, 0, 1, 0, 1, 0, 1]},
                {"status": "returning", "data": [1, 1, 0, 0, 0, 0, 0, 0]},
            ],
        )

    def test_lifecycle_trend_person_prop_filtering(self):
        _create_person(team_id=self.team.pk, distinct_ids=["p1"], properties={"name": "p1"})
        _create_event(
            team=self.team,
            event="$pageview",
            distinct_id="p1",
            timestamp="2020-01-11T12:00:00Z",
            properties={"$number": 1},
        )
        _create_event(
            team=self.team,
            event="$pageview",
            distinct_id="p1",
            timestamp="2020-01-12T12:00:00Z",
            properties={"$number": 1},
        )
        _create_event(
            team=self.team,
            event="$pageview",
            distinct_id="p1",
            timestamp="2020-01-13T12:00:00Z",
            properties={"$number": 1},
        )

        _create_event(
            team=self.team,
            event="$pageview",
            distinct_id="p1",
            timestamp="2020-01-15T12:00:00Z",
            properties={"$number": 1},
        )

        _create_event(
            team=self.team,
            event="$pageview",
            distinct_id="p1",
            timestamp="2020-01-17T12:00:00Z",
            properties={"$number": 1},
        )

        _create_event(
            team=self.team,
            event="$pageview",
            distinct_id="p1",
            timestamp="2020-01-19T12:00:00Z",
            properties={"$number": 1},
        )

        _create_person(team_id=self.team.pk, distinct_ids=["p2"], properties={"name": "p2"})
        _create_event(
            team=self.team,
            event="$pageview",
            distinct_id="p2",
            timestamp="2020-01-09T12:00:00Z",
        )
        _create_event(
            team=self.team,
            event="$pageview",
            distinct_id="p2",
            timestamp="2020-01-12T12:00:00Z",
        )

        _create_person(team_id=self.team.pk, distinct_ids=["p3"], properties={"name": "p3"})
        _create_event(
            team=self.team,
            event="$pageview",
            distinct_id="p3",
            timestamp="2020-01-12T12:00:00Z",
        )

        _create_person(team_id=self.team.pk, distinct_ids=["p4"], properties={"name": "p4"})
        _create_event(
            team=self.team,
            event="$pageview",
            distinct_id="p4",
            timestamp="2020-01-15T12:00:00Z",
        )

        result = Trends().run(
            Filter(
                data={
                    "date_from": "2020-01-12T00:00:00Z",
                    "date_to": "2020-01-19T00:00:00Z",
                    "events": [
                        {
                            "id": "$pageview",
                            "type": "events",
                            "order": 0,
                            "properties": [{"key": "name", "value": "p1", "type": "person"}],
                        }
                    ],
                    "shown_as": TRENDS_LIFECYCLE,
                }
            ),
            self.team,
        )

        self.assertLifecycleResults(
            result,
            [
                {"status": "dormant", "data": [0, 0, -1, 0, -1, 0, -1, 0]},
                {"status": "new", "data": [0, 0, 0, 0, 0, 0, 0, 0]},
                {"status": "resurrecting", "data": [0, 0, 0, 1, 0, 1, 0, 1]},
                {"status": "returning", "data": [1, 1, 0, 0, 0, 0, 0, 0]},
            ],
        )

    def test_lifecycle_trends_distinct_id_repeat(self):
        with freeze_time("2020-01-12T12:00:00Z"):
            _create_person(
                team_id=self.team.pk,
                distinct_ids=["p1", "another_p1"],
                properties={"name": "p1"},
            )

        _create_event(
            team=self.team,
            event="$pageview",
            distinct_id="p1",
            timestamp="2020-01-12T12:00:00Z",
        )
        _create_event(
            team=self.team,
            event="$pageview",
            distinct_id="another_p1",
            timestamp="2020-01-14T12:00:00Z",
        )
        _create_event(
            team=self.team,
            event="$pageview",
            distinct_id="p1",
            timestamp="2020-01-15T12:00:00Z",
        )

        _create_event(
            team=self.team,
            event="$pageview",
            distinct_id="p1",
            timestamp="2020-01-17T12:00:00Z",
        )

        _create_event(
            team=self.team,
            event="$pageview",
            distinct_id="p1",
            timestamp="2020-01-19T12:00:00Z",
        )

        result = Trends().run(
            Filter(
                data={
                    "date_from": "2020-01-12T00:00:00Z",
                    "date_to": "2020-01-19T00:00:00Z",
                    "events": [{"id": "$pageview", "type": "events", "order": 0}],
                    "shown_as": TRENDS_LIFECYCLE,
                }
            ),
            self.team,
        )

        self.assertLifecycleResults(
            result,
            [
                {"status": "dormant", "data": [0, -1, 0, 0, -1, 0, -1, 0]},
                {"status": "new", "data": [1, 0, 0, 0, 0, 0, 0, 0]},
                {"status": "resurrecting", "data": [0, 0, 1, 0, 0, 1, 0, 1]},
                {"status": "returning", "data": [0, 0, 0, 1, 0, 0, 0, 0]},
            ],
        )

    def test_lifecycle_trend_people(self):
        people = self._create_events(
            data=[
                (
                    "p1",
                    [
                        "2020-01-11T12:00:00Z",
                        "2020-01-12T12:00:00Z",
                        "2020-01-13T12:00:00Z",
                        "2020-01-15T12:00:00Z",
                        "2020-01-17T12:00:00Z",
                        "2020-01-19T12:00:00Z",
                    ],
                ),
                ("p2", ["2020-01-09T12:00:00Z", "2020-01-12T12:00:00Z"]),
                ("p3", ["2020-01-12T12:00:00Z"]),
                ("p4", ["2020-01-15T12:00:00Z"]),
            ]
        )

        p1 = people[0]

        result = self.client.get(
            "/api/person/lifecycle",
            data={
                "date_from": "2020-01-12T00:00:00Z",
                "date_to": "2020-01-19T00:00:00Z",
                "events": json.dumps([{"id": "$pageview", "type": "events", "order": 0}]),
                "shown_as": TRENDS_LIFECYCLE,
                "lifecycle_type": "returning",
                "target_date": "2020-01-13T00:00:00Z",
            },
        ).json()

        self.assertEqual(len(result["results"][0]["people"]), 1)
        self.assertEqual(result["results"][0]["people"][0]["uuid"], str(p1.uuid))

        dormant_result = self.client.get(
            "/api/person/lifecycle",
            data={
                "date_from": "2020-01-12T00:00:00Z",
                "date_to": "2020-01-19T00:00:00Z",
                "events": json.dumps([{"id": "$pageview", "type": "events", "order": 0}]),
                "shown_as": TRENDS_LIFECYCLE,
                "lifecycle_type": "dormant",
                "target_date": "2020-01-13T00:00:00Z",
            },
        ).json()

        self.assertEqual(len(dormant_result["results"][0]["people"]), 2)

        dormant_result = self.client.get(
            "/api/person/lifecycle",
            data={
                "date_from": "2020-01-12T00:00:00Z",
                "date_to": "2020-01-19T00:00:00Z",
                "events": json.dumps([{"id": "$pageview", "type": "events", "order": 0}]),
                "shown_as": TRENDS_LIFECYCLE,
                "lifecycle_type": "dormant",
                "target_date": "2020-01-14T00:00:00Z",
            },
        ).json()

        self.assertEqual(len(dormant_result["results"][0]["people"]), 1)

    def test_lifecycle_trend_people_paginated(self):
        with freeze_time("2020-01-15T12:00:00Z"):
            for i in range(150):
                person_id = "person{}".format(i)
                _create_person(team_id=self.team.pk, distinct_ids=[person_id])
                _create_event(
                    team=self.team,
                    event="$pageview",
                    distinct_id=person_id,
                    timestamp="2020-01-15T12:00:00Z",
                )
        # even if set to hour 6 it should default to beginning of day and include all pageviews above
        result = self.client.get(
            "/api/person/lifecycle",
            data={
                "date_from": "2020-01-12T00:00:00Z",
                "date_to": "2020-01-19T00:00:00Z",
                "events": json.dumps([{"id": "$pageview", "type": "events", "order": 0}]),
                "shown_as": TRENDS_LIFECYCLE,
                "lifecycle_type": "new",
                "target_date": "2020-01-15T00:00:00Z",
            },
        ).json()
        self.assertEqual(len(result["results"][0]["people"]), 100)

        second_result = self.client.get(result["next"]).json()
        self.assertEqual(len(second_result["results"][0]["people"]), 50)

    def test_lifecycle_trend_action(self):
        self._create_events(
            data=[
                (
                    "p1",
                    [
                        "2020-01-11T12:00:00Z",
                        "2020-01-12T12:00:00Z",
                        "2020-01-13T12:00:00Z",
                        "2020-01-15T12:00:00Z",
                        "2020-01-17T12:00:00Z",
                        "2020-01-19T12:00:00Z",
                    ],
                ),
                ("p2", ["2020-01-09T12:00:00Z", "2020-01-12T12:00:00Z"]),
                ("p3", ["2020-01-12T12:00:00Z"]),
                ("p4", ["2020-01-15T12:00:00Z"]),
            ]
        )

        pageview_action = create_action(team=self.team, name="$pageview", event_name="$pageview")

        result = Trends().run(
            Filter(
                data={
                    "date_from": "2020-01-12T00:00:00Z",
                    "date_to": "2020-01-19T00:00:00Z",
                    "actions": [{"id": pageview_action.pk, "type": "actions", "order": 0}],
                    "shown_as": TRENDS_LIFECYCLE,
                }
            ),
            self.team,
        )

        self.assertLifecycleResults(
            result,
            [
                {"status": "dormant", "data": [0, -2, -1, 0, -2, 0, -1, 0]},
                {"status": "new", "data": [1, 0, 0, 1, 0, 0, 0, 0]},
                {"status": "resurrecting", "data": [1, 0, 0, 1, 0, 1, 0, 1]},
                {"status": "returning", "data": [1, 1, 0, 0, 0, 0, 0, 0]},
            ],
        )

    def test_lifecycle_trend_all_time(self):
        self._create_events(
            data=[
                (
                    "p1",
                    [
                        "2020-01-11T12:00:00Z",
                        "2020-01-12T12:00:00Z",
                        "2020-01-13T12:00:00Z",
                        "2020-01-15T12:00:00Z",
                        "2020-01-17T12:00:00Z",
                        "2020-01-19T12:00:00Z",
                    ],
                ),
                ("p2", ["2020-01-09T12:00:00Z", "2020-01-12T12:00:00Z"]),
                ("p3", ["2020-01-12T12:00:00Z"]),
                ("p4", ["2020-01-15T12:00:00Z"]),
            ]
        )

        with freeze_time("2020-01-17T13:01:01Z"):
            result = Trends().run(
                Filter(
                    data={
                        "date_from": "all",
                        "events": [{"id": "$pageview", "type": "events", "order": 0}],
                        "shown_as": TRENDS_LIFECYCLE,
                    }
                ),
                self.team,
            )

        self.assertLifecycleResults(
            result,
            [
                {"status": "dormant", "data": [0, -1, 0, 0, -2, -1, 0, -2, 0]},
                {"status": "new", "data": [1, 0, 1, 1, 0, 0, 1, 0, 0]},
                {"status": "returning", "data": [0, 0, 0, 1, 1, 0, 0, 0, 0]},
                {"status": "resurrecting", "data": [0, 0, 0, 1, 0, 0, 1, 0, 1]},
            ],
        )

    def test_lifecycle_trend_weeks(self):
        # lifecycle weeks rounds the date to the nearest following week  2/5 -> 2/10
        self._create_events(
            data=[
                (
                    "p1",
                    [
                        "2020-02-01T12:00:00Z",
                        "2020-02-05T12:00:00Z",
                        "2020-02-10T12:00:00Z",
                        "2020-02-15T12:00:00Z",
                        "2020-02-27T12:00:00Z",
                        "2020-03-02T12:00:00Z",
                    ],
                ),
                ("p2", ["2020-02-11T12:00:00Z", "2020-02-18T12:00:00Z"]),
                ("p3", ["2020-02-12T12:00:00Z"]),
                ("p4", ["2020-02-27T12:00:00Z"]),
            ]
        )

        result = Trends().run(
            Filter(
                data={
                    "date_from": "2020-02-05T00:00:00Z",
                    "date_to": "2020-03-09T00:00:00Z",
                    "events": [{"id": "$pageview", "type": "events", "order": 0}],
                    "shown_as": TRENDS_LIFECYCLE,
                    "interval": "week",
                }
            ),
            self.team,
        )

        self.assertEqual(
            result[0]["days"],
            [
                "2020-02-03",
                "2020-02-10",
                "2020-02-17",
                "2020-02-24",
                "2020-03-02",
                "2020-03-09",
            ],
        )

        self.assertLifecycleResults(
            result,
            [
                {"status": "dormant", "data": [0, 0, -2, -1, -1, -1]},
                {"status": "new", "data": [0, 2, 0, 1, 0, 0]},
                {"status": "resurrecting", "data": [0, 0, 0, 1, 0, 0]},
                {"status": "returning", "data": [1, 1, 1, 0, 1, 0]},
            ],
        )

    def test_lifecycle_trend_months(self):
        self._create_events(
            data=[
                (
                    "p1",
                    [
                        "2020-01-11T12:00:00Z",
                        "2020-02-12T12:00:00Z",
                        "2020-03-13T12:00:00Z",
                        "2020-05-15T12:00:00Z",
                        "2020-07-17T12:00:00Z",
                        "2020-09-19T12:00:00Z",
                    ],
                ),
                ("p2", ["2019-12-09T12:00:00Z", "2020-02-12T12:00:00Z"]),
                ("p3", ["2020-02-12T12:00:00Z"]),
                ("p4", ["2020-05-15T12:00:00Z"]),
            ]
        )

        result = Trends().run(
            Filter(
                data={
                    "date_from": "2020-02-01T00:00:00Z",
                    "date_to": "2020-09-01T00:00:00Z",
                    "events": [{"id": "$pageview", "type": "events", "order": 0}],
                    "shown_as": TRENDS_LIFECYCLE,
                    "interval": "month",
                }
            ),
            self.team,
        )

        self.assertLifecycleResults(
            result,
            [
                {"status": "dormant", "data": [0, -2, -1, 0, -2, 0, -1, 0]},
                {"status": "new", "data": [1, 0, 0, 1, 0, 0, 0, 0]},
                {"status": "resurrecting", "data": [1, 0, 0, 1, 0, 1, 0, 1]},
                {"status": "returning", "data": [1, 1, 0, 0, 0, 0, 0, 0]},
            ],
        )

    def test_filter_test_accounts(self):
        self._create_events(
            data=[
                (
                    "p1",  # p1 gets test@posthog.com as email and gets filtered out
                    [
                        "2020-01-11T12:00:00Z",
                        "2020-01-12T12:00:00Z",
                        "2020-01-13T12:00:00Z",
                        "2020-01-15T12:00:00Z",
                        "2020-01-17T12:00:00Z",
                        "2020-01-19T12:00:00Z",
                    ],
                ),
                ("p2", ["2020-01-09T12:00:00Z", "2020-01-12T12:00:00Z"]),
                ("p3", ["2020-01-12T12:00:00Z"]),
                ("p4", ["2020-01-15T12:00:00Z"]),
            ]
        )

        result = Trends().run(
            Filter(
                data={
                    "date_from": "2020-01-12T00:00:00Z",
                    "date_to": "2020-01-19T00:00:00Z",
                    "events": [{"id": "$pageview", "type": "events", "order": 0}],
                    "shown_as": TRENDS_LIFECYCLE,
                    FILTER_TEST_ACCOUNTS: True,
                },
                team=self.team,
            ),
            self.team,
        )

        self.assertLifecycleResults(
            result,
            [
                {"status": "dormant", "data": [0, -2, 0, 0, -1, 0, 0, 0]},
                {"status": "new", "data": [1, 0, 0, 1, 0, 0, 0, 0]},
                {"status": "resurrecting", "data": [1, 0, 0, 0, 0, 0, 0, 0]},
                {"status": "returning", "data": [0, 0, 0, 0, 0, 0, 0, 0]},
            ],
        )

        Trends().get_people(
            LifecycleFilter(
                data={
                    "target_date": "2020-01-13T00:00:00Z",
                    "date_from": "2020-01-12T00:00:00Z",
                    "date_to": "2020-01-19T00:00:00Z",
                    "events": [{"id": "$pageview", "type": "events", "order": 0}],
                    "shown_as": TRENDS_LIFECYCLE,
                    FILTER_TEST_ACCOUNTS: True,
                    "lifecycle_type": "dormant",
                },
                team=self.team,
            ),
            self.team,
        )

    @snapshot_clickhouse_queries
    def test_timezones(self):
        self._create_events(
            data=[
                (
                    "p1",
                    [
                        "2020-01-11T23:00:00Z",
                        "2020-01-12T01:00:00Z",
                        "2020-01-13T12:00:00Z",
                        "2020-01-15T12:00:00Z",
                        "2020-01-17T12:00:00Z",
                        "2020-01-19T12:00:00Z",
                    ],
                ),
                ("p2", ["2020-01-09T12:00:00Z", "2020-01-12T12:00:00Z"]),
                ("p3", ["2020-01-12T12:00:00Z"]),
                ("p4", ["2020-01-15T12:00:00Z"]),
            ]
        )

        filter_data = {
<<<<<<< HEAD
            "date_from": "2020-01-12T00:00:00Z",
            "date_to": "2020-01-19T00:00:00Z",
=======
            "date_from": "2020-01-12",
            "date_to": "2020-01-19",
>>>>>>> d637e409
            "events": [{"id": "$pageview", "type": "events", "order": 0}],
            "shown_as": TRENDS_LIFECYCLE,
        }
        result = Trends().run(
            Filter(data=filter_data),
            self.team,
        )

        self.assertLifecycleResults(
            result,
            [
                {"status": "dormant", "data": [0, -2, -1, 0, -2, 0, -1, 0]},
                {"status": "new", "data": [1, 0, 0, 1, 0, 0, 0, 0]},
                {"status": "resurrecting", "data": [1, 0, 0, 1, 0, 1, 0, 1]},
                {"status": "returning", "data": [1, 1, 0, 0, 0, 0, 0, 0]},
            ],
        )

        self.team.timezone = "US/Pacific"
        self.team.save()

        result_pacific = Trends().run(
            Filter(data=filter_data),
            self.team,
        )
        self.assertLifecycleResults(
            result_pacific,
            [
                {
                    "status": "dormant",
                    "data": [0.0, -1.0, -2.0, -1.0, 0.0, -2.0, 0.0, -1.0],
                },
                {"status": "new", "data": [1, 1, 0, 0, 1, 0, 0, 0]},
                {"status": "resurrecting", "data": [0, 1, 1, 0, 1, 0, 1, 0]},
                {"status": "returning", "data": [0, 0, 0, 0, 0, 0, 0, 0]},
            ],
        )

    # Ensure running the query with sampling works + generate a snapshot that shows sampling in the query
    @snapshot_clickhouse_queries
    def test_sampling(self):
        self._create_events(
            data=[
                (
                    "p1",
                    [
                        "2020-01-11T12:00:00Z",
                        "2020-01-12T12:00:00Z",
                        "2020-01-13T12:00:00Z",
                        "2020-01-15T12:00:00Z",
                        "2020-01-17T12:00:00Z",
                        "2020-01-19T12:00:00Z",
                    ],
                ),
                ("p2", ["2020-01-09T12:00:00Z", "2020-01-12T12:00:00Z"]),
                ("p3", ["2020-01-12T12:00:00Z"]),
                ("p4", ["2020-01-15T12:00:00Z"]),
            ]
        )

        Trends().run(
            Filter(
                data={
                    "date_from": "2020-01-12T00:00:00Z",
                    "date_to": "2020-01-19T00:00:00Z",
                    "events": [{"id": "$pageview", "type": "events", "order": 0}],
                    "shown_as": TRENDS_LIFECYCLE,
                    "sampling_factor": 0.1,
                }
            ),
            self.team,
        )<|MERGE_RESOLUTION|>--- conflicted
+++ resolved
@@ -866,13 +866,10 @@
         )
 
         filter_data = {
-<<<<<<< HEAD
             "date_from": "2020-01-12T00:00:00Z",
             "date_to": "2020-01-19T00:00:00Z",
-=======
             "date_from": "2020-01-12",
             "date_to": "2020-01-19",
->>>>>>> d637e409
             "events": [{"id": "$pageview", "type": "events", "order": 0}],
             "shown_as": TRENDS_LIFECYCLE,
         }
