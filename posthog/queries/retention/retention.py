--- conflicted
+++ resolved
@@ -153,14 +153,7 @@
         using_person_on_events=using_person_on_events,
     ).get_query()
 
-<<<<<<< HEAD
-    # TODO: this gets called without all variables ready to be interpolated, causing "val_1" errors with HogQL
-    query = substitute_params(returning_event_query_templated, returning_event_params)
-
-    return query
-=======
     return returning_event_query_templated, returning_event_params
->>>>>>> 49c29c46
 
 
 def build_target_event_query(
@@ -182,11 +175,4 @@
         using_person_on_events=using_person_on_events,
     ).get_query()
 
-<<<<<<< HEAD
-    # TODO: this gets called without all variables ready to be interpolated, causing "val_1" errors with HogQL
-    query = substitute_params(target_event_query_templated, target_event_params)
-
-    return query
-=======
-    return target_event_query_templated, target_event_params
->>>>>>> 49c29c46
+    return target_event_query_templated, target_event_params