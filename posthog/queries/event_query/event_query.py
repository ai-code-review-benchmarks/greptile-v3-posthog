--- conflicted
+++ resolved
@@ -126,15 +126,9 @@
         pass
 
     def _get_person_id_alias(self, person_on_events_mode) -> str:
-<<<<<<< HEAD
         if person_on_events_mode == PersonsOnEventsMode.PERSON_ID_OVERRIDE_PROPERTIES_ON_EVENTS:
-            return f"if(notEmpty({self.PERSON_ID_OVERRIDES_TABLE_ALIAS}.person_id), {self.PERSON_ID_OVERRIDES_TABLE_ALIAS}.person_id, {self.EVENT_TABLE_ALIAS}.person_id)"
+            return f"if(notEmpty({self.PERSON_ID_OVERRIDES_TABLE_ALIAS}.distinct_id), {self.PERSON_ID_OVERRIDES_TABLE_ALIAS}.person_id, {self.EVENT_TABLE_ALIAS}.person_id)"
         elif person_on_events_mode == PersonsOnEventsMode.PERSON_ID_NO_OVERRIDE_PROPERTIES_ON_EVENTS:
-=======
-        if person_on_events_mode == PersonsOnEventsMode.person_id_override_properties_on_events:
-            return f"if(notEmpty({self.PERSON_ID_OVERRIDES_TABLE_ALIAS}.distinct_id), {self.PERSON_ID_OVERRIDES_TABLE_ALIAS}.person_id, {self.EVENT_TABLE_ALIAS}.person_id)"
-        elif person_on_events_mode == PersonsOnEventsMode.person_id_no_override_properties_on_events:
->>>>>>> a3c85e4d
             return f"{self.EVENT_TABLE_ALIAS}.person_id"
 
         return f"{self.DISTINCT_ID_TABLE_ALIAS}.person_id"
@@ -143,13 +137,8 @@
         if not self._should_join_distinct_ids:
             return ""
 
-<<<<<<< HEAD
         if self._person_on_events_mode == PersonsOnEventsMode.PERSON_ID_OVERRIDE_PROPERTIES_ON_EVENTS:
-            return PERSON_OVERRIDES_JOIN_SQL.format(
-=======
-        if self._person_on_events_mode == PersonsOnEventsMode.person_id_override_properties_on_events:
             return PERSON_DISTINCT_ID_OVERRIDES_JOIN_SQL.format(
->>>>>>> a3c85e4d
                 person_overrides_table_alias=self.PERSON_ID_OVERRIDES_TABLE_ALIAS,
                 event_table_alias=self.EVENT_TABLE_ALIAS,
             )
