import datetime
from typing import Any, Dict, List, Tuple

from dateutil.relativedelta import relativedelta
from django.db import connection
from django.db.models import F, Q, QuerySet
from django.db.models.expressions import Window
from django.db.models.functions import Lag
from django.utils.timezone import now

from posthog.constants import SESSION_AVG
from posthog.models import Event, Filter, Team
from posthog.queries.base import (
    BaseQuery,
    convert_to_comparison,
    determine_compared_filter,
    filter_events,
    process_entity_for_events,
    properties_to_Q,
)
from posthog.utils import append_data, friendly_time, get_daterange

DIST_LABELS = [
    "0 seconds (1 event)",
    "0-3 seconds",
    "3-10 seconds",
    "10-30 seconds",
    "30-60 seconds",
    "1-3 minutes",
    "3-10 minutes",
    "10-30 minutes",
    "30-60 minutes",
    "1+ hours",
]

Query = str
QueryParams = Tuple[Any, ...]


class Sessions(BaseQuery):
    def run(self, filter: Filter, team: Team, *args, **kwargs) -> List[Dict[str, Any]]:
        calculated = []

        events = Event.objects.none()
        for entity in filter.entities:
            events |= process_entity_for_events(entity, team_id=team.pk).filter(
                filter_events(team_id=team.pk, filter=filter, entity=entity, include_dates=False)
            )

        if not len(events):
            events = self.events_query(filter, team)

        # get compared period
        if filter.compare and filter._date_from != "all" and filter.session == SESSION_AVG:
            calculated = self.calculate_sessions(events.filter(filter.date_filter_Q), filter, team)
            calculated = convert_to_comparison(calculated, filter, "current")

            compare_filter = determine_compared_filter(filter)
            compared_calculated = self.calculate_sessions(
                events.filter(compare_filter.date_filter_Q), compare_filter, team
            )
            converted_compared_calculated = convert_to_comparison(compared_calculated, filter, "previous")
            calculated.extend(converted_compared_calculated)
        else:
            events = events.filter(filter.date_filter_Q)
            calculated = self.calculate_sessions(events, filter, team)

        return calculated

    def calculate_sessions(self, events: QuerySet, filter: Filter, team: Team) -> List[Dict[str, Any]]:
        all_sessions, sessions_sql_params = self.build_all_sessions_query(events)

        if filter.session == SESSION_AVG:
            if not filter.date_from:
                filter = filter.with_data(
                    {
                        "date_from": Event.objects.filter(team=team)
                        .order_by("timestamp")[0]
                        .timestamp.replace(hour=0, minute=0, second=0, microsecond=0)
                        .isoformat(),
                    }
                )
            return self._session_avg(all_sessions, sessions_sql_params, filter)
        else:  # SESSION_DIST
            return self._session_dist(all_sessions, sessions_sql_params)

    def events_query(self, filter: Filter, team: Team) -> QuerySet:
        return (
            Event.objects.filter(team=team)
            .add_person_id(team.pk)
<<<<<<< HEAD
            .filter(~Q(event="$feature_flag_called"))
            .filter(properties_to_Q(filter.properties, team_id=team.pk))
=======
            .filter(
                properties_to_Q(filter.properties, team_id=team.pk, filter_test_accounts=filter.filter_test_accounts)
            )
>>>>>>> 5525a47c
            .order_by("-timestamp")
        )

    def build_all_sessions_query(self, events: QuerySet, _date_gte=Q()) -> Tuple[Query, QueryParams]:
        sessions = events.filter(_date_gte).annotate(
            previous_timestamp=Window(
                expression=Lag("timestamp", default=None), partition_by=F("distinct_id"), order_by=F("timestamp").asc(),
            )
        )

        sessions_sql, sessions_sql_params = sessions.query.sql_with_params()
        all_sessions = """
            SELECT *,
                SUM(new_session) OVER (ORDER BY distinct_id, timestamp) AS global_session_id
                FROM (
                    SELECT
                        id, team_id, distinct_id, event, elements_hash, timestamp, properties,
                        CASE
                            WHEN EXTRACT('EPOCH' FROM (timestamp - previous_timestamp)) >= (60 * 30) OR previous_timestamp IS NULL
                            THEN 1
                            ELSE 0
                        END AS new_session
                    FROM ({}) AS inner_sessions
                ) AS outer_sessions
        """.format(
            sessions_sql
        )

        return all_sessions, sessions_sql_params

    def _session_avg(self, base_query: Query, params: QueryParams, filter: Filter) -> List[Dict[str, Any]]:
        def _determineInterval(interval):
            if interval == "minute":
                return (
                    "minute",
                    "min",
                )
            elif interval == "hour":
                return "hour", "H"
            elif interval == "week":
                return "week", "W"
            elif interval == "month":
                return "month", "M"
            else:
                return "day", "D"

        interval, interval_freq = _determineInterval(filter.interval)

        average_length_time = "SELECT date_trunc('{interval}', timestamp) as start_time,\
                        AVG(length) AS average_session_length_per_day,\
                        SUM(length) AS total_session_length_per_day, \
                        COUNT(1) as num_sessions_per_day\
                        FROM (SELECT global_session_id, EXTRACT('EPOCH' FROM (MAX(timestamp) - MIN(timestamp)))\
                            AS length,\
                            MIN(timestamp) as timestamp FROM ({}) as count GROUP BY 1) as agg group by 1 order by start_time".format(
            base_query, interval=interval
        )

        cursor = connection.cursor()
        cursor.execute(average_length_time, params)
        time_series_avg = cursor.fetchall()
        if len(time_series_avg) == 0:
            return []

        date_range = get_daterange(filter.date_from, filter.date_to, frequency=interval)
        data_array = [{"date": a[0], "count": a[1], "breakdown": "Total"} for a in time_series_avg]

        if interval == "week":
            for df in data_array:
                df["date"] -= datetime.timedelta(days=df["date"].weekday() + 1)
        elif interval == "month":
            for df in data_array:
                df["date"] = (df["date"].replace(day=1) + datetime.timedelta(days=32)).replace(
                    day=1
                ) - datetime.timedelta(days=1)
            for idx in range(len(date_range)):
                date_range[idx] = (date_range[idx].replace(day=1) + datetime.timedelta(days=32)).replace(
                    day=1
                ) - datetime.timedelta(days=1)

        datewise_data = {d["date"]: d["count"] for d in data_array}
        values = [(key, datewise_data.get(key, 0)) for key in date_range]

        time_series_data = append_data(values, interval=filter.interval, math=None)
        scaled_data, label = scale_time_series(time_series_data["data"])
        time_series_data.update({"data": scaled_data})
        # calculate average
        totals = [sum(x) for x in list(zip(*time_series_avg))[2:4]]
        overall_average = (totals[0] / totals[1]) if totals else 0
        avg_formatted = friendly_time(overall_average)
        avg_split = avg_formatted.split(" ")

        time_series_data.update(
            {
                "label": "Average Session Length ({})".format(avg_split[1]),
                "count": int(avg_split[0]),
                "aggregated_value": int(avg_split[0]),
            }
        )
        time_series_data.update({"chartLabel": "Average Session Length ({})".format(label)})
        result = [time_series_data]
        return result

    def _session_dist(self, base_query: Query, params: QueryParams) -> List[Dict[str, Any]]:
        distribution = "SELECT COUNT(CASE WHEN length = 0 THEN 1 ELSE NULL END) as first,\
                        COUNT(CASE WHEN length > 0 AND length <= 3 THEN 1 ELSE NULL END) as second,\
                        COUNT(CASE WHEN length > 3 AND length <= 10 THEN 1 ELSE NULL END) as third,\
                        COUNT(CASE WHEN length > 10 AND length <= 30 THEN 1 ELSE NULL END) as fourth,\
                        COUNT(CASE WHEN length > 30 AND length <= 60 THEN 1 ELSE NULL END) as fifth,\
                        COUNT(CASE WHEN length > 60 AND length <= 180 THEN 1 ELSE NULL END) as sixth,\
                        COUNT(CASE WHEN length > 180 AND length <= 600 THEN 1 ELSE NULL END) as seventh,\
                        COUNT(CASE WHEN length > 600 AND length <= 1800 THEN 1 ELSE NULL END) as eighth,\
                        COUNT(CASE WHEN length > 1800 AND length <= 3600 THEN 1 ELSE NULL END) as ninth,\
                        COUNT(CASE WHEN length > 3600 THEN 1 ELSE NULL END) as tenth\
                        FROM (SELECT global_session_id, EXTRACT('EPOCH' FROM (MAX(timestamp) - MIN(timestamp)))\
                            AS length FROM ({}) as count GROUP BY 1) agg".format(
            base_query
        )

        cursor = connection.cursor()
        cursor.execute(distribution, params)
        calculated = cursor.fetchall()
        result = [
            {"label": DIST_LABELS[index], "count": calculated[0][index], "aggregated_value": calculated[0][index]}
            for index in range(len(DIST_LABELS))
        ]
        return result


def scale_time_series(data: List[float]) -> Tuple[List, str]:
    _len = len([value for value in data if value > 0])
    if _len == 0:
        return data, "seconds"

    avg = sum(data) / _len
    minutes = avg // 60.0
    hours = minutes // 60.0

    if hours > 0:
        return [round(value / 3600, 2) for value in data], "hours"
    elif minutes > 0:
        return [round(value / 60, 2) for value in data], "minutes"
    else:
        return data, "seconds"<|MERGE_RESOLUTION|>--- conflicted
+++ resolved
@@ -88,14 +88,10 @@
         return (
             Event.objects.filter(team=team)
             .add_person_id(team.pk)
-<<<<<<< HEAD
             .filter(~Q(event="$feature_flag_called"))
-            .filter(properties_to_Q(filter.properties, team_id=team.pk))
-=======
             .filter(
                 properties_to_Q(filter.properties, team_id=team.pk, filter_test_accounts=filter.filter_test_accounts)
             )
->>>>>>> 5525a47c
             .order_by("-timestamp")
         )
 
