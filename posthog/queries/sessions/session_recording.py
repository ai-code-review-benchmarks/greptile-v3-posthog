--- conflicted
+++ resolved
@@ -53,11 +53,7 @@
     WHERE full_snapshots > 0 {filter_query}
 """
 
-<<<<<<< HEAD
-RECORDINGS_NUM_SNAPSHOTS_LIMIT = 50
-=======
 RECORDINGS_NUM_SNAPSHOTS_LIMIT = 100
->>>>>>> 074d633c
 
 
 class SessionRecording:
@@ -83,11 +79,7 @@
             "timestamp"
         )
 
-<<<<<<< HEAD
-    @cached_recording
-=======
     # @cached_recording TODO: uncomment once it's determined safe to cache session recordings
->>>>>>> 074d633c
     def get_snapshot_data(self) -> Tuple[Optional[DistinctId], Optional[datetime], Snapshots]:
         events = self.query_recording_snapshots()
 
