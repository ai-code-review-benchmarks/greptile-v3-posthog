import base64
import dataclasses
import datetime
import datetime as dt
import gzip
import hashlib
import json
import os
import re
import secrets
import string
import subprocess
import time
import uuid
import zlib
from enum import Enum
from typing import (
    TYPE_CHECKING,
    Any,
    Dict,
    Generator,
    List,
    Mapping,
    Optional,
    Tuple,
    Union,
    cast,
)
from urllib.parse import urljoin, urlparse

import lzstring
import pytz
import structlog
from celery.schedules import crontab
from dateutil import parser
from dateutil.relativedelta import relativedelta
from django.conf import settings
from django.core.cache import cache
from django.db.utils import DatabaseError
from django.http import HttpRequest, HttpResponse
from django.template.loader import get_template
from django.utils import timezone
from rest_framework.request import Request
from sentry_sdk import configure_scope
from sentry_sdk.api import capture_exception

from posthog.constants import AvailableFeature
from posthog.exceptions import RequestParsingError
from posthog.redis import get_client

if TYPE_CHECKING:
    from django.contrib.auth.models import AbstractBaseUser, AnonymousUser

DATERANGE_MAP = {
    "minute": datetime.timedelta(minutes=1),
    "hour": datetime.timedelta(hours=1),
    "day": datetime.timedelta(days=1),
    "week": datetime.timedelta(weeks=1),
    "month": datetime.timedelta(days=31),
}
ANONYMOUS_REGEX = r"^([a-z0-9]+\-){4}([a-z0-9]+)$"

DEFAULT_DATE_FROM_DAYS = 7


logger = structlog.get_logger(__name__)

# https://stackoverflow.com/questions/4060221/how-to-reliably-open-a-file-in-the-same-directory-as-a-python-script
__location__ = os.path.realpath(os.path.join(os.getcwd(), os.path.dirname(__file__)))


def format_label_date(date: datetime.datetime, interval: str) -> str:
    labels_format = "%-d-%b-%Y"
    if interval == "hour":
        labels_format += " %H:%M"
    return date.strftime(labels_format)


class PotentialSecurityProblemException(Exception):
    """
    When providing an absolutely-formatted URL
    we will not provide one that has an unexpected hostname
    because an attacker might use that to redirect traffic somewhere *bad*
    """

    pass


def absolute_uri(url: Optional[str] = None) -> str:
    """
    Returns an absolutely-formatted URL based on the `SITE_URL` config.

    If the provided URL is already absolutely formatted
    it does not allow anything except the hostname of the SITE_URL config
    """
    if not url:
        return settings.SITE_URL

    provided_url = urlparse(url)
    if provided_url.hostname and provided_url.scheme:
        site_url = urlparse(settings.SITE_URL)
        provided_url = provided_url
        if site_url.hostname != provided_url.hostname:
            raise PotentialSecurityProblemException(f"It is forbidden to provide an absolute URI using {url}")

    return urljoin(settings.SITE_URL.rstrip("/") + "/", url.lstrip("/"))


def get_previous_week(at: Optional[datetime.datetime] = None) -> Tuple[datetime.datetime, datetime.datetime]:
    """
    Returns a pair of datetimes, representing the start and end of the week preceding to the passed date's week.
    `at` is the datetime to use as a reference point.
    """

    if not at:
        at = timezone.now()

    period_end: datetime.datetime = datetime.datetime.combine(
        at - datetime.timedelta(timezone.now().weekday() + 1), datetime.time.max, tzinfo=pytz.UTC
    )  # very end of the previous Sunday

    period_start: datetime.datetime = datetime.datetime.combine(
        period_end - datetime.timedelta(6), datetime.time.min, tzinfo=pytz.UTC
    )  # very start of the previous Monday

    return (period_start, period_end)


def get_previous_day(at: Optional[datetime.datetime] = None) -> Tuple[datetime.datetime, datetime.datetime]:
    """
    Returns a pair of datetimes, representing the start and end of the preceding day.
    `at` is the datetime to use as a reference point.
    """

    if not at:
        at = timezone.now()

    period_end: datetime.datetime = datetime.datetime.combine(
        at - datetime.timedelta(days=1), datetime.time.max, tzinfo=pytz.UTC
    )  # very end of the previous day

    period_start: datetime.datetime = datetime.datetime.combine(
        period_end, datetime.time.min, tzinfo=pytz.UTC
    )  # very start of the previous day

    return (period_start, period_end)


def relative_date_parse(input: str) -> datetime.datetime:
    try:
        return datetime.datetime.strptime(input, "%Y-%m-%d").replace(tzinfo=pytz.UTC)
    except ValueError:
        pass

    # when input also contains the time for intervals "hour" and "minute"
    # the above try fails. Try one more time from isoformat.
    try:
        return parser.isoparse(input).replace(tzinfo=pytz.UTC)
    except ValueError:
        pass

    regex = r"\-?(?P<number>[0-9]+)?(?P<type>[a-z])(?P<position>Start|End)?"
    match = re.search(regex, input)
    date = timezone.now()
    if not match:
        return date
    if match.group("type") == "h":
        date -= relativedelta(hours=int(match.group("number")))
        return date.replace(minute=0, second=0, microsecond=0)
    elif match.group("type") == "d":
        if match.group("number"):
            date -= relativedelta(days=int(match.group("number")))
    elif match.group("type") == "w":
        if match.group("number"):
            date -= relativedelta(weeks=int(match.group("number")))
    elif match.group("type") == "m":
        if match.group("number"):
            date -= relativedelta(months=int(match.group("number")))
        if match.group("position") == "Start":
            date -= relativedelta(day=1)
        if match.group("position") == "End":
            date -= relativedelta(day=31)
    elif match.group("type") == "q":
        if match.group("number"):
            date -= relativedelta(weeks=13 * int(match.group("number")))
    elif match.group("type") == "y":
        if match.group("number"):
            date -= relativedelta(years=int(match.group("number")))
        if match.group("position") == "Start":
            date -= relativedelta(month=1, day=1)
        if match.group("position") == "End":
            date -= relativedelta(month=12, day=31)
    return date.replace(hour=0, minute=0, second=0, microsecond=0)


def request_to_date_query(filters: Dict[str, Any], exact: Optional[bool]) -> Dict[str, datetime.datetime]:
    if filters.get("date_from"):
        date_from: Optional[datetime.datetime] = relative_date_parse(filters["date_from"])
        if filters["date_from"] == "all":
            date_from = None
    else:
        date_from = datetime.datetime.today() - relativedelta(days=DEFAULT_DATE_FROM_DAYS)
        date_from = date_from.replace(hour=0, minute=0, second=0, microsecond=0)

    date_to = None
    if filters.get("date_to"):
        date_to = relative_date_parse(filters["date_to"])

    resp = {}
    if date_from:
        resp["timestamp__gte"] = date_from.replace(tzinfo=pytz.UTC)
    if date_to:
        days = 1 if not exact else 0
        resp["timestamp__lte"] = (date_to + relativedelta(days=days)).replace(tzinfo=pytz.UTC)
    return resp


def get_git_branch() -> Optional[str]:
    """
    Returns the symbolic name of the current active branch. Will return None in case of failure.
    Example: get_git_branch()
        => "master"
    """

    try:
        return (
            subprocess.check_output(["git", "rev-parse", "--symbolic-full-name", "--abbrev-ref", "HEAD"])
            .decode("utf-8")
            .strip()
        )
    except Exception:
        return None


def get_git_commit() -> Optional[str]:
    """
    Returns the short hash of the last commit.
    Example: get_git_commit()
        => "4ff54c8d"
    """

    try:
        return subprocess.check_output(["git", "rev-parse", "--short", "HEAD"]).decode("utf-8").strip()
    except Exception:
        return None


def get_js_url(request: HttpRequest) -> str:
    """
    As the web app may be loaded from a non-localhost url (e.g. from the worker container calling the web container)
    it is necessary to set the JS_URL host based on the calling origin
    """
    if settings.DEBUG and settings.JS_URL == "http://localhost:8234":
        return f"http://{request.get_host().split(':')[0]}:8234"
    return settings.JS_URL


def render_template(template_name: str, request: HttpRequest, context: Dict = {}) -> HttpResponse:
    from loginas.utils import is_impersonated_session

    template = get_template(template_name)

    context["opt_out_capture"] = os.getenv("OPT_OUT_CAPTURE", False) or is_impersonated_session(request)
    context["self_capture"] = settings.SELF_CAPTURE

    if os.environ.get("SENTRY_DSN"):
        context["sentry_dsn"] = os.environ["SENTRY_DSN"]

    if settings.DEBUG and not settings.TEST:
        context["debug"] = True
        context["git_rev"] = get_git_commit()
        context["git_branch"] = get_git_branch()

    if settings.E2E_TESTING:
        context["e2e_testing"] = True

    if settings.SELF_CAPTURE:
        api_token = get_self_capture_api_token(request)

        if api_token:
            context["js_posthog_api_key"] = f"'{api_token}'"
            context["js_posthog_host"] = "window.location.origin"
    else:
        context["js_posthog_api_key"] = "'sTMFPsFhdP1Ssg'"
        context["js_posthog_host"] = "'https://app.posthog.com'"

    context["js_capture_internal_metrics"] = settings.CAPTURE_INTERNAL_METRICS
    context["js_url"] = get_js_url(request)

    posthog_app_context: Dict[str, Any] = {
        "persisted_feature_flags": settings.PERSISTED_FEATURE_FLAGS,
        "anonymous": not request.user or not request.user.is_authenticated,
    }

    # Set the frontend app context
    if not request.GET.get("no-preloaded-app-context"):
        from posthog.api.team import TeamSerializer
        from posthog.api.user import User, UserSerializer
        from posthog.views import preflight_check

        posthog_app_context = {
            "current_user": None,
            "current_team": None,
            "preflight": json.loads(preflight_check(request).getvalue()),
            "default_event_name": get_default_event_name(),
            "switched_team": getattr(request, "switched_team", None),
            **posthog_app_context,
        }

        if request.user.pk:
            user_serialized = UserSerializer(request.user, context={"request": request}, many=False)
            posthog_app_context["current_user"] = user_serialized.data
            team = cast(User, request.user).team
            if team:
                team_serialized = TeamSerializer(team, context={"request": request}, many=False)
                posthog_app_context["current_team"] = team_serialized.data
                posthog_app_context["frontend_apps"] = get_frontend_apps(team.pk)

    context["posthog_app_context"] = json.dumps(posthog_app_context, default=json_uuid_convert)

    html = template.render(context, request=request)
    return HttpResponse(html)


def get_self_capture_api_token(request: Optional[HttpRequest]) -> Optional[str]:
    from posthog.models import Team

    # Get the current user's team (or first team in the instance) to set self capture configs
    team: Optional[Team] = None
    if request and getattr(request, "user", None) and getattr(request.user, "team", None):
        team = request.user.team  # type: ignore
    else:
        try:
            team = Team.objects.only("api_token").first()
        except Exception:
            pass

    if team:
        return team.api_token
    return None


def get_default_event_name():
    from posthog.models import EventDefinition

    if EventDefinition.objects.filter(name="$pageview").exists():
        return "$pageview"
    elif EventDefinition.objects.filter(name="$screen").exists():
        return "$screen"
    return "$pageview"


def get_frontend_apps(team_id: int) -> Dict[int, Dict[str, Any]]:
    from posthog.models import Plugin, PluginSourceFile

    plugin_configs = (
        Plugin.objects.filter(pluginconfig__team_id=team_id, pluginconfig__enabled=True)
        .filter(pluginsourcefile__status=PluginSourceFile.Status.TRANSPILED, pluginsourcefile__filename="frontend.tsx")
        .values("pluginconfig__id", "pluginconfig__config", "config_schema", "id", "plugin_type", "name")
        .all()
    )

    frontend_apps = {}
    for p in plugin_configs:
        config = p["pluginconfig__config"] or {}
        config_schema = p["config_schema"] or {}
        secret_fields = set([field["key"] for field in config_schema if "secret" in field and field["secret"]])
        for key in secret_fields:
            if key in config:
                config[key] = "** SECRET FIELD **"
        frontend_apps[p["pluginconfig__id"]] = {
            "pluginConfigId": p["pluginconfig__id"],
            "pluginId": p["id"],
            "pluginType": p["plugin_type"],
            "name": p["name"],
            "url": f"/app/{p['pluginconfig__id']}/",
            "config": config,
        }

    return frontend_apps


def json_uuid_convert(o):
    if isinstance(o, uuid.UUID):
        return str(o)


def friendly_time(seconds: float):
    minutes, seconds = divmod(seconds, 60.0)
    hours, minutes = divmod(minutes, 60.0)
    return "{hours}{minutes}{seconds}".format(
        hours=f"{int(hours)} hours " if hours > 0 else "",
        minutes=f"{int(minutes)} minutes " if minutes > 0 else "",
        seconds=f"{int(seconds)} seconds" if seconds > 0 or (minutes == 0 and hours == 0) else "",
    ).strip()


def get_ip_address(request: HttpRequest) -> str:
    """use requestobject to fetch client machine's IP Address"""
    x_forwarded_for = request.META.get("HTTP_X_FORWARDED_FOR")
    if x_forwarded_for:
        ip = x_forwarded_for.split(",")[0]
    else:
        ip = request.META.get("REMOTE_ADDR")  # Real IP address of client Machine

    # Strip port from ip address as Azure gateway handles x-forwarded-for incorrectly
    if ip and len(ip.split(":")) == 2:
        ip = ip.split(":")[0]

    return ip


def dict_from_cursor_fetchall(cursor):
    columns = [col[0] for col in cursor.description]
    return [dict(zip(columns, row)) for row in cursor.fetchall()]


def convert_property_value(input: Union[str, bool, dict, list, int, Optional[str]]) -> str:
    if isinstance(input, bool):
        if input is True:
            return "true"
        return "false"
    if isinstance(input, dict) or isinstance(input, list):
        return json.dumps(input, sort_keys=True)
    return str(input)


def get_compare_period_dates(
    date_from: datetime.datetime, date_to: datetime.datetime
) -> Tuple[datetime.datetime, datetime.datetime]:
    new_date_to = date_from
    diff = date_to - date_from
    new_date_from = date_from - diff
    return new_date_from, new_date_to


def cors_response(request, response):
    if not request.META.get("HTTP_ORIGIN"):
        return response
    url = urlparse(request.META["HTTP_ORIGIN"])
    response["Access-Control-Allow-Origin"] = f"{url.scheme}://{url.netloc}"
    response["Access-Control-Allow-Credentials"] = "true"
    response["Access-Control-Allow-Methods"] = "GET, POST, OPTIONS"

    # Handle headers that sentry randomly sends for every request.
    #  Would cause a CORS failure otherwise.
    allow_headers = request.META.get("HTTP_ACCESS_CONTROL_REQUEST_HEADERS", "").split(",")
    allow_headers = [header for header in allow_headers if header in ["traceparent", "request-id"]]

    response["Access-Control-Allow-Headers"] = "X-Requested-With,Content-Type" + (
        "," + ",".join(allow_headers) if len(allow_headers) > 0 else ""
    )
    return response


def generate_cache_key(stringified: str) -> str:
    return "cache_" + hashlib.md5(stringified.encode("utf-8")).hexdigest()


def get_celery_heartbeat() -> Union[str, int]:
    last_heartbeat = get_client().get("POSTHOG_HEARTBEAT")
    worker_heartbeat = int(time.time()) - int(last_heartbeat) if last_heartbeat else -1

    if 0 <= worker_heartbeat < 300:
        return worker_heartbeat
    return "offline"


def base64_decode(data):
    """
    Decodes base64 bytes into string taking into account necessary transformations to match client libraries.
    """
    if not isinstance(data, str):
        data = data.decode()

    data = base64.b64decode(data.replace(" ", "+") + "===")

    return data.decode("utf8", "surrogatepass").encode("utf-16", "surrogatepass")


def decompress(data: Any, compression: str):
    if not data:
        return None

    if compression == "gzip" or compression == "gzip-js":
        if data == b"undefined":
            raise RequestParsingError(
                "data being loaded from the request body for decompression is the literal string 'undefined'"
            )

        try:
            data = gzip.decompress(data)
        except (EOFError, OSError, zlib.error) as error:
            raise RequestParsingError("Failed to decompress data. %s" % (str(error)))

    if compression == "lz64":
        if not isinstance(data, str):
            data = data.decode()
        data = data.replace(" ", "+")

        data = lzstring.LZString().decompressFromBase64(data)

        if not data:
            raise RequestParsingError("Failed to decompress data.")

        data = data.encode("utf-16", "surrogatepass").decode("utf-16")

    base64_decoded = None
    try:
        base64_decoded = base64_decode(data)
    except Exception:
        pass

    if base64_decoded:
        data = base64_decoded

    try:
        # parse_constant gets called in case of NaN, Infinity etc
        # default behaviour is to put those into the DB directly
        # but we just want it to return None
        data = json.loads(data, parse_constant=lambda x: None)
    except (json.JSONDecodeError, UnicodeDecodeError) as error_main:
        if compression == "":
            try:
                return decompress(data, "gzip")
            except Exception as inner:
                # re-trying with compression set didn't succeed, throw original error
                raise RequestParsingError("Invalid JSON: %s" % (str(error_main))) from inner
        else:
            raise RequestParsingError("Invalid JSON: %s" % (str(error_main)))

    # TODO: data can also be an array, function assumes it's either None or a dictionary.
    return data


# Used by non-DRF endpoints from capture.py and decide.py (/decide, /batch, /capture, etc)
def load_data_from_request(request):
    if request.method == "POST":
        if request.content_type in ["", "text/plain", "application/json"]:
            data = request.body
        else:
            data = request.POST.get("data")
    else:
        data = request.GET.get("data")

    # add the data in sentry's scope in case there's an exception
    with configure_scope() as scope:
        if isinstance(data, dict):
            scope.set_context("data", data)
        scope.set_tag("origin", request.headers.get("origin", request.headers.get("remote_host", "unknown")))
        scope.set_tag("referer", request.headers.get("referer", "unknown"))
        # since version 1.20.0 posthog-js adds its version to the `ver` query parameter as a debug signal here
        scope.set_tag("library.version", request.GET.get("ver", "unknown"))

    compression = (
        request.GET.get("compression") or request.POST.get("compression") or request.headers.get("content-encoding", "")
    ).lower()

    return decompress(data, compression)


class SingletonDecorator:
    def __init__(self, klass):
        self.klass = klass
        self.instance = None

    def __call__(self, *args, **kwds):
        if self.instance is None:
            self.instance = self.klass(*args, **kwds)
        return self.instance


def get_machine_id() -> str:
    """A MAC address-dependent ID. Useful for PostHog instance analytics."""
    # MAC addresses are 6 bits long, so overflow shouldn't happen
    # hashing here as we don't care about the actual address, just it being rather consistent
    return hashlib.md5(uuid.getnode().to_bytes(6, "little")).hexdigest()


def get_table_size(table_name) -> str:
    from django.db import connection

    query = (
        f'SELECT pg_size_pretty(pg_total_relation_size(relid)) AS "size" '
        f"FROM pg_catalog.pg_statio_user_tables "
        f"WHERE relname = '{table_name}'"
    )
    cursor = connection.cursor()
    cursor.execute(query)
    return dict_from_cursor_fetchall(cursor)[0]["size"]


def get_table_approx_count(table_name) -> str:
    from django.db import connection

    query = f"SELECT reltuples::BIGINT as \"approx_count\" FROM pg_class WHERE relname = '{table_name}'"
    cursor = connection.cursor()
    cursor.execute(query)
    return compact_number(dict_from_cursor_fetchall(cursor)[0]["approx_count"])


def compact_number(value: Union[int, float]) -> str:
    """Return a number in a compact format, with a SI suffix if applicable.
    Client-side equivalent: utils.tsx#compactNumber.
    """
    value = float(f"{value:.3g}")
    magnitude = 0
    while abs(value) >= 1000:
        magnitude += 1
        value /= 1000.0
    return f"{value:f}".rstrip("0").rstrip(".") + ["", "K", "M", "B", "T", "P", "E", "Z", "Y"][magnitude]


def is_postgres_alive() -> bool:
    from posthog.models import User

    try:
        User.objects.count()
        return True
    except DatabaseError:
        return False


def is_redis_alive() -> bool:
    try:
        get_redis_info()
        return True
    except BaseException:
        return False


def is_celery_alive() -> bool:
    try:
        return get_celery_heartbeat() != "offline"
    except BaseException:
        return False


def is_plugin_server_alive() -> bool:
    try:
        ping = get_client().get("@posthog-plugin-server/ping")
        return bool(ping and parser.isoparse(ping) > timezone.now() - relativedelta(seconds=30))
    except BaseException:
        return False


def get_plugin_server_version() -> Optional[str]:
    cache_key_value = get_client().get("@posthog-plugin-server/version")
    if cache_key_value:
        return cache_key_value.decode("utf-8")
    return None


def get_plugin_server_job_queues() -> Optional[List[str]]:
    cache_key_value = get_client().get("@posthog-plugin-server/enabled-job-queues")
    if cache_key_value:
        qs = cache_key_value.decode("utf-8").replace('"', "")
        return qs.split(",")
    return None


def is_object_storage_available() -> bool:
    from posthog.storage import object_storage

    try:
        if settings.OBJECT_STORAGE_ENABLED:
            return object_storage.health_check()
        else:
            return False
    except BaseException:
        return False


def get_redis_info() -> Mapping[str, Any]:
    return get_client().info()


def get_redis_queue_depth() -> int:
    return get_client().llen("celery")


def get_instance_realm() -> str:
    """
    Returns the realm for the current instance. `cloud` or 'demo' or `hosted-clickhouse`.

    Historically this would also have returned `hosted` for hosted postgresql based installations
    """
    if settings.MULTI_TENANCY:
        return "cloud"
    elif settings.DEMO:
        return "demo"
    else:
        return "hosted-clickhouse"


def get_can_create_org(user: Union["AbstractBaseUser", "AnonymousUser"]) -> bool:
    """Returns whether a new organization can be created in the current instance.

    Organizations can be created only in the following cases:
    - if on PostHog Cloud
    - if running end-to-end tests
    - if there's no organization yet
    - if an appropriate license is active and MULTI_ORG_ENABLED is True
    """
    from posthog.models.organization import Organization

    if (
        settings.MULTI_TENANCY  # There's no limit of organizations on Cloud
        or (settings.DEMO and user.is_anonymous)  # Demo users can have a single demo org, but not more
        or settings.E2E_TESTING
        or not Organization.objects.filter(for_internal_metrics=False).exists()  # Definitely can create an org if zero
    ):
        return True

    if settings.MULTI_ORG_ENABLED:
        try:
            from ee.models.license import License
        except ImportError:
            pass
        else:
            license = License.objects.first_valid()
            if license is not None and AvailableFeature.ZAPIER in license.available_features:
                return True
            else:
                logger.warning("You have configured MULTI_ORG_ENABLED, but not the required premium PostHog plan!")

    return False


def get_instance_available_sso_providers() -> Dict[str, bool]:
    """
    Returns a dictionary containing final determination to which SSO providers are available.
    SAML is not included in this method as it can only be configured domain-based and not instance-based (see `OrganizationDomain` for details)
    Validates configuration settings and license validity (if applicable).
    """
    output: Dict[str, bool] = {
        "github": bool(settings.SOCIAL_AUTH_GITHUB_KEY and settings.SOCIAL_AUTH_GITHUB_SECRET),
        "gitlab": bool(settings.SOCIAL_AUTH_GITLAB_KEY and settings.SOCIAL_AUTH_GITLAB_SECRET),
        "google-oauth2": False,
    }

    # Get license information
    bypass_license: bool = settings.MULTI_TENANCY or settings.DEMO
    license = None
    try:
        from ee.models.license import License
    except ImportError:
        pass
    else:
        license = License.objects.first_valid()

    if getattr(settings, "SOCIAL_AUTH_GOOGLE_OAUTH2_KEY", None) and getattr(
        settings, "SOCIAL_AUTH_GOOGLE_OAUTH2_SECRET", None
    ):
        if bypass_license or (license is not None and AvailableFeature.GOOGLE_LOGIN in license.available_features):
            output["google-oauth2"] = True
        else:
            logger.warning("You have Google login set up, but not the required license!")

    return output


def flatten(i: Union[List, Tuple]) -> Generator:
    for el in i:
        if isinstance(el, list):
            yield from flatten(el)
        else:
            yield el


def get_daterange(
    start_date: Optional[datetime.datetime], end_date: Optional[datetime.datetime], frequency: str
) -> List[Any]:
    """
    Returns list of a fixed frequency Datetime objects between given bounds.

    Parameters:
        start_date: Left bound for generating dates.
        end_date: Right bound for generating dates.
        frequency: Possible options => minute, hour, day, week, month
    """

    delta = DATERANGE_MAP[frequency]

    if not start_date or not end_date:
        return []

    time_range = []
    if frequency != "minute" and frequency != "hour":
        start_date = start_date.replace(hour=0, minute=0, second=0, microsecond=0)
        end_date = end_date.replace(hour=0, minute=0, second=0, microsecond=0)
    if frequency == "week":
        start_date -= datetime.timedelta(days=(start_date.weekday() + 1) % 7)
    if frequency != "month":
        while start_date <= end_date:
            time_range.append(start_date)
            start_date += delta
    else:
        if start_date.day != 1:
            start_date = (start_date.replace(day=1)).replace(day=1)
        while start_date <= end_date:
            time_range.append(start_date)
            start_date = (start_date.replace(day=1) + delta).replace(day=1)
    return time_range


def get_safe_cache(cache_key: str):
    try:
        cached_result = cache.get(cache_key)  # cache.get is safe in most cases
        return cached_result
    except Exception:  # if it errors out, the cache is probably corrupted
        try:
            cache.delete(cache_key)  # in that case, try to delete the cache
        except Exception:
            pass
    return None


def is_anonymous_id(distinct_id: str) -> bool:
    # Our anonymous ids are _not_ uuids, but a random collection of strings
    return bool(re.match(ANONYMOUS_REGEX, distinct_id))


def mask_email_address(email_address: str) -> str:
    """
    Grabs an email address and returns it masked in a human-friendly way to protect PII.
        Example: testemail@posthog.com -> t********l@posthog.com
    """
    index = email_address.find("@")

    if index == -1:
        raise ValueError("Please provide a valid email address.")

    if index == 1:
        # Username is one letter, mask it differently
        return f"*{email_address[index:]}"

    return f"{email_address[0]}{'*' * (index - 2)}{email_address[index-1:]}"


def is_valid_regex(value: Any) -> bool:
    try:
        re.compile(value)
        return True
    except re.error:
        return False


def get_absolute_path(to: str) -> str:
    """
    Returns an absolute path in the FS based on posthog/posthog (back-end root folder)
    """
    return os.path.join(__location__, to)


class GenericEmails:
    """
    List of generic emails that we don't want to use to filter out test accounts.
    """

    def __init__(self):
        with open(get_absolute_path("helpers/generic_emails.txt"), "r") as f:
            self.emails = {x.rstrip(): True for x in f}

    def is_generic(self, email: str) -> bool:
        at_location = email.find("@")
        if at_location == -1:
            return False
        return self.emails.get(email[(at_location + 1) :], False)


def get_available_timezones_with_offsets() -> Dict[str, float]:
    now = dt.datetime.now()
    result = {}
    for tz in pytz.common_timezones:
        try:
            offset = pytz.timezone(tz).utcoffset(now)
        except Exception:
            offset = pytz.timezone(tz).utcoffset(now + dt.timedelta(hours=2))
        if offset is None:
            continue
        offset_hours = int(offset.total_seconds()) / 3600
        result[tz] = offset_hours
    return result


def should_refresh(request: Request) -> bool:
    query_param = request.query_params.get("refresh")
    data_value = request.data.get("refresh")

    return (query_param is not None and (query_param == "" or query_param.lower() == "true")) or data_value is True


def str_to_bool(value: Any) -> bool:
    """Return whether the provided string (or any value really) represents true. Otherwise false.
    Just like plugin server stringToBoolean.
    """
    if not value:
        return False
    return str(value).lower() in ("y", "yes", "t", "true", "on", "1")


<<<<<<< HEAD
def print_warning(warning_lines: Sequence[str], *, top_emoji="🔻", bottom_emoji="🔺"):
    highlight_length = min(max(map(len, warning_lines)) // 2, shutil.get_terminal_size().columns)
    print(
        "\n".join(("", top_emoji * highlight_length, *warning_lines, bottom_emoji * highlight_length, "")),
        file=sys.stderr,
    )


=======
>>>>>>> 37b8792c
def get_helm_info_env() -> dict:
    try:
        return json.loads(os.getenv("HELM_INSTALL_INFO", "{}"))
    except Exception:
        return {}


def format_query_params_absolute_url(
    request: Request,
    offset: Optional[int] = None,
    limit: Optional[int] = None,
    offset_alias: Optional[str] = "offset",
    limit_alias: Optional[str] = "limit",
) -> Optional[str]:
    OFFSET_REGEX = re.compile(rf"([&?]{offset_alias}=)(\d+)")
    LIMIT_REGEX = re.compile(rf"([&?]{limit_alias}=)(\d+)")

    url_to_format = request.build_absolute_uri()

    if not url_to_format:
        return None

    if offset:
        if OFFSET_REGEX.search(url_to_format):
            url_to_format = OFFSET_REGEX.sub(rf"\g<1>{offset}", url_to_format)
        else:
            url_to_format = url_to_format + ("&" if "?" in url_to_format else "?") + f"{offset_alias}={offset}"

    if limit:
        if LIMIT_REGEX.search(url_to_format):
            url_to_format = LIMIT_REGEX.sub(rf"\g<1>{limit}", url_to_format)
        else:
            url_to_format = url_to_format + ("&" if "?" in url_to_format else "?") + f"{limit_alias}={limit}"

    return url_to_format


def get_milliseconds_between_dates(d1: dt.datetime, d2: dt.datetime) -> int:
    return abs(int((d1 - d2).total_seconds() * 1000))


def encode_get_request_params(data: Dict[str, Any]) -> Dict[str, str]:
    return {
        key: encode_value_as_param(value=value)
        for key, value in data.items()
        # NOTE: we cannot encode `None` as a GET parameter, so we simply omit it
        if value is not None
    }


class DataclassJSONEncoder(json.JSONEncoder):
    def default(self, o):
        if dataclasses.is_dataclass(o):
            return dataclasses.asdict(o)
        return super().default(o)


def encode_value_as_param(value: Union[str, list, dict, datetime.datetime]) -> str:
    if isinstance(value, (list, dict, tuple)):
        return json.dumps(value, cls=DataclassJSONEncoder)
    elif isinstance(value, Enum):
        return value.value
    elif isinstance(value, datetime.datetime):
        return value.isoformat()
    else:
        return value


def is_json(val):
    if isinstance(val, int):
        return False

    try:
        int(val)
        return False
    except:
        pass
    try:
        json.loads(val)
    except (ValueError, TypeError):
        return False
    return True


def cast_timestamp_or_now(timestamp: Optional[Union[timezone.datetime, str]]) -> str:
    if not timestamp:
        timestamp = timezone.now()

    # clickhouse specific formatting
    if isinstance(timestamp, str):
        timestamp = parser.isoparse(timestamp)
    else:
        timestamp = timestamp.astimezone(pytz.utc)

    return timestamp.strftime("%Y-%m-%d %H:%M:%S.%f")


def get_crontab(schedule: Optional[str]) -> Optional[crontab]:
    if schedule is None or schedule == "":
        return None

    try:
        minute, hour, day_of_month, month_of_year, day_of_week = schedule.strip().split(" ")
        return crontab(
            minute=minute, hour=hour, day_of_month=day_of_month, month_of_year=month_of_year, day_of_week=day_of_week
        )
    except Exception as err:
        capture_exception(err)
        return None


def should_write_recordings_to_object_storage(team_id: Optional[int]) -> bool:
    return (
        team_id is not None
        and settings.OBJECT_STORAGE_ENABLED
        and team_id == settings.WRITE_RECORDINGS_TO_OBJECT_STORAGE_FOR_TEAM
    )


def should_read_recordings_from_object_storage(team_id: Optional[int]) -> bool:
    return (
        team_id is not None
        and settings.OBJECT_STORAGE_ENABLED
        and team_id == settings.READ_RECORDINGS_FROM_OBJECT_STORAGE_FOR_TEAM
    )


def generate_short_id():
    """Generate securely random 8 characters long alphanumeric ID."""
    return "".join(secrets.choice(string.ascii_letters + string.digits) for _ in range(8))<|MERGE_RESOLUTION|>--- conflicted
+++ resolved
@@ -116,11 +116,11 @@
         at = timezone.now()
 
     period_end: datetime.datetime = datetime.datetime.combine(
-        at - datetime.timedelta(timezone.now().weekday() + 1), datetime.time.max, tzinfo=pytz.UTC
+        at - datetime.timedelta(timezone.now().weekday() + 1), datetime.time.max, tzinfo=pytz.UTC,
     )  # very end of the previous Sunday
 
     period_start: datetime.datetime = datetime.datetime.combine(
-        period_end - datetime.timedelta(6), datetime.time.min, tzinfo=pytz.UTC
+        period_end - datetime.timedelta(6), datetime.time.min, tzinfo=pytz.UTC,
     )  # very start of the previous Monday
 
     return (period_start, period_end)
@@ -136,11 +136,11 @@
         at = timezone.now()
 
     period_end: datetime.datetime = datetime.datetime.combine(
-        at - datetime.timedelta(days=1), datetime.time.max, tzinfo=pytz.UTC
+        at - datetime.timedelta(days=1), datetime.time.max, tzinfo=pytz.UTC,
     )  # very end of the previous day
 
     period_start: datetime.datetime = datetime.datetime.combine(
-        period_end, datetime.time.min, tzinfo=pytz.UTC
+        period_end, datetime.time.min, tzinfo=pytz.UTC,
     )  # very start of the previous day
 
     return (period_start, period_end)
@@ -426,7 +426,7 @@
 
 
 def get_compare_period_dates(
-    date_from: datetime.datetime, date_to: datetime.datetime
+    date_from: datetime.datetime, date_to: datetime.datetime,
 ) -> Tuple[datetime.datetime, datetime.datetime]:
     new_date_to = date_from
     diff = date_to - date_from
@@ -750,7 +750,7 @@
         license = License.objects.first_valid()
 
     if getattr(settings, "SOCIAL_AUTH_GOOGLE_OAUTH2_KEY", None) and getattr(
-        settings, "SOCIAL_AUTH_GOOGLE_OAUTH2_SECRET", None
+        settings, "SOCIAL_AUTH_GOOGLE_OAUTH2_SECRET", None,
     ):
         if bypass_license or (license is not None and AvailableFeature.GOOGLE_LOGIN in license.available_features):
             output["google-oauth2"] = True
@@ -900,17 +900,6 @@
     return str(value).lower() in ("y", "yes", "t", "true", "on", "1")
 
 
-<<<<<<< HEAD
-def print_warning(warning_lines: Sequence[str], *, top_emoji="🔻", bottom_emoji="🔺"):
-    highlight_length = min(max(map(len, warning_lines)) // 2, shutil.get_terminal_size().columns)
-    print(
-        "\n".join(("", top_emoji * highlight_length, *warning_lines, bottom_emoji * highlight_length, "")),
-        file=sys.stderr,
-    )
-
-
-=======
->>>>>>> 37b8792c
 def get_helm_info_env() -> dict:
     try:
         return json.loads(os.getenv("HELM_INSTALL_INFO", "{}"))
@@ -1015,7 +1004,7 @@
     try:
         minute, hour, day_of_month, month_of_year, day_of_week = schedule.strip().split(" ")
         return crontab(
-            minute=minute, hour=hour, day_of_month=day_of_month, month_of_year=month_of_year, day_of_week=day_of_week
+            minute=minute, hour=hour, day_of_month=day_of_month, month_of_year=month_of_year, day_of_week=day_of_week,
         )
     except Exception as err:
         capture_exception(err)
