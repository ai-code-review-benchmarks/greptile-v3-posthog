from dateutil.relativedelta import relativedelta
from django.utils.timezone import now
from django.conf import settings
from django.db.models import Q
from typing import Dict, Any, List, Union, Tuple
from django.template.loader import get_template
from django.http import HttpResponse, JsonResponse, HttpRequest
from dateutil import parser
from typing import Tuple, Optional
from rest_framework import request, authentication
from rest_framework.exceptions import AuthenticationFailed
from urllib.parse import urlsplit, urlparse
from django.apps import apps

import datetime
import json
import re
import os
import pytz


def relative_date_parse(input: str) -> datetime.datetime:
    try:
        return datetime.datetime.strptime(input, "%Y-%m-%d").replace(tzinfo=pytz.UTC)
    except ValueError:
        pass

    # when input also contains the time for intervals "hour" and "minute"
    # the above try fails. Try one more time from isoformat.
    try:
        return parser.isoparse(input).replace(tzinfo=pytz.UTC)
    except ValueError:
        pass

    regex = r"\-?(?P<number>[0-9]+)?(?P<type>[a-z])(?P<position>Start|End)?"
    match = re.search(regex, input)
    date = now()
    if not match:
        return date
    if match.group("type") == "h":
        date = date - relativedelta(hours=int(match.group("number")))
        return date.replace(minute=0, second=0, microsecond=0)
    elif match.group("type") == "d":
        if match.group("number"):
            date = date - relativedelta(days=int(match.group("number")))
    elif match.group("type") == "m":
        if match.group("number"):
            date = date - relativedelta(months=int(match.group("number")))
        if match.group("position") == "Start":
            date = date - relativedelta(day=1)
        if match.group("position") == "End":
            date = date - relativedelta(day=31)
    elif match.group("type") == "y":
        if match.group("number"):
            date = date - relativedelta(years=int(match.group("number")))
        if match.group("position") == "Start":
            date = date - relativedelta(month=1, day=1)
        if match.group("position") == "End":
            date = date - relativedelta(month=12, day=31)
    return date.replace(hour=0, minute=0, second=0, microsecond=0)


def request_to_date_query(
    filters: Dict[str, Any], exact: Optional[bool]
) -> Dict[str, datetime.datetime]:
    if filters.get("date_from"):
        date_from = relative_date_parse(filters["date_from"])
        if filters["date_from"] == "all":
            date_from = None  # type: ignore
    else:
        date_from = datetime.datetime.today() - relativedelta(days=7)
        date_from = date_from.replace(hour=0, minute=0, second=0, microsecond=0)

    date_to = None
    if filters.get("date_to"):
        date_to = relative_date_parse(filters["date_to"])

    resp = {}
    if date_from:
        resp["timestamp__gte"] = date_from.replace(tzinfo=pytz.UTC)
    if date_to:
        days = 1 if not exact else 0
        resp["timestamp__lte"] = (date_to + relativedelta(days=days)).replace(
            tzinfo=pytz.UTC
        )
    return resp


def render_template(
    template_name: str, request: HttpRequest, context=None
) -> HttpResponse:
    from posthog.models import Team

    if context is None:
        context = {}
    template = get_template(template_name)
    try:
        context.update({"opt_out_capture": request.user.team_set.get().opt_out_capture})
    except (Team.DoesNotExist, AttributeError):
        team = Team.objects.all()
        # if there's one team on the instance, and they've set opt_out
        # we'll opt out anonymous users too
        if team.count() == 1:
            context.update(
                {
                    "opt_out_capture": team.first().opt_out_capture,  # type: ignore
                }
            )

    if os.environ.get("OPT_OUT_CAPTURE"):
        context.update({"opt_out_capture": True})

    if os.environ.get("SENTRY_DSN"):
        context.update({"sentry_dsn": os.environ["SENTRY_DSN"]})

    attach_social_auth(context)
    html = template.render(context, request=request)
    return HttpResponse(html)


def attach_social_auth(context):
    if os.environ.get("SOCIAL_AUTH_GITHUB_KEY") and os.environ.get(
        "SOCIAL_AUTH_GITHUB_SECRET"
    ):
        context.update({"github_auth": True})
    if os.environ.get("SOCIAL_AUTH_GITLAB_KEY") and os.environ.get(
        "SOCIAL_AUTH_GITLAB_SECRET"
    ):
        context.update({"gitlab_auth": True})


def friendly_time(seconds: float):
    minutes, seconds = divmod(seconds, 60.0)
    hours, minutes = divmod(minutes, 60.0)
    return "{hours}{minutes}{seconds}".format(
        hours="{h} hours ".format(h=int(hours)) if hours > 0 else "",
        minutes="{m} minutes ".format(m=int(minutes)) if minutes > 0 else "",
        seconds="{s} seconds".format(s=int(seconds))
        if seconds > 0 or (minutes == 0 and hours == 0)
        else "",
    ).strip()


def append_data(dates_filled: List, interval=None, math="sum") -> Dict:
    append: Dict[str, Any] = {}
    append["data"] = []
    append["labels"] = []
    append["days"] = []

    labels_format = "%a. %-d %B"
    days_format = "%Y-%m-%d"

    if interval == "hour" or interval == "minute":
        labels_format += ", %H:%M"
        days_format += " %H:%M:%S"

    for item in dates_filled:
        date = item[0]
        value = item[1]
        append["days"].append(date.strftime(days_format))
        append["labels"].append(date.strftime(labels_format))
        append["data"].append(value)
    if math == "sum":
        append["count"] = sum(append["data"])
    return append


def get_ip_address(request: HttpRequest) -> str:
    """ use requestobject to fetch client machine's IP Address """
    x_forwarded_for = request.META.get("HTTP_X_FORWARDED_FOR")
    if x_forwarded_for:
        ip = x_forwarded_for.split(",")[0]
    else:
        ip = request.META.get("REMOTE_ADDR")  ### Real IP address of client Machine
    return ip


def dict_from_cursor_fetchall(cursor):
    columns = [col[0] for col in cursor.description]
    return [dict(zip(columns, row)) for row in cursor.fetchall()]


def convert_property_value(input: Union[str, bool, dict, list]) -> str:
    if isinstance(input, bool):
        if input == True:
            return "true"
        return "false"
    if isinstance(input, dict) or isinstance(input, list):
        return json.dumps(input, sort_keys=True)
    return input


def get_compare_period_dates(
    date_from: datetime.datetime, date_to: datetime.datetime
) -> Tuple[datetime.datetime, datetime.datetime]:
    new_date_to = date_from
    diff = date_to - date_from
    new_date_from = date_from - diff
    return new_date_from, new_date_to

<<<<<<< HEAD
def cors_response(request, response):
    if not request.META.get('HTTP_ORIGIN'):
        return response
    url = urlparse(request.META['HTTP_ORIGIN'])
    response["Access-Control-Allow-Origin"] = "%s://%s" % (url.scheme, url.netloc)
    response["Access-Control-Allow-Credentials"] = 'true'
    response["Access-Control-Allow-Methods"] = 'GET, POST, OPTIONS'
    response["Access-Control-Allow-Headers"] = 'X-Requested-With'
    return response
=======
>>>>>>> 821a5d6c

class TemporaryTokenAuthentication(authentication.BaseAuthentication):
    def authenticate(self, request: request.Request):
        # if the Origin is different, the only authentication method should be temporary_token
        # This happens when someone is trying to create actions from the editor on their own website
        if (
            request.headers.get("Origin")
            and urlsplit(request.headers["Origin"]).netloc
            not in urlsplit(request.build_absolute_uri("/")).netloc
        ):
            if not request.GET.get("temporary_token"):
                raise AuthenticationFailed(
                    detail="No temporary_token set. "
                    + "That means you're either trying to access this API from a different site, "
                    + "or it means your proxy isn't sending the correct headers. "
                    + "See https://posthog.com/docs/deployment/running-behind-proxy for more information."
                )
        if request.GET.get("temporary_token"):
            user_model = apps.get_model(app_label="posthog", model_name="User")
            user = user_model.objects.filter(
                temporary_token=request.GET.get("temporary_token")
            )
            if not user.exists():
                raise AuthenticationFailed(detail="User doesnt exist")
            return (user.first(), None)
        return None<|MERGE_RESOLUTION|>--- conflicted
+++ resolved
@@ -198,18 +198,17 @@
     new_date_from = date_from - diff
     return new_date_from, new_date_to
 
-<<<<<<< HEAD
+
 def cors_response(request, response):
-    if not request.META.get('HTTP_ORIGIN'):
+    if not request.META.get("HTTP_ORIGIN"):
         return response
-    url = urlparse(request.META['HTTP_ORIGIN'])
+    url = urlparse(request.META["HTTP_ORIGIN"])
     response["Access-Control-Allow-Origin"] = "%s://%s" % (url.scheme, url.netloc)
-    response["Access-Control-Allow-Credentials"] = 'true'
-    response["Access-Control-Allow-Methods"] = 'GET, POST, OPTIONS'
-    response["Access-Control-Allow-Headers"] = 'X-Requested-With'
+    response["Access-Control-Allow-Credentials"] = "true"
+    response["Access-Control-Allow-Methods"] = "GET, POST, OPTIONS"
+    response["Access-Control-Allow-Headers"] = "X-Requested-With"
     return response
-=======
->>>>>>> 821a5d6c
+
 
 class TemporaryTokenAuthentication(authentication.BaseAuthentication):
     def authenticate(self, request: request.Request):
