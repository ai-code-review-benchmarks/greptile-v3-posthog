from datetime import timedelta
from time import sleep
from typing import Optional
from unittest.mock import Mock

from posthog.cache_utils import cache_for
from posthog.test.base import APIBaseTest

mocked_dependency = Mock()
mocked_dependency.return_value = 1

order_of_events = Mock(side_effect=lambda x: print(x))  # noqa T201


@cache_for(timedelta(seconds=1))
def fn(number: Optional[int] = None) -> int:
    return mocked_dependency(number)


@cache_for(timedelta(milliseconds=200), background_refresh=True)
def fn_background(number: float) -> int:
    order_of_events("Background task started")
    value = mocked_dependency()
    mocked_dependency.return_value += 1
    sleep(number)

    order_of_events("Background task finished")
    return value


class TestCacheUtils(APIBaseTest):
    def setUp(self):
        mocked_dependency.reset_mock()
        mocked_dependency.return_value = 1
        order_of_events.reset_mock()

    def test_cache_for_with_different_passed_arguments_styles_when_skipping_cache(self) -> None:
        assert 1 == fn(use_cache=False)
        assert 1 == fn(2, use_cache=False)
        assert 1 == fn(number=2, use_cache=False)
        assert 1 == fn(number=2, use_cache=False)

        assert mocked_dependency.call_count == 4

    def test_cache_for_with_different_passed_arguments_styles_when_caching(self) -> None:
        assert 1 == fn(2, use_cache=True)
        assert 1 == fn(number=2, use_cache=True)
        assert 1 == fn(number=2, use_cache=True)

        # cache treats fn(2) and fn(number=2) as two different calls
        assert mocked_dependency.call_count == 2

    def test_background_cache_refresh(self) -> None:
        # First call is not cached and as such takes some time
        assert mocked_dependency.call_count == 0

        order_of_events("Inital call 1")
        assert 1 == fn_background(1, use_cache=True)
        assert mocked_dependency.call_count == 1

        order_of_events("Inital call 2")
        assert 1 == fn_background(1, use_cache=True)
        assert mocked_dependency.call_count == 1

        order_of_events("Inital call 3")
        assert 1 == fn_background(1, use_cache=True)
        assert mocked_dependency.call_count == 1

        # Let the cache timer expire so we trigger a background refresh
        sleep(0.3)
        assert mocked_dependency.call_count == 1  # but we know the cache is being refreshed
        order_of_events("Expired call 1")
        assert 1 == fn_background(1, use_cache=True)  # old return value

        # Let the cache timer expire again...
        sleep(0.5)
        order_of_events("Expired call 2")
        assert 1 == fn_background(1, use_cache=True)  # we still get the old return value

<<<<<<< HEAD
        sleep(0.5)  # Let the refresh complete
=======
        sleep(0.6)  # Let the refresh complete
>>>>>>> af492259
        order_of_events("Post refresh call 1")
        assert 2 == fn_background(1, use_cache=True)  # We get the new return value

        assert [x[0][0] for x in order_of_events.call_args_list] == [
            "Inital call 1",
            "Background task started",
            "Background task finished",
            "Inital call 2",
            "Inital call 3",
            "Expired call 1",
            "Background task started",
            "Expired call 2",
            "Background task finished",
            "Post refresh call 1",
        ]<|MERGE_RESOLUTION|>--- conflicted
+++ resolved
@@ -77,11 +77,7 @@
         order_of_events("Expired call 2")
         assert 1 == fn_background(1, use_cache=True)  # we still get the old return value
 
-<<<<<<< HEAD
-        sleep(0.5)  # Let the refresh complete
-=======
         sleep(0.6)  # Let the refresh complete
->>>>>>> af492259
         order_of_events("Post refresh call 1")
         assert 2 == fn_background(1, use_cache=True)  # We get the new return value
 
