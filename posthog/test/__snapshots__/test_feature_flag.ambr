# serializer version: 1
# name: TestFeatureFlagMatcher.test_coercion_of_booleans_with_is_not_operator
  '''
  SELECT 1 AS "a"
  FROM "posthog_person"
  INNER JOIN "posthog_persondistinctid" ON ("posthog_person"."id" = "posthog_persondistinctid"."person_id")
  WHERE ("posthog_persondistinctid"."distinct_id" = '307'
         AND "posthog_persondistinctid"."team_id" = 99999
         AND "posthog_person"."team_id" = 99999)
  LIMIT 1
  '''
# ---
# name: TestFeatureFlagMatcher.test_coercion_of_booleans_with_is_not_operator.1
  '''
  SELECT NOT ((("posthog_person"."properties" -> 'disabled') = 'false'::jsonb
               OR ("posthog_person"."properties" -> 'disabled') = '"false"'::jsonb)
              AND "posthog_person"."properties" ? 'disabled'
              AND NOT (("posthog_person"."properties" -> 'disabled') = 'null'::jsonb)) AS "flag_X_condition_0",
             NOT ((("posthog_person"."properties" -> 'disabled') = 'false'::jsonb
                   OR ("posthog_person"."properties" -> 'disabled') = '"false"'::jsonb)
                  AND "posthog_person"."properties" ? 'disabled'
                  AND NOT (("posthog_person"."properties" -> 'disabled') = 'null'::jsonb)) AS "flag_X_condition_1",
                 NOT ((("posthog_person"."properties" -> 'disabled') = 'false'::jsonb
                       OR ("posthog_person"."properties" -> 'disabled') = '"false"'::jsonb)
                      AND "posthog_person"."properties" ? 'disabled'
                      AND NOT (("posthog_person"."properties" -> 'disabled') = 'null'::jsonb)) AS "flag_X_condition_2",
                     NOT ((("posthog_person"."properties" -> 'disabled') = 'false'::jsonb
                           OR ("posthog_person"."properties" -> 'disabled') = '"false"'::jsonb)
                          AND "posthog_person"."properties" ? 'disabled'
                          AND NOT (("posthog_person"."properties" -> 'disabled') = 'null'::jsonb)) AS "flag_X_condition_3",
                         NOT ((("posthog_person"."properties" -> 'disabled') = 'false'::jsonb
                               OR ("posthog_person"."properties" -> 'disabled') = '"false"'::jsonb)
                              AND "posthog_person"."properties" ? 'disabled'
                              AND NOT (("posthog_person"."properties" -> 'disabled') = 'null'::jsonb)) AS "flag_X_condition_4",
                             NOT ((("posthog_person"."properties" -> 'string_disabled') = 'false'::jsonb
                                   OR ("posthog_person"."properties" -> 'string_disabled') = '"false"'::jsonb)
                                  AND "posthog_person"."properties" ? 'string_disabled'
                                  AND NOT (("posthog_person"."properties" -> 'string_disabled') = 'null'::jsonb)) AS "flag_X_condition_5",
                                 NOT ((("posthog_person"."properties" -> 'string_disabled') = 'false'::jsonb
                                       OR ("posthog_person"."properties" -> 'string_disabled') = '"false"'::jsonb)
                                      AND "posthog_person"."properties" ? 'string_disabled'
                                      AND NOT (("posthog_person"."properties" -> 'string_disabled') = 'null'::jsonb)) AS "flag_X_condition_6",
                                     NOT ((("posthog_person"."properties" -> 'string_disabled') = 'false'::jsonb
                                           OR ("posthog_person"."properties" -> 'string_disabled') = '"false"'::jsonb)
                                          AND "posthog_person"."properties" ? 'string_disabled'
                                          AND NOT (("posthog_person"."properties" -> 'string_disabled') = 'null'::jsonb)) AS "flag_X_condition_7",
                                         NOT ((("posthog_person"."properties" -> 'string_disabled') = 'false'::jsonb
                                               OR ("posthog_person"."properties" -> 'string_disabled') = '"false"'::jsonb)
                                              AND "posthog_person"."properties" ? 'string_disabled'
                                              AND NOT (("posthog_person"."properties" -> 'string_disabled') = 'null'::jsonb)) AS "flag_X_condition_8"
  FROM "posthog_person"
  INNER JOIN "posthog_persondistinctid" ON ("posthog_person"."id" = "posthog_persondistinctid"."person_id")
  WHERE ("posthog_persondistinctid"."distinct_id" = '307'
         AND "posthog_persondistinctid"."team_id" = 99999
         AND "posthog_person"."team_id" = 99999)
  '''
# ---
# name: TestFeatureFlagMatcher.test_coercion_of_strings_and_numbers_with_is_not_operator
  '''
  SELECT 1 AS "a"
  FROM "posthog_person"
  INNER JOIN "posthog_persondistinctid" ON ("posthog_person"."id" = "posthog_persondistinctid"."person_id")
  WHERE ("posthog_persondistinctid"."distinct_id" = '307'
         AND "posthog_persondistinctid"."team_id" = 99999
         AND "posthog_person"."team_id" = 99999)
  LIMIT 1
  '''
# ---
# name: TestFeatureFlagMatcher.test_coercion_of_strings_and_numbers_with_is_not_operator.1
  '''
  SELECT (NOT ((("posthog_person"."properties" -> 'Organizer Id') IN ('"307"'::jsonb)
                OR ("posthog_person"."properties" -> 'Organizer Id') IN ('307'::jsonb))
               AND "posthog_person"."properties" ? 'Organizer Id'
               AND NOT (("posthog_person"."properties" -> 'Organizer Id') = 'null'::jsonb))
          AND NOT (("posthog_person"."properties" -> 'Organizer Id') IN ('307'::jsonb)
                   AND "posthog_person"."properties" ? 'Organizer Id'
                   AND NOT (("posthog_person"."properties" -> 'Organizer Id') = 'null'::jsonb))
          AND NOT ((("posthog_person"."properties" -> 'Organizer Id') = '"307"'::jsonb
                    OR ("posthog_person"."properties" -> 'Organizer Id') = '307'::jsonb)
                   AND "posthog_person"."properties" ? 'Organizer Id'
                   AND NOT (("posthog_person"."properties" -> 'Organizer Id') = 'null'::jsonb))
          AND NOT (("posthog_person"."properties" -> 'Organizer Id') = '307'::jsonb
                   AND "posthog_person"."properties" ? 'Organizer Id'
                   AND NOT (("posthog_person"."properties" -> 'Organizer Id') = 'null'::jsonb))) AS "flag_X_condition_0"
  FROM "posthog_person"
  INNER JOIN "posthog_persondistinctid" ON ("posthog_person"."id" = "posthog_persondistinctid"."person_id")
  WHERE ("posthog_persondistinctid"."distinct_id" = '307'
         AND "posthog_persondistinctid"."team_id" = 99999
         AND "posthog_person"."team_id" = 99999)
  '''
# ---
# name: TestFeatureFlagMatcher.test_coercion_of_strings_and_numbers_with_is_not_operator.2
  '''
  SELECT 1 AS "a"
  FROM "posthog_person"
  INNER JOIN "posthog_persondistinctid" ON ("posthog_person"."id" = "posthog_persondistinctid"."person_id")
  WHERE ("posthog_persondistinctid"."distinct_id" = '307'
         AND "posthog_persondistinctid"."team_id" = 99999
         AND "posthog_person"."team_id" = 99999)
  LIMIT 1
  '''
# ---
# name: TestFeatureFlagMatcher.test_coercion_of_strings_and_numbers_with_is_not_operator.3
  '''
  SELECT NOT ((("posthog_person"."properties" -> 'Distinct Id') IN ('"307"'::jsonb)
               OR ("posthog_person"."properties" -> 'Distinct Id') IN ('307'::jsonb))
              AND "posthog_person"."properties" ? 'Distinct Id'
              AND NOT (("posthog_person"."properties" -> 'Distinct Id') = 'null'::jsonb)) AS "flag_X_condition_0",
             NOT (("posthog_person"."properties" -> 'Distinct Id') IN ('307'::jsonb)
                  AND "posthog_person"."properties" ? 'Distinct Id'
                  AND NOT (("posthog_person"."properties" -> 'Distinct Id') = 'null'::jsonb)) AS "flag_X_condition_1",
                 NOT ((("posthog_person"."properties" -> 'Distinct Id') = '"307"'::jsonb
                       OR ("posthog_person"."properties" -> 'Distinct Id') = '307'::jsonb)
                      AND "posthog_person"."properties" ? 'Distinct Id'
                      AND NOT (("posthog_person"."properties" -> 'Distinct Id') = 'null'::jsonb)) AS "flag_X_condition_2",
                     NOT (("posthog_person"."properties" -> 'Distinct Id') = '307'::jsonb
                          AND "posthog_person"."properties" ? 'Distinct Id'
                          AND NOT (("posthog_person"."properties" -> 'Distinct Id') = 'null'::jsonb)) AS "flag_X_condition_3"
  FROM "posthog_person"
  INNER JOIN "posthog_persondistinctid" ON ("posthog_person"."id" = "posthog_persondistinctid"."person_id")
  WHERE ("posthog_persondistinctid"."distinct_id" = '307'
         AND "posthog_persondistinctid"."team_id" = 99999
         AND "posthog_person"."team_id" = 99999)
  '''
# ---
# name: TestFeatureFlagMatcher.test_db_matches_independent_of_string_or_number_type
  '''
  SELECT "posthog_team"."id",
         "posthog_team"."uuid",
         "posthog_team"."organization_id",
         "posthog_team"."project_id",
         "posthog_team"."api_token",
         "posthog_team"."app_urls",
         "posthog_team"."name",
         "posthog_team"."slack_incoming_webhook",
         "posthog_team"."created_at",
         "posthog_team"."updated_at",
         "posthog_team"."anonymize_ips",
         "posthog_team"."completed_snippet_onboarding",
         "posthog_team"."has_completed_onboarding_for",
         "posthog_team"."onboarding_tasks",
         "posthog_team"."ingested_event",
         "posthog_team"."autocapture_opt_out",
         "posthog_team"."autocapture_web_vitals_opt_in",
         "posthog_team"."autocapture_web_vitals_allowed_metrics",
         "posthog_team"."autocapture_exceptions_opt_in",
         "posthog_team"."autocapture_exceptions_errors_to_ignore",
         "posthog_team"."person_processing_opt_out",
         "posthog_team"."session_recording_opt_in",
         "posthog_team"."session_recording_sample_rate",
         "posthog_team"."session_recording_minimum_duration_milliseconds",
         "posthog_team"."session_recording_linked_flag",
         "posthog_team"."session_recording_network_payload_capture_config",
         "posthog_team"."session_recording_url_trigger_config",
         "posthog_team"."session_recording_url_blocklist_config",
         "posthog_team"."session_recording_event_trigger_config",
         "posthog_team"."session_replay_config",
         "posthog_team"."survey_config",
         "posthog_team"."capture_console_log_opt_in",
         "posthog_team"."capture_performance_opt_in",
         "posthog_team"."capture_dead_clicks",
         "posthog_team"."surveys_opt_in",
         "posthog_team"."heatmaps_opt_in",
         "posthog_team"."flags_persistence_default",
         "posthog_team"."session_recording_version",
         "posthog_team"."signup_token",
         "posthog_team"."is_demo",
         "posthog_team"."access_control",
         "posthog_team"."week_start_day",
         "posthog_team"."inject_web_apps",
         "posthog_team"."test_account_filters",
         "posthog_team"."test_account_filters_default_checked",
         "posthog_team"."path_cleaning_filters",
         "posthog_team"."timezone",
         "posthog_team"."data_attributes",
         "posthog_team"."person_display_name_properties",
         "posthog_team"."live_events_columns",
         "posthog_team"."recording_domains",
         "posthog_team"."human_friendly_comparison_periods",
         "posthog_team"."cookieless_server_hash_mode",
         "posthog_team"."revenue_tracking_config",
         "posthog_team"."primary_dashboard_id",
         "posthog_team"."default_data_theme",
         "posthog_team"."extra_settings",
         "posthog_team"."modifiers",
         "posthog_team"."correlation_config",
         "posthog_team"."session_recording_retention_period_days",
         "posthog_team"."plugins_opt_in",
         "posthog_team"."opt_out_capture",
         "posthog_team"."event_names",
         "posthog_team"."event_names_with_usage",
         "posthog_team"."event_properties",
         "posthog_team"."event_properties_with_usage",
         "posthog_team"."event_properties_numerical",
         "posthog_team"."external_data_workspace_id",
         "posthog_team"."external_data_workspace_last_synced_at",
         "posthog_team"."api_query_rate_limit"
  FROM "posthog_team"
  WHERE "posthog_team"."id" = 99999
  LIMIT 21
  '''
# ---
# name: TestFeatureFlagMatcher.test_db_matches_independent_of_string_or_number_type.1
  '''
  SELECT "posthog_featureflag"."id",
         "posthog_featureflag"."key",
         "posthog_featureflag"."name",
         "posthog_featureflag"."filters",
         "posthog_featureflag"."rollout_percentage",
         "posthog_featureflag"."team_id",
         "posthog_featureflag"."created_by_id",
         "posthog_featureflag"."created_at",
         "posthog_featureflag"."deleted",
         "posthog_featureflag"."active",
         "posthog_featureflag"."rollback_conditions",
         "posthog_featureflag"."performed_rollback",
         "posthog_featureflag"."ensure_experience_continuity",
         "posthog_featureflag"."usage_dashboard_id",
         "posthog_featureflag"."has_enriched_analytics",
         "posthog_featureflag"."is_remote_configuration",
         "posthog_featureflag"."has_encrypted_payloads"
  FROM "posthog_featureflag"
  INNER JOIN "posthog_team" ON ("posthog_featureflag"."team_id" = "posthog_team"."id")
  WHERE ("posthog_featureflag"."active"
         AND NOT "posthog_featureflag"."deleted"
         AND "posthog_team"."project_id" = 99999)
  '''
# ---
# name: TestFeatureFlagMatcher.test_db_matches_independent_of_string_or_number_type.10
  '''
  SELECT "posthog_team"."id",
         "posthog_team"."uuid",
         "posthog_team"."organization_id",
         "posthog_team"."project_id",
         "posthog_team"."api_token",
         "posthog_team"."app_urls",
         "posthog_team"."name",
         "posthog_team"."slack_incoming_webhook",
         "posthog_team"."created_at",
         "posthog_team"."updated_at",
         "posthog_team"."anonymize_ips",
         "posthog_team"."completed_snippet_onboarding",
         "posthog_team"."has_completed_onboarding_for",
         "posthog_team"."onboarding_tasks",
         "posthog_team"."ingested_event",
         "posthog_team"."autocapture_opt_out",
         "posthog_team"."autocapture_web_vitals_opt_in",
         "posthog_team"."autocapture_web_vitals_allowed_metrics",
         "posthog_team"."autocapture_exceptions_opt_in",
         "posthog_team"."autocapture_exceptions_errors_to_ignore",
         "posthog_team"."person_processing_opt_out",
         "posthog_team"."session_recording_opt_in",
         "posthog_team"."session_recording_sample_rate",
         "posthog_team"."session_recording_minimum_duration_milliseconds",
         "posthog_team"."session_recording_linked_flag",
         "posthog_team"."session_recording_network_payload_capture_config",
         "posthog_team"."session_recording_url_trigger_config",
         "posthog_team"."session_recording_url_blocklist_config",
         "posthog_team"."session_recording_event_trigger_config",
         "posthog_team"."session_replay_config",
         "posthog_team"."survey_config",
         "posthog_team"."capture_console_log_opt_in",
         "posthog_team"."capture_performance_opt_in",
         "posthog_team"."capture_dead_clicks",
         "posthog_team"."surveys_opt_in",
         "posthog_team"."heatmaps_opt_in",
         "posthog_team"."flags_persistence_default",
         "posthog_team"."session_recording_version",
         "posthog_team"."signup_token",
         "posthog_team"."is_demo",
         "posthog_team"."access_control",
         "posthog_team"."week_start_day",
         "posthog_team"."inject_web_apps",
         "posthog_team"."test_account_filters",
         "posthog_team"."test_account_filters_default_checked",
         "posthog_team"."path_cleaning_filters",
         "posthog_team"."timezone",
         "posthog_team"."data_attributes",
         "posthog_team"."person_display_name_properties",
         "posthog_team"."live_events_columns",
         "posthog_team"."recording_domains",
         "posthog_team"."human_friendly_comparison_periods",
         "posthog_team"."cookieless_server_hash_mode",
         "posthog_team"."revenue_tracking_config",
         "posthog_team"."primary_dashboard_id",
         "posthog_team"."default_data_theme",
         "posthog_team"."extra_settings",
         "posthog_team"."modifiers",
         "posthog_team"."correlation_config",
         "posthog_team"."session_recording_retention_period_days",
         "posthog_team"."external_data_workspace_id",
         "posthog_team"."external_data_workspace_last_synced_at",
         "posthog_team"."api_query_rate_limit"
  FROM "posthog_team"
  WHERE "posthog_team"."id" = 99999
  LIMIT 21
  '''
# ---
# name: TestFeatureFlagMatcher.test_db_matches_independent_of_string_or_number_type.11
  '''
  SELECT "posthog_remoteconfig"."id",
         "posthog_remoteconfig"."team_id",
         "posthog_remoteconfig"."config",
         "posthog_remoteconfig"."updated_at",
         "posthog_remoteconfig"."synced_at"
  FROM "posthog_remoteconfig"
  WHERE "posthog_remoteconfig"."team_id" = 99999
  LIMIT 21
  '''
# ---
# name: TestFeatureFlagMatcher.test_db_matches_independent_of_string_or_number_type.12
  '''
  SELECT "posthog_team"."id",
         "posthog_team"."uuid",
         "posthog_team"."organization_id",
         "posthog_team"."project_id",
         "posthog_team"."api_token",
         "posthog_team"."app_urls",
         "posthog_team"."name",
         "posthog_team"."slack_incoming_webhook",
         "posthog_team"."created_at",
         "posthog_team"."updated_at",
         "posthog_team"."anonymize_ips",
         "posthog_team"."completed_snippet_onboarding",
         "posthog_team"."has_completed_onboarding_for",
         "posthog_team"."onboarding_tasks",
         "posthog_team"."ingested_event",
         "posthog_team"."autocapture_opt_out",
         "posthog_team"."autocapture_web_vitals_opt_in",
         "posthog_team"."autocapture_web_vitals_allowed_metrics",
         "posthog_team"."autocapture_exceptions_opt_in",
         "posthog_team"."autocapture_exceptions_errors_to_ignore",
         "posthog_team"."person_processing_opt_out",
         "posthog_team"."session_recording_opt_in",
         "posthog_team"."session_recording_sample_rate",
         "posthog_team"."session_recording_minimum_duration_milliseconds",
         "posthog_team"."session_recording_linked_flag",
         "posthog_team"."session_recording_network_payload_capture_config",
         "posthog_team"."session_recording_url_trigger_config",
         "posthog_team"."session_recording_url_blocklist_config",
         "posthog_team"."session_recording_event_trigger_config",
         "posthog_team"."session_replay_config",
         "posthog_team"."survey_config",
         "posthog_team"."capture_console_log_opt_in",
         "posthog_team"."capture_performance_opt_in",
         "posthog_team"."capture_dead_clicks",
         "posthog_team"."surveys_opt_in",
         "posthog_team"."heatmaps_opt_in",
         "posthog_team"."flags_persistence_default",
         "posthog_team"."session_recording_version",
         "posthog_team"."signup_token",
         "posthog_team"."is_demo",
         "posthog_team"."access_control",
         "posthog_team"."week_start_day",
         "posthog_team"."inject_web_apps",
         "posthog_team"."test_account_filters",
         "posthog_team"."test_account_filters_default_checked",
         "posthog_team"."path_cleaning_filters",
         "posthog_team"."timezone",
         "posthog_team"."data_attributes",
         "posthog_team"."person_display_name_properties",
         "posthog_team"."live_events_columns",
         "posthog_team"."recording_domains",
         "posthog_team"."human_friendly_comparison_periods",
         "posthog_team"."cookieless_server_hash_mode",
         "posthog_team"."revenue_tracking_config",
         "posthog_team"."primary_dashboard_id",
         "posthog_team"."default_data_theme",
         "posthog_team"."extra_settings",
         "posthog_team"."modifiers",
         "posthog_team"."correlation_config",
         "posthog_team"."session_recording_retention_period_days",
         "posthog_team"."plugins_opt_in",
         "posthog_team"."opt_out_capture",
         "posthog_team"."event_names",
         "posthog_team"."event_names_with_usage",
         "posthog_team"."event_properties",
         "posthog_team"."event_properties_with_usage",
         "posthog_team"."event_properties_numerical",
         "posthog_team"."external_data_workspace_id",
         "posthog_team"."external_data_workspace_last_synced_at",
         "posthog_team"."api_query_rate_limit"
  FROM "posthog_team"
  WHERE "posthog_team"."id" = 99999
  LIMIT 21
  '''
# ---
# name: TestFeatureFlagMatcher.test_db_matches_independent_of_string_or_number_type.13
  '''
  SELECT COUNT(*) AS "__count"
  FROM "posthog_featureflag"
  WHERE ("posthog_featureflag"."active"
         AND NOT "posthog_featureflag"."deleted"
         AND "posthog_featureflag"."team_id" = 99999)
  '''
# ---
# name: TestFeatureFlagMatcher.test_db_matches_independent_of_string_or_number_type.14
  '''
  SELECT "posthog_survey"."id",
         "posthog_survey"."team_id",
         "posthog_survey"."name",
         "posthog_survey"."description",
         "posthog_survey"."linked_flag_id",
         "posthog_survey"."targeting_flag_id",
         "posthog_survey"."internal_targeting_flag_id",
         "posthog_survey"."internal_response_sampling_flag_id",
         "posthog_survey"."type",
         "posthog_survey"."conditions",
         "posthog_survey"."questions",
         "posthog_survey"."appearance",
         "posthog_survey"."created_at",
         "posthog_survey"."created_by_id",
         "posthog_survey"."start_date",
         "posthog_survey"."end_date",
         "posthog_survey"."updated_at",
         "posthog_survey"."archived",
         "posthog_survey"."responses_limit",
         "posthog_survey"."response_sampling_start_date",
         "posthog_survey"."response_sampling_interval_type",
         "posthog_survey"."response_sampling_interval",
         "posthog_survey"."response_sampling_limit",
         "posthog_survey"."response_sampling_daily_limits",
         "posthog_survey"."iteration_count",
         "posthog_survey"."iteration_frequency_days",
         "posthog_survey"."iteration_start_dates",
         "posthog_survey"."current_iteration",
         "posthog_survey"."current_iteration_start_date",
         "posthog_survey"."schedule",
         "posthog_featureflag"."id",
         "posthog_featureflag"."key",
         "posthog_featureflag"."name",
         "posthog_featureflag"."filters",
         "posthog_featureflag"."rollout_percentage",
         "posthog_featureflag"."team_id",
         "posthog_featureflag"."created_by_id",
         "posthog_featureflag"."created_at",
         "posthog_featureflag"."deleted",
         "posthog_featureflag"."active",
         "posthog_featureflag"."rollback_conditions",
         "posthog_featureflag"."performed_rollback",
         "posthog_featureflag"."ensure_experience_continuity",
         "posthog_featureflag"."usage_dashboard_id",
         "posthog_featureflag"."has_enriched_analytics",
         "posthog_featureflag"."is_remote_configuration",
         "posthog_featureflag"."has_encrypted_payloads",
         T4."id",
         T4."key",
         T4."name",
         T4."filters",
         T4."rollout_percentage",
         T4."team_id",
         T4."created_by_id",
         T4."created_at",
         T4."deleted",
         T4."active",
         T4."rollback_conditions",
         T4."performed_rollback",
         T4."ensure_experience_continuity",
         T4."usage_dashboard_id",
         T4."has_enriched_analytics",
         T4."is_remote_configuration",
         T4."has_encrypted_payloads",
         T5."id",
         T5."key",
         T5."name",
         T5."filters",
         T5."rollout_percentage",
         T5."team_id",
         T5."created_by_id",
         T5."created_at",
         T5."deleted",
         T5."active",
         T5."rollback_conditions",
         T5."performed_rollback",
         T5."ensure_experience_continuity",
         T5."usage_dashboard_id",
         T5."has_enriched_analytics",
         T5."is_remote_configuration",
         T5."has_encrypted_payloads"
  FROM "posthog_survey"
  LEFT OUTER JOIN "posthog_featureflag" ON ("posthog_survey"."linked_flag_id" = "posthog_featureflag"."id")
  LEFT OUTER JOIN "posthog_featureflag" T4 ON ("posthog_survey"."targeting_flag_id" = T4."id")
  LEFT OUTER JOIN "posthog_featureflag" T5 ON ("posthog_survey"."internal_targeting_flag_id" = T5."id")
  WHERE ("posthog_survey"."team_id" = 99999
         AND NOT ("posthog_survey"."archived"))
  '''
# ---
# name: TestFeatureFlagMatcher.test_db_matches_independent_of_string_or_number_type.15
  '''
  SELECT "posthog_pluginconfig"."id",
         "posthog_pluginsourcefile"."transpiled",
         "posthog_pluginconfig"."web_token",
         "posthog_plugin"."config_schema",
         "posthog_pluginconfig"."config"
  FROM "posthog_pluginconfig"
  INNER JOIN "posthog_plugin" ON ("posthog_pluginconfig"."plugin_id" = "posthog_plugin"."id")
  INNER JOIN "posthog_pluginsourcefile" ON ("posthog_plugin"."id" = "posthog_pluginsourcefile"."plugin_id")
  WHERE ("posthog_pluginconfig"."enabled"
         AND "posthog_pluginsourcefile"."filename" = 'site.ts'
         AND "posthog_pluginsourcefile"."status" = 'TRANSPILED'
         AND "posthog_pluginconfig"."team_id" = 99999)
  '''
# ---
# name: TestFeatureFlagMatcher.test_db_matches_independent_of_string_or_number_type.16
  '''
  SELECT "posthog_hogfunction"."id",
         "posthog_hogfunction"."team_id",
         "posthog_hogfunction"."name",
         "posthog_hogfunction"."description",
         "posthog_hogfunction"."created_at",
         "posthog_hogfunction"."created_by_id",
         "posthog_hogfunction"."deleted",
         "posthog_hogfunction"."updated_at",
         "posthog_hogfunction"."enabled",
         "posthog_hogfunction"."type",
         "posthog_hogfunction"."icon_url",
         "posthog_hogfunction"."hog",
         "posthog_hogfunction"."bytecode",
         "posthog_hogfunction"."transpiled",
         "posthog_hogfunction"."inputs_schema",
         "posthog_hogfunction"."inputs",
         "posthog_hogfunction"."encrypted_inputs",
         "posthog_hogfunction"."filters",
         "posthog_hogfunction"."mappings",
         "posthog_hogfunction"."masking",
         "posthog_hogfunction"."template_id",
         "posthog_hogfunction"."execution_order",
         "posthog_team"."id",
         "posthog_team"."uuid",
         "posthog_team"."organization_id",
         "posthog_team"."project_id",
         "posthog_team"."api_token",
         "posthog_team"."app_urls",
         "posthog_team"."name",
         "posthog_team"."slack_incoming_webhook",
         "posthog_team"."created_at",
         "posthog_team"."updated_at",
         "posthog_team"."anonymize_ips",
         "posthog_team"."completed_snippet_onboarding",
         "posthog_team"."has_completed_onboarding_for",
         "posthog_team"."onboarding_tasks",
         "posthog_team"."ingested_event",
         "posthog_team"."autocapture_opt_out",
         "posthog_team"."autocapture_web_vitals_opt_in",
         "posthog_team"."autocapture_web_vitals_allowed_metrics",
         "posthog_team"."autocapture_exceptions_opt_in",
         "posthog_team"."autocapture_exceptions_errors_to_ignore",
         "posthog_team"."person_processing_opt_out",
         "posthog_team"."session_recording_opt_in",
         "posthog_team"."session_recording_sample_rate",
         "posthog_team"."session_recording_minimum_duration_milliseconds",
         "posthog_team"."session_recording_linked_flag",
         "posthog_team"."session_recording_network_payload_capture_config",
         "posthog_team"."session_recording_url_trigger_config",
         "posthog_team"."session_recording_url_blocklist_config",
         "posthog_team"."session_recording_event_trigger_config",
         "posthog_team"."session_replay_config",
         "posthog_team"."survey_config",
         "posthog_team"."capture_console_log_opt_in",
         "posthog_team"."capture_performance_opt_in",
         "posthog_team"."capture_dead_clicks",
         "posthog_team"."surveys_opt_in",
         "posthog_team"."heatmaps_opt_in",
         "posthog_team"."flags_persistence_default",
         "posthog_team"."session_recording_version",
         "posthog_team"."signup_token",
         "posthog_team"."is_demo",
         "posthog_team"."access_control",
         "posthog_team"."week_start_day",
         "posthog_team"."inject_web_apps",
         "posthog_team"."test_account_filters",
         "posthog_team"."test_account_filters_default_checked",
         "posthog_team"."path_cleaning_filters",
         "posthog_team"."timezone",
         "posthog_team"."data_attributes",
         "posthog_team"."person_display_name_properties",
         "posthog_team"."live_events_columns",
         "posthog_team"."recording_domains",
         "posthog_team"."human_friendly_comparison_periods",
         "posthog_team"."cookieless_server_hash_mode",
         "posthog_team"."revenue_tracking_config",
         "posthog_team"."primary_dashboard_id",
         "posthog_team"."default_data_theme",
         "posthog_team"."extra_settings",
         "posthog_team"."modifiers",
         "posthog_team"."correlation_config",
         "posthog_team"."session_recording_retention_period_days",
         "posthog_team"."plugins_opt_in",
         "posthog_team"."opt_out_capture",
         "posthog_team"."event_names",
         "posthog_team"."event_names_with_usage",
         "posthog_team"."event_properties",
         "posthog_team"."event_properties_with_usage",
         "posthog_team"."event_properties_numerical",
         "posthog_team"."external_data_workspace_id",
         "posthog_team"."external_data_workspace_last_synced_at",
         "posthog_team"."api_query_rate_limit"
  FROM "posthog_hogfunction"
  INNER JOIN "posthog_team" ON ("posthog_hogfunction"."team_id" = "posthog_team"."id")
  WHERE (NOT "posthog_hogfunction"."deleted"
         AND "posthog_hogfunction"."enabled"
         AND "posthog_hogfunction"."team_id" = 99999
         AND "posthog_hogfunction"."type" IN ('site_destination',
                                              'site_app'))
  '''
# ---
# name: TestFeatureFlagMatcher.test_db_matches_independent_of_string_or_number_type.17
  '''
  SELECT "posthog_featureflag"."id",
         "posthog_featureflag"."key",
         "posthog_featureflag"."name",
         "posthog_featureflag"."filters",
         "posthog_featureflag"."rollout_percentage",
         "posthog_featureflag"."team_id",
         "posthog_featureflag"."created_by_id",
         "posthog_featureflag"."created_at",
         "posthog_featureflag"."deleted",
         "posthog_featureflag"."active",
         "posthog_featureflag"."rollback_conditions",
         "posthog_featureflag"."performed_rollback",
         "posthog_featureflag"."ensure_experience_continuity",
         "posthog_featureflag"."usage_dashboard_id",
         "posthog_featureflag"."has_enriched_analytics",
         "posthog_featureflag"."is_remote_configuration",
         "posthog_featureflag"."has_encrypted_payloads"
  FROM "posthog_featureflag"
  INNER JOIN "posthog_team" ON ("posthog_featureflag"."team_id" = "posthog_team"."id")
  WHERE ("posthog_featureflag"."active"
         AND NOT "posthog_featureflag"."deleted"
         AND "posthog_team"."project_id" = 99999)
  '''
# ---
# name: TestFeatureFlagMatcher.test_db_matches_independent_of_string_or_number_type.18
  '''
  SELECT "posthog_team"."id",
         "posthog_team"."uuid",
         "posthog_team"."organization_id",
         "posthog_team"."project_id",
         "posthog_team"."api_token",
         "posthog_team"."app_urls",
         "posthog_team"."name",
         "posthog_team"."slack_incoming_webhook",
         "posthog_team"."created_at",
         "posthog_team"."updated_at",
         "posthog_team"."anonymize_ips",
         "posthog_team"."completed_snippet_onboarding",
         "posthog_team"."has_completed_onboarding_for",
         "posthog_team"."onboarding_tasks",
         "posthog_team"."ingested_event",
         "posthog_team"."autocapture_opt_out",
         "posthog_team"."autocapture_web_vitals_opt_in",
         "posthog_team"."autocapture_web_vitals_allowed_metrics",
         "posthog_team"."autocapture_exceptions_opt_in",
         "posthog_team"."autocapture_exceptions_errors_to_ignore",
         "posthog_team"."person_processing_opt_out",
         "posthog_team"."session_recording_opt_in",
         "posthog_team"."session_recording_sample_rate",
         "posthog_team"."session_recording_minimum_duration_milliseconds",
         "posthog_team"."session_recording_linked_flag",
         "posthog_team"."session_recording_network_payload_capture_config",
         "posthog_team"."session_recording_url_trigger_config",
         "posthog_team"."session_recording_url_blocklist_config",
         "posthog_team"."session_recording_event_trigger_config",
         "posthog_team"."session_replay_config",
         "posthog_team"."survey_config",
         "posthog_team"."capture_console_log_opt_in",
         "posthog_team"."capture_performance_opt_in",
         "posthog_team"."capture_dead_clicks",
         "posthog_team"."surveys_opt_in",
         "posthog_team"."heatmaps_opt_in",
         "posthog_team"."flags_persistence_default",
         "posthog_team"."session_recording_version",
         "posthog_team"."signup_token",
         "posthog_team"."is_demo",
         "posthog_team"."access_control",
         "posthog_team"."week_start_day",
         "posthog_team"."inject_web_apps",
         "posthog_team"."test_account_filters",
         "posthog_team"."test_account_filters_default_checked",
         "posthog_team"."path_cleaning_filters",
         "posthog_team"."timezone",
         "posthog_team"."data_attributes",
         "posthog_team"."person_display_name_properties",
         "posthog_team"."live_events_columns",
         "posthog_team"."recording_domains",
         "posthog_team"."human_friendly_comparison_periods",
         "posthog_team"."cookieless_server_hash_mode",
         "posthog_team"."revenue_tracking_config",
         "posthog_team"."primary_dashboard_id",
         "posthog_team"."default_data_theme",
         "posthog_team"."extra_settings",
         "posthog_team"."modifiers",
         "posthog_team"."correlation_config",
         "posthog_team"."session_recording_retention_period_days",
         "posthog_team"."external_data_workspace_id",
         "posthog_team"."external_data_workspace_last_synced_at",
         "posthog_team"."api_query_rate_limit"
  FROM "posthog_team"
  WHERE "posthog_team"."id" = 99999
  LIMIT 21
  '''
# ---
# name: TestFeatureFlagMatcher.test_db_matches_independent_of_string_or_number_type.19
  '''
  SELECT "posthog_remoteconfig"."id",
         "posthog_remoteconfig"."team_id",
         "posthog_remoteconfig"."config",
         "posthog_remoteconfig"."updated_at",
         "posthog_remoteconfig"."synced_at"
  FROM "posthog_remoteconfig"
  WHERE "posthog_remoteconfig"."team_id" = 99999
  LIMIT 21
  '''
# ---
# name: TestFeatureFlagMatcher.test_db_matches_independent_of_string_or_number_type.2
  '''
  SELECT "posthog_team"."id",
         "posthog_team"."uuid",
         "posthog_team"."organization_id",
         "posthog_team"."project_id",
         "posthog_team"."api_token",
         "posthog_team"."app_urls",
         "posthog_team"."name",
         "posthog_team"."slack_incoming_webhook",
         "posthog_team"."created_at",
         "posthog_team"."updated_at",
         "posthog_team"."anonymize_ips",
         "posthog_team"."completed_snippet_onboarding",
         "posthog_team"."has_completed_onboarding_for",
         "posthog_team"."onboarding_tasks",
         "posthog_team"."ingested_event",
         "posthog_team"."autocapture_opt_out",
         "posthog_team"."autocapture_web_vitals_opt_in",
         "posthog_team"."autocapture_web_vitals_allowed_metrics",
         "posthog_team"."autocapture_exceptions_opt_in",
         "posthog_team"."autocapture_exceptions_errors_to_ignore",
         "posthog_team"."person_processing_opt_out",
         "posthog_team"."session_recording_opt_in",
         "posthog_team"."session_recording_sample_rate",
         "posthog_team"."session_recording_minimum_duration_milliseconds",
         "posthog_team"."session_recording_linked_flag",
         "posthog_team"."session_recording_network_payload_capture_config",
         "posthog_team"."session_recording_url_trigger_config",
         "posthog_team"."session_recording_url_blocklist_config",
         "posthog_team"."session_recording_event_trigger_config",
         "posthog_team"."session_replay_config",
         "posthog_team"."survey_config",
         "posthog_team"."capture_console_log_opt_in",
         "posthog_team"."capture_performance_opt_in",
         "posthog_team"."capture_dead_clicks",
         "posthog_team"."surveys_opt_in",
         "posthog_team"."heatmaps_opt_in",
         "posthog_team"."flags_persistence_default",
         "posthog_team"."session_recording_version",
         "posthog_team"."signup_token",
         "posthog_team"."is_demo",
         "posthog_team"."access_control",
         "posthog_team"."week_start_day",
         "posthog_team"."inject_web_apps",
         "posthog_team"."test_account_filters",
         "posthog_team"."test_account_filters_default_checked",
         "posthog_team"."path_cleaning_filters",
         "posthog_team"."timezone",
         "posthog_team"."data_attributes",
         "posthog_team"."person_display_name_properties",
         "posthog_team"."live_events_columns",
         "posthog_team"."recording_domains",
         "posthog_team"."human_friendly_comparison_periods",
         "posthog_team"."cookieless_server_hash_mode",
         "posthog_team"."revenue_tracking_config",
         "posthog_team"."primary_dashboard_id",
         "posthog_team"."default_data_theme",
         "posthog_team"."extra_settings",
         "posthog_team"."modifiers",
         "posthog_team"."correlation_config",
         "posthog_team"."session_recording_retention_period_days",
         "posthog_team"."external_data_workspace_id",
         "posthog_team"."external_data_workspace_last_synced_at",
         "posthog_team"."api_query_rate_limit"
  FROM "posthog_team"
  WHERE "posthog_team"."id" = 99999
  LIMIT 21
  '''
# ---
# name: TestFeatureFlagMatcher.test_db_matches_independent_of_string_or_number_type.20
  '''
  SELECT "posthog_team"."id",
         "posthog_team"."uuid",
         "posthog_team"."organization_id",
         "posthog_team"."project_id",
         "posthog_team"."api_token",
         "posthog_team"."app_urls",
         "posthog_team"."name",
         "posthog_team"."slack_incoming_webhook",
         "posthog_team"."created_at",
         "posthog_team"."updated_at",
         "posthog_team"."anonymize_ips",
         "posthog_team"."completed_snippet_onboarding",
         "posthog_team"."has_completed_onboarding_for",
         "posthog_team"."onboarding_tasks",
         "posthog_team"."ingested_event",
         "posthog_team"."autocapture_opt_out",
         "posthog_team"."autocapture_web_vitals_opt_in",
         "posthog_team"."autocapture_web_vitals_allowed_metrics",
         "posthog_team"."autocapture_exceptions_opt_in",
         "posthog_team"."autocapture_exceptions_errors_to_ignore",
         "posthog_team"."person_processing_opt_out",
         "posthog_team"."session_recording_opt_in",
         "posthog_team"."session_recording_sample_rate",
         "posthog_team"."session_recording_minimum_duration_milliseconds",
         "posthog_team"."session_recording_linked_flag",
         "posthog_team"."session_recording_network_payload_capture_config",
         "posthog_team"."session_recording_url_trigger_config",
         "posthog_team"."session_recording_url_blocklist_config",
         "posthog_team"."session_recording_event_trigger_config",
         "posthog_team"."session_replay_config",
         "posthog_team"."survey_config",
         "posthog_team"."capture_console_log_opt_in",
         "posthog_team"."capture_performance_opt_in",
         "posthog_team"."capture_dead_clicks",
         "posthog_team"."surveys_opt_in",
         "posthog_team"."heatmaps_opt_in",
         "posthog_team"."flags_persistence_default",
         "posthog_team"."session_recording_version",
         "posthog_team"."signup_token",
         "posthog_team"."is_demo",
         "posthog_team"."access_control",
         "posthog_team"."week_start_day",
         "posthog_team"."inject_web_apps",
         "posthog_team"."test_account_filters",
         "posthog_team"."test_account_filters_default_checked",
         "posthog_team"."path_cleaning_filters",
         "posthog_team"."timezone",
         "posthog_team"."data_attributes",
         "posthog_team"."person_display_name_properties",
         "posthog_team"."live_events_columns",
         "posthog_team"."recording_domains",
         "posthog_team"."human_friendly_comparison_periods",
         "posthog_team"."cookieless_server_hash_mode",
         "posthog_team"."revenue_tracking_config",
         "posthog_team"."primary_dashboard_id",
         "posthog_team"."default_data_theme",
         "posthog_team"."extra_settings",
         "posthog_team"."modifiers",
         "posthog_team"."correlation_config",
         "posthog_team"."session_recording_retention_period_days",
         "posthog_team"."plugins_opt_in",
         "posthog_team"."opt_out_capture",
         "posthog_team"."event_names",
         "posthog_team"."event_names_with_usage",
         "posthog_team"."event_properties",
         "posthog_team"."event_properties_with_usage",
         "posthog_team"."event_properties_numerical",
         "posthog_team"."external_data_workspace_id",
         "posthog_team"."external_data_workspace_last_synced_at",
         "posthog_team"."api_query_rate_limit"
  FROM "posthog_team"
  WHERE "posthog_team"."id" = 99999
  LIMIT 21
  '''
# ---
# name: TestFeatureFlagMatcher.test_db_matches_independent_of_string_or_number_type.21
  '''
  SELECT COUNT(*) AS "__count"
  FROM "posthog_featureflag"
  WHERE ("posthog_featureflag"."active"
         AND NOT "posthog_featureflag"."deleted"
         AND "posthog_featureflag"."team_id" = 99999)
  '''
# ---
# name: TestFeatureFlagMatcher.test_db_matches_independent_of_string_or_number_type.22
  '''
  SELECT "posthog_survey"."id",
         "posthog_survey"."team_id",
         "posthog_survey"."name",
         "posthog_survey"."description",
         "posthog_survey"."linked_flag_id",
         "posthog_survey"."targeting_flag_id",
         "posthog_survey"."internal_targeting_flag_id",
         "posthog_survey"."internal_response_sampling_flag_id",
         "posthog_survey"."type",
         "posthog_survey"."conditions",
         "posthog_survey"."questions",
         "posthog_survey"."appearance",
         "posthog_survey"."created_at",
         "posthog_survey"."created_by_id",
         "posthog_survey"."start_date",
         "posthog_survey"."end_date",
         "posthog_survey"."updated_at",
         "posthog_survey"."archived",
         "posthog_survey"."responses_limit",
         "posthog_survey"."response_sampling_start_date",
         "posthog_survey"."response_sampling_interval_type",
         "posthog_survey"."response_sampling_interval",
         "posthog_survey"."response_sampling_limit",
         "posthog_survey"."response_sampling_daily_limits",
         "posthog_survey"."iteration_count",
         "posthog_survey"."iteration_frequency_days",
         "posthog_survey"."iteration_start_dates",
         "posthog_survey"."current_iteration",
         "posthog_survey"."current_iteration_start_date",
         "posthog_survey"."schedule",
         "posthog_featureflag"."id",
         "posthog_featureflag"."key",
         "posthog_featureflag"."name",
         "posthog_featureflag"."filters",
         "posthog_featureflag"."rollout_percentage",
         "posthog_featureflag"."team_id",
         "posthog_featureflag"."created_by_id",
         "posthog_featureflag"."created_at",
         "posthog_featureflag"."deleted",
         "posthog_featureflag"."active",
         "posthog_featureflag"."rollback_conditions",
         "posthog_featureflag"."performed_rollback",
         "posthog_featureflag"."ensure_experience_continuity",
         "posthog_featureflag"."usage_dashboard_id",
         "posthog_featureflag"."has_enriched_analytics",
         "posthog_featureflag"."is_remote_configuration",
         "posthog_featureflag"."has_encrypted_payloads",
         T4."id",
         T4."key",
         T4."name",
         T4."filters",
         T4."rollout_percentage",
         T4."team_id",
         T4."created_by_id",
         T4."created_at",
         T4."deleted",
         T4."active",
         T4."rollback_conditions",
         T4."performed_rollback",
         T4."ensure_experience_continuity",
         T4."usage_dashboard_id",
         T4."has_enriched_analytics",
         T4."is_remote_configuration",
         T4."has_encrypted_payloads",
         T5."id",
         T5."key",
         T5."name",
         T5."filters",
         T5."rollout_percentage",
         T5."team_id",
         T5."created_by_id",
         T5."created_at",
         T5."deleted",
         T5."active",
         T5."rollback_conditions",
         T5."performed_rollback",
         T5."ensure_experience_continuity",
         T5."usage_dashboard_id",
         T5."has_enriched_analytics",
         T5."is_remote_configuration",
         T5."has_encrypted_payloads"
  FROM "posthog_survey"
  LEFT OUTER JOIN "posthog_featureflag" ON ("posthog_survey"."linked_flag_id" = "posthog_featureflag"."id")
  LEFT OUTER JOIN "posthog_featureflag" T4 ON ("posthog_survey"."targeting_flag_id" = T4."id")
  LEFT OUTER JOIN "posthog_featureflag" T5 ON ("posthog_survey"."internal_targeting_flag_id" = T5."id")
  WHERE ("posthog_survey"."team_id" = 99999
         AND NOT ("posthog_survey"."archived"))
  '''
# ---
# name: TestFeatureFlagMatcher.test_db_matches_independent_of_string_or_number_type.23
  '''
  SELECT "posthog_pluginconfig"."id",
         "posthog_pluginsourcefile"."transpiled",
         "posthog_pluginconfig"."web_token",
         "posthog_plugin"."config_schema",
         "posthog_pluginconfig"."config"
  FROM "posthog_pluginconfig"
  INNER JOIN "posthog_plugin" ON ("posthog_pluginconfig"."plugin_id" = "posthog_plugin"."id")
  INNER JOIN "posthog_pluginsourcefile" ON ("posthog_plugin"."id" = "posthog_pluginsourcefile"."plugin_id")
  WHERE ("posthog_pluginconfig"."enabled"
         AND "posthog_pluginsourcefile"."filename" = 'site.ts'
         AND "posthog_pluginsourcefile"."status" = 'TRANSPILED'
         AND "posthog_pluginconfig"."team_id" = 99999)
  '''
# ---
# name: TestFeatureFlagMatcher.test_db_matches_independent_of_string_or_number_type.24
  '''
  SELECT "posthog_hogfunction"."id",
         "posthog_hogfunction"."team_id",
         "posthog_hogfunction"."name",
         "posthog_hogfunction"."description",
         "posthog_hogfunction"."created_at",
         "posthog_hogfunction"."created_by_id",
         "posthog_hogfunction"."deleted",
         "posthog_hogfunction"."updated_at",
         "posthog_hogfunction"."enabled",
         "posthog_hogfunction"."type",
         "posthog_hogfunction"."icon_url",
         "posthog_hogfunction"."hog",
         "posthog_hogfunction"."bytecode",
         "posthog_hogfunction"."transpiled",
         "posthog_hogfunction"."inputs_schema",
         "posthog_hogfunction"."inputs",
         "posthog_hogfunction"."encrypted_inputs",
         "posthog_hogfunction"."filters",
         "posthog_hogfunction"."mappings",
         "posthog_hogfunction"."masking",
         "posthog_hogfunction"."template_id",
         "posthog_hogfunction"."execution_order",
         "posthog_team"."id",
         "posthog_team"."uuid",
         "posthog_team"."organization_id",
         "posthog_team"."project_id",
         "posthog_team"."api_token",
         "posthog_team"."app_urls",
         "posthog_team"."name",
         "posthog_team"."slack_incoming_webhook",
         "posthog_team"."created_at",
         "posthog_team"."updated_at",
         "posthog_team"."anonymize_ips",
         "posthog_team"."completed_snippet_onboarding",
         "posthog_team"."has_completed_onboarding_for",
         "posthog_team"."onboarding_tasks",
         "posthog_team"."ingested_event",
         "posthog_team"."autocapture_opt_out",
         "posthog_team"."autocapture_web_vitals_opt_in",
         "posthog_team"."autocapture_web_vitals_allowed_metrics",
         "posthog_team"."autocapture_exceptions_opt_in",
         "posthog_team"."autocapture_exceptions_errors_to_ignore",
         "posthog_team"."person_processing_opt_out",
         "posthog_team"."session_recording_opt_in",
         "posthog_team"."session_recording_sample_rate",
         "posthog_team"."session_recording_minimum_duration_milliseconds",
         "posthog_team"."session_recording_linked_flag",
         "posthog_team"."session_recording_network_payload_capture_config",
         "posthog_team"."session_recording_url_trigger_config",
         "posthog_team"."session_recording_url_blocklist_config",
         "posthog_team"."session_recording_event_trigger_config",
         "posthog_team"."session_replay_config",
         "posthog_team"."survey_config",
         "posthog_team"."capture_console_log_opt_in",
         "posthog_team"."capture_performance_opt_in",
         "posthog_team"."capture_dead_clicks",
         "posthog_team"."surveys_opt_in",
         "posthog_team"."heatmaps_opt_in",
         "posthog_team"."flags_persistence_default",
         "posthog_team"."session_recording_version",
         "posthog_team"."signup_token",
         "posthog_team"."is_demo",
         "posthog_team"."access_control",
         "posthog_team"."week_start_day",
         "posthog_team"."inject_web_apps",
         "posthog_team"."test_account_filters",
         "posthog_team"."test_account_filters_default_checked",
         "posthog_team"."path_cleaning_filters",
         "posthog_team"."timezone",
         "posthog_team"."data_attributes",
         "posthog_team"."person_display_name_properties",
         "posthog_team"."live_events_columns",
         "posthog_team"."recording_domains",
         "posthog_team"."human_friendly_comparison_periods",
         "posthog_team"."cookieless_server_hash_mode",
         "posthog_team"."revenue_tracking_config",
         "posthog_team"."primary_dashboard_id",
         "posthog_team"."default_data_theme",
         "posthog_team"."extra_settings",
         "posthog_team"."modifiers",
         "posthog_team"."correlation_config",
         "posthog_team"."session_recording_retention_period_days",
         "posthog_team"."plugins_opt_in",
         "posthog_team"."opt_out_capture",
         "posthog_team"."event_names",
         "posthog_team"."event_names_with_usage",
         "posthog_team"."event_properties",
         "posthog_team"."event_properties_with_usage",
         "posthog_team"."event_properties_numerical",
         "posthog_team"."external_data_workspace_id",
         "posthog_team"."external_data_workspace_last_synced_at",
         "posthog_team"."api_query_rate_limit"
  FROM "posthog_hogfunction"
  INNER JOIN "posthog_team" ON ("posthog_hogfunction"."team_id" = "posthog_team"."id")
  WHERE (NOT "posthog_hogfunction"."deleted"
         AND "posthog_hogfunction"."enabled"
         AND "posthog_hogfunction"."team_id" = 99999
         AND "posthog_hogfunction"."type" IN ('site_destination',
                                              'site_app'))
  '''
# ---
# name: TestFeatureFlagMatcher.test_db_matches_independent_of_string_or_number_type.25
  '''
  SELECT ((("posthog_person"."properties" -> 'Distinct Id') IN ('"307"'::jsonb)
           OR ("posthog_person"."properties" -> 'Distinct Id') IN ('307'::jsonb))
          AND "posthog_person"."properties" ? 'Distinct Id'
          AND NOT (("posthog_person"."properties" -> 'Distinct Id') = 'null'::jsonb)) AS "flag_X_condition_0"
  FROM "posthog_person"
  INNER JOIN "posthog_persondistinctid" ON ("posthog_person"."id" = "posthog_persondistinctid"."person_id")
  WHERE ("posthog_persondistinctid"."distinct_id" = '307'
         AND "posthog_persondistinctid"."team_id" = 99999
         AND "posthog_person"."team_id" = 99999)
  '''
# ---
# name: TestFeatureFlagMatcher.test_db_matches_independent_of_string_or_number_type.26
  '''
  SELECT (("posthog_person"."properties" -> 'Distinct Id') IN ('307'::jsonb)
          AND "posthog_person"."properties" ? 'Distinct Id'
          AND NOT (("posthog_person"."properties" -> 'Distinct Id') = 'null'::jsonb)) AS "flag_X_condition_0"
  FROM "posthog_person"
  INNER JOIN "posthog_persondistinctid" ON ("posthog_person"."id" = "posthog_persondistinctid"."person_id")
  WHERE ("posthog_persondistinctid"."distinct_id" = '307'
         AND "posthog_persondistinctid"."team_id" = 99999
         AND "posthog_person"."team_id" = 99999)
  '''
# ---
# name: TestFeatureFlagMatcher.test_db_matches_independent_of_string_or_number_type.27
  '''
  SELECT (("posthog_person"."properties" -> 'Distinct Id') = '307'::jsonb
          AND "posthog_person"."properties" ? 'Distinct Id'
          AND NOT (("posthog_person"."properties" -> 'Distinct Id') = 'null'::jsonb)) AS "flag_X_condition_0"
  FROM "posthog_person"
  INNER JOIN "posthog_persondistinctid" ON ("posthog_person"."id" = "posthog_persondistinctid"."person_id")
  WHERE ("posthog_persondistinctid"."distinct_id" = '307'
         AND "posthog_persondistinctid"."team_id" = 99999
         AND "posthog_person"."team_id" = 99999)
  '''
# ---
# name: TestFeatureFlagMatcher.test_db_matches_independent_of_string_or_number_type.3
  '''
  SELECT "posthog_remoteconfig"."id",
         "posthog_remoteconfig"."team_id",
         "posthog_remoteconfig"."config",
         "posthog_remoteconfig"."updated_at",
         "posthog_remoteconfig"."synced_at"
  FROM "posthog_remoteconfig"
  WHERE "posthog_remoteconfig"."team_id" = 99999
  LIMIT 21
  '''
# ---
# name: TestFeatureFlagMatcher.test_db_matches_independent_of_string_or_number_type.4
  '''
  SELECT "posthog_team"."id",
         "posthog_team"."uuid",
         "posthog_team"."organization_id",
         "posthog_team"."project_id",
         "posthog_team"."api_token",
         "posthog_team"."app_urls",
         "posthog_team"."name",
         "posthog_team"."slack_incoming_webhook",
         "posthog_team"."created_at",
         "posthog_team"."updated_at",
         "posthog_team"."anonymize_ips",
         "posthog_team"."completed_snippet_onboarding",
         "posthog_team"."has_completed_onboarding_for",
         "posthog_team"."onboarding_tasks",
         "posthog_team"."ingested_event",
         "posthog_team"."autocapture_opt_out",
         "posthog_team"."autocapture_web_vitals_opt_in",
         "posthog_team"."autocapture_web_vitals_allowed_metrics",
         "posthog_team"."autocapture_exceptions_opt_in",
         "posthog_team"."autocapture_exceptions_errors_to_ignore",
         "posthog_team"."person_processing_opt_out",
         "posthog_team"."session_recording_opt_in",
         "posthog_team"."session_recording_sample_rate",
         "posthog_team"."session_recording_minimum_duration_milliseconds",
         "posthog_team"."session_recording_linked_flag",
         "posthog_team"."session_recording_network_payload_capture_config",
         "posthog_team"."session_recording_url_trigger_config",
         "posthog_team"."session_recording_url_blocklist_config",
         "posthog_team"."session_recording_event_trigger_config",
         "posthog_team"."session_replay_config",
         "posthog_team"."survey_config",
         "posthog_team"."capture_console_log_opt_in",
         "posthog_team"."capture_performance_opt_in",
         "posthog_team"."capture_dead_clicks",
         "posthog_team"."surveys_opt_in",
         "posthog_team"."heatmaps_opt_in",
         "posthog_team"."flags_persistence_default",
         "posthog_team"."session_recording_version",
         "posthog_team"."signup_token",
         "posthog_team"."is_demo",
         "posthog_team"."access_control",
         "posthog_team"."week_start_day",
         "posthog_team"."inject_web_apps",
         "posthog_team"."test_account_filters",
         "posthog_team"."test_account_filters_default_checked",
         "posthog_team"."path_cleaning_filters",
         "posthog_team"."timezone",
         "posthog_team"."data_attributes",
         "posthog_team"."person_display_name_properties",
         "posthog_team"."live_events_columns",
         "posthog_team"."recording_domains",
         "posthog_team"."human_friendly_comparison_periods",
         "posthog_team"."cookieless_server_hash_mode",
         "posthog_team"."revenue_tracking_config",
         "posthog_team"."primary_dashboard_id",
         "posthog_team"."default_data_theme",
         "posthog_team"."extra_settings",
         "posthog_team"."modifiers",
         "posthog_team"."correlation_config",
         "posthog_team"."session_recording_retention_period_days",
         "posthog_team"."plugins_opt_in",
         "posthog_team"."opt_out_capture",
         "posthog_team"."event_names",
         "posthog_team"."event_names_with_usage",
         "posthog_team"."event_properties",
         "posthog_team"."event_properties_with_usage",
         "posthog_team"."event_properties_numerical",
         "posthog_team"."external_data_workspace_id",
         "posthog_team"."external_data_workspace_last_synced_at",
         "posthog_team"."api_query_rate_limit"
  FROM "posthog_team"
  WHERE "posthog_team"."id" = 99999
  LIMIT 21
  '''
# ---
# name: TestFeatureFlagMatcher.test_db_matches_independent_of_string_or_number_type.5
  '''
  SELECT COUNT(*) AS "__count"
  FROM "posthog_featureflag"
  WHERE ("posthog_featureflag"."active"
         AND NOT "posthog_featureflag"."deleted"
         AND "posthog_featureflag"."team_id" = 99999)
  '''
# ---
# name: TestFeatureFlagMatcher.test_db_matches_independent_of_string_or_number_type.6
  '''
  SELECT "posthog_survey"."id",
         "posthog_survey"."team_id",
         "posthog_survey"."name",
         "posthog_survey"."description",
         "posthog_survey"."linked_flag_id",
         "posthog_survey"."targeting_flag_id",
         "posthog_survey"."internal_targeting_flag_id",
         "posthog_survey"."internal_response_sampling_flag_id",
         "posthog_survey"."type",
         "posthog_survey"."conditions",
         "posthog_survey"."questions",
         "posthog_survey"."appearance",
         "posthog_survey"."created_at",
         "posthog_survey"."created_by_id",
         "posthog_survey"."start_date",
         "posthog_survey"."end_date",
         "posthog_survey"."updated_at",
         "posthog_survey"."archived",
         "posthog_survey"."responses_limit",
         "posthog_survey"."response_sampling_start_date",
         "posthog_survey"."response_sampling_interval_type",
         "posthog_survey"."response_sampling_interval",
         "posthog_survey"."response_sampling_limit",
         "posthog_survey"."response_sampling_daily_limits",
         "posthog_survey"."iteration_count",
         "posthog_survey"."iteration_frequency_days",
         "posthog_survey"."iteration_start_dates",
         "posthog_survey"."current_iteration",
         "posthog_survey"."current_iteration_start_date",
         "posthog_survey"."schedule",
         "posthog_featureflag"."id",
         "posthog_featureflag"."key",
         "posthog_featureflag"."name",
         "posthog_featureflag"."filters",
         "posthog_featureflag"."rollout_percentage",
         "posthog_featureflag"."team_id",
         "posthog_featureflag"."created_by_id",
         "posthog_featureflag"."created_at",
         "posthog_featureflag"."deleted",
         "posthog_featureflag"."active",
         "posthog_featureflag"."rollback_conditions",
         "posthog_featureflag"."performed_rollback",
         "posthog_featureflag"."ensure_experience_continuity",
         "posthog_featureflag"."usage_dashboard_id",
         "posthog_featureflag"."has_enriched_analytics",
         "posthog_featureflag"."is_remote_configuration",
         "posthog_featureflag"."has_encrypted_payloads",
         T4."id",
         T4."key",
         T4."name",
         T4."filters",
         T4."rollout_percentage",
         T4."team_id",
         T4."created_by_id",
         T4."created_at",
         T4."deleted",
         T4."active",
         T4."rollback_conditions",
         T4."performed_rollback",
         T4."ensure_experience_continuity",
         T4."usage_dashboard_id",
         T4."has_enriched_analytics",
         T4."is_remote_configuration",
         T4."has_encrypted_payloads",
         T5."id",
         T5."key",
         T5."name",
         T5."filters",
         T5."rollout_percentage",
         T5."team_id",
         T5."created_by_id",
         T5."created_at",
         T5."deleted",
         T5."active",
         T5."rollback_conditions",
         T5."performed_rollback",
         T5."ensure_experience_continuity",
         T5."usage_dashboard_id",
         T5."has_enriched_analytics",
         T5."is_remote_configuration",
         T5."has_encrypted_payloads"
  FROM "posthog_survey"
  LEFT OUTER JOIN "posthog_featureflag" ON ("posthog_survey"."linked_flag_id" = "posthog_featureflag"."id")
  LEFT OUTER JOIN "posthog_featureflag" T4 ON ("posthog_survey"."targeting_flag_id" = T4."id")
  LEFT OUTER JOIN "posthog_featureflag" T5 ON ("posthog_survey"."internal_targeting_flag_id" = T5."id")
  WHERE ("posthog_survey"."team_id" = 99999
         AND NOT ("posthog_survey"."archived"))
  '''
# ---
# name: TestFeatureFlagMatcher.test_db_matches_independent_of_string_or_number_type.7
  '''
  SELECT "posthog_pluginconfig"."id",
         "posthog_pluginsourcefile"."transpiled",
         "posthog_pluginconfig"."web_token",
         "posthog_plugin"."config_schema",
         "posthog_pluginconfig"."config"
  FROM "posthog_pluginconfig"
  INNER JOIN "posthog_plugin" ON ("posthog_pluginconfig"."plugin_id" = "posthog_plugin"."id")
  INNER JOIN "posthog_pluginsourcefile" ON ("posthog_plugin"."id" = "posthog_pluginsourcefile"."plugin_id")
  WHERE ("posthog_pluginconfig"."enabled"
         AND "posthog_pluginsourcefile"."filename" = 'site.ts'
         AND "posthog_pluginsourcefile"."status" = 'TRANSPILED'
         AND "posthog_pluginconfig"."team_id" = 99999)
  '''
# ---
# name: TestFeatureFlagMatcher.test_db_matches_independent_of_string_or_number_type.8
  '''
  SELECT "posthog_hogfunction"."id",
         "posthog_hogfunction"."team_id",
         "posthog_hogfunction"."name",
         "posthog_hogfunction"."description",
         "posthog_hogfunction"."created_at",
         "posthog_hogfunction"."created_by_id",
         "posthog_hogfunction"."deleted",
         "posthog_hogfunction"."updated_at",
         "posthog_hogfunction"."enabled",
         "posthog_hogfunction"."type",
         "posthog_hogfunction"."icon_url",
         "posthog_hogfunction"."hog",
         "posthog_hogfunction"."bytecode",
         "posthog_hogfunction"."transpiled",
         "posthog_hogfunction"."inputs_schema",
         "posthog_hogfunction"."inputs",
         "posthog_hogfunction"."encrypted_inputs",
         "posthog_hogfunction"."filters",
         "posthog_hogfunction"."mappings",
         "posthog_hogfunction"."masking",
         "posthog_hogfunction"."template_id",
         "posthog_hogfunction"."execution_order",
         "posthog_team"."id",
         "posthog_team"."uuid",
         "posthog_team"."organization_id",
         "posthog_team"."project_id",
         "posthog_team"."api_token",
         "posthog_team"."app_urls",
         "posthog_team"."name",
         "posthog_team"."slack_incoming_webhook",
         "posthog_team"."created_at",
         "posthog_team"."updated_at",
         "posthog_team"."anonymize_ips",
         "posthog_team"."completed_snippet_onboarding",
         "posthog_team"."has_completed_onboarding_for",
         "posthog_team"."onboarding_tasks",
         "posthog_team"."ingested_event",
         "posthog_team"."autocapture_opt_out",
         "posthog_team"."autocapture_web_vitals_opt_in",
         "posthog_team"."autocapture_web_vitals_allowed_metrics",
         "posthog_team"."autocapture_exceptions_opt_in",
         "posthog_team"."autocapture_exceptions_errors_to_ignore",
         "posthog_team"."person_processing_opt_out",
         "posthog_team"."session_recording_opt_in",
         "posthog_team"."session_recording_sample_rate",
         "posthog_team"."session_recording_minimum_duration_milliseconds",
         "posthog_team"."session_recording_linked_flag",
         "posthog_team"."session_recording_network_payload_capture_config",
         "posthog_team"."session_recording_url_trigger_config",
         "posthog_team"."session_recording_url_blocklist_config",
         "posthog_team"."session_recording_event_trigger_config",
         "posthog_team"."session_replay_config",
         "posthog_team"."survey_config",
         "posthog_team"."capture_console_log_opt_in",
         "posthog_team"."capture_performance_opt_in",
         "posthog_team"."capture_dead_clicks",
         "posthog_team"."surveys_opt_in",
         "posthog_team"."heatmaps_opt_in",
         "posthog_team"."flags_persistence_default",
         "posthog_team"."session_recording_version",
         "posthog_team"."signup_token",
         "posthog_team"."is_demo",
         "posthog_team"."access_control",
         "posthog_team"."week_start_day",
         "posthog_team"."inject_web_apps",
         "posthog_team"."test_account_filters",
         "posthog_team"."test_account_filters_default_checked",
         "posthog_team"."path_cleaning_filters",
         "posthog_team"."timezone",
         "posthog_team"."data_attributes",
         "posthog_team"."person_display_name_properties",
         "posthog_team"."live_events_columns",
         "posthog_team"."recording_domains",
         "posthog_team"."human_friendly_comparison_periods",
         "posthog_team"."cookieless_server_hash_mode",
         "posthog_team"."revenue_tracking_config",
         "posthog_team"."primary_dashboard_id",
         "posthog_team"."default_data_theme",
         "posthog_team"."extra_settings",
         "posthog_team"."modifiers",
         "posthog_team"."correlation_config",
         "posthog_team"."session_recording_retention_period_days",
         "posthog_team"."plugins_opt_in",
         "posthog_team"."opt_out_capture",
         "posthog_team"."event_names",
         "posthog_team"."event_names_with_usage",
         "posthog_team"."event_properties",
         "posthog_team"."event_properties_with_usage",
         "posthog_team"."event_properties_numerical",
         "posthog_team"."external_data_workspace_id",
         "posthog_team"."external_data_workspace_last_synced_at",
         "posthog_team"."api_query_rate_limit"
  FROM "posthog_hogfunction"
  INNER JOIN "posthog_team" ON ("posthog_hogfunction"."team_id" = "posthog_team"."id")
  WHERE (NOT "posthog_hogfunction"."deleted"
         AND "posthog_hogfunction"."enabled"
         AND "posthog_hogfunction"."team_id" = 99999
         AND "posthog_hogfunction"."type" IN ('site_destination',
                                              'site_app'))
  '''
# ---
# name: TestFeatureFlagMatcher.test_db_matches_independent_of_string_or_number_type.9
  '''
  SELECT "posthog_featureflag"."id",
         "posthog_featureflag"."key",
         "posthog_featureflag"."name",
         "posthog_featureflag"."filters",
         "posthog_featureflag"."rollout_percentage",
         "posthog_featureflag"."team_id",
         "posthog_featureflag"."created_by_id",
         "posthog_featureflag"."created_at",
         "posthog_featureflag"."deleted",
         "posthog_featureflag"."active",
         "posthog_featureflag"."rollback_conditions",
         "posthog_featureflag"."performed_rollback",
         "posthog_featureflag"."ensure_experience_continuity",
         "posthog_featureflag"."usage_dashboard_id",
         "posthog_featureflag"."has_enriched_analytics",
         "posthog_featureflag"."is_remote_configuration",
         "posthog_featureflag"."has_encrypted_payloads"
  FROM "posthog_featureflag"
  INNER JOIN "posthog_team" ON ("posthog_featureflag"."team_id" = "posthog_team"."id")
  WHERE ("posthog_featureflag"."active"
         AND NOT "posthog_featureflag"."deleted"
         AND "posthog_team"."project_id" = 99999)
  '''
# ---
# name: TestFeatureFlagMatcher.test_invalid_regex_match_flag
  '''
  SELECT "posthog_team"."id",
         "posthog_team"."uuid",
         "posthog_team"."organization_id",
         "posthog_team"."project_id",
         "posthog_team"."api_token",
         "posthog_team"."app_urls",
         "posthog_team"."name",
         "posthog_team"."slack_incoming_webhook",
         "posthog_team"."created_at",
         "posthog_team"."updated_at",
         "posthog_team"."anonymize_ips",
         "posthog_team"."completed_snippet_onboarding",
         "posthog_team"."has_completed_onboarding_for",
         "posthog_team"."onboarding_tasks",
         "posthog_team"."ingested_event",
         "posthog_team"."autocapture_opt_out",
         "posthog_team"."autocapture_web_vitals_opt_in",
         "posthog_team"."autocapture_web_vitals_allowed_metrics",
         "posthog_team"."autocapture_exceptions_opt_in",
         "posthog_team"."autocapture_exceptions_errors_to_ignore",
         "posthog_team"."person_processing_opt_out",
         "posthog_team"."session_recording_opt_in",
         "posthog_team"."session_recording_sample_rate",
         "posthog_team"."session_recording_minimum_duration_milliseconds",
         "posthog_team"."session_recording_linked_flag",
         "posthog_team"."session_recording_network_payload_capture_config",
         "posthog_team"."session_recording_url_trigger_config",
         "posthog_team"."session_recording_url_blocklist_config",
         "posthog_team"."session_recording_event_trigger_config",
         "posthog_team"."session_replay_config",
         "posthog_team"."survey_config",
         "posthog_team"."capture_console_log_opt_in",
         "posthog_team"."capture_performance_opt_in",
         "posthog_team"."capture_dead_clicks",
         "posthog_team"."surveys_opt_in",
         "posthog_team"."heatmaps_opt_in",
         "posthog_team"."flags_persistence_default",
         "posthog_team"."session_recording_version",
         "posthog_team"."signup_token",
         "posthog_team"."is_demo",
         "posthog_team"."access_control",
         "posthog_team"."week_start_day",
         "posthog_team"."inject_web_apps",
         "posthog_team"."test_account_filters",
         "posthog_team"."test_account_filters_default_checked",
         "posthog_team"."path_cleaning_filters",
         "posthog_team"."timezone",
         "posthog_team"."data_attributes",
         "posthog_team"."person_display_name_properties",
         "posthog_team"."live_events_columns",
         "posthog_team"."recording_domains",
         "posthog_team"."human_friendly_comparison_periods",
         "posthog_team"."cookieless_server_hash_mode",
         "posthog_team"."revenue_tracking_config",
         "posthog_team"."primary_dashboard_id",
         "posthog_team"."default_data_theme",
         "posthog_team"."extra_settings",
         "posthog_team"."modifiers",
         "posthog_team"."correlation_config",
         "posthog_team"."session_recording_retention_period_days",
         "posthog_team"."plugins_opt_in",
         "posthog_team"."opt_out_capture",
         "posthog_team"."event_names",
         "posthog_team"."event_names_with_usage",
         "posthog_team"."event_properties",
         "posthog_team"."event_properties_with_usage",
         "posthog_team"."event_properties_numerical",
         "posthog_team"."external_data_workspace_id",
         "posthog_team"."external_data_workspace_last_synced_at",
         "posthog_team"."api_query_rate_limit"
  FROM "posthog_team"
  WHERE "posthog_team"."id" = 99999
  LIMIT 21
  '''
# ---
# name: TestFeatureFlagMatcher.test_invalid_regex_match_flag.1
  '''
  SELECT "posthog_featureflag"."id",
         "posthog_featureflag"."key",
         "posthog_featureflag"."name",
         "posthog_featureflag"."filters",
         "posthog_featureflag"."rollout_percentage",
         "posthog_featureflag"."team_id",
         "posthog_featureflag"."created_by_id",
         "posthog_featureflag"."created_at",
         "posthog_featureflag"."deleted",
         "posthog_featureflag"."active",
         "posthog_featureflag"."rollback_conditions",
         "posthog_featureflag"."performed_rollback",
         "posthog_featureflag"."ensure_experience_continuity",
         "posthog_featureflag"."usage_dashboard_id",
         "posthog_featureflag"."has_enriched_analytics",
         "posthog_featureflag"."is_remote_configuration",
         "posthog_featureflag"."has_encrypted_payloads"
  FROM "posthog_featureflag"
  INNER JOIN "posthog_team" ON ("posthog_featureflag"."team_id" = "posthog_team"."id")
  WHERE ("posthog_featureflag"."active"
         AND NOT "posthog_featureflag"."deleted"
         AND "posthog_team"."project_id" = 99999)
  '''
# ---
# name: TestFeatureFlagMatcher.test_invalid_regex_match_flag.10
  '''
  SELECT (("posthog_person"."properties" ->> 'email')::text ~ '["neil@x.com"]'
          AND "posthog_person"."properties" ? 'email'
          AND NOT (("posthog_person"."properties" -> 'email') = 'null'::jsonb)) AS "flag_X_condition_0"
  FROM "posthog_person"
  INNER JOIN "posthog_persondistinctid" ON ("posthog_person"."id" = "posthog_persondistinctid"."person_id")
  WHERE ("posthog_persondistinctid"."distinct_id" = 'another_id'
         AND "posthog_persondistinctid"."team_id" = 99999
         AND "posthog_person"."team_id" = 99999)
  '''
# ---
# name: TestFeatureFlagMatcher.test_invalid_regex_match_flag.2
  '''
  SELECT "posthog_team"."id",
         "posthog_team"."uuid",
         "posthog_team"."organization_id",
         "posthog_team"."project_id",
         "posthog_team"."api_token",
         "posthog_team"."app_urls",
         "posthog_team"."name",
         "posthog_team"."slack_incoming_webhook",
         "posthog_team"."created_at",
         "posthog_team"."updated_at",
         "posthog_team"."anonymize_ips",
         "posthog_team"."completed_snippet_onboarding",
         "posthog_team"."has_completed_onboarding_for",
         "posthog_team"."onboarding_tasks",
         "posthog_team"."ingested_event",
         "posthog_team"."autocapture_opt_out",
         "posthog_team"."autocapture_web_vitals_opt_in",
         "posthog_team"."autocapture_web_vitals_allowed_metrics",
         "posthog_team"."autocapture_exceptions_opt_in",
         "posthog_team"."autocapture_exceptions_errors_to_ignore",
         "posthog_team"."person_processing_opt_out",
         "posthog_team"."session_recording_opt_in",
         "posthog_team"."session_recording_sample_rate",
         "posthog_team"."session_recording_minimum_duration_milliseconds",
         "posthog_team"."session_recording_linked_flag",
         "posthog_team"."session_recording_network_payload_capture_config",
         "posthog_team"."session_recording_url_trigger_config",
         "posthog_team"."session_recording_url_blocklist_config",
         "posthog_team"."session_recording_event_trigger_config",
         "posthog_team"."session_replay_config",
         "posthog_team"."survey_config",
         "posthog_team"."capture_console_log_opt_in",
         "posthog_team"."capture_performance_opt_in",
         "posthog_team"."capture_dead_clicks",
         "posthog_team"."surveys_opt_in",
         "posthog_team"."heatmaps_opt_in",
         "posthog_team"."flags_persistence_default",
         "posthog_team"."session_recording_version",
         "posthog_team"."signup_token",
         "posthog_team"."is_demo",
         "posthog_team"."access_control",
         "posthog_team"."week_start_day",
         "posthog_team"."inject_web_apps",
         "posthog_team"."test_account_filters",
         "posthog_team"."test_account_filters_default_checked",
         "posthog_team"."path_cleaning_filters",
         "posthog_team"."timezone",
         "posthog_team"."data_attributes",
         "posthog_team"."person_display_name_properties",
         "posthog_team"."live_events_columns",
         "posthog_team"."recording_domains",
         "posthog_team"."human_friendly_comparison_periods",
         "posthog_team"."cookieless_server_hash_mode",
         "posthog_team"."revenue_tracking_config",
         "posthog_team"."primary_dashboard_id",
         "posthog_team"."default_data_theme",
         "posthog_team"."extra_settings",
         "posthog_team"."modifiers",
         "posthog_team"."correlation_config",
         "posthog_team"."session_recording_retention_period_days",
         "posthog_team"."external_data_workspace_id",
         "posthog_team"."external_data_workspace_last_synced_at",
         "posthog_team"."api_query_rate_limit"
  FROM "posthog_team"
  WHERE "posthog_team"."id" = 99999
  LIMIT 21
  '''
# ---
# name: TestFeatureFlagMatcher.test_invalid_regex_match_flag.3
  '''
  SELECT "posthog_remoteconfig"."id",
         "posthog_remoteconfig"."team_id",
         "posthog_remoteconfig"."config",
         "posthog_remoteconfig"."updated_at",
         "posthog_remoteconfig"."synced_at"
  FROM "posthog_remoteconfig"
  WHERE "posthog_remoteconfig"."team_id" = 99999
  LIMIT 21
  '''
# ---
# name: TestFeatureFlagMatcher.test_invalid_regex_match_flag.4
  '''
  SELECT "posthog_team"."id",
         "posthog_team"."uuid",
         "posthog_team"."organization_id",
         "posthog_team"."project_id",
         "posthog_team"."api_token",
         "posthog_team"."app_urls",
         "posthog_team"."name",
         "posthog_team"."slack_incoming_webhook",
         "posthog_team"."created_at",
         "posthog_team"."updated_at",
         "posthog_team"."anonymize_ips",
         "posthog_team"."completed_snippet_onboarding",
         "posthog_team"."has_completed_onboarding_for",
         "posthog_team"."onboarding_tasks",
         "posthog_team"."ingested_event",
         "posthog_team"."autocapture_opt_out",
         "posthog_team"."autocapture_web_vitals_opt_in",
         "posthog_team"."autocapture_web_vitals_allowed_metrics",
         "posthog_team"."autocapture_exceptions_opt_in",
         "posthog_team"."autocapture_exceptions_errors_to_ignore",
         "posthog_team"."person_processing_opt_out",
         "posthog_team"."session_recording_opt_in",
         "posthog_team"."session_recording_sample_rate",
         "posthog_team"."session_recording_minimum_duration_milliseconds",
         "posthog_team"."session_recording_linked_flag",
         "posthog_team"."session_recording_network_payload_capture_config",
         "posthog_team"."session_recording_url_trigger_config",
         "posthog_team"."session_recording_url_blocklist_config",
         "posthog_team"."session_recording_event_trigger_config",
         "posthog_team"."session_replay_config",
         "posthog_team"."survey_config",
         "posthog_team"."capture_console_log_opt_in",
         "posthog_team"."capture_performance_opt_in",
         "posthog_team"."capture_dead_clicks",
         "posthog_team"."surveys_opt_in",
         "posthog_team"."heatmaps_opt_in",
         "posthog_team"."flags_persistence_default",
         "posthog_team"."session_recording_version",
         "posthog_team"."signup_token",
         "posthog_team"."is_demo",
         "posthog_team"."access_control",
         "posthog_team"."week_start_day",
         "posthog_team"."inject_web_apps",
         "posthog_team"."test_account_filters",
         "posthog_team"."test_account_filters_default_checked",
         "posthog_team"."path_cleaning_filters",
         "posthog_team"."timezone",
         "posthog_team"."data_attributes",
         "posthog_team"."person_display_name_properties",
         "posthog_team"."live_events_columns",
         "posthog_team"."recording_domains",
         "posthog_team"."human_friendly_comparison_periods",
         "posthog_team"."cookieless_server_hash_mode",
         "posthog_team"."revenue_tracking_config",
         "posthog_team"."primary_dashboard_id",
         "posthog_team"."default_data_theme",
         "posthog_team"."extra_settings",
         "posthog_team"."modifiers",
         "posthog_team"."correlation_config",
         "posthog_team"."session_recording_retention_period_days",
         "posthog_team"."plugins_opt_in",
         "posthog_team"."opt_out_capture",
         "posthog_team"."event_names",
         "posthog_team"."event_names_with_usage",
         "posthog_team"."event_properties",
         "posthog_team"."event_properties_with_usage",
         "posthog_team"."event_properties_numerical",
         "posthog_team"."external_data_workspace_id",
         "posthog_team"."external_data_workspace_last_synced_at",
         "posthog_team"."api_query_rate_limit"
  FROM "posthog_team"
  WHERE "posthog_team"."id" = 99999
  LIMIT 21
  '''
# ---
# name: TestFeatureFlagMatcher.test_invalid_regex_match_flag.5
  '''
  SELECT COUNT(*) AS "__count"
  FROM "posthog_featureflag"
  WHERE ("posthog_featureflag"."active"
         AND NOT "posthog_featureflag"."deleted"
         AND "posthog_featureflag"."team_id" = 99999)
  '''
# ---
# name: TestFeatureFlagMatcher.test_invalid_regex_match_flag.6
  '''
  SELECT "posthog_survey"."id",
         "posthog_survey"."team_id",
         "posthog_survey"."name",
         "posthog_survey"."description",
         "posthog_survey"."linked_flag_id",
         "posthog_survey"."targeting_flag_id",
         "posthog_survey"."internal_targeting_flag_id",
         "posthog_survey"."internal_response_sampling_flag_id",
         "posthog_survey"."type",
         "posthog_survey"."conditions",
         "posthog_survey"."questions",
         "posthog_survey"."appearance",
         "posthog_survey"."created_at",
         "posthog_survey"."created_by_id",
         "posthog_survey"."start_date",
         "posthog_survey"."end_date",
         "posthog_survey"."updated_at",
         "posthog_survey"."archived",
         "posthog_survey"."responses_limit",
         "posthog_survey"."response_sampling_start_date",
         "posthog_survey"."response_sampling_interval_type",
         "posthog_survey"."response_sampling_interval",
         "posthog_survey"."response_sampling_limit",
         "posthog_survey"."response_sampling_daily_limits",
         "posthog_survey"."iteration_count",
         "posthog_survey"."iteration_frequency_days",
         "posthog_survey"."iteration_start_dates",
         "posthog_survey"."current_iteration",
         "posthog_survey"."current_iteration_start_date",
         "posthog_survey"."schedule",
         "posthog_featureflag"."id",
         "posthog_featureflag"."key",
         "posthog_featureflag"."name",
         "posthog_featureflag"."filters",
         "posthog_featureflag"."rollout_percentage",
         "posthog_featureflag"."team_id",
         "posthog_featureflag"."created_by_id",
         "posthog_featureflag"."created_at",
         "posthog_featureflag"."deleted",
         "posthog_featureflag"."active",
         "posthog_featureflag"."rollback_conditions",
         "posthog_featureflag"."performed_rollback",
         "posthog_featureflag"."ensure_experience_continuity",
         "posthog_featureflag"."usage_dashboard_id",
         "posthog_featureflag"."has_enriched_analytics",
         "posthog_featureflag"."is_remote_configuration",
         "posthog_featureflag"."has_encrypted_payloads",
         T4."id",
         T4."key",
         T4."name",
         T4."filters",
         T4."rollout_percentage",
         T4."team_id",
         T4."created_by_id",
         T4."created_at",
         T4."deleted",
         T4."active",
         T4."rollback_conditions",
         T4."performed_rollback",
         T4."ensure_experience_continuity",
         T4."usage_dashboard_id",
         T4."has_enriched_analytics",
         T4."is_remote_configuration",
         T4."has_encrypted_payloads",
         T5."id",
         T5."key",
         T5."name",
         T5."filters",
         T5."rollout_percentage",
         T5."team_id",
         T5."created_by_id",
         T5."created_at",
         T5."deleted",
         T5."active",
         T5."rollback_conditions",
         T5."performed_rollback",
         T5."ensure_experience_continuity",
         T5."usage_dashboard_id",
         T5."has_enriched_analytics",
         T5."is_remote_configuration",
         T5."has_encrypted_payloads"
  FROM "posthog_survey"
  LEFT OUTER JOIN "posthog_featureflag" ON ("posthog_survey"."linked_flag_id" = "posthog_featureflag"."id")
  LEFT OUTER JOIN "posthog_featureflag" T4 ON ("posthog_survey"."targeting_flag_id" = T4."id")
  LEFT OUTER JOIN "posthog_featureflag" T5 ON ("posthog_survey"."internal_targeting_flag_id" = T5."id")
  WHERE ("posthog_survey"."team_id" = 99999
         AND NOT ("posthog_survey"."archived"))
  '''
# ---
# name: TestFeatureFlagMatcher.test_invalid_regex_match_flag.7
  '''
  SELECT "posthog_pluginconfig"."id",
         "posthog_pluginsourcefile"."transpiled",
         "posthog_pluginconfig"."web_token",
         "posthog_plugin"."config_schema",
         "posthog_pluginconfig"."config"
  FROM "posthog_pluginconfig"
  INNER JOIN "posthog_plugin" ON ("posthog_pluginconfig"."plugin_id" = "posthog_plugin"."id")
  INNER JOIN "posthog_pluginsourcefile" ON ("posthog_plugin"."id" = "posthog_pluginsourcefile"."plugin_id")
  WHERE ("posthog_pluginconfig"."enabled"
         AND "posthog_pluginsourcefile"."filename" = 'site.ts'
         AND "posthog_pluginsourcefile"."status" = 'TRANSPILED'
         AND "posthog_pluginconfig"."team_id" = 99999)
  '''
# ---
# name: TestFeatureFlagMatcher.test_invalid_regex_match_flag.8
  '''
  SELECT "posthog_hogfunction"."id",
         "posthog_hogfunction"."team_id",
         "posthog_hogfunction"."name",
         "posthog_hogfunction"."description",
         "posthog_hogfunction"."created_at",
         "posthog_hogfunction"."created_by_id",
         "posthog_hogfunction"."deleted",
         "posthog_hogfunction"."updated_at",
         "posthog_hogfunction"."enabled",
         "posthog_hogfunction"."type",
         "posthog_hogfunction"."icon_url",
         "posthog_hogfunction"."hog",
         "posthog_hogfunction"."bytecode",
         "posthog_hogfunction"."transpiled",
         "posthog_hogfunction"."inputs_schema",
         "posthog_hogfunction"."inputs",
         "posthog_hogfunction"."encrypted_inputs",
         "posthog_hogfunction"."filters",
         "posthog_hogfunction"."mappings",
         "posthog_hogfunction"."masking",
         "posthog_hogfunction"."template_id",
         "posthog_hogfunction"."execution_order",
         "posthog_team"."id",
         "posthog_team"."uuid",
         "posthog_team"."organization_id",
         "posthog_team"."project_id",
         "posthog_team"."api_token",
         "posthog_team"."app_urls",
         "posthog_team"."name",
         "posthog_team"."slack_incoming_webhook",
         "posthog_team"."created_at",
         "posthog_team"."updated_at",
         "posthog_team"."anonymize_ips",
         "posthog_team"."completed_snippet_onboarding",
         "posthog_team"."has_completed_onboarding_for",
         "posthog_team"."onboarding_tasks",
         "posthog_team"."ingested_event",
         "posthog_team"."autocapture_opt_out",
         "posthog_team"."autocapture_web_vitals_opt_in",
         "posthog_team"."autocapture_web_vitals_allowed_metrics",
         "posthog_team"."autocapture_exceptions_opt_in",
         "posthog_team"."autocapture_exceptions_errors_to_ignore",
         "posthog_team"."person_processing_opt_out",
         "posthog_team"."session_recording_opt_in",
         "posthog_team"."session_recording_sample_rate",
         "posthog_team"."session_recording_minimum_duration_milliseconds",
         "posthog_team"."session_recording_linked_flag",
         "posthog_team"."session_recording_network_payload_capture_config",
         "posthog_team"."session_recording_url_trigger_config",
         "posthog_team"."session_recording_url_blocklist_config",
         "posthog_team"."session_recording_event_trigger_config",
         "posthog_team"."session_replay_config",
         "posthog_team"."survey_config",
         "posthog_team"."capture_console_log_opt_in",
         "posthog_team"."capture_performance_opt_in",
         "posthog_team"."capture_dead_clicks",
         "posthog_team"."surveys_opt_in",
         "posthog_team"."heatmaps_opt_in",
         "posthog_team"."flags_persistence_default",
         "posthog_team"."session_recording_version",
         "posthog_team"."signup_token",
         "posthog_team"."is_demo",
         "posthog_team"."access_control",
         "posthog_team"."week_start_day",
         "posthog_team"."inject_web_apps",
         "posthog_team"."test_account_filters",
         "posthog_team"."test_account_filters_default_checked",
         "posthog_team"."path_cleaning_filters",
         "posthog_team"."timezone",
         "posthog_team"."data_attributes",
         "posthog_team"."person_display_name_properties",
         "posthog_team"."live_events_columns",
         "posthog_team"."recording_domains",
         "posthog_team"."human_friendly_comparison_periods",
         "posthog_team"."cookieless_server_hash_mode",
         "posthog_team"."revenue_tracking_config",
         "posthog_team"."primary_dashboard_id",
         "posthog_team"."default_data_theme",
         "posthog_team"."extra_settings",
         "posthog_team"."modifiers",
         "posthog_team"."correlation_config",
         "posthog_team"."session_recording_retention_period_days",
         "posthog_team"."plugins_opt_in",
         "posthog_team"."opt_out_capture",
         "posthog_team"."event_names",
         "posthog_team"."event_names_with_usage",
         "posthog_team"."event_properties",
         "posthog_team"."event_properties_with_usage",
         "posthog_team"."event_properties_numerical",
         "posthog_team"."external_data_workspace_id",
         "posthog_team"."external_data_workspace_last_synced_at",
         "posthog_team"."api_query_rate_limit"
  FROM "posthog_hogfunction"
  INNER JOIN "posthog_team" ON ("posthog_hogfunction"."team_id" = "posthog_team"."id")
  WHERE (NOT "posthog_hogfunction"."deleted"
         AND "posthog_hogfunction"."enabled"
         AND "posthog_hogfunction"."team_id" = 99999
         AND "posthog_hogfunction"."type" IN ('site_destination',
                                              'site_app'))
  '''
# ---
# name: TestFeatureFlagMatcher.test_invalid_regex_match_flag.9
  '''
  SELECT (("posthog_person"."properties" ->> 'email')::text ~ '["neil@x.com"]'
          AND "posthog_person"."properties" ? 'email'
          AND NOT (("posthog_person"."properties" -> 'email') = 'null'::jsonb)) AS "flag_X_condition_0"
  FROM "posthog_person"
  INNER JOIN "posthog_persondistinctid" ON ("posthog_person"."id" = "posthog_persondistinctid"."person_id")
  WHERE ("posthog_persondistinctid"."distinct_id" = '307'
         AND "posthog_persondistinctid"."team_id" = 99999
         AND "posthog_person"."team_id" = 99999)
  '''
# ---
# name: TestFeatureFlagMatcher.test_multiple_flags
  '''
  SELECT "posthog_grouptypemapping"."id",
         "posthog_grouptypemapping"."team_id",
         "posthog_grouptypemapping"."project_id",
         "posthog_grouptypemapping"."group_type",
         "posthog_grouptypemapping"."group_type_index",
         "posthog_grouptypemapping"."name_singular",
         "posthog_grouptypemapping"."name_plural"
  FROM "posthog_grouptypemapping"
  WHERE "posthog_grouptypemapping"."project_id" = 99999
  '''
# ---
# name: TestFeatureFlagMatcher.test_multiple_flags.1
  '''
  SELECT (("posthog_person"."properties" -> 'email') = '"test@posthog.com"'::jsonb
          AND "posthog_person"."properties" ? 'email'
          AND NOT (("posthog_person"."properties" -> 'email') = 'null'::jsonb)) AS "flag_X_condition_0",
         (true) AS "flag_X_condition_1",
         (true) AS "flag_X_condition_0",
         (true) AS "flag_X_condition_0",
         (true) AS "flag_X_condition_0"
  FROM "posthog_person"
  INNER JOIN "posthog_persondistinctid" ON ("posthog_person"."id" = "posthog_persondistinctid"."person_id")
  WHERE ("posthog_persondistinctid"."distinct_id" = 'test_id'
         AND "posthog_persondistinctid"."team_id" = 99999
         AND "posthog_person"."team_id" = 99999)
  '''
# ---
# name: TestFeatureFlagMatcher.test_multiple_flags.2
  '''
  SELECT (true) AS "flag_X_condition_0",
         (true) AS "flag_X_condition_0"
  FROM "posthog_group"
  WHERE ("posthog_group"."team_id" = 99999
         AND "posthog_group"."group_key" = 'group_key'
         AND "posthog_group"."group_type_index" = 99999)
  '''
# ---
# name: TestFeatureFlagMatcher.test_multiple_flags.3
  '''
  SELECT (("posthog_group"."group_properties" -> 'name') IN ('"foo.inc"'::jsonb)
          AND "posthog_group"."group_properties" ? 'name'
          AND NOT (("posthog_group"."group_properties" -> 'name') = 'null'::jsonb)) AS "flag_X_condition_0",
         (("posthog_group"."group_properties" -> 'name') IN ('"foo2.inc"'::jsonb)
          AND "posthog_group"."group_properties" ? 'name'
          AND NOT (("posthog_group"."group_properties" -> 'name') = 'null'::jsonb)) AS "flag_X_condition_0"
  FROM "posthog_group"
  WHERE ("posthog_group"."team_id" = 99999
         AND "posthog_group"."group_key" = 'foo'
         AND "posthog_group"."group_type_index" = 99999)
  '''
# ---
# name: TestFeatureFlagMatcher.test_multiple_flags.4
  '''
  SELECT "posthog_grouptypemapping"."id",
         "posthog_grouptypemapping"."team_id",
         "posthog_grouptypemapping"."project_id",
         "posthog_grouptypemapping"."group_type",
         "posthog_grouptypemapping"."group_type_index",
         "posthog_grouptypemapping"."name_singular",
         "posthog_grouptypemapping"."name_plural"
  FROM "posthog_grouptypemapping"
  WHERE "posthog_grouptypemapping"."project_id" = 99999
  '''
# ---
# name: TestFeatureFlagMatcher.test_multiple_flags.5
  '''
  SELECT (("posthog_person"."properties" -> 'email') = '"test@posthog.com"'::jsonb
          AND "posthog_person"."properties" ? 'email'
          AND NOT (("posthog_person"."properties" -> 'email') = 'null'::jsonb)) AS "flag_X_condition_0",
         (true) AS "flag_X_condition_1",
         (true) AS "flag_X_condition_0",
         (true) AS "flag_X_condition_0",
         (true) AS "flag_X_condition_0"
  FROM "posthog_person"
  INNER JOIN "posthog_persondistinctid" ON ("posthog_person"."id" = "posthog_persondistinctid"."person_id")
  WHERE ("posthog_persondistinctid"."distinct_id" = 'test_id'
         AND "posthog_persondistinctid"."team_id" = 99999
         AND "posthog_person"."team_id" = 99999)
  '''
# ---
# name: TestFeatureFlagMatcher.test_multiple_flags.6
  '''
  SELECT (("posthog_group"."group_properties" -> 'name') IN ('"foo.inc"'::jsonb)
          AND "posthog_group"."group_properties" ? 'name'
          AND NOT (("posthog_group"."group_properties" -> 'name') = 'null'::jsonb)) AS "flag_X_condition_0",
         (("posthog_group"."group_properties" -> 'name') IN ('"foo2.inc"'::jsonb)
          AND "posthog_group"."group_properties" ? 'name'
          AND NOT (("posthog_group"."group_properties" -> 'name') = 'null'::jsonb)) AS "flag_X_condition_0"
  FROM "posthog_group"
  WHERE ("posthog_group"."team_id" = 99999
         AND "posthog_group"."group_key" = 'foo2'
         AND "posthog_group"."group_type_index" = 99999)
  '''
# ---
# name: TestFeatureFlagMatcher.test_numeric_operator_with_cohorts_and_nested_cohorts
  '''
  SELECT "posthog_cohort"."id",
         "posthog_cohort"."name",
         "posthog_cohort"."description",
         "posthog_cohort"."team_id",
         "posthog_cohort"."deleted",
         "posthog_cohort"."filters",
         "posthog_cohort"."query",
         "posthog_cohort"."version",
         "posthog_cohort"."pending_version",
         "posthog_cohort"."count",
         "posthog_cohort"."created_by_id",
         "posthog_cohort"."created_at",
         "posthog_cohort"."is_calculating",
         "posthog_cohort"."last_calculation",
         "posthog_cohort"."errors_calculating",
         "posthog_cohort"."last_error_at",
         "posthog_cohort"."is_static",
         "posthog_cohort"."groups"
  FROM "posthog_cohort"
  INNER JOIN "posthog_team" ON ("posthog_cohort"."team_id" = "posthog_team"."id")
  WHERE (NOT "posthog_cohort"."deleted"
<<<<<<< HEAD
         AND "posthog_team"."project_id" = 528)
=======
         AND "posthog_team"."project_id" = 99999)
>>>>>>> 00af2515
  '''
# ---
# name: TestFeatureFlagMatcher.test_numeric_operator_with_cohorts_and_nested_cohorts.1
  '''
  SELECT (((("posthog_person"."properties" -> 'number') > '"100"'::jsonb
            AND JSONB_TYPEOF(("posthog_person"."properties" -> 'number')) = ('string'))
           OR (("posthog_person"."properties" -> 'number') > '100.0'::jsonb
               AND JSONB_TYPEOF(("posthog_person"."properties" -> 'number')) = ('number')))
          AND "posthog_person"."properties" ? 'number'
          AND NOT (("posthog_person"."properties" -> 'number') = 'null'::jsonb)) AS "flag_X_condition_0",
         (((("posthog_person"."properties" -> 'version') > '"1.05"'::jsonb
            AND JSONB_TYPEOF(("posthog_person"."properties" -> 'version')) = ('string'))
           OR (("posthog_person"."properties" -> 'version') > '1.05'::jsonb
               AND JSONB_TYPEOF(("posthog_person"."properties" -> 'version')) = ('number')))
          AND "posthog_person"."properties" ? 'version'
          AND NOT (("posthog_person"."properties" -> 'version') = 'null'::jsonb)) AS "flag_X_condition_0",
         (((("posthog_person"."properties" -> 'number') < '"31"'::jsonb
            AND JSONB_TYPEOF(("posthog_person"."properties" -> 'number')) = ('string'))
           OR (("posthog_person"."properties" -> 'number') < '31.0'::jsonb
               AND JSONB_TYPEOF(("posthog_person"."properties" -> 'number')) = ('number')))
          AND "posthog_person"."properties" ? 'number'
          AND NOT (("posthog_person"."properties" -> 'number') = 'null'::jsonb)
          AND ((("posthog_person"."properties" -> 'nested_prop') > '"20"'::jsonb
                AND JSONB_TYPEOF(("posthog_person"."properties" -> 'nested_prop')) = ('string'))
               OR (("posthog_person"."properties" -> 'nested_prop') > '20.0'::jsonb
                   AND JSONB_TYPEOF(("posthog_person"."properties" -> 'nested_prop')) = ('number')))
          AND "posthog_person"."properties" ? 'nested_prop'
          AND NOT (("posthog_person"."properties" -> 'nested_prop') = 'null'::jsonb)) AS "flag_X_condition_0"
  FROM "posthog_person"
  INNER JOIN "posthog_persondistinctid" ON ("posthog_person"."id" = "posthog_persondistinctid"."person_id")
  WHERE ("posthog_persondistinctid"."distinct_id" = '307'
         AND "posthog_persondistinctid"."team_id" = 99999
         AND "posthog_person"."team_id" = 99999)
  '''
# ---
# name: TestFeatureFlagMatcher.test_numeric_operator_with_groups_and_person_flags
  '''
  SELECT "posthog_grouptypemapping"."id",
         "posthog_grouptypemapping"."team_id",
         "posthog_grouptypemapping"."project_id",
         "posthog_grouptypemapping"."group_type",
         "posthog_grouptypemapping"."group_type_index",
         "posthog_grouptypemapping"."name_singular",
         "posthog_grouptypemapping"."name_plural"
  FROM "posthog_grouptypemapping"
<<<<<<< HEAD
  WHERE "posthog_grouptypemapping"."project_id" = 528
=======
  WHERE "posthog_grouptypemapping"."project_id" = 99999
>>>>>>> 00af2515
  '''
# ---
# name: TestFeatureFlagMatcher.test_numeric_operator_with_groups_and_person_flags.1
  '''
  SELECT (((("posthog_person"."properties" -> 'number') >= '"20"'::jsonb
            AND JSONB_TYPEOF(("posthog_person"."properties" -> 'number')) = ('string'))
           OR (("posthog_person"."properties" -> 'number') >= '20.0'::jsonb
               AND JSONB_TYPEOF(("posthog_person"."properties" -> 'number')) = ('number')))
          AND "posthog_person"."properties" ? 'number'
          AND NOT (("posthog_person"."properties" -> 'number') = 'null'::jsonb)) AS "flag_X_condition_0"
  FROM "posthog_person"
  INNER JOIN "posthog_persondistinctid" ON ("posthog_person"."id" = "posthog_persondistinctid"."person_id")
  WHERE ("posthog_persondistinctid"."distinct_id" = '307'
         AND "posthog_persondistinctid"."team_id" = 99999
         AND "posthog_person"."team_id" = 99999)
  '''
# ---
# name: TestFeatureFlagMatcher.test_numeric_operator_with_groups_and_person_flags.2
  '''
  SELECT (((("posthog_group"."group_properties" -> 'number') > '"100"'::jsonb
            AND JSONB_TYPEOF(("posthog_group"."group_properties" -> 'number')) = ('string'))
           OR (("posthog_group"."group_properties" -> 'number') > '100.0'::jsonb
               AND JSONB_TYPEOF(("posthog_group"."group_properties" -> 'number')) = ('number')))
          AND "posthog_group"."group_properties" ? 'number'
          AND NOT (("posthog_group"."group_properties" -> 'number') = 'null'::jsonb)) AS "flag_X_condition_0"
  FROM "posthog_group"
  WHERE ("posthog_group"."team_id" = 99999
         AND "posthog_group"."group_key" = 'foo'
         AND "posthog_group"."group_type_index" = 0)
  '''
# ---
# name: TestFeatureFlagMatcher.test_numeric_operator_with_groups_and_person_flags.3
  '''
  SELECT (("posthog_group"."group_properties" -> 'number') > '"100b2c"'::jsonb
          AND "posthog_group"."group_properties" ? 'number'
          AND NOT (("posthog_group"."group_properties" -> 'number') = 'null'::jsonb)) AS "flag_X_condition_0"
  FROM "posthog_group"
  WHERE ("posthog_group"."team_id" = 99999
         AND "posthog_group"."group_key" = 'foo-project'
         AND "posthog_group"."group_type_index" = 1)
  '''
# ---
# name: TestFeatureFlagMatcher.test_super_condition_matches_string
  '''
  SELECT ((("posthog_person"."properties" -> 'is_enabled') = 'true'::jsonb
           OR ("posthog_person"."properties" -> 'is_enabled') = '"true"'::jsonb)
          AND "posthog_person"."properties" ? 'is_enabled'
          AND NOT (("posthog_person"."properties" -> 'is_enabled') = 'null'::jsonb)) AS "flag_X_super_condition", ("posthog_person"."properties" -> 'is_enabled') IS NOT NULL AS "flag_X_super_condition_is_set",
                                                                                                                                                                                 (("posthog_person"."properties" -> 'email') = '"fake@posthog.com"'::jsonb
                                                                                                                                                                                  AND "posthog_person"."properties" ? 'email'
                                                                                                                                                                                  AND NOT (("posthog_person"."properties" -> 'email') = 'null'::jsonb)) AS "flag_X_condition_0",
                                                                                                                                                                                 (("posthog_person"."properties" -> 'email') = '"test@posthog.com"'::jsonb
                                                                                                                                                                                  AND "posthog_person"."properties" ? 'email'
                                                                                                                                                                                  AND NOT (("posthog_person"."properties" -> 'email') = 'null'::jsonb)) AS "flag_X_condition_1",
                                                                                                                                                                                 (true) AS "flag_X_condition_2"
  FROM "posthog_person"
  INNER JOIN "posthog_persondistinctid" ON ("posthog_person"."id" = "posthog_persondistinctid"."person_id")
  WHERE ("posthog_persondistinctid"."distinct_id" = 'test_id'
         AND "posthog_persondistinctid"."team_id" = 99999
         AND "posthog_person"."team_id" = 99999)
  '''
# ---
# name: TestFeatureFlagMatcher.test_with_sql_injection_properties_and_other_aliases
  '''
  SELECT "posthog_team"."id",
         "posthog_team"."uuid",
         "posthog_team"."organization_id",
         "posthog_team"."project_id",
         "posthog_team"."api_token",
         "posthog_team"."app_urls",
         "posthog_team"."name",
         "posthog_team"."slack_incoming_webhook",
         "posthog_team"."created_at",
         "posthog_team"."updated_at",
         "posthog_team"."anonymize_ips",
         "posthog_team"."completed_snippet_onboarding",
         "posthog_team"."has_completed_onboarding_for",
         "posthog_team"."onboarding_tasks",
         "posthog_team"."ingested_event",
         "posthog_team"."autocapture_opt_out",
         "posthog_team"."autocapture_web_vitals_opt_in",
         "posthog_team"."autocapture_web_vitals_allowed_metrics",
         "posthog_team"."autocapture_exceptions_opt_in",
         "posthog_team"."autocapture_exceptions_errors_to_ignore",
         "posthog_team"."person_processing_opt_out",
         "posthog_team"."session_recording_opt_in",
         "posthog_team"."session_recording_sample_rate",
         "posthog_team"."session_recording_minimum_duration_milliseconds",
         "posthog_team"."session_recording_linked_flag",
         "posthog_team"."session_recording_network_payload_capture_config",
         "posthog_team"."session_recording_url_trigger_config",
         "posthog_team"."session_recording_url_blocklist_config",
         "posthog_team"."session_recording_event_trigger_config",
         "posthog_team"."session_replay_config",
         "posthog_team"."survey_config",
         "posthog_team"."capture_console_log_opt_in",
         "posthog_team"."capture_performance_opt_in",
         "posthog_team"."capture_dead_clicks",
         "posthog_team"."surveys_opt_in",
         "posthog_team"."heatmaps_opt_in",
         "posthog_team"."flags_persistence_default",
         "posthog_team"."session_recording_version",
         "posthog_team"."signup_token",
         "posthog_team"."is_demo",
         "posthog_team"."access_control",
         "posthog_team"."week_start_day",
         "posthog_team"."inject_web_apps",
         "posthog_team"."test_account_filters",
         "posthog_team"."test_account_filters_default_checked",
         "posthog_team"."path_cleaning_filters",
         "posthog_team"."timezone",
         "posthog_team"."data_attributes",
         "posthog_team"."person_display_name_properties",
         "posthog_team"."live_events_columns",
         "posthog_team"."recording_domains",
         "posthog_team"."human_friendly_comparison_periods",
         "posthog_team"."cookieless_server_hash_mode",
         "posthog_team"."revenue_tracking_config",
         "posthog_team"."primary_dashboard_id",
         "posthog_team"."default_data_theme",
         "posthog_team"."extra_settings",
         "posthog_team"."modifiers",
         "posthog_team"."correlation_config",
         "posthog_team"."session_recording_retention_period_days",
         "posthog_team"."plugins_opt_in",
         "posthog_team"."opt_out_capture",
         "posthog_team"."event_names",
         "posthog_team"."event_names_with_usage",
         "posthog_team"."event_properties",
         "posthog_team"."event_properties_with_usage",
         "posthog_team"."event_properties_numerical",
         "posthog_team"."external_data_workspace_id",
         "posthog_team"."external_data_workspace_last_synced_at",
         "posthog_team"."api_query_rate_limit"
  FROM "posthog_team"
  WHERE "posthog_team"."id" = 99999
  LIMIT 21
  '''
# ---
# name: TestFeatureFlagMatcher.test_with_sql_injection_properties_and_other_aliases.1
  '''
  SELECT "posthog_featureflag"."id",
         "posthog_featureflag"."key",
         "posthog_featureflag"."name",
         "posthog_featureflag"."filters",
         "posthog_featureflag"."rollout_percentage",
         "posthog_featureflag"."team_id",
         "posthog_featureflag"."created_by_id",
         "posthog_featureflag"."created_at",
         "posthog_featureflag"."deleted",
         "posthog_featureflag"."active",
         "posthog_featureflag"."rollback_conditions",
         "posthog_featureflag"."performed_rollback",
         "posthog_featureflag"."ensure_experience_continuity",
         "posthog_featureflag"."usage_dashboard_id",
         "posthog_featureflag"."has_enriched_analytics",
         "posthog_featureflag"."is_remote_configuration",
         "posthog_featureflag"."has_encrypted_payloads"
  FROM "posthog_featureflag"
  INNER JOIN "posthog_team" ON ("posthog_featureflag"."team_id" = "posthog_team"."id")
  WHERE ("posthog_featureflag"."active"
         AND NOT "posthog_featureflag"."deleted"
         AND "posthog_team"."project_id" = 99999)
  '''
# ---
# name: TestFeatureFlagMatcher.test_with_sql_injection_properties_and_other_aliases.10
  '''
  SELECT (((("posthog_person"."properties" -> 'number space') > '"100"'::jsonb
            AND JSONB_TYPEOF(("posthog_person"."properties" -> 'number space')) = ('string'))
           OR (("posthog_person"."properties" -> 'number space') > '100.0'::jsonb
               AND JSONB_TYPEOF(("posthog_person"."properties" -> 'number space')) = ('number')))
          AND "posthog_person"."properties" ? 'number space'
          AND NOT (("posthog_person"."properties" -> 'number space') = 'null'::jsonb)
          AND ((JSONB_TYPEOF(("posthog_person"."properties" -> ';''" SELECT 1; DROP TABLE posthog_featureflag;')) = ('string')
                AND ("posthog_person"."properties" -> ';''" SELECT 1; DROP TABLE posthog_featureflag;') > '"100"'::jsonb)
               OR (JSONB_TYPEOF(("posthog_person"."properties" -> ';''" SELECT 1; DROP TABLE posthog_featureflag;')) = ('number')
                   AND ("posthog_person"."properties" -> ';''" SELECT 1; DROP TABLE posthog_featureflag;') > '100.0'::jsonb))
          AND "posthog_person"."properties" ? ';''" SELECT 1; DROP TABLE posthog_featureflag;'
          AND NOT (("posthog_person"."properties" -> ';''" SELECT 1; DROP TABLE posthog_featureflag;') = 'null'::jsonb)) AS "flag_X_condition_0",
         (((JSONB_TYPEOF(("posthog_person"."properties" -> ';''" SELECT 1; DROP TABLE posthog_featureflag;')) = ('string')
            AND ("posthog_person"."properties" -> ';''" SELECT 1; DROP TABLE posthog_featureflag;') > '"100"'::jsonb)
           OR (JSONB_TYPEOF(("posthog_person"."properties" -> ';''" SELECT 1; DROP TABLE posthog_featureflag;')) = ('number')
               AND ("posthog_person"."properties" -> ';''" SELECT 1; DROP TABLE posthog_featureflag;') > '100.0'::jsonb))
          AND "posthog_person"."properties" ? ';''" SELECT 1; DROP TABLE posthog_featureflag;'
          AND NOT (("posthog_person"."properties" -> ';''" SELECT 1; DROP TABLE posthog_featureflag;') = 'null'::jsonb)) AS "flag_X_condition_1",
         (((("posthog_person"."properties" -> 'version!!!') > '"1.05"'::jsonb
            AND JSONB_TYPEOF(("posthog_person"."properties" -> 'version!!!')) = ('string'))
           OR (("posthog_person"."properties" -> 'version!!!') > '1.05'::jsonb
               AND JSONB_TYPEOF(("posthog_person"."properties" -> 'version!!!')) = ('number')))
          AND "posthog_person"."properties" ? 'version!!!'
          AND NOT (("posthog_person"."properties" -> 'version!!!') = 'null'::jsonb)) AS "flag_X_condition_2",
         ((("posthog_person"."properties" -> 'nested_prop --random #comment //test') = '"21"'::jsonb
           OR ("posthog_person"."properties" -> 'nested_prop --random #comment //test') = '21'::jsonb)
          AND "posthog_person"."properties" ? 'nested_prop --random #comment //test'
          AND NOT (("posthog_person"."properties" -> 'nested_prop --random #comment //test') = 'null'::jsonb)) AS "flag_X_condition_3"
  FROM "posthog_person"
  INNER JOIN "posthog_persondistinctid" ON ("posthog_person"."id" = "posthog_persondistinctid"."person_id")
  WHERE ("posthog_persondistinctid"."distinct_id" = '307'
         AND "posthog_persondistinctid"."team_id" = 99999
         AND "posthog_person"."team_id" = 99999)
  '''
# ---
# name: TestFeatureFlagMatcher.test_with_sql_injection_properties_and_other_aliases.2
  '''
  SELECT "posthog_team"."id",
         "posthog_team"."uuid",
         "posthog_team"."organization_id",
         "posthog_team"."project_id",
         "posthog_team"."api_token",
         "posthog_team"."app_urls",
         "posthog_team"."name",
         "posthog_team"."slack_incoming_webhook",
         "posthog_team"."created_at",
         "posthog_team"."updated_at",
         "posthog_team"."anonymize_ips",
         "posthog_team"."completed_snippet_onboarding",
         "posthog_team"."has_completed_onboarding_for",
         "posthog_team"."onboarding_tasks",
         "posthog_team"."ingested_event",
         "posthog_team"."autocapture_opt_out",
         "posthog_team"."autocapture_web_vitals_opt_in",
         "posthog_team"."autocapture_web_vitals_allowed_metrics",
         "posthog_team"."autocapture_exceptions_opt_in",
         "posthog_team"."autocapture_exceptions_errors_to_ignore",
         "posthog_team"."person_processing_opt_out",
         "posthog_team"."session_recording_opt_in",
         "posthog_team"."session_recording_sample_rate",
         "posthog_team"."session_recording_minimum_duration_milliseconds",
         "posthog_team"."session_recording_linked_flag",
         "posthog_team"."session_recording_network_payload_capture_config",
         "posthog_team"."session_recording_url_trigger_config",
         "posthog_team"."session_recording_url_blocklist_config",
         "posthog_team"."session_recording_event_trigger_config",
         "posthog_team"."session_replay_config",
         "posthog_team"."survey_config",
         "posthog_team"."capture_console_log_opt_in",
         "posthog_team"."capture_performance_opt_in",
         "posthog_team"."capture_dead_clicks",
         "posthog_team"."surveys_opt_in",
         "posthog_team"."heatmaps_opt_in",
         "posthog_team"."flags_persistence_default",
         "posthog_team"."session_recording_version",
         "posthog_team"."signup_token",
         "posthog_team"."is_demo",
         "posthog_team"."access_control",
         "posthog_team"."week_start_day",
         "posthog_team"."inject_web_apps",
         "posthog_team"."test_account_filters",
         "posthog_team"."test_account_filters_default_checked",
         "posthog_team"."path_cleaning_filters",
         "posthog_team"."timezone",
         "posthog_team"."data_attributes",
         "posthog_team"."person_display_name_properties",
         "posthog_team"."live_events_columns",
         "posthog_team"."recording_domains",
         "posthog_team"."human_friendly_comparison_periods",
         "posthog_team"."cookieless_server_hash_mode",
         "posthog_team"."revenue_tracking_config",
         "posthog_team"."primary_dashboard_id",
         "posthog_team"."default_data_theme",
         "posthog_team"."extra_settings",
         "posthog_team"."modifiers",
         "posthog_team"."correlation_config",
         "posthog_team"."session_recording_retention_period_days",
         "posthog_team"."external_data_workspace_id",
         "posthog_team"."external_data_workspace_last_synced_at",
         "posthog_team"."api_query_rate_limit"
  FROM "posthog_team"
  WHERE "posthog_team"."id" = 99999
  LIMIT 21
  '''
# ---
# name: TestFeatureFlagMatcher.test_with_sql_injection_properties_and_other_aliases.3
  '''
  SELECT "posthog_remoteconfig"."id",
         "posthog_remoteconfig"."team_id",
         "posthog_remoteconfig"."config",
         "posthog_remoteconfig"."updated_at",
         "posthog_remoteconfig"."synced_at"
  FROM "posthog_remoteconfig"
  WHERE "posthog_remoteconfig"."team_id" = 99999
  LIMIT 21
  '''
# ---
# name: TestFeatureFlagMatcher.test_with_sql_injection_properties_and_other_aliases.4
  '''
  SELECT "posthog_team"."id",
         "posthog_team"."uuid",
         "posthog_team"."organization_id",
         "posthog_team"."project_id",
         "posthog_team"."api_token",
         "posthog_team"."app_urls",
         "posthog_team"."name",
         "posthog_team"."slack_incoming_webhook",
         "posthog_team"."created_at",
         "posthog_team"."updated_at",
         "posthog_team"."anonymize_ips",
         "posthog_team"."completed_snippet_onboarding",
         "posthog_team"."has_completed_onboarding_for",
         "posthog_team"."onboarding_tasks",
         "posthog_team"."ingested_event",
         "posthog_team"."autocapture_opt_out",
         "posthog_team"."autocapture_web_vitals_opt_in",
         "posthog_team"."autocapture_web_vitals_allowed_metrics",
         "posthog_team"."autocapture_exceptions_opt_in",
         "posthog_team"."autocapture_exceptions_errors_to_ignore",
         "posthog_team"."person_processing_opt_out",
         "posthog_team"."session_recording_opt_in",
         "posthog_team"."session_recording_sample_rate",
         "posthog_team"."session_recording_minimum_duration_milliseconds",
         "posthog_team"."session_recording_linked_flag",
         "posthog_team"."session_recording_network_payload_capture_config",
         "posthog_team"."session_recording_url_trigger_config",
         "posthog_team"."session_recording_url_blocklist_config",
         "posthog_team"."session_recording_event_trigger_config",
         "posthog_team"."session_replay_config",
         "posthog_team"."survey_config",
         "posthog_team"."capture_console_log_opt_in",
         "posthog_team"."capture_performance_opt_in",
         "posthog_team"."capture_dead_clicks",
         "posthog_team"."surveys_opt_in",
         "posthog_team"."heatmaps_opt_in",
         "posthog_team"."flags_persistence_default",
         "posthog_team"."session_recording_version",
         "posthog_team"."signup_token",
         "posthog_team"."is_demo",
         "posthog_team"."access_control",
         "posthog_team"."week_start_day",
         "posthog_team"."inject_web_apps",
         "posthog_team"."test_account_filters",
         "posthog_team"."test_account_filters_default_checked",
         "posthog_team"."path_cleaning_filters",
         "posthog_team"."timezone",
         "posthog_team"."data_attributes",
         "posthog_team"."person_display_name_properties",
         "posthog_team"."live_events_columns",
         "posthog_team"."recording_domains",
         "posthog_team"."human_friendly_comparison_periods",
         "posthog_team"."cookieless_server_hash_mode",
         "posthog_team"."revenue_tracking_config",
         "posthog_team"."primary_dashboard_id",
         "posthog_team"."default_data_theme",
         "posthog_team"."extra_settings",
         "posthog_team"."modifiers",
         "posthog_team"."correlation_config",
         "posthog_team"."session_recording_retention_period_days",
         "posthog_team"."plugins_opt_in",
         "posthog_team"."opt_out_capture",
         "posthog_team"."event_names",
         "posthog_team"."event_names_with_usage",
         "posthog_team"."event_properties",
         "posthog_team"."event_properties_with_usage",
         "posthog_team"."event_properties_numerical",
         "posthog_team"."external_data_workspace_id",
         "posthog_team"."external_data_workspace_last_synced_at",
         "posthog_team"."api_query_rate_limit"
  FROM "posthog_team"
  WHERE "posthog_team"."id" = 99999
  LIMIT 21
  '''
# ---
# name: TestFeatureFlagMatcher.test_with_sql_injection_properties_and_other_aliases.5
  '''
  SELECT COUNT(*) AS "__count"
  FROM "posthog_featureflag"
  WHERE ("posthog_featureflag"."active"
         AND NOT "posthog_featureflag"."deleted"
         AND "posthog_featureflag"."team_id" = 99999)
  '''
# ---
# name: TestFeatureFlagMatcher.test_with_sql_injection_properties_and_other_aliases.6
  '''
  SELECT "posthog_survey"."id",
         "posthog_survey"."team_id",
         "posthog_survey"."name",
         "posthog_survey"."description",
         "posthog_survey"."linked_flag_id",
         "posthog_survey"."targeting_flag_id",
         "posthog_survey"."internal_targeting_flag_id",
         "posthog_survey"."internal_response_sampling_flag_id",
         "posthog_survey"."type",
         "posthog_survey"."conditions",
         "posthog_survey"."questions",
         "posthog_survey"."appearance",
         "posthog_survey"."created_at",
         "posthog_survey"."created_by_id",
         "posthog_survey"."start_date",
         "posthog_survey"."end_date",
         "posthog_survey"."updated_at",
         "posthog_survey"."archived",
         "posthog_survey"."responses_limit",
         "posthog_survey"."response_sampling_start_date",
         "posthog_survey"."response_sampling_interval_type",
         "posthog_survey"."response_sampling_interval",
         "posthog_survey"."response_sampling_limit",
         "posthog_survey"."response_sampling_daily_limits",
         "posthog_survey"."iteration_count",
         "posthog_survey"."iteration_frequency_days",
         "posthog_survey"."iteration_start_dates",
         "posthog_survey"."current_iteration",
         "posthog_survey"."current_iteration_start_date",
         "posthog_survey"."schedule",
         "posthog_featureflag"."id",
         "posthog_featureflag"."key",
         "posthog_featureflag"."name",
         "posthog_featureflag"."filters",
         "posthog_featureflag"."rollout_percentage",
         "posthog_featureflag"."team_id",
         "posthog_featureflag"."created_by_id",
         "posthog_featureflag"."created_at",
         "posthog_featureflag"."deleted",
         "posthog_featureflag"."active",
         "posthog_featureflag"."rollback_conditions",
         "posthog_featureflag"."performed_rollback",
         "posthog_featureflag"."ensure_experience_continuity",
         "posthog_featureflag"."usage_dashboard_id",
         "posthog_featureflag"."has_enriched_analytics",
         "posthog_featureflag"."is_remote_configuration",
         "posthog_featureflag"."has_encrypted_payloads",
         T4."id",
         T4."key",
         T4."name",
         T4."filters",
         T4."rollout_percentage",
         T4."team_id",
         T4."created_by_id",
         T4."created_at",
         T4."deleted",
         T4."active",
         T4."rollback_conditions",
         T4."performed_rollback",
         T4."ensure_experience_continuity",
         T4."usage_dashboard_id",
         T4."has_enriched_analytics",
         T4."is_remote_configuration",
         T4."has_encrypted_payloads",
         T5."id",
         T5."key",
         T5."name",
         T5."filters",
         T5."rollout_percentage",
         T5."team_id",
         T5."created_by_id",
         T5."created_at",
         T5."deleted",
         T5."active",
         T5."rollback_conditions",
         T5."performed_rollback",
         T5."ensure_experience_continuity",
         T5."usage_dashboard_id",
         T5."has_enriched_analytics",
         T5."is_remote_configuration",
         T5."has_encrypted_payloads"
  FROM "posthog_survey"
  LEFT OUTER JOIN "posthog_featureflag" ON ("posthog_survey"."linked_flag_id" = "posthog_featureflag"."id")
  LEFT OUTER JOIN "posthog_featureflag" T4 ON ("posthog_survey"."targeting_flag_id" = T4."id")
  LEFT OUTER JOIN "posthog_featureflag" T5 ON ("posthog_survey"."internal_targeting_flag_id" = T5."id")
  WHERE ("posthog_survey"."team_id" = 99999
         AND NOT ("posthog_survey"."archived"))
  '''
# ---
# name: TestFeatureFlagMatcher.test_with_sql_injection_properties_and_other_aliases.7
  '''
  SELECT "posthog_pluginconfig"."id",
         "posthog_pluginsourcefile"."transpiled",
         "posthog_pluginconfig"."web_token",
         "posthog_plugin"."config_schema",
         "posthog_pluginconfig"."config"
  FROM "posthog_pluginconfig"
  INNER JOIN "posthog_plugin" ON ("posthog_pluginconfig"."plugin_id" = "posthog_plugin"."id")
  INNER JOIN "posthog_pluginsourcefile" ON ("posthog_plugin"."id" = "posthog_pluginsourcefile"."plugin_id")
  WHERE ("posthog_pluginconfig"."enabled"
         AND "posthog_pluginsourcefile"."filename" = 'site.ts'
         AND "posthog_pluginsourcefile"."status" = 'TRANSPILED'
         AND "posthog_pluginconfig"."team_id" = 99999)
  '''
# ---
# name: TestFeatureFlagMatcher.test_with_sql_injection_properties_and_other_aliases.8
  '''
  SELECT "posthog_hogfunction"."id",
         "posthog_hogfunction"."team_id",
         "posthog_hogfunction"."name",
         "posthog_hogfunction"."description",
         "posthog_hogfunction"."created_at",
         "posthog_hogfunction"."created_by_id",
         "posthog_hogfunction"."deleted",
         "posthog_hogfunction"."updated_at",
         "posthog_hogfunction"."enabled",
         "posthog_hogfunction"."type",
         "posthog_hogfunction"."icon_url",
         "posthog_hogfunction"."hog",
         "posthog_hogfunction"."bytecode",
         "posthog_hogfunction"."transpiled",
         "posthog_hogfunction"."inputs_schema",
         "posthog_hogfunction"."inputs",
         "posthog_hogfunction"."encrypted_inputs",
         "posthog_hogfunction"."filters",
         "posthog_hogfunction"."mappings",
         "posthog_hogfunction"."masking",
         "posthog_hogfunction"."template_id",
         "posthog_hogfunction"."execution_order",
         "posthog_team"."id",
         "posthog_team"."uuid",
         "posthog_team"."organization_id",
         "posthog_team"."project_id",
         "posthog_team"."api_token",
         "posthog_team"."app_urls",
         "posthog_team"."name",
         "posthog_team"."slack_incoming_webhook",
         "posthog_team"."created_at",
         "posthog_team"."updated_at",
         "posthog_team"."anonymize_ips",
         "posthog_team"."completed_snippet_onboarding",
         "posthog_team"."has_completed_onboarding_for",
         "posthog_team"."onboarding_tasks",
         "posthog_team"."ingested_event",
         "posthog_team"."autocapture_opt_out",
         "posthog_team"."autocapture_web_vitals_opt_in",
         "posthog_team"."autocapture_web_vitals_allowed_metrics",
         "posthog_team"."autocapture_exceptions_opt_in",
         "posthog_team"."autocapture_exceptions_errors_to_ignore",
         "posthog_team"."person_processing_opt_out",
         "posthog_team"."session_recording_opt_in",
         "posthog_team"."session_recording_sample_rate",
         "posthog_team"."session_recording_minimum_duration_milliseconds",
         "posthog_team"."session_recording_linked_flag",
         "posthog_team"."session_recording_network_payload_capture_config",
         "posthog_team"."session_recording_url_trigger_config",
         "posthog_team"."session_recording_url_blocklist_config",
         "posthog_team"."session_recording_event_trigger_config",
         "posthog_team"."session_replay_config",
         "posthog_team"."survey_config",
         "posthog_team"."capture_console_log_opt_in",
         "posthog_team"."capture_performance_opt_in",
         "posthog_team"."capture_dead_clicks",
         "posthog_team"."surveys_opt_in",
         "posthog_team"."heatmaps_opt_in",
         "posthog_team"."flags_persistence_default",
         "posthog_team"."session_recording_version",
         "posthog_team"."signup_token",
         "posthog_team"."is_demo",
         "posthog_team"."access_control",
         "posthog_team"."week_start_day",
         "posthog_team"."inject_web_apps",
         "posthog_team"."test_account_filters",
         "posthog_team"."test_account_filters_default_checked",
         "posthog_team"."path_cleaning_filters",
         "posthog_team"."timezone",
         "posthog_team"."data_attributes",
         "posthog_team"."person_display_name_properties",
         "posthog_team"."live_events_columns",
         "posthog_team"."recording_domains",
         "posthog_team"."human_friendly_comparison_periods",
         "posthog_team"."cookieless_server_hash_mode",
         "posthog_team"."revenue_tracking_config",
         "posthog_team"."primary_dashboard_id",
         "posthog_team"."default_data_theme",
         "posthog_team"."extra_settings",
         "posthog_team"."modifiers",
         "posthog_team"."correlation_config",
         "posthog_team"."session_recording_retention_period_days",
         "posthog_team"."plugins_opt_in",
         "posthog_team"."opt_out_capture",
         "posthog_team"."event_names",
         "posthog_team"."event_names_with_usage",
         "posthog_team"."event_properties",
         "posthog_team"."event_properties_with_usage",
         "posthog_team"."event_properties_numerical",
         "posthog_team"."external_data_workspace_id",
         "posthog_team"."external_data_workspace_last_synced_at",
         "posthog_team"."api_query_rate_limit"
  FROM "posthog_hogfunction"
  INNER JOIN "posthog_team" ON ("posthog_hogfunction"."team_id" = "posthog_team"."id")
  WHERE (NOT "posthog_hogfunction"."deleted"
         AND "posthog_hogfunction"."enabled"
         AND "posthog_hogfunction"."team_id" = 99999
         AND "posthog_hogfunction"."type" IN ('site_destination',
                                              'site_app'))
  '''
# ---
# name: TestFeatureFlagMatcher.test_with_sql_injection_properties_and_other_aliases.9
  '''
  SELECT "posthog_cohort"."id",
         "posthog_cohort"."name",
         "posthog_cohort"."description",
         "posthog_cohort"."team_id",
         "posthog_cohort"."deleted",
         "posthog_cohort"."filters",
         "posthog_cohort"."query",
         "posthog_cohort"."version",
         "posthog_cohort"."pending_version",
         "posthog_cohort"."count",
         "posthog_cohort"."created_by_id",
         "posthog_cohort"."created_at",
         "posthog_cohort"."is_calculating",
         "posthog_cohort"."last_calculation",
         "posthog_cohort"."errors_calculating",
         "posthog_cohort"."last_error_at",
         "posthog_cohort"."is_static",
         "posthog_cohort"."groups"
  FROM "posthog_cohort"
  INNER JOIN "posthog_team" ON ("posthog_cohort"."team_id" = "posthog_team"."id")
  WHERE (NOT "posthog_cohort"."deleted"
         AND "posthog_team"."project_id" = 99999)
  '''
# ---
# name: TestHashKeyOverridesRaceConditions.test_hash_key_overrides_with_simulated_error_race_conditions_on_person_merging
  'BEGIN'
# ---
# name: TestHashKeyOverridesRaceConditions.test_hash_key_overrides_with_simulated_error_race_conditions_on_person_merging.1
  '''
  
  SET LOCAL statement_timeout = 99999
  '''
# ---
# name: TestHashKeyOverridesRaceConditions.test_hash_key_overrides_with_simulated_error_race_conditions_on_person_merging.10
  '''
  WITH target_person_ids AS
    (SELECT team_id,
            person_id
     FROM posthog_persondistinctid
     WHERE team_id = 99999
       AND distinct_id = ANY('{other_id,example_id}') ),
       existing_overrides AS
    (SELECT team_id,
            person_id,
            feature_flag_key,
            hash_key
     FROM posthog_featureflaghashkeyoverride
     WHERE team_id = 99999
       AND person_id IN
         (SELECT person_id
          FROM target_person_ids) ),
       flags_to_override AS
    (SELECT key
     FROM posthog_featureflag flag
     JOIN posthog_team team ON flag.team_id = team.id
     WHERE team.project_id = 99999
       AND flag.ensure_experience_continuity = TRUE
       AND flag.active = TRUE
       AND flag.deleted = FALSE
       AND flag.key NOT IN
         (SELECT feature_flag_key
          FROM existing_overrides) )
  INSERT INTO posthog_featureflaghashkeyoverride (team_id, person_id, feature_flag_key, hash_key)
  SELECT team_id,
         person_id,
         key,
         'example_id'
  FROM flags_to_override,
       target_person_ids
  WHERE EXISTS
      (SELECT 1
       FROM posthog_person
       WHERE id = person_id
         AND team_id = 99999) ON CONFLICT DO NOTHING
  '''
# ---
# name: TestHashKeyOverridesRaceConditions.test_hash_key_overrides_with_simulated_error_race_conditions_on_person_merging.11
  'ROLLBACK'
# ---
# name: TestHashKeyOverridesRaceConditions.test_hash_key_overrides_with_simulated_error_race_conditions_on_person_merging.12
  'BEGIN'
# ---
# name: TestHashKeyOverridesRaceConditions.test_hash_key_overrides_with_simulated_error_race_conditions_on_person_merging.13
  '''
  
  SET LOCAL statement_timeout = 99999
  '''
# ---
# name: TestHashKeyOverridesRaceConditions.test_hash_key_overrides_with_simulated_error_race_conditions_on_person_merging.14
  '''
  SELECT "posthog_persondistinctid"."person_id",
         "posthog_persondistinctid"."distinct_id"
  FROM "posthog_persondistinctid"
  WHERE ("posthog_persondistinctid"."distinct_id" IN ('other_id',
                                                      'example_id')
         AND "posthog_persondistinctid"."team_id" = 99999)
  '''
# ---
# name: TestHashKeyOverridesRaceConditions.test_hash_key_overrides_with_simulated_error_race_conditions_on_person_merging.15
  '''
  SELECT "posthog_featureflaghashkeyoverride"."feature_flag_key",
         "posthog_featureflaghashkeyoverride"."hash_key",
         "posthog_featureflaghashkeyoverride"."person_id"
  FROM "posthog_featureflaghashkeyoverride"
  WHERE ("posthog_featureflaghashkeyoverride"."person_id" IN (1,
                                                              2,
                                                              3,
                                                              4,
                                                              5 /* ... */)
         AND "posthog_featureflaghashkeyoverride"."team_id" = 99999)
  '''
# ---
# name: TestHashKeyOverridesRaceConditions.test_hash_key_overrides_with_simulated_error_race_conditions_on_person_merging.16
  'COMMIT'
# ---
# name: TestHashKeyOverridesRaceConditions.test_hash_key_overrides_with_simulated_error_race_conditions_on_person_merging.2
  '''
  WITH target_person_ids AS
    (SELECT team_id,
            person_id
     FROM posthog_persondistinctid
     WHERE team_id = 99999
       AND distinct_id = ANY('{other_id,example_id}') ),
       existing_overrides AS
    (SELECT team_id,
            person_id,
            feature_flag_key,
            hash_key
     FROM posthog_featureflaghashkeyoverride
     WHERE team_id = 99999
       AND person_id IN
         (SELECT person_id
          FROM target_person_ids) )
  SELECT key
  FROM posthog_featureflag flag
  JOIN posthog_team team ON flag.team_id = team.id
  WHERE team.project_id = 99999
    AND flag.ensure_experience_continuity = TRUE
    AND flag.active = TRUE
    AND flag.deleted = FALSE
    AND key NOT IN
      (SELECT feature_flag_key
       FROM existing_overrides)
  '''
# ---
# name: TestHashKeyOverridesRaceConditions.test_hash_key_overrides_with_simulated_error_race_conditions_on_person_merging.3
  'COMMIT'
# ---
# name: TestHashKeyOverridesRaceConditions.test_hash_key_overrides_with_simulated_error_race_conditions_on_person_merging.4
  'BEGIN'
# ---
# name: TestHashKeyOverridesRaceConditions.test_hash_key_overrides_with_simulated_error_race_conditions_on_person_merging.5
  '''
  
  SET LOCAL statement_timeout = 99999
  '''
# ---
# name: TestHashKeyOverridesRaceConditions.test_hash_key_overrides_with_simulated_error_race_conditions_on_person_merging.6
  '''
  WITH target_person_ids AS
    (SELECT team_id,
            person_id
     FROM posthog_persondistinctid
     WHERE team_id = 99999
       AND distinct_id = ANY('{other_id,example_id}') ),
       existing_overrides AS
    (SELECT team_id,
            person_id,
            feature_flag_key,
            hash_key
     FROM posthog_featureflaghashkeyoverride
     WHERE team_id = 99999
       AND person_id IN
         (SELECT person_id
          FROM target_person_ids) ),
       flags_to_override AS
    (SELECT key
     FROM posthog_featureflag flag
     JOIN posthog_team team ON flag.team_id = team.id
     WHERE team.project_id = 99999
       AND flag.ensure_experience_continuity = TRUE
       AND flag.active = TRUE
       AND flag.deleted = FALSE
       AND flag.key NOT IN
         (SELECT feature_flag_key
          FROM existing_overrides) )
  INSERT INTO posthog_featureflaghashkeyoverride (team_id, person_id, feature_flag_key, hash_key)
  SELECT team_id,
         person_id,
         key,
         'example_id'
  FROM flags_to_override,
       target_person_ids
  WHERE EXISTS
      (SELECT 1
       FROM posthog_person
       WHERE id = person_id
         AND team_id = 99999) ON CONFLICT DO NOTHING
  '''
# ---
# name: TestHashKeyOverridesRaceConditions.test_hash_key_overrides_with_simulated_error_race_conditions_on_person_merging.7
  'ROLLBACK'
# ---
# name: TestHashKeyOverridesRaceConditions.test_hash_key_overrides_with_simulated_error_race_conditions_on_person_merging.8
  'BEGIN'
# ---
# name: TestHashKeyOverridesRaceConditions.test_hash_key_overrides_with_simulated_error_race_conditions_on_person_merging.9
  '''
  
  SET LOCAL statement_timeout = 99999
  '''
# ---
# name: TestHashKeyOverridesRaceConditions.test_hash_key_overrides_with_simulated_race_conditions_on_person_merging
  'BEGIN'
# ---
# name: TestHashKeyOverridesRaceConditions.test_hash_key_overrides_with_simulated_race_conditions_on_person_merging.1
  '''
  
  SET LOCAL statement_timeout = 99999
  '''
# ---
# name: TestHashKeyOverridesRaceConditions.test_hash_key_overrides_with_simulated_race_conditions_on_person_merging.10
  '''
  WITH target_person_ids AS
    (SELECT team_id,
            person_id
     FROM posthog_persondistinctid
     WHERE team_id = 99999
       AND distinct_id = ANY('{other_id,example_id}') ),
       existing_overrides AS
    (SELECT team_id,
            person_id,
            feature_flag_key,
            hash_key
     FROM posthog_featureflaghashkeyoverride
     WHERE team_id = 99999
       AND person_id IN
         (SELECT person_id
          FROM target_person_ids) ),
       flags_to_override AS
    (SELECT key
     FROM posthog_featureflag flag
     JOIN posthog_team team ON flag.team_id = team.id
     WHERE team.project_id = 99999
       AND flag.ensure_experience_continuity = TRUE
       AND flag.active = TRUE
       AND flag.deleted = FALSE
       AND flag.key NOT IN
         (SELECT feature_flag_key
          FROM existing_overrides) )
  INSERT INTO posthog_featureflaghashkeyoverride (team_id, person_id, feature_flag_key, hash_key)
  SELECT team_id,
         person_id,
         key,
         'example_id'
  FROM flags_to_override,
       target_person_ids
  WHERE EXISTS
      (SELECT 1
       FROM posthog_person
       WHERE id = person_id
         AND team_id = 99999) ON CONFLICT DO NOTHING
  '''
# ---
# name: TestHashKeyOverridesRaceConditions.test_hash_key_overrides_with_simulated_race_conditions_on_person_merging.11
  'COMMIT'
# ---
# name: TestHashKeyOverridesRaceConditions.test_hash_key_overrides_with_simulated_race_conditions_on_person_merging.12
  'BEGIN'
# ---
# name: TestHashKeyOverridesRaceConditions.test_hash_key_overrides_with_simulated_race_conditions_on_person_merging.13
  '''
  
  SET LOCAL statement_timeout = 99999
  '''
# ---
# name: TestHashKeyOverridesRaceConditions.test_hash_key_overrides_with_simulated_race_conditions_on_person_merging.14
  '''
  SELECT "posthog_persondistinctid"."person_id",
         "posthog_persondistinctid"."distinct_id"
  FROM "posthog_persondistinctid"
  WHERE ("posthog_persondistinctid"."distinct_id" IN ('other_id',
                                                      'example_id')
         AND "posthog_persondistinctid"."team_id" = 99999)
  '''
# ---
# name: TestHashKeyOverridesRaceConditions.test_hash_key_overrides_with_simulated_race_conditions_on_person_merging.15
  '''
  SELECT "posthog_featureflaghashkeyoverride"."feature_flag_key",
         "posthog_featureflaghashkeyoverride"."hash_key",
         "posthog_featureflaghashkeyoverride"."person_id"
  FROM "posthog_featureflaghashkeyoverride"
  WHERE ("posthog_featureflaghashkeyoverride"."person_id" IN (1,
                                                              2,
                                                              3,
                                                              4,
                                                              5 /* ... */)
         AND "posthog_featureflaghashkeyoverride"."team_id" = 99999)
  '''
# ---
# name: TestHashKeyOverridesRaceConditions.test_hash_key_overrides_with_simulated_race_conditions_on_person_merging.16
  'COMMIT'
# ---
# name: TestHashKeyOverridesRaceConditions.test_hash_key_overrides_with_simulated_race_conditions_on_person_merging.2
  '''
  WITH target_person_ids AS
    (SELECT team_id,
            person_id
     FROM posthog_persondistinctid
     WHERE team_id = 99999
       AND distinct_id = ANY('{other_id,example_id}') ),
       existing_overrides AS
    (SELECT team_id,
            person_id,
            feature_flag_key,
            hash_key
     FROM posthog_featureflaghashkeyoverride
     WHERE team_id = 99999
       AND person_id IN
         (SELECT person_id
          FROM target_person_ids) )
  SELECT key
  FROM posthog_featureflag flag
  JOIN posthog_team team ON flag.team_id = team.id
  WHERE team.project_id = 99999
    AND flag.ensure_experience_continuity = TRUE
    AND flag.active = TRUE
    AND flag.deleted = FALSE
    AND key NOT IN
      (SELECT feature_flag_key
       FROM existing_overrides)
  '''
# ---
# name: TestHashKeyOverridesRaceConditions.test_hash_key_overrides_with_simulated_race_conditions_on_person_merging.3
  'COMMIT'
# ---
# name: TestHashKeyOverridesRaceConditions.test_hash_key_overrides_with_simulated_race_conditions_on_person_merging.4
  'BEGIN'
# ---
# name: TestHashKeyOverridesRaceConditions.test_hash_key_overrides_with_simulated_race_conditions_on_person_merging.5
  '''
  
  SET LOCAL statement_timeout = 99999
  '''
# ---
# name: TestHashKeyOverridesRaceConditions.test_hash_key_overrides_with_simulated_race_conditions_on_person_merging.6
  '''
  WITH target_person_ids AS
    (SELECT team_id,
            person_id
     FROM posthog_persondistinctid
     WHERE team_id = 99999
       AND distinct_id = ANY('{other_id,example_id}') ),
       existing_overrides AS
    (SELECT team_id,
            person_id,
            feature_flag_key,
            hash_key
     FROM posthog_featureflaghashkeyoverride
     WHERE team_id = 99999
       AND person_id IN
         (SELECT person_id
          FROM target_person_ids) ),
       flags_to_override AS
    (SELECT key
     FROM posthog_featureflag flag
     JOIN posthog_team team ON flag.team_id = team.id
     WHERE team.project_id = 99999
       AND flag.ensure_experience_continuity = TRUE
       AND flag.active = TRUE
       AND flag.deleted = FALSE
       AND flag.key NOT IN
         (SELECT feature_flag_key
          FROM existing_overrides) )
  INSERT INTO posthog_featureflaghashkeyoverride (team_id, person_id, feature_flag_key, hash_key)
  SELECT team_id,
         person_id,
         key,
         'example_id'
  FROM flags_to_override,
       target_person_ids
  WHERE EXISTS
      (SELECT 1
       FROM posthog_person
       WHERE id = person_id
         AND team_id = 99999) ON CONFLICT DO NOTHING
  '''
# ---
# name: TestHashKeyOverridesRaceConditions.test_hash_key_overrides_with_simulated_race_conditions_on_person_merging.7
  'ROLLBACK'
# ---
# name: TestHashKeyOverridesRaceConditions.test_hash_key_overrides_with_simulated_race_conditions_on_person_merging.8
  'BEGIN'
# ---
# name: TestHashKeyOverridesRaceConditions.test_hash_key_overrides_with_simulated_race_conditions_on_person_merging.9
  '''
  
  SET LOCAL statement_timeout = 99999
  '''
# ---<|MERGE_RESOLUTION|>--- conflicted
+++ resolved
@@ -2073,11 +2073,7 @@
   FROM "posthog_cohort"
   INNER JOIN "posthog_team" ON ("posthog_cohort"."team_id" = "posthog_team"."id")
   WHERE (NOT "posthog_cohort"."deleted"
-<<<<<<< HEAD
-         AND "posthog_team"."project_id" = 528)
-=======
          AND "posthog_team"."project_id" = 99999)
->>>>>>> 00af2515
   '''
 # ---
 # name: TestFeatureFlagMatcher.test_numeric_operator_with_cohorts_and_nested_cohorts.1
@@ -2123,11 +2119,7 @@
          "posthog_grouptypemapping"."name_singular",
          "posthog_grouptypemapping"."name_plural"
   FROM "posthog_grouptypemapping"
-<<<<<<< HEAD
-  WHERE "posthog_grouptypemapping"."project_id" = 528
-=======
   WHERE "posthog_grouptypemapping"."project_id" = 99999
->>>>>>> 00af2515
   '''
 # ---
 # name: TestFeatureFlagMatcher.test_numeric_operator_with_groups_and_person_flags.1
