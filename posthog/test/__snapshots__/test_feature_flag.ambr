# name: TestFeatureFlagMatcher.test_db_matches_independent_of_string_or_number_type
  '
  SELECT "posthog_team"."id",
         "posthog_team"."uuid",
         "posthog_team"."organization_id",
         "posthog_team"."api_token",
         "posthog_team"."app_urls",
         "posthog_team"."name",
         "posthog_team"."slack_incoming_webhook",
         "posthog_team"."created_at",
         "posthog_team"."updated_at",
         "posthog_team"."anonymize_ips",
         "posthog_team"."completed_snippet_onboarding",
         "posthog_team"."ingested_event",
         "posthog_team"."autocapture_opt_out",
         "posthog_team"."session_recording_opt_in",
         "posthog_team"."capture_console_log_opt_in",
         "posthog_team"."capture_performance_opt_in",
         "posthog_team"."session_recording_version",
         "posthog_team"."signup_token",
         "posthog_team"."is_demo",
         "posthog_team"."access_control",
         "posthog_team"."inject_web_apps",
         "posthog_team"."test_account_filters",
         "posthog_team"."test_account_filters_default_checked",
         "posthog_team"."path_cleaning_filters",
         "posthog_team"."timezone",
         "posthog_team"."data_attributes",
         "posthog_team"."person_display_name_properties",
         "posthog_team"."live_events_columns",
         "posthog_team"."recording_domains",
         "posthog_team"."primary_dashboard_id",
         "posthog_team"."correlation_config",
         "posthog_team"."session_recording_retention_period_days",
         "posthog_team"."plugins_opt_in",
         "posthog_team"."opt_out_capture",
         "posthog_team"."event_names",
         "posthog_team"."event_names_with_usage",
         "posthog_team"."event_properties",
         "posthog_team"."event_properties_with_usage",
         "posthog_team"."event_properties_numerical"
  FROM "posthog_team"
  WHERE "posthog_team"."id" = 2
  LIMIT 21
  '
---
# name: TestFeatureFlagMatcher.test_db_matches_independent_of_string_or_number_type.1
  '
  SELECT "posthog_featureflag"."id",
         "posthog_featureflag"."key",
         "posthog_featureflag"."name",
         "posthog_featureflag"."filters",
         "posthog_featureflag"."rollout_percentage",
         "posthog_featureflag"."team_id",
         "posthog_featureflag"."created_by_id",
         "posthog_featureflag"."created_at",
         "posthog_featureflag"."deleted",
         "posthog_featureflag"."active",
         "posthog_featureflag"."rollback_conditions",
         "posthog_featureflag"."performed_rollback",
         "posthog_featureflag"."ensure_experience_continuity",
         "posthog_featureflag"."usage_dashboard_id"
  FROM "posthog_featureflag"
  WHERE ("posthog_featureflag"."active"
         AND NOT "posthog_featureflag"."deleted"
         AND "posthog_featureflag"."team_id" = 2)
  '
---
# name: TestFeatureFlagMatcher.test_db_matches_independent_of_string_or_number_type.2
  '
  SELECT "posthog_featureflag"."id",
         "posthog_featureflag"."key",
         "posthog_featureflag"."name",
         "posthog_featureflag"."filters",
         "posthog_featureflag"."rollout_percentage",
         "posthog_featureflag"."team_id",
         "posthog_featureflag"."created_by_id",
         "posthog_featureflag"."created_at",
         "posthog_featureflag"."deleted",
         "posthog_featureflag"."active",
         "posthog_featureflag"."rollback_conditions",
         "posthog_featureflag"."performed_rollback",
         "posthog_featureflag"."ensure_experience_continuity",
         "posthog_featureflag"."usage_dashboard_id"
  FROM "posthog_featureflag"
  WHERE ("posthog_featureflag"."active"
         AND NOT "posthog_featureflag"."deleted"
         AND "posthog_featureflag"."team_id" = 2)
  '
---
# name: TestFeatureFlagMatcher.test_db_matches_independent_of_string_or_number_type.3
  '
  SELECT "posthog_featureflag"."id",
         "posthog_featureflag"."key",
         "posthog_featureflag"."name",
         "posthog_featureflag"."filters",
         "posthog_featureflag"."rollout_percentage",
         "posthog_featureflag"."team_id",
         "posthog_featureflag"."created_by_id",
         "posthog_featureflag"."created_at",
         "posthog_featureflag"."deleted",
         "posthog_featureflag"."active",
         "posthog_featureflag"."rollback_conditions",
         "posthog_featureflag"."performed_rollback",
         "posthog_featureflag"."ensure_experience_continuity",
         "posthog_featureflag"."usage_dashboard_id"
  FROM "posthog_featureflag"
  WHERE ("posthog_featureflag"."active"
         AND NOT "posthog_featureflag"."deleted"
         AND "posthog_featureflag"."team_id" = 2)
  '
---
# name: TestFeatureFlagMatcher.test_db_matches_independent_of_string_or_number_type.4
  '
  SELECT ((("posthog_person"."properties" -> 'Distinct Id') IN ('"307"')
           OR ("posthog_person"."properties" -> 'Distinct Id') IN ('307'))
          AND "posthog_person"."properties" ? 'Distinct Id'
          AND NOT (("posthog_person"."properties" -> 'Distinct Id') = 'null')) AS "flag_X_condition_0"
  FROM "posthog_person"
  INNER JOIN "posthog_persondistinctid" ON ("posthog_person"."id" = "posthog_persondistinctid"."person_id")
  WHERE ("posthog_persondistinctid"."distinct_id" = '307'
         AND "posthog_persondistinctid"."team_id" = 2
         AND "posthog_person"."team_id" = 2)
  '
---
# name: TestFeatureFlagMatcher.test_db_matches_independent_of_string_or_number_type.5
  '
  SELECT (("posthog_person"."properties" -> 'Distinct Id') IN ('307')
          AND "posthog_person"."properties" ? 'Distinct Id'
          AND NOT (("posthog_person"."properties" -> 'Distinct Id') = 'null')) AS "flag_X_condition_0"
  FROM "posthog_person"
  INNER JOIN "posthog_persondistinctid" ON ("posthog_person"."id" = "posthog_persondistinctid"."person_id")
  WHERE ("posthog_persondistinctid"."distinct_id" = '307'
         AND "posthog_persondistinctid"."team_id" = 2
         AND "posthog_person"."team_id" = 2)
  '
---
# name: TestFeatureFlagMatcher.test_db_matches_independent_of_string_or_number_type.6
  '
  SELECT (("posthog_person"."properties" -> 'Distinct Id') = '307'
          AND "posthog_person"."properties" ? 'Distinct Id'
          AND NOT (("posthog_person"."properties" -> 'Distinct Id') = 'null')) AS "flag_X_condition_0"
  FROM "posthog_person"
  INNER JOIN "posthog_persondistinctid" ON ("posthog_person"."id" = "posthog_persondistinctid"."person_id")
  WHERE ("posthog_persondistinctid"."distinct_id" = '307'
         AND "posthog_persondistinctid"."team_id" = 2
         AND "posthog_person"."team_id" = 2)
  '
---
# name: TestFeatureFlagMatcher.test_multiple_flags
  '
  SELECT "posthog_grouptypemapping"."id",
         "posthog_grouptypemapping"."team_id",
         "posthog_grouptypemapping"."group_type",
         "posthog_grouptypemapping"."group_type_index",
         "posthog_grouptypemapping"."name_singular",
         "posthog_grouptypemapping"."name_plural"
  FROM "posthog_grouptypemapping"
  WHERE "posthog_grouptypemapping"."team_id" = 2
  '
---
# name: TestFeatureFlagMatcher.test_multiple_flags.1
  '
  SELECT (("posthog_person"."properties" -> 'email') = '"test@posthog.com"'
          AND "posthog_person"."properties" ? 'email'
          AND NOT (("posthog_person"."properties" -> 'email') = 'null')) AS "flag_X_condition_0",
         (true) AS "flag_X_condition_1",
         (true) AS "flag_X_condition_0",
         (true) AS "flag_X_condition_0",
         (true) AS "flag_X_condition_0"
  FROM "posthog_person"
  INNER JOIN "posthog_persondistinctid" ON ("posthog_person"."id" = "posthog_persondistinctid"."person_id")
  WHERE ("posthog_persondistinctid"."distinct_id" = 'test_id'
         AND "posthog_persondistinctid"."team_id" = 2
         AND "posthog_person"."team_id" = 2)
  '
---
# name: TestFeatureFlagMatcher.test_multiple_flags.2
  '
  SELECT (true) AS "flag_X_condition_0",
         (true) AS "flag_X_condition_0"
  FROM "posthog_group"
  WHERE ("posthog_group"."team_id" = 2
         AND "posthog_group"."group_key" = 'group_key'
         AND "posthog_group"."group_type_index" = 2)
  '
---
# name: TestFeatureFlagMatcher.test_multiple_flags.3
  '
  SELECT (("posthog_group"."group_properties" -> 'name') IN ('"foo.inc"')
          AND "posthog_group"."group_properties" ? 'name'
          AND NOT (("posthog_group"."group_properties" -> 'name') = 'null')) AS "flag_X_condition_0",
         (("posthog_group"."group_properties" -> 'name') IN ('"foo2.inc"')
          AND "posthog_group"."group_properties" ? 'name'
          AND NOT (("posthog_group"."group_properties" -> 'name') = 'null')) AS "flag_X_condition_0"
  FROM "posthog_group"
  WHERE ("posthog_group"."team_id" = 2
         AND "posthog_group"."group_key" = 'foo'
         AND "posthog_group"."group_type_index" = 2)
  '
---
# name: TestFeatureFlagMatcher.test_multiple_flags.4
  '
  SELECT "posthog_grouptypemapping"."id",
         "posthog_grouptypemapping"."team_id",
         "posthog_grouptypemapping"."group_type",
         "posthog_grouptypemapping"."group_type_index",
         "posthog_grouptypemapping"."name_singular",
         "posthog_grouptypemapping"."name_plural"
  FROM "posthog_grouptypemapping"
  WHERE "posthog_grouptypemapping"."team_id" = 2
  '
---
# name: TestFeatureFlagMatcher.test_multiple_flags.5
  '
  SELECT (("posthog_person"."properties" -> 'email') = '"test@posthog.com"'
          AND "posthog_person"."properties" ? 'email'
          AND NOT (("posthog_person"."properties" -> 'email') = 'null')) AS "flag_X_condition_0",
         (true) AS "flag_X_condition_1",
         (true) AS "flag_X_condition_0",
         (true) AS "flag_X_condition_0",
         (true) AS "flag_X_condition_0"
  FROM "posthog_person"
  INNER JOIN "posthog_persondistinctid" ON ("posthog_person"."id" = "posthog_persondistinctid"."person_id")
  WHERE ("posthog_persondistinctid"."distinct_id" = 'test_id'
         AND "posthog_persondistinctid"."team_id" = 2
         AND "posthog_person"."team_id" = 2)
  '
---
# name: TestFeatureFlagMatcher.test_multiple_flags.6
  '
  SELECT (("posthog_group"."group_properties" -> 'name') IN ('"foo.inc"')
          AND "posthog_group"."group_properties" ? 'name'
          AND NOT (("posthog_group"."group_properties" -> 'name') = 'null')) AS "flag_X_condition_0",
         (("posthog_group"."group_properties" -> 'name') IN ('"foo2.inc"')
          AND "posthog_group"."group_properties" ? 'name'
          AND NOT (("posthog_group"."group_properties" -> 'name') = 'null')) AS "flag_X_condition_0"
  FROM "posthog_group"
  WHERE ("posthog_group"."team_id" = 2
         AND "posthog_group"."group_key" = 'foo2'
         AND "posthog_group"."group_type_index" = 2)
  '
---
# name: TestHashKeyOverridesRaceConditions.test_hash_key_overrides_with_simulated_error_race_conditions_on_person_merging
  '
  
  SET LOCAL statement_timeout = 2
  '
---
# name: TestHashKeyOverridesRaceConditions.test_hash_key_overrides_with_simulated_error_race_conditions_on_person_merging.1
  'SAVEPOINT "s4334388608_x4"'
---
# name: TestHashKeyOverridesRaceConditions.test_hash_key_overrides_with_simulated_error_race_conditions_on_person_merging.10
  '
  SELECT "posthog_persondistinctid"."person_id",
         "posthog_persondistinctid"."distinct_id"
  FROM "posthog_persondistinctid"
  WHERE ("posthog_persondistinctid"."distinct_id" IN ('other_id',
                                                      'example_id')
         AND "posthog_persondistinctid"."team_id" = 2)
  '
---
# name: TestHashKeyOverridesRaceConditions.test_hash_key_overrides_with_simulated_error_race_conditions_on_person_merging.11
  '
  SELECT "posthog_featureflaghashkeyoverride"."feature_flag_key",
         "posthog_featureflaghashkeyoverride"."hash_key",
         "posthog_featureflaghashkeyoverride"."person_id"
  FROM "posthog_featureflaghashkeyoverride"
  WHERE ("posthog_featureflaghashkeyoverride"."person_id" IN (1,
                                                              2,
                                                              3,
                                                              4,
                                                              5 /* ... */)
         AND "posthog_featureflaghashkeyoverride"."team_id" = 2)
  '
---
# name: TestHashKeyOverridesRaceConditions.test_hash_key_overrides_with_simulated_error_race_conditions_on_person_merging.2
  '
  
  SET LOCAL statement_timeout = 2
  '
---
# name: TestHashKeyOverridesRaceConditions.test_hash_key_overrides_with_simulated_error_race_conditions_on_person_merging.3
  'ROLLBACK TO SAVEPOINT "s4334388608_x4"'
---
# name: TestHashKeyOverridesRaceConditions.test_hash_key_overrides_with_simulated_error_race_conditions_on_person_merging.4
  'RELEASE SAVEPOINT "s4334388608_x4"'
---
# name: TestHashKeyOverridesRaceConditions.test_hash_key_overrides_with_simulated_error_race_conditions_on_person_merging.5
  'SAVEPOINT "s4334388608_x5"'
---
# name: TestHashKeyOverridesRaceConditions.test_hash_key_overrides_with_simulated_error_race_conditions_on_person_merging.6
  '
  
  SET LOCAL statement_timeout = 2
  '
---
# name: TestHashKeyOverridesRaceConditions.test_hash_key_overrides_with_simulated_error_race_conditions_on_person_merging.7
  'ROLLBACK TO SAVEPOINT "s4334388608_x5"'
---
# name: TestHashKeyOverridesRaceConditions.test_hash_key_overrides_with_simulated_error_race_conditions_on_person_merging.8
  'RELEASE SAVEPOINT "s4334388608_x5"'
---
# name: TestHashKeyOverridesRaceConditions.test_hash_key_overrides_with_simulated_error_race_conditions_on_person_merging.9
  '
  
  SET LOCAL statement_timeout = 2
  '
---
# name: TestHashKeyOverridesRaceConditions.test_hash_key_overrides_with_simulated_race_conditions_on_person_merging
  '
  
  SET LOCAL statement_timeout = 2
  '
---
# name: TestHashKeyOverridesRaceConditions.test_hash_key_overrides_with_simulated_race_conditions_on_person_merging.1
  'SAVEPOINT "s4334388608_x7"'
---
# name: TestHashKeyOverridesRaceConditions.test_hash_key_overrides_with_simulated_race_conditions_on_person_merging.10
  '
  SELECT "posthog_featureflaghashkeyoverride"."feature_flag_key",
         "posthog_featureflaghashkeyoverride"."hash_key",
         "posthog_featureflaghashkeyoverride"."person_id"
  FROM "posthog_featureflaghashkeyoverride"
  WHERE ("posthog_featureflaghashkeyoverride"."person_id" IN (1,
                                                              2,
                                                              3,
                                                              4,
                                                              5 /* ... */)
         AND "posthog_featureflaghashkeyoverride"."team_id" = 2)
  '
---
# name: TestHashKeyOverridesRaceConditions.test_hash_key_overrides_with_simulated_race_conditions_on_person_merging.2
  '
  
  SET LOCAL statement_timeout = 2
  '
---
# name: TestHashKeyOverridesRaceConditions.test_hash_key_overrides_with_simulated_race_conditions_on_person_merging.3
  'ROLLBACK TO SAVEPOINT "s4334388608_x7"'
---
# name: TestHashKeyOverridesRaceConditions.test_hash_key_overrides_with_simulated_race_conditions_on_person_merging.4
  'RELEASE SAVEPOINT "s4334388608_x7"'
---
# name: TestHashKeyOverridesRaceConditions.test_hash_key_overrides_with_simulated_race_conditions_on_person_merging.5
  'SAVEPOINT "s4334388608_x8"'
---
# name: TestHashKeyOverridesRaceConditions.test_hash_key_overrides_with_simulated_race_conditions_on_person_merging.6
  '
  WITH target_person_ids AS
    (SELECT person_id
     FROM posthog_persondistinctid
     WHERE team_id = 2
       AND distinct_id IN ('other_id',
                           'example_id') ),
       existing_overrides AS
    (SELECT team_id,
            person_id,
            feature_flag_key,
            hash_key
     FROM posthog_featureflaghashkeyoverride
     WHERE team_id = 2
       AND person_id IN
         (SELECT person_id
          FROM target_person_ids) ),
       flags_to_override AS
    (SELECT key
     FROM posthog_featureflag
     WHERE team_id = 2
       AND ensure_experience_continuity = TRUE
       AND active = TRUE
       AND deleted = FALSE
       AND key NOT IN
         (SELECT feature_flag_key
          FROM existing_overrides) )
  INSERT INTO posthog_featureflaghashkeyoverride (team_id, person_id, feature_flag_key, hash_key)
<<<<<<< HEAD
  SELECT 4,
=======
  SELECT 134,
>>>>>>> a5cbe6b8
         person_id,
         key,
         'example_id'
  FROM flags_to_override,
       target_person_ids
  WHERE EXISTS
      (SELECT 1
       FROM posthog_person
       WHERE id = person_id
         AND team_id = 2) ON CONFLICT DO NOTHING
  '
---
# name: TestHashKeyOverridesRaceConditions.test_hash_key_overrides_with_simulated_race_conditions_on_person_merging.7
  'RELEASE SAVEPOINT "s4334388608_x8"'
---
# name: TestHashKeyOverridesRaceConditions.test_hash_key_overrides_with_simulated_race_conditions_on_person_merging.8
  '
  
  SET LOCAL statement_timeout = 2
  '
---
# name: TestHashKeyOverridesRaceConditions.test_hash_key_overrides_with_simulated_race_conditions_on_person_merging.9
  '
  SELECT "posthog_persondistinctid"."person_id",
         "posthog_persondistinctid"."distinct_id"
  FROM "posthog_persondistinctid"
  WHERE ("posthog_persondistinctid"."distinct_id" IN ('other_id',
                                                      'example_id')
         AND "posthog_persondistinctid"."team_id" = 2)
  '
---<|MERGE_RESOLUTION|>--- conflicted
+++ resolved
@@ -374,11 +374,7 @@
          (SELECT feature_flag_key
           FROM existing_overrides) )
   INSERT INTO posthog_featureflaghashkeyoverride (team_id, person_id, feature_flag_key, hash_key)
-<<<<<<< HEAD
-  SELECT 4,
-=======
   SELECT 134,
->>>>>>> a5cbe6b8
          person_id,
          key,
          'example_id'
