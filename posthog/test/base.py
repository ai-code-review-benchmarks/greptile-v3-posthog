--- conflicted
+++ resolved
@@ -224,10 +224,6 @@
     return response
 
 
-<<<<<<< HEAD
-def test_with_materialized_columns(event_properties=[], person_properties=[], verify_no_jsonextract=True):
-    # TODO: Make this materialise person_properties on events as well, for running proper materialisation tests for person-on-events
-=======
 def default_materialised_columns():
     try:
         from ee.clickhouse.materialized_columns.analyze import get_materialized_columns
@@ -265,7 +261,6 @@
 def test_with_materialized_columns(
     event_properties=[], person_properties=[], group_properties=[], verify_no_jsonextract=True
 ):
->>>>>>> 360b6276
     """
     Runs the test twice on clickhouse - once verifying it works normally, once with materialized columns.
 
@@ -290,30 +285,15 @@
             for prop in person_properties:
                 materialize("person", prop)
                 materialize("events", prop, table_column="person_properties")
-<<<<<<< HEAD
-=======
             for group_type_index, prop in group_properties:
                 materialize("groups", prop, table_column="group_properties")
                 materialize("events", prop, table_column=f"group{group_type_index}_properties")  # type: ignore
->>>>>>> 360b6276
 
             try:
                 with self.capture_select_queries() as sqls:
                     fn(self, *args, **kwargs)
             finally:
-<<<<<<< HEAD
-                for prop in event_properties:
-                    column_name = get_materialized_columns("events")[(prop, "properties")]
-                    sync_execute(f"ALTER TABLE events DROP COLUMN {column_name}")
-                for prop in person_properties:
-                    column_name = get_materialized_columns("person")[(prop, "properties")]
-                    sync_execute(f"ALTER TABLE person DROP COLUMN {column_name}")
-=======
                 cleanup_materialized_columns()
->>>>>>> 360b6276
-
-                    column_name = get_materialized_columns("events")[(prop, "person_properties")]
-                    sync_execute(f"ALTER TABLE events DROP COLUMN {column_name}")
 
             if verify_no_jsonextract:
                 for sql in sqls:
