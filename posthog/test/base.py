from typing import Dict, Optional

from django.test import TestCase
from rest_framework.test import APITestCase as DRFTestCase

from posthog.models import Organization, Team, User
from posthog.models.organization import OrganizationMembership


def _setup_test_data(klass):
    klass.organization = Organization.objects.create(name=klass.CONFIG_ORGANIZATION_NAME)
    klass.team = Team.objects.create(
        organization=klass.organization,
        api_token=klass.CONFIG_API_TOKEN,
        test_account_filters=[
            {"key": "email", "value": "@posthog.com", "operator": "not_icontains", "type": "person"},
        ],
    )
    if klass.CONFIG_EMAIL:
        klass.user = User.objects.create_and_join(klass.organization, klass.CONFIG_EMAIL, klass.CONFIG_PASSWORD)
        klass.organization_membership = klass.user.organization_memberships.get()


class ErrorResponsesMixin:

    ERROR_INVALID_CREDENTIALS = {
        "type": "validation_error",
        "code": "invalid_credentials",
        "detail": "Invalid email or password.",
        "attr": None,
    }

<<<<<<< HEAD
    def unauthenticated_response(
        self, message: str = "Authentication credentials were not provided.", code: str = "not_authenticated"
    ) -> Dict[str, Optional[str]]:
        return {
            "type": "authentication_error",
            "code": code,
=======
    def not_found_response(self, message: str = "Not found.") -> Dict[str, Optional[str]]:
        return {
            "type": "invalid_request",
            "code": "not_found",
>>>>>>> 802502e5
            "detail": message,
            "attr": None,
        }

    def permission_denied_response(
        self, message: str = "You do not have permission to perform this action.",
    ) -> Dict[str, Optional[str]]:
        return {
            "type": "authentication_error",
            "code": "permission_denied",
            "detail": message,
            "attr": None,
        }

<<<<<<< HEAD
    def validation_error_response(
        self, message: str = "Malformed request", code: str = "invalid", attr: Optional[str] = None,
    ) -> Dict[str, Optional[str]]:
        return {
            "type": "validation_error",
            "code": code,
            "detail": message,
            "attr": attr,
=======
    def method_not_allowed_response(self, method: str) -> Dict[str, Optional[str]]:
        return {
            "type": "invalid_request",
            "code": "method_not_allowed",
            "detail": f'Method "{method}" not allowed.',
            "attr": None,
>>>>>>> 802502e5
        }


class TestMixin:
    CONFIG_ORGANIZATION_NAME: str = "Test"
    CONFIG_EMAIL: Optional[str] = "user1@posthog.com"
    CONFIG_PASSWORD: Optional[str] = "testpassword12345"
    CONFIG_API_TOKEN: str = "token123"
    CONFIG_AUTO_LOGIN: bool = True
    # Most test cases can run with class data level setup. This means that test data gets set up once per class,
    # which can greatly speed up tests. Some tests will require test data to be set up on every test case, setting this
    # to `False` will set up test data on every test case instead.
    CLASS_DATA_LEVEL_SETUP = True

    # Test data definition stubs
    organization: Organization = None  # type: ignore
    team: Team = None  # type: ignore
    user: User = None  # type: ignore
    organization_membership: OrganizationMembership = None  # type: ignore

    def _create_user(self, email: str, password: Optional[str] = None, first_name: str = "", **kwargs) -> User:
        return User.objects.create_and_join(self.organization, email, password, first_name, **kwargs)

    @classmethod
    def setUpTestData(cls):
        if cls.CLASS_DATA_LEVEL_SETUP:
            _setup_test_data(cls)

    def setUp(self):
        if not self.CLASS_DATA_LEVEL_SETUP:
            _setup_test_data(self)


class BaseTest(TestMixin, ErrorResponsesMixin, TestCase):
    """
    Base class for performing Postgres-based backend unit tests on.
    Each class and each test is wrapped inside an atomic block to rollback DB commits after each test.
    Read more: https://docs.djangoproject.com/en/3.1/topics/testing/tools/#testcase 
    """

    pass


class APIBaseTest(TestMixin, ErrorResponsesMixin, DRFTestCase):
    """
    Functional API tests using Django REST Framework test suite.
    """

    def setUp(self):
        super().setUp()
        if self.CONFIG_AUTO_LOGIN and self.user:
            self.client.force_login(self.user)<|MERGE_RESOLUTION|>--- conflicted
+++ resolved
@@ -30,19 +30,10 @@
         "attr": None,
     }
 
-<<<<<<< HEAD
-    def unauthenticated_response(
-        self, message: str = "Authentication credentials were not provided.", code: str = "not_authenticated"
-    ) -> Dict[str, Optional[str]]:
-        return {
-            "type": "authentication_error",
-            "code": code,
-=======
     def not_found_response(self, message: str = "Not found.") -> Dict[str, Optional[str]]:
         return {
             "type": "invalid_request",
             "code": "not_found",
->>>>>>> 802502e5
             "detail": message,
             "attr": None,
         }
@@ -57,7 +48,24 @@
             "attr": None,
         }
 
-<<<<<<< HEAD
+    def method_not_allowed_response(self, method: str) -> Dict[str, Optional[str]]:
+        return {
+            "type": "invalid_request",
+            "code": "method_not_allowed",
+            "detail": f'Method "{method}" not allowed.',
+            "attr": None,
+        }
+
+    def unauthenticated_response(
+        self, message: str = "Authentication credentials were not provided.", code: str = "not_authenticated"
+    ) -> Dict[str, Optional[str]]:
+        return {
+            "type": "authentication_error",
+            "code": code,
+            "detail": message,
+            "attr": None,
+        }
+
     def validation_error_response(
         self, message: str = "Malformed request", code: str = "invalid", attr: Optional[str] = None,
     ) -> Dict[str, Optional[str]]:
@@ -66,14 +74,6 @@
             "code": code,
             "detail": message,
             "attr": attr,
-=======
-    def method_not_allowed_response(self, method: str) -> Dict[str, Optional[str]]:
-        return {
-            "type": "invalid_request",
-            "code": "method_not_allowed",
-            "detail": f'Method "{method}" not allowed.',
-            "attr": None,
->>>>>>> 802502e5
         }
 
 
