--- conflicted
+++ resolved
@@ -89,13 +89,9 @@
 
     def setUp(self):
         super().setUp()  # type: ignore
-<<<<<<< HEAD
         self.organization: Organization = Organization.objects.create(
             name=self.CONFIG_ORGANIZATION_NAME, plugins_access_level=Organization.PluginsAccessLevel.ROOT
         )
-        self.team: Team = Team.objects.create(organization=self.organization, api_token=self.CONFIG_API_TOKEN)
-=======
-        self.organization: Organization = Organization.objects.create(name=self.CONFIG_ORGANIZATION_NAME)
         self.team: Team = Team.objects.create(
             organization=self.organization,
             api_token=self.CONFIG_API_TOKEN,
@@ -103,7 +99,6 @@
                 {"key": "email", "value": "@posthog.com", "operator": "not_icontains", "type": "person"}
             ],
         )
->>>>>>> 37b11ac2
         if self.CONFIG_USER_EMAIL:
             self.user = self._create_user(
                 self.CONFIG_USER_EMAIL, self.CONFIG_PASSWORD, level=OrganizationMembership.Level.OWNER
