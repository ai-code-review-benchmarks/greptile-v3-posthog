import dataclasses
import datetime as dt
import json
import uuid

from asgiref.sync import sync_to_async
from dlt.common.schema.typing import TSchemaTables
from temporalio import activity, exceptions, workflow
from temporalio.common import RetryPolicy

# TODO: remove dependency
from posthog.temporal.batch_exports.base import PostHogWorkflow

from posthog.warehouse.data_load.validate_schema import validate_schema_and_update_table
from posthog.temporal.data_imports.pipelines.pipeline import DataImportPipeline, PipelineInputs
from posthog.warehouse.external_data_source.jobs import (
    create_external_data_job,
    update_external_job_status,
)
from posthog.warehouse.models import (
    ExternalDataJob,
    get_active_schemas_for_source_id,
    sync_old_schemas_with_new_schemas,
    ExternalDataSource,
    get_external_data_job,
)
from posthog.warehouse.models.external_data_schema import get_postgres_schemas
from posthog.temporal.common.logger import bind_temporal_worker_logger
from typing import Tuple
import asyncio
from django.conf import settings


@dataclasses.dataclass
class CreateExternalDataJobInputs:
    team_id: int
    external_data_source_id: uuid.UUID


@activity.defn
async def create_external_data_job_model(inputs: CreateExternalDataJobInputs) -> Tuple[str, list[Tuple[str, str]]]:
    run = await sync_to_async(create_external_data_job)(
        team_id=inputs.team_id,
        external_data_source_id=inputs.external_data_source_id,
        workflow_id=activity.info().workflow_id,
    )

    source = await sync_to_async(ExternalDataSource.objects.get)(
        team_id=inputs.team_id, id=inputs.external_data_source_id
    )
    source.status = "Running"
    await sync_to_async(source.save)()

    if source.source_type == ExternalDataSource.Type.POSTGRES:
        host = source.job_inputs.get("host")
        port = source.job_inputs.get("port")
        user = source.job_inputs.get("user")
        password = source.job_inputs.get("password")
        database = source.job_inputs.get("database")
        schema = source.job_inputs.get("schema")
        schemas_to_sync = await sync_to_async(get_postgres_schemas)(host, port, database, user, password, schema)
        await sync_to_async(sync_old_schemas_with_new_schemas)(  # type: ignore
            schemas_to_sync,
            source_id=inputs.external_data_source_id,
            team_id=inputs.team_id,
        )

    schemas = await sync_to_async(get_active_schemas_for_source_id)(
        team_id=inputs.team_id, source_id=inputs.external_data_source_id
    )

    logger = await bind_temporal_worker_logger(team_id=inputs.team_id)

    logger.info(
        f"Created external data job with for external data source {inputs.external_data_source_id}",
    )

    return str(run.id), schemas


@dataclasses.dataclass
class UpdateExternalDataJobStatusInputs:
    id: str
    team_id: int
    run_id: str
    status: str
    latest_error: str | None


@activity.defn
async def update_external_data_job_model(inputs: UpdateExternalDataJobStatusInputs) -> None:
    await sync_to_async(update_external_job_status)(
        run_id=uuid.UUID(inputs.id),
        status=inputs.status,
        latest_error=inputs.latest_error,
        team_id=inputs.team_id,
    )

    logger = await bind_temporal_worker_logger(team_id=inputs.team_id)
    logger.info(
        f"Updated external data job with for external data source {inputs.run_id} to status {inputs.status}",
    )


@dataclasses.dataclass
class ValidateSchemaInputs:
    run_id: str
    team_id: int
<<<<<<< HEAD
    schemas: list[str]
    table_schema: TSchemaTables
=======
    schemas: list[Tuple[str, str]]
>>>>>>> ce10c14c


@activity.defn
async def validate_schema_activity(inputs: ValidateSchemaInputs) -> None:
    await validate_schema_and_update_table(
        run_id=inputs.run_id,
        team_id=inputs.team_id,
        schemas=inputs.schemas,
        table_schema=inputs.table_schema,
    )

    logger = await bind_temporal_worker_logger(team_id=inputs.team_id)
    logger.info(
        f"Validated schema for external data job {inputs.run_id}",
    )


@dataclasses.dataclass
class ExternalDataWorkflowInputs:
    team_id: int
    external_data_source_id: uuid.UUID


@dataclasses.dataclass
class ExternalDataJobInputs:
    team_id: int
    source_id: uuid.UUID
    run_id: str
    schemas: list[Tuple[str, str]]


@activity.defn
async def run_external_data_job(inputs: ExternalDataJobInputs) -> TSchemaTables:
    model: ExternalDataJob = await get_external_data_job(
        job_id=inputs.run_id,
    )

    logger = await bind_temporal_worker_logger(team_id=inputs.team_id)

    job_inputs = PipelineInputs(
        source_id=inputs.source_id,
        schemas=inputs.schemas,
        run_id=inputs.run_id,
        team_id=inputs.team_id,
        job_type=model.pipeline.source_type,
        dataset_name=model.folder_path,
    )

    endpoints = [schema[1] for schema in inputs.schemas]

    source = None
    if model.pipeline.source_type == ExternalDataSource.Type.STRIPE:
        from posthog.temporal.data_imports.pipelines.stripe.helpers import stripe_source

        stripe_secret_key = model.pipeline.job_inputs.get("stripe_secret_key", None)
        if not stripe_secret_key:
            raise ValueError(f"Stripe secret key not found for job {model.id}")
        source = stripe_source(
            api_key=stripe_secret_key,
            endpoints=tuple(endpoints),
            team_id=inputs.team_id,
            job_id=inputs.run_id,
        )
    elif model.pipeline.source_type == ExternalDataSource.Type.HUBSPOT:
        from posthog.temporal.data_imports.pipelines.hubspot.auth import refresh_access_token
        from posthog.temporal.data_imports.pipelines.hubspot import hubspot

        hubspot_access_code = model.pipeline.job_inputs.get("hubspot_secret_key", None)
        refresh_token = model.pipeline.job_inputs.get("hubspot_refresh_token", None)
        if not refresh_token:
            raise ValueError(f"Hubspot refresh token not found for job {model.id}")

        if not hubspot_access_code:
            hubspot_access_code = refresh_access_token(refresh_token)

        source = hubspot(
            api_key=hubspot_access_code,
            refresh_token=refresh_token,
            endpoints=tuple(endpoints),
        )
    elif model.pipeline.source_type == ExternalDataSource.Type.POSTGRES:
        from posthog.temporal.data_imports.pipelines.postgres import postgres_source

        host = model.pipeline.job_inputs.get("host")
        port = model.pipeline.job_inputs.get("port")
        user = model.pipeline.job_inputs.get("user")
        password = model.pipeline.job_inputs.get("password")
        database = model.pipeline.job_inputs.get("database")
        schema = model.pipeline.job_inputs.get("schema")

        source = postgres_source(
            host=host,
            port=port,
            user=user,
            password=password,
            database=database,
            sslmode="prefer" if settings.TEST or settings.DEBUG else "require",
            schema=schema,
            table_names=endpoints,
        )

    else:
        raise ValueError(f"Source type {model.pipeline.source_type} not supported")

    # Temp background heartbeat for now
    async def heartbeat() -> None:
        while True:
            await asyncio.sleep(10)
            activity.heartbeat()

    heartbeat_task = asyncio.create_task(heartbeat())

    try:
        await DataImportPipeline(job_inputs, source, logger).run()
    finally:
        heartbeat_task.cancel()
        await asyncio.wait([heartbeat_task])

    return source.schema.tables


# TODO: update retry policies
@workflow.defn(name="external-data-job")
class ExternalDataJobWorkflow(PostHogWorkflow):
    @staticmethod
    def parse_inputs(inputs: list[str]) -> ExternalDataWorkflowInputs:
        loaded = json.loads(inputs[0])
        return ExternalDataWorkflowInputs(**loaded)

    @workflow.run
    async def run(self, inputs: ExternalDataWorkflowInputs):
        logger = await bind_temporal_worker_logger(team_id=inputs.team_id)

        # create external data job and trigger activity
        create_external_data_job_inputs = CreateExternalDataJobInputs(
            team_id=inputs.team_id,
            external_data_source_id=inputs.external_data_source_id,
        )

        run_id, schemas = await workflow.execute_activity(
            create_external_data_job_model,
            create_external_data_job_inputs,
            start_to_close_timeout=dt.timedelta(minutes=1),
            retry_policy=RetryPolicy(
                initial_interval=dt.timedelta(seconds=10),
                maximum_interval=dt.timedelta(seconds=60),
                maximum_attempts=0,
                non_retryable_error_types=["NotNullViolation", "IntegrityError"],
            ),
        )

        update_inputs = UpdateExternalDataJobStatusInputs(
            id=run_id, run_id=run_id, status=ExternalDataJob.Status.COMPLETED, latest_error=None, team_id=inputs.team_id
        )

        try:
            job_inputs = ExternalDataJobInputs(
                source_id=inputs.external_data_source_id,
                team_id=inputs.team_id,
                run_id=run_id,
                schemas=schemas,
            )

            table_schemas = await workflow.execute_activity(
                run_external_data_job,
                job_inputs,
                start_to_close_timeout=dt.timedelta(hours=4),
                retry_policy=RetryPolicy(maximum_attempts=5),
                heartbeat_timeout=dt.timedelta(minutes=1),
            )

            # check schema first
            validate_inputs = ValidateSchemaInputs(
                run_id=run_id, team_id=inputs.team_id, schemas=schemas, table_schema=table_schemas
            )

            await workflow.execute_activity(
                validate_schema_activity,
                validate_inputs,
                start_to_close_timeout=dt.timedelta(minutes=10),
                retry_policy=RetryPolicy(maximum_attempts=2),
            )

        except exceptions.ActivityError as e:
            if isinstance(e.cause, exceptions.CancelledError):
                update_inputs.status = ExternalDataJob.Status.CANCELLED
            else:
                update_inputs.status = ExternalDataJob.Status.FAILED
            logger.error(
                f"External data job failed for external data source {inputs.external_data_source_id} with error: {e.cause}"
            )
            update_inputs.latest_error = str(e.cause)
            raise
        except Exception as e:
            logger.error(
                f"External data job failed for external data source {inputs.external_data_source_id} with error: {e}"
            )
            # Catch all
            update_inputs.latest_error = "An unexpected error has ocurred"
            update_inputs.status = ExternalDataJob.Status.FAILED
            raise
        finally:
            await workflow.execute_activity(
                update_external_data_job_model,
                update_inputs,
                start_to_close_timeout=dt.timedelta(minutes=1),
                retry_policy=RetryPolicy(
                    initial_interval=dt.timedelta(seconds=10),
                    maximum_interval=dt.timedelta(seconds=60),
                    maximum_attempts=0,
                    non_retryable_error_types=["NotNullViolation", "IntegrityError", "DoesNotExist"],
                ),
            )<|MERGE_RESOLUTION|>--- conflicted
+++ resolved
@@ -106,12 +106,8 @@
 class ValidateSchemaInputs:
     run_id: str
     team_id: int
-<<<<<<< HEAD
-    schemas: list[str]
+    schemas: list[Tuple[str, str]]
     table_schema: TSchemaTables
-=======
-    schemas: list[Tuple[str, str]]
->>>>>>> ce10c14c
 
 
 @activity.defn
