import dataclasses
import uuid

from django.db import close_old_connections
from temporalio import activity

# TODO: remove dependency

from posthog.warehouse.data_load.service import delete_external_data_schedule
from posthog.warehouse.models import ExternalDataJob, ExternalDataSource
from posthog.warehouse.models.external_data_schema import (
    ExternalDataSchema,
)
from posthog.temporal.common.logger import bind_temporal_worker_logger_sync


@dataclasses.dataclass
class CreateExternalDataJobModelActivityInputs:
    team_id: int
    schema_id: uuid.UUID
    source_id: uuid.UUID
    billable: bool


@activity.defn
def create_external_data_job_model_activity(
    inputs: CreateExternalDataJobModelActivityInputs,
) -> tuple[str, bool, str]:
    logger = bind_temporal_worker_logger_sync(team_id=inputs.team_id)

    close_old_connections()

    try:
        source_exists = ExternalDataSource.objects.filter(id=inputs.source_id).exclude(deleted=True).exists()
        schema_exists = ExternalDataSchema.objects.filter(id=inputs.schema_id).exclude(deleted=True).exists()

        if not source_exists or not schema_exists:
            delete_external_data_schedule(str(inputs.schema_id))
            raise Exception("Source or schema no longer exists - deleted temporal schedule")

<<<<<<< HEAD
=======
        pipeline_version = get_pipeline_version()

        # Temp until V2 is rolled out
        if inputs.billable is False:
            billable = False
        else:
            billable = pipeline_version != ExternalDataJob.PipelineVersion.V2

>>>>>>> 9a18b878
        job = ExternalDataJob.objects.create(
            team_id=inputs.team_id,
            pipeline_id=inputs.source_id,
            schema_id=inputs.schema_id,
            status=ExternalDataJob.Status.RUNNING,
            rows_synced=0,
            workflow_id=activity.info().workflow_id,
            workflow_run_id=activity.info().workflow_run_id,
<<<<<<< HEAD
            pipeline_version=ExternalDataJob.PipelineVersion.V2,
            billable=True,
=======
            pipeline_version=pipeline_version,
            billable=billable,
>>>>>>> 9a18b878
        )

        schema = ExternalDataSchema.objects.get(team_id=inputs.team_id, id=inputs.schema_id)
        schema.status = ExternalDataSchema.Status.RUNNING
        schema.save()

        source: ExternalDataSource = schema.source

        logger.info(
            f"Created external data job for external data source {inputs.source_id}",
        )

        return str(job.id), schema.is_incremental, source.source_type
    except Exception as e:
        logger.exception(
            f"External data job failed on create_external_data_job_model_activity for {str(inputs.source_id)} with error: {e}"
        )
        raise<|MERGE_RESOLUTION|>--- conflicted
+++ resolved
@@ -38,17 +38,6 @@
             delete_external_data_schedule(str(inputs.schema_id))
             raise Exception("Source or schema no longer exists - deleted temporal schedule")
 
-<<<<<<< HEAD
-=======
-        pipeline_version = get_pipeline_version()
-
-        # Temp until V2 is rolled out
-        if inputs.billable is False:
-            billable = False
-        else:
-            billable = pipeline_version != ExternalDataJob.PipelineVersion.V2
-
->>>>>>> 9a18b878
         job = ExternalDataJob.objects.create(
             team_id=inputs.team_id,
             pipeline_id=inputs.source_id,
@@ -57,13 +46,8 @@
             rows_synced=0,
             workflow_id=activity.info().workflow_id,
             workflow_run_id=activity.info().workflow_run_id,
-<<<<<<< HEAD
             pipeline_version=ExternalDataJob.PipelineVersion.V2,
-            billable=True,
-=======
-            pipeline_version=pipeline_version,
-            billable=billable,
->>>>>>> 9a18b878
+            billable=inputs.billable,
         )
 
         schema = ExternalDataSchema.objects.get(team_id=inputs.team_id, id=inputs.schema_id)
