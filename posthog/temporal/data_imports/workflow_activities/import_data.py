--- conflicted
+++ resolved
@@ -5,12 +5,7 @@
 from dlt.common.schema.typing import TSchemaTables
 from temporalio import activity
 
-<<<<<<< HEAD
 from posthog.temporal.data_imports.pipelines.helpers import aremove_reset_pipeline, aupdate_job_count
-=======
-# TODO: remove dependency
-from posthog.temporal.data_imports.pipelines.helpers import aupdate_job_count
->>>>>>> 30532a57
 
 from posthog.temporal.data_imports.pipelines.pipeline import DataImportPipeline, PipelineInputs
 from posthog.warehouse.models import (
@@ -226,16 +221,6 @@
         )
 
     elif model.pipeline.source_type == ExternalDataSource.Type.ZENDESK:
-<<<<<<< HEAD
-        return await _run(
-            job_inputs=job_inputs,
-            source=source,
-            logger=logger,
-            inputs=inputs,
-            schema=schema,
-            reset_pipeline=reset_pipeline,
-        )
-=======
         from posthog.temporal.data_imports.pipelines.zendesk import zendesk_source
 
         source = zendesk_source(
@@ -248,8 +233,14 @@
             is_incremental=schema.is_incremental,
         )
 
-        return await _run(job_inputs=job_inputs, source=source, logger=logger, inputs=inputs, schema=schema)
->>>>>>> 30532a57
+        return await _run(
+            job_inputs=job_inputs,
+            source=source,
+            logger=logger,
+            inputs=inputs,
+            schema=schema,
+            reset_pipeline=reset_pipeline,
+        )
     else:
         raise ValueError(f"Source type {model.pipeline.source_type} not supported")
 
