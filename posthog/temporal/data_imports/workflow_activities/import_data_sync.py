import dataclasses
import uuid
from datetime import datetime
from typing import Any, Optional

from django.db import close_old_connections
from django.db.models import Prefetch
from dlt.sources import DltSource
from structlog.typing import FilteringBoundLogger
from temporalio import activity

from posthog.models.integration import Integration
from posthog.temporal.common.heartbeat_sync import HeartbeaterSync
from posthog.temporal.common.logger import bind_temporal_worker_logger_sync
from posthog.temporal.common.shutdown import ShutdownMonitor
from posthog.temporal.data_imports.pipelines.bigquery import (
    delete_all_temp_destination_tables,
    delete_table,
)
from posthog.temporal.data_imports.pipelines.pipeline.pipeline import PipelineNonDLT
from posthog.temporal.data_imports.pipelines.pipeline.typings import SourceResponse
from posthog.temporal.data_imports.pipelines.pipeline_sync import PipelineInputs
from posthog.temporal.data_imports.row_tracking import setup_row_tracking
from posthog.warehouse.models import ExternalDataJob, ExternalDataSource
from posthog.warehouse.models.external_data_schema import ExternalDataSchema, process_incremental_value
from posthog.warehouse.models.ssh_tunnel import SSHTunnel


@dataclasses.dataclass
class ImportDataActivityInputs:
    team_id: int
    schema_id: uuid.UUID
    source_id: uuid.UUID
    run_id: str
    reset_pipeline: Optional[bool] = None

    @property
    def properties_to_log(self) -> dict[str, Any]:
        return {
            "team_id": self.team_id,
            "schema_id": self.schema_id,
            "source_id": self.source_id,
            "run_id": self.run_id,
            "reset_pipeline": self.reset_pipeline,
        }


def _trim_source_job_inputs(source: ExternalDataSource) -> None:
    if not source.job_inputs:
        return

    did_update_inputs = False
    for key, value in source.job_inputs.items():
        if isinstance(value, str):
            if value.startswith(" ") or value.endswith(" "):
                source.job_inputs[key] = value.strip()
                did_update_inputs = True

    if did_update_inputs:
        source.save()


@activity.defn
def import_data_activity_sync(inputs: ImportDataActivityInputs):
    logger = bind_temporal_worker_logger_sync(team_id=inputs.team_id)

    with HeartbeaterSync(factor=30, logger=logger), ShutdownMonitor() as shutdown_monitor:
        close_old_connections()
        setup_row_tracking(inputs.team_id, inputs.schema_id)

        model = ExternalDataJob.objects.prefetch_related(
            "pipeline", Prefetch("schema", queryset=ExternalDataSchema.objects.prefetch_related("source"))
        ).get(id=inputs.run_id)

        logger.debug("Running *SYNC* import_data")

        job_inputs = PipelineInputs(
            source_id=inputs.source_id,
            schema_id=inputs.schema_id,
            run_id=inputs.run_id,
            team_id=inputs.team_id,
            job_type=ExternalDataSource.Type(model.pipeline.source_type),
            dataset_name=model.folder_path(),
        )

        _trim_source_job_inputs(model.pipeline)

        schema: ExternalDataSchema | None = model.schema
        assert schema is not None

        if inputs.reset_pipeline is not None:
            reset_pipeline = inputs.reset_pipeline
        else:
            reset_pipeline = schema.sync_type_config.get("reset_pipeline", False) is True

        logger.debug(f"schema.sync_type_config = {schema.sync_type_config}")
        logger.debug(f"reset_pipeline = {reset_pipeline}")

        schema = (
            ExternalDataSchema.objects.prefetch_related("source")
            .exclude(deleted=True)
            .get(id=inputs.schema_id, team_id=inputs.team_id)
        )

        endpoints = [schema.name]
        processed_incremental_last_value = None
        processed_incremental_earliest_value = None

        if reset_pipeline is not True:
            processed_incremental_last_value = process_incremental_value(
                schema.sync_type_config.get("incremental_field_last_value"),
                schema.sync_type_config.get("incremental_field_type"),
            )
            processed_incremental_earliest_value = process_incremental_value(
                schema.incremental_field_earliest_value,
                schema.incremental_field_type,
            )

        if schema.should_use_incremental_field:
            logger.debug(f"Incremental last value being used is: {processed_incremental_last_value}")

        if processed_incremental_earliest_value:
            logger.debug(f"Incremental earliest value being used is: {processed_incremental_earliest_value}")

        source: DltSource | SourceResponse

        if model.pipeline.source_type == ExternalDataSource.Type.STRIPE:
            from posthog.temporal.data_imports.pipelines.stripe import stripe_source_v2

            stripe_secret_key = model.pipeline.job_inputs.get("stripe_secret_key", None)
            account_id = model.pipeline.job_inputs.get("stripe_account_id", None)
            if not stripe_secret_key:
                raise ValueError(f"Stripe secret key not found for job {model.id}")

<<<<<<< HEAD
            if str(inputs.team_id) in settings.STRIPE_V2_TEAM_IDS:
                source = stripe_source_v2(
                    api_key=stripe_secret_key,
                    account_id=account_id,
                    endpoint=schema.name,
                    is_incremental=schema.should_use_incremental_field,
                    db_incremental_field_last_value=processed_incremental_last_value
                    if schema.should_use_incremental_field
                    else None,
                    db_incremental_field_earliest_value=processed_incremental_earliest_value
                    if schema.should_use_incremental_field
                    else None,
                    logger=logger,
                )
            else:
                source = stripe_source(
                    api_key=stripe_secret_key,
                    account_id=account_id,
                    endpoint=schema.name,
                    team_id=inputs.team_id,
                    job_id=inputs.run_id,
                    is_incremental=schema.should_use_incremental_field,
                    db_incremental_field_last_value=processed_incremental_last_value
                    if schema.should_use_incremental_field
                    else None,
                )
=======
            source = stripe_source_v2(
                api_key=stripe_secret_key,
                account_id=account_id,
                endpoint=schema.name,
                is_incremental=schema.is_incremental,
                db_incremental_field_last_value=processed_incremental_last_value if schema.is_incremental else None,
                db_incremental_field_earliest_value=processed_incremental_earliest_value
                if schema.is_incremental
                else None,
                logger=logger,
            )
>>>>>>> f0c51d72

            return _run(
                job_inputs=job_inputs,
                source=source,
                logger=logger,
                inputs=inputs,
                schema=schema,
                reset_pipeline=reset_pipeline,
                shutdown_monitor=shutdown_monitor,
            )
        elif model.pipeline.source_type == ExternalDataSource.Type.HUBSPOT:
            from posthog.temporal.data_imports.pipelines.hubspot import hubspot
            from posthog.temporal.data_imports.pipelines.hubspot.auth import (
                hubspot_refresh_access_token,
            )

            hubspot_access_code = model.pipeline.job_inputs.get("hubspot_secret_key", None)
            refresh_token = model.pipeline.job_inputs.get("hubspot_refresh_token", None)
            if not refresh_token:
                raise ValueError(f"Hubspot refresh token not found for job {model.id}")

            if not hubspot_access_code:
                hubspot_access_code = hubspot_refresh_access_token(refresh_token)

            source = hubspot(
                api_key=hubspot_access_code,
                refresh_token=refresh_token,
                endpoints=tuple(endpoints),
                logger=logger,
            )

            return _run(
                job_inputs=job_inputs,
                source=source,
                logger=logger,
                inputs=inputs,
                schema=schema,
                reset_pipeline=reset_pipeline,
                shutdown_monitor=shutdown_monitor,
            )
        elif model.pipeline.source_type == ExternalDataSource.Type.POSTGRES:
            from posthog.temporal.data_imports.pipelines.postgres import (
                PostgreSQLSourceConfig,
                postgres_source,
            )

            pg_config = PostgreSQLSourceConfig.from_dict(model.pipeline.job_inputs)

            if pg_config.ssh_tunnel and pg_config.ssh_tunnel.enabled:
                ssh_tunnel = SSHTunnel.from_config(pg_config.ssh_tunnel)
                with ssh_tunnel.get_tunnel(pg_config.host, pg_config.port) as tunnel:
                    # TODO: Move exception handling to SSHTunnel
                    if tunnel is None:
                        raise Exception("Can't open tunnel to SSH server")

                    source = postgres_source(
                        host=tunnel.local_bind_host,
                        port=tunnel.local_bind_port,
                        user=pg_config.user,
                        password=pg_config.password,
                        database=pg_config.database,
                        sslmode="prefer",
                        schema=pg_config.schema,
                        table_names=endpoints,
                        is_incremental=schema.should_use_incremental_field,
                        logger=logger,
                        incremental_field=schema.sync_type_config.get("incremental_field")
                        if schema.should_use_incremental_field
                        else None,
                        incremental_field_type=schema.sync_type_config.get("incremental_field_type")
                        if schema.should_use_incremental_field
                        else None,
                        db_incremental_field_last_value=processed_incremental_last_value
                        if schema.should_use_incremental_field
                        else None,
                        team_id=inputs.team_id,
                    )

                    return _run(
                        job_inputs=job_inputs,
                        source=source,
                        logger=logger,
                        inputs=inputs,
                        schema=schema,
                        reset_pipeline=reset_pipeline,
                        shutdown_monitor=shutdown_monitor,
                    )
            else:
                source = postgres_source(
                    host=pg_config.host,
                    port=pg_config.port,
                    user=pg_config.user,
                    password=pg_config.password,
                    database=pg_config.database,
                    sslmode="prefer",
                    schema=pg_config.schema,
                    table_names=endpoints,
                    is_incremental=schema.should_use_incremental_field,
                    logger=logger,
                    incremental_field=schema.sync_type_config.get("incremental_field")
                    if schema.should_use_incremental_field
                    else None,
                    incremental_field_type=schema.sync_type_config.get("incremental_field_type")
                    if schema.should_use_incremental_field
                    else None,
                    db_incremental_field_last_value=processed_incremental_last_value
                    if schema.should_use_incremental_field
                    else None,
                    team_id=inputs.team_id,
                )
                return _run(
                    job_inputs=job_inputs,
                    source=source,
                    logger=logger,
                    inputs=inputs,
                    schema=schema,
                    reset_pipeline=reset_pipeline,
                    shutdown_monitor=shutdown_monitor,
                )

        elif model.pipeline.source_type == ExternalDataSource.Type.MYSQL:
            from posthog.temporal.data_imports.pipelines.mysql import MySQLSourceConfig, mysql_source

            mysql_config = MySQLSourceConfig.from_dict(model.pipeline.job_inputs)

            if mysql_config.ssh_tunnel and mysql_config.ssh_tunnel.enabled:
                ssh_tunnel = SSHTunnel.from_config(mysql_config.ssh_tunnel)
                with ssh_tunnel.get_tunnel(mysql_config.host, mysql_config.port) as tunnel:
                    # TODO: Move exception handling to SSHTunnel
                    if tunnel is None:
                        raise Exception("Can't open tunnel to SSH server")

                    source = mysql_source(
                        host=tunnel.local_bind_host,
                        port=tunnel.local_bind_port,
                        user=mysql_config.user,
                        password=mysql_config.password,
                        database=mysql_config.database,
                        using_ssl=mysql_config.using_ssl,
                        schema=mysql_config.schema,
                        table_names=endpoints,
                        is_incremental=schema.should_use_incremental_field,
                        logger=logger,
                        incremental_field=schema.sync_type_config.get("incremental_field")
                        if schema.should_use_incremental_field
                        else None,
                        incremental_field_type=schema.sync_type_config.get("incremental_field_type")
                        if schema.should_use_incremental_field
                        else None,
                        db_incremental_field_last_value=processed_incremental_last_value
                        if schema.should_use_incremental_field
                        else None,
                    )

                    return _run(
                        job_inputs=job_inputs,
                        source=source,
                        logger=logger,
                        inputs=inputs,
                        schema=schema,
                        reset_pipeline=reset_pipeline,
                        shutdown_monitor=shutdown_monitor,
                    )
            else:
                source = mysql_source(
                    host=mysql_config.host,
                    port=mysql_config.port,
                    user=mysql_config.user,
                    password=mysql_config.password,
                    database=mysql_config.database,
                    using_ssl=mysql_config.using_ssl,
                    schema=mysql_config.schema,
                    table_names=endpoints,
                    is_incremental=schema.should_use_incremental_field,
                    logger=logger,
                    incremental_field=schema.sync_type_config.get("incremental_field")
                    if schema.should_use_incremental_field
                    else None,
                    incremental_field_type=schema.sync_type_config.get("incremental_field_type")
                    if schema.should_use_incremental_field
                    else None,
                    db_incremental_field_last_value=processed_incremental_last_value
                    if schema.should_use_incremental_field
                    else None,
                )

                return _run(
                    job_inputs=job_inputs,
                    source=source,
                    logger=logger,
                    inputs=inputs,
                    schema=schema,
                    reset_pipeline=reset_pipeline,
                    shutdown_monitor=shutdown_monitor,
                )

        elif model.pipeline.source_type in [
            ExternalDataSource.Type.MSSQL,
        ]:
            from posthog.temporal.data_imports.pipelines.mssql.mssql import MSSQLSourceConfig, mssql_source

            mssql_config = MSSQLSourceConfig.from_dict(model.pipeline.job_inputs)

            if mssql_config.ssh_tunnel and mssql_config.ssh_tunnel.enabled:
                ssh_tunnel = SSHTunnel.from_config(mssql_config.ssh_tunnel)

                with ssh_tunnel.get_tunnel(mssql_config.host, mssql_config.port) as tunnel:
                    if tunnel is None:
                        raise Exception("Can't open tunnel to SSH server")

                    source = mssql_source(
                        host=tunnel.local_bind_host,
                        port=int(tunnel.local_bind_port),
                        user=mssql_config.user,
                        password=mssql_config.password,
                        database=mssql_config.database,
                        schema=mssql_config.schema,
                        table_names=endpoints,
                        is_incremental=schema.should_use_incremental_field,
                        logger=logger,
                        incremental_field=schema.sync_type_config.get("incremental_field")
                        if schema.should_use_incremental_field
                        else None,
                        incremental_field_type=schema.sync_type_config.get("incremental_field_type")
                        if schema.should_use_incremental_field
                        else None,
                        db_incremental_field_last_value=processed_incremental_last_value
                        if schema.should_use_incremental_field
                        else None,
                    )

                    return _run(
                        job_inputs=job_inputs,
                        source=source,
                        logger=logger,
                        inputs=inputs,
                        schema=schema,
                        reset_pipeline=reset_pipeline,
                        shutdown_monitor=shutdown_monitor,
                    )

            source = mssql_source(
                host=mssql_config.host,
                port=mssql_config.port,
                user=mssql_config.user,
                password=mssql_config.password,
                database=mssql_config.database,
                schema=mssql_config.schema,
                table_names=endpoints,
                is_incremental=schema.should_use_incremental_field,
                logger=logger,
                incremental_field=schema.sync_type_config.get("incremental_field")
                if schema.should_use_incremental_field
                else None,
                incremental_field_type=schema.sync_type_config.get("incremental_field_type")
                if schema.should_use_incremental_field
                else None,
                db_incremental_field_last_value=processed_incremental_last_value
                if schema.should_use_incremental_field
                else None,
            )

            return _run(
                job_inputs=job_inputs,
                source=source,
                logger=logger,
                inputs=inputs,
                schema=schema,
                reset_pipeline=reset_pipeline,
                shutdown_monitor=shutdown_monitor,
            )
        elif model.pipeline.source_type == ExternalDataSource.Type.SNOWFLAKE:
            from posthog.temporal.data_imports.pipelines.snowflake.snowflake import (
                SnowflakeSourceConfig,
                snowflake_source,
            )

            snow_config = SnowflakeSourceConfig.from_dict(model.pipeline.job_inputs)

            source = snowflake_source(
                account_id=snow_config.account_id,
                auth_type=snow_config.auth_type,
                user=snow_config.user,
                password=snow_config.password,
                private_key=snow_config.private_key,
                passphrase=snow_config.passphrase,
                database=snow_config.database,
                schema=snow_config.schema,
                warehouse=snow_config.warehouse,
                role=snow_config.role,
                table_names=endpoints,
                logger=logger,
                is_incremental=schema.should_use_incremental_field,
                incremental_field=schema.sync_type_config.get("incremental_field")
                if schema.should_use_incremental_field
                else None,
                incremental_field_type=schema.sync_type_config.get("incremental_field_type")
                if schema.should_use_incremental_field
                else None,
                db_incremental_field_last_value=processed_incremental_last_value
                if schema.should_use_incremental_field
                else None,
            )

            return _run(
                job_inputs=job_inputs,
                source=source,
                logger=logger,
                inputs=inputs,
                schema=schema,
                reset_pipeline=reset_pipeline,
                shutdown_monitor=shutdown_monitor,
            )
        elif model.pipeline.source_type == ExternalDataSource.Type.SALESFORCE:
            from posthog.temporal.data_imports.pipelines.salesforce import (
                salesforce_source,
            )
            from posthog.temporal.data_imports.pipelines.salesforce.auth import (
                salesforce_refresh_access_token,
            )

            salesforce_integration_id = model.pipeline.job_inputs.get("salesforce_integration_id", None)

            if not salesforce_integration_id:
                raise ValueError(f"Salesforce integration not found for job {model.id}")

            integration = Integration.objects.get(id=salesforce_integration_id, team_id=inputs.team_id)
            salesforce_refresh_token = integration.refresh_token

            if not salesforce_refresh_token:
                raise ValueError(f"Salesforce refresh token not found for job {model.id}")

            salesforce_access_token = integration.access_token

            if not salesforce_access_token:
                salesforce_access_token = salesforce_refresh_access_token(salesforce_refresh_token)

            salesforce_instance_url = integration.config.get("instance_url")

            source = salesforce_source(
                instance_url=salesforce_instance_url,
                access_token=salesforce_access_token,
                refresh_token=salesforce_refresh_token,
                endpoint=schema.name,
                team_id=inputs.team_id,
                job_id=inputs.run_id,
                is_incremental=schema.should_use_incremental_field,
                db_incremental_field_last_value=processed_incremental_last_value
                if schema.should_use_incremental_field
                else None,
            )

            return _run(
                job_inputs=job_inputs,
                source=source,
                logger=logger,
                inputs=inputs,
                schema=schema,
                reset_pipeline=reset_pipeline,
                shutdown_monitor=shutdown_monitor,
            )

        elif model.pipeline.source_type == ExternalDataSource.Type.ZENDESK:
            from posthog.temporal.data_imports.pipelines.zendesk import zendesk_source

            source = zendesk_source(
                subdomain=model.pipeline.job_inputs.get("zendesk_subdomain"),
                api_key=model.pipeline.job_inputs.get("zendesk_api_key"),
                email_address=model.pipeline.job_inputs.get("zendesk_email_address"),
                endpoint=schema.name,
                team_id=inputs.team_id,
                job_id=inputs.run_id,
                is_incremental=schema.should_use_incremental_field,
                db_incremental_field_last_value=processed_incremental_last_value
                if schema.should_use_incremental_field
                else None,
            )

            return _run(
                job_inputs=job_inputs,
                source=source,
                logger=logger,
                inputs=inputs,
                schema=schema,
                reset_pipeline=reset_pipeline,
                shutdown_monitor=shutdown_monitor,
            )
        elif model.pipeline.source_type == ExternalDataSource.Type.VITALLY:
            from posthog.temporal.data_imports.pipelines.vitally import vitally_source

            source = vitally_source(
                secret_token=model.pipeline.job_inputs.get("secret_token"),
                region=model.pipeline.job_inputs.get("region"),
                subdomain=model.pipeline.job_inputs.get("subdomain"),
                endpoint=schema.name,
                team_id=inputs.team_id,
                job_id=inputs.run_id,
                is_incremental=schema.should_use_incremental_field,
                db_incremental_field_last_value=processed_incremental_last_value
                if schema.should_use_incremental_field
                else None,
            )

            return _run(
                job_inputs=job_inputs,
                source=source,
                logger=logger,
                inputs=inputs,
                schema=schema,
                reset_pipeline=reset_pipeline,
                shutdown_monitor=shutdown_monitor,
            )
        elif model.pipeline.source_type == ExternalDataSource.Type.BIGQUERY:
            from posthog.temporal.data_imports.pipelines.bigquery import (
                BigQuerySourceConfig,
                bigquery_source,
            )

            bq_config = BigQuerySourceConfig.from_dict(model.pipeline.job_inputs)

            if not bq_config.private_key:
                raise ValueError(f"Missing private key for BigQuery: '{model.id}'")

            using_temporary_dataset = bq_config.using_temporary_dataset and bq_config.temporary_dataset_id is not None

            # Including the schema ID in table prefix ensures we only delete tables
            # from this schema, and that if we fail we will clean up any previous
            # execution's tables.
            # Table names in BigQuery can have up to 1024 bytes, so we can be pretty
            # relaxed with using a relatively long UUID as part of the prefix.
            # Some special characters do need to be replaced, so we use the hex
            # representation of the UUID.
            schema_id = inputs.schema_id.hex
            destination_table_prefix = f"__posthog_import_{schema_id}"

            destination_table_dataset_id = (
                bq_config.temporary_dataset_id if using_temporary_dataset else bq_config.dataset_id
            )
            destination_table = f"{bq_config.project_id}.{destination_table_dataset_id}.{destination_table_prefix}{inputs.run_id}_{str(datetime.now().timestamp()).replace('.', '')}"

            delete_all_temp_destination_tables(
                dataset_id=bq_config.dataset_id,
                table_prefix=destination_table_prefix,
                project_id=bq_config.project_id,
                private_key=bq_config.private_key,
                private_key_id=bq_config.private_key_id,
                client_email=bq_config.client_email,
                token_uri=bq_config.token_uri,
                logger=logger,
            )

            try:
                source = bigquery_source(
                    dataset_id=bq_config.dataset_id,
                    project_id=bq_config.project_id,
                    private_key=bq_config.private_key,
                    private_key_id=bq_config.private_key_id,
                    client_email=bq_config.client_email,
                    token_uri=bq_config.token_uri,
                    table_name=schema.name,
                    is_incremental=schema.should_use_incremental_field,
                    logger=logger,
                    bq_destination_table_id=destination_table,
                    incremental_field=schema.sync_type_config.get("incremental_field")
                    if schema.should_use_incremental_field
                    else None,
                    incremental_field_type=schema.sync_type_config.get("incremental_field_type")
                    if schema.should_use_incremental_field
                    else None,
                    db_incremental_field_last_value=processed_incremental_last_value
                    if schema.should_use_incremental_field
                    else None,
                )

                return _run(
                    job_inputs=job_inputs,
                    source=source,
                    logger=logger,
                    inputs=inputs,
                    schema=schema,
                    reset_pipeline=reset_pipeline,
                    shutdown_monitor=shutdown_monitor,
                )
            finally:
                # Delete the destination table (if it exists) after we're done with it
                delete_table(
                    table_id=destination_table,
                    project_id=bq_config.project_id,
                    private_key=bq_config.private_key,
                    private_key_id=bq_config.private_key_id,
                    client_email=bq_config.client_email,
                    token_uri=bq_config.token_uri,
                )
                logger.info(f"Deleting bigquery temp destination table: {destination_table}")
        elif model.pipeline.source_type == ExternalDataSource.Type.CHARGEBEE:
            from posthog.temporal.data_imports.pipelines.chargebee import (
                chargebee_source,
            )

            source = chargebee_source(
                api_key=model.pipeline.job_inputs.get("api_key"),
                site_name=model.pipeline.job_inputs.get("site_name"),
                endpoint=schema.name,
                team_id=inputs.team_id,
                job_id=inputs.run_id,
                is_incremental=schema.should_use_incremental_field,
                db_incremental_field_last_value=processed_incremental_last_value
                if schema.should_use_incremental_field
                else None,
            )

            return _run(
                job_inputs=job_inputs,
                source=source,
                logger=logger,
                inputs=inputs,
                schema=schema,
                reset_pipeline=reset_pipeline,
                shutdown_monitor=shutdown_monitor,
            )
        elif model.pipeline.source_type == ExternalDataSource.Type.GOOGLEADS:
            from posthog.temporal.data_imports.pipelines.google_ads import (
                GoogleAdsServiceAccountSourceConfig,
                google_ads_source,
            )

            config = GoogleAdsServiceAccountSourceConfig.from_dict(
                {**model.pipeline.job_inputs, **{"resource_name": schema.name}}
            )
            source = google_ads_source(
                config,
                is_incremental=schema.should_use_incremental_field,
                incremental_field=schema.sync_type_config.get("incremental_field")
                if schema.should_use_incremental_field
                else None,
                incremental_field_type=schema.sync_type_config.get("incremental_field_type")
                if schema.should_use_incremental_field
                else None,
                db_incremental_field_last_value=processed_incremental_last_value
                if schema.should_use_incremental_field
                else None,
            )
            return _run(
                job_inputs=job_inputs,
                source=source,
                logger=logger,
                inputs=inputs,
                schema=schema,
                reset_pipeline=reset_pipeline,
                shutdown_monitor=shutdown_monitor,
            )

        elif model.pipeline.source_type == ExternalDataSource.Type.TEMPORALIO:
            from posthog.temporal.data_imports.pipelines.temporalio.source import (
                TemporalIOResource,
                TemporalIOSourceConfig,
                temporalio_source,
            )

            temporal_config = TemporalIOSourceConfig.from_dict(model.pipeline.job_inputs)
            source = temporalio_source(
                temporal_config,
                TemporalIOResource(schema.name),
                is_incremental=schema.should_use_incremental_field,
                db_incremental_field_last_value=processed_incremental_last_value
                if schema.should_use_incremental_field
                else None,
            )

            return _run(
                job_inputs=job_inputs,
                source=source,
                logger=logger,
                inputs=inputs,
                schema=schema,
                reset_pipeline=reset_pipeline,
                shutdown_monitor=shutdown_monitor,
            )
        elif model.pipeline.source_type == ExternalDataSource.Type.DOIT:
            from posthog.temporal.data_imports.pipelines.doit.source import (
                DoItSourceConfig,
                doit_source,
            )

            doit_config = DoItSourceConfig.from_dict(model.pipeline.job_inputs)
            source = doit_source(
                doit_config,
                schema.name,
            )

            return _run(
                job_inputs=job_inputs,
                source=source,
                logger=logger,
                inputs=inputs,
                schema=schema,
                reset_pipeline=reset_pipeline,
                shutdown_monitor=shutdown_monitor,
            )

        else:
            raise ValueError(f"Source type {model.pipeline.source_type} not supported")


def _run(
    job_inputs: PipelineInputs,
    source: DltSource | SourceResponse,
    logger: FilteringBoundLogger,
    inputs: ImportDataActivityInputs,
    schema: ExternalDataSchema,
    reset_pipeline: bool,
    shutdown_monitor: ShutdownMonitor,
):
    pipeline = PipelineNonDLT(
        source, logger, job_inputs.run_id, schema.should_use_incremental_field, reset_pipeline, shutdown_monitor
    )
    pipeline.run()
    del pipeline<|MERGE_RESOLUTION|>--- conflicted
+++ resolved
@@ -132,34 +132,6 @@
             if not stripe_secret_key:
                 raise ValueError(f"Stripe secret key not found for job {model.id}")
 
-<<<<<<< HEAD
-            if str(inputs.team_id) in settings.STRIPE_V2_TEAM_IDS:
-                source = stripe_source_v2(
-                    api_key=stripe_secret_key,
-                    account_id=account_id,
-                    endpoint=schema.name,
-                    is_incremental=schema.should_use_incremental_field,
-                    db_incremental_field_last_value=processed_incremental_last_value
-                    if schema.should_use_incremental_field
-                    else None,
-                    db_incremental_field_earliest_value=processed_incremental_earliest_value
-                    if schema.should_use_incremental_field
-                    else None,
-                    logger=logger,
-                )
-            else:
-                source = stripe_source(
-                    api_key=stripe_secret_key,
-                    account_id=account_id,
-                    endpoint=schema.name,
-                    team_id=inputs.team_id,
-                    job_id=inputs.run_id,
-                    is_incremental=schema.should_use_incremental_field,
-                    db_incremental_field_last_value=processed_incremental_last_value
-                    if schema.should_use_incremental_field
-                    else None,
-                )
-=======
             source = stripe_source_v2(
                 api_key=stripe_secret_key,
                 account_id=account_id,
@@ -171,7 +143,6 @@
                 else None,
                 logger=logger,
             )
->>>>>>> f0c51d72
 
             return _run(
                 job_inputs=job_inputs,
