import asyncio
from dataclasses import asdict
from datetime import timedelta

from posthog.temporal.product_analytics.upgrade_queries_workflow import UpgradeQueriesWorkflowInputs
import structlog
from asgiref.sync import async_to_sync
from temporalio.client import (
    Client,
    Schedule,
    ScheduleActionStartWorkflow,
    ScheduleAlreadyRunningError,
    ScheduleIntervalSpec,
    ScheduleSpec,
)

from posthog.constants import GENERAL_PURPOSE_TASK_QUEUE
from posthog.hogql_queries.ai.vector_search_query_runner import LATEST_ACTIONS_EMBEDDING_VERSION
from posthog.temporal.ai import SyncVectorsInputs
from posthog.temporal.ai.sync_vectors import EmbeddingVersion
from posthog.temporal.common.client import async_connect
from posthog.temporal.common.schedule import a_create_schedule, a_schedule_exists, a_update_schedule
from posthog.temporal.quota_limiting.run_quota_limiting import RunQuotaLimitingInputs
from posthog.temporal.subscriptions.subscription_scheduling_workflow import ScheduleAllSubscriptionsWorkflowInputs

logger = structlog.get_logger(__name__)


async def create_sync_vectors_schedule(client: Client):
    sync_vectors_schedule = Schedule(
        action=ScheduleActionStartWorkflow(
            "ai-sync-vectors",
            asdict(SyncVectorsInputs(embedding_versions=EmbeddingVersion(actions=LATEST_ACTIONS_EMBEDDING_VERSION))),
            id="ai-sync-vectors-schedule",
            task_queue=GENERAL_PURPOSE_TASK_QUEUE,
        ),
        spec=ScheduleSpec(intervals=[ScheduleIntervalSpec(every=timedelta(minutes=30))]),
    )
    if await a_schedule_exists(client, "ai-sync-vectors-schedule"):
        await a_update_schedule(client, "ai-sync-vectors-schedule", sync_vectors_schedule)
    else:
        await a_create_schedule(client, "ai-sync-vectors-schedule", sync_vectors_schedule, trigger_immediately=True)


async def create_run_quota_limiting_schedule(client: Client):
    """Create or update the schedule for the RunQuotaLimitingWorkflow.

    This schedule runs every 1 hour at the 10th minute of every hour.
    """
    run_quota_limiting_schedule = Schedule(
        action=ScheduleActionStartWorkflow(
            "run-quota-limiting",
            asdict(RunQuotaLimitingInputs()),
            id="run-quota-limiting-schedule",
            task_queue=GENERAL_PURPOSE_TASK_QUEUE,
        ),
        spec=ScheduleSpec(cron_expressions=["10 * * * *"]),  # Run at minutes 10 of every hour
    )

    if await a_schedule_exists(client, "run-quota-limiting-schedule"):
        await a_update_schedule(client, "run-quota-limiting-schedule", run_quota_limiting_schedule)
    else:
        await a_create_schedule(
            client, "run-quota-limiting-schedule", run_quota_limiting_schedule, trigger_immediately=False
        )


<<<<<<< HEAD
async def create_schedule_all_subscriptions_schedule(client: Client):
    """Create or update the schedule for the ScheduleAllSubscriptionsWorkflow.

    This schedule runs every hour at the 55th minute to match the original Celery schedule.
    """
    schedule_all_subscriptions_schedule = Schedule(
        action=ScheduleActionStartWorkflow(
            "schedule-all-subscriptions",
            asdict(ScheduleAllSubscriptionsWorkflowInputs()),
            id="schedule-all-subscriptions-schedule",
            task_queue=GENERAL_PURPOSE_TASK_QUEUE,
        ),
        spec=ScheduleSpec(
            cron_expressions=["55 * * * *"]  # Run at minute 55 of every hour
        ),
    )

    if await a_schedule_exists(client, "schedule-all-subscriptions-schedule"):
        await a_update_schedule(client, "schedule-all-subscriptions-schedule", schedule_all_subscriptions_schedule)
    else:
        await a_create_schedule(
            client,
            "schedule-all-subscriptions-schedule",
            schedule_all_subscriptions_schedule,
            trigger_immediately=False,
        )


schedules = [
    create_sync_vectors_schedule,
    create_run_quota_limiting_schedule,
    create_schedule_all_subscriptions_schedule,
]
=======
async def create_upgrade_queries_schedule(client: Client):
    """Create or update the schedule for the UpgradeQueriesWorkflow.

    This schedule runs every 6 hours.
    """
    upgrade_queries_schedule = Schedule(
        action=ScheduleActionStartWorkflow(
            "upgrade-queries",
            asdict(UpgradeQueriesWorkflowInputs()),
            id="upgrade-queries-schedule",
            task_queue=GENERAL_PURPOSE_TASK_QUEUE,
        ),
        spec=ScheduleSpec(intervals=[ScheduleIntervalSpec(every=timedelta(hours=6))]),
    )

    if await a_schedule_exists(client, "upgrade-queries-schedule"):
        await a_update_schedule(client, "upgrade-queries-schedule", upgrade_queries_schedule)
    else:
        await a_create_schedule(client, "upgrade-queries-schedule", upgrade_queries_schedule, trigger_immediately=False)


schedules = [create_sync_vectors_schedule, create_run_quota_limiting_schedule, create_upgrade_queries_schedule]
>>>>>>> 216d0d17


async def a_init_general_queue_schedules():
    temporal = await async_connect()
    try:
        async with asyncio.TaskGroup() as tg:
            for schedule in schedules:
                tg.create_task(schedule(temporal))
    except* Exception as eg:
        for exc in eg.exceptions:
            logger.exception("Failed to initialize temporal schedules", error=exc)
            if not isinstance(exc, ScheduleAlreadyRunningError):
                raise exc


@async_to_sync
async def init_schedules():
    await a_init_general_queue_schedules()<|MERGE_RESOLUTION|>--- conflicted
+++ resolved
@@ -2,7 +2,6 @@
 from dataclasses import asdict
 from datetime import timedelta
 
-from posthog.temporal.product_analytics.upgrade_queries_workflow import UpgradeQueriesWorkflowInputs
 import structlog
 from asgiref.sync import async_to_sync
 from temporalio.client import (
@@ -22,6 +21,8 @@
 from posthog.temporal.common.schedule import a_create_schedule, a_schedule_exists, a_update_schedule
 from posthog.temporal.quota_limiting.run_quota_limiting import RunQuotaLimitingInputs
 from posthog.temporal.subscriptions.subscription_scheduling_workflow import ScheduleAllSubscriptionsWorkflowInputs
+from posthog.temporal.product_analytics.upgrade_queries_workflow import UpgradeQueriesWorkflowInputs
+
 
 logger = structlog.get_logger(__name__)
 
@@ -65,7 +66,6 @@
         )
 
 
-<<<<<<< HEAD
 async def create_schedule_all_subscriptions_schedule(client: Client):
     """Create or update the schedule for the ScheduleAllSubscriptionsWorkflow.
 
@@ -99,7 +99,8 @@
     create_run_quota_limiting_schedule,
     create_schedule_all_subscriptions_schedule,
 ]
-=======
+
+
 async def create_upgrade_queries_schedule(client: Client):
     """Create or update the schedule for the UpgradeQueriesWorkflow.
 
@@ -121,8 +122,12 @@
         await a_create_schedule(client, "upgrade-queries-schedule", upgrade_queries_schedule, trigger_immediately=False)
 
 
-schedules = [create_sync_vectors_schedule, create_run_quota_limiting_schedule, create_upgrade_queries_schedule]
->>>>>>> 216d0d17
+schedules = [
+    create_sync_vectors_schedule,
+    create_run_quota_limiting_schedule,
+    create_upgrade_queries_schedule,
+    create_schedule_all_subscriptions_schedule,
+]
 
 
 async def a_init_general_queue_schedules():
