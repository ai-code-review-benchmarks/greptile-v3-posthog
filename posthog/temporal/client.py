<<<<<<< HEAD
import dataclasses

import temporalio.converter
=======
from asgiref.sync import async_to_sync
>>>>>>> ed327f6e
from django.conf import settings
from temporalio.client import Client, TLSConfig

from posthog.temporal.codec import EncryptionCodec


async def connect(host, port, namespace, server_root_ca_cert=None, client_cert=None, client_key=None):
    tls: TLSConfig | bool = False
    if server_root_ca_cert and client_cert and client_key:
        tls = TLSConfig(
            server_root_ca_cert=bytes(server_root_ca_cert, "utf-8"),
            client_cert=bytes(client_cert, "utf-8"),
            client_private_key=bytes(client_key, "utf-8"),
        )
    client = await Client.connect(
        f"{host}:{port}",
        namespace=namespace,
        tls=tls,
        data_converter=dataclasses.replace(
            temporalio.converter.default(), payload_codec=EncryptionCodec(settings=settings)
        ),
    )
    return client


@async_to_sync
async def sync_connect() -> Client:
    """Synchronous connect to Temporal and return a Client."""
    client = await connect(
        settings.TEMPORAL_HOST,
        settings.TEMPORAL_PORT,
        settings.TEMPORAL_NAMESPACE,
        settings.TEMPORAL_CLIENT_ROOT_CA,
        settings.TEMPORAL_CLIENT_CERT,
        settings.TEMPORAL_CLIENT_KEY,
    )
    return client<|MERGE_RESOLUTION|>--- conflicted
+++ resolved
@@ -1,10 +1,7 @@
-<<<<<<< HEAD
 import dataclasses
 
 import temporalio.converter
-=======
 from asgiref.sync import async_to_sync
->>>>>>> ed327f6e
 from django.conf import settings
 from temporalio.client import Client, TLSConfig
 
