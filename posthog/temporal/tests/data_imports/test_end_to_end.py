from typing import Any, Optional
from unittest import mock
import aioboto3
import functools
import uuid
from asgiref.sync import sync_to_async
from django.conf import settings
from django.test import override_settings
import pytest
import pytest_asyncio
import psycopg
from posthog.hogql.modifiers import create_default_modifiers_for_team
from posthog.hogql.query import execute_hogql_query
from posthog.hogql_queries.insights.funnels.funnel import Funnel
from posthog.hogql_queries.insights.funnels.funnel_query_context import FunnelQueryContext
from posthog.models.team.team import Team
from posthog.schema import (
    BreakdownFilter,
    BreakdownType,
    EventsNode,
    FunnelsQuery,
    HogQLQueryModifiers,
    PersonsOnEventsMode,
)
from posthog.temporal.data_imports import ACTIVITIES
from posthog.temporal.data_imports.external_data_job import ExternalDataJobWorkflow
from posthog.temporal.utils import ExternalDataWorkflowInputs
from posthog.warehouse.models.external_table_definitions import external_tables
from posthog.warehouse.models import (
    ExternalDataJob,
    ExternalDataSource,
    ExternalDataSchema,
)
from temporalio.testing import WorkflowEnvironment
from temporalio.common import RetryPolicy
from temporalio.worker import UnsandboxedWorkflowRunner, Worker
from posthog.constants import DATA_WAREHOUSE_TASK_QUEUE
from posthog.warehouse.models.external_data_job import get_latest_run_if_exists
from dlt.sources.helpers.rest_client.client import RESTClient
from dlt.common.configuration.specs.aws_credentials import AwsCredentials

from posthog.warehouse.models.join import DataWarehouseJoin


BUCKET_NAME = "test-pipeline"
SESSION = aioboto3.Session()
create_test_client = functools.partial(SESSION.client, endpoint_url=settings.OBJECT_STORAGE_ENDPOINT)


@pytest.fixture
def postgres_config():
    return {
        "user": settings.PG_USER,
        "password": settings.PG_PASSWORD,
        "database": "external_data_database",
        "schema": "external_data_schema",
        "host": settings.PG_HOST,
        "port": int(settings.PG_PORT),
    }


@pytest_asyncio.fixture
async def postgres_connection(postgres_config, setup_postgres_test_db):
    connection = await psycopg.AsyncConnection.connect(
        user=postgres_config["user"],
        password=postgres_config["password"],
        dbname=postgres_config["database"],
        host=postgres_config["host"],
        port=postgres_config["port"],
    )

    yield connection

    await connection.close()


@pytest_asyncio.fixture
async def minio_client():
    """Manage an S3 client to interact with a MinIO bucket.

    Yields the client after creating a bucket. Upon resuming, we delete
    the contents and the bucket itself.
    """
    async with create_test_client(
        "s3",
        aws_access_key_id=settings.OBJECT_STORAGE_ACCESS_KEY_ID,
        aws_secret_access_key=settings.OBJECT_STORAGE_SECRET_ACCESS_KEY,
    ) as minio_client:
        try:
            await minio_client.head_bucket(Bucket=BUCKET_NAME)
        except:
            await minio_client.create_bucket(Bucket=BUCKET_NAME)

        yield minio_client


async def _run(
    team: Team,
    schema_name: str,
    table_name: str,
    source_type: str,
    job_inputs: dict[str, str],
    mock_data_response: Any,
    sync_type: Optional[ExternalDataSchema.SyncType] = None,
    sync_type_config: Optional[dict] = None,
):
    source = await sync_to_async(ExternalDataSource.objects.create)(
        source_id=uuid.uuid4(),
        connection_id=uuid.uuid4(),
        destination_id=uuid.uuid4(),
        team=team,
        status="running",
        source_type=source_type,
        job_inputs=job_inputs,
    )

    schema = await sync_to_async(ExternalDataSchema.objects.create)(
        name=schema_name,
        team_id=team.pk,
        source_id=source.pk,
        sync_type=sync_type,
        sync_type_config=sync_type_config or {},
    )

    workflow_id = str(uuid.uuid4())
    inputs = ExternalDataWorkflowInputs(
        team_id=team.id,
        external_data_source_id=source.pk,
        external_data_schema_id=schema.id,
    )

    await _execute_run(workflow_id, inputs, mock_data_response)

    run = await get_latest_run_if_exists(team_id=team.pk, pipeline_id=source.pk)

    assert run is not None
    assert run.status == ExternalDataJob.Status.COMPLETED

    res = await sync_to_async(execute_hogql_query)(f"SELECT * FROM {table_name}", team)
    assert len(res.results) == 1

    for name, field in external_tables.get(table_name, {}).items():
        if field.hidden:
            continue
        assert name in (res.columns or [])

    await sync_to_async(source.refresh_from_db)()
    assert source.job_inputs.get("reset_pipeline", None) is None

    return workflow_id, inputs


async def _execute_run(workflow_id: str, inputs: ExternalDataWorkflowInputs, mock_data_response):
    def mock_paginate(
        class_self,
        path: str = "",
        method: Any = "GET",
        params: Optional[dict[str, Any]] = None,
        json: Optional[dict[str, Any]] = None,
        auth: Optional[Any] = None,
        paginator: Optional[Any] = None,
        data_selector: Optional[Any] = None,
        hooks: Optional[Any] = None,
    ):
        return iter(mock_data_response)

    def mock_to_session_credentials(class_self):
        return {
            "aws_access_key_id": settings.OBJECT_STORAGE_ACCESS_KEY_ID,
            "aws_secret_access_key": settings.OBJECT_STORAGE_SECRET_ACCESS_KEY,
            "endpoint_url": settings.OBJECT_STORAGE_ENDPOINT,
            "aws_session_token": None,
            "AWS_ALLOW_HTTP": "true",
            "AWS_S3_ALLOW_UNSAFE_RENAME": "true",
        }

    def mock_to_object_store_rs_credentials(class_self):
        return {
            "aws_access_key_id": settings.OBJECT_STORAGE_ACCESS_KEY_ID,
            "aws_secret_access_key": settings.OBJECT_STORAGE_SECRET_ACCESS_KEY,
            "endpoint_url": settings.OBJECT_STORAGE_ENDPOINT,
            "region": "us-east-1",
            "AWS_ALLOW_HTTP": "true",
            "AWS_S3_ALLOW_UNSAFE_RENAME": "true",
        }

    with (
        mock.patch.object(RESTClient, "paginate", mock_paginate),
        override_settings(
            BUCKET_URL=f"s3://{BUCKET_NAME}",
            AIRBYTE_BUCKET_KEY=settings.OBJECT_STORAGE_ACCESS_KEY_ID,
            AIRBYTE_BUCKET_SECRET=settings.OBJECT_STORAGE_SECRET_ACCESS_KEY,
            AIRBYTE_BUCKET_REGION="us-east-1",
            AIRBYTE_BUCKET_DOMAIN="objectstorage:19000",
        ),
        mock.patch.object(AwsCredentials, "to_session_credentials", mock_to_session_credentials),
        mock.patch.object(AwsCredentials, "to_object_store_rs_credentials", mock_to_object_store_rs_credentials),
    ):
        async with await WorkflowEnvironment.start_time_skipping() as activity_environment:
            async with Worker(
                activity_environment.client,
                task_queue=DATA_WAREHOUSE_TASK_QUEUE,
                workflows=[ExternalDataJobWorkflow],
                activities=ACTIVITIES,  # type: ignore
                workflow_runner=UnsandboxedWorkflowRunner(),
            ):
                await activity_environment.client.execute_workflow(  # type: ignore
                    ExternalDataJobWorkflow.run,
                    inputs,
                    id=workflow_id,
                    task_queue=DATA_WAREHOUSE_TASK_QUEUE,
                    retry_policy=RetryPolicy(maximum_attempts=1),
                )


@pytest.mark.django_db(transaction=True)
@pytest.mark.asyncio
async def test_stripe_balance_transactions(team, stripe_balance_transaction):
    await _run(
        team=team,
        schema_name="BalanceTransaction",
        table_name="stripe_balancetransaction",
        source_type="Stripe",
        job_inputs={"stripe_secret_key": "test-key", "stripe_account_id": "acct_id"},
        mock_data_response=stripe_balance_transaction["data"],
    )


@pytest.mark.django_db(transaction=True)
@pytest.mark.asyncio
async def test_stripe_charges(team, stripe_charge):
    await _run(
        team=team,
        schema_name="Charge",
        table_name="stripe_charge",
        source_type="Stripe",
        job_inputs={"stripe_secret_key": "test-key", "stripe_account_id": "acct_id"},
        mock_data_response=stripe_charge["data"],
    )


@pytest.mark.django_db(transaction=True)
@pytest.mark.asyncio
async def test_stripe_customer(team, stripe_customer):
    await _run(
        team=team,
        schema_name="Customer",
        table_name="stripe_customer",
        source_type="Stripe",
        job_inputs={"stripe_secret_key": "test-key", "stripe_account_id": "acct_id"},
        mock_data_response=stripe_customer["data"],
    )


@pytest.mark.django_db(transaction=True)
@pytest.mark.asyncio
async def test_stripe_invoice(team, stripe_invoice):
    await _run(
        team=team,
        schema_name="Invoice",
        table_name="stripe_invoice",
        source_type="Stripe",
        job_inputs={"stripe_secret_key": "test-key", "stripe_account_id": "acct_id"},
        mock_data_response=stripe_invoice["data"],
    )


@pytest.mark.django_db(transaction=True)
@pytest.mark.asyncio
async def test_stripe_price(team, stripe_price):
    await _run(
        team=team,
        schema_name="Price",
        table_name="stripe_price",
        source_type="Stripe",
        job_inputs={"stripe_secret_key": "test-key", "stripe_account_id": "acct_id"},
        mock_data_response=stripe_price["data"],
    )


@pytest.mark.django_db(transaction=True)
@pytest.mark.asyncio
async def test_stripe_product(team, stripe_product):
    await _run(
        team=team,
        schema_name="Product",
        table_name="stripe_product",
        source_type="Stripe",
        job_inputs={"stripe_secret_key": "test-key", "stripe_account_id": "acct_id"},
        mock_data_response=stripe_product["data"],
    )


@pytest.mark.django_db(transaction=True)
@pytest.mark.asyncio
async def test_stripe_subscription(team, stripe_subscription):
    await _run(
        team=team,
        schema_name="Subscription",
        table_name="stripe_subscription",
        source_type="Stripe",
        job_inputs={"stripe_secret_key": "test-key", "stripe_account_id": "acct_id"},
        mock_data_response=stripe_subscription["data"],
    )


@pytest.mark.django_db(transaction=True)
@pytest.mark.asyncio
async def test_zendesk_brands(team, zendesk_brands):
    await _run(
        team=team,
        schema_name="brands",
        table_name="zendesk_brands",
        source_type="Zendesk",
        job_inputs={
            "zendesk_subdomain": "test",
            "zendesk_api_key": "test_api_key",
            "zendesk_email_address": "test@posthog.com",
        },
        mock_data_response=zendesk_brands["brands"],
    )


@pytest.mark.django_db(transaction=True)
@pytest.mark.asyncio
async def test_zendesk_organizations(team, zendesk_organizations):
    await _run(
        team=team,
        schema_name="organizations",
        table_name="zendesk_organizations",
        source_type="Zendesk",
        job_inputs={
            "zendesk_subdomain": "test",
            "zendesk_api_key": "test_api_key",
            "zendesk_email_address": "test@posthog.com",
        },
        mock_data_response=zendesk_organizations["organizations"],
    )


@pytest.mark.django_db(transaction=True)
@pytest.mark.asyncio
async def test_zendesk_groups(team, zendesk_groups):
    await _run(
        team=team,
        schema_name="groups",
        table_name="zendesk_groups",
        source_type="Zendesk",
        job_inputs={
            "zendesk_subdomain": "test",
            "zendesk_api_key": "test_api_key",
            "zendesk_email_address": "test@posthog.com",
        },
        mock_data_response=zendesk_groups["groups"],
    )


@pytest.mark.django_db(transaction=True)
@pytest.mark.asyncio
async def test_zendesk_sla_policies(team, zendesk_sla_policies):
    await _run(
        team=team,
        schema_name="sla_policies",
        table_name="zendesk_sla_policies",
        source_type="Zendesk",
        job_inputs={
            "zendesk_subdomain": "test",
            "zendesk_api_key": "test_api_key",
            "zendesk_email_address": "test@posthog.com",
        },
        mock_data_response=zendesk_sla_policies["sla_policies"],
    )


@pytest.mark.django_db(transaction=True)
@pytest.mark.asyncio
async def test_zendesk_users(team, zendesk_users):
    await _run(
        team=team,
        schema_name="users",
        table_name="zendesk_users",
        source_type="Zendesk",
        job_inputs={
            "zendesk_subdomain": "test",
            "zendesk_api_key": "test_api_key",
            "zendesk_email_address": "test@posthog.com",
        },
        mock_data_response=zendesk_users["users"],
    )


@pytest.mark.django_db(transaction=True)
@pytest.mark.asyncio
async def test_zendesk_ticket_fields(team, zendesk_ticket_fields):
    await _run(
        team=team,
        schema_name="ticket_fields",
        table_name="zendesk_ticket_fields",
        source_type="Zendesk",
        job_inputs={
            "zendesk_subdomain": "test",
            "zendesk_api_key": "test_api_key",
            "zendesk_email_address": "test@posthog.com",
        },
        mock_data_response=zendesk_ticket_fields["ticket_fields"],
    )


@pytest.mark.django_db(transaction=True)
@pytest.mark.asyncio
async def test_zendesk_ticket_events(team, zendesk_ticket_events):
    await _run(
        team=team,
        schema_name="ticket_events",
        table_name="zendesk_ticket_events",
        source_type="Zendesk",
        job_inputs={
            "zendesk_subdomain": "test",
            "zendesk_api_key": "test_api_key",
            "zendesk_email_address": "test@posthog.com",
        },
        mock_data_response=zendesk_ticket_events["ticket_events"],
    )


@pytest.mark.django_db(transaction=True)
@pytest.mark.asyncio
async def test_zendesk_tickets(team, zendesk_tickets):
    await _run(
        team=team,
        schema_name="tickets",
        table_name="zendesk_tickets",
        source_type="Zendesk",
        job_inputs={
            "zendesk_subdomain": "test",
            "zendesk_api_key": "test_api_key",
            "zendesk_email_address": "test@posthog.com",
        },
        mock_data_response=zendesk_tickets["tickets"],
    )


@pytest.mark.django_db(transaction=True)
@pytest.mark.asyncio
async def test_zendesk_ticket_metric_events(team, zendesk_ticket_metric_events):
    await _run(
        team=team,
        schema_name="ticket_metric_events",
        table_name="zendesk_ticket_metric_events",
        source_type="Zendesk",
        job_inputs={
            "zendesk_subdomain": "test",
            "zendesk_api_key": "test_api_key",
            "zendesk_email_address": "test@posthog.com",
        },
        mock_data_response=zendesk_ticket_metric_events["ticket_metric_events"],
    )


@pytest.mark.django_db(transaction=True)
@pytest.mark.asyncio
async def test_reset_pipeline(team, stripe_balance_transaction):
    await _run(
        team=team,
        schema_name="BalanceTransaction",
        table_name="stripe_balancetransaction",
        source_type="Stripe",
        job_inputs={"stripe_secret_key": "test-key", "stripe_account_id": "acct_id", "reset_pipeline": "True"},
        mock_data_response=stripe_balance_transaction["data"],
    )


@pytest.mark.django_db(transaction=True)
@pytest.mark.asyncio
async def test_make_sure_deletions_occur(team, stripe_balance_transaction):
    workflow_id, inputs = await _run(
        team=team,
        schema_name="BalanceTransaction",
        table_name="stripe_balancetransaction",
        source_type="Stripe",
        job_inputs={"stripe_secret_key": "test-key", "stripe_account_id": "acct_id"},
        mock_data_response=stripe_balance_transaction["data"],
    )

    @sync_to_async
    def get_jobs():
        job_ids = (
            ExternalDataJob.objects.filter(
                team_id=team.pk,
                pipeline_id=inputs.external_data_source_id,
            )
            .order_by("-created_at")
            .values_list("id", flat=True)
        )

        return [str(job_id) for job_id in job_ids]

    with mock.patch("posthog.warehouse.models.external_data_job.get_s3_client") as mock_s3_client:
        s3_client_mock = mock.Mock()
        mock_s3_client.return_value = s3_client_mock

        await _execute_run(workflow_id, inputs, stripe_balance_transaction["data"])
        await _execute_run(workflow_id, inputs, stripe_balance_transaction["data"])

        job_ids = await get_jobs()
        latest_job = job_ids[0]
        assert s3_client_mock.exists.call_count == 3

        for call in s3_client_mock.exists.call_args_list:
            assert latest_job not in call[0][0]


@pytest.mark.django_db(transaction=True)
@pytest.mark.asyncio
async def test_postgres_binary_columns(team, postgres_config, postgres_connection):
    await postgres_connection.execute(
        "CREATE TABLE IF NOT EXISTS {schema}.binary_col_test (id integer, binary_column bytea)".format(
            schema=postgres_config["schema"]
        )
    )
    await postgres_connection.execute(
        "INSERT INTO {schema}.binary_col_test (id, binary_column) VALUES (1, '\x48656C6C6F')".format(
            schema=postgres_config["schema"]
        )
    )
    await postgres_connection.commit()

    await _run(
        team=team,
        schema_name="binary_col_test",
        table_name="postgres_binary_col_test",
        source_type="Postgres",
        job_inputs={
            "host": postgres_config["host"],
            "port": postgres_config["port"],
            "database": postgres_config["database"],
            "user": postgres_config["user"],
            "password": postgres_config["password"],
            "schema": postgres_config["schema"],
            "ssh_tunnel_enabled": "False",
        },
        mock_data_response=[],
    )

    res = await sync_to_async(execute_hogql_query)(f"SELECT * FROM postgres_binary_col_test", team)
    columns = res.columns

    assert columns is not None
    assert len(columns) == 3
    assert columns[0] == "id"
    assert columns[1] == "_dlt_id"
    assert columns[2] == "_dlt_load_id"


@pytest.mark.django_db(transaction=True)
@pytest.mark.asyncio
async def test_delta_wrapper_files(team, stripe_balance_transaction, minio_client):
    workflow_id, inputs = await _run(
        team=team,
        schema_name="BalanceTransaction",
        table_name="stripe_balancetransaction",
        source_type="Stripe",
        job_inputs={"stripe_secret_key": "test-key", "stripe_account_id": "acct_id"},
        mock_data_response=stripe_balance_transaction["data"],
    )

    @sync_to_async
    def get_jobs():
        jobs = ExternalDataJob.objects.filter(
            team_id=team.pk,
            pipeline_id=inputs.external_data_source_id,
        ).order_by("-created_at")

        return list(jobs)

    jobs = await get_jobs()
    latest_job = jobs[0]
    folder_path = await sync_to_async(latest_job.folder_path)()

    s3_objects = await minio_client.list_objects_v2(
        Bucket=BUCKET_NAME, Prefix=f"{folder_path}/balance_transaction__query/"
    )

    assert len(s3_objects["Contents"]) != 0


@pytest.mark.django_db(transaction=True)
@pytest.mark.asyncio
async def test_funnels_lazy_joins_ordering(team, stripe_customer):
    # Tests that funnels work in PERSON_ID_OVERRIDE_PROPERTIES_JOINED PoE mode when using extended person properties
    await _run(
        team=team,
        schema_name="Customer",
        table_name="stripe_customer",
        source_type="Stripe",
        job_inputs={"stripe_secret_key": "test-key", "stripe_account_id": "acct_id"},
        mock_data_response=stripe_customer["data"],
    )

    await sync_to_async(DataWarehouseJoin.objects.create)(
        team=team,
        source_table_name="persons",
        source_table_key="properties.email",
        joining_table_name="stripe_customer",
        joining_table_key="email",
        field_name="stripe_customer",
    )

    query = FunnelsQuery(
        series=[EventsNode(), EventsNode()],
        breakdownFilter=BreakdownFilter(
            breakdown_type=BreakdownType.DATA_WAREHOUSE_PERSON_PROPERTY, breakdown="stripe_customer.email"
        ),
    )
    funnel_class = Funnel(context=FunnelQueryContext(query=query, team=team))

    query_ast = funnel_class.get_query()
    await sync_to_async(execute_hogql_query)(
        query_type="FunnelsQuery",
        query=query_ast,
        team=team,
        modifiers=create_default_modifiers_for_team(
            team, HogQLQueryModifiers(personsOnEventsMode=PersonsOnEventsMode.PERSON_ID_OVERRIDE_PROPERTIES_JOINED)
        ),
    )


@pytest.mark.django_db(transaction=True)
@pytest.mark.asyncio
async def test_postgres_schema_evolution(team, postgres_config, postgres_connection):
    await postgres_connection.execute(
        "CREATE TABLE IF NOT EXISTS {schema}.test_table (id integer)".format(schema=postgres_config["schema"])
    )
    await postgres_connection.execute(
        "INSERT INTO {schema}.test_table (id) VALUES (1)".format(schema=postgres_config["schema"])
    )
    await postgres_connection.commit()

    _workflow_id, inputs = await _run(
        team=team,
        schema_name="test_table",
        table_name="postgres_test_table",
        source_type="Postgres",
        job_inputs={
            "host": postgres_config["host"],
            "port": postgres_config["port"],
            "database": postgres_config["database"],
            "user": postgres_config["user"],
            "password": postgres_config["password"],
            "schema": postgres_config["schema"],
            "ssh_tunnel_enabled": "False",
        },
        mock_data_response=[],
        sync_type=ExternalDataSchema.SyncType.INCREMENTAL,
        sync_type_config={"incremental_field": "id", "incremental_field_type": "integer"},
    )

    res = await sync_to_async(execute_hogql_query)("SELECT * FROM postgres_test_table", team)
    columns = res.columns

    assert columns is not None
    assert len(columns) == 3
    assert any(x == "id" for x in columns)
    assert any(x == "_dlt_id" for x in columns)
    assert any(x == "_dlt_load_id" for x in columns)

    # Evole schema
    await postgres_connection.execute(
        "ALTER TABLE {schema}.test_table ADD new_col integer".format(schema=postgres_config["schema"])
    )
    await postgres_connection.execute(
        "INSERT INTO {schema}.test_table (id, new_col) VALUES (2, 2)".format(schema=postgres_config["schema"])
    )
    await postgres_connection.commit()

    # Execute the same schema again - load
    await _execute_run(str(uuid.uuid4()), inputs, [])

    res = await sync_to_async(execute_hogql_query)("SELECT * FROM postgres_test_table", team)
    columns = res.columns

    assert columns is not None
    assert len(columns) == 4
    assert any(x == "id" for x in columns)
    assert any(x == "new_col" for x in columns)
    assert any(x == "_dlt_id" for x in columns)
    assert any(x == "_dlt_load_id" for x in columns)


@pytest.mark.django_db(transaction=True)
@pytest.mark.asyncio
<<<<<<< HEAD
async def test_sql_database_missing_incremental_values(team, postgres_config, postgres_connection):
    await postgres_connection.execute(
        "CREATE TABLE IF NOT EXISTS {schema}.test_table (id integer)".format(schema=postgres_config["schema"])
    )
    await postgres_connection.execute(
        "INSERT INTO {schema}.test_table (id) VALUES (1)".format(schema=postgres_config["schema"])
    )
    await postgres_connection.execute(
        "INSERT INTO {schema}.test_table (id) VALUES (null)".format(schema=postgres_config["schema"])
    )
    await postgres_connection.commit()

    await _run(
        team=team,
        schema_name="test_table",
        table_name="postgres_test_table",
        source_type="Postgres",
        job_inputs={
            "host": postgres_config["host"],
            "port": postgres_config["port"],
            "database": postgres_config["database"],
            "user": postgres_config["user"],
            "password": postgres_config["password"],
            "schema": postgres_config["schema"],
            "ssh_tunnel_enabled": "False",
        },
        mock_data_response=[],
        sync_type=ExternalDataSchema.SyncType.INCREMENTAL,
        sync_type_config={"incremental_field": "id", "incremental_field_type": "integer"},
    )

    res = await sync_to_async(execute_hogql_query)("SELECT * FROM postgres_test_table", team)
    columns = res.columns

    assert columns is not None
    assert len(columns) == 3
    assert any(x == "id" for x in columns)
    assert any(x == "_dlt_id" for x in columns)
    assert any(x == "_dlt_load_id" for x in columns)

    # Exclude rows that don't have the incremental cursor key set
    assert len(res.results) == 1


@pytest.mark.django_db(transaction=True)
@pytest.mark.asyncio
async def test_sql_database_incremental_initual_value(team, postgres_config, postgres_connection):
    await postgres_connection.execute(
        "CREATE TABLE IF NOT EXISTS {schema}.test_table (id integer)".format(schema=postgres_config["schema"])
    )
    # Setting `id` to `0` - the same as an `integer` incremental initial value
    await postgres_connection.execute(
        "INSERT INTO {schema}.test_table (id) VALUES (0)".format(schema=postgres_config["schema"])
    )
    await postgres_connection.commit()

    await _run(
        team=team,
        schema_name="test_table",
        table_name="postgres_test_table",
        source_type="Postgres",
        job_inputs={
            "host": postgres_config["host"],
            "port": postgres_config["port"],
            "database": postgres_config["database"],
            "user": postgres_config["user"],
            "password": postgres_config["password"],
            "schema": postgres_config["schema"],
            "ssh_tunnel_enabled": "False",
        },
        mock_data_response=[],
        sync_type=ExternalDataSchema.SyncType.INCREMENTAL,
        sync_type_config={"incremental_field": "id", "incremental_field_type": "integer"},
    )

    res = await sync_to_async(execute_hogql_query)("SELECT * FROM postgres_test_table", team)
    columns = res.columns

    assert columns is not None
    assert len(columns) == 3
    assert any(x == "id" for x in columns)
    assert any(x == "_dlt_id" for x in columns)
    assert any(x == "_dlt_load_id" for x in columns)

    # Include rows that have the same incremental value as the `initial_value`
    assert len(res.results) == 1
=======
async def test_billing_limits(team, stripe_customer):
    source = await sync_to_async(ExternalDataSource.objects.create)(
        source_id=uuid.uuid4(),
        connection_id=uuid.uuid4(),
        destination_id=uuid.uuid4(),
        team=team,
        status="running",
        source_type="Stripe",
        job_inputs={"stripe_secret_key": "test-key", "stripe_account_id": "acct_id"},
    )

    schema = await sync_to_async(ExternalDataSchema.objects.create)(
        name="Customer",
        team_id=team.pk,
        source_id=source.pk,
        sync_type=ExternalDataSchema.SyncType.FULL_REFRESH,
        sync_type_config={},
    )

    workflow_id = str(uuid.uuid4())
    inputs = ExternalDataWorkflowInputs(
        team_id=team.id,
        external_data_source_id=source.pk,
        external_data_schema_id=schema.id,
    )

    with mock.patch(
        "posthog.temporal.data_imports.workflow_activities.check_billing_limits.list_limited_team_attributes",
    ) as mock_list_limited_team_attributes:
        mock_list_limited_team_attributes.return_value = [team.api_token]

        await _execute_run(workflow_id, inputs, stripe_customer["data"])

    job: ExternalDataJob = await sync_to_async(ExternalDataJob.objects.get)(team_id=team.id, schema_id=schema.pk)

    assert job.status == ExternalDataJob.Status.CANCELLED

    with pytest.raises(Exception):
        await sync_to_async(execute_hogql_query)("SELECT * FROM stripe_customer", team)
>>>>>>> a5f1deb3
<|MERGE_RESOLUTION|>--- conflicted
+++ resolved
@@ -689,7 +689,6 @@
 
 @pytest.mark.django_db(transaction=True)
 @pytest.mark.asyncio
-<<<<<<< HEAD
 async def test_sql_database_missing_incremental_values(team, postgres_config, postgres_connection):
     await postgres_connection.execute(
         "CREATE TABLE IF NOT EXISTS {schema}.test_table (id integer)".format(schema=postgres_config["schema"])
@@ -776,7 +775,10 @@
 
     # Include rows that have the same incremental value as the `initial_value`
     assert len(res.results) == 1
-=======
+
+
+@pytest.mark.django_db(transaction=True)
+@pytest.mark.asyncio
 async def test_billing_limits(team, stripe_customer):
     source = await sync_to_async(ExternalDataSource.objects.create)(
         source_id=uuid.uuid4(),
@@ -815,5 +817,4 @@
     assert job.status == ExternalDataJob.Status.CANCELLED
 
     with pytest.raises(Exception):
-        await sync_to_async(execute_hogql_query)("SELECT * FROM stripe_customer", team)
->>>>>>> a5f1deb3
+        await sync_to_async(execute_hogql_query)("SELECT * FROM stripe_customer", team)