import asyncio
import datetime as dt
import functools
import unittest.mock
import uuid
import os

import aioboto3
import deltalake
import pytest
import pytest_asyncio
from asgiref.sync import sync_to_async
import temporalio.common
import temporalio.worker
from django.conf import settings
from django.test import override_settings
from freezegun.api import freeze_time
import pyarrow as pa

from posthog import constants
from posthog.hogql.database.database import create_hogql_database
from posthog.hogql.query import execute_hogql_query
from posthog.models import Team
from posthog.warehouse.models.data_modeling_job import DataModelingJob
from posthog.temporal.data_modeling.run_workflow import (
    BuildDagActivityInputs,
    CreateTableActivityInputs,
    ModelNode,
    RunDagActivityInputs,
    RunWorkflow,
    RunWorkflowInputs,
    Selector,
    build_dag_activity,
    create_table_activity,
    finish_run_activity,
    materialize_model,
    run_dag_activity,
    start_run_activity,
    create_job_model_activity,
    fail_jobs_activity,
    cleanup_running_jobs_activity,
    CleanupRunningJobsActivityInputs,
    CreateJobModelInputs,
)
from posthog.temporal.tests.utils.events import generate_test_events_in_clickhouse
from posthog.warehouse.models.datawarehouse_saved_query import DataWarehouseSavedQuery
from posthog.warehouse.models.modeling import DataWarehouseModelPath
from posthog.warehouse.models.table import DataWarehouseTable
from posthog.sync import database_sync_to_async

pytestmark = [pytest.mark.asyncio, pytest.mark.django_db]

TEST_TIME = dt.datetime.now(dt.UTC)


@pytest_asyncio.fixture
async def posthog_tables(ateam):
    team = await database_sync_to_async(Team.objects.get)(id=ateam.pk)
    hogql_db = await database_sync_to_async(create_hogql_database)(team=team)
    posthog_tables = hogql_db.get_posthog_tables()

    return posthog_tables


@pytest.mark.parametrize(
    "dag",
    [
        {
            "events": ModelNode(label="events", children={"my_events_model"}),
            "persons": ModelNode(label="persons", children={"my_persons_model"}),
            "my_events_model": ModelNode(
                label="my_events_model", children={"my_joined_model"}, parents={"events"}, selected=True
            ),
            "my_persons_model": ModelNode(
                label="my_persons_model", children={"my_joined_model"}, parents={"persons"}, selected=True
            ),
            "my_joined_model": ModelNode(
                label="my_joined_model", parents={"my_events_model", "my_persons_model"}, selected=True
            ),
        },
    ],
)
async def test_run_dag_activity_activity_materialize_mocked(activity_environment, ateam, dag, posthog_tables):
    """Test all models are completed with a mocked materialize."""
    for model_label in dag.keys():
        if model_label not in posthog_tables:
            await database_sync_to_async(DataWarehouseSavedQuery.objects.create)(
                team=ateam,
                name=model_label,
                query={"query": f"SELECT * FROM events LIMIT 10", "kind": "HogQLQuery"},
            )

    job = await database_sync_to_async(DataModelingJob.objects.create)(
        team=ateam,
    )
    run_dag_activity_inputs = RunDagActivityInputs(team_id=ateam.pk, dag=dag, job_id=job.id)

    magic_mock = unittest.mock.AsyncMock(return_value=("test_key", unittest.mock.MagicMock(), uuid.uuid4()))

    with unittest.mock.patch("posthog.temporal.data_modeling.run_workflow.materialize_model", new=magic_mock):
        async with asyncio.timeout(10):
            results = await activity_environment.run(run_dag_activity, run_dag_activity_inputs)

        models_materialized = [model for model in dag.keys() if model not in posthog_tables]

    calls = magic_mock.mock_calls

    assert all(
        call.args[0] in models_materialized for call in calls
    ), f"Found models that shouldn't have been materialized: {tuple(call.args[0] for call in calls if call.args[0] not in models_materialized)}"
    assert all(
        call.args[1].pk == ateam.pk for call in calls
    ), f"Found team ids that do not match test team ({ateam.pk}): {tuple(call.args[1].pk for call in calls)}"
    assert len(calls) == len(models_materialized)
    assert results.completed == set(dag.keys())


async def test_create_table_activity(minio_client, activity_environment, ateam, bucket_name):
    query = """\
    select
      event as event,
      if(distinct_id != '0', distinct_id, null) as distinct_id,
      timestamp as timestamp
    from events
    where event = '$pageview'
    """
    saved_query = await DataWarehouseSavedQuery.objects.acreate(
        team=ateam,
        name="my_model",
        query={"query": query, "kind": "HogQLQuery"},
    )

    create_table_activity_inputs = CreateTableActivityInputs(team_id=ateam.pk, models=[saved_query.id.hex])
    with (
        override_settings(
            BUCKET_URL=f"s3://{bucket_name}",
            AIRBYTE_BUCKET_KEY=settings.OBJECT_STORAGE_ACCESS_KEY_ID,
            AIRBYTE_BUCKET_SECRET=settings.OBJECT_STORAGE_SECRET_ACCESS_KEY,
            AIRBYTE_BUCKET_REGION="us-east-1",
            AIRBYTE_BUCKET_DOMAIN="objectstorage:19000",
        ),
        unittest.mock.patch(
            "posthog.warehouse.models.table.DataWarehouseTable.get_columns",
            return_value={
                "id": {"clickhouse": "String", "hogql": "StringDatabaseField", "valid": True},
                "a_column": {"clickhouse": "String", "hogql": "StringDatabaseField", "valid": True},
            },
        ),
    ):
        async with asyncio.timeout(10):
            await activity_environment.run(create_table_activity, create_table_activity_inputs)

    table = await DataWarehouseTable.objects.aget(name=saved_query.name)
    assert table.name == saved_query.name
    assert saved_query.normalized_name in table.url_pattern


@pytest.mark.parametrize(
    "dag,make_fail",
    [
        (
            {
                "events": ModelNode(label="events", children={"my_events_model"}),
                "persons": ModelNode(label="persons", children={"my_persons_model"}),
                "my_events_model": ModelNode(
                    label="my_events_model", children={"my_joined_model"}, parents={"events"}, selected=True
                ),
                "my_persons_model": ModelNode(
                    label="my_persons_model", children={"my_joined_model"}, parents={"persons"}, selected=True
                ),
                "my_joined_model": ModelNode(
                    label="my_joined_model",
                    children={"my_read_from_joined_model"},
                    parents={"my_events_model", "my_persons_model"},
                    selected=True,
                ),
                "my_read_from_joined_model": ModelNode(
                    label="my_read_from_joined_model", parents={"my_joined_model"}, selected=True
                ),
            },
            ("my_events_model",),
        ),
    ],
)
async def test_run_dag_activity_activity_skips_if_ancestor_failed_mocked(
    activity_environment, ateam, dag, make_fail, posthog_tables
):
    """Test some models are completed while some fail with a mocked materialize.

    Args:
        dag: The dictionary of `ModelNode`s representing the model DAG.
        make_fail: A sequence of model labels of models that should fail to check they are
            handled properly.
    """
    # Create the necessary saved queries for the test
    for model_label in dag.keys():
        if model_label not in posthog_tables:
            await database_sync_to_async(DataWarehouseSavedQuery.objects.create)(
                team=ateam,
                name=model_label,
                query={"query": f"SELECT * FROM events LIMIT 10", "kind": "HogQLQuery"},
            )

    job = await database_sync_to_async(DataModelingJob.objects.create)(
        team=ateam,
    )
    run_dag_activity_inputs = RunDagActivityInputs(team_id=ateam.pk, dag=dag, job_id=job.id)
    assert all(model not in posthog_tables for model in make_fail), "PostHog tables cannot fail"

    def raise_if_should_make_fail(model_label, *args, **kwargs):
        if model_label in make_fail:
            raise ValueError("Oh no!")
        return ("test_key", unittest.mock.MagicMock(), uuid.uuid4())

    expected_failed = set()
    expected_ancestor_failed = set()

    for model in make_fail:
        expected_failed.add(model)

        children_to_fail = list(dag[model].children)
        while children_to_fail:
            child = children_to_fail.pop()
            expected_ancestor_failed.add(child)

            children_to_fail.extend(list(dag[child].children))

    expected_completed = {
        key for key in dag.keys() if key not in expected_failed and key not in expected_ancestor_failed
    }

    magic_mock = unittest.mock.AsyncMock(side_effect=raise_if_should_make_fail)
    with unittest.mock.patch("posthog.temporal.data_modeling.run_workflow.materialize_model", new=magic_mock):
        async with asyncio.timeout(10):
            results = await activity_environment.run(run_dag_activity, run_dag_activity_inputs)

        models_materialized = [model for model in expected_failed | expected_completed if model not in posthog_tables]

    calls = magic_mock.mock_calls

    assert all(
        call.args[0] in models_materialized for call in calls
    ), f"Found models that shouldn't have been materialized: {tuple(call.args[0] for call in calls if call.args[0] not in models_materialized)}"
    assert all(
        call.args[1].pk == ateam.pk for call in calls
    ), f"Found team ids that do not match test team ({ateam.pk}): {tuple(call.args[1].pk for call in calls)}"
    assert len(calls) == len(models_materialized)

    assert results.completed == expected_completed
    assert results.failed == expected_failed
    assert results.ancestor_failed == expected_ancestor_failed


TEST_ROOT_BUCKET = "test-data-modeling"
SESSION = aioboto3.Session()
create_test_client = functools.partial(SESSION.client, endpoint_url=settings.OBJECT_STORAGE_ENDPOINT)


@pytest.fixture
def bucket_name(request) -> str:
    """Name for a test S3 bucket."""
    try:
        return request.param
    except AttributeError:
        return f"{TEST_ROOT_BUCKET}-{str(uuid.uuid4())}"


@pytest_asyncio.fixture
async def minio_client(bucket_name):
    """Manage an S3 client to interact with a MinIO bucket.

    Yields the client after creating a bucket. Upon resuming, we delete
    the contents and the bucket itself.
    """
    async with create_test_client(
        "s3",
        aws_access_key_id=settings.OBJECT_STORAGE_ACCESS_KEY_ID,
        aws_secret_access_key=settings.OBJECT_STORAGE_SECRET_ACCESS_KEY,
    ) as minio_client:
        try:
            await minio_client.head_bucket(Bucket=bucket_name)
        except:
            await minio_client.create_bucket(Bucket=bucket_name)

        yield minio_client


def mock_to_session_credentials(class_self):
    return {
        "aws_access_key_id": settings.OBJECT_STORAGE_ACCESS_KEY_ID,
        "aws_secret_access_key": settings.OBJECT_STORAGE_SECRET_ACCESS_KEY,
        "endpoint_url": settings.OBJECT_STORAGE_ENDPOINT,
        "aws_session_token": None,
        "AWS_ALLOW_HTTP": "true",
        "AWS_S3_ALLOW_UNSAFE_RENAME": "true",
    }


def mock_to_object_store_rs_credentials(class_self):
    return {
        "aws_access_key_id": settings.OBJECT_STORAGE_ACCESS_KEY_ID,
        "aws_secret_access_key": settings.OBJECT_STORAGE_SECRET_ACCESS_KEY,
        "endpoint_url": settings.OBJECT_STORAGE_ENDPOINT,
        "region": "us-east-1",
        "AWS_ALLOW_HTTP": "true",
        "AWS_S3_ALLOW_UNSAFE_RENAME": "true",
    }


@pytest_asyncio.fixture
async def pageview_events(clickhouse_client, ateam):
    start_time, end_time = dt.datetime.now(dt.UTC) - dt.timedelta(days=1), dt.datetime.now(dt.UTC)
    events, _, events_from_other_team = await generate_test_events_in_clickhouse(
        clickhouse_client,
        ateam.pk,
        start_time,
        end_time,
        event_name="$pageview",
        count=50,
        count_outside_range=0,
        distinct_ids=["a", "b"],
        table="sharded_events",
    )
    return (events, events_from_other_team)


async def test_materialize_model(ateam, bucket_name, minio_client, pageview_events):
    query = """\
    select
      event as event,
      if(distinct_id != '0', distinct_id, null) as distinct_id,
      timestamp as timestamp
    from events
    where event = '$pageview'
    """
    saved_query = await DataWarehouseSavedQuery.objects.acreate(
        team=ateam,
        name="my_model",
        query={"query": query, "kind": "HogQLQuery"},
    )

    with override_settings(
        BUCKET_URL=f"s3://{bucket_name}",
        AIRBYTE_BUCKET_KEY=settings.OBJECT_STORAGE_ACCESS_KEY_ID,
        AIRBYTE_BUCKET_SECRET=settings.OBJECT_STORAGE_SECRET_ACCESS_KEY,
        AIRBYTE_BUCKET_REGION="us-east-1",
        AIRBYTE_BUCKET_DOMAIN="objectstorage:19000",
    ):
        job = await database_sync_to_async(DataModelingJob.objects.create)(
            team=ateam,
            status=DataModelingJob.Status.RUNNING,
            workflow_id="test_workflow",
        )

        key, delta_table, job_id = await materialize_model(
            saved_query.id.hex,
            ateam,
            saved_query,
            job,
            unittest.mock.AsyncMock(),
            unittest.mock.AsyncMock(),
        )

    s3_objects = await minio_client.list_objects_v2(
        Bucket=bucket_name, Prefix=f"team_{ateam.pk}_model_{saved_query.id.hex}/"
    )
    table = delta_table.to_pyarrow_table(columns=["event", "distinct_id", "timestamp"])
    events, _ = pageview_events
    expected_events = sorted(
        [
            {
                k: dt.datetime.fromisoformat(v) if k == "timestamp" else v
                for k, v in event.items()
                if k in ("event", "distinct_id", "timestamp")
            }
            for event in events
        ],
        key=lambda d: (d["distinct_id"], d["timestamp"]),
    )

    assert any(f"{saved_query.normalized_name}__query" in obj["Key"] for obj in s3_objects["Contents"])
    assert table.num_rows == len(expected_events)
    assert table.num_columns == 3
    assert table.column_names == ["event", "distinct_id", "timestamp"]
    assert len(s3_objects["Contents"]) != 0
    assert key == saved_query.normalized_name
    assert sorted(table.to_pylist(), key=lambda d: (d["distinct_id"], d["timestamp"])) == expected_events

    # Ensure we can query the table
    await sync_to_async(execute_hogql_query)(f"SELECT * FROM {saved_query.name}", ateam)


async def test_materialize_model_with_pascal_cased_name(ateam, bucket_name, minio_client, pageview_events):
    query = """\
    select
      event as event,
      if(distinct_id != '0', distinct_id, null) as distinct_id,
      timestamp as timestamp
    from events
    where event = '$pageview'
    """
    saved_query = await DataWarehouseSavedQuery.objects.acreate(
        team=ateam,
        name="PascalCasedView",
        query={"query": query, "kind": "HogQLQuery"},
    )

    with override_settings(
        BUCKET_URL=f"s3://{bucket_name}",
        AIRBYTE_BUCKET_KEY=settings.OBJECT_STORAGE_ACCESS_KEY_ID,
        AIRBYTE_BUCKET_SECRET=settings.OBJECT_STORAGE_SECRET_ACCESS_KEY,
        AIRBYTE_BUCKET_REGION="us-east-1",
        AIRBYTE_BUCKET_DOMAIN="objectstorage:19000",
    ):
        job = await database_sync_to_async(DataModelingJob.objects.create)(
            team=ateam,
            status=DataModelingJob.Status.RUNNING,
            workflow_id="test_workflow",
        )

        key, delta_table, job_id = await materialize_model(
            saved_query.id.hex,
            ateam,
            saved_query,
            job,
            unittest.mock.AsyncMock(),
            unittest.mock.AsyncMock(),
        )

    s3_objects = await minio_client.list_objects_v2(
        Bucket=bucket_name, Prefix=f"team_{ateam.pk}_model_{saved_query.id.hex}/"
    )
    table = delta_table.to_pyarrow_table(columns=["event", "distinct_id", "timestamp"])
    events, _ = pageview_events
    expected_events = sorted(
        [
            {
                k: dt.datetime.fromisoformat(v) if k == "timestamp" else v
                for k, v in event.items()
                if k in ("event", "distinct_id", "timestamp")
            }
            for event in events
        ],
        key=lambda d: (d["distinct_id"], d["timestamp"]),
    )

    assert any(f"{saved_query.normalized_name}__query" in obj["Key"] for obj in s3_objects["Contents"])
    assert table.num_rows == len(expected_events)
    assert table.num_columns == 3
    assert table.column_names == ["event", "distinct_id", "timestamp"]
    assert len(s3_objects["Contents"]) != 0
    assert key == saved_query.normalized_name
    assert sorted(table.to_pylist(), key=lambda d: (d["distinct_id"], d["timestamp"])) == expected_events

    # Ensure we can query the table
    await sync_to_async(execute_hogql_query)(f"SELECT * FROM {saved_query.name}", ateam)


@pytest_asyncio.fixture
async def saved_queries(ateam):
    parent_query = """\
      select
        events.event as event,
        events.distinct_id as distinct_id,
        events.timestamp as timestamp
      from events
      where events.event = '$pageview'
    """
    parent_saved_query = await database_sync_to_async(DataWarehouseSavedQuery.objects.create)(
        team=ateam,
        name="my_model",
        query={"query": parent_query, "kind": "HogQLQuery"},
    )
    child_saved_query = await database_sync_to_async(DataWarehouseSavedQuery.objects.create)(
        team=ateam,
        name="my_model_child",
        query={"query": "select * from my_model where distinct_id = 'b'", "kind": "HogQLQuery"},
    )
    child_2_saved_query = await database_sync_to_async(DataWarehouseSavedQuery.objects.create)(
        team=ateam,
        name="my_model_child_2",
        query={"query": "select * from my_model where distinct_id = 'a'", "kind": "HogQLQuery"},
    )
    grand_child_saved_query = await database_sync_to_async(DataWarehouseSavedQuery.objects.create)(
        team=ateam,
        name="my_model_grand_child",
        query={"query": "select * from my_model_child union all select * from my_model_child_2", "kind": "HogQLQuery"},
    )
    await database_sync_to_async(DataWarehouseModelPath.objects.create_from_saved_query)(parent_saved_query)
    await database_sync_to_async(DataWarehouseModelPath.objects.create_from_saved_query)(child_saved_query)
    await database_sync_to_async(DataWarehouseModelPath.objects.create_from_saved_query)(child_2_saved_query)
    await database_sync_to_async(DataWarehouseModelPath.objects.create_from_saved_query)(grand_child_saved_query)

    yield parent_saved_query, child_saved_query, child_2_saved_query, grand_child_saved_query


async def test_build_dag_activity_select_all_ancestors(activity_environment, ateam, saved_queries):
    """Test the build dag activity with a sample set of models.

    In this test we attempt to select all ancestors of a model using a single '+' prefix.
    """
    parent_saved_query, child_saved_query, _, grand_child_saved_query = saved_queries

    select = [Selector(label=child_saved_query.id.hex, ancestors="ALL")]
    inputs = BuildDagActivityInputs(team_id=ateam.pk, select=select)

    async with asyncio.timeout(10):
        dag = await activity_environment.run(build_dag_activity, inputs)

    assert dag[parent_saved_query.id.hex].children == {child_saved_query.id.hex}
    assert dag[parent_saved_query.id.hex].selected is True

    assert dag[child_saved_query.id.hex].parents == {parent_saved_query.id.hex}
    assert dag[child_saved_query.id.hex].children == {grand_child_saved_query.id.hex}
    assert dag[child_saved_query.id.hex].selected is True

    selected = (
        child_saved_query.id.hex,
        parent_saved_query.id.hex,
    )
    assert all(dag[other].selected is False for other in dag.keys() if other not in selected)


async def test_build_dag_activity_select_all_descendants(activity_environment, ateam, saved_queries):
    """Test the build dag activity with a sample set of models.

    In this test we attempt to select all descendants of a model using a single '+' suffix.
    """
    parent_saved_query, child_saved_query, child_2_saved_query, grand_child_saved_query = saved_queries

    select = [Selector(label=parent_saved_query.id.hex, descendants="ALL")]
    inputs = BuildDagActivityInputs(team_id=ateam.pk, select=select)

    async with asyncio.timeout(10):
        dag = await activity_environment.run(build_dag_activity, inputs)

    assert dag[parent_saved_query.id.hex].children == {child_saved_query.id.hex, child_2_saved_query.id.hex}
    assert dag[parent_saved_query.id.hex].selected is True

    assert dag[child_saved_query.id.hex].parents == {parent_saved_query.id.hex}
    assert dag[child_saved_query.id.hex].children == {grand_child_saved_query.id.hex}
    assert dag[child_saved_query.id.hex].selected is True

    assert dag[child_2_saved_query.id.hex].parents == {parent_saved_query.id.hex}
    assert dag[child_2_saved_query.id.hex].children == {grand_child_saved_query.id.hex}
    assert dag[child_2_saved_query.id.hex].selected is True

    assert dag[grand_child_saved_query.id.hex].parents == {child_saved_query.id.hex, child_2_saved_query.id.hex}
    assert not dag[grand_child_saved_query.id.hex].children
    assert dag[grand_child_saved_query.id.hex].selected is True

    selected = (
        grand_child_saved_query.id.hex,
        child_2_saved_query.id.hex,
        child_saved_query.id.hex,
        parent_saved_query.id.hex,
    )
    assert all(dag[other].selected is False for other in dag.keys() if other not in selected)


async def test_build_dag_activity_select_multiple_individual_models(activity_environment, ateam, saved_queries):
    """Test the build dag activity with a sample set of models.

    In this test we select multiple individual models to assert that:
    * All selected models are marked as selected to run.
    * Additional models are included to account for paths connecting models.
    * These additional models are not marked as selected.
    """
    parent_saved_query, child_saved_query, child_2_saved_query, _ = saved_queries

    select = [
        Selector(label=parent_saved_query.id.hex),
        Selector(label=child_saved_query.id.hex),
        Selector(label=child_2_saved_query.id.hex),
    ]
    inputs = BuildDagActivityInputs(team_id=ateam.pk, select=select)

    async with asyncio.timeout(10):
        dag = await activity_environment.run(build_dag_activity, inputs)

    assert len(dag) == 5
    assert dag[parent_saved_query.id.hex].children == {child_saved_query.id.hex, child_2_saved_query.id.hex}

    assert dag[child_saved_query.id.hex].parents == {parent_saved_query.id.hex}
    assert dag[child_2_saved_query.id.hex].parents == {parent_saved_query.id.hex}

    selected = tuple(selected.label for selected in select)
    assert all(dag[selected].selected is True for selected in selected)
    assert all(dag[other].selected is False for other in dag.keys() if other not in selected)


async def test_build_dag_activity_select_first_parents(activity_environment, ateam, saved_queries):
    """Test the build dag activity with a sample set of models.

    In this test we attempt to select first parents of a model using a '1+' prefix.
    """
    _, child_saved_query, child_2_saved_query, grand_child_saved_query = saved_queries

    select = [Selector(label=grand_child_saved_query.id.hex, ancestors=1)]
    inputs = BuildDagActivityInputs(team_id=ateam.pk, select=select)

    async with asyncio.timeout(10):
        dag = await activity_environment.run(build_dag_activity, inputs)

    assert dag[child_2_saved_query.id.hex].children == {grand_child_saved_query.id.hex}
    assert dag[child_saved_query.id.hex].children == {grand_child_saved_query.id.hex}
    assert dag[grand_child_saved_query.id.hex].parents == {child_2_saved_query.id.hex, child_saved_query.id.hex}

    selected = (
        child_saved_query.id.hex,
        child_2_saved_query.id.hex,
        grand_child_saved_query.id.hex,
    )
    assert all(dag[selected].selected is True for selected in selected)
    assert all(dag[other].selected is False for other in dag.keys() if other not in selected)


async def test_build_dag_activity_select_first_children(activity_environment, ateam, saved_queries):
    """Test the build dag activity with a sample set of models.

    In this test we attempt to select first children of a model using a '+1' suffix.
    """
    parent_saved_query, child_saved_query, child_2_saved_query, _ = saved_queries

    select = [Selector(label=parent_saved_query.id.hex, descendants=1)]
    inputs = BuildDagActivityInputs(team_id=ateam.pk, select=select)

    async with asyncio.timeout(10):
        dag = await activity_environment.run(build_dag_activity, inputs)

    assert dag[child_2_saved_query.id.hex].parents == {parent_saved_query.id.hex}
    assert dag[child_saved_query.id.hex].parents == {parent_saved_query.id.hex}
    assert dag[parent_saved_query.id.hex].children == {child_2_saved_query.id.hex, child_saved_query.id.hex}

    selected = (
        child_saved_query.id.hex,
        child_2_saved_query.id.hex,
        parent_saved_query.id.hex,
    )
    assert all(dag[selected].selected is True for selected in selected)
    assert all(dag[other].selected is False for other in dag.keys() if other not in selected)


async def test_build_dag_activity_select_first_family(activity_environment, ateam, saved_queries):
    """Test the build dag activity with a sample set of models.

    In this test we attempt to select first children and first parents of a model using a
    both a'+1' suffix and a '1+' prefix.
    """
    parent_saved_query, child_saved_query, _, grand_child_saved_query = saved_queries

    select = [Selector(label=child_saved_query.id.hex, descendants=1, ancestors=1)]
    inputs = BuildDagActivityInputs(team_id=ateam.pk, select=select)

    async with asyncio.timeout(10):
        dag = await activity_environment.run(build_dag_activity, inputs)

    assert dag[child_saved_query.id.hex].parents == {parent_saved_query.id.hex}
    assert dag[grand_child_saved_query.id.hex].parents == {child_saved_query.id.hex}
    assert dag[parent_saved_query.id.hex].children == {child_saved_query.id.hex}

    selected = (
        child_saved_query.id.hex,
        parent_saved_query.id.hex,
        grand_child_saved_query.id.hex,
    )
    assert all(dag[selected].selected is True for selected in selected)
    assert all(dag[other].selected is False for other in dag.keys() if other not in selected)


async def test_build_dag_activity_select_all(activity_environment, ateam, saved_queries):
    """Test the build dag activity with a sample set of models.

    In this test we attempt to select all models by not passing any selectors.
    """
    parent_saved_query, child_saved_query, child_2_saved_query, grand_child_saved_query = saved_queries

    inputs = BuildDagActivityInputs(team_id=ateam.pk)

    async with asyncio.timeout(10):
        dag = await activity_environment.run(build_dag_activity, inputs)

    assert dag[child_saved_query.id.hex].parents == {parent_saved_query.id.hex}
    assert dag[child_saved_query.id.hex].children == {grand_child_saved_query.id.hex}
    assert dag[child_2_saved_query.id.hex].parents == {parent_saved_query.id.hex}
    assert dag[child_2_saved_query.id.hex].children == {grand_child_saved_query.id.hex}
    assert dag[grand_child_saved_query.id.hex].parents == {child_saved_query.id.hex, child_2_saved_query.id.hex}
    assert dag[parent_saved_query.id.hex].children == {child_saved_query.id.hex, child_2_saved_query.id.hex}

    assert all(dag[selected].selected is True for selected in dag.keys() if selected not in {"events", "persons"})


async def test_run_workflow_with_minio_bucket(
    minio_client,
    ateam,
    bucket_name,
    pageview_events,
    saved_queries,
    temporal_client,
):
    """Test run workflow end-to-end using a local MinIO bucket."""
    events, _ = pageview_events
    all_expected_events = sorted(
        [
            {
                k: dt.datetime.fromisoformat(v) if k == "timestamp" else v
                for k, v in event.items()
                if k in ("event", "distinct_id", "timestamp")
            }
            for event in events
        ],
        key=lambda d: (d["distinct_id"], d["timestamp"]),
    )
    expected_events_a = [event for event in all_expected_events if event["distinct_id"] == "a"]
    expected_events_b = [event for event in all_expected_events if event["distinct_id"] == "b"]

    for query in saved_queries:
        attached_table = await DataWarehouseTable.objects.acreate(
            name=query.name,
            team=ateam,
            format="Delta",
            url_pattern=f"s3://{bucket_name}/team_{ateam.pk}_model_{query.id.hex}/modeling/{query.normalized_name}",
            credential=None,
        )
        # link the saved query to the table
        query.table_id = attached_table.id
        await database_sync_to_async(query.save)()

    workflow_id = str(uuid.uuid4())
    inputs = RunWorkflowInputs(team_id=ateam.pk)

    with (
        override_settings(
            BUCKET_URL=f"s3://{bucket_name}",
            AIRBYTE_BUCKET_KEY=settings.OBJECT_STORAGE_ACCESS_KEY_ID,
            AIRBYTE_BUCKET_SECRET=settings.OBJECT_STORAGE_SECRET_ACCESS_KEY,
            AIRBYTE_BUCKET_REGION="us-east-1",
            AIRBYTE_BUCKET_DOMAIN="objectstorage:19000",
        ),
        freeze_time(TEST_TIME),
    ):
        async with temporalio.worker.Worker(
            temporal_client,
            task_queue=constants.DATA_MODELING_TASK_QUEUE,
            workflows=[RunWorkflow],
            activities=[
                start_run_activity,
                build_dag_activity,
                run_dag_activity,
                finish_run_activity,
                create_table_activity,
                create_job_model_activity,
                fail_jobs_activity,
                cleanup_running_jobs_activity,
            ],
            workflow_runner=temporalio.worker.UnsandboxedWorkflowRunner(),
        ):
            # Ensure the team exists in the DB context before running workflow
            await database_sync_to_async(Team.objects.get)(pk=ateam.pk)
            await temporal_client.execute_workflow(
                RunWorkflow.run,
                inputs,
                id=workflow_id,
                task_queue=constants.DATA_MODELING_TASK_QUEUE,
                retry_policy=temporalio.common.RetryPolicy(maximum_attempts=1),
                execution_timeout=dt.timedelta(seconds=30),
            )

            tables_and_queries = {}

            for query in saved_queries:
                await database_sync_to_async(query.refresh_from_db)()
                db_table = await DataWarehouseTable.objects.aget(id=query.table_id)

                delta_table = deltalake.DeltaTable(
                    table_uri=db_table.url_pattern,
                    storage_options={
                        "aws_access_key_id": str(settings.AIRBYTE_BUCKET_KEY),
                        "aws_secret_access_key": str(settings.AIRBYTE_BUCKET_SECRET),
                        "endpoint_url": settings.OBJECT_STORAGE_ENDPOINT,
                        "region_name": str(settings.AIRBYTE_BUCKET_REGION),
                        "AWS_ALLOW_HTTP": "true",
                        "AWS_S3_ALLOW_UNSAFE_RENAME": "true",
                    },
                )

                # All test tables have the same columns, which is a limitation of our test
                table = delta_table.to_pyarrow_table(columns=["event", "distinct_id", "timestamp"])
                tables_and_queries[query.normalized_name] = (table, query)

            for key, table_and_query in tables_and_queries.items():
                table, query = table_and_query

                if "distinct_id = 'a'" in query.query["query"]:
                    expected_data = expected_events_a
                elif "distinct_id = 'b'" in query.query["query"]:
                    expected_data = expected_events_b
                else:
                    expected_data = all_expected_events

                assert table.num_rows == len(expected_data)
                assert table.num_columns == 3
                assert table.column_names == ["event", "distinct_id", "timestamp"]
                assert key == query.normalized_name
                assert sorted(table.to_pylist(), key=lambda d: (d["distinct_id"], d["timestamp"])) == expected_data
                assert query.status == DataWarehouseSavedQuery.Status.COMPLETED
                assert query.last_run_at == TEST_TIME

                # Verify row count was updated in the DataWarehouseTable
                warehouse_table = await DataWarehouseTable.objects.aget(team_id=ateam.pk, id=query.table_id)
                assert warehouse_table is not None, f"DataWarehouseTable for {query.name} not found"
                # Match the 50 page_view events defined above
                assert warehouse_table.row_count == len(
                    expected_data
                ), f"Row count for {query.name} not the expected value"


async def test_run_workflow_with_minio_bucket_with_errors(
    minio_client,
    ateam,
    bucket_name,
    pageview_events,
    saved_queries,
    temporal_client,
):
    """Test run workflow end-to-end using a local MinIO bucket."""
    for query in saved_queries:
        attached_table = await DataWarehouseTable.objects.acreate(
            name=query.name,
            team=ateam,
            format="Delta",
            url_pattern=f"s3://{bucket_name}/team_{ateam.pk}_model_{query.id.hex}",
            credential=None,
        )
        # link the saved query to the table
        query.table_id = attached_table.id
        await database_sync_to_async(query.save)()

    workflow_id = str(uuid.uuid4())
    inputs = RunWorkflowInputs(team_id=ateam.pk)

    async def mock_materialize_model(model_label, team, saved_query, job):
        raise Exception("testing exception")

    with (
        override_settings(
            BUCKET_URL=f"s3://{bucket_name}",
            AIRBYTE_BUCKET_KEY=settings.OBJECT_STORAGE_ACCESS_KEY_ID,
            AIRBYTE_BUCKET_SECRET=settings.OBJECT_STORAGE_SECRET_ACCESS_KEY,
            AIRBYTE_BUCKET_REGION="us-east-1",
            AIRBYTE_BUCKET_DOMAIN="objectstorage:19000",
        ),
        freeze_time(TEST_TIME),
        unittest.mock.patch("posthog.temporal.data_modeling.run_workflow.materialize_model", mock_materialize_model),
    ):
        async with temporalio.worker.Worker(
            temporal_client,
            task_queue=constants.DATA_MODELING_TASK_QUEUE,
            workflows=[RunWorkflow],
            activities=[
                start_run_activity,
                build_dag_activity,
                run_dag_activity,
                finish_run_activity,
                create_table_activity,
                create_job_model_activity,
                fail_jobs_activity,
                cleanup_running_jobs_activity,
            ],
            workflow_runner=temporalio.worker.UnsandboxedWorkflowRunner(),
        ):
            # Ensure the team exists in the DB context before running workflow
            await database_sync_to_async(Team.objects.get)(pk=ateam.pk)
            await temporal_client.execute_workflow(
                RunWorkflow.run,
                inputs,
                id=workflow_id,
                task_queue=constants.DATA_MODELING_TASK_QUEUE,
                retry_policy=temporalio.common.RetryPolicy(maximum_attempts=1),
                execution_timeout=dt.timedelta(seconds=30),
            )

    job = await DataModelingJob.objects.aget(workflow_id=workflow_id)
    assert job is not None
    assert job.status == DataModelingJob.Status.FAILED


async def test_dlt_direct_naming(ateam, bucket_name, minio_client, pageview_events):
    """Test that setting SCHEMA__NAMING=direct preserves original column casing when materializing models."""
    # Query with CamelCase and PascalCase column names, not snake_case
    query = """\
    select
      event as Event,
      if(distinct_id != '0', distinct_id, null) as DistinctId,
      timestamp as TimeStamp,
      'example' as CamelCaseColumn
    from events
    where event = '$pageview'
    """
    saved_query = await DataWarehouseSavedQuery.objects.acreate(
        team=ateam,
        name="camel_case_model",
        query={"query": query, "kind": "HogQLQuery"},
    )

    # Make sure we have pageview events for the query to work with
    events, _ = pageview_events

    with (
        override_settings(
            BUCKET_URL=f"s3://{bucket_name}",
            AIRBYTE_BUCKET_KEY=settings.OBJECT_STORAGE_ACCESS_KEY_ID,
            AIRBYTE_BUCKET_SECRET=settings.OBJECT_STORAGE_SECRET_ACCESS_KEY,
            AIRBYTE_BUCKET_REGION="us-east-1",
            AIRBYTE_BUCKET_DOMAIN="objectstorage:19000",
        ),
        unittest.mock.patch.dict(os.environ, {"SCHEMA__NAMING": "direct"}, clear=True),
    ):
        job = await database_sync_to_async(DataModelingJob.objects.create)(
            team=ateam,
            status=DataModelingJob.Status.RUNNING,
            workflow_id="test_workflow",
        )

        # Check that SCHEMA__NAMING is set to direct in the environment
        assert os.environ.get("SCHEMA__NAMING") == "direct", "SCHEMA__NAMING should be 'direct'"

        key, delta_table, job_id = await materialize_model(
            saved_query.id.hex,
            ateam,
            saved_query,
            job,
            unittest.mock.AsyncMock(),
            unittest.mock.AsyncMock(),
        )

    # Check that the column names maintain their original casing
    table_columns = delta_table.to_pyarrow_table().column_names
    # Verify the original capitalization is preserved
    assert "Event" in table_columns, "Column 'Event' should maintain its original capitalization"
    assert "DistinctId" in table_columns, "Column 'DistinctId' should maintain its original capitalization"
    assert "TimeStamp" in table_columns, "Column 'TimeStamp' should maintain its original capitalization"
    assert "CamelCaseColumn" in table_columns, "Column 'CamelCaseColumn' should maintain its original capitalization"


async def test_materialize_model_with_decimal256_fix(ateam, bucket_name, minio_client):
    """Test that materialize_model successfully transforms Decimal256 types to float since decimal128 is not precise enough."""
    query = "SELECT 1 as test_column FROM events LIMIT 1"
    saved_query = await DataWarehouseSavedQuery.objects.acreate(
        team=ateam,
        name="decimal_fix_test_model",
        query={"query": query, "kind": "HogQLQuery"},
    )

    def mock_hogql_table(*args, **kwargs):
        from decimal import Decimal

        high_precision_decimal_type = pa.decimal256(76, 32)
        problematic_data = pa.array(
            [Decimal("12345678901234567890123456789012345678901234.12345678901234567890123456789012")],
            type=high_precision_decimal_type,
        )

        table = pa.table({"high_precision_decimal": problematic_data, "regular_column": pa.array([1], type=pa.int64())})

        async def async_generator():
            yield table

        return async_generator()

    with (
        override_settings(
            BUCKET_URL=f"s3://{bucket_name}",
            AIRBYTE_BUCKET_KEY=settings.OBJECT_STORAGE_ACCESS_KEY_ID,
            AIRBYTE_BUCKET_SECRET=settings.OBJECT_STORAGE_SECRET_ACCESS_KEY,
            AIRBYTE_BUCKET_REGION="us-east-1",
            AIRBYTE_BUCKET_DOMAIN="objectstorage:19000",
        ),
        unittest.mock.patch("posthog.temporal.data_modeling.run_workflow.hogql_table", mock_hogql_table),
    ):
        job = await database_sync_to_async(DataModelingJob.objects.create)(
            team=ateam,
            status=DataModelingJob.Status.RUNNING,
            workflow_id="test_workflow",
        )

        key, delta_table, job_id = await materialize_model(
            saved_query.id.hex,
            ateam,
            saved_query,
            job,
            unittest.mock.AsyncMock(),
            unittest.mock.AsyncMock(),
        )

        assert key == saved_query.normalized_name

        table = delta_table.to_pyarrow_table()
        assert table.num_rows == 1
        assert "high_precision_decimal" in table.column_names
        assert "regular_column" in table.column_names

        high_precision_column = table.column("high_precision_decimal")
        # Should be Decimal128 with reduced precision, not float64
        assert pa.types.is_decimal(high_precision_column.type)
        assert isinstance(high_precision_column.type, pa.Decimal128Type)
        assert high_precision_column.type.precision == 38
        assert high_precision_column.type.scale == 37

        await database_sync_to_async(job.refresh_from_db)()
        assert job.status == DataModelingJob.Status.COMPLETED


async def test_materialize_model_with_decimal256_downscale_to_decimal128(ateam, bucket_name, minio_client):
    """Test that materialize_model successfully downscales Decimal256 to Decimal128 when the value fits."""
    query = "SELECT 1 as test_column FROM events LIMIT 1"
    saved_query = await DataWarehouseSavedQuery.objects.acreate(
        team=ateam,
        name="decimal_downscale_test_model",
        query={"query": query, "kind": "HogQLQuery"},
    )

    def mock_hogql_table(*args, **kwargs):
        from decimal import Decimal

        high_precision_decimal_type = pa.decimal256(50, 10)
        manageable_data = pa.array(
            [Decimal("1234567890123456789012345678.1234567890")],
            type=high_precision_decimal_type,
        )

        table = pa.table({"manageable_decimal": manageable_data, "regular_column": pa.array([1], type=pa.int64())})

        async def async_generator():
            yield table

        return async_generator()

    with (
        override_settings(
            BUCKET_URL=f"s3://{bucket_name}",
            AIRBYTE_BUCKET_KEY=settings.OBJECT_STORAGE_ACCESS_KEY_ID,
            AIRBYTE_BUCKET_SECRET=settings.OBJECT_STORAGE_SECRET_ACCESS_KEY,
            AIRBYTE_BUCKET_REGION="us-east-1",
            AIRBYTE_BUCKET_DOMAIN="objectstorage:19000",
        ),
        unittest.mock.patch("posthog.temporal.data_modeling.run_workflow.hogql_table", mock_hogql_table),
    ):
        job = await database_sync_to_async(DataModelingJob.objects.create)(
            team=ateam,
            status=DataModelingJob.Status.RUNNING,
            workflow_id="test_workflow",
        )

        key, delta_table, job_id = await materialize_model(
            saved_query.id.hex,
            ateam,
            saved_query,
            job,
            unittest.mock.AsyncMock(),
            unittest.mock.AsyncMock(),
        )

        assert key == saved_query.normalized_name

        table = delta_table.to_pyarrow_table()
        assert table.num_rows == 1
        assert "manageable_decimal" in table.column_names
        assert "regular_column" in table.column_names

        manageable_decimal_column = table.column("manageable_decimal")
        # Should be Decimal128, not float64
        assert pa.types.is_decimal(manageable_decimal_column.type)
        assert isinstance(manageable_decimal_column.type, pa.Decimal128Type)
        assert manageable_decimal_column.type.precision == 38
        assert manageable_decimal_column.type.scale == 10

        await database_sync_to_async(job.refresh_from_db)()
        assert job.status == DataModelingJob.Status.COMPLETED


<<<<<<< HEAD
async def test_materialize_model_progress_tracking(ateam, bucket_name, minio_client):
    """Test that materialize_model tracks progress during S3 writes."""
    query = "SELECT 1 as test_column FROM events LIMIT 1"
    saved_query = await DataWarehouseSavedQuery.objects.acreate(
        team=ateam,
        name="progress_tracking_test_model",
        query={"query": query, "kind": "HogQLQuery"},
    )

    def mock_hogql_table(*args, **kwargs):
        # Create multiple batches to test progress tracking
        batch1 = pa.table({"test_column": pa.array([1, 2, 3], type=pa.int64())})
        batch2 = pa.table({"test_column": pa.array([4, 5], type=pa.int64())})
        batch3 = pa.table({"test_column": pa.array([6], type=pa.int64())})

        async def async_generator():
            yield batch1
            yield batch2
            yield batch3

        return async_generator()

    with (
        override_settings(
            BUCKET_URL=f"s3://{bucket_name}",
            AIRBYTE_BUCKET_KEY=settings.OBJECT_STORAGE_ACCESS_KEY_ID,
            AIRBYTE_BUCKET_SECRET=settings.OBJECT_STORAGE_SECRET_ACCESS_KEY,
            AIRBYTE_BUCKET_REGION="us-east-1",
            AIRBYTE_BUCKET_DOMAIN="objectstorage:19000",
        ),
        unittest.mock.patch("posthog.temporal.data_modeling.run_workflow.hogql_table", mock_hogql_table),
        unittest.mock.patch("posthog.temporal.data_modeling.run_workflow.get_query_row_count", return_value=6),
    ):
        job = await database_sync_to_async(DataModelingJob.objects.create)(
            team=ateam,
            status=DataModelingJob.Status.RUNNING,
            workflow_id="test_workflow",
        )

        # Verify initial state
        assert job.rows_materialized == 0

        key, delta_table, job_id = await materialize_model(
            saved_query.id.hex,
            ateam,
            saved_query,
            job,
            unittest.mock.AsyncMock(),
            unittest.mock.AsyncMock(),
        )

        # Verify final state
        await database_sync_to_async(job.refresh_from_db)()
        assert job.status == DataModelingJob.Status.COMPLETED
        assert job.rows_materialized == 6
        assert job.rows_expected == 6
=======
async def test_cleanup_running_jobs_activity(activity_environment, ateam):
    """Test cleanup marks all existing RUNNING jobs as FAILED when starting a new run."""
    old_job = await database_sync_to_async(DataModelingJob.objects.create)(
        team=ateam, status=DataModelingJob.Status.RUNNING, workflow_id="old-1", workflow_run_id="run-1"
    )
    recent_job = await database_sync_to_async(DataModelingJob.objects.create)(
        team=ateam, status=DataModelingJob.Status.RUNNING, workflow_id="recent-1", workflow_run_id="run-2"
    )
    completed_job = await database_sync_to_async(DataModelingJob.objects.create)(
        team=ateam, status=DataModelingJob.Status.COMPLETED, workflow_id="completed-1", workflow_run_id="run-3"
    )

    await activity_environment.run(cleanup_running_jobs_activity, CleanupRunningJobsActivityInputs(team_id=ateam.pk))

    await database_sync_to_async(old_job.refresh_from_db)()
    await database_sync_to_async(recent_job.refresh_from_db)()
    await database_sync_to_async(completed_job.refresh_from_db)()

    assert old_job.status == DataModelingJob.Status.FAILED
    assert old_job.error is not None
    assert "orphaned when a new data modeling run started" in old_job.error
    assert recent_job.status == DataModelingJob.Status.FAILED
    assert recent_job.error is not None
    assert "orphaned when a new data modeling run started" in recent_job.error
    assert completed_job.status == DataModelingJob.Status.COMPLETED


async def test_create_job_model_activity_cleans_up_running_jobs(activity_environment, ateam, temporal_client):
    """Test that orphaned jobs are cleaned up when running the full workflow."""
    # Create old orphaned job
    orphaned_job = await database_sync_to_async(DataModelingJob.objects.create)(
        team=ateam, status=DataModelingJob.Status.RUNNING, workflow_id="orphaned-1", workflow_run_id="run-1"
    )
    await database_sync_to_async(DataModelingJob.objects.filter(id=orphaned_job.id).update)(
        updated_at=dt.datetime.now(dt.UTC) - dt.timedelta(hours=2)
    )

    # Create saved query for new job
    saved_query = await database_sync_to_async(DataWarehouseSavedQuery.objects.create)(
        team=ateam, name="test_query", query={"query": "SELECT * FROM events LIMIT 10", "kind": "HogQLQuery"}
    )

    # Test that cleanup activity marks orphaned jobs as FAILED
    await activity_environment.run(cleanup_running_jobs_activity, CleanupRunningJobsActivityInputs(team_id=ateam.pk))

    # Verify orphaned job was cleaned up
    await database_sync_to_async(orphaned_job.refresh_from_db)()
    assert orphaned_job.status == DataModelingJob.Status.FAILED
    assert orphaned_job.error is not None
    assert "orphaned when a new data modeling run started" in orphaned_job.error

    # Test that create_job_model_activity creates a new job
    with unittest.mock.patch("temporalio.activity.info") as mock_info:
        mock_info.return_value.workflow_id = "new-workflow"
        mock_info.return_value.workflow_run_id = "new-run"

        new_job_id = await activity_environment.run(
            create_job_model_activity,
            CreateJobModelInputs(
                team_id=ateam.pk, select=[Selector(label=saved_query.id.hex, ancestors=0, descendants=0)]
            ),
        )

    # Verify new job was created
    new_job = await database_sync_to_async(DataModelingJob.objects.get)(id=new_job_id)
    assert new_job.status == DataModelingJob.Status.RUNNING
    assert new_job.workflow_id == "new-workflow"
    assert new_job.workflow_run_id == "new-run"
>>>>>>> 867da40b
<|MERGE_RESOLUTION|>--- conflicted
+++ resolved
@@ -1079,7 +1079,76 @@
         assert job.status == DataModelingJob.Status.COMPLETED
 
 
-<<<<<<< HEAD
+async def test_cleanup_running_jobs_activity(activity_environment, ateam):
+    """Test cleanup marks all existing RUNNING jobs as FAILED when starting a new run."""
+    old_job = await database_sync_to_async(DataModelingJob.objects.create)(
+        team=ateam, status=DataModelingJob.Status.RUNNING, workflow_id="old-1", workflow_run_id="run-1"
+    )
+    recent_job = await database_sync_to_async(DataModelingJob.objects.create)(
+        team=ateam, status=DataModelingJob.Status.RUNNING, workflow_id="recent-1", workflow_run_id="run-2"
+    )
+    completed_job = await database_sync_to_async(DataModelingJob.objects.create)(
+        team=ateam, status=DataModelingJob.Status.COMPLETED, workflow_id="completed-1", workflow_run_id="run-3"
+    )
+
+    await activity_environment.run(cleanup_running_jobs_activity, CleanupRunningJobsActivityInputs(team_id=ateam.pk))
+
+    await database_sync_to_async(old_job.refresh_from_db)()
+    await database_sync_to_async(recent_job.refresh_from_db)()
+    await database_sync_to_async(completed_job.refresh_from_db)()
+
+    assert old_job.status == DataModelingJob.Status.FAILED
+    assert old_job.error is not None
+    assert "orphaned when a new data modeling run started" in old_job.error
+    assert recent_job.status == DataModelingJob.Status.FAILED
+    assert recent_job.error is not None
+    assert "orphaned when a new data modeling run started" in recent_job.error
+    assert completed_job.status == DataModelingJob.Status.COMPLETED
+
+
+async def test_create_job_model_activity_cleans_up_running_jobs(activity_environment, ateam, temporal_client):
+    """Test that orphaned jobs are cleaned up when running the full workflow."""
+    # Create old orphaned job
+    orphaned_job = await database_sync_to_async(DataModelingJob.objects.create)(
+        team=ateam, status=DataModelingJob.Status.RUNNING, workflow_id="orphaned-1", workflow_run_id="run-1"
+    )
+    await database_sync_to_async(DataModelingJob.objects.filter(id=orphaned_job.id).update)(
+        updated_at=dt.datetime.now(dt.UTC) - dt.timedelta(hours=2)
+    )
+
+    # Create saved query for new job
+    saved_query = await database_sync_to_async(DataWarehouseSavedQuery.objects.create)(
+        team=ateam, name="test_query", query={"query": "SELECT * FROM events LIMIT 10", "kind": "HogQLQuery"}
+    )
+
+    # Test that cleanup activity marks orphaned jobs as FAILED
+    await activity_environment.run(cleanup_running_jobs_activity, CleanupRunningJobsActivityInputs(team_id=ateam.pk))
+
+    # Verify orphaned job was cleaned up
+    await database_sync_to_async(orphaned_job.refresh_from_db)()
+    assert orphaned_job.status == DataModelingJob.Status.FAILED
+    assert orphaned_job.error is not None
+    assert "orphaned when a new data modeling run started" in orphaned_job.error
+
+    # Test that create_job_model_activity creates a new job
+    with unittest.mock.patch("temporalio.activity.info") as mock_info:
+        mock_info.return_value.workflow_id = "new-workflow"
+        mock_info.return_value.workflow_run_id = "new-run"
+
+        new_job_id = await activity_environment.run(
+            create_job_model_activity,
+            CreateJobModelInputs(
+                team_id=ateam.pk, select=[Selector(label=saved_query.id.hex, ancestors=0, descendants=0)]
+            ),
+        )
+
+    # Verify new job was created
+    new_job = await database_sync_to_async(DataModelingJob.objects.get)(id=new_job_id)
+    assert new_job.status == DataModelingJob.Status.RUNNING
+    assert new_job.workflow_id == "new-workflow"
+    assert new_job.workflow_run_id == "new-run"
+
+
 async def test_materialize_model_progress_tracking(ateam, bucket_name, minio_client):
     """Test that materialize_model tracks progress during S3 writes."""
     query = "SELECT 1 as test_column FROM events LIMIT 1"
@@ -1135,74 +1204,4 @@
         await database_sync_to_async(job.refresh_from_db)()
         assert job.status == DataModelingJob.Status.COMPLETED
         assert job.rows_materialized == 6
-        assert job.rows_expected == 6
-=======
-async def test_cleanup_running_jobs_activity(activity_environment, ateam):
-    """Test cleanup marks all existing RUNNING jobs as FAILED when starting a new run."""
-    old_job = await database_sync_to_async(DataModelingJob.objects.create)(
-        team=ateam, status=DataModelingJob.Status.RUNNING, workflow_id="old-1", workflow_run_id="run-1"
-    )
-    recent_job = await database_sync_to_async(DataModelingJob.objects.create)(
-        team=ateam, status=DataModelingJob.Status.RUNNING, workflow_id="recent-1", workflow_run_id="run-2"
-    )
-    completed_job = await database_sync_to_async(DataModelingJob.objects.create)(
-        team=ateam, status=DataModelingJob.Status.COMPLETED, workflow_id="completed-1", workflow_run_id="run-3"
-    )
-
-    await activity_environment.run(cleanup_running_jobs_activity, CleanupRunningJobsActivityInputs(team_id=ateam.pk))
-
-    await database_sync_to_async(old_job.refresh_from_db)()
-    await database_sync_to_async(recent_job.refresh_from_db)()
-    await database_sync_to_async(completed_job.refresh_from_db)()
-
-    assert old_job.status == DataModelingJob.Status.FAILED
-    assert old_job.error is not None
-    assert "orphaned when a new data modeling run started" in old_job.error
-    assert recent_job.status == DataModelingJob.Status.FAILED
-    assert recent_job.error is not None
-    assert "orphaned when a new data modeling run started" in recent_job.error
-    assert completed_job.status == DataModelingJob.Status.COMPLETED
-
-
-async def test_create_job_model_activity_cleans_up_running_jobs(activity_environment, ateam, temporal_client):
-    """Test that orphaned jobs are cleaned up when running the full workflow."""
-    # Create old orphaned job
-    orphaned_job = await database_sync_to_async(DataModelingJob.objects.create)(
-        team=ateam, status=DataModelingJob.Status.RUNNING, workflow_id="orphaned-1", workflow_run_id="run-1"
-    )
-    await database_sync_to_async(DataModelingJob.objects.filter(id=orphaned_job.id).update)(
-        updated_at=dt.datetime.now(dt.UTC) - dt.timedelta(hours=2)
-    )
-
-    # Create saved query for new job
-    saved_query = await database_sync_to_async(DataWarehouseSavedQuery.objects.create)(
-        team=ateam, name="test_query", query={"query": "SELECT * FROM events LIMIT 10", "kind": "HogQLQuery"}
-    )
-
-    # Test that cleanup activity marks orphaned jobs as FAILED
-    await activity_environment.run(cleanup_running_jobs_activity, CleanupRunningJobsActivityInputs(team_id=ateam.pk))
-
-    # Verify orphaned job was cleaned up
-    await database_sync_to_async(orphaned_job.refresh_from_db)()
-    assert orphaned_job.status == DataModelingJob.Status.FAILED
-    assert orphaned_job.error is not None
-    assert "orphaned when a new data modeling run started" in orphaned_job.error
-
-    # Test that create_job_model_activity creates a new job
-    with unittest.mock.patch("temporalio.activity.info") as mock_info:
-        mock_info.return_value.workflow_id = "new-workflow"
-        mock_info.return_value.workflow_run_id = "new-run"
-
-        new_job_id = await activity_environment.run(
-            create_job_model_activity,
-            CreateJobModelInputs(
-                team_id=ateam.pk, select=[Selector(label=saved_query.id.hex, ancestors=0, descendants=0)]
-            ),
-        )
-
-    # Verify new job was created
-    new_job = await database_sync_to_async(DataModelingJob.objects.get)(id=new_job_id)
-    assert new_job.status == DataModelingJob.Status.RUNNING
-    assert new_job.workflow_id == "new-workflow"
-    assert new_job.workflow_run_id == "new-run"
->>>>>>> 867da40b
+        assert job.rows_expected == 6