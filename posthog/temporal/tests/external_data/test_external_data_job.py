--- conflicted
+++ resolved
@@ -226,16 +226,16 @@
             status="running",
             source_type="Stripe",
             job_inputs={"stripe_secret_key": "test-key"},
-        )  # type: ignore
-
-        new_job: ExternalDataJob = await sync_to_async(ExternalDataJob.objects.create)(  # type: ignore
+        )
+
+        new_job: ExternalDataJob = await sync_to_async(ExternalDataJob.objects.create)(
             team_id=team.id,
             pipeline_id=new_source.pk,
             status=ExternalDataJob.Status.RUNNING,
             rows_synced=0,
         )
 
-        new_job = await sync_to_async(ExternalDataJob.objects.filter(id=new_job.id).prefetch_related("pipeline").get)()  # type: ignore
+        new_job = await sync_to_async(ExternalDataJob.objects.filter(id=new_job.id).prefetch_related("pipeline").get)()
 
         schemas = ["Customer"]
         inputs = ExternalDataJobInputs(
@@ -256,16 +256,16 @@
             status="running",
             source_type="Stripe",
             job_inputs={"stripe_secret_key": "test-key"},
-        )  # type: ignore
-
-        new_job: ExternalDataJob = await sync_to_async(ExternalDataJob.objects.create)(  # type: ignore
+        )
+
+        new_job: ExternalDataJob = await sync_to_async(ExternalDataJob.objects.create)(
             team_id=team.id,
             pipeline_id=new_source.pk,
             status=ExternalDataJob.Status.RUNNING,
             rows_synced=0,
         )
 
-        new_job = await sync_to_async(ExternalDataJob.objects.filter(id=new_job.id).prefetch_related("pipeline").get)()  # type: ignore
+        new_job = await sync_to_async(ExternalDataJob.objects.filter(id=new_job.id).prefetch_related("pipeline").get)()
 
         schemas = ["Customer", "Invoice"]
         inputs = ExternalDataJobInputs(
@@ -363,7 +363,7 @@
 
         assert mock_get_columns.call_count == 10
         assert (
-            await sync_to_async(DataWarehouseTable.objects.filter(external_data_source_id=new_source.pk).count)() == 5  # type: ignore
+            await sync_to_async(DataWarehouseTable.objects.filter(external_data_source_id=new_source.pk).count)() == 5
         )
 
 
@@ -378,24 +378,24 @@
         status="running",
         source_type="Stripe",
         job_inputs={"stripe_secret_key": "test-key"},
-    )  # type: ignore
-
-    old_job: ExternalDataJob = await sync_to_async(ExternalDataJob.objects.create)(  # type: ignore
+    )
+
+    old_job: ExternalDataJob = await sync_to_async(ExternalDataJob.objects.create)(
         team_id=team.id,
         pipeline_id=new_source.pk,
         status=ExternalDataJob.Status.COMPLETED,
         rows_synced=0,
     )
 
-    old_credential = await sync_to_async(DataWarehouseCredential.objects.create)(  # type: ignore
+    old_credential = await sync_to_async(DataWarehouseCredential.objects.create)(
         team=team,
         access_key=settings.OBJECT_STORAGE_ACCESS_KEY_ID,
         access_secret=settings.OBJECT_STORAGE_SECRET_ACCESS_KEY,
     )
 
-    url_pattern = await sync_to_async(old_job.url_pattern_by_schema)("test-1")  # type: ignore
-
-    await sync_to_async(DataWarehouseTable.objects.create)(  # type: ignore
+    url_pattern = await sync_to_async(old_job.url_pattern_by_schema)("test-1")
+
+    await sync_to_async(DataWarehouseTable.objects.create)(
         credential=old_credential,
         name="stripe_test-1",
         format="Parquet",
@@ -404,7 +404,7 @@
         external_data_source_id=new_source.pk,
     )
 
-    new_job = await sync_to_async(ExternalDataJob.objects.create)(  # type: ignore
+    new_job = await sync_to_async(ExternalDataJob.objects.create)(
         team_id=team.id,
         pipeline_id=new_source.pk,
         status=ExternalDataJob.Status.RUNNING,
@@ -424,14 +424,14 @@
 
         assert mock_get_columns.call_count == 10
         assert (
-            await sync_to_async(DataWarehouseTable.objects.filter(external_data_source_id=new_source.pk).count)() == 5  # type: ignore
+            await sync_to_async(DataWarehouseTable.objects.filter(external_data_source_id=new_source.pk).count)() == 5
         )
 
 
 @pytest.mark.django_db(transaction=True)
 @pytest.mark.asyncio
 async def test_validate_schema_and_update_table_activity_half_run(activity_environment, team, **kwargs):
-    new_source = await sync_to_async(ExternalDataSource.objects.create)(  # type: ignore
+    new_source = await sync_to_async(ExternalDataSource.objects.create)(
         source_id=uuid.uuid4(),
         connection_id=uuid.uuid4(),
         destination_id=uuid.uuid4(),
@@ -441,7 +441,7 @@
         job_inputs={"stripe_secret_key": "test-key"},
     )
 
-    new_job = await sync_to_async(ExternalDataJob.objects.create)(  # type: ignore
+    new_job = await sync_to_async(ExternalDataJob.objects.create)(
         team_id=team.id,
         pipeline_id=new_source.pk,
         status=ExternalDataJob.Status.RUNNING,
@@ -452,7 +452,7 @@
         "posthog.warehouse.data_load.validate_schema.validate_schema",
     ) as mock_validate, override_settings(**AWS_BUCKET_MOCK_SETTINGS):
         mock_get_columns.return_value = {"id": "string"}
-        credential = await sync_to_async(DataWarehouseCredential.objects.create)(  # type: ignore
+        credential = await sync_to_async(DataWarehouseCredential.objects.create)(
             team=team,
             access_key=settings.OBJECT_STORAGE_ACCESS_KEY_ID,
             access_secret=settings.OBJECT_STORAGE_SECRET_ACCESS_KEY,
@@ -476,7 +476,7 @@
 
         assert mock_get_columns.call_count == 1
         assert (
-            await sync_to_async(DataWarehouseTable.objects.filter(external_data_source_id=new_source.pk).count)() == 1  # type: ignore
+            await sync_to_async(DataWarehouseTable.objects.filter(external_data_source_id=new_source.pk).count)() == 1
         )
 
 
@@ -563,11 +563,7 @@
                         retry_policy=RetryPolicy(maximum_attempts=1),
                     )
 
-<<<<<<< HEAD
-    run = await sync_to_async(get_latest_run_if_exists)(team_id=team.pk, pipeline_id=new_source.pk)
-=======
     run = await get_latest_run_if_exists(team_id=team.pk, pipeline_id=new_source.pk)
->>>>>>> d9373153
     assert run is not None
     assert run.status == ExternalDataJob.Status.COMPLETED
 
@@ -596,7 +592,7 @@
 
     schemas = PIPELINE_TYPE_SCHEMA_DEFAULT_MAPPING[new_source.source_type]
     for schema in schemas:
-        await sync_to_async(ExternalDataSchema.objects.create)(  # type: ignore
+        await sync_to_async(ExternalDataSchema.objects.create)(
             name=schema,
             team_id=team.id,
             source_id=new_source.pk,
@@ -630,11 +626,7 @@
                         retry_policy=RetryPolicy(maximum_attempts=1),
                     )
 
-<<<<<<< HEAD
-    run = await sync_to_async(get_latest_run_if_exists)(team_id=team.pk, pipeline_id=new_source.pk)
-=======
     run = await get_latest_run_if_exists(team_id=team.pk, pipeline_id=new_source.pk)
->>>>>>> d9373153
 
     assert run is not None
     assert run.status == ExternalDataJob.Status.COMPLETED
@@ -673,16 +665,16 @@
                 "password": postgres_config["password"],
                 "schema": postgres_config["schema"],
             },
-        )  # type: ignore
-
-        new_job: ExternalDataJob = await sync_to_async(ExternalDataJob.objects.create)(  # type: ignore
+        )
+
+        new_job: ExternalDataJob = await sync_to_async(ExternalDataJob.objects.create)(
             team_id=team.id,
             pipeline_id=new_source.pk,
             status=ExternalDataJob.Status.RUNNING,
             rows_synced=0,
         )
 
-        new_job = await sync_to_async(ExternalDataJob.objects.filter(id=new_job.id).prefetch_related("pipeline").get)()  # type: ignore
+        new_job = await sync_to_async(ExternalDataJob.objects.filter(id=new_job.id).prefetch_related("pipeline").get)()
 
         schemas = ["posthog_test"]
         inputs = ExternalDataJobInputs(
