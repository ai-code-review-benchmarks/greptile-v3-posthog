import contextlib
import datetime as dt
import gzip
import json
import tempfile
from dataclasses import dataclass
<<<<<<< HEAD
from string import Template
from typing import TYPE_CHECKING, BinaryIO, Generator, List, Literal, Tuple, Union
=======
from typing import TYPE_CHECKING, List
>>>>>>> 4783dec2

import boto3
from django.conf import settings
from temporalio import activity, workflow
from temporalio.common import RetryPolicy

from posthog.batch_exports.service import S3BatchExportInputs
from posthog.temporal.workflows.base import (
    CreateBatchExportRunInputs,
    PostHogWorkflow,
    UpdateBatchExportRunStatusInputs,
    create_export_run,
    update_export_run_status,
)
from posthog.temporal.workflows.batch_exports import get_results_iterator, get_rows_count
from posthog.temporal.workflows.clickhouse import get_client

if TYPE_CHECKING:
    from mypy_boto3_s3.type_defs import CompletedPartTypeDef


@dataclass
class S3InsertInputs:
    """Inputs for S3 exports."""

    # TODO: do _not_ store credentials in temporal inputs. It makes it very hard
    # to keep track of where credentials are being stored and increases the
    # attach surface for credential leaks.

    bucket_name: str
    region: str
    prefix: str
    team_id: int
    data_interval_start: str
    data_interval_end: str
    aws_access_key_id: str | None = None
    aws_secret_access_key: str | None = None
    compression: Literal["gzip", "none"] = "none"


@activity.defn
async def insert_into_s3_activity(inputs: S3InsertInputs):
    """
    Activity streams data from ClickHouse to S3. It currently only creates a
    single file per run, and uploads as a multipart upload.

    TODO: this implementation currently tries to export as one run, but it could
    be a very big date range and time consuming, better to split into multiple
    runs, timing out after say 30 seconds or something and upload multiple
    files.

    TODO: at the moment this doesn't do anything about catching data that might
    be late being ingested into the specified time range. To work around this,
    as a little bit of a hack we should export data only up to an hour ago with
    the assumption that that will give it enough time to settle. I is a little
    tricky with the existing setup to properly partition the data into data we
    have or haven't processed yet. We have `_timestamp` in the events table, but
    this is the time
    """
    activity.logger.info("Running S3 export batch %s - %s", inputs.data_interval_start, inputs.data_interval_end)

    async with get_client() as client:
        if not await client.is_alive():
            raise ConnectionError("Cannot establish connection to ClickHouse")

        count = await get_rows_count(
            client=client,
            team_id=inputs.team_id,
            interval_start=inputs.data_interval_start,
            interval_end=inputs.data_interval_end,
        )

        if count == 0:
            activity.logger.info(
                "Nothing to export in batch %s - %s. Exiting.",
                inputs.data_interval_start,
                inputs.data_interval_end,
                count,
            )
            return

        activity.logger.info("BatchExporting %s rows to S3", count)

        # Create a multipart upload to S3
        key = f"{inputs.prefix}/{inputs.data_interval_start}-{inputs.data_interval_end}.jsonl"

        if inputs.compression == "gzip":
            key += ".gz"

        s3_client = boto3.client(
            "s3",
            region_name=inputs.region,
            aws_access_key_id=inputs.aws_access_key_id,
            aws_secret_access_key=inputs.aws_secret_access_key,
        )
        multipart_response = s3_client.create_multipart_upload(Bucket=inputs.bucket_name, Key=key)
        upload_id = multipart_response["UploadId"]

        # Iterate through chunks of results from ClickHouse and push them to S3
        # as a multipart upload. The intention here is to keep memory usage low,
        # even if the entire results set is large. We receive results from
        # ClickHouse, write them to a local file, and then upload the file to S3
        # when it reaches 50MB in size.
        parts: List[CompletedPartTypeDef] = []
        part_number = 1
        results_iterator = get_results_iterator(
            client=client,
            team_id=inputs.team_id,
            interval_start=inputs.data_interval_start,
            interval_end=inputs.data_interval_end,
        )

        # Loop through the results using the iterator, write them to a local
        # file, and upload the file to S3 when it reaches 50MB in size.
        while True:
            with create_temporary_file(compression=inputs.compression) as (reader, writer):
                try:
                    while True:
                        result = await anext(results_iterator)

                        if not result:
                            continue

                        # Write the results to a local file
                        writer.write(json.dumps(result).encode("utf-8"))
                        writer.write(b"\n")

                        # Write results to S3 when the file reaches 50MB and
                        # reset the file, or if there is nothing else to write.
                        # TODO: verify what tell actually gives us here by way
                        # of is it the compressed or uncompressed size. We want
                        # the compressed size.
                        if writer.tell() and writer.tell() > settings.BATCH_EXPORT_S3_UPLOAD_CHUNK_SIZE_BYTES:
                            activity.logger.info("Uploading part %s", part_number)

                            writer.close()
                            response = s3_client.upload_part(
                                Bucket=inputs.bucket_name,
                                Key=key,
                                PartNumber=part_number,
                                UploadId=upload_id,
                                Body=reader,
                            )

                            # Record the ETag for the part
                            parts.append({"PartNumber": part_number, "ETag": response["ETag"]})
                            part_number += 1

                            break

                except StopAsyncIteration:
                    # Upload the last part
                    writer.close()
                    response = s3_client.upload_part(
                        Bucket=inputs.bucket_name,
                        Key=key,
                        PartNumber=part_number,
                        UploadId=upload_id,
                        Body=reader,
                    )

                    # Record the ETag for the last part
                    parts.append({"PartNumber": part_number, "ETag": response["ETag"]})

                    break

        # Complete the multipart upload
        s3_client.complete_multipart_upload(
            Bucket=inputs.bucket_name,
            Key=key,
            UploadId=upload_id,
            MultipartUpload={"Parts": parts},
        )


@contextlib.contextmanager
def create_temporary_file(
    compression: Literal["none", "gzip"]
) -> Generator[Tuple[tempfile._TemporaryFileWrapper, Union[BinaryIO, gzip.GzipFile]], None, None]:
    """
    Create a temporary file with a random name. We support specifying
    compression as gzip, which will return a writer that will gzip the
    contents of the file.

    We always return the reader and writer, even if compression is none.

    NOTE: when using gzip, we must call `close` on the writer before reading. If
    we don't, the gzip file will be corrupted.

    TODO: Make the return type narrower? I couldn't figure out a nice unified
    type to use here.
    """
    with tempfile.NamedTemporaryFile("rb") as temp_file:
        if compression == "gzip":
            with gzip.open(temp_file.name, "wb") as gzip_file:
                yield temp_file, gzip_file
        else:
            with open(temp_file.name, "wb") as file_writer:
                yield temp_file, file_writer


@workflow.defn(name="s3-export")
class S3BatchExportWorkflow(PostHogWorkflow):
    """A Temporal Workflow to export ClickHouse data into S3.

    This Workflow is intended to be executed both manually and by a Temporal Schedule.
    When ran by a schedule, `data_interval_end` should be set to `None` so that we will fetch the
    end of the interval from the Temporal search attribute `TemporalScheduledStartTime`.
    """

    @staticmethod
    def parse_inputs(inputs: list[str]) -> S3BatchExportInputs:
        """Parse inputs from the management command CLI."""
        loaded = json.loads(inputs[0])
        return S3BatchExportInputs(**loaded)

    @workflow.run
    async def run(self, inputs: S3BatchExportInputs):
        """Workflow implementation to export data to S3 bucket."""
        workflow.logger.info("Starting S3 export")

        data_interval_start, data_interval_end = get_data_interval_from_workflow_inputs(inputs)

        create_export_run_inputs = CreateBatchExportRunInputs(
            team_id=inputs.team_id,
            batch_export_id=inputs.batch_export_id,
            data_interval_start=data_interval_start.isoformat(),
            data_interval_end=data_interval_end.isoformat(),
        )
        run_id = await workflow.execute_activity(
            create_export_run,
            create_export_run_inputs,
            start_to_close_timeout=dt.timedelta(minutes=20),
            schedule_to_close_timeout=dt.timedelta(minutes=5),
            retry_policy=RetryPolicy(
                maximum_attempts=3,
                non_retryable_error_types=["NotNullViolation", "IntegrityError"],
            ),
        )

        update_inputs = UpdateBatchExportRunStatusInputs(id=run_id, status="Completed")

        insert_inputs = S3InsertInputs(
            bucket_name=inputs.bucket_name,
            region=inputs.region,
            prefix=inputs.prefix,
            team_id=inputs.team_id,
            aws_access_key_id=inputs.aws_access_key_id,
            aws_secret_access_key=inputs.aws_secret_access_key,
            data_interval_start=data_interval_start.isoformat(),
            data_interval_end=data_interval_end.isoformat(),
        )
        try:
            await workflow.execute_activity(
                insert_into_s3_activity,
                insert_inputs,
                start_to_close_timeout=dt.timedelta(minutes=20),
                schedule_to_close_timeout=dt.timedelta(minutes=5),
                retry_policy=RetryPolicy(
                    maximum_attempts=3,
                    non_retryable_error_types=[
                        # If we can't connect to ClickHouse, no point in retrying.
                        "ConnectionError",
                        # Validation failed, and will keep failing.
                        "ValueError",
                    ],
                ),
            )

        except Exception as e:
            workflow.logger.exception("S3 BatchExport failed.", exc_info=e)
            update_inputs.status = "Failed"
            raise

        finally:
            await workflow.execute_activity(
                update_export_run_status,
                update_inputs,
                start_to_close_timeout=dt.timedelta(minutes=20),
                schedule_to_close_timeout=dt.timedelta(minutes=5),
                retry_policy=RetryPolicy(maximum_attempts=3),
            )


def get_data_interval_from_workflow_inputs(inputs: S3BatchExportInputs) -> tuple[dt.datetime, dt.datetime]:
    """Return the start and end of an export's data interval.

    Args:
        inputs: The S3 BatchExport inputs.

    Raises:
        TypeError: If when trying to obtain the data interval end we run into non-str types.

    Returns:
        A tuple of two dt.datetime indicating start and end of the data_interval.
    """
    data_interval_end_str = inputs.data_interval_end

    if not data_interval_end_str:
        data_interval_end_search_attr = workflow.info().search_attributes.get("TemporalScheduledStartTime")

        # These two if-checks are a bit pedantic, but Temporal SDK is heavily typed.
        # So, they exist to make mypy happy.
        if data_interval_end_search_attr is None:
            msg = (
                "Expected 'TemporalScheduledStartTime' of type 'list[str]' or 'list[datetime], found 'NoneType'."
                "This should be set by the Temporal Schedule unless triggering workflow manually."
                "In the latter case, ensure 'S3BatchExportInputs.data_interval_end' is set."
            )
            raise TypeError(msg)

        # Failing here would perhaps be a bug in Temporal.
        if isinstance(data_interval_end_search_attr[0], str):
            data_interval_end_str = data_interval_end_search_attr[0]
            data_interval_end = dt.datetime.fromisoformat(data_interval_end_str)

        elif isinstance(data_interval_end_search_attr[0], dt.datetime):
            data_interval_end = data_interval_end_search_attr[0]

        else:
            msg = (
                f"Expected search attribute to be of type 'str' or 'datetime' found '{data_interval_end_search_attr[0]}' "
                f"of type '{type(data_interval_end_search_attr[0])}'."
            )
            raise TypeError(msg)
    else:
        data_interval_end = dt.datetime.fromisoformat(data_interval_end_str)

    data_interval_start = data_interval_end - dt.timedelta(seconds=inputs.batch_window_size)

    return (data_interval_start, data_interval_end)<|MERGE_RESOLUTION|>--- conflicted
+++ resolved
@@ -4,12 +4,7 @@
 import json
 import tempfile
 from dataclasses import dataclass
-<<<<<<< HEAD
-from string import Template
 from typing import TYPE_CHECKING, BinaryIO, Generator, List, Literal, Tuple, Union
-=======
-from typing import TYPE_CHECKING, List
->>>>>>> 4783dec2
 
 import boto3
 from django.conf import settings
