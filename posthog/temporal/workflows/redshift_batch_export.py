--- conflicted
+++ resolved
@@ -71,17 +71,9 @@
     async with async_client_cursor_from_connection(redshift_connection) as cursor:
         batch = [pre_query.as_string(cursor).encode("utf-8")]
 
-<<<<<<< HEAD
-        rows_exported = get_rows_exported_metric()
-
-        def flush_to_redshift():
-            psycopg2.extras.execute_values(cursor, query, batch, template)
-            rows_exported.add(len(batch))
-=======
         async def flush_to_redshift(batch):
             await cursor.execute(b"".join(batch))
             rows_exported.add(len(batch) - 1)
->>>>>>> 6eb23db1
             # It would be nice to record BYTES_EXPORTED for Redshift, but it's not worth estimating
             # the byte size of each batch the way things are currently written. We can revisit this
             # in the future if we decide it's useful enough.
