from typing import Any, Callable, List, Optional
from urllib.parse import urlparse

from django.conf import settings
from django.http import HttpResponse
from django.shortcuts import redirect
from django.urls import URLPattern, include, path, re_path
from django.urls.base import reverse
from django.views.decorators import csrf
from django.views.decorators.csrf import csrf_exempt
from drf_spectacular.views import SpectacularAPIView, SpectacularRedocView, SpectacularSwaggerView

from posthog.api import (
    api_not_found,
    authentication,
    capture,
    dashboard,
    decide,
    organizations_router,
    project_dashboards_router,
    projects_router,
    router,
    signup,
    user,
)
from posthog.demo import demo

<<<<<<< HEAD
from .utils import render_template
from .views import health, login_required, preflight_check, robots_txt, security_txt, stats
=======
from .utils import get_sso_enforced_provider, render_template
from .views import health, login_required, preflight_check, robots_txt, sso_login, stats
>>>>>>> 1fc8d7ff

ee_urlpatterns: List[Any] = []
try:
    from ee.urls import extend_api_router
    from ee.urls import urlpatterns as ee_urlpatterns
except ImportError:
    pass
else:
    extend_api_router(router, projects_router=projects_router, project_dashboards_router=project_dashboards_router)


try:
    # See https://github.com/PostHog/posthog-cloud/blob/master/multi_tenancy/router.py
    from multi_tenancy.router import extend_api_router as extend_api_router_cloud  # noqa
except ImportError:
    pass
else:
    extend_api_router_cloud(router, organizations_router=organizations_router, projects_router=projects_router)


@csrf.ensure_csrf_cookie
def home(request, *args, **kwargs):
    return render_template("index.html", request)


def login_view(request):
    """
    Checks if SSO is enforced and prevents using password authentication if it's the case.
    """
    enforced_sso = get_sso_enforced_provider()
    if enforced_sso:
        if enforced_sso == "saml":
            return redirect(f'{reverse("social:begin", kwargs={"backend": "saml"})}?idp=posthog_custom')
        else:
            return redirect(reverse("social:begin", kwargs={"backend": enforced_sso}))

    return home(request)


def authorize_and_redirect(request):
    if not request.GET.get("redirect"):
        return HttpResponse("You need to pass a url to ?redirect=", status=401)
    url = request.GET["redirect"]
    return render_template(
        "authorize_and_redirect.html",
        request=request,
        context={"domain": urlparse(url).hostname, "redirect_url": url,},
    )


def opt_slash_path(route: str, view: Callable, name: Optional[str] = None) -> URLPattern:
    """Catches path with or without trailing slash, taking into account query param and hash."""
    # Ignoring the type because while name can be optional on re_path, mypy doesn't agree
    return re_path(fr"^{route}/?(?:[?#].*)?$", view, name=name)  # type: ignore


urlpatterns = [
    path("api/schema/", SpectacularAPIView.as_view(), name="schema"),
    # Optional UI:
    path("api/schema/swagger-ui/", SpectacularSwaggerView.as_view(url_name="schema"), name="swagger-ui"),
    path("api/schema/redoc/", SpectacularRedocView.as_view(url_name="schema"), name="redoc"),
    # Health check probe endpoints for K8s
    # NOTE: We have _health, livez, and _readyz. _health is deprecated and
    # is only included for compatability with old installations. For new
    # operations livez and readyz should be used.
    opt_slash_path("_health", health),
    opt_slash_path("_stats", stats),
    opt_slash_path("_preflight", preflight_check),
    # ee
    *ee_urlpatterns,
    # api
    path("api/", include(router.urls)),
    opt_slash_path("api/user/redirect_to_site", user.redirect_to_site),
    opt_slash_path("api/user/test_slack_webhook", user.test_slack_webhook),
    opt_slash_path("api/signup", signup.SignupViewset.as_view()),
    opt_slash_path("api/social_signup", signup.SocialSignupViewset.as_view()),
    path("api/signup/<str:invite_id>/", signup.InviteSignupViewset.as_view()),
    path(
        "api/reset/<str:user_uuid>/",
        authentication.PasswordResetCompleteViewSet.as_view({"get": "retrieve", "post": "create"}),
    ),
    re_path(r"^api.+", api_not_found),
    path("authorize_and_redirect/", login_required(authorize_and_redirect)),
    path("shared_dashboard/<str:share_token>", dashboard.shared_dashboard),
    re_path(r"^demo.*", login_required(demo)),
    # ingestion
    opt_slash_path("decide", decide.get_decide),
    opt_slash_path("e", capture.get_event),
    opt_slash_path("engage", capture.get_event),
    opt_slash_path("track", capture.get_event),
    opt_slash_path("capture", capture.get_event),
    opt_slash_path("batch", capture.get_event),
    opt_slash_path("s", capture.get_event),  # session recordings
<<<<<<< HEAD
    opt_slash_path("robots.txt", robots_txt),
    opt_slash_path(".well-known/security.txt", security_txt),
=======
    path("robots.txt", robots_txt),
>>>>>>> 1fc8d7ff
    # auth
    path("logout", authentication.logout, name="login"),
    path("signup/finish/", signup.finish_social_signup, name="signup_finish"),
    path(
        "login/<str:backend>/", sso_login, name="social_begin"
    ),  # overrides from `social_django.urls` to validate proper license
    path("", include("social_django.urls", namespace="social")),
    path("login", login_view),
]

if settings.TEST:

    # Used in posthog-js e2e tests
    @csrf_exempt
    def delete_events(request):
        from ee.clickhouse.client import sync_execute
        from ee.clickhouse.sql.events import TRUNCATE_EVENTS_TABLE_SQL

        sync_execute(TRUNCATE_EVENTS_TABLE_SQL())
        return HttpResponse()

    urlpatterns.append(path("delete_events/", delete_events))


# Routes added individually to remove login requirement
frontend_unauthenticated_routes = [
    "preflight",
    "signup",
    r"signup\/[A-Za-z0-9\-]*",
    "reset",
    "organization/billing/subscribed",
]
for route in frontend_unauthenticated_routes:
    urlpatterns.append(re_path(route, home))

urlpatterns.append(re_path(r"^.*", login_required(home)))<|MERGE_RESOLUTION|>--- conflicted
+++ resolved
@@ -25,13 +25,8 @@
 )
 from posthog.demo import demo
 
-<<<<<<< HEAD
-from .utils import render_template
-from .views import health, login_required, preflight_check, robots_txt, security_txt, stats
-=======
 from .utils import get_sso_enforced_provider, render_template
-from .views import health, login_required, preflight_check, robots_txt, sso_login, stats
->>>>>>> 1fc8d7ff
+from .views import health, login_required, preflight_check, robots_txt, security_txt, sso_login, stats
 
 ee_urlpatterns: List[Any] = []
 try:
@@ -125,12 +120,8 @@
     opt_slash_path("capture", capture.get_event),
     opt_slash_path("batch", capture.get_event),
     opt_slash_path("s", capture.get_event),  # session recordings
-<<<<<<< HEAD
     opt_slash_path("robots.txt", robots_txt),
     opt_slash_path(".well-known/security.txt", security_txt),
-=======
-    path("robots.txt", robots_txt),
->>>>>>> 1fc8d7ff
     # auth
     path("logout", authentication.logout, name="login"),
     path("signup/finish/", signup.finish_social_signup, name="signup_finish"),
