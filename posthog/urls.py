from typing import Any, Callable, List, Optional, cast
from urllib.parse import urlparse

from django.conf import settings
from django.contrib import admin
from django.http import HttpRequest, HttpResponse
from django.urls import URLPattern, include, path, re_path
from django.views.decorators import csrf
from django.views.decorators.csrf import csrf_exempt
from django_prometheus.exports import ExportToDjangoView
from drf_spectacular.views import SpectacularAPIView, SpectacularRedocView, SpectacularSwaggerView

from posthog.api import (
    api_not_found,
    authentication,
    capture,
    decide,
    organizations_router,
    project_dashboards_router,
    projects_router,
    router,
    sharing,
    signup,
    unsubscribe,
    user,
)
<<<<<<< HEAD
from posthog.api.decide import hostname_in_app_urls
from posthog.cloud_utils import is_cloud
=======
from posthog.api.decide import hostname_in_allowed_url_list
>>>>>>> c7edf06e
from posthog.demo import demo_route
from posthog.models import User

from .utils import render_template
from .views import health, login_required, preflight_check, robots_txt, security_txt, stats

ee_urlpatterns: List[Any] = []
try:
    from ee.urls import extend_api_router
    from ee.urls import urlpatterns as ee_urlpatterns
except ImportError:
    pass
else:
    extend_api_router(router, projects_router=projects_router, project_dashboards_router=project_dashboards_router)


try:
    # See https://github.com/PostHog/posthog-cloud/blob/master/multi_tenancy/router.py
    from multi_tenancy.router import extend_api_router as extend_api_router_cloud  # noqa
except ImportError:
    pass
else:
    extend_api_router_cloud(router, organizations_router=organizations_router, projects_router=projects_router)

# The admin interface is disabled on self-hosted instances, as its misuse can be unsafe
admin_urlpatterns = (
    [path("admin/", include("loginas.urls")), path("admin/", admin.site.urls)] if is_cloud() or settings.DEMO else []
)


@csrf.ensure_csrf_cookie
def home(request, *args, **kwargs):
    return render_template("index.html", request)


def authorize_and_redirect(request: HttpRequest) -> HttpResponse:
    if not request.GET.get("redirect"):
        return HttpResponse("You need to pass a url to ?redirect=", status=401)
    if not request.META.get("HTTP_REFERER"):
        return HttpResponse('You need to make a request that includes the "Referer" header.', status=400)

    current_team = cast(User, request.user).team
    referer_url = urlparse(request.META["HTTP_REFERER"])
    redirect_url = urlparse(request.GET["redirect"])

    if not current_team or not hostname_in_allowed_url_list(current_team.app_urls, redirect_url.hostname):
        return HttpResponse(f"Can only redirect to a permitted domain.", status=400)

    if referer_url.hostname != redirect_url.hostname:
        return HttpResponse(f"Can only redirect to the same domain as the referer: {referer_url.hostname}", status=400)

    if referer_url.scheme != redirect_url.scheme:
        return HttpResponse(f"Can only redirect to the same scheme as the referer: {referer_url.scheme}", status=400)

    if referer_url.port != redirect_url.port:
        return HttpResponse(
            f"Can only redirect to the same port as the referer: {referer_url.port or 'no port in URL'}", status=400
        )

    return render_template(
        "authorize_and_redirect.html",
        request=request,
        context={"domain": redirect_url.hostname, "redirect_url": request.GET["redirect"]},
    )


def opt_slash_path(route: str, view: Callable, name: Optional[str] = None) -> URLPattern:
    """Catches path with or without trailing slash, taking into account query param and hash."""
    # Ignoring the type because while name can be optional on re_path, mypy doesn't agree
    return re_path(rf"^{route}/?(?:[?#].*)?$", view, name=name)  # type: ignore


urlpatterns = [
    path("api/schema/", SpectacularAPIView.as_view(), name="schema"),
    # Optional UI:
    path("api/schema/swagger-ui/", SpectacularSwaggerView.as_view(url_name="schema"), name="swagger-ui"),
    path("api/schema/redoc/", SpectacularRedocView.as_view(url_name="schema"), name="redoc"),
    # Health check probe endpoints for K8s
    # NOTE: We have _health, livez, and _readyz. _health is deprecated and
    # is only included for compatability with old installations. For new
    # operations livez and readyz should be used.
    opt_slash_path("_health", health),
    opt_slash_path("_stats", stats),
    opt_slash_path("_preflight", preflight_check),
    # ee
    *ee_urlpatterns,
    # admin
    *admin_urlpatterns,
    # api
    path("api/unsubscribe", unsubscribe.unsubscribe),
    path("api/", include(router.urls)),
    opt_slash_path("api/user/redirect_to_site", user.redirect_to_site),
    opt_slash_path("api/user/test_slack_webhook", user.test_slack_webhook),
    opt_slash_path("api/signup", signup.SignupViewset.as_view()),
    opt_slash_path("api/social_signup", signup.SocialSignupViewset.as_view()),
    path("api/signup/<str:invite_id>/", signup.InviteSignupViewset.as_view()),
    path(
        "api/reset/<str:user_uuid>/",
        authentication.PasswordResetCompleteViewSet.as_view({"get": "retrieve", "post": "create"}),
    ),
    re_path(r"^api.+", api_not_found),
    path("authorize_and_redirect/", login_required(authorize_and_redirect)),
    path("shared_dashboard/<str:access_token>", sharing.SharingViewerPageViewSet.as_view({"get": "retrieve"})),
    path("shared/<str:access_token>", sharing.SharingViewerPageViewSet.as_view({"get": "retrieve"})),
    path("embedded/<str:access_token>", sharing.SharingViewerPageViewSet.as_view({"get": "retrieve"})),
    path("exporter", sharing.SharingViewerPageViewSet.as_view({"get": "retrieve"})),
    path("exporter/<str:access_token>", sharing.SharingViewerPageViewSet.as_view({"get": "retrieve"})),
    re_path(r"^demo.*", login_required(demo_route)),
    # ingestion
    opt_slash_path("decide", decide.get_decide),
    opt_slash_path("e", capture.get_event),
    opt_slash_path("engage", capture.get_event),
    opt_slash_path("track", capture.get_event),
    opt_slash_path("capture", capture.get_event),
    opt_slash_path("batch", capture.get_event),
    opt_slash_path("s", capture.get_event),  # session recordings
    opt_slash_path("robots.txt", robots_txt),
    opt_slash_path(".well-known/security.txt", security_txt),
    # auth
    path("logout", authentication.logout, name="login"),
    path(
        "login/<str:backend>/", authentication.sso_login, name="social_begin"
    ),  # overrides from `social_django.urls` to validate proper license
    path("", include("social_django.urls", namespace="social")),
]

if settings.DEBUG:
    # If we have DEBUG=1 set, then let's expose the metrics for debugging. Note
    # that in production we expose these metrics on a separate port, to ensure
    # external clients cannot see them. See the gunicorn setup for details on
    # what we do.
    urlpatterns.append(path("_metrics", ExportToDjangoView))

if settings.TEST:

    # Used in posthog-js e2e tests
    @csrf_exempt
    def delete_events(request):
        from posthog.client import sync_execute
        from posthog.models.event.sql import TRUNCATE_EVENTS_TABLE_SQL

        sync_execute(TRUNCATE_EVENTS_TABLE_SQL())
        return HttpResponse()

    urlpatterns.append(path("delete_events/", delete_events))


# Routes added individually to remove login requirement
frontend_unauthenticated_routes = [
    "preflight",
    "signup",
    r"signup\/[A-Za-z0-9\-]*",
    "reset",
    "organization/billing/subscribed",
    "organization/confirm-creation",
    "login",
    "unsubscribe",
]
for route in frontend_unauthenticated_routes:
    urlpatterns.append(re_path(route, home))

urlpatterns.append(re_path(r"^.*", login_required(home)))<|MERGE_RESOLUTION|>--- conflicted
+++ resolved
@@ -24,12 +24,8 @@
     unsubscribe,
     user,
 )
-<<<<<<< HEAD
-from posthog.api.decide import hostname_in_app_urls
+from posthog.api.decide import hostname_in_allowed_url_list
 from posthog.cloud_utils import is_cloud
-=======
-from posthog.api.decide import hostname_in_allowed_url_list
->>>>>>> c7edf06e
 from posthog.demo import demo_route
 from posthog.models import User
 
