from typing import Any, Callable, List, Optional, cast
from urllib.parse import urlparse

from django.conf import settings
from django.http import HttpRequest, HttpResponse
from django.urls import URLPattern, include, path, re_path
from django.views.decorators import csrf
from django.views.decorators.csrf import csrf_exempt
from drf_spectacular.views import SpectacularAPIView, SpectacularRedocView, SpectacularSwaggerView

from posthog.api import (
    api_not_found,
    authentication,
    capture,
    dashboard,
    decide,
    organizations_router,
    project_dashboards_router,
    projects_router,
    router,
    signup,
    user,
)
<<<<<<< HEAD
from posthog.demo import demo_route
=======
from posthog.api.decide import hostname_in_app_urls
from posthog.demo import demo
from posthog.models import User
>>>>>>> 58104d3a

from .utils import render_template
from .views import health, login_required, preflight_check, robots_txt, security_txt, stats

ee_urlpatterns: List[Any] = []
try:
    from ee.urls import extend_api_router
    from ee.urls import urlpatterns as ee_urlpatterns
except ImportError:
    pass
else:
    extend_api_router(router, projects_router=projects_router, project_dashboards_router=project_dashboards_router)


try:
    # See https://github.com/PostHog/posthog-cloud/blob/master/multi_tenancy/router.py
    from multi_tenancy.router import extend_api_router as extend_api_router_cloud  # noqa
except ImportError:
    pass
else:
    extend_api_router_cloud(router, organizations_router=organizations_router, projects_router=projects_router)


@csrf.ensure_csrf_cookie
def home(request, *args, **kwargs):
    return render_template("index.html", request)


def authorize_and_redirect(request: HttpRequest) -> HttpResponse:
    if not request.GET.get("redirect"):
        return HttpResponse("You need to pass a url to ?redirect=", status=401)
    if not request.META.get("HTTP_REFERER"):
        return HttpResponse('You need to make a request that includes the "Referer" header.', status=400)

    current_team = cast(User, request.user).team
    referer_url = urlparse(request.META["HTTP_REFERER"])
    redirect_url = urlparse(request.GET["redirect"])

    if not current_team or not hostname_in_app_urls(current_team, redirect_url.hostname):
        return HttpResponse(f"Can only redirect to a permitted domain.", status=400)

    if referer_url.hostname != redirect_url.hostname:
        return HttpResponse(f"Can only redirect to the same domain as the referer: {referer_url.hostname}", status=400)

    if referer_url.scheme != redirect_url.scheme:
        return HttpResponse(f"Can only redirect to the same scheme as the referer: {referer_url.scheme}", status=400)

    if referer_url.port != redirect_url.port:
        return HttpResponse(
            f"Can only redirect to the same port as the referer: {referer_url.port or 'no port in URL'}", status=400
        )

    return render_template(
        "authorize_and_redirect.html",
        request=request,
        context={"domain": redirect_url.hostname, "redirect_url": request.GET["redirect"]},
    )


def opt_slash_path(route: str, view: Callable, name: Optional[str] = None) -> URLPattern:
    """Catches path with or without trailing slash, taking into account query param and hash."""
    # Ignoring the type because while name can be optional on re_path, mypy doesn't agree
    return re_path(fr"^{route}/?(?:[?#].*)?$", view, name=name)  # type: ignore


urlpatterns = [
    path("api/schema/", SpectacularAPIView.as_view(), name="schema"),
    # Optional UI:
    path("api/schema/swagger-ui/", SpectacularSwaggerView.as_view(url_name="schema"), name="swagger-ui"),
    path("api/schema/redoc/", SpectacularRedocView.as_view(url_name="schema"), name="redoc"),
    # Health check probe endpoints for K8s
    # NOTE: We have _health, livez, and _readyz. _health is deprecated and
    # is only included for compatability with old installations. For new
    # operations livez and readyz should be used.
    opt_slash_path("_health", health),
    opt_slash_path("_stats", stats),
    opt_slash_path("_preflight", preflight_check),
    # ee
    *ee_urlpatterns,
    # api
    path("api/", include(router.urls)),
    opt_slash_path("api/user/redirect_to_site", user.redirect_to_site),
    opt_slash_path("api/user/test_slack_webhook", user.test_slack_webhook),
    opt_slash_path("api/signup", signup.SignupViewset.as_view()),
    opt_slash_path("api/social_signup", signup.SocialSignupViewset.as_view()),
    path("api/signup/<str:invite_id>/", signup.InviteSignupViewset.as_view()),
    path(
        "api/reset/<str:user_uuid>/",
        authentication.PasswordResetCompleteViewSet.as_view({"get": "retrieve", "post": "create"}),
    ),
    re_path(r"^api.+", api_not_found),
    path("authorize_and_redirect/", login_required(authorize_and_redirect)),
    path("shared_dashboard/<str:share_token>", dashboard.shared_dashboard),
    re_path(r"^demo.*", login_required(demo_route)),
    # ingestion
    opt_slash_path("decide", decide.get_decide),
    opt_slash_path("e", capture.get_event),
    opt_slash_path("engage", capture.get_event),
    opt_slash_path("track", capture.get_event),
    opt_slash_path("capture", capture.get_event),
    opt_slash_path("batch", capture.get_event),
    opt_slash_path("s", capture.get_event),  # session recordings
    opt_slash_path("robots.txt", robots_txt),
    opt_slash_path(".well-known/security.txt", security_txt),
    # auth
    path("logout", authentication.logout, name="login"),
    path("signup/finish/", signup.finish_social_signup, name="signup_finish"),
    path(
        "login/<str:backend>/", authentication.sso_login, name="social_begin"
    ),  # overrides from `social_django.urls` to validate proper license
    path("", include("social_django.urls", namespace="social")),
]

if settings.TEST:

    # Used in posthog-js e2e tests
    @csrf_exempt
    def delete_events(request):
        from ee.clickhouse.sql.events import TRUNCATE_EVENTS_TABLE_SQL
        from posthog.client import sync_execute

        sync_execute(TRUNCATE_EVENTS_TABLE_SQL())
        return HttpResponse()

    urlpatterns.append(path("delete_events/", delete_events))


# Routes added individually to remove login requirement
frontend_unauthenticated_routes = [
    "preflight",
    "signup",
    r"signup\/[A-Za-z0-9\-]*",
    "reset",
    "organization/billing/subscribed",
    "login",
]
for route in frontend_unauthenticated_routes:
    urlpatterns.append(re_path(route, home))

urlpatterns.append(re_path(r"^.*", login_required(home)))<|MERGE_RESOLUTION|>--- conflicted
+++ resolved
@@ -21,13 +21,9 @@
     signup,
     user,
 )
-<<<<<<< HEAD
+from posthog.api.decide import hostname_in_app_urls
 from posthog.demo import demo_route
-=======
-from posthog.api.decide import hostname_in_app_urls
-from posthog.demo import demo
 from posthog.models import User
->>>>>>> 58104d3a
 
 from .utils import render_template
 from .views import health, login_required, preflight_check, robots_txt, security_txt, stats
