import json
import os
from typing import Callable, Optional, cast
from urllib.parse import urlparse

import posthoganalytics
from django.conf import settings
from django.contrib import admin
from django.contrib.auth import authenticate, decorators, login
from django.contrib.auth import views as auth_views
from django.http import HttpResponse, JsonResponse
from django.shortcuts import redirect
from django.template.exceptions import TemplateDoesNotExist
from django.template.loader import render_to_string
from django.urls import include, path, re_path
from django.views.decorators.csrf import csrf_exempt, csrf_protect
from django.views.generic.base import TemplateView
from rest_framework import permissions

from posthog.demo import delete_demo_data, demo

from .api import api_not_found, capture, dashboard, decide, router, team, user
from .models import Event, Organization, OrganizationInvite, OrganizationMembership, Team, User
from .utils import render_template
from .views import health, preflight_check, stats


def home(request, **kwargs):
    if request.path.endswith(".map") or request.path.endswith(".map.js"):
        return redirect("/static%s" % request.path)
    return render_template("index.html", request)


def login_view(request):
    if request.user.is_authenticated:
        return redirect("/")

    if not User.objects.exists():
        return redirect("/preflight")
    if request.method == "POST":
        email = request.POST["email"]
        password = request.POST["password"]
        user = cast(Optional[User], authenticate(request, email=email, password=password))
        if user is not None:
            login(request, user, backend="django.contrib.auth.backends.ModelBackend")
            if user.distinct_id:
                posthoganalytics.capture(user.distinct_id, "user logged in")
            return redirect("/")
        else:
            return render_template("login.html", request=request, context={"email": email, "error": True})
    return render_template("login.html", request)


def signup_to_organization_view(request, invite_id):
    if request.user.is_authenticated or not invite_id:
        return redirect("/")
    if not User.objects.exists():
        return redirect("/preflight")
    try:
        invite: OrganizationInvite = OrganizationInvite.objects.select_related("organization").get(id=invite_id)
    except OrganizationInvite.DoesNotExist:
        return redirect("/")

    organization = invite.organization

    if request.method == "POST":
        email = request.POST["email"]
        password = request.POST["password"]
        first_name = request.POST.get("name")
        email_opt_in = request.POST.get("emailOptIn") == "on"
        valid_inputs = (
            is_input_valid("name", first_name)
            and is_input_valid("email", email)
            and is_input_valid("password", password)
        )
        already_exists = User.objects.filter(email=email).exists()
        custom_error = None
        try:
            invite.validate()
        except ValueError as e:
            custom_error = str(e)
        if already_exists or not valid_inputs:
            return render_template(
                "signup_to_organization.html",
                request=request,
                context={
                    "email": email,
                    "name": first_name,
                    "already_exists": already_exists,
                    "custom_error": custom_error,
                    "invalid_input": not valid_inputs,
                    "organization": organization,
                    "invite_id": invite_id,
                },
            )
<<<<<<< HEAD

        user = User.objects.create_user(
            email=email, password=password, first_name=first_name, email_opt_in=email_opt_in,
=======
        user = User.objects.create_and_join(
            team.organization, team, email, password, first_name=first_name, email_opt_in=email_opt_in,
>>>>>>> 8a629179
        )
        invite.use(user)
        login(request, user, backend="django.contrib.auth.backends.ModelBackend")
        posthoganalytics.capture(
            user.distinct_id, "user signed up", properties={"is_first_user": False, "first_team_user": False},
        )
        posthoganalytics.identify(
            user.distinct_id,
            {
                "email": request.user.email if not request.user.anonymize_data else None,
                "company_name": organization.name,
                "organization_id": organization.id,  # TODO: handle multiple teams
                "is_organization_first_user": False,
            },
        )
        return redirect("/")
    return render_template(
        "signup_to_organization.html", request, context={"organization": organization, "invite_id": invite_id}
    )


def social_create_user(strategy, details, backend, user=None, *args, **kwargs):
    if user:
        return {"is_new": False}

    invite_id = strategy.session_get("invite_id")
    if invite_id is None:
        processed = render_to_string(
            "auth_error.html",
            {
                "message": "There is no organization associated with this account! Please use an invite link from an organization to create an account!"
            },
        )
        return HttpResponse(processed, status=401)

    fields = dict((name, kwargs.get(name, details.get(name))) for name in backend.setting("USER_FIELDS", ["email"]))

    if not fields:
        return

    try:
        invite = OrganizationInvite.objects.get(invite_id)
    except OrganizationInvite.DoesNotExist:
        processed = render_to_string("auth_error.html", {"message": "Invalid invite link!"},)
        return HttpResponse(processed, status=401)

    try:
        invite.validate()
    except ValueError as e:
        processed = render_to_string("auth_error.html", {"message": str(e)},)
        return HttpResponse(processed, status=401)

    try:
        user = strategy.create_user(**fields)
    except:
        processed = render_to_string(
            "auth_error.html",
            {
                "message": "Account unable to be created. This account may already exist. Please try again or use different credentials!"
            },
        )
        return HttpResponse(processed, status=401)
    invite.use(user)
    posthoganalytics.capture(
        user.distinct_id, "user signed up", properties={"is_first_user": False, "is_first_team_user": False}
    )

    return {"is_new": True, "user": user}


@csrf_protect
def logout(request):
    if request.user.is_authenticated:
        request.user.temporary_token = None
        request.user.save()

    response = auth_views.logout_then_login(request)
    response.delete_cookie(settings.TOOLBAR_COOKIE_NAME, "/")

    return response


def authorize_and_redirect(request):
    if not request.GET.get("redirect"):
        return HttpResponse("You need to pass a url to ?redirect=", status=401)
    url = request.GET["redirect"]
    return render_template(
        "authorize_and_redirect.html",
        request=request,
        context={"domain": urlparse(url).hostname, "redirect_url": url,},
    )


def is_input_valid(inp_type, val):
    # Uses inp_type instead of is_email for explicitness in function call
    if inp_type == "email":
        return len(val) > 2 and val.count("@") > 0
    return len(val) > 0


# Try to include EE endpoints
try:
    from ee.urls import extend_api_router
except ImportError:
    pass
else:
    extend_api_router(router)


def opt_slash_path(route: str, view: Callable, name: Optional[str] = None) -> str:
    """Catches path with or without trailing slash, taking into account query param and hash."""
    return re_path(route=fr"^{route}/?(?:[?#].*)?$", view=view, name=name)


urlpatterns = [
    # internals
    opt_slash_path("_health", health),
    opt_slash_path("_stats", stats),
    opt_slash_path("_preflight", preflight_check),
    # admin
    path("admin/", admin.site.urls),
    path("admin/", include("loginas.urls")),
    # api
    path("api/", include(router.urls)),
    opt_slash_path("api/user/redirect_to_site", user.redirect_to_site),
    opt_slash_path("api/user/change_password", user.change_password),
    opt_slash_path("api/user/test_slack_webhook", user.test_slack_webhook),
    opt_slash_path("api/user", user.user),
    opt_slash_path("api/organization/signup", team.TeamSignupViewset.as_view()),
    re_path(r"^api.+", api_not_found),
    path("authorize_and_redirect/", decorators.login_required(authorize_and_redirect)),
    path("shared_dashboard/<str:share_token>", dashboard.shared_dashboard),
    re_path(r"^demo.*", decorators.login_required(demo)),
    path("delete_demo_data/", decorators.login_required(delete_demo_data)),
    # ingestion
    opt_slash_path("decide", decide.get_decide),
    opt_slash_path("e", capture.get_event),
    opt_slash_path("engage", capture.get_event),
    opt_slash_path("track", capture.get_event),
    opt_slash_path("capture", capture.get_event),
    opt_slash_path("batch", capture.get_event),
    # auth
    path("logout", logout, name="login"),
    path("login", login_view, name="login"),
    path("signup/<str:invite_id>", signup_to_organization_view, name="signup"),
    path("", include("social_django.urls", namespace="social")),
    *(
        []
        if settings.EMAIL_HOST
        else [
            path("accounts/password_reset/", TemplateView.as_view(template_name="registration/password_no_smtp.html"))
        ]
    ),
    path(
        "accounts/reset/<uidb64>/<token>/",
        auth_views.PasswordResetConfirmView.as_view(
            success_url="/",
            post_reset_login_backend="django.contrib.auth.backends.ModelBackend",
            post_reset_login=True,
        ),
    ),
    path("accounts/", include("django.contrib.auth.urls")),
]


if settings.DEBUG:
    try:
        import debug_toolbar
    except ImportError:
        pass
    else:
        urlpatterns.append(path("__debug__/", include(debug_toolbar.urls)))

    @csrf_exempt
    def debug(request):
        assert False, locals()

    urlpatterns.append(path("debug/", debug))

# Routes added individually to remove login requirement
frontend_unauthenticated_routes = ["preflight", "signup"]
for route in frontend_unauthenticated_routes:
    urlpatterns.append(path(route, home))

urlpatterns += [
    re_path(r"^.*", decorators.login_required(home)),
]<|MERGE_RESOLUTION|>--- conflicted
+++ resolved
@@ -93,14 +93,8 @@
                     "invite_id": invite_id,
                 },
             )
-<<<<<<< HEAD
-
-        user = User.objects.create_user(
-            email=email, password=password, first_name=first_name, email_opt_in=email_opt_in,
-=======
         user = User.objects.create_and_join(
             team.organization, team, email, password, first_name=first_name, email_opt_in=email_opt_in,
->>>>>>> 8a629179
         )
         invite.use(user)
         login(request, user, backend="django.contrib.auth.backends.ModelBackend")
