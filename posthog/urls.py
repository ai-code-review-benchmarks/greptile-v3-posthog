from collections.abc import Callable
from typing import Any, Optional, cast
from urllib.parse import urlparse

import structlog
from django.conf import settings
from django.http import HttpRequest, HttpResponse, HttpResponseRedirect, HttpResponseServerError
from django.template import loader
from django.urls import URLPattern, include, path, re_path
from django.utils.http import url_has_allowed_host_and_scheme
from django.views.decorators.csrf import (
    csrf_exempt,
    ensure_csrf_cookie,
    requires_csrf_token,
)
from django_prometheus.exports import ExportToDjangoView
from drf_spectacular.views import (
    SpectacularAPIView,
    SpectacularRedocView,
    SpectacularSwaggerView,
)
from revproxy.views import ProxyView
from sentry_sdk import last_event_id
from two_factor.urls import urlpatterns as tf_urls

from posthog.api import (
    api_not_found,
    authentication,
    capture,
    decide,
    hog_function_template,
    remote_config,
    router,
    sharing,
    signup,
    site_app,
    unsubscribe,
    uploaded_media,
    user,
)
from .api.web_experiment import web_experiments
from .api.utils import hostname_in_allowed_url_list
from posthog.api.early_access_feature import early_access_features
from posthog.api.survey import surveys
from posthog.constants import PERMITTED_FORUM_DOMAINS
from posthog.demo.legacy import demo_route
from posthog.models import User
from posthog.models.instance_setting import get_instance_setting

from .utils import render_template
from .views import (
    health,
    login_required,
    preflight_check,
    redis_values_view,
    robots_txt,
    security_txt,
    stats,
)
from .year_in_posthog import year_in_posthog

logger = structlog.get_logger(__name__)

ee_urlpatterns: list[Any] = []
try:
    from ee.urls import extend_api_router
    from ee.urls import urlpatterns as ee_urlpatterns
except ImportError:
    if settings.DEBUG:
        logger.warn(f"Could not import ee.urls", exc_info=True)
    pass
else:
    extend_api_router()


@requires_csrf_token
def handler500(request):
    """
    500 error handler.

    Templates: :template:`500.html`
    Context: None
    """
    template = loader.get_template("500.html")
    return HttpResponseServerError(template.render({"sentry_event_id": last_event_id()}))


@ensure_csrf_cookie
def home(request, *args, **kwargs):
    if request.get_host().split(":")[0] == "app.posthog.com" and get_instance_setting("REDIRECT_APP_TO_US"):
        url = "https://us.posthog.com{}".format(request.get_full_path())
        if url_has_allowed_host_and_scheme(url, "us.posthog.com", True):
            return HttpResponseRedirect(url)
    return render_template("index.html", request)


def authorize_and_redirect(request: HttpRequest) -> HttpResponse:
    if not request.GET.get("redirect"):
        return HttpResponse("You need to pass a url to ?redirect=", status=400)
    if not request.META.get("HTTP_REFERER"):
        return HttpResponse('You need to make a request that includes the "Referer" header.', status=400)

    current_team = cast(User, request.user).team
    referer_url = urlparse(request.META["HTTP_REFERER"])
    redirect_url = urlparse(request.GET["redirect"])
    is_forum_login = request.GET.get("forum_login", "").lower() == "true"

    if (
        not current_team
        or (redirect_url.hostname not in PERMITTED_FORUM_DOMAINS and is_forum_login)
        or (not is_forum_login and not hostname_in_allowed_url_list(current_team.app_urls, redirect_url.hostname))
    ):
        return HttpResponse(f"Can only redirect to a permitted domain.", status=403)

    if referer_url.hostname != redirect_url.hostname:
        return HttpResponse(
            f"Can only redirect to the same domain as the referer: {referer_url.hostname}",
            status=403,
        )

    if referer_url.scheme != redirect_url.scheme:
        return HttpResponse(
            f"Can only redirect to the same scheme as the referer: {referer_url.scheme}",
            status=403,
        )

    if referer_url.port != redirect_url.port:
        return HttpResponse(
            f"Can only redirect to the same port as the referer: {referer_url.port or 'no port in URL'}",
            status=403,
        )

    return render_template(
        "authorize_and_link.html" if is_forum_login else "authorize_and_redirect.html",
        request=request,
        context={
            "email": request.user,
            "domain": redirect_url.hostname,
            "redirect_url": request.GET["redirect"],
        },
    )


def opt_slash_path(route: str, view: Callable, name: Optional[str] = None) -> URLPattern:
    """Catches path with or without trailing slash, taking into account query param and hash."""
    # Ignoring the type because while name can be optional on re_path, mypy doesn't agree
    return re_path(rf"^{route}/?(?:[?#].*)?$", view, name=name)  # type: ignore


urlpatterns = [
    path("api/schema/", SpectacularAPIView.as_view(), name="schema"),
    # Optional UI:
    path(
        "api/schema/swagger-ui/",
        SpectacularSwaggerView.as_view(url_name="schema"),
        name="swagger-ui",
    ),
    path(
        "api/schema/redoc/",
        SpectacularRedocView.as_view(url_name="schema"),
        name="redoc",
    ),
    # Health check probe endpoints for K8s
    # NOTE: We have _health, livez, and _readyz. _health is deprecated and
    # is only included for compatability with old installations. For new
    # operations livez and readyz should be used.
    opt_slash_path("_health", health),
    opt_slash_path("_stats", stats),
    opt_slash_path("_preflight", preflight_check),
    re_path(r"^admin/redisvalues$", redis_values_view, name="redis_values"),
    # ee
    *ee_urlpatterns,
    # api
    path("api/unsubscribe", unsubscribe.unsubscribe),
    path("api/", include(router.urls)),
    path("", include(tf_urls)),
    opt_slash_path("api/user/redirect_to_site", user.redirect_to_site),
    opt_slash_path("api/user/redirect_to_website", user.redirect_to_website),
    opt_slash_path("api/user/test_slack_webhook", user.test_slack_webhook),
    opt_slash_path("api/early_access_features", early_access_features),
    opt_slash_path("api/web_experiments", web_experiments),
    opt_slash_path("api/surveys", surveys),
    opt_slash_path("api/signup", signup.SignupViewset.as_view()),
    opt_slash_path("api/social_signup", signup.SocialSignupViewset.as_view()),
    path("api/signup/<str:invite_id>/", signup.InviteSignupViewset.as_view()),
    path(
        "api/reset/<str:user_uuid>/",
        authentication.PasswordResetCompleteViewSet.as_view({"get": "retrieve", "post": "create"}),
    ),
    opt_slash_path(
        "api/public_hog_function_templates",
        hog_function_template.PublicHogFunctionTemplateViewSet.as_view({"get": "list"}),
    ),
    re_path(r"^api.+", api_not_found),
    path("authorize_and_redirect/", login_required(authorize_and_redirect)),
    path(
        "shared_dashboard/<str:access_token>",
        sharing.SharingViewerPageViewSet.as_view({"get": "retrieve"}),
    ),
    path(
        "shared/<str:access_token>",
        sharing.SharingViewerPageViewSet.as_view({"get": "retrieve"}),
    ),
    path(
        "embedded/<str:access_token>",
        sharing.SharingViewerPageViewSet.as_view({"get": "retrieve"}),
    ),
    path("exporter", sharing.SharingViewerPageViewSet.as_view({"get": "retrieve"})),
    path(
        "exporter/<str:access_token>",
        sharing.SharingViewerPageViewSet.as_view({"get": "retrieve"}),
    ),
    path("site_app/<int:id>/<str:token>/<str:hash>/", site_app.get_site_app),
<<<<<<< HEAD
    path("array/<str:token>/config", remote_config.RemoteConfigAPIView.as_view()),
    path("array/<str:token>/config.js", remote_config.RemoteConfigJSAPIView.as_view()),
    path("array/<str:token>/array.js", remote_config.RemoteConfigArrayJSAPIView.as_view()),
=======
    path("site_function/<str:id>/<str:hash>/", site_app.get_site_function),
>>>>>>> 85919f12
    re_path(r"^demo.*", login_required(demo_route)),
    # ingestion
    # NOTE: When adding paths here that should be public make sure to update ALWAYS_ALLOWED_ENDPOINTS in middleware.py
    opt_slash_path("decide", decide.get_decide),
    opt_slash_path("e", capture.get_event),
    opt_slash_path("engage", capture.get_event),
    opt_slash_path("track", capture.get_event),
    opt_slash_path("capture", capture.get_event),
    opt_slash_path("batch", capture.get_event),
    opt_slash_path("s", capture.get_event),  # session recordings
    opt_slash_path("robots.txt", robots_txt),
    opt_slash_path(".well-known/security.txt", security_txt),
    # auth
    path("logout", authentication.logout, name="login"),
    path(
        "login/<str:backend>/", authentication.sso_login, name="social_begin"
    ),  # overrides from `social_django.urls` to validate proper license
    path("", include("social_django.urls", namespace="social")),
    path("uploaded_media/<str:image_uuid>", uploaded_media.download),
    path("year_in_posthog/2022/<str:user_uuid>", year_in_posthog.render_2022),
    path("year_in_posthog/2022/<str:user_uuid>/", year_in_posthog.render_2022),
    path("year_in_posthog/2023/<str:user_uuid>", year_in_posthog.render_2023),
    path("year_in_posthog/2023/<str:user_uuid>/", year_in_posthog.render_2023),
]

if settings.DEBUG:
    # If we have DEBUG=1 set, then let's expose the metrics for debugging. Note
    # that in production we expose these metrics on a separate port, to ensure
    # external clients cannot see them. See the gunicorn setup for details on
    # what we do.
    urlpatterns.append(path("_metrics", ExportToDjangoView))

    # Reverse-proxy all of /i/* to capture-rs on port 3000 when running the local devenv
    urlpatterns.append(re_path(r"(?P<path>^i/.*)", ProxyView.as_view(upstream="http://localhost:3000")))


if settings.TEST:
    # Used in posthog-js e2e tests
    @csrf_exempt
    def delete_events(request):
        from posthog.client import sync_execute
        from posthog.models.event.sql import TRUNCATE_EVENTS_TABLE_SQL

        sync_execute(TRUNCATE_EVENTS_TABLE_SQL())
        return HttpResponse()

    urlpatterns.append(path("delete_events/", delete_events))


# Routes added individually to remove login requirement
frontend_unauthenticated_routes = [
    "preflight",
    "signup",
    r"signup\/[A-Za-z0-9\-]*",
    "reset",
    "organization/billing/subscribed",
    "organization/confirm-creation",
    "login",
    "unsubscribe",
    "verify_email",
]
for route in frontend_unauthenticated_routes:
    urlpatterns.append(re_path(route, home))

urlpatterns.append(re_path(r"^.*", login_required(home)))<|MERGE_RESOLUTION|>--- conflicted
+++ resolved
@@ -211,13 +211,10 @@
         sharing.SharingViewerPageViewSet.as_view({"get": "retrieve"}),
     ),
     path("site_app/<int:id>/<str:token>/<str:hash>/", site_app.get_site_app),
-<<<<<<< HEAD
+    path("site_function/<str:id>/<str:hash>/", site_app.get_site_function),
     path("array/<str:token>/config", remote_config.RemoteConfigAPIView.as_view()),
     path("array/<str:token>/config.js", remote_config.RemoteConfigJSAPIView.as_view()),
     path("array/<str:token>/array.js", remote_config.RemoteConfigArrayJSAPIView.as_view()),
-=======
-    path("site_function/<str:id>/<str:hash>/", site_app.get_site_function),
->>>>>>> 85919f12
     re_path(r"^demo.*", login_required(demo_route)),
     # ingestion
     # NOTE: When adding paths here that should be public make sure to update ALWAYS_ALLOWED_ENDPOINTS in middleware.py
