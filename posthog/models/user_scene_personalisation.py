from django.db import models

<<<<<<< HEAD
from .utils import RootTeamMixin, UUIDModel
=======
from posthog.models.utils import UUIDModel, RootTeamMixin
>>>>>>> ff9fa089


class UserScenePersonalisation(UUIDModel, RootTeamMixin):
    scene = models.CharField(max_length=200)
    dashboard = models.ForeignKey("Dashboard", on_delete=models.CASCADE, null=True, blank=True)
    team = models.ForeignKey("Team", on_delete=models.CASCADE, null=True, blank=True)
    user = models.ForeignKey(
        "User",
        on_delete=models.CASCADE,
        null=True,
        blank=True,
        related_name="scene_personalisation",
    )

    class Meta:
        constraints = [
            models.UniqueConstraint(
                fields=["team", "user", "scene"],
                name="posthog_unique_scene_personalisation",
            )
        ]<|MERGE_RESOLUTION|>--- conflicted
+++ resolved
@@ -1,10 +1,6 @@
 from django.db import models
 
-<<<<<<< HEAD
-from .utils import RootTeamMixin, UUIDModel
-=======
 from posthog.models.utils import UUIDModel, RootTeamMixin
->>>>>>> ff9fa089
 
 
 class UserScenePersonalisation(UUIDModel, RootTeamMixin):
