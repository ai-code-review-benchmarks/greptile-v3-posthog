import dataclasses
import json
from datetime import datetime
from decimal import Decimal
from typing import Any, Literal, Optional, Union

import structlog
from django.core.paginator import Paginator
from django.db import models
from django.utils import timezone
from django.conf import settings

from posthog.models.dashboard import Dashboard
from posthog.models.dashboard_tile import DashboardTile
from posthog.models.user import User
from posthog.models.utils import UUIDT, UUIDModel

logger = structlog.get_logger(__name__)

ActivityScope = Literal[
    "Cohort",
    "FeatureFlag",
    "Person",
    "Insight",
    "Plugin",
    "PluginConfig",
    "DataManagement",
    "EventDefinition",
    "PropertyDefinition",
    "Notebook",
    "Dashboard",
    "Replay",
    "Experiment",
    "Survey",
    "EarlyAccessFeature",
    "SessionRecordingPlaylist",
    "Comment",
    "Team",
]
ChangeAction = Literal["changed", "created", "deleted", "merged", "split", "exported"]


@dataclasses.dataclass(frozen=True)
class Change:
    type: ActivityScope
    action: ChangeAction
    field: Optional[str] = None
    before: Optional[Any] = None
    after: Optional[Any] = None


@dataclasses.dataclass(frozen=True)
class Trigger:
    job_type: str
    job_id: str
    payload: dict


@dataclasses.dataclass(frozen=True)
class Detail:
    # The display name of the item in question
    name: Optional[str] = None
    # The short_id if it has one
    short_id: Optional[str] = None
    type: Optional[str] = None
    changes: Optional[list[Change]] = None
    trigger: Optional[Trigger] = None


class ActivityDetailEncoder(json.JSONEncoder):
    def default(self, obj):
        if isinstance(obj, Detail | Change | Trigger):
            return obj.__dict__
        if isinstance(obj, datetime):
            return obj.isoformat()
        if isinstance(obj, UUIDT):
            return str(obj)
        if isinstance(obj, User):
            return {"first_name": obj.first_name, "email": obj.email}
        if isinstance(obj, float):
            # more precision than we'll need but avoids rounding too unnecessarily
            return format(obj, ".6f").rstrip("0").rstrip(".")
        if isinstance(obj, Decimal):
            # more precision than we'll need but avoids rounding too unnecessarily
            return format(obj, ".6f").rstrip("0").rstrip(".")

        return json.JSONEncoder.default(self, obj)


class ActivityLog(UUIDModel):
    class Meta:
        constraints = [
            models.CheckConstraint(
                name="must_have_team_or_organization_id",
                check=models.Q(team_id__isnull=False) | models.Q(organization_id__isnull=False),
            ),
        ]
        indexes = [models.Index(fields=["team_id", "scope", "item_id"])]

    team_id = models.PositiveIntegerField(null=True)
    organization_id = models.UUIDField(null=True)
    user = models.ForeignKey("posthog.User", null=True, on_delete=models.SET_NULL)
    was_impersonated = models.BooleanField(null=True)
    # If truthy, user can be unset and this indicates a 'system' user made activity asynchronously
    is_system = models.BooleanField(null=True)

    activity = models.fields.CharField(max_length=79, null=False)
    # if scoped to a model this activity log holds the id of the model being logged
    # if not scoped to a model this log might not hold an item_id
    # this might be a numerical id, short id, or UUID, so each will be converted to string
    # it will be used to lookup rows with exactly matching item_ids
    # it probably only needs to be 36 characters in order to hold a GUID
    # but 72 may be useful to avoid a migration in future
    item_id = models.fields.CharField(max_length=72, null=True)
    # e.g. FeatureFlags - this will often be the name of a model class
    scope = models.fields.CharField(max_length=79, null=False)
    detail = models.JSONField(encoder=ActivityDetailEncoder, null=True)
    created_at: models.DateTimeField = models.DateTimeField(default=timezone.now)


common_field_exclusions = [
    "id",
    "uuid",
    "short_id",
    "created_at",
    "created_by",
    "last_modified_at",
    "last_modified_by",
    "updated_at",
    "updated_by",
    "team",
    "team_id",
]


<<<<<<< HEAD
field_exclusions: Dict[ActivityScope, List[str]] = {
    "Cohort": [
        "version",
        "pending_version",
        "count",
        "is_calculating",
        "last_calculation",
        "errors_calculating",
    ],
=======
field_exclusions: dict[ActivityScope, list[str]] = {
>>>>>>> 9576fab1
    "Notebook": [
        "text_content",
    ],
    "FeatureFlag": [
        "is_simple_flag",
        "experiment",
        "featureflagoverride",
    ],
    "Person": [
        "distinct_ids",
        "name",
        "is_identified",
        "persondistinctid",
        "cohort",
        "cohortpeople",
        "properties_last_updated_at",
        "properties_last_operation",
        "version",
        "is_user",
    ],
    "Insight": [
        "filters_hash",
        "refreshing",
        "dive_dashboard",
        "type",
        "funnel",
        "layouts",
        "color",
        "order",
        "result",
        "dashboard",
        "last_refresh",
        "saved",
        "is_sample",
        "refresh_attempt",
        "short_id",
        "insightviewed",
        "dashboardtile",
        "caching_states",
    ],
    "EventDefinition": [
        "eventdefinition_ptr_id",
        "_state",
        "deprecated_tags",
        "owner_id",
        "query_usage_30_day",
        "verified_at",
        "verified_by",
        "post_to_slack",
    ],
    "PropertyDefinition": [
        "propertydefinition_ptr_id",
        "_state",
        "deprecated_tags",
        "owner_id",
        "query_usage_30_day",
        "volume_30_day",
        "verified_at",
        "verified_by",
        "post_to_slack",
        "property_type_format",
    ],
    "Team": ["uuid", "updated_at", "api_token", "created_at", "id"],
}


def describe_change(m: Any) -> Union[str, dict]:
    if isinstance(m, Dashboard):
        return {"id": m.id, "name": m.name}
    if isinstance(m, DashboardTile):
        description = {"dashboard": {"id": m.dashboard.id, "name": m.dashboard.name}}
        if m.insight:
            description["insight"] = {"id": m.insight.id}
        if m.text:
            description["text"] = {"id": m.text.id}
        return description
    else:
        return str(m)


def _read_through_relation(relation: models.Manager) -> list[Union[dict, str]]:
    described_models = [describe_change(r) for r in relation.all()]

    if all(isinstance(elem, str) for elem in described_models):
        # definitely a list of strings now but mypy doesn't know that
        described_models = sorted(described_models)  # type: ignore

    return described_models


def changes_between(
    model_type: ActivityScope,
    previous: Optional[models.Model],
    current: Optional[models.Model],
) -> list[Change]:
    """
    Identifies changes between two models by comparing fields
    """
    changes: list[Change] = []

    if previous is None and current is None:
        # there are no changes between two things that don't exist
        return changes

    if previous is not None:
        fields = current._meta.get_fields() if current is not None else []
        excluded_fields = field_exclusions.get(model_type, []) + common_field_exclusions
        filtered_fields = [f.name for f in fields if f.name not in excluded_fields]

        for field in filtered_fields:
            left = getattr(previous, field, None)
            if isinstance(left, models.Manager):
                left = _read_through_relation(left)

            right = getattr(current, field, None)
            if isinstance(right, models.Manager):
                right = _read_through_relation(right)

            if field == "tagged_items":
                field = "tags"  # or the UI needs to be coupled to this internal backend naming

            if field == "dashboards" and "dashboard_tiles" in filtered_fields:
                # only process dashboard_tiles when it is present. It supersedes dashboards
                continue

            if model_type == "Insight" and field == "dashboard_tiles":
                # the api exposes this as dashboards and that's what the activity describers expect
                field = "dashboards"

            if left is None and right is not None:
                changes.append(Change(type=model_type, field=field, action="created", after=right))
            elif right is None and left is not None:
                changes.append(Change(type=model_type, field=field, action="deleted", before=left))
            elif left != right:
                changes.append(
                    Change(
                        type=model_type,
                        field=field,
                        action="changed",
                        before=left,
                        after=right,
                    )
                )

    return changes


def dict_changes_between(
    model_type: ActivityScope,
    previous: dict[Any, Any],
    new: dict[Any, Any],
    use_field_exclusions: bool = False,
) -> list[Change]:
    """
    Identifies changes between two dictionaries by comparing fields
    """
    changes: list[Change] = []

    if previous == new:
        return changes

    previous = previous or {}
    new = new or {}

    fields = set(list(previous.keys()) + list(new.keys()))
    if use_field_exclusions:
        fields = fields - set(field_exclusions.get(model_type, [])) - set(common_field_exclusions)

    for field in fields:
        previous_value = previous.get(field, None)
        new_value = new.get(field, None)

        if previous_value is None and new_value is not None:
            changes.append(Change(type=model_type, field=field, action="created", after=new_value))
        elif new_value is None and previous_value is not None:
            changes.append(
                Change(
                    type=model_type,
                    field=field,
                    action="deleted",
                    before=previous_value,
                )
            )
        elif previous_value != new_value:
            changes.append(
                Change(
                    type=model_type,
                    field=field,
                    action="changed",
                    before=previous_value,
                    after=new_value,
                )
            )

    return changes


def log_activity(
    *,
    organization_id: Optional[UUIDT],
    team_id: int,
    user: Optional[User],
    item_id: Optional[Union[int, str, UUIDT]],
    scope: str,
    activity: str,
    detail: Detail,
    was_impersonated: Optional[bool],
    force_save: bool = False,
) -> None:
    if was_impersonated and user is None:
        logger.warn(
            "activity_log.failed_to_write_to_activity_log",
            team=team_id,
            organization_id=organization_id,
            scope=scope,
            activity=activity,
            exception=ValueError("Cannot log impersonated activity without a user"),
        )
        return
    try:
        if activity == "updated" and (detail.changes is None or len(detail.changes) == 0) and not force_save:
            logger.warn(
                "activity_log.ignore_update_activity_no_changes",
                team_id=team_id,
                organization_id=organization_id,
                user_id=user.id if user else None,
                scope=scope,
            )
            return

        ActivityLog.objects.create(
            organization_id=organization_id,
            team_id=team_id,
            user=user,
            was_impersonated=was_impersonated,
            is_system=user is None,
            item_id=str(item_id),
            scope=scope,
            activity=activity,
            detail=detail,
        )
    except Exception as e:
        logger.warn(
            "activity_log.failed_to_write_to_activity_log",
            team=team_id,
            organization_id=organization_id,
            scope=scope,
            activity=activity,
            exception=e,
        )
        if settings.TEST:
            # Re-raise in tests, so that we can catch failures in test suites - but keep quiet in production,
            # as we currently don't treat activity logs as critical
            raise e


@dataclasses.dataclass(frozen=True)
class ActivityPage:
    total_count: int
    limit: int
    has_next: bool
    has_previous: bool
    results: list[ActivityLog]


def get_activity_page(activity_query: models.QuerySet, limit: int = 10, page: int = 1) -> ActivityPage:
    paginator = Paginator(activity_query, limit)
    activity_page = paginator.page(page)

    return ActivityPage(
        results=list(activity_page.object_list),
        total_count=paginator.count,
        limit=limit,
        has_next=activity_page.has_next(),
        has_previous=activity_page.has_previous(),
    )


def load_activity(
    scope: ActivityScope,
    team_id: int,
    item_ids: Optional[list[str]] = None,
    limit: int = 10,
    page: int = 1,
) -> ActivityPage:
    # TODO in follow-up to posthog #8931 selecting specific fields into a return type from this query

    activity_query = (
        ActivityLog.objects.select_related("user").filter(team_id=team_id, scope=scope).order_by("-created_at")
    )

    if item_ids is not None:
        activity_query = activity_query.filter(item_id__in=item_ids)

    return get_activity_page(activity_query, limit, page)


def load_all_activity(scope_list: list[ActivityScope], team_id: int, limit: int = 10, page: int = 1):
    activity_query = (
        ActivityLog.objects.select_related("user").filter(team_id=team_id, scope__in=scope_list).order_by("-created_at")
    )

    return get_activity_page(activity_query, limit, page)<|MERGE_RESOLUTION|>--- conflicted
+++ resolved
@@ -133,8 +133,7 @@
 ]
 
 
-<<<<<<< HEAD
-field_exclusions: Dict[ActivityScope, List[str]] = {
+field_exclusions: dict[ActivityScope, list[str]] = {
     "Cohort": [
         "version",
         "pending_version",
@@ -143,9 +142,6 @@
         "last_calculation",
         "errors_calculating",
     ],
-=======
-field_exclusions: dict[ActivityScope, list[str]] = {
->>>>>>> 9576fab1
     "Notebook": [
         "text_content",
     ],
