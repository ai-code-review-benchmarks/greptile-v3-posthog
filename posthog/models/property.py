--- conflicted
+++ resolved
@@ -42,7 +42,6 @@
 CLICKHOUSE_ONLY_PROPERTY_TYPES = ["static-cohort", "precalculated-cohort"]
 
 UNIX_TIMESTAMP = "unix_timestamp"
-<<<<<<< HEAD
 UNIX_TIMESTAMP_MILLISECONDS = "unix_timestamp_milliseconds"
 KNOWN_PROPERTY_FORMATS = Literal[
     "unix_timestamp",
@@ -55,9 +54,6 @@
     "DD/MM/YYYY hh:mm:ss",
     "YYYY-MM-DD",
 ]
-=======
-KNOWN_PROPERTY_FORMATS = Literal["unix_timestamp", "YYYY-MM-DD hh:mm:ss", "YYYY-MM-DD"]
->>>>>>> 1974cbb3
 
 
 @dataclasses.dataclass(frozen=True)
