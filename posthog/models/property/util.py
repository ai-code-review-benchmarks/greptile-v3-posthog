import re
from typing import (
    Any,
    Callable,
    Counter,
    Dict,
    List,
    Literal,
    Optional,
    Tuple,
    Union,
    cast,
)

from clickhouse_driver.util.escape import escape_param
from rest_framework import exceptions

from posthog.clickhouse.kafka_engine import trim_quotes_expr
from posthog.clickhouse.materialized_columns import TableWithProperties, get_materialized_columns
from posthog.constants import PropertyOperatorType
from posthog.models.cohort import Cohort
from posthog.models.cohort.util import (
    format_cohort_subquery,
    format_filter_query,
    format_precalculated_cohort_query,
    format_static_cohort_query,
    get_count_operator,
)
from posthog.models.event import Selector
from posthog.models.group.sql import GET_GROUP_IDS_BY_PROPERTY_SQL
from posthog.models.person.sql import GET_DISTINCT_IDS_BY_PERSON_ID_FILTER, GET_DISTINCT_IDS_BY_PROPERTY_SQL
from posthog.models.property import (
    NEGATED_OPERATORS,
    OperatorType,
    Property,
    PropertyGroup,
    PropertyIdentifier,
    PropertyName,
)
from posthog.models.utils import PersonPropertiesMode
from posthog.queries.person_distinct_id_query import get_team_distinct_ids_query
from posthog.queries.session_query import SessionQuery
from posthog.utils import is_json, is_valid_regex

# Property Groups Example:
# {type: 'AND', groups: [
#     {type: 'OR', groups: [A, B, C]},
#     {type: 'OR', groups: [D, E, F]},
# ]}

# Example:
# {type: 'AND', groups: [
#     A, B, C, D
# ]}

# Property json is of the form:
# { type: 'AND | OR', groups: List[Property] }
# which is parsed and sent to this function ->


def parse_prop_grouped_clauses(
    team_id: int,
    property_group: Optional[PropertyGroup],
    prepend: str = "global",
    table_name: str = "",
    allow_denormalized_props: bool = True,
    has_person_id_joined: bool = True,
    person_properties_mode: PersonPropertiesMode = PersonPropertiesMode.USING_SUBQUERY,
    person_id_joined_alias: str = "person_id",
    group_properties_joined: bool = True,
    _top_level: bool = True,
) -> Tuple[str, Dict]:

    if not property_group or len(property_group.values) == 0:
        return "", {}

    if isinstance(property_group.values[0], PropertyGroup):
        group_clauses = []
        final_params = {}
        for idx, group in enumerate(property_group.values):
            if isinstance(group, PropertyGroup):
                clause, params = parse_prop_grouped_clauses(
                    team_id=team_id,
                    property_group=group,
                    prepend=f"{prepend}_{idx}",
                    table_name=table_name,
                    allow_denormalized_props=allow_denormalized_props,
                    has_person_id_joined=has_person_id_joined,
                    person_properties_mode=person_properties_mode,
                    person_id_joined_alias=person_id_joined_alias,
                    group_properties_joined=group_properties_joined,
                    _top_level=False,
                )
                group_clauses.append(clause)
                final_params.update(params)

        # purge empty returns
        group_clauses = [clause for clause in group_clauses if clause]
        _final = f"{property_group.type} ".join(group_clauses)
    else:
        _final, final_params = parse_prop_clauses(
            filters=cast(List[Property], property_group.values),
            prepend=f"{prepend}",
            table_name=table_name,
            allow_denormalized_props=allow_denormalized_props,
            has_person_id_joined=has_person_id_joined,
            person_properties_mode=person_properties_mode,
            person_id_joined_alias=person_id_joined_alias,
            group_properties_joined=group_properties_joined,
            property_operator=property_group.type,
            team_id=team_id,
        )

    if not _final:
        final = ""
    elif _top_level:
        final = f"AND ({_final})"
    else:
        final = f"({_final})"

    return final, final_params


def is_property_group(group: Union[Property, "PropertyGroup"]):
    if isinstance(group, PropertyGroup):
        return True
    else:
        return False


def parse_prop_clauses(
    team_id: int,
    filters: List[Property],
    prepend: str = "global",
    table_name: str = "",
    allow_denormalized_props: bool = True,
    has_person_id_joined: bool = True,
    person_properties_mode: PersonPropertiesMode = PersonPropertiesMode.USING_SUBQUERY,
    person_id_joined_alias: str = "person_id",
    group_properties_joined: bool = True,
    property_operator: PropertyOperatorType = PropertyOperatorType.AND,
) -> Tuple[str, Dict]:
    final = []
    params: Dict[str, Any] = {}

    table_formatted = table_name
    if table_formatted != "":
        table_formatted += "."

    for idx, prop in enumerate(filters):
        if prop.type == "cohort":
            try:
                cohort = Cohort.objects.get(pk=prop.value)
            except Cohort.DoesNotExist:
                final.append(
                    f"{property_operator} 0 = 13"
                )  # If cohort doesn't exist, nothing can match, unless an OR operator is used
            else:

                if person_properties_mode == PersonPropertiesMode.USING_SUBQUERY:
                    person_id_query, cohort_filter_params = format_filter_query(cohort, idx)
                    params = {**params, **cohort_filter_params}
                    final.append(f"{property_operator} {table_formatted}distinct_id IN ({person_id_query})")
                elif person_properties_mode == PersonPropertiesMode.DIRECT_ON_EVENTS:
                    person_id_query, cohort_filter_params = format_cohort_subquery(
                        cohort, idx, custom_match_field=f"{person_id_joined_alias}"
                    )
                    params = {**params, **cohort_filter_params}
                    final.append(f"{property_operator} {person_id_query}")
                else:
                    person_id_query, cohort_filter_params = format_cohort_subquery(
                        cohort, idx, custom_match_field=f"{person_id_joined_alias}"
                    )
                    params = {**params, **cohort_filter_params}
                    final.append(f"{property_operator} {person_id_query}")
        elif prop.type == "person" and person_properties_mode == PersonPropertiesMode.DIRECT_ON_PERSONS:
            filter_query, filter_params = prop_filter_json_extract(
                prop,
                idx,
                prepend,
                prop_var="properties",
                allow_denormalized_props=allow_denormalized_props,
                property_operator=property_operator,
                table_name=table_name,
            )
            final.append(f" {filter_query}")
            params.update(filter_params)
        elif prop.type == "person" and person_properties_mode == PersonPropertiesMode.DIRECT_ON_EVENTS:
            filter_query, filter_params = prop_filter_json_extract(
                prop,
                idx,
                prepend,
<<<<<<< HEAD
                prop_var="{}person_properties".format(table_name),
                allow_denormalized_props=True,
=======
                prop_var="{}person_properties".format(table_formatted),
                allow_denormalized_props=False,  # TODO: No denormalized props will exist on person on events for now
>>>>>>> d4a96f07
                property_operator=property_operator,
                use_event_columns=True,
            )
            final.append(filter_query)
            params.update(filter_params)
        elif prop.type == "person" and person_properties_mode != PersonPropertiesMode.DIRECT:
            # :TODO: Clean this up by using PersonQuery over GET_DISTINCT_IDS_BY_PROPERTY_SQL to have access
            #   to materialized columns
            # :TODO: (performance) Avoid subqueries whenever possible, use joins instead
            is_direct_query = person_properties_mode == PersonPropertiesMode.USING_PERSON_PROPERTIES_COLUMN
            filter_query, filter_params = prop_filter_json_extract(
                prop,
                idx,
                "{}person".format(prepend),
                prop_var="person_props" if is_direct_query else "properties",
                allow_denormalized_props=allow_denormalized_props and is_direct_query,
                property_operator=property_operator,
            )
            if is_direct_query:
                final.append(filter_query)
                params.update(filter_params)
            else:
                # Subquery filter here always should be blank as it's the first
                filter_query = filter_query.replace(property_operator, "", 1)
                final.append(
                    " {property_operator} {table_name}distinct_id IN ({filter_query})".format(
                        filter_query=GET_DISTINCT_IDS_BY_PROPERTY_SQL.format(
                            filters=filter_query, GET_TEAM_PERSON_DISTINCT_IDS=get_team_distinct_ids_query(team_id),
                        ),
                        table_name=table_formatted,
                        property_operator=property_operator,
                    )
                )
                params.update(filter_params)
        elif prop.type == "person" and person_properties_mode == PersonPropertiesMode.DIRECT:
            # this setting is used to generate the PersonQuery SQL.
            # When using direct mode, there should only be person properties in the entire
            # property group
            filter_query, filter_params = prop_filter_json_extract(
                prop,
                idx,
                prepend=f"personquery_{prepend}",
                allow_denormalized_props=True,
                transform_expression=lambda column_name: f"argMax(person.{column_name}, _timestamp)",
                property_operator=property_operator,
            )
            final.append(filter_query)
            params.update(filter_params)
        elif prop.type == "event":
            filter_query, filter_params = prop_filter_json_extract(
                prop,
                idx,
                prepend,
                prop_var="{}properties".format(table_formatted),
                allow_denormalized_props=allow_denormalized_props,
                property_operator=property_operator,
            )
            final.append(f" {filter_query}")
            params.update(filter_params)
        elif prop.type == "element":
            query, filter_params = filter_element(
                {prop.key: prop.value}, operator=prop.operator, prepend="{}_".format(prepend)
            )
            if query:
                final.append(f"{property_operator} {query}")
                params.update(filter_params)
        elif prop.type == "group" and person_properties_mode == PersonPropertiesMode.DIRECT_ON_EVENTS:
            filter_query, filter_params = prop_filter_json_extract(
                prop,
                idx,
                prepend,
                prop_var=f"group{prop.group_type_index}_properties",
                allow_denormalized_props=False,
                property_operator=property_operator,
            )
            final.append(filter_query)
            params.update(filter_params)
        elif prop.type == "group":
            if group_properties_joined:
                filter_query, filter_params = prop_filter_json_extract(
                    prop,
                    idx,
                    prepend,
                    prop_var=f"group_properties_{prop.group_type_index}",
                    allow_denormalized_props=False,
                    property_operator=property_operator,
                )
                final.append(filter_query)
                params.update(filter_params)
            else:
                # :TRICKY: offer groups support for queries which don't support automatically joining with groups table yet (e.g. lifecycle)
                filter_query, filter_params = prop_filter_json_extract(
                    prop, idx, prepend, prop_var=f"group_properties", allow_denormalized_props=False,
                )
                group_type_index_var = f"{prepend}_group_type_index_{idx}"
                groups_subquery = GET_GROUP_IDS_BY_PROPERTY_SQL.format(
                    filters=filter_query, group_type_index_var=group_type_index_var
                )
                final.append(
                    f"{property_operator} {table_formatted}$group_{prop.group_type_index} IN ({groups_subquery})"
                )
                params.update(filter_params)
                params[group_type_index_var] = prop.group_type_index
        elif prop.type in ("static-cohort", "precalculated-cohort"):
            cohort_id = cast(int, prop.value)

            method = format_static_cohort_query if prop.type == "static-cohort" else format_precalculated_cohort_query
            filter_query, filter_params = method(cohort_id, idx, prepend=prepend,)  # type: ignore
            filter_query = f"""{person_id_joined_alias if not person_properties_mode == PersonPropertiesMode.DIRECT_ON_EVENTS else 'person_id'} IN ({filter_query})"""

            if has_person_id_joined or person_properties_mode == PersonPropertiesMode.DIRECT_ON_EVENTS:
                final.append(f"{property_operator} {filter_query}")
            else:
                # :TODO: (performance) Avoid subqueries whenever possible, use joins instead
                subquery = GET_DISTINCT_IDS_BY_PERSON_ID_FILTER.format(
                    filters=filter_query, GET_TEAM_PERSON_DISTINCT_IDS=get_team_distinct_ids_query(team_id),
                )
                final.append(f"{property_operator} {table_formatted}distinct_id IN ({subquery})")
            params.update(filter_params)
        elif prop.type == "session":
            filter_query, filter_params = get_session_property_filter_statement(prop, idx, prepend)
            final.append(f"{property_operator} {filter_query}")
            params.update(filter_params)

    if final:
        # remove the first operator
        return " ".join(final).replace(property_operator, "", 1), params

    return "", params


def negate_operator(operator: OperatorType) -> OperatorType:
    return {
        "is_not": "exact",
        "exact": "is_not",
        "icontains": "not_icontains",
        "not_icontains": "icontains",
        "regex": "not_regex",
        "not_regex": "regex",
        "gt": "lte",
        "lt": "gte",
        "gte": "lt",
        "lte": "gt",
        "is_set": "is_not_set",
        "is_not_set": "is_set",
        "is_date_before": "is_date_after",
        "is_date_after": "is_date_before",
        # is_date_exact not yet supported
    }.get(
        operator, operator
    )  # type: ignore


def prop_filter_json_extract(
    prop: Property,
    idx: int,
    prepend: str = "",
    prop_var: str = "properties",
    allow_denormalized_props: bool = True,
    transform_expression: Optional[Callable[[str], str]] = None,
    property_operator: str = PropertyOperatorType.AND,
<<<<<<< HEAD
    use_event_columns: bool = False,
=======
    table_name: Optional[str] = None,
>>>>>>> d4a96f07
) -> Tuple[str, Dict[str, Any]]:
    # TODO: Once all queries are migrated over we can get rid of allow_denormalized_props
    if transform_expression is not None:
        prop_var = transform_expression(prop_var)

    property_expr, is_denormalized = get_property_string_expr(
<<<<<<< HEAD
        "events" if use_event_columns else property_table(prop),
        prop.key,
        f"%(k{prepend}_{idx})s",
        prop_var,
        allow_denormalized_props,
=======
        property_table(prop), prop.key, f"%(k{prepend}_{idx})s", prop_var, allow_denormalized_props, table_name
>>>>>>> d4a96f07
    )

    if is_denormalized and transform_expression:
        property_expr = transform_expression(property_expr)

    operator = prop.operator
    if prop.negation:
        operator = negate_operator(operator or "exact")

    params: Dict[str, Any] = {}

    if operator == "is_not":
        params = {"k{}_{}".format(prepend, idx): prop.key, "v{}_{}".format(prepend, idx): box_value(prop.value)}
        return (
            " {property_operator} NOT has(%(v{prepend}_{idx})s, {left})".format(
                idx=idx, prepend=prepend, left=property_expr, property_operator=property_operator
            ),
            params,
        )
    elif operator == "icontains":
        value = "%{}%".format(prop.value)
        params = {"k{}_{}".format(prepend, idx): prop.key, "v{}_{}".format(prepend, idx): value}
        return (
            " {property_operator} {left} ILIKE %(v{prepend}_{idx})s".format(
                idx=idx, prepend=prepend, left=property_expr, property_operator=property_operator
            ),
            params,
        )
    elif operator == "not_icontains":
        value = "%{}%".format(prop.value)
        params = {"k{}_{}".format(prepend, idx): prop.key, "v{}_{}".format(prepend, idx): value}
        return (
            " {property_operator} NOT ({left} ILIKE %(v{prepend}_{idx})s)".format(
                idx=idx, prepend=prepend, left=property_expr, property_operator=property_operator
            ),
            params,
        )
    elif operator in ("regex", "not_regex"):
        if not is_valid_regex(prop.value):
            # If OR'ing, shouldn't be a problem since nothing will match this specific clause
            return f"{property_operator} 1 = 2", {}

        params = {"k{}_{}".format(prepend, idx): prop.key, "v{}_{}".format(prepend, idx): prop.value}

        return (
            " {property_operator} {regex_function}({left}, %(v{prepend}_{idx})s)".format(
                regex_function="match" if operator == "regex" else "NOT match",
                idx=idx,
                prepend=prepend,
                left=property_expr,
                property_operator=property_operator,
            ),
            params,
        )
    elif operator == "is_set":
        params = {"k{}_{}".format(prepend, idx): prop.key, "v{}_{}".format(prepend, idx): prop.value}
        if is_denormalized:
            return (
                " {property_operator} notEmpty({left})".format(left=property_expr, property_operator=property_operator),
                params,
            )
        return (
            " {property_operator} JSONHas({prop_var}, %(k{prepend}_{idx})s)".format(
                idx=idx, prepend=prepend, prop_var=prop_var, property_operator=property_operator
            ),
            params,
        )
    elif operator == "is_not_set":
        params = {"k{}_{}".format(prepend, idx): prop.key, "v{}_{}".format(prepend, idx): prop.value}
        if is_denormalized:
            return (
                " {property_operator} empty({left})".format(left=property_expr, property_operator=property_operator),
                params,
            )
        return (
            " {property_operator} (isNull({left}) OR NOT JSONHas({prop_var}, %(k{prepend}_{idx})s))".format(
                idx=idx, prepend=prepend, prop_var=prop_var, left=property_expr, property_operator=property_operator,
            ),
            params,
        )
    elif operator == "is_date_exact":
        # TODO introducing duplication in these branches now rather than refactor too early
        assert isinstance(prop.value, str)
        prop_value_param_key = "v{}_{}".format(prepend, idx)

        # if we're comparing against a date with no time,
        # truncate the values in the DB which may have times
        granularity = "day" if re.match(r"^\d{4}-\d{2}-\d{2}$", prop.value) else "second"
        query = f"""AND date_trunc('{granularity}', coalesce(
            parseDateTimeBestEffortOrNull({property_expr}),
            parseDateTimeBestEffortOrNull(substring({property_expr}, 1, 10))
        )) = %({prop_value_param_key})s"""

        return (
            query,
            {"k{}_{}".format(prepend, idx): prop.key, prop_value_param_key: prop.value,},
        )
    elif operator == "is_date_after":
        # TODO introducing duplication in these branches now rather than refactor too early
        assert isinstance(prop.value, str)
        prop_value_param_key = "v{}_{}".format(prepend, idx)

        # if we're comparing against a date with no time,
        # then instead of 2019-01-01 (implied 00:00:00)
        # use 2019-01-01 23:59:59
        is_date_only = re.match(r"^\d{4}-\d{2}-\d{2}$", prop.value)

        try_parse_as_date = f"parseDateTimeBestEffortOrNull({property_expr})"
        try_parse_as_timestamp = f"parseDateTimeBestEffortOrNull(substring({property_expr}, 1, 10))"
        first_of_date_or_timestamp = f"coalesce({try_parse_as_date},{try_parse_as_timestamp})"

        if is_date_only:
            adjusted_value = f"subtractSeconds(addDays(toDate(%({prop_value_param_key})s), 1), 1)"
        else:
            adjusted_value = f"%({prop_value_param_key})s"

        query = f"""{property_operator} {first_of_date_or_timestamp} > {adjusted_value}"""

        return (
            query,
            {"k{}_{}".format(prepend, idx): prop.key, prop_value_param_key: prop.value,},
        )
    elif operator == "is_date_before":
        # TODO introducing duplication in these branches now rather than refactor too early
        assert isinstance(prop.value, str)
        prop_value_param_key = "v{}_{}".format(prepend, idx)
        try_parse_as_date = f"parseDateTimeBestEffortOrNull({property_expr})"
        try_parse_as_timestamp = f"parseDateTimeBestEffortOrNull(substring({property_expr}, 1, 10))"
        first_of_date_or_timestamp = f"coalesce({try_parse_as_date},{try_parse_as_timestamp})"
        query = f"""{property_operator} {first_of_date_or_timestamp} < %({prop_value_param_key})s"""

        return (
            query,
            {"k{}_{}".format(prepend, idx): prop.key, prop_value_param_key: prop.value,},
        )
    elif operator in ["gt", "lt", "gte", "lte"]:
        count_operator = get_count_operator(operator)

        params = {"k{}_{}".format(prepend, idx): prop.key, "v{}_{}".format(prepend, idx): prop.value}
        extract_property_expr = trim_quotes_expr(f"replaceRegexpAll({property_expr}, ' ', '')")
        return (
            f" {property_operator} toFloat64OrNull({extract_property_expr}) {count_operator} %(v{prepend}_{idx})s",
            params,
        )
    else:
        if is_json(prop.value) and not is_denormalized:
            clause = " {property_operator} has(%(v{prepend}_{idx})s, replaceRegexpAll(visitParamExtractRaw({prop_var}, %(k{prepend}_{idx})s),' ', ''))"
            params = {
                "k{}_{}".format(prepend, idx): prop.key,
                "v{}_{}".format(prepend, idx): box_value(prop.value, remove_spaces=True),
            }
        else:
            clause = " {property_operator} has(%(v{prepend}_{idx})s, {left})"
            params = {"k{}_{}".format(prepend, idx): prop.key, "v{}_{}".format(prepend, idx): box_value(prop.value)}
        return (
            clause.format(
                left=property_expr, idx=idx, prepend=prepend, prop_var=prop_var, property_operator=property_operator
            ),
            params,
        )


def property_table(property: Property) -> TableWithProperties:
    if property.type == "event":
        return "events"
    elif property.type == "person":
        return "person"
    elif property.type == "group":
        return "groups"
    else:
        raise ValueError(f"Property type does not have a table: {property.type}")


def get_single_or_multi_property_string_expr(
    breakdown,
    table: TableWithProperties,
    query_alias: Literal["prop", "value", "prop_basic", None],
    column: str,
    allow_denormalized_props=True,
):
    """
    When querying for breakdown properties:
     * If the breakdown provided is a string, we extract the JSON from the properties object stored in the DB
     * If it is an array of strings, we extract each of those properties and concatenate them into a single value
    clickhouse parameterizes into a query template from a flat list using % string formatting
    values are escaped and inserted in the query here instead of adding new items to the flat list of values

    :param query_alias:

        Specifies the SQL query alias to add to the expression e.g. `AS prop`. If this is specified as None, then
        no alias will be appended.

    """

    if isinstance(breakdown, str) or isinstance(breakdown, int):
        expression, _ = get_property_string_expr(
            table, str(breakdown), escape_param(breakdown), column, allow_denormalized_props
        )
    else:
        expressions = []
        for b in breakdown:
            expr, _ = get_property_string_expr(table, b, escape_param(b), column, allow_denormalized_props)
            expressions.append(expr)

        expression = f"array({','.join(expressions)})"

    if query_alias is None:
        return expression

    return f"{expression} AS {query_alias}"


def get_property_string_expr(
    table: TableWithProperties,
    property_name: PropertyName,
    var: str,
    column: str,
    allow_denormalized_props: bool = True,
    table_alias: Optional[str] = None,
) -> Tuple[str, bool]:
    """

    :param table:
        the full name of the table in the database. used to look up which properties have been materialized
    :param property_name:
    :param var:
        the value to template in from the data structure for the query e.g. %(key)s or a flat value e.g. ["Safari"].
        If a flat value it should be escaped before being passed to this function
    :param column:
        the table column where JSON is stored or the name of a materialized column
    :param allow_denormalized_props:
    :param table_alias:
        (optional) alias of the table being queried
    :return:
    """
    # TODO: test 'column' is valid for materialised_columns. What if it's aliased?
    # Maybe use an 'original_column' parameter to specify the original column name?
    materialized_columns = get_materialized_columns(table) if allow_denormalized_props else {}

    table_string = f"{table_alias}." if table_alias is not None and table_alias != "" else ""

    # TODO: Support group & person on events here!
    if allow_denormalized_props and (property_name, "properties") in materialized_columns:
        return f'{table_string}"{materialized_columns[(property_name, "properties")]}"', True

    if allow_denormalized_props and (property_name, "person_properties") in materialized_columns:
        return f'{table_string}"{materialized_columns[(property_name, "person_properties")]}"', True

    return trim_quotes_expr(f"JSONExtractRaw({table_string}{column}, {var})"), False


def box_value(value: Any, remove_spaces=False) -> List[Any]:
    if not isinstance(value, List):
        value = [value]
    return [str(value).replace(" ", "") if remove_spaces else str(value) for value in value]


def filter_element(filters: Dict, *, operator: Optional[OperatorType] = None, prepend: str = "") -> Tuple[str, Dict]:
    if not operator:
        operator = "exact"

    params = {}
    final_conditions = []

    if filters.get("selector") is not None:
        if operator not in ("exact", "is_not"):
            raise exceptions.ValidationError(
                'Filtering by element selector only supports operators "equals" and "doesn\'t equal" currently.'
            )
        selectors = filters["selector"] if isinstance(filters["selector"], list) else [filters["selector"]]
        if selectors:
            combination_conditions = []
            for idx, query in enumerate(selectors):
                if not query:  # Skip empty selectors
                    continue
                selector = Selector(query, escape_slashes=False)
                key = f"{prepend}_{idx}_selector_regex"
                params[key] = build_selector_regex(selector)
                combination_conditions.append(f"match(elements_chain, %({key})s)")
            if combination_conditions:
                final_conditions.append(f"({' OR '.join(combination_conditions)})")
        elif operator not in NEGATED_OPERATORS:
            # If a non-negated filter has an empty selector list provided, it can't match anything
            return "0 = 191", {}

    if filters.get("tag_name") is not None:
        if operator not in ("exact", "is_not"):
            raise exceptions.ValidationError(
                'Filtering by element tag only supports operators "equals" and "doesn\'t equal" currently.'
            )
        tag_names = filters["tag_name"] if isinstance(filters["tag_name"], list) else [filters["tag_name"]]
        if tag_names:
            combination_conditions = []
            for idx, tag_name in enumerate(tag_names):
                key = f"{prepend}_{idx}_tag_name_regex"
                params[key] = rf"(^|;){tag_name}(\.|$|;|:)"
                combination_conditions.append(f"match(elements_chain, %({key})s)")
            final_conditions.append(f"({' OR '.join(combination_conditions)})")
        elif operator not in NEGATED_OPERATORS:
            # If a non-negated filter has an empty tag_name list provided, it can't match anything
            return "0 = 192", {}

    attributes: Dict[str, List] = {}
    for key in ["href", "text"]:
        if filters.get(key) is not None:
            attributes[key] = process_ok_values(filters[key], operator)
    if attributes:
        for key, ok_values in attributes.items():
            if ok_values:
                combination_conditions = []
                for idx, value in enumerate(ok_values):
                    optional_flag = "(?i)" if operator.endswith("icontains") else ""
                    params[f"{prepend}_{key}_{idx}_attributes_regex"] = f'{optional_flag}({key}="{value}")'
                    combination_conditions.append(f"match(elements_chain, %({prepend}_{key}_{idx}_attributes_regex)s)")
                final_conditions.append(f"({' OR '.join(combination_conditions)})")
            elif operator not in NEGATED_OPERATORS:
                # If a non-negated filter has an empty href or text list provided, it can't match anything
                return "0 = 193", {}

    if final_conditions:
        return f"{'NOT ' if operator in NEGATED_OPERATORS else ''}({' AND '.join(final_conditions)})", params
    else:
        return "", {}


def process_ok_values(ok_values: Any, operator: OperatorType) -> List[str]:
    if operator.endswith("_set"):
        return [r'[^"]+']
    else:
        # Make sure ok_values is a list
        ok_values = cast(List[str], [str(val) for val in ok_values]) if isinstance(ok_values, list) else [ok_values]
        # Escape double quote characters, since e.g. text 'foo="bar"' is represented as text="foo=\"bar\""
        # in the elements chain
        ok_values = [text.replace('"', r"\"") for text in ok_values]
        if operator.endswith("icontains"):
            # Process values for case-insensitive-contains matching by way of regex,
            # making sure matching scope is limited to between double quotes
            return [rf'[^"]*{re.escape(text)}[^"]*' for text in ok_values]
        if operator.endswith("regex"):
            # Use values as-is in case of regex matching
            return ok_values
        # For all other operators escape regex-meaningful sequences
        return [re.escape(text) for text in ok_values]


def build_selector_regex(selector: Selector) -> str:
    regex = r""
    for tag in selector.parts:
        if tag.data.get("tag_name") and isinstance(tag.data["tag_name"], str):
            if tag.data["tag_name"] == "*":
                regex += ".+"
            else:
                regex += tag.data["tag_name"]
        if tag.data.get("attr_class__contains"):
            regex += r".*?\.{}".format(r"\..*?".join(sorted(tag.data["attr_class__contains"])))
        if tag.ch_attributes:
            regex += ".*?"
            for key, value in sorted(tag.ch_attributes.items()):
                regex += '{}="{}".*?'.format(key, value)
        regex += r'([-_a-zA-Z0-9\.:"= ]*?)?($|;|:([^;^\s]*(;|$|\s)))'
        if tag.direct_descendant:
            regex += ".*"
    return regex


def extract_tables_and_properties(props: List[Property]) -> Counter[PropertyIdentifier]:
    return Counter((prop.key, prop.type, prop.group_type_index) for prop in props)


def get_session_property_filter_statement(prop: Property, idx: int, prepend: str = "") -> Tuple[str, Dict[str, Any]]:
    if prop.key == "$session_duration":
        try:
            duration = float(prop.value)  # type: ignore
        except ValueError:
            raise (exceptions.ValidationError(f"$session_duration value must be a number. Received '{prop.value}'"))
        value = f"session_duration_value{prepend}_{idx}"

        operator = get_count_operator(prop.operator)
        return (f"{SessionQuery.SESSION_TABLE_ALIAS}.session_duration {operator} %({value})s", {value: duration})

    else:
        raise exceptions.ValidationError(f"Property '{prop.key}' is not allowed in session property filters.")<|MERGE_RESOLUTION|>--- conflicted
+++ resolved
@@ -190,13 +190,8 @@
                 prop,
                 idx,
                 prepend,
-<<<<<<< HEAD
-                prop_var="{}person_properties".format(table_name),
+                prop_var="{}person_properties".format(table_formatted),
                 allow_denormalized_props=True,
-=======
-                prop_var="{}person_properties".format(table_formatted),
-                allow_denormalized_props=False,  # TODO: No denormalized props will exist on person on events for now
->>>>>>> d4a96f07
                 property_operator=property_operator,
                 use_event_columns=True,
             )
@@ -358,26 +353,20 @@
     allow_denormalized_props: bool = True,
     transform_expression: Optional[Callable[[str], str]] = None,
     property_operator: str = PropertyOperatorType.AND,
-<<<<<<< HEAD
     use_event_columns: bool = False,
-=======
     table_name: Optional[str] = None,
->>>>>>> d4a96f07
 ) -> Tuple[str, Dict[str, Any]]:
     # TODO: Once all queries are migrated over we can get rid of allow_denormalized_props
     if transform_expression is not None:
         prop_var = transform_expression(prop_var)
 
     property_expr, is_denormalized = get_property_string_expr(
-<<<<<<< HEAD
         "events" if use_event_columns else property_table(prop),
         prop.key,
         f"%(k{prepend}_{idx})s",
         prop_var,
         allow_denormalized_props,
-=======
-        property_table(prop), prop.key, f"%(k{prepend}_{idx})s", prop_var, allow_denormalized_props, table_name
->>>>>>> d4a96f07
+        table_name,
     )
 
     if is_denormalized and transform_expression:
