from django.db import models

<<<<<<< HEAD
from posthog.models.utils import CreatedMetaFields, RootTeamMixin, UUIDModel, UpdatedMetaFields, sane_repr


class InsightVariable(UUIDModel, CreatedMetaFields, RootTeamMixin, UpdatedMetaFields):
=======
from posthog.models.utils import CreatedMetaFields, UUIDModel, UpdatedMetaFields, sane_repr, RootTeamMixin


class InsightVariable(UUIDModel, RootTeamMixin, CreatedMetaFields, UpdatedMetaFields):
>>>>>>> ff9fa089
    class Type(models.TextChoices):
        STRING = "String", "String"
        NUMBER = "Number", "Number"
        BOOLEAN = "Boolean", "Boolean"
        LIST = "List", "List"
        DATE = "Date", "Date"

    team = models.ForeignKey("Team", on_delete=models.CASCADE)
    name = models.CharField(max_length=400)
    code_name = models.CharField(max_length=400, null=True, blank=True)
    type = models.CharField(max_length=128, choices=Type.choices)
    default_value = models.JSONField(null=True, blank=True)
    values = models.JSONField(null=True, blank=True)

    __repr__ = sane_repr("id")<|MERGE_RESOLUTION|>--- conflicted
+++ resolved
@@ -1,16 +1,9 @@
 from django.db import models
 
-<<<<<<< HEAD
-from posthog.models.utils import CreatedMetaFields, RootTeamMixin, UUIDModel, UpdatedMetaFields, sane_repr
-
-
-class InsightVariable(UUIDModel, CreatedMetaFields, RootTeamMixin, UpdatedMetaFields):
-=======
 from posthog.models.utils import CreatedMetaFields, UUIDModel, UpdatedMetaFields, sane_repr, RootTeamMixin
 
 
 class InsightVariable(UUIDModel, RootTeamMixin, CreatedMetaFields, UpdatedMetaFields):
->>>>>>> ff9fa089
     class Type(models.TextChoices):
         STRING = "String", "String"
         NUMBER = "Number", "Number"
