--- conflicted
+++ resolved
@@ -244,11 +244,7 @@
             if len(condition.get("properties", {})) > 0:
                 # Feature Flags don't support OR filtering yet
                 expr: Any = properties_to_Q(
-<<<<<<< HEAD
                     Filter(data=condition).property_groups.flat, team_id=self.feature_flag.team_id, is_direct_query=True
-=======
-                    Filter(data=condition).properties, team_id=self.feature_flag.team_id, is_direct_query=True,
->>>>>>> 3ad5609e
                 )
             else:
                 expr = RawSQL("true", [])
