import json
import sys
from typing import TYPE_CHECKING, Any, Optional, TypedDict, Union

import structlog
from django.conf import settings
from django.contrib.postgres.fields import ArrayField
from django.db import models, transaction
from django.db.models.query import QuerySet
from django.db.models.query_utils import Q
from django.dispatch import receiver
from django.utils import timezone
from rest_framework import exceptions

from posthog.cloud_utils import is_cloud
from posthog.constants import MAX_SLUG_LENGTH, AvailableFeature
from posthog.email import is_email_available
from posthog.models.utils import (
    LowercaseSlugField,
    UUIDModel,
    create_with_slug,
    sane_repr,
)
from posthog.redis import get_client
from posthog.utils import absolute_uri

if TYPE_CHECKING:
    from posthog.models import Team, User


logger = structlog.get_logger(__name__)

INVITE_DAYS_VALIDITY = 3  # number of days for which team invites are valid


class OrganizationUsageResource(TypedDict):
    usage: Optional[int]
    limit: Optional[int]
    todays_usage: Optional[int]


# The "usage" field is essentially cached info from the Billing Service to be used for visual reporting to the user
# as well as for enforcing limits.
class OrganizationUsageInfo(TypedDict):
    events: Optional[OrganizationUsageResource]
    recordings: Optional[OrganizationUsageResource]
    rows_synced: Optional[OrganizationUsageResource]
    period: Optional[list[str]]


class OrganizationMembershipLevel(models.IntegerChoices):
    """Keep in sync with TeamMembership.Level (only difference being projects not having an Owner)."""

    MEMBER = 1, "member"
    ADMIN = 8, "administrator"
    OWNER = 15, "owner"


class OrganizationManager(models.Manager):
    def create(self, *args: Any, **kwargs: Any):
        return create_with_slug(super().create, *args, **kwargs)

    def bootstrap(
        self,
        user: Optional["User"],
        *,
        team_fields: Optional[dict[str, Any]] = None,
        **kwargs,
    ) -> tuple["Organization", Optional["OrganizationMembership"], "Team"]:
        """Instead of doing the legwork of creating an organization yourself, delegate the details with bootstrap."""
        from .project import Project  # Avoiding circular import

        with transaction.atomic():
            organization = Organization.objects.create(**kwargs)
            _, team = Project.objects.create_with_team(organization=organization, team_fields=team_fields)
            organization_membership: Optional[OrganizationMembership] = None
            if user is not None:
                organization_membership = OrganizationMembership.objects.create(
                    organization=organization,
                    user=user,
                    level=OrganizationMembershipLevel.OWNER,
                )
                user.current_organization = organization
                user.organization = user.current_organization  # Update cached property
                user.current_team = team
                user.team = user.current_team  # Update cached property
                user.save()

        return organization, organization_membership, team


class Organization(UUIDModel):
    class Meta:
        constraints = [
            models.UniqueConstraint(
                fields=["for_internal_metrics"],
                condition=Q(for_internal_metrics=True),
                name="single_for_internal_metrics",
            )
        ]

    class PluginsAccessLevel(models.IntegerChoices):
        # None means the organization can't use plugins at all. They're hidden. Cloud default.
        NONE = 0, "none"
        # Config means the organization can only enable/disable/configure globally managed plugins.
        # This prevents config orgs from running untrusted code, which the next levels can do.
        CONFIG = 3, "config"
        # Install means the organization has config capabilities + can install own editor/GitHub/GitLab/npm plugins.
        # The plugin repository is off limits, as repository installations are managed by root orgs to avoid confusion.
        INSTALL = 6, "install"
        # Root means the organization has unrestricted plugins access on the instance. Self-hosted default.
        # This includes installing plugins from the repository and managing plugin installations for all other orgs.
        ROOT = 9, "root"

    members: models.ManyToManyField = models.ManyToManyField(
        "posthog.User",
        through="posthog.OrganizationMembership",
        related_name="organizations",
        related_query_name="organization",
    )
    name: models.CharField = models.CharField(max_length=64)
    slug: LowercaseSlugField = LowercaseSlugField(unique=True, max_length=MAX_SLUG_LENGTH)
    created_at: models.DateTimeField = models.DateTimeField(auto_now_add=True)
    updated_at: models.DateTimeField = models.DateTimeField(auto_now=True)
    plugins_access_level: models.PositiveSmallIntegerField = models.PositiveSmallIntegerField(
        default=PluginsAccessLevel.CONFIG,
        choices=PluginsAccessLevel.choices,
    )
    for_internal_metrics: models.BooleanField = models.BooleanField(default=False)
    is_member_join_email_enabled: models.BooleanField = models.BooleanField(default=True)
    enforce_2fa: models.BooleanField = models.BooleanField(null=True, blank=True)

    is_hipaa: models.BooleanField = models.BooleanField(default=False, null=True, blank=True)

    ## Managed by Billing
    customer_id: models.CharField = models.CharField(max_length=200, null=True, blank=True)
    available_product_features = ArrayField(models.JSONField(blank=False), null=True, blank=True)
    # Managed by Billing, cached here for usage controls
    # Like {
    #   'events': { 'usage': 10000, 'limit': 20000, 'todays_usage': 1000 },
    #   'recordings': { 'usage': 10000, 'limit': 20000, 'todays_usage': 1000 }
    #   'period': ['2021-01-01', '2021-01-31']
    # }
    # Also currently indicates if the organization is on billing V2 or not
    usage: models.JSONField = models.JSONField(null=True, blank=True)
    never_drop_data: models.BooleanField = models.BooleanField(default=False, null=True, blank=True)
    # Scoring levels defined in billing::customer::TrustScores
    customer_trust_scores: models.JSONField = models.JSONField(default=dict, null=True, blank=True)

    billing_access_level: models.PositiveSmallIntegerField = models.PositiveSmallIntegerField(
        default=OrganizationMembershipLevel.MEMBER, choices=OrganizationMembershipLevel.choices, null=True, blank=True
    )

    # DEPRECATED attributes (should be removed on next major version)
    setup_section_2_completed: models.BooleanField = models.BooleanField(default=True)
    personalization: models.JSONField = models.JSONField(default=dict, null=False, blank=True)
    domain_whitelist: ArrayField = ArrayField(
        models.CharField(max_length=256, blank=False), blank=True, default=list
    )  # DEPRECATED in favor of `OrganizationDomain` model; previously used to allow self-serve account creation based on social login (#5111)
    available_features = ArrayField(
        models.CharField(max_length=64, blank=False), blank=True, default=list
    )  # DEPRECATED in favor of `available_product_features`

    objects: OrganizationManager = OrganizationManager()

    def __str__(self):
        return self.name

    __repr__ = sane_repr("name")

    @property
    def _billing_plan_details(self) -> tuple[Optional[str], Optional[str]]:
        """
        Obtains details on the billing plan for the organization.
        Returns a tuple with (billing_plan_key, billing_realm)
        """
        try:
            from ee.models.license import License
        except ImportError:
            License = None  # type: ignore
        # Demo gets all features
        if settings.DEMO or "generate_demo_data" in sys.argv[1:2]:
            return (License.ENTERPRISE_PLAN, "demo")
        # Otherwise, try to find a valid license on this instance
        if License is not None:
            license = License.objects.first_valid()
            if license:
                return (license.plan, "ee")
        return (None, None)

    def update_available_features(self) -> list[Union[AvailableFeature, str]]:
        """Updates field `available_features`. Does not `save()`."""
        if is_cloud() or self.usage:
            # Since billing V2 we just use the available features which are updated when the billing service is called
            return self.available_features

        try:
            from ee.models.license import License
        except ImportError:
            self.available_features = []
            return []

        self.available_features = []

        # Self hosted legacy license so we just sync the license features
        # Demo gets all features
        if settings.DEMO or "generate_demo_data" in sys.argv[1:2]:
            self.available_features = License.PLANS.get(License.ENTERPRISE_PLAN, [])
        else:
            # Otherwise, try to find a valid license on this instance
            license = License.objects.first_valid()
            if license:
                self.available_features = License.PLANS.get(license.plan, [])

        return self.available_features

    def is_feature_available(self, feature: Union[AvailableFeature, str]) -> bool:
        return feature in self.available_features

    @property
    def active_invites(self) -> QuerySet:
        return self.invites.filter(created_at__gte=timezone.now() - timezone.timedelta(days=INVITE_DAYS_VALIDITY))

    def get_analytics_metadata(self):
        return {
            "member_count": self.members.count(),
            "project_count": self.teams.count(),
            "name": self.name,
        }


@receiver(models.signals.pre_save, sender=Organization)
def organization_about_to_be_created(sender, instance: Organization, raw, using, **kwargs):
    if instance._state.adding:
        instance.update_available_features()
        if not is_cloud():
            instance.plugins_access_level = Organization.PluginsAccessLevel.ROOT


@receiver(models.signals.post_save, sender=Organization)
def ensure_available_features_sync(sender, instance: Organization, **kwargs):
    updated_fields = kwargs.get("update_fields") or []
    if "available_features" in updated_fields:
        logger.info(
            "Notifying plugin-server to reset available features cache.",
            {"organization_id": instance.id},
        )
        get_client().publish(
            "reset-available-features-cache",
            json.dumps({"organization_id": str(instance.id)}),
        )


class OrganizationMembership(UUIDModel):
    Level = OrganizationMembershipLevel

    organization: models.ForeignKey = models.ForeignKey(
        "posthog.Organization",
        on_delete=models.CASCADE,
        related_name="memberships",
        related_query_name="membership",
    )
    user: models.ForeignKey = models.ForeignKey(
        "posthog.User",
        on_delete=models.CASCADE,
        related_name="organization_memberships",
        related_query_name="organization_membership",
    )
    level: models.PositiveSmallIntegerField = models.PositiveSmallIntegerField(
        default=Level.MEMBER, choices=Level.choices
    )
    joined_at: models.DateTimeField = models.DateTimeField(auto_now_add=True)
    updated_at: models.DateTimeField = models.DateTimeField(auto_now=True)

    class Meta:
        constraints = [
            models.UniqueConstraint(
                fields=["organization_id", "user_id"],
                name="unique_organization_membership",
            ),
        ]

    def __str__(self):
        return str(OrganizationMembershipLevel(self.level))

    def validate_update(
        self,
        membership_being_updated: "OrganizationMembership",
        new_level: Optional[OrganizationMembershipLevel] = None,
    ) -> None:
        if new_level is not None:
            if membership_being_updated.id == self.id:
                raise exceptions.PermissionDenied("You can't change your own access level.")
            if new_level == OrganizationMembershipLevel.OWNER:
                if self.level != OrganizationMembershipLevel.OWNER:
                    raise exceptions.PermissionDenied(
                        "You can only make another member owner if you're this organization's owner."
                    )
<<<<<<< HEAD
                self.level = OrganizationMembershipLevel.ADMIN
=======
>>>>>>> 2fcf68be
                self.save()
            elif new_level > self.level:
                raise exceptions.PermissionDenied(
                    "You can only change access level of others to lower or equal to your current one."
                )
        if membership_being_updated.id != self.id:
            if membership_being_updated.organization_id != self.organization_id:
                raise exceptions.PermissionDenied("You both need to belong to the same organization.")
            if self.level < OrganizationMembershipLevel.ADMIN:
                raise exceptions.PermissionDenied("You can only edit others if you are an admin.")
            if membership_being_updated.level > self.level:
                raise exceptions.PermissionDenied("You can only edit others with level lower or equal to you.")

    __repr__ = sane_repr("organization", "user", "level")


class OrganizationInvite(UUIDModel):
    organization: models.ForeignKey = models.ForeignKey(
        "posthog.Organization",
        on_delete=models.CASCADE,
        related_name="invites",
        related_query_name="invite",
    )
    target_email: models.EmailField = models.EmailField(null=True, db_index=True)
    first_name: models.CharField = models.CharField(max_length=30, blank=True, default="")
    created_by: models.ForeignKey = models.ForeignKey(
        "posthog.User",
        on_delete=models.SET_NULL,
        related_name="organization_invites",
        related_query_name="organization_invite",
        null=True,
    )
    emailing_attempt_made: models.BooleanField = models.BooleanField(default=False)
    created_at: models.DateTimeField = models.DateTimeField(auto_now_add=True)
    updated_at: models.DateTimeField = models.DateTimeField(auto_now=True)
    message: models.TextField = models.TextField(blank=True, null=True)
    level: models.PositiveSmallIntegerField = models.PositiveSmallIntegerField(
        default=OrganizationMembership.Level.MEMBER, choices=OrganizationMembership.Level.choices
    )

    def validate(
        self,
        *,
        user: Optional["User"] = None,
        email: Optional[str] = None,
        invite_email: Optional[str] = None,
        request_path: Optional[str] = None,
    ) -> None:
        from .user import User

        _email = email or getattr(user, "email", None)

        if _email and _email != self.target_email:
            raise exceptions.ValidationError(
                "This invite is intended for another email address.",
                code="invalid_recipient",
            )

        if self.is_expired():
            raise exceptions.ValidationError(
                "This invite has expired. Please ask your admin for a new one.",
                code="expired",
            )

        if user is None and User.objects.filter(email=invite_email).exists():
            raise exceptions.ValidationError(f"/login?next={request_path}", code="account_exists")

        if OrganizationMembership.objects.filter(organization=self.organization, user=user).exists():
            raise exceptions.ValidationError(
                "You already are a member of this organization.",
                code="user_already_member",
            )

        if OrganizationMembership.objects.filter(
            organization=self.organization, user__email=self.target_email
        ).exists():
            raise exceptions.ValidationError(
                "Another user with this email address already belongs to this organization.",
                code="existing_email_address",
            )

    def use(self, user: "User", *, prevalidated: bool = False) -> None:
        if not prevalidated:
            self.validate(user=user)
        user.join(organization=self.organization, level=self.level)
        if is_email_available(with_absolute_urls=True) and self.organization.is_member_join_email_enabled:
            from posthog.tasks.email import send_member_join

            send_member_join.apply_async(
                kwargs={
                    "invitee_uuid": user.uuid,
                    "organization_id": self.organization_id,
                }
            )
        OrganizationInvite.objects.filter(target_email__iexact=self.target_email).delete()

    def is_expired(self) -> bool:
        """Check if invite is older than INVITE_DAYS_VALIDITY days."""
        return self.created_at < timezone.now() - timezone.timedelta(INVITE_DAYS_VALIDITY)

    def __str__(self):
        return absolute_uri(f"/signup/{self.id}")

    __repr__ = sane_repr("organization", "target_email", "created_by")


@receiver(models.signals.pre_delete, sender=OrganizationMembership)
def ensure_organization_membership_consistency(sender, instance: OrganizationMembership, **kwargs):
    save_user = False
    if instance.user.current_organization == instance.organization:
        # reset current_organization if it's the removed organization
        instance.user.current_organization = None
        save_user = True
    if instance.user.current_team is not None and instance.user.current_team.organization == instance.organization:
        # reset current_team if it belongs to the removed organization
        instance.user.current_team = None
        save_user = True
    if save_user:
        instance.user.save()


@receiver(models.signals.pre_save, sender=OrganizationMembership)
def organization_membership_saved(sender: Any, instance: OrganizationMembership, **kwargs: Any) -> None:
    from posthog.event_usage import report_user_organization_membership_level_changed

    try:
        old_instance = OrganizationMembership.objects.get(id=instance.id)
        if old_instance.level != instance.level:
            # the level has been changed
            report_user_organization_membership_level_changed(
                instance.user, instance.organization, instance.level, old_instance.level
            )
    except OrganizationMembership.DoesNotExist:
        # The instance is new, or we are setting up test data
        pass<|MERGE_RESOLUTION|>--- conflicted
+++ resolved
@@ -296,10 +296,6 @@
                     raise exceptions.PermissionDenied(
                         "You can only make another member owner if you're this organization's owner."
                     )
-<<<<<<< HEAD
-                self.level = OrganizationMembershipLevel.ADMIN
-=======
->>>>>>> 2fcf68be
                 self.save()
             elif new_level > self.level:
                 raise exceptions.PermissionDenied(
@@ -337,7 +333,7 @@
     updated_at: models.DateTimeField = models.DateTimeField(auto_now=True)
     message: models.TextField = models.TextField(blank=True, null=True)
     level: models.PositiveSmallIntegerField = models.PositiveSmallIntegerField(
-        default=OrganizationMembership.Level.MEMBER, choices=OrganizationMembership.Level.choices
+        default=OrganizationMembershipLevel.MEMBER, choices=OrganizationMembershipLevel.choices
     )
 
     def validate(
