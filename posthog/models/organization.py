import sys
from typing import TYPE_CHECKING, Any, Dict, List, Optional, Tuple, Union

from django.conf import settings
from django.contrib.postgres.fields import ArrayField
from django.db import models, transaction
from django.db.models.query import QuerySet
from django.db.models.query_utils import Q
from django.dispatch import receiver
from django.utils import timezone
from rest_framework import exceptions

from posthog.cloud_utils import is_cloud
from posthog.constants import MAX_SLUG_LENGTH, AvailableFeature
from posthog.email import is_email_available
from posthog.models.utils import LowercaseSlugField, UUIDModel, create_with_slug, sane_repr
from posthog.utils import absolute_uri, mask_email_address

if TYPE_CHECKING:
    from posthog.models import Team, User

try:
    from ee.models.license import License
except ImportError:
    License = None  # type: ignore


INVITE_DAYS_VALIDITY = 3  # number of days for which team invites are valid


class OrganizationManager(models.Manager):
    def create(self, *args: Any, **kwargs: Any):
        return create_with_slug(super().create, *args, **kwargs)

    def bootstrap(
        self, user: Optional["User"], *, team_fields: Optional[Dict[str, Any]] = None, **kwargs
    ) -> Tuple["Organization", Optional["OrganizationMembership"], "Team"]:
        """Instead of doing the legwork of creating an organization yourself, delegate the details with bootstrap."""
        from .team import Team  # Avoiding circular import

        with transaction.atomic():
            organization = Organization.objects.create(**kwargs)
            team = Team.objects.create(organization=organization, **(team_fields or {}))
            organization_membership: Optional[OrganizationMembership] = None
            if user is not None:
                organization_membership = OrganizationMembership.objects.create(
                    organization=organization, user=user, level=OrganizationMembership.Level.OWNER
                )
                user.current_organization = organization
                user.current_team = team
                user.save()
        return organization, organization_membership, team


class Organization(UUIDModel):
    class Meta:
        constraints = [
            models.UniqueConstraint(
                fields=["for_internal_metrics"],
                condition=Q(for_internal_metrics=True),
                name="single_for_internal_metrics",
            )
        ]

    class PluginsAccessLevel(models.IntegerChoices):
        # None means the organization can't use plugins at all. They're hidden. Cloud default.
        NONE = 0, "none"
        # Config means the organization can only enable/disable/configure globally managed plugins.
        # This prevents config orgs from running untrusted code, which the next levels can do.
        CONFIG = 3, "config"
        # Install means the organization has config capabilities + can install own editor/GitHub/GitLab/npm plugins.
        # The plugin repository is off limits, as repository installations are managed by root orgs to avoid confusion.
        INSTALL = 6, "install"
        # Root means the organization has unrestricted plugins access on the instance. Self-hosted default.
        # This includes installing plugins from the repository and managing plugin installations for all other orgs.
        ROOT = 9, "root"

    members: models.ManyToManyField = models.ManyToManyField(
        "posthog.User",
        through="posthog.OrganizationMembership",
        related_name="organizations",
        related_query_name="organization",
    )
    name: models.CharField = models.CharField(max_length=64)
    slug: LowercaseSlugField = LowercaseSlugField(unique=True, max_length=MAX_SLUG_LENGTH)
    created_at: models.DateTimeField = models.DateTimeField(auto_now_add=True)
    updated_at: models.DateTimeField = models.DateTimeField(auto_now=True)
    plugins_access_level: models.PositiveSmallIntegerField = models.PositiveSmallIntegerField(
        default=PluginsAccessLevel.CONFIG,
        choices=PluginsAccessLevel.choices,
    )
    available_features = ArrayField(models.CharField(max_length=64, blank=False), blank=True, default=list)
    for_internal_metrics: models.BooleanField = models.BooleanField(default=False)
    is_member_join_email_enabled: models.BooleanField = models.BooleanField(default=True)

    # DEPRECATED attributes (should be removed on next major version)
    setup_section_2_completed: models.BooleanField = models.BooleanField(default=True)
    personalization: models.JSONField = models.JSONField(default=dict, null=False, blank=True)
    domain_whitelist: ArrayField = ArrayField(
        models.CharField(max_length=256, blank=False), blank=True, default=list
    )  # DEPRECATED in favor of `OrganizationDomain` model; previously used to allow self-serve account creation based on social login (#5111)

    objects: OrganizationManager = OrganizationManager()

    def __str__(self):
        return self.name

    __repr__ = sane_repr("name")

    @property
    def _billing_plan_details(self) -> Tuple[Optional[str], Optional[str]]:
        """
        Obtains details on the billing plan for the organization.
        Returns a tuple with (billing_plan_key, billing_realm)
        """
        # Demo gets all features
        if settings.DEMO or "generate_demo_data" in sys.argv[1:2]:
            return (License.ENTERPRISE_PLAN, "demo")
        # If on Cloud, grab the organization's price
        if hasattr(self, "billing"):
            if self.billing is None:  # type: ignore
                return (None, None)
            return (self.billing.get_plan_key(), "cloud")  # type: ignore
        # Otherwise, try to find a valid license on this instance
        if License is not None:
            license = License.objects.first_valid()
            if license:
                return (license.plan, "ee")
        return (None, None)

    @property
    def billing_plan(self) -> Optional[str]:
        return self._billing_plan_details[0]

    def update_available_features(self) -> List[Union[AvailableFeature, str]]:
        """Updates field `available_features`. Does not `save()`."""
        plan, realm = self._billing_plan_details
        if not plan:
            self.available_features = []
        elif realm in ("ee", "demo"):
            self.available_features = License.PLANS.get(plan, [])
        else:
            self.available_features = self.billing.available_features  # type: ignore
        return self.available_features

    def is_feature_available(self, feature: Union[AvailableFeature, str]) -> bool:
        return feature in self.available_features

    @property
    def active_invites(self) -> QuerySet:
        return self.invites.filter(created_at__gte=timezone.now() - timezone.timedelta(days=INVITE_DAYS_VALIDITY))

    def get_analytics_metadata(self):
        return {
            "member_count": self.members.count(),
            "project_count": self.teams.count(),
            "person_count": sum(team.person_set.count() for team in self.teams.all()),
            "name": self.name,
        }


@receiver(models.signals.pre_save, sender=Organization)
def organization_about_to_be_created(sender, instance: Organization, raw, using, **kwargs):
    if instance._state.adding:
        instance.update_available_features()
<<<<<<< HEAD
        # TODO: TEST THIS
        if not is_cloud():
=======
        if not settings.MULTI_TENANCY:
>>>>>>> e7bec8cb
            instance.plugins_access_level = Organization.PluginsAccessLevel.ROOT


class OrganizationMembership(UUIDModel):
    class Level(models.IntegerChoices):
        """Keep in sync with TeamMembership.Level (only difference being projects not having an Owner)."""

        MEMBER = 1, "member"
        ADMIN = 8, "administrator"
        OWNER = 15, "owner"

    organization: models.ForeignKey = models.ForeignKey(
        "posthog.Organization", on_delete=models.CASCADE, related_name="memberships", related_query_name="membership"
    )
    user: models.ForeignKey = models.ForeignKey(
        "posthog.User",
        on_delete=models.CASCADE,
        related_name="organization_memberships",
        related_query_name="organization_membership",
    )
    level: models.PositiveSmallIntegerField = models.PositiveSmallIntegerField(
        default=Level.MEMBER, choices=Level.choices
    )
    joined_at: models.DateTimeField = models.DateTimeField(auto_now_add=True)
    updated_at: models.DateTimeField = models.DateTimeField(auto_now=True)

    class Meta:
        constraints = [
            models.UniqueConstraint(fields=["organization_id", "user_id"], name="unique_organization_membership"),
            models.UniqueConstraint(
                fields=["organization_id"], condition=models.Q(level=15), name="only_one_owner_per_organization"
            ),
        ]

    def __str__(self):
        return str(self.Level(self.level))

    def validate_update(
        self, membership_being_updated: "OrganizationMembership", new_level: Optional[Level] = None
    ) -> None:
        if new_level is not None:
            if membership_being_updated.id == self.id:
                raise exceptions.PermissionDenied("You can't change your own access level.")
            if new_level == OrganizationMembership.Level.OWNER:
                if self.level != OrganizationMembership.Level.OWNER:
                    raise exceptions.PermissionDenied(
                        "You can only pass on organization ownership if you're its owner."
                    )
                self.level = OrganizationMembership.Level.ADMIN
                self.save()
            elif new_level > self.level:
                raise exceptions.PermissionDenied(
                    "You can only change access level of others to lower or equal to your current one."
                )
        if membership_being_updated.id != self.id:
            if membership_being_updated.organization_id != self.organization_id:
                raise exceptions.PermissionDenied("You both need to belong to the same organization.")
            if self.level < OrganizationMembership.Level.ADMIN:
                raise exceptions.PermissionDenied("You can only edit others if you are an admin.")
            if membership_being_updated.level > self.level:
                raise exceptions.PermissionDenied("You can only edit others with level lower or equal to you.")

    __repr__ = sane_repr("organization", "user", "level")


class OrganizationInvite(UUIDModel):
    organization: models.ForeignKey = models.ForeignKey(
        "posthog.Organization", on_delete=models.CASCADE, related_name="invites", related_query_name="invite"
    )
    target_email: models.EmailField = models.EmailField(null=True, db_index=True)
    first_name: models.CharField = models.CharField(max_length=30, blank=True, default="")
    created_by: models.ForeignKey = models.ForeignKey(
        "posthog.User",
        on_delete=models.SET_NULL,
        related_name="organization_invites",
        related_query_name="organization_invite",
        null=True,
    )
    emailing_attempt_made: models.BooleanField = models.BooleanField(default=False)
    created_at: models.DateTimeField = models.DateTimeField(auto_now_add=True)
    updated_at: models.DateTimeField = models.DateTimeField(auto_now=True)
    message: models.TextField = models.TextField(blank=True, null=True)

    def validate(self, *, user: Optional["User"] = None, email: Optional[str] = None) -> None:
        _email = email or getattr(user, "email", None)

        if _email and _email != self.target_email:
            raise exceptions.ValidationError(
                f"This invite is intended for another email address: {mask_email_address(self.target_email)}"
                f". You tried to sign up with {_email}.",
                code="invalid_recipient",
            )

        if self.is_expired():
            raise exceptions.ValidationError(
                "This invite has expired. Please ask your admin for a new one.", code="expired"
            )

        if OrganizationMembership.objects.filter(organization=self.organization, user=user).exists():
            raise exceptions.ValidationError(
                "You already are a member of this organization.", code="user_already_member"
            )

        if OrganizationMembership.objects.filter(
            organization=self.organization, user__email=self.target_email
        ).exists():
            raise exceptions.ValidationError(
                "Another user with this email address already belongs to this organization.",
                code="existing_email_address",
            )

    def use(self, user: "User", *, prevalidated: bool = False) -> None:
        if not prevalidated:
            self.validate(user=user)
        user.join(organization=self.organization)
        if is_email_available(with_absolute_urls=True) and self.organization.is_member_join_email_enabled:
            from posthog.tasks.email import send_member_join

            send_member_join.apply_async(kwargs={"invitee_uuid": user.uuid, "organization_id": self.organization_id})
        OrganizationInvite.objects.filter(target_email__iexact=self.target_email).delete()

    def is_expired(self) -> bool:
        """Check if invite is older than INVITE_DAYS_VALIDITY days."""
        return self.created_at < timezone.now() - timezone.timedelta(INVITE_DAYS_VALIDITY)

    def __str__(self):
        return absolute_uri(f"/signup/{self.id}")

    __repr__ = sane_repr("organization", "target_email", "created_by")


@receiver(models.signals.pre_delete, sender=OrganizationMembership)
def ensure_organization_membership_consistency(sender, instance: OrganizationMembership, **kwargs):
    save_user = False
    if instance.user.current_organization == instance.organization:
        # reset current_organization if it's the removed organization
        instance.user.current_organization = None
        save_user = True
    if instance.user.current_team is not None and instance.user.current_team.organization == instance.organization:
        # reset current_team if it belongs to the removed organization
        instance.user.current_team = None
        save_user = True
    if save_user:
        instance.user.save()<|MERGE_RESOLUTION|>--- conflicted
+++ resolved
@@ -163,12 +163,7 @@
 def organization_about_to_be_created(sender, instance: Organization, raw, using, **kwargs):
     if instance._state.adding:
         instance.update_available_features()
-<<<<<<< HEAD
-        # TODO: TEST THIS
         if not is_cloud():
-=======
-        if not settings.MULTI_TENANCY:
->>>>>>> e7bec8cb
             instance.plugins_access_level = Organization.PluginsAccessLevel.ROOT
 
 
