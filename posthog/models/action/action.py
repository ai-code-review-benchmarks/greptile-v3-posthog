from dataclasses import asdict, dataclass
import json
<<<<<<< HEAD
from typing import Any, Literal, Optional, get_args
=======
from typing import Any, Literal, Optional, Union, get_args
>>>>>>> 776298d2

from django.db import models
from django.db.models.signals import post_delete, post_save
from django.dispatch.dispatcher import receiver
from django.utils import timezone

from posthog.hogql.errors import BaseHogQLError
from posthog.models.signals import mutable_receiver
from posthog.redis import get_client


ActionStepMatching = Literal["contains", "regex", "exact"]
ACTION_STEP_MATCHING_OPTIONS: tuple[ActionStepMatching, ...] = get_args(ActionStepMatching)


@dataclass
class ActionStepJSON:
    tag_name: Optional[str] = None
    text: Optional[str] = None
    text_matching: Optional[ActionStepMatching] = None
    href: Optional[str] = None
    href_matching: Optional[ActionStepMatching] = None
    selector: Optional[str] = None
    url: Optional[str] = None
    url_matching: Optional[ActionStepMatching] = "contains"
    event: Optional[str] = None
    properties: Optional[list[dict]] = None


class Action(models.Model):
    class Meta:
        indexes = [models.Index(fields=["team_id", "-updated_at"])]

    name: models.CharField = models.CharField(max_length=400, null=True, blank=True)
    team: models.ForeignKey = models.ForeignKey("Team", on_delete=models.CASCADE)
    description: models.TextField = models.TextField(blank=True, default="")
    created_at: models.DateTimeField = models.DateTimeField(auto_now_add=True, blank=True)
    created_by: models.ForeignKey = models.ForeignKey("User", on_delete=models.SET_NULL, null=True, blank=True)
    deleted: models.BooleanField = models.BooleanField(default=False)
    events: models.ManyToManyField = models.ManyToManyField("Event", blank=True)
    post_to_slack: models.BooleanField = models.BooleanField(default=False)
    slack_message_format: models.CharField = models.CharField(default="", max_length=600, blank=True)
    updated_at: models.DateTimeField = models.DateTimeField(auto_now=True)
    bytecode: models.JSONField = models.JSONField(null=True, blank=True)
    bytecode_error: models.TextField = models.TextField(blank=True, null=True)
    steps_json: models.JSONField = models.JSONField(null=True, blank=True)

    # DEPRECATED: these were used before ClickHouse was our database
    is_calculating: models.BooleanField = models.BooleanField(default=False)
    last_calculated_at: models.DateTimeField = models.DateTimeField(default=timezone.now, blank=True)

    def __str__(self):
        return self.name

    def get_analytics_metadata(self):
        return {
            "post_to_slack": self.post_to_slack,
            "name_length": len(self.name),
            "custom_slack_message_format": self.slack_message_format != "",
            "event_count_precalc": self.events.count(),  # `precalc` because events are computed async
            "step_count": len(self.steps),
            "match_text_count": sum(1 if step.text else 0 for step in self.steps),
            "match_href_count": sum(1 if step.href else 0 for step in self.steps),
            "match_selector_count": sum(1 if step.selector else 0 for step in self.steps),
            "match_url_count": sum(1 if step.url else 0 for step in self.steps),
            "has_properties": any(step.properties for step in self.steps),
            "deleted": self.deleted,
        }

    @property
    def steps(self) -> list[ActionStepJSON]:
        if self.steps_json is None:
            db_steps = self.action_steps.all()
            return [
                ActionStepJSON(
                    tag_name=step.tag_name,
                    text=step.text,
                    text_matching=step.text_matching,
                    href=step.href,
                    href_matching=step.href_matching,
                    selector=step.selector,
                    url=step.url,
                    url_matching=step.url_matching,
                    event=step.event,
                    properties=step.properties,
                )
                for step in db_steps
            ]

        return [ActionStepJSON(**step) for step in self.steps_json]

    @steps.setter
    def steps(self, value: list[dict]):
        # TRICKY: This is a little tricky as DRF will deserialize this here as a dict but typing wise we would expect an ActionStepJSON
        self.steps_json = [asdict(ActionStepJSON(**step)) for step in value]

<<<<<<< HEAD
    def get_step_events(self) -> list[str]:
        # NOTE: This used to return [None] sometimes - was that on purpose...
        return [action_step.event for action_step in self.steps if action_step.event]
=======
    def get_step_events(self) -> list[Union[str, None]]:
        return [action_step.event for action_step in self.steps]
>>>>>>> 776298d2

    def generate_bytecode(self) -> list[Any]:
        from posthog.hogql.property import action_to_expr
        from posthog.hogql.bytecode import create_bytecode

        return create_bytecode(action_to_expr(self))

    def refresh_bytecode(self):
        try:
            new_bytecode = self.generate_bytecode()
            if new_bytecode != self.bytecode or self.bytecode_error is not None:
                self.bytecode = new_bytecode
                self.bytecode_error = None
        except BaseHogQLError as e:
            # There are several known cases when bytecode generation can fail. Instead of spamming
            # Sentry with errors, ignore those cases for now.
            if self.bytecode is not None or self.bytecode_error != str(e):
                self.bytecode = None
                self.bytecode_error = str(e)

    def save(self, *args, **kwargs):
        # NOTE: Eventually we can remove this once we no longer ever reference ActionStep
        if self.steps_json is not None:
            self.refresh_bytecode()
        super().save(*args, **kwargs)


@receiver(post_save, sender=Action)
def action_saved(sender, instance: Action, created, **kwargs):
    get_client().publish(
        "reload-action",
        json.dumps({"teamId": instance.team_id, "actionId": instance.id}),
    )


@mutable_receiver(post_delete, sender=Action)
def action_deleted(sender, instance: Action, **kwargs):
    get_client().publish("drop-action", json.dumps({"teamId": instance.team_id, "actionId": instance.id}))<|MERGE_RESOLUTION|>--- conflicted
+++ resolved
@@ -1,10 +1,6 @@
 from dataclasses import asdict, dataclass
 import json
-<<<<<<< HEAD
-from typing import Any, Literal, Optional, get_args
-=======
 from typing import Any, Literal, Optional, Union, get_args
->>>>>>> 776298d2
 
 from django.db import models
 from django.db.models.signals import post_delete, post_save
@@ -101,14 +97,8 @@
         # TRICKY: This is a little tricky as DRF will deserialize this here as a dict but typing wise we would expect an ActionStepJSON
         self.steps_json = [asdict(ActionStepJSON(**step)) for step in value]
 
-<<<<<<< HEAD
-    def get_step_events(self) -> list[str]:
-        # NOTE: This used to return [None] sometimes - was that on purpose...
-        return [action_step.event for action_step in self.steps if action_step.event]
-=======
     def get_step_events(self) -> list[Union[str, None]]:
         return [action_step.event for action_step in self.steps]
->>>>>>> 776298d2
 
     def generate_bytecode(self) -> list[Any]:
         from posthog.hogql.property import action_to_expr
