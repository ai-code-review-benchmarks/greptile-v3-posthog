--- conflicted
+++ resolved
@@ -12,7 +12,6 @@
 
 from posthog.constants import PropertyOperatorType
 from posthog.models.filters.filter import Filter
-from posthog.models.filters.mixins.utils import cached_property
 from posthog.models.property import Property, PropertyGroup
 from posthog.models.utils import sane_repr
 from posthog.settings.base_variables import TEST
@@ -77,11 +76,7 @@
     description: models.CharField = models.CharField(max_length=1000, blank=True)
     team: models.ForeignKey = models.ForeignKey("Team", on_delete=models.CASCADE)
     deleted: models.BooleanField = models.BooleanField(default=False)
-<<<<<<< HEAD
     filters: models.JSONField = models.JSONField(null=True, blank=True)
-=======
-    filters: models.JSONField = models.JSONField(null=True)
->>>>>>> 76f762b4
     people: models.ManyToManyField = models.ManyToManyField("Person", through="CohortPeople")
     version: models.IntegerField = models.IntegerField(blank=True, null=True)
     pending_version: models.IntegerField = models.IntegerField(blank=True, null=True)
@@ -151,17 +146,10 @@
 
         return PropertyGroup(PropertyOperatorType.AND, cast(List[Property], []))
 
-<<<<<<< HEAD
-    @cached_property
-    def has_behavioral_filter(self) -> bool:
-        for prop in self.properties.flat:
-            if prop.key == "behavioral":
-=======
     @property
     def has_behavioral_filter(self) -> bool:
         for prop in self.properties.flat:
             if prop.type == "behavioral":
->>>>>>> 76f762b4
                 return True
         return False
 
