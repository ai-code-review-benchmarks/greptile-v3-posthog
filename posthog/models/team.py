import re
<<<<<<< HEAD
from typing import Any, Dict, List, Optional, Type
=======
from typing import TYPE_CHECKING, Any, Dict, List, Optional
>>>>>>> 5205c039

import pytz
from django.conf import settings
from django.contrib.postgres.fields import ArrayField
from django.core.exceptions import ObjectDoesNotExist
from django.core.validators import MinLengthValidator
from django.db import models
from django.dispatch.dispatcher import receiver

from posthog.constants import AvailableFeature
from posthog.helpers.dashboard_templates import create_dashboard_from_template
from posthog.utils import GenericEmails

from .dashboard import Dashboard
from .utils import UUIDClassicModel, generate_random_token_project, sane_repr

if TYPE_CHECKING:
    from posthog.models.organization import OrganizationMembership
    from posthog.models.user import User

TEAM_CACHE: Dict[str, "Team"] = {}

TIMEZONES = [(tz, tz) for tz in pytz.common_timezones]

# TODO: DEPRECATED; delete when these attributes can be fully removed from `Team` model
DEPRECATED_ATTRS = (
    "plugins_opt_in",
    "opt_out_capture",
    "event_names",
    "event_names_with_usage",
    "event_properties",
    "event_properties_with_usage",
    "event_properties_numerical",
)


class TeamManager(models.Manager):
    def set_test_account_filters(self, organization: Optional[Any]) -> List:
        filters = [
            {
                "key": "$host",
                "operator": "is_not",
                "value": ["localhost:8000", "localhost:5000", "127.0.0.1:8000", "127.0.0.1:3000", "localhost:3000"],
            },
        ]
        if organization:
            example_emails = organization.members.only("email")
            generic_emails = GenericEmails()
            example_emails = [email.email for email in example_emails if not generic_emails.is_generic(email.email)]
            if len(example_emails) > 0:
                example_email = re.search(r"@[\w.]+", example_emails[0])
                if example_email:
                    return [
                        {"key": "email", "operator": "not_icontains", "value": example_email.group(), "type": "person"},
                    ] + filters
        return filters

    def create_with_data(self, user: Any = None, default_dashboards: bool = True, **kwargs) -> "Team":
        kwargs["test_account_filters"] = self.set_test_account_filters(kwargs.get("organization"))
        team = Team.objects.create(**kwargs)

        # Create default dashboards (skipped for demo projects)
        # TODO: Support multiple dashboard flavors based on #2822 personalization
        if default_dashboards:
            dashboard = Dashboard.objects.create(name="My App Dashboard", pinned=True, team=team)
            create_dashboard_from_template("DEFAULT_APP", dashboard)
        return team

    def create(self, *args, **kwargs) -> "Team":
        if kwargs.get("organization") is None and kwargs.get("organization_id") is None:
            raise ValueError("Creating organization-less projects is prohibited")
        return super().create(*args, **kwargs)

    def get_team_from_token(self, token: Optional[str]) -> Optional["Team"]:
        if not token:
            return None
        try:
            return Team.objects.defer(*DEPRECATED_ATTRS).get(api_token=token)
        except Team.DoesNotExist:
            return None


def get_default_data_attributes() -> Any:
    return ["data-attr"]


class Team(UUIDClassicModel):
    organization: models.ForeignKey = models.ForeignKey(
        "posthog.Organization", on_delete=models.CASCADE, related_name="teams", related_query_name="team"
    )
    api_token: models.CharField = models.CharField(
        max_length=200,
        unique=True,
        default=generate_random_token_project,
        validators=[MinLengthValidator(10, "Project's API token must be at least 10 characters long!")],
    )
    app_urls: ArrayField = ArrayField(models.CharField(max_length=200, null=True), default=list, blank=True)
    name: models.CharField = models.CharField(
        max_length=200, default="Default Project", validators=[MinLengthValidator(1, "Project must have a name!")],
    )
    slack_incoming_webhook: models.CharField = models.CharField(max_length=500, null=True, blank=True)
    created_at: models.DateTimeField = models.DateTimeField(auto_now_add=True)
    updated_at: models.DateTimeField = models.DateTimeField(auto_now=True)
    anonymize_ips: models.BooleanField = models.BooleanField(default=False)
    completed_snippet_onboarding: models.BooleanField = models.BooleanField(default=False)
    ingested_event: models.BooleanField = models.BooleanField(default=False)
    session_recording_opt_in: models.BooleanField = models.BooleanField(default=False)
    session_recording_retention_period_days: models.IntegerField = models.IntegerField(
        null=True, default=None, blank=True
    )
    signup_token: models.CharField = models.CharField(max_length=200, null=True, blank=True)
    is_demo: models.BooleanField = models.BooleanField(default=False)
    access_control: models.BooleanField = models.BooleanField(default=False)
    test_account_filters: models.JSONField = models.JSONField(default=list)
    timezone: models.CharField = models.CharField(max_length=240, choices=TIMEZONES, default="UTC")
    data_attributes: models.JSONField = models.JSONField(default=get_default_data_attributes)

    # DEPRECATED, DISUSED: plugins are enabled for everyone now
    plugins_opt_in: models.BooleanField = models.BooleanField(default=False)
    # DEPRECATED, DISUSED: replaced with env variable OPT_OUT_CAPTURE and User.anonymized_data
    opt_out_capture: models.BooleanField = models.BooleanField(default=False)
    # DEPRECATED: in favor of `EventDefinition` model
    event_names: models.JSONField = models.JSONField(default=list)
    event_names_with_usage: models.JSONField = models.JSONField(default=list)
    # DEPRECATED: in favor of `PropertyDefinition` model
    event_properties: models.JSONField = models.JSONField(default=list)
    event_properties_with_usage: models.JSONField = models.JSONField(default=list)
    event_properties_numerical: models.JSONField = models.JSONField(default=list)

    objects: TeamManager = TeamManager()

    def get_effective_membership_level(self, user: "User") -> Optional["OrganizationMembership.Level"]:
        from posthog.models.organization import OrganizationMembership

        parent_membership: "OrganizationMembership" = user.organization_memberships.only("id", "level").get(
            organization_id=self.organization_id
        )
        if (
            settings.EE_AVAILABLE
            and self.access_control
            and self.organization.is_feature_available(AvailableFeature.PROJECT_BASED_PERMISSIONING)
        ):
            # Checking for project-specific level
            try:
                return (
                    parent_membership.explicit_team_memberships.only("parent_membership", "level")
                    .get(team=self)
                    .effective_level
                )
            except ObjectDoesNotExist:
                if parent_membership.level < OrganizationMembership.Level.ADMIN:
                    # Only organization admins and above get implicit project membership
                    return None
                return parent_membership.level
        else:
            # Project-based permissioning unavailable or disabled, simply returning organization-wide level
            return parent_membership.level

    def __str__(self):
        if self.name:
            return self.name
        if self.app_urls and self.app_urls[0]:
            return ", ".join(self.app_urls)
        return str(self.pk)

    __repr__ = sane_repr("uuid", "name", "api_token")


@receiver(models.signals.pre_delete, sender=Team)
def team_deleted(sender: Type[Team], instance: Team, **kwargs):
    instance.event_set.all().delete()
    instance.elementgroup_set.all().delete()
    instance.person_set.all().delete()
    instance.persondistinctid_set.all().delete()<|MERGE_RESOLUTION|>--- conflicted
+++ resolved
@@ -1,9 +1,5 @@
 import re
-<<<<<<< HEAD
-from typing import Any, Dict, List, Optional, Type
-=======
-from typing import TYPE_CHECKING, Any, Dict, List, Optional
->>>>>>> 5205c039
+from typing import TYPE_CHECKING, Any, Dict, List, Optional, Type
 
 import pytz
 from django.conf import settings
