import datetime
import os
from dataclasses import dataclass
from typing import Any, Dict, List, Optional, Union, cast
from uuid import UUID

from django.conf import settings
from django.db import models
from django.db.models.signals import post_delete, post_save
from django.dispatch.dispatcher import receiver
from django.utils import timezone
from rest_framework.exceptions import ValidationError
from semantic_version.base import SimpleSpec, Version

from posthog.models.organization import Organization
from posthog.models.team import Team
from posthog.plugins.access import can_configure_plugins, can_install_plugins
from posthog.plugins.reload import reload_plugins_on_workers
from posthog.plugins.utils import download_plugin_archive, get_json_from_archive, load_json_file, parse_url
from posthog.version import VERSION

from .utils import UUIDModel, sane_repr

try:
    from ee.clickhouse.client import sync_execute
except ImportError:
    pass


def raise_if_plugin_installed(url: str, organization_id: str):
    url_without_private_key = url.split("?")[0]
    if (
        Plugin.objects.filter(
            models.Q(url=url_without_private_key) | models.Q(url__startswith=f"{url_without_private_key}?")
        )
        .filter(organization_id=organization_id)
        .exists()
    ):
        raise ValidationError(f'Plugin from URL "{url_without_private_key}" already installed!')


def update_validated_data_from_url(validated_data: Dict[str, Any], url: str) -> Dict:
    """If remote plugin, download the archive and get up-to-date validated_data from there."""
    if url.startswith("file:"):
        plugin_path = url[5:]
        json_path = os.path.join(plugin_path, "plugin.json")
        json = load_json_file(json_path)
        if not json:
            raise ValidationError(f"Could not load plugin.json from: {json_path}")
        validated_data["plugin_type"] = "local"
        validated_data["url"] = url
        validated_data["tag"] = None
        validated_data["archive"] = None
        validated_data["name"] = json.get("name", json_path.split("/")[-2])
        validated_data["description"] = json.get("description", "")
        validated_data["config_schema"] = json.get("config", [])
        validated_data["public_jobs"] = json.get("publicJobs", {})
        validated_data["source"] = None
        posthog_version = json.get("posthogVersion", None)
        validated_data["is_stateless"] = json.get("stateless", False)
    else:
        parsed_url = parse_url(url, get_latest_if_none=True)
        if parsed_url:
            validated_data["url"] = parsed_url["root_url"]
            validated_data["tag"] = parsed_url.get("tag", None)
            validated_data["archive"] = download_plugin_archive(validated_data["url"], validated_data["tag"])
            plugin_json = get_json_from_archive(validated_data["archive"], "plugin.json")
            if not plugin_json:
                raise ValidationError("Could not find plugin.json in the plugin")
            validated_data["name"] = plugin_json["name"]
            validated_data["description"] = plugin_json.get("description", "")
            validated_data["config_schema"] = plugin_json.get("config", [])
            validated_data["public_jobs"] = plugin_json.get("publicJobs", {})
            validated_data["source"] = None
            posthog_version = plugin_json.get("posthogVersion", None)
            validated_data["is_stateless"] = plugin_json.get("stateless", False)

            if validated_data["is_stateless"] and len(validated_data["config_schema"]) > 0:
                raise ValidationError("Stateless plugins cannot have a config!")
        else:
            raise ValidationError("Must be a GitHub/GitLab repository or a npm package URL!")

        # Keep plugin type as "repository" or reset to "custom" if it was something else.
        if (
            validated_data.get("plugin_type", None) != Plugin.PluginType.CUSTOM
            and validated_data.get("plugin_type", None) != Plugin.PluginType.REPOSITORY
        ):
            validated_data["plugin_type"] = Plugin.PluginType.CUSTOM

    if posthog_version and not settings.MULTI_TENANCY:
        try:
            spec = SimpleSpec(posthog_version.replace(" ", ""))
        except ValueError:
            raise ValidationError(f'Invalid PostHog semantic version requirement "{posthog_version}"!')
        if not (Version(VERSION) in spec):
            raise ValidationError(
                f'Currently running PostHog version {VERSION} does not match this plugin\'s semantic version requirement "{posthog_version}".'
            )

    return validated_data


class PluginManager(models.Manager):
    def install(self, **kwargs) -> "Plugin":
        if "organization_id" not in kwargs and "organization" in kwargs:
            kwargs["organization_id"] = kwargs["organization"].id
        if kwargs.get("plugin_type", None) != Plugin.PluginType.SOURCE:
            update_validated_data_from_url(kwargs, kwargs["url"])
            raise_if_plugin_installed(kwargs["url"], kwargs["organization_id"])
        reload_plugins_on_workers()
        return Plugin.objects.create(**kwargs)


class Plugin(models.Model):
    class PluginType(models.TextChoices):
        LOCAL = "local", "local"  # url starts with "file:"
        CUSTOM = "custom", "custom"  # github or npm url downloaded as zip or tar.gz into field "archive"
        REPOSITORY = "repository", "repository"  # same, but originating from our plugins.json repository
        SOURCE = "source", "source"  # coded inside the browser (versioned via plugin_source_version)

    organization: models.ForeignKey = models.ForeignKey(
        "posthog.Organization", on_delete=models.CASCADE, related_name="plugins", related_query_name="plugin"
    )
    plugin_type: models.CharField = models.CharField(
        max_length=200, null=True, blank=True, choices=PluginType.choices, default=None
    )
    is_global: models.BooleanField = models.BooleanField(default=False)  # Whether plugin is installed for all orgs
    is_preinstalled: models.BooleanField = models.BooleanField(default=False)
    is_stateless: models.BooleanField = models.BooleanField(
        default=False, null=True, blank=True
    )  # Whether plugin can run one VM across teams

    name: models.CharField = models.CharField(max_length=200, null=True, blank=True)
    description: models.TextField = models.TextField(null=True, blank=True)
    url: models.CharField = models.CharField(max_length=800, null=True, blank=True)
    # Describe the fields to ask in the interface; store answers in PluginConfig->config
    # - config_schema = { [fieldKey]: { name: 'api key', type: 'string', default: '', required: true }  }
    config_schema: models.JSONField = models.JSONField(default=dict)
    tag: models.CharField = models.CharField(max_length=200, null=True, blank=True)
    archive: models.BinaryField = models.BinaryField(blank=True, null=True)
    source: models.TextField = models.TextField(blank=True, null=True)
    latest_tag: models.CharField = models.CharField(max_length=800, null=True, blank=True)
    latest_tag_checked_at: models.DateTimeField = models.DateTimeField(null=True, blank=True)
    capabilities: models.JSONField = models.JSONField(default=dict)
    metrics: models.JSONField = models.JSONField(default=dict, null=True)
    public_jobs: models.JSONField = models.JSONField(default=dict, null=True)

    # DEPRECATED: not used for anything, all install and config errors are in PluginConfig.error
    error: models.JSONField = models.JSONField(default=None, null=True)
    # DEPRECATED: these were used when syncing posthog.json with the db on app start
    from_json: models.BooleanField = models.BooleanField(default=False)
    from_web: models.BooleanField = models.BooleanField(default=False)

    created_at: models.DateTimeField = models.DateTimeField(auto_now_add=True)
<<<<<<< HEAD
    updated_at: models.DateTimeField = models.DateTimeField(auto_now=True)
    log_level: models.IntegerField = models.IntegerField(null=True, blank=True)
=======
    updated_at: models.DateTimeField = models.DateTimeField(null=True, blank=True)
>>>>>>> 8ad19506

    objects: PluginManager = PluginManager()

    def get_default_config(self) -> Dict[str, Any]:
        config: Dict[str, Any] = {}
        config_schema = self.config_schema
        if isinstance(config_schema, dict):
            for key, config_entry in config_schema.items():
                default = config_entry.get("default")
                if default is not None:
                    config[key] = default
        elif isinstance(config_schema, list):
            for config_entry in config_schema:
                default = config_entry.get("default")
                if default is not None:
                    config[config_entry["key"]] = default
        return config

    def __str__(self) -> str:
        return self.name

    __repr__ = sane_repr("id", "name", "organization_id", "is_global")


class PluginConfig(models.Model):
    team: models.ForeignKey = models.ForeignKey("Team", on_delete=models.CASCADE, null=True)
    plugin: models.ForeignKey = models.ForeignKey("Plugin", on_delete=models.CASCADE)
    enabled: models.BooleanField = models.BooleanField(default=False)
    order: models.IntegerField = models.IntegerField()
    config: models.JSONField = models.JSONField(default=dict)
    # Error when running this plugin on an event (frontend: PluginErrorType)
    # - e.g: "undefined is not a function on index.js line 23"
    # - error = { message: "Exception in processEvent()", time: "iso-string", ...meta }
    error: models.JSONField = models.JSONField(default=None, null=True)

    created_at: models.DateTimeField = models.DateTimeField(auto_now_add=True)
    updated_at: models.DateTimeField = models.DateTimeField(auto_now=True)


class PluginAttachment(models.Model):
    team: models.ForeignKey = models.ForeignKey("Team", on_delete=models.CASCADE, null=True)
    plugin_config: models.ForeignKey = models.ForeignKey("PluginConfig", on_delete=models.CASCADE, null=True)
    key: models.CharField = models.CharField(max_length=200)
    content_type: models.CharField = models.CharField(max_length=200)
    file_name: models.CharField = models.CharField(max_length=200)
    file_size: models.IntegerField = models.IntegerField()
    contents: models.BinaryField = models.BinaryField()


class PluginStorage(models.Model):
    class Meta:
        constraints = [
            models.UniqueConstraint(fields=["plugin_config_id", "key"], name="posthog_unique_plugin_storage_key")
        ]

    plugin_config: models.ForeignKey = models.ForeignKey("PluginConfig", on_delete=models.CASCADE)
    key: models.CharField = models.CharField(max_length=200)
    value: models.TextField = models.TextField(blank=True, null=True)


class PluginLogEntry(UUIDModel):
    class Meta:
        indexes = [
            models.Index(fields=["plugin_config_id", "timestamp"]),
        ]

    class Source(models.TextChoices):
        SYSTEM = "SYSTEM", "system"
        PLUGIN = "PLUGIN", "plugin"
        CONSOLE = "CONSOLE", "console"

    class Type(models.TextChoices):
        DEBUG = "DEBUG", "debug"
        LOG = "LOG", "log"
        INFO = "INFO", "info"
        WARN = "WARN", "warn"
        ERROR = "ERROR", "error"

    team: models.ForeignKey = models.ForeignKey("Team", on_delete=models.CASCADE)
    plugin: models.ForeignKey = models.ForeignKey("Plugin", on_delete=models.CASCADE)
    plugin_config: models.ForeignKey = models.ForeignKey("PluginConfig", on_delete=models.CASCADE)
    timestamp: models.DateTimeField = models.DateTimeField(default=timezone.now)
    source: models.CharField = models.CharField(max_length=20, choices=Source.choices)
    type: models.CharField = models.CharField(max_length=20, choices=Type.choices)
    message: models.TextField = models.TextField(db_index=True)
    instance_id: models.UUIDField = models.UUIDField()

    __repr__ = sane_repr("plugin_config_id", "timestamp", "source", "type", "message")


@dataclass
class PluginLogEntryRaw:
    id: UUID
    team_id: int
    plugin_id: int
    plugin_config_id: int
    timestamp: datetime.datetime
    source: PluginLogEntry.Source
    type: PluginLogEntry.Type
    message: str
    instance_id: UUID


def fetch_plugin_log_entries(
    *,
    team_id: Optional[int] = None,
    plugin_config_id: Optional[int] = None,
    after: Optional[timezone.datetime] = None,
    before: Optional[timezone.datetime] = None,
    search: Optional[str] = None,
    limit: Optional[int] = None,
    type_filter: List[PluginLogEntry.Type] = [],
) -> List[Union[PluginLogEntry, PluginLogEntryRaw]]:
    clickhouse_where_parts: List[str] = []
    clickhouse_kwargs: Dict[str, Any] = {}
    if team_id is not None:
        clickhouse_where_parts.append("team_id = %(team_id)s")
        clickhouse_kwargs["team_id"] = team_id
    if plugin_config_id is not None:
        clickhouse_where_parts.append("plugin_config_id = %(plugin_config_id)s")
        clickhouse_kwargs["plugin_config_id"] = plugin_config_id
    if after is not None:
        clickhouse_where_parts.append("timestamp > toDateTime64(%(after)s, 6)")
        clickhouse_kwargs["after"] = after.isoformat().replace("+00:00", "")
    if before is not None:
        clickhouse_where_parts.append("timestamp < toDateTime64(%(before)s, 6)")
        clickhouse_kwargs["before"] = before.isoformat().replace("+00:00", "")
    if search:
        clickhouse_where_parts.append("message ILIKE %(search)s")
        clickhouse_kwargs["search"] = f"%{search}%"
    if len(type_filter) > 0:
        clickhouse_where_parts.append("type in %(types)s")
        clickhouse_kwargs["types"] = type_filter
    clickhouse_query = f"""
        SELECT id, team_id, plugin_id, plugin_config_id, timestamp, source, type, message, instance_id FROM plugin_log_entries
        WHERE {' AND '.join(clickhouse_where_parts)} ORDER BY timestamp DESC {f'LIMIT {limit}' if limit else ''}
    """
    return [PluginLogEntryRaw(*result) for result in cast(list, sync_execute(clickhouse_query, clickhouse_kwargs))]


@receiver(models.signals.post_save, sender=Organization)
def preinstall_plugins_for_new_organization(sender, instance: Organization, created: bool, **kwargs):
    if created and not settings.MULTI_TENANCY and can_install_plugins(instance):
        for plugin_url in settings.PLUGINS_PREINSTALLED_URLS:
            try:
                Plugin.objects.install(
                    organization=instance,
                    plugin_type=Plugin.PluginType.REPOSITORY,
                    url=plugin_url,
                    is_preinstalled=True,
                )
            except Exception as e:
                print(
                    f"⚠️ Cannot preinstall plugin from {plugin_url}, skipping it for organization {instance.name}:\n", e
                )


@receiver(models.signals.post_save, sender=Team)
def enable_preinstalled_plugins_for_new_team(sender, instance: Team, created: bool, **kwargs):
    if created and can_configure_plugins(instance.organization):
        for order, preinstalled_plugin in enumerate(Plugin.objects.filter(is_preinstalled=True)):

            PluginConfig.objects.create(
                team=instance,
                plugin=preinstalled_plugin,
                enabled=True,
                order=order,
                config=preinstalled_plugin.get_default_config(),
            )


@receiver([post_save, post_delete], sender=Plugin)
def plugin_reload_needed(sender, instance, created=None, **kwargs):
    # Newly created plugins don't have a config yet, so no need to reload
    if not created:
        reload_plugins_on_workers()


@receiver([post_save, post_delete], sender=PluginConfig)
def plugin_config_reload_needed(sender, instance, created=None, **kwargs):
    reload_plugins_on_workers()


@receiver([post_save, post_delete], sender=PluginAttachment)
def plugin_attachement_reload_needed(sender, instance, created=None, **kwargs):
    reload_plugins_on_workers()<|MERGE_RESOLUTION|>--- conflicted
+++ resolved
@@ -152,12 +152,8 @@
     from_web: models.BooleanField = models.BooleanField(default=False)
 
     created_at: models.DateTimeField = models.DateTimeField(auto_now_add=True)
-<<<<<<< HEAD
-    updated_at: models.DateTimeField = models.DateTimeField(auto_now=True)
+    updated_at: models.DateTimeField = models.DateTimeField(null=True, blank=True)
     log_level: models.IntegerField = models.IntegerField(null=True, blank=True)
-=======
-    updated_at: models.DateTimeField = models.DateTimeField(null=True, blank=True)
->>>>>>> 8ad19506
 
     objects: PluginManager = PluginManager()
 
