from dataclasses import dataclass
import hashlib
import hmac
import time
import jwt
import json
from datetime import timedelta, datetime
from typing import Any, Literal, Optional
from urllib.parse import urlencode

from django.db import models
from prometheus_client import Counter
import requests
from rest_framework.exceptions import ValidationError
from rest_framework.request import Request
from rest_framework import status
from posthog.exceptions_capture import capture_exception
from slack_sdk import WebClient
from slack_sdk.errors import SlackApiError
from google.oauth2 import service_account
from google.auth.transport.requests import Request as GoogleRequest

from django.conf import settings
from posthog.cache_utils import cache_for
from posthog.helpers.encrypted_fields import EncryptedJSONField
from posthog.models.instance_setting import get_instance_settings
from posthog.models.user import User
from products.messaging.backend.providers.mailjet import MailjetProvider
import structlog

from posthog.plugins.plugin_server_api import reload_integrations_on_workers
from posthog.sync import database_sync_to_async

logger = structlog.get_logger(__name__)

oauth_refresh_counter = Counter(
    "integration_oauth_refresh", "Number of times an oauth refresh has been attempted", labelnames=["kind", "result"]
)

PRIVATE_CHANNEL_WITHOUT_ACCESS = "PRIVATE_CHANNEL_WITHOUT_ACCESS"


def dot_get(d: Any, path: str, default: Any = None) -> Any:
    if path in d and d[path] is not None:
        return d[path]
    for key in path.split("."):
        if not isinstance(d, dict):
            return default
        d = d.get(key, default)
    return d


ERROR_TOKEN_REFRESH_FAILED = "TOKEN_REFRESH_FAILED"


class Integration(models.Model):
    class IntegrationKind(models.TextChoices):
        SLACK = "slack"
        SALESFORCE = "salesforce"
        HUBSPOT = "hubspot"
        GOOGLE_PUBSUB = "google-pubsub"
        GOOGLE_CLOUD_STORAGE = "google-cloud-storage"
        GOOGLE_ADS = "google-ads"
        SNAPCHAT = "snapchat"
        LINKEDIN_ADS = "linkedin-ads"
        INTERCOM = "intercom"
        EMAIL = "email"
        LINEAR = "linear"
        GITHUB = "github"
        META_ADS = "meta-ads"

    team = models.ForeignKey("Team", on_delete=models.CASCADE)

    # The integration type identifier
    kind = models.CharField(max_length=20, choices=IntegrationKind.choices)
    # The ID of the integration in the external system
    integration_id = models.TextField(null=True, blank=True)
    # Any config that COULD be passed to the frontend
    config = models.JSONField(default=dict)
    sensitive_config = EncryptedJSONField(
        default=dict,
        ignore_decrypt_errors=True,  # allows us to load previously unencrypted data
    )

    errors = models.TextField()

    # Meta
    created_at = models.DateTimeField(auto_now_add=True, blank=True)
    created_by = models.ForeignKey("User", on_delete=models.SET_NULL, null=True, blank=True)

    class Meta:
        constraints = [
            models.UniqueConstraint(
                fields=["team", "kind", "integration_id"], name="posthog_integration_kind_id_unique"
            )
        ]

    @property
    def display_name(self) -> str:
        if self.kind in OauthIntegration.supported_kinds:
            oauth_config = OauthIntegration.oauth_config_for_kind(self.kind)
            return dot_get(self.config, oauth_config.name_path, self.integration_id)
        if self.kind in GoogleCloudIntegration.supported_kinds:
            return self.integration_id or "unknown ID"
        if self.kind == "github":
            return dot_get(self.config, "account.name", self.integration_id)

        return f"ID: {self.integration_id}"

    @property
    def access_token(self) -> Optional[str]:
        return self.sensitive_config.get("access_token")

    @property
    def refresh_token(self) -> Optional[str]:
        return self.sensitive_config.get("refresh_token")


@database_sync_to_async
def aget_integration_by_id(integration_id: str, team_id: int) -> Integration | None:
    return Integration.objects.get(id=integration_id, team_id=team_id)


@dataclass
class OauthConfig:
    authorize_url: str
    token_url: str
    client_id: str
    client_secret: str
    scope: str
    id_path: str
    name_path: str
    token_info_url: Optional[str] = None
    token_info_graphql_query: Optional[str] = None
    token_info_config_fields: Optional[list[str]] = None
    additional_authorize_params: Optional[dict[str, str]] = None


class OauthIntegration:
    supported_kinds = [
        "slack",
        "salesforce",
        "hubspot",
        "google-ads",
        "snapchat",
        "linkedin-ads",
        "meta-ads",
        "intercom",
        "linear",
    ]
    integration: Integration

    def __str__(self) -> str:
        return f"OauthIntegration(integration={self.integration.id}, kind={self.integration.kind}, team={self.integration.team_id})"

    def __init__(self, integration: Integration) -> None:
        self.integration = integration

    @classmethod
    @cache_for(timedelta(minutes=5))
    def oauth_config_for_kind(cls, kind: str) -> OauthConfig:
        if kind == "slack":
            from_settings = get_instance_settings(
                [
                    "SLACK_APP_CLIENT_ID",
                    "SLACK_APP_CLIENT_SECRET",
                    "SLACK_APP_SIGNING_SECRET",
                ]
            )

            if not from_settings["SLACK_APP_CLIENT_ID"] or not from_settings["SLACK_APP_CLIENT_SECRET"]:
                raise NotImplementedError("Slack app not configured")

            return OauthConfig(
                authorize_url="https://slack.com/oauth/v2/authorize",
                token_url="https://slack.com/api/oauth.v2.access",
                client_id=from_settings["SLACK_APP_CLIENT_ID"],
                client_secret=from_settings["SLACK_APP_CLIENT_SECRET"],
                scope="channels:read,groups:read,chat:write,chat:write.customize",
                id_path="team.id",
                name_path="team.name",
            )
        elif kind == "salesforce":
            if not settings.SALESFORCE_CONSUMER_KEY or not settings.SALESFORCE_CONSUMER_SECRET:
                raise NotImplementedError("Salesforce app not configured")

            return OauthConfig(
                authorize_url="https://login.salesforce.com/services/oauth2/authorize",
                token_url="https://login.salesforce.com/services/oauth2/token",
                client_id=settings.SALESFORCE_CONSUMER_KEY,
                client_secret=settings.SALESFORCE_CONSUMER_SECRET,
                scope="full refresh_token",
                id_path="instance_url",
                name_path="instance_url",
            )
        elif kind == "salesforce-sandbox":
            if not settings.SALESFORCE_CONSUMER_KEY or not settings.SALESFORCE_CONSUMER_SECRET:
                raise NotImplementedError("Salesforce app not configured")

            return OauthConfig(
                authorize_url="https://test.salesforce.com/services/oauth2/authorize",
                token_url="https://test.salesforce.com/services/oauth2/token",
                client_id=settings.SALESFORCE_CONSUMER_KEY,
                client_secret=settings.SALESFORCE_CONSUMER_SECRET,
                scope="full refresh_token",
                id_path="instance_url",
                name_path="instance_url",
            )
        elif kind == "hubspot":
            if not settings.HUBSPOT_APP_CLIENT_ID or not settings.HUBSPOT_APP_CLIENT_SECRET:
                raise NotImplementedError("Hubspot app not configured")

            return OauthConfig(
                authorize_url="https://app.hubspot.com/oauth/authorize",
                token_url="https://api.hubapi.com/oauth/v1/token",
                token_info_url="https://api.hubapi.com/oauth/v1/access-tokens/:access_token",
                token_info_config_fields=["hub_id", "hub_domain", "user", "user_id", "scopes"],
                client_id=settings.HUBSPOT_APP_CLIENT_ID,
                client_secret=settings.HUBSPOT_APP_CLIENT_SECRET,
                scope="tickets crm.objects.contacts.write sales-email-read crm.objects.companies.read crm.objects.deals.read crm.objects.contacts.read crm.objects.quotes.read crm.objects.companies.write",
                additional_authorize_params={
                    # NOTE: these scopes are only available on certain hubspot plans and as such are optional
                    "optional_scope": "analytics.behavioral_events.send behavioral_events.event_definitions.read_write"
                },
                id_path="hub_id",
                name_path="hub_domain",
            )
        elif kind == "google-ads":
            if not settings.GOOGLE_ADS_APP_CLIENT_ID or not settings.GOOGLE_ADS_APP_CLIENT_SECRET:
                raise NotImplementedError("Google Ads app not configured")

            return OauthConfig(
                authorize_url="https://accounts.google.com/o/oauth2/v2/auth",
                # forces the consent screen, otherwise we won't receive a refresh token
                additional_authorize_params={"access_type": "offline", "prompt": "consent"},
                token_info_url="https://openidconnect.googleapis.com/v1/userinfo",
                token_info_config_fields=["sub", "email"],
                token_url="https://oauth2.googleapis.com/token",
                client_id=settings.GOOGLE_ADS_APP_CLIENT_ID,
                client_secret=settings.GOOGLE_ADS_APP_CLIENT_SECRET,
                scope="https://www.googleapis.com/auth/adwords https://www.googleapis.com/auth/userinfo.email",
                id_path="sub",
                name_path="email",
            )
        elif kind == "snapchat":
            if not settings.SNAPCHAT_APP_CLIENT_ID or not settings.SNAPCHAT_APP_CLIENT_SECRET:
                raise NotImplementedError("Snapchat app not configured")

            return OauthConfig(
                authorize_url="https://accounts.snapchat.com/accounts/oauth2/auth",
                token_url="https://accounts.snapchat.com/accounts/oauth2/token",
                token_info_url="https://adsapi.snapchat.com/v1/me",
                token_info_config_fields=["me.id", "me.email"],
                client_id=settings.SNAPCHAT_APP_CLIENT_ID,
                client_secret=settings.SNAPCHAT_APP_CLIENT_SECRET,
                scope="snapchat-offline-conversions-api snapchat-marketing-api",
                id_path="me.id",
                name_path="me.email",
            )
        elif kind == "linkedin-ads":
            if not settings.LINKEDIN_APP_CLIENT_ID or not settings.LINKEDIN_APP_CLIENT_SECRET:
                raise NotImplementedError("LinkedIn Ads app not configured")

            return OauthConfig(
                authorize_url="https://www.linkedin.com/oauth/v2/authorization",
                token_info_url="https://api.linkedin.com/v2/userinfo",
                token_info_config_fields=["sub", "email"],
                token_url="https://www.linkedin.com/oauth/v2/accessToken",
                client_id=settings.LINKEDIN_APP_CLIENT_ID,
                client_secret=settings.LINKEDIN_APP_CLIENT_SECRET,
                scope="r_ads rw_conversions openid profile email",
                id_path="sub",
                name_path="email",
            )
        elif kind == "intercom":
            if not settings.INTERCOM_APP_CLIENT_ID or not settings.INTERCOM_APP_CLIENT_SECRET:
                raise NotImplementedError("Intercom app not configured")

            return OauthConfig(
                authorize_url="https://app.intercom.com/oauth",
                token_url="https://api.intercom.io/auth/eagle/token",
                token_info_url="https://api.intercom.io/me",
                token_info_config_fields=["id", "email", "app.region"],
                client_id=settings.INTERCOM_APP_CLIENT_ID,
                client_secret=settings.INTERCOM_APP_CLIENT_SECRET,
                scope="",
                id_path="id",
                name_path="email",
            )
        elif kind == "linear":
            if not settings.LINEAR_APP_CLIENT_ID or not settings.LINEAR_APP_CLIENT_SECRET:
                raise NotImplementedError("Linear app not configured")

            return OauthConfig(
                authorize_url="https://linear.app/oauth/authorize",
                additional_authorize_params={"actor": "application"},
                token_url="https://api.linear.app/oauth/token",
                token_info_url="https://api.linear.app/graphql",
                token_info_graphql_query="{ viewer { organization { id name urlKey } } }",
                token_info_config_fields=[
                    "data.viewer.organization.id",
                    "data.viewer.organization.name",
                    "data.viewer.organization.urlKey",
                ],
                client_id=settings.LINEAR_APP_CLIENT_ID,
                client_secret=settings.LINEAR_APP_CLIENT_SECRET,
                scope="read issues:create",
                id_path="data.viewer.organization.id",
                name_path="data.viewer.organization.name",
            )
        elif kind == "meta-ads":
            if not settings.META_ADS_APP_CLIENT_ID or not settings.META_ADS_APP_CLIENT_SECRET:
                raise NotImplementedError("Meta Ads app not configured")

            return OauthConfig(
                authorize_url=f"https://www.facebook.com/{MetaAdsIntegration.api_version}/dialog/oauth",
                token_url=f"https://graph.facebook.com/{MetaAdsIntegration.api_version}/oauth/access_token",
                token_info_url=f"https://graph.facebook.com/{MetaAdsIntegration.api_version}/me",
                token_info_config_fields=["id", "name", "email"],
                client_id=settings.META_ADS_APP_CLIENT_ID,
                client_secret=settings.META_ADS_APP_CLIENT_SECRET,
                scope="ads_read ads_management business_management read_insights",
                id_path="id",
                name_path="name",
            )

        raise NotImplementedError(f"Oauth config for kind {kind} not implemented")

    @classmethod
    def redirect_uri(cls, kind: str) -> str:
        # The redirect uri is fixed but should always be https and include the "next" parameter for the frontend to redirect
        return f"{settings.SITE_URL.replace('http://', 'https://')}/integrations/{kind}/callback"

    @classmethod
    def authorize_url(cls, kind: str, token: str, next="") -> str:
        oauth_config = cls.oauth_config_for_kind(kind)

        query_params = {
            "client_id": oauth_config.client_id,
            "scope": oauth_config.scope,
            "redirect_uri": cls.redirect_uri(kind),
            "response_type": "code",
            "state": urlencode({"next": next, "token": token}),
            **(oauth_config.additional_authorize_params or {}),
        }

        return f"{oauth_config.authorize_url}?{urlencode(query_params)}"

    @classmethod
    def integration_from_oauth_response(
        cls, kind: str, team_id: int, created_by: User, params: dict[str, str]
    ) -> Integration:
        oauth_config = cls.oauth_config_for_kind(kind)
        res = requests.post(
            oauth_config.token_url,
            data={
                "client_id": oauth_config.client_id,
                "client_secret": oauth_config.client_secret,
                "code": params["code"],
                "redirect_uri": OauthIntegration.redirect_uri(kind),
                "grant_type": "authorization_code",
            },
        )

        config: dict = res.json()

        if res.status_code != 200 or not config.get("access_token"):
            # Hack to try getting sandbox auth token instead of their salesforce production account
            if kind == "salesforce":
                oauth_config = cls.oauth_config_for_kind("salesforce-sandbox")
                res = requests.post(
                    oauth_config.token_url,
                    data={
                        "client_id": oauth_config.client_id,
                        "client_secret": oauth_config.client_secret,
                        "code": params["code"],
                        "redirect_uri": OauthIntegration.redirect_uri(kind),
                        "grant_type": "authorization_code",
                    },
                )

                config = res.json()

                if res.status_code != 200 or not config.get("access_token"):
                    logger.error(f"Oauth error for {kind}", response=res.text)
                    raise Exception(f"Oauth error for {kind}. Status code = {res.status_code}")
            else:
                logger.error(f"Oauth error for {kind}", response=res.text)
                raise Exception(f"Oauth error. Status code = {res.status_code}")

        if oauth_config.token_info_url:
            # If token info url is given we call it and check the integration id from there
            if oauth_config.token_info_graphql_query:
                token_info_res = requests.post(
                    oauth_config.token_info_url,
                    headers={"Authorization": f"Bearer {config['access_token']}"},
                    json={"query": oauth_config.token_info_graphql_query},
                )
            else:
                token_info_res = requests.get(
                    oauth_config.token_info_url.replace(":access_token", config["access_token"]),
                    headers={"Authorization": f"Bearer {config['access_token']}"},
                )

            if token_info_res.status_code == 200:
                data = token_info_res.json()
                if oauth_config.token_info_config_fields:
                    for field in oauth_config.token_info_config_fields:
                        config[field] = dot_get(data, field)

        integration_id = dot_get(config, oauth_config.id_path)

        if isinstance(integration_id, int):
            integration_id = str(integration_id)

        if not isinstance(integration_id, str):
            raise Exception("Oauth error")

        sensitive_config: dict = {
            "access_token": config.pop("access_token"),
            # NOTE: We don't actually use the refresh and id tokens (typically they aren't even provided for this sort of service auth)
            # but we ensure they are popped and stored in sensitive config to avoid accidental exposure
            "refresh_token": config.pop("refresh_token", None),
            "id_token": config.pop("id_token", None),
        }

        # Handle case where Salesforce doesn't provide expires_in in initial response
        if not config.get("expires_in") and kind == "salesforce":
            # Default to 1 hour for Salesforce if not provided (conservative)
            config["expires_in"] = 3600

        config["refreshed_at"] = int(time.time())

        integration, created = Integration.objects.update_or_create(
            team_id=team_id,
            kind=kind,
            integration_id=integration_id,
            defaults={
                "config": config,
                "sensitive_config": sensitive_config,
                "created_by": created_by,
            },
        )

        if integration.errors:
            integration.errors = ""
            integration.save()

        return integration

    def access_token_expired(self, time_threshold: Optional[timedelta] = None) -> bool:
        # Not all integrations have refresh tokens or expiries, so we just return False if we can't check

        refresh_token = self.integration.sensitive_config.get("refresh_token")
        expires_in = self.integration.config.get("expires_in")
        refreshed_at = self.integration.config.get("refreshed_at")

        if not refresh_token:
            return False

        if not expires_in and self.integration.kind == "salesforce":
            # Salesforce tokens typically last 2-4 hours, we'll assume 1 hour (3600 seconds) to be conservative
            expires_in = 3600

        if not expires_in or not refreshed_at:
            return False

        # To be really safe we refresh if its half way through the expiry
        time_threshold = time_threshold or timedelta(seconds=expires_in / 2)

        return time.time() > refreshed_at + expires_in - time_threshold.total_seconds()

    def refresh_access_token(self):
        """
        Refresh the access token for the integration if necessary
        """

        oauth_config = self.oauth_config_for_kind(self.integration.kind)

        res = requests.post(
            oauth_config.token_url,
            data={
                "client_id": oauth_config.client_id,
                "client_secret": oauth_config.client_secret,
                "refresh_token": self.integration.sensitive_config["refresh_token"],
                "grant_type": "refresh_token",
            },
        )

        config: dict = res.json()

        if res.status_code != 200 or not config.get("access_token"):
            logger.warning(f"Failed to refresh token for {self}", response=res.text)
            self.integration.errors = ERROR_TOKEN_REFRESH_FAILED
            oauth_refresh_counter.labels(self.integration.kind, "failed").inc()
        else:
            logger.info(f"Refreshed access token for {self}")
            self.integration.sensitive_config["access_token"] = config["access_token"]

            # Handle case where Salesforce doesn't provide expires_in in refresh response
            expires_in = config.get("expires_in")
            if not expires_in and self.integration.kind == "salesforce":
                # Default to 1 hour for Salesforce if not provided (conservative)
                expires_in = 3600

            self.integration.config["expires_in"] = expires_in
            self.integration.config["refreshed_at"] = int(time.time())
            reload_integrations_on_workers(self.integration.team_id, [self.integration.id])
            oauth_refresh_counter.labels(self.integration.kind, "success").inc()
        self.integration.save()


class SlackIntegrationError(Exception):
    pass


class SlackIntegration:
    integration: Integration

    def __init__(self, integration: Integration) -> None:
        if integration.kind != "slack":
            raise Exception("SlackIntegration init called with Integration with wrong 'kind'")

        self.integration = integration

    @property
    def client(self) -> WebClient:
        return WebClient(self.integration.sensitive_config["access_token"])

    def list_channels(self, should_include_private_channels: bool, authed_user: str) -> list[dict]:
        # NOTE: Annoyingly the Slack API has no search so we have to load all channels...
        # We load public and private channels separately as when mixed, the Slack API pagination is buggy
        public_channels = self._list_channels_by_type("public_channel")
        private_channels = self._list_channels_by_type("private_channel", should_include_private_channels, authed_user)
        channels = public_channels + private_channels

        return sorted(channels, key=lambda x: x["name"])

    def get_channel_by_id(
        self, channel_id: str, should_include_private_channels: bool = False, authed_user: str | None = None
    ) -> Optional[dict]:
        try:
            response = self.client.conversations_info(channel=channel_id, include_num_members=True)
            channel = response["channel"]
            members_response = self.client.conversations_members(channel=channel_id, limit=channel["num_members"] + 1)
            isMember = authed_user in members_response["members"]

            if not isMember:
                return None

            isPrivateWithoutAccess = channel["is_private"] and not should_include_private_channels

            return {
                "id": channel["id"],
                "name": PRIVATE_CHANNEL_WITHOUT_ACCESS if isPrivateWithoutAccess else channel["name"],
                "is_private": channel["is_private"],
                "is_member": channel.get("is_member", True),
                "is_ext_shared": channel["is_ext_shared"],
                "is_private_without_access": isPrivateWithoutAccess,
            }
        except SlackApiError as e:
            if e.response["error"] == "channel_not_found":
                return None
            raise

    def _list_channels_by_type(
        self,
        type: Literal["public_channel", "private_channel"],
        should_include_private_channels: bool = False,
        authed_user: str | None = None,
    ) -> list[dict]:
        max_page = 50
        channels = []
        cursor = None

        while max_page > 0:
            max_page -= 1
            if type == "public_channel":
                res = self.client.conversations_list(exclude_archived=True, types=type, limit=200, cursor=cursor)
            else:
                res = self.client.users_conversations(
                    exclude_archived=True, types=type, limit=200, cursor=cursor, user=authed_user
                )

                for channel in res["channels"]:
                    if channel["is_private"] and not should_include_private_channels:
                        channel["name"] = PRIVATE_CHANNEL_WITHOUT_ACCESS
                        channel["is_private_without_access"] = True

            channels.extend(res["channels"])
            cursor = res["response_metadata"]["next_cursor"]
            if not cursor:
                break

        return channels

    @classmethod
    def validate_request(cls, request: Request):
        """
        Based on https://api.slack.com/authentication/verifying-requests-from-slack
        """
        slack_config = cls.slack_config()
        slack_signature = request.headers.get("X-SLACK-SIGNATURE")
        slack_time = request.headers.get("X-SLACK-REQUEST-TIMESTAMP")

        if not slack_config["SLACK_APP_SIGNING_SECRET"] or not slack_signature or not slack_time:
            raise SlackIntegrationError("Invalid")

        # Check the token is not older than 5mins
        try:
            if time.time() - float(slack_time) > 300:
                raise SlackIntegrationError("Expired")
        except ValueError:
            raise SlackIntegrationError("Invalid")

        sig_basestring = f"v0:{slack_time}:{request.body.decode('utf-8')}"

        my_signature = (
            "v0="
            + hmac.new(
                slack_config["SLACK_APP_SIGNING_SECRET"].encode("utf-8"),
                sig_basestring.encode("utf-8"),
                digestmod=hashlib.sha256,
            ).hexdigest()
        )

        if not hmac.compare_digest(my_signature, slack_signature):
            raise SlackIntegrationError("Invalid")

    @classmethod
    @cache_for(timedelta(minutes=5))
    def slack_config(cls):
        config = get_instance_settings(
            [
                "SLACK_APP_CLIENT_ID",
                "SLACK_APP_CLIENT_SECRET",
                "SLACK_APP_SIGNING_SECRET",
            ]
        )

        return config


class GoogleAdsIntegration:
    integration: Integration

    def __init__(self, integration: Integration) -> None:
        if integration.kind != "google-ads":
            raise Exception("GoogleAdsIntegration init called with Integration with wrong 'kind'")

        self.integration = integration

    @property
    def client(self) -> WebClient:
        return WebClient(self.integration.sensitive_config["access_token"])

    def list_google_ads_conversion_actions(self, customer_id, parent_id=None) -> list[dict]:
        response = requests.request(
            "POST",
            f"https://googleads.googleapis.com/v18/customers/{customer_id}/googleAds:searchStream",
            json={"query": "SELECT conversion_action.id, conversion_action.name FROM conversion_action"},
            headers={
                "Content-Type": "application/json",
                "Authorization": f"Bearer {self.integration.sensitive_config['access_token']}",
                "developer-token": settings.GOOGLE_ADS_DEVELOPER_TOKEN,
                **({"login-customer-id": parent_id} if parent_id else {}),
            },
        )

        if response.status_code != 200:
            capture_exception(
                Exception(f"GoogleAdsIntegration: Failed to list ads conversion actions: {response.text}")
            )
            raise Exception(f"There was an internal error")

        return response.json()

    # Google Ads manager accounts can have access to other accounts (including other manager accounts).
    # Filter out duplicates where a user has direct access and access through a manager account, while prioritizing direct access.
    def list_google_ads_accessible_accounts(self) -> list[dict[str, str]]:
        response = requests.request(
            "GET",
            f"https://googleads.googleapis.com/v18/customers:listAccessibleCustomers",
            headers={
                "Content-Type": "application/json",
                "Authorization": f"Bearer {self.integration.sensitive_config['access_token']}",
                "developer-token": settings.GOOGLE_ADS_DEVELOPER_TOKEN,
            },
        )

        if response.status_code != 200:
            capture_exception(Exception(f"GoogleAdsIntegration: Failed to list accessible accounts: {response.text}"))
            raise Exception(f"There was an internal error")

        accessible_accounts = response.json()
        all_accounts: list[dict[str, str]] = []

        def dfs(account_id, accounts=None, parent_id=None) -> list[dict]:
            if accounts is None:
                accounts = []
            response = requests.request(
                "POST",
                f"https://googleads.googleapis.com/v18/customers/{account_id}/googleAds:searchStream",
                json={
                    "query": "SELECT customer_client.descriptive_name, customer_client.client_customer, customer_client.level, customer_client.manager, customer_client.status FROM customer_client WHERE customer_client.level <= 5"
                },
                headers={
                    "Content-Type": "application/json",
                    "Authorization": f"Bearer {self.integration.sensitive_config['access_token']}",
                    "developer-token": settings.GOOGLE_ADS_DEVELOPER_TOKEN,
                    **({"login-customer-id": parent_id} if parent_id else {}),
                },
            )

            if response.status_code != 200:
                return accounts

            data = response.json()

            for nested_account in data[0]["results"]:
                if any(
                    account["id"] == nested_account["customerClient"]["clientCustomer"].split("/")[1]
                    and account["level"] > nested_account["customerClient"]["level"]
                    for account in accounts
                ):
                    accounts = [
                        account
                        for account in accounts
                        if account["id"] != nested_account["customerClient"]["clientCustomer"].split("/")[1]
                    ]
                elif any(
                    account["id"] == nested_account["customerClient"]["clientCustomer"].split("/")[1]
                    and account["level"] < nested_account["customerClient"]["level"]
                    for account in accounts
                ):
                    continue
                if nested_account["customerClient"].get("status") != "ENABLED":
                    continue
                accounts.append(
                    {
                        "parent_id": parent_id,
                        "id": nested_account["customerClient"].get("clientCustomer").split("/")[1],
                        "level": nested_account["customerClient"].get("level"),
                        "name": nested_account["customerClient"].get("descriptiveName", "Google Ads account"),
                    }
                )

            return accounts

        for account in accessible_accounts["resourceNames"]:
            all_accounts = dfs(account.split("/")[1], all_accounts, account.split("/")[1])

        return all_accounts


class GoogleCloudIntegration:
    supported_kinds = ["google-pubsub", "google-cloud-storage"]
    integration: Integration

    def __init__(self, integration: Integration) -> None:
        self.integration = integration

    @classmethod
    def integration_from_key(
        cls, kind: str, key_info: dict, team_id: int, created_by: Optional[User] = None
    ) -> Integration:
        if kind == "google-pubsub":
            scope = "https://www.googleapis.com/auth/pubsub"
        elif kind == "google-cloud-storage":
            scope = "https://www.googleapis.com/auth/devstorage.read_write"
        else:
            raise NotImplementedError(f"Google Cloud integration kind {kind} not implemented")

        try:
            credentials = service_account.Credentials.from_service_account_info(key_info, scopes=[scope])
            credentials.refresh(GoogleRequest())
        except Exception:
            raise ValidationError(f"Failed to authenticate with provided service account key")

        integration, created = Integration.objects.update_or_create(
            team_id=team_id,
            kind=kind,
            integration_id=credentials.service_account_email,
            defaults={
                "config": {
                    "expires_in": credentials.expiry.timestamp() - int(time.time()),
                    "refreshed_at": int(time.time()),
                    "access_token": credentials.token,
                },
                "sensitive_config": key_info,
                "created_by": created_by,
            },
        )

        if integration.errors:
            integration.errors = ""
            integration.save()

        return integration

    def access_token_expired(self, time_threshold: Optional[timedelta] = None) -> bool:
        expires_in = self.integration.config.get("expires_in")
        refreshed_at = self.integration.config.get("refreshed_at")
        if not expires_in or not refreshed_at:
            return False

        # To be really safe we refresh if its half way through the expiry
        time_threshold = time_threshold or timedelta(seconds=expires_in / 2)

        return time.time() > refreshed_at + expires_in - time_threshold.total_seconds()

    def refresh_access_token(self):
        """
        Refresh the access token for the integration if necessary
        """
        if self.integration.kind == "google-pubsub":
            scope = "https://www.googleapis.com/auth/pubsub"
        elif self.integration.kind == "google-cloud-storage":
            scope = "https://www.googleapis.com/auth/devstorage.read_write"
        else:
            raise NotImplementedError(f"Google Cloud integration kind {self.integration.kind} not implemented")

        credentials = service_account.Credentials.from_service_account_info(
            self.integration.sensitive_config, scopes=[scope]
        )

        try:
            credentials.refresh(GoogleRequest())
        except Exception:
            raise ValidationError(f"Failed to authenticate with provided service account key")

        self.integration.config = {
            "expires_in": credentials.expiry.timestamp() - int(time.time()),
            "refreshed_at": int(time.time()),
            "access_token": credentials.token,
        }
        self.integration.save()
        reload_integrations_on_workers(self.integration.team_id, [self.integration.id])

        logger.info(f"Refreshed access token for {self}")


class LinkedInAdsIntegration:
    integration: Integration

    def __init__(self, integration: Integration) -> None:
        if integration.kind != "linkedin-ads":
            raise Exception("LinkedInAdsIntegration init called with Integration with wrong 'kind'")

        self.integration = integration

    @property
    def client(self) -> WebClient:
        return WebClient(self.integration.sensitive_config["access_token"])

    def list_linkedin_ads_conversion_rules(self, account_id):
        response = requests.request(
            "GET",
            f"https://api.linkedin.com/rest/conversions?q=account&account=urn%3Ali%3AsponsoredAccount%3A{account_id}&fields=conversionMethod%2Cenabled%2Ctype%2Cname%2Cid%2Ccampaigns%2CattributionType",
            headers={
                "Content-Type": "application/json",
                "Authorization": f"Bearer {self.integration.sensitive_config['access_token']}",
                "LinkedIn-Version": "202409",
            },
        )

        return response.json()

    def list_linkedin_ads_accounts(self) -> dict:
        response = requests.request(
            "GET",
            "https://api.linkedin.com/v2/adAccountsV2?q=search",
            headers={
                "Content-Type": "application/json",
                "Authorization": f"Bearer {self.integration.sensitive_config['access_token']}",
                "LinkedIn-Version": "202409",
            },
        )

        return response.json()


class EmailIntegration:
    integration: Integration

    def __init__(self, integration: Integration) -> None:
        if integration.kind != "email":
            raise Exception("EmailIntegration init called with Integration with wrong 'kind'")
        self.integration = integration

    @property
    def mailjet_provider(self) -> MailjetProvider:
        return MailjetProvider()

    @classmethod
    def integration_from_domain(cls, domain: str, team_id: int, created_by: Optional[User] = None) -> Integration:
        mailjet = MailjetProvider()
        mailjet.create_email_domain(domain, team_id=team_id)

        integration, created = Integration.objects.update_or_create(
            team_id=team_id,
            kind="email",
            integration_id=domain,
            defaults={
                "config": {
                    "domain": domain,
                    "mailjet_verified": False,
                    "aws_ses_verified": False,
                },
                "created_by": created_by,
            },
        )

        if integration.errors:
            integration.errors = ""
            integration.save()

        return integration

    @classmethod
    def integration_from_keys(
        cls, api_key: str, secret_key: str, team_id: int, created_by: Optional[User] = None
    ) -> Integration:
        integration, created = Integration.objects.update_or_create(
            team_id=team_id,
            kind="email",
            integration_id=api_key,
            defaults={
                "config": {
                    "api_key": api_key,
                    "vendor": "mailjet",
                },
                "sensitive_config": {
                    "secret_key": secret_key,
                },
                "created_by": created_by,
            },
        )
        if integration.errors:
            integration.errors = ""
            integration.save()

        return integration

    def verify(self):
        domain = self.integration.config.get("domain")

        verification_result = self.mailjet_provider.verify_email_domain(domain, team_id=self.integration.team_id)

        if verification_result.get("status") == "success":
            updated_config = {"mailjet_verified": True}

            # Merge the new config with existing config
            updated_config = {**self.integration.config, **updated_config}
            self.integration.config = updated_config
            self.integration.save()

        return verification_result


class LinearIntegration:
    integration: Integration

    def __init__(self, integration: Integration) -> None:
        if integration.kind != "linear":
            raise Exception("LinearIntegration init called with Integration with wrong 'kind'")

        self.integration = integration

    def url_key(self) -> str:
        return dot_get(self.integration.config, "data.viewer.organization.urlKey")

    def list_teams(self) -> list[dict]:
        body = self.query(f"{{ teams {{ nodes {{ id name }} }} }}")
        teams = dot_get(body, "data.teams.nodes")
        return teams

    def create_issue(self, team_id: str, posthog_issue_id: str, config: dict[str, str]):
        title: str = json.dumps(config.pop("title"))
        description: str = json.dumps(config.pop("description"))
        linear_team_id = config.pop("team_id")

        issue_create_query = f'mutation IssueCreate {{ issueCreate(input: {{ title: {title}, description: {description}, teamId: "{linear_team_id}" }}) {{ success issue {{ identifier }} }} }}'
        body = self.query(issue_create_query)
        linear_issue_id = dot_get(body, "data.issueCreate.issue.identifier")

        attachment_url = f"{settings.SITE_URL}/project/{team_id}/error_tracking/{posthog_issue_id}"
        link_attachment_query = f'mutation AttachmentCreate {{ attachmentCreate(input: {{ issueId: "{linear_issue_id}", title: "PostHog issue", url: "{attachment_url}" }}) {{ success }} }}'
        self.query(link_attachment_query)

        return linear_issue_id

    def query(self, query):
        response = requests.post(
            "https://api.linear.app/graphql",
            headers={"Authorization": f"Bearer {self.integration.sensitive_config['access_token']}"},
            json={"query": query},
        )
        return response.json()


class GitHubIntegration:
    integration: Integration

    @classmethod
    def client_request(cls, endpoint: str, method: str = "GET") -> requests.Response:
        jwt_token = jwt.encode(
            {
                "iat": int(time.time()),
                "exp": int(time.time()) + 600,  # 10 minutes
                "iss": settings.GITHUB_APP_CLIENT_ID,
            },
            settings.GITHUB_APP_PRIVATE_KEY,
            algorithm="RS256",
        )

        return requests.request(
            method,
            f"https://api.github.com/app/{endpoint}",
            headers={
                "Accept": "application/vnd.github+json",
                "Authorization": f"Bearer {jwt_token}",
                "X-GitHub-Api-Version": "2022-11-28",
            },
        )

    @classmethod
    def integration_from_installation_id(
        cls, installation_id: str, team_id: int, created_by: Optional[User] = None
    ) -> Integration:
        installation_info = cls.client_request(f"installations/{installation_id}").json()
        access_token = cls.client_request(f"installations/{installation_id}/access_tokens", method="POST").json()

        config = {
            "installation_id": installation_id,
            "expires_in": datetime.fromisoformat(access_token["expires_at"]).timestamp() - int(time.time()),
            "refreshed_at": int(time.time()),
            "repository_selection": access_token["repository_selection"],
            "account": {
                "type": dot_get(installation_info, "account.type", None),
                "name": dot_get(installation_info, "account.login", installation_id),
            },
        }

        sensitive_config = {"access_token": access_token["token"]}

        integration, created = Integration.objects.update_or_create(
            team_id=team_id,
            kind="github",
            integration_id=installation_id,
            defaults={
                "config": config,
                "sensitive_config": sensitive_config,
                "created_by": created_by,
            },
        )

        if integration.errors:
            integration.errors = ""
            integration.save()

        return integration

    def __init__(self, integration: Integration) -> None:
        if integration.kind != "github":
            raise Exception("GitHubIntegration init called with Integration with wrong 'kind'")
        self.integration = integration

    def access_token_expired(self, time_threshold: Optional[timedelta] = None) -> bool:
        expires_in = self.integration.config.get("expires_in")
        refreshed_at = self.integration.config.get("refreshed_at")
        if not expires_in or not refreshed_at:
            return False

        # To be really safe we refresh if its half way through the expiry
        time_threshold = time_threshold or timedelta(seconds=expires_in / 2)

        return time.time() > refreshed_at + expires_in - time_threshold.total_seconds()

    def refresh_access_token(self):
        """
        Refresh the access token for the integration if necessary
        """
        response = self.client_request(f"installations/{self.integration.integration_id}/access_tokens", method="POST")
        config = response.json()

        if response.status_code != status.HTTP_201_CREATED or not config.get("token"):
            logger.warning(f"Failed to refresh token for {self}", response=response.text)
            self.integration.errors = ERROR_TOKEN_REFRESH_FAILED
            oauth_refresh_counter.labels(self.integration.kind, "failed").inc()
        else:
            logger.info(f"Refreshed access token for {self}")
            expires_in = datetime.fromisoformat(config["expires_at"]).timestamp() - int(time.time())
            self.integration.config["expires_in"] = expires_in
            self.integration.config["refreshed_at"] = int(time.time())
            self.integration.sensitive_config["access_token"] = config["token"]
            reload_integrations_on_workers(self.integration.team_id, [self.integration.id])
            oauth_refresh_counter.labels(self.integration.kind, "success").inc()
        self.integration.save()

<<<<<<< HEAD

class MetaAdsIntegration:
    integration: Integration
    api_version: str = "v23.0"

    def __init__(self, integration: Integration) -> None:
        if integration.kind != "meta-ads":
            raise Exception("MetaAdsIntegration init called with Integration with wrong 'kind'")
        self.integration = integration

    def refresh_access_token(self):
        oauth_config = OauthIntegration.oauth_config_for_kind(self.integration.kind)

        # check if refresh is necessary (less than 7 days)
        if self.integration.config.get("expires_in") and self.integration.config.get("refreshed_at"):
            if (
                time.time()
                > self.integration.config.get("refreshed_at") + self.integration.config.get("expires_in") - 604800
            ):
                return

        res = requests.post(
            oauth_config.token_url,
            data={
                "client_id": oauth_config.client_id,
                "client_secret": oauth_config.client_secret,
                "fb_exchange_token": self.integration.sensitive_config["access_token"],
                "grant_type": "fb_exchange_token",
                "set_token_expires_in_60_days": True,
            },
        )

        config: dict = res.json()

        if res.status_code != 200 or not config.get("access_token"):
            logger.warning(f"Failed to refresh token for {self}", response=res.text)
            self.integration.errors = ERROR_TOKEN_REFRESH_FAILED
            oauth_refresh_counter.labels(self.integration.kind, "failed").inc()
        else:
            logger.info(f"Refreshed access token for {self}")
            self.integration.sensitive_config["access_token"] = config["access_token"]
            self.integration.errors = ""
            self.integration.config["expires_in"] = config.get("expires_in")
            self.integration.config["refreshed_at"] = int(time.time())
            # not used in CDP yet
            # reload_integrations_on_workers(self.integration.team_id, [self.integration.id])
            oauth_refresh_counter.labels(self.integration.kind, "success").inc()
        self.integration.save()
=======
    def create_issue(self, team_id: str, posthog_issue_id: str, config: dict[str, str]):
        pass
>>>>>>> 62c4b90f
<|MERGE_RESOLUTION|>--- conflicted
+++ resolved
@@ -1098,7 +1098,9 @@
             oauth_refresh_counter.labels(self.integration.kind, "success").inc()
         self.integration.save()
 
-<<<<<<< HEAD
+    def create_issue(self, team_id: str, posthog_issue_id: str, config: dict[str, str]):
+        pass
+
 
 class MetaAdsIntegration:
     integration: Integration
@@ -1146,8 +1148,4 @@
             # not used in CDP yet
             # reload_integrations_on_workers(self.integration.team_id, [self.integration.id])
             oauth_refresh_counter.labels(self.integration.kind, "success").inc()
-        self.integration.save()
-=======
-    def create_issue(self, team_id: str, posthog_issue_id: str, config: dict[str, str]):
-        pass
->>>>>>> 62c4b90f
+        self.integration.save()