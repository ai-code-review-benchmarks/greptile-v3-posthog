--- conflicted
+++ resolved
@@ -625,28 +625,8 @@
         # So, if an extra query check helps us avoid the write path, it's worth it.
 
         try:
-<<<<<<< HEAD
-            hash_key_override = str(hash_key_override)
-
-            # :TRICKY: There are a few cases for write we need to handle:
-            # 1. Ingestion delay causing the person to not have been created yet or the distinct_id not yet associated
-            # 2. Merging of two different already existing persons, which results in 1 person_id being deleted and ff hash key overrides to be moved.
-            # 3. Person being deleted via UI or API (this is rare)
-            #
-            # In all cases, we simply try to find all personIDs associated with the distinct_id
-            # and the hash_key_override, and add overrides for all these personIDs.
-            # On merge, if a person is deleted, it is fine because the below line in plugin-server will take care of it.
-            # https://github.com/PostHog/posthog/blob/master/plugin-server/src/worker/ingestion/person-state.ts#L696 (addFeatureFlagHashKeysForMergedPerson)
-
-            writing_hash_key_override = set_feature_flag_hash_key_overrides(
-                team_id, [distinct_id, hash_key_override], hash_key_override
-            )
-            team_id_label = label_for_team_id_to_track(team_id)
-            FLAG_HASH_KEY_WRITES_COUNTER.labels(team_id=team_id_label, successful_write=writing_hash_key_override).inc()
-=======
             with execute_with_timeout(FLAG_MATCHING_QUERY_TIMEOUT_MS, DATABASE_FOR_FLAG_MATCHING) as cursor:
                 distinct_ids = [distinct_id, str(hash_key_override)]
-
                 query = """
                     WITH target_person_ids AS (
                         SELECT team_id, person_id FROM posthog_persondistinctid WHERE team_id = %(team_id)s AND distinct_id IN %(distinct_ids)s
@@ -661,7 +641,6 @@
                 cursor.execute(query, {"team_id": team_id, "distinct_ids": tuple(distinct_ids)})  # type: ignore
                 flags_with_no_overrides = [row[0] for row in cursor.fetchall()]
                 should_write_hash_key_override = len(flags_with_no_overrides) > 0
->>>>>>> 009d52f9
         except Exception as e:
             handle_feature_flag_exception(e)
 
@@ -682,6 +661,10 @@
                 writing_hash_key_override = set_feature_flag_hash_key_overrides(
                     team_id, [distinct_id, hash_key_override], hash_key_override
                 )
+                team_id_label = label_for_team_id_to_track(team_id)
+                FLAG_HASH_KEY_WRITES_COUNTER.labels(
+                    team_id=team_id_label, successful_write=writing_hash_key_override
+                ).inc()
             except Exception as e:
                 # If the database is in read-only mode, we can't handle experience continuity flags,
                 # since the set_feature_flag_hash_key_overrides call will fail.
