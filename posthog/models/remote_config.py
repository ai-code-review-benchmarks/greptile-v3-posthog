--- conflicted
+++ resolved
@@ -110,13 +110,8 @@
     def get_hypercache(cls):
         def load_config(token):
             try:
-<<<<<<< HEAD
-                return cls.objects.select_related("team").get(team__api_token=token).build_config()
-            except cls.DoesNotExist:
-=======
                 return RemoteConfig.objects.select_related("team").get(team__api_token=token).build_config()
             except RemoteConfig.DoesNotExist:
->>>>>>> 5f4922ac
                 return HyperCacheStoreMissing()
 
         return HyperCache(
@@ -408,11 +403,7 @@
             self.save()
 
             try:
-<<<<<<< HEAD
-                RemoteConfig.get_hypercache().update_cache(self.team)
-=======
                 RemoteConfig.get_hypercache().update_cache(self.team.api_token)
->>>>>>> 5f4922ac
             except Exception as e:
                 logger.exception(f"Failed to update hypercache for team {self.team_id}")
                 capture_exception(e)
