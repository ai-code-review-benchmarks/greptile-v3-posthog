import re
from decimal import Decimal
from functools import lru_cache
from typing import TYPE_CHECKING, Any, Optional, cast
from zoneinfo import ZoneInfo

import posthoganalytics
import pydantic
import pytz
from django.conf import settings
from django.contrib.postgres.fields import ArrayField
from django.core.validators import (
    MaxValueValidator,
    MinLengthValidator,
    MinValueValidator,
)
from django.db import connection, models, transaction
from django.db.models import QuerySet
from django.db.models.signals import post_delete, post_save

from posthog.clickhouse.query_tagging import tag_queries
from posthog.cloud_utils import is_cloud
from posthog.helpers.dashboard_templates import create_dashboard_from_template
from posthog.models.dashboard import Dashboard
from posthog.models.filters.filter import Filter
from posthog.models.filters.mixins.utils import cached_property
from posthog.models.filters.utils import GroupTypeIndex
from posthog.models.instance_setting import get_instance_setting
from posthog.models.signals import mutable_receiver
from posthog.models.utils import (
    UUIDClassicModel,
    generate_random_token_project,
    sane_repr,
)
from posthog.settings.utils import get_list
from posthog.utils import GenericEmails

from ...hogql.modifiers import set_default_modifier_values
from ...schema import HogQLQueryModifiers, PathCleaningFilter, PersonsOnEventsMode
from .team_caching import get_team_in_cache, set_team_in_cache

if TYPE_CHECKING:
    from posthog.models.user import User

TIMEZONES = [(tz, tz) for tz in pytz.all_timezones]

# TODO: DEPRECATED; delete when these attributes can be fully removed from `Team` model
DEPRECATED_ATTRS = (
    "plugins_opt_in",
    "opt_out_capture",
    "event_names",
    "event_names_with_usage",
    "event_properties",
    "event_properties_with_usage",
    "event_properties_numerical",
)


# keep in sync with posthog/frontend/src/scenes/project/Settings/ExtraTeamSettings.tsx
class AvailableExtraSettings:
    pass


class TeamManager(models.Manager):
    def get_queryset(self):
        return super().get_queryset().defer(*DEPRECATED_ATTRS)

    def set_test_account_filters(self, organization: Optional[Any]) -> list:
        filters = [
            {
                "key": "$host",
                "operator": "not_regex",
                "value": r"^(localhost|127\.0\.0\.1)($|:)",
                "type": "event",
            }
        ]
        if organization:
            example_emails = organization.members.only("email")
            generic_emails = GenericEmails()
            example_emails = [email.email for email in example_emails if not generic_emails.is_generic(email.email)]
            if len(example_emails) > 0:
                example_email = re.search(r"@[\w.]+", example_emails[0])
                if example_email:
                    return [
                        {"key": "email", "operator": "not_icontains", "value": example_email.group(), "type": "person"},
                        *filters,
                    ]
        return filters

    def create_with_data(self, user: Any = None, default_dashboards: bool = True, **kwargs) -> "Team":
        kwargs["test_account_filters"] = self.set_test_account_filters(kwargs.get("organization"))
        team = cast("Team", self.create(**kwargs))

        # Create default dashboards (skipped for demo projects)
        if default_dashboards:
            dashboard = Dashboard.objects.db_manager(self.db).create(name="My App Dashboard", pinned=True, team=team)
            create_dashboard_from_template("DEFAULT_APP", dashboard)
            team.primary_dashboard = dashboard
            team.save()
        return team

    def create(self, **kwargs):
        from ..project import Project

        with transaction.atomic(using=self.db):
            if "id" not in kwargs:
                kwargs["id"] = self.increment_id_sequence()
            if kwargs.get("project") is None and kwargs.get("project_id") is None:
                # If a parent project is not provided for this team, ensure there is one
                # This should be removed once environments are fully rolled out
                project_kwargs = {}
                if organization := kwargs.get("organization"):
                    project_kwargs["organization"] = organization
                elif organization_id := kwargs.get("organization_id"):
                    project_kwargs["organization_id"] = organization_id
                if name := kwargs.get("name"):
                    project_kwargs["name"] = name
                kwargs["project"] = Project.objects.db_manager(self.db).create(id=kwargs["id"], **project_kwargs)
            return super().create(**kwargs)

    def get_team_from_token(self, token: Optional[str]) -> Optional["Team"]:
        if not token:
            return None
        try:
            return Team.objects.get(api_token=token)
        except Team.DoesNotExist:
            return None

    def get_team_from_cache_or_token(self, token: Optional[str]) -> Optional["Team"]:
        if not token:
            return None
        try:
            team = get_team_in_cache(token)
            if team:
                return team

            team = Team.objects.get(api_token=token)
            set_team_in_cache(token, team)
            return team

        except Team.DoesNotExist:
            return None

    def increment_id_sequence(self) -> int:
        """Increment the `Team.id` field's sequence and return the latest value.

        Use only when actually neeeded to avoid wasting sequence values."""
        cursor = connection.cursor()
        cursor.execute("SELECT nextval('posthog_team_id_seq')")
        result = cursor.fetchone()
        return result[0]


def get_default_data_attributes() -> list[str]:
    return ["data-attr"]


class WeekStartDay(models.IntegerChoices):
    SUNDAY = 0, "Sunday"
    MONDAY = 1, "Monday"

    @property
    def clickhouse_mode(self) -> str:
        return "3" if self == WeekStartDay.MONDAY else "0"


class Team(UUIDClassicModel):
    class Meta:
        verbose_name = "team (soon to be environment)"
        verbose_name_plural = "teams (soon to be environments)"
        constraints = [
            models.CheckConstraint(
                name="project_id_is_not_null",
                # We have this as a constraint rather than IS NOT NULL on the field, because setting IS NOT NULL cannot
                # be done without locking the table. By adding this constraint using Postgres's `NOT VALID` option
                # (via Django `AddConstraintNotValid()`) and subsequent `VALIDATE CONSTRAINT`, we avoid locking.
                check=models.Q(project_id__isnull=False),
            )
        ]

    organization = models.ForeignKey(
        "posthog.Organization",
        on_delete=models.CASCADE,
        related_name="teams",
        related_query_name="team",
    )
    project = models.ForeignKey(
        "posthog.Project",
        on_delete=models.CASCADE,
        related_name="teams",
        related_query_name="team",
        null=True,
    )
    api_token = models.CharField(
        max_length=200,
        unique=True,
        default=generate_random_token_project,
        validators=[MinLengthValidator(10, "Project's API token must be at least 10 characters long!")],
    )
    app_urls: ArrayField = ArrayField(models.CharField(max_length=200, null=True), default=list, blank=True)
    name = models.CharField(
        max_length=200,
        default="Default project",
        validators=[MinLengthValidator(1, "Project must have a name!")],
    )
    slack_incoming_webhook = models.CharField(max_length=500, null=True, blank=True)
    created_at = models.DateTimeField(auto_now_add=True)
    updated_at = models.DateTimeField(auto_now=True)
    anonymize_ips = models.BooleanField(default=False)
    completed_snippet_onboarding = models.BooleanField(default=False)
    has_completed_onboarding_for = models.JSONField(null=True, blank=True)
    ingested_event = models.BooleanField(default=False)
    autocapture_opt_out = models.BooleanField(null=True, blank=True)
    autocapture_web_vitals_opt_in = models.BooleanField(null=True, blank=True)
    autocapture_exceptions_opt_in = models.BooleanField(null=True, blank=True)
    autocapture_exceptions_errors_to_ignore = models.JSONField(null=True, blank=True)
    session_recording_opt_in = models.BooleanField(default=False)
    session_recording_sample_rate = models.DecimalField(
        # will store a decimal between 0 and 1 allowing up to 2 decimal places
        null=True,
        blank=True,
        max_digits=3,
        decimal_places=2,
        validators=[MinValueValidator(Decimal(0)), MaxValueValidator(Decimal(1))],
    )
    session_recording_minimum_duration_milliseconds = models.IntegerField(
        null=True,
        blank=True,
        validators=[MinValueValidator(0), MaxValueValidator(15000)],
    )
<<<<<<< HEAD
    session_recording_linked_flag: models.JSONField = models.JSONField(null=True, blank=True)
    session_recording_network_payload_capture_config: models.JSONField = models.JSONField(null=True, blank=True)
    session_replay_config: models.JSONField = models.JSONField(null=True, blank=True)
    capture_console_log_opt_in: models.BooleanField = models.BooleanField(null=True, blank=True, default=True)
    capture_performance_opt_in: models.BooleanField = models.BooleanField(null=True, blank=True, default=True)
    surveys_opt_in: models.BooleanField = models.BooleanField(null=True, blank=True)
    heatmaps_opt_in: models.BooleanField = models.BooleanField(null=True, blank=True)
    session_recording_version: models.CharField = models.CharField(null=True, blank=True, max_length=24)
    signup_token: models.CharField = models.CharField(max_length=200, null=True, blank=True)
    is_demo: models.BooleanField = models.BooleanField(default=False)
    access_control: models.BooleanField = models.BooleanField(default=False)
    week_start_day: models.SmallIntegerField = models.SmallIntegerField(
        null=True, blank=True, choices=WeekStartDay.choices
    )
=======
    session_recording_linked_flag = models.JSONField(null=True, blank=True)
    session_recording_network_payload_capture_config = models.JSONField(null=True, blank=True)
    session_replay_config = models.JSONField(null=True, blank=True)
    capture_console_log_opt_in = models.BooleanField(null=True, blank=True)
    capture_performance_opt_in = models.BooleanField(null=True, blank=True)
    surveys_opt_in = models.BooleanField(null=True, blank=True)
    heatmaps_opt_in = models.BooleanField(null=True, blank=True)
    session_recording_version = models.CharField(null=True, blank=True, max_length=24)
    signup_token = models.CharField(max_length=200, null=True, blank=True)
    is_demo = models.BooleanField(default=False)
    access_control = models.BooleanField(default=False)
    week_start_day = models.SmallIntegerField(null=True, blank=True, choices=WeekStartDay.choices)
>>>>>>> bb997bcf
    # This is not a manual setting. It's updated automatically to reflect if the team uses site apps or not.
    inject_web_apps = models.BooleanField(null=True)

    test_account_filters = models.JSONField(default=list)
    test_account_filters_default_checked = models.BooleanField(null=True, blank=True)

    path_cleaning_filters = models.JSONField(default=list, null=True, blank=True)
    timezone = models.CharField(max_length=240, choices=TIMEZONES, default="UTC")
    data_attributes = models.JSONField(default=get_default_data_attributes)
    person_display_name_properties: ArrayField = ArrayField(models.CharField(max_length=400), null=True, blank=True)
    live_events_columns: ArrayField = ArrayField(models.TextField(), null=True, blank=True)
    recording_domains: ArrayField = ArrayField(models.CharField(max_length=200, null=True), blank=True, null=True)

    primary_dashboard = models.ForeignKey(
        "posthog.Dashboard",
        on_delete=models.SET_NULL,
        null=True,
        related_name="primary_dashboard_teams",
        blank=True,
    )  # Dashboard shown on project homepage

    # Generic field for storing any team-specific context that is more temporary in nature and thus
    # likely doesn't deserve a dedicated column. Can be used for things like settings and overrides
    # during feature releases.
    extra_settings = models.JSONField(null=True, blank=True)

    # Project level default HogQL query modifiers
    modifiers = models.JSONField(null=True, blank=True)

    # This is meant to be used as a stopgap until https://github.com/PostHog/meta/pull/39 gets implemented
    # Switches _most_ queries to using distinct_id as aggregator instead of person_id
    @property
    def aggregate_users_by_distinct_id(self) -> bool:
        return str(self.pk) in get_list(get_instance_setting("AGGREGATE_BY_DISTINCT_IDS_TEAMS"))

    # This correlation_config is intended to be used initially for
    # `excluded_person_property_names` but will be used as a general config
    # repository for correlation related settings.
    # NOTE: we're not doing any schema checking here, just storing whatever is
    # thrown at us. Correlation code can handle schema related issues.
    correlation_config = models.JSONField(default=dict, null=True, blank=True)

    # DEPRECATED, DISUSED: recordings on CH are cleared with Clickhouse's TTL
    session_recording_retention_period_days = models.IntegerField(null=True, default=None, blank=True)
    # DEPRECATED, DISUSED: plugins are enabled for everyone now
    plugins_opt_in = models.BooleanField(default=False)
    # DEPRECATED, DISUSED: replaced with env variable OPT_OUT_CAPTURE and User.anonymized_data
    opt_out_capture = models.BooleanField(default=False)
    # DEPRECATED: in favor of `EventDefinition` model
    event_names = models.JSONField(default=list, blank=True)
    event_names_with_usage = models.JSONField(default=list, blank=True)
    # DEPRECATED: in favor of `PropertyDefinition` model
    event_properties = models.JSONField(default=list, blank=True)
    event_properties_with_usage = models.JSONField(default=list, blank=True)
    event_properties_numerical = models.JSONField(default=list, blank=True)
    external_data_workspace_id = models.CharField(max_length=400, null=True, blank=True)
    external_data_workspace_last_synced_at = models.DateTimeField(null=True, blank=True)

    objects: TeamManager = TeamManager()

    @property
    def default_modifiers(self) -> dict:
        modifiers = HogQLQueryModifiers()
        set_default_modifier_values(modifiers, self)
        return modifiers.model_dump()

    @property
    def person_on_events_mode(self) -> PersonsOnEventsMode:
        if self._person_on_events_person_id_override_properties_on_events:
            tag_queries(person_on_events_mode=PersonsOnEventsMode.PERSON_ID_OVERRIDE_PROPERTIES_ON_EVENTS)
            return PersonsOnEventsMode.PERSON_ID_OVERRIDE_PROPERTIES_ON_EVENTS

        if self._person_on_events_person_id_no_override_properties_on_events:
            # also tag person_on_events_enabled for legacy compatibility
            tag_queries(
                person_on_events_enabled=True,
                person_on_events_mode=PersonsOnEventsMode.PERSON_ID_NO_OVERRIDE_PROPERTIES_ON_EVENTS,
            )
            return PersonsOnEventsMode.PERSON_ID_NO_OVERRIDE_PROPERTIES_ON_EVENTS

        if self._person_on_events_person_id_override_properties_joined:
            tag_queries(
                person_on_events_enabled=True,
                person_on_events_mode=PersonsOnEventsMode.PERSON_ID_OVERRIDE_PROPERTIES_JOINED,
            )
            return PersonsOnEventsMode.PERSON_ID_OVERRIDE_PROPERTIES_JOINED

        return PersonsOnEventsMode.DISABLED

    # KLUDGE: DO NOT REFERENCE IN THE BACKEND!
    # Keeping this property for now only to be used by the frontend in certain cases
    @property
    def person_on_events_querying_enabled(self) -> bool:
        return self.person_on_events_mode != PersonsOnEventsMode.DISABLED

    @property
    def _person_on_events_person_id_no_override_properties_on_events(self) -> bool:
        if settings.PERSON_ON_EVENTS_OVERRIDE is not None:
            return settings.PERSON_ON_EVENTS_OVERRIDE

        # on PostHog Cloud, use the feature flag
        if is_cloud():
            return posthoganalytics.feature_enabled(
                "persons-on-events-person-id-no-override-properties-on-events",
                str(self.uuid),
                groups={"project": str(self.id)},
                group_properties={"project": {"id": str(self.id), "created_at": self.created_at, "uuid": self.uuid}},
                only_evaluate_locally=True,
                send_feature_flag_events=False,
            )

        # on self-hosted, use the instance setting
        return get_instance_setting("PERSON_ON_EVENTS_ENABLED")

    @property
    def _person_on_events_person_id_override_properties_on_events(self) -> bool:
        if settings.PERSON_ON_EVENTS_V2_OVERRIDE is not None:
            return settings.PERSON_ON_EVENTS_V2_OVERRIDE

        # on PostHog Cloud, use the feature flag
        if is_cloud():
            return posthoganalytics.feature_enabled(
                "persons-on-events-v2-reads-enabled",
                str(self.uuid),
                groups={"organization": str(self.organization_id)},
                group_properties={
                    "organization": {
                        "id": str(self.organization_id),
                        "created_at": self.organization.created_at,
                    }
                },
                only_evaluate_locally=True,
                send_feature_flag_events=False,
            )

        return get_instance_setting("PERSON_ON_EVENTS_V2_ENABLED")

    @property
    def _person_on_events_person_id_override_properties_joined(self) -> bool:
        # on PostHog Cloud, use the feature flag
        if is_cloud():
            return posthoganalytics.feature_enabled(
                "persons-on-events-person-id-override-properties-joined",
                str(self.uuid),
                groups={"organization": str(self.organization_id)},
                group_properties={
                    "organization": {
                        "id": str(self.organization_id),
                        "created_at": self.organization.created_at,
                    }
                },
                only_evaluate_locally=True,
                send_feature_flag_events=False,
            )

        return False

    @property
    def strict_caching_enabled(self) -> bool:
        enabled_teams = get_list(get_instance_setting("STRICT_CACHING_TEAMS"))
        return str(self.pk) in enabled_teams or "all" in enabled_teams

    @cached_property
    def persons_seen_so_far(self) -> int:
        from posthog.client import sync_execute
        from posthog.queries.person_query import PersonQuery

        filter = Filter(data={"full": "true"})
        person_query, person_query_params = PersonQuery(filter, self.id).get_query()

        return sync_execute(
            f"""
            SELECT count(1) FROM (
                {person_query}
            )
        """,
            {**person_query_params, **filter.hogql_context.values},
        )[0][0]

    @lru_cache(maxsize=5)
    def groups_seen_so_far(self, group_type_index: GroupTypeIndex) -> int:
        from posthog.client import sync_execute

        return sync_execute(
            f"""
            SELECT
                count(DISTINCT group_key)
            FROM groups
            WHERE team_id = %(team_id)s AND group_type_index = %(group_type_index)s
        """,
            {"team_id": self.pk, "group_type_index": group_type_index},
        )[0][0]

    @property
    def timezone_info(self) -> ZoneInfo:
        return ZoneInfo(self.timezone)

    def path_cleaning_filter_models(self) -> list[PathCleaningFilter]:
        filters = []
        for f in self.path_cleaning_filters:
            try:
                filters.append(PathCleaningFilter.model_validate(f))
            except pydantic.ValidationError:
                continue
        return filters

    def all_users_with_access(self) -> QuerySet["User"]:
        from ee.models.explicit_team_membership import ExplicitTeamMembership
        from posthog.models.organization import OrganizationMembership
        from posthog.models.user import User

        if not self.access_control:
            user_ids_queryset = OrganizationMembership.objects.filter(organization_id=self.organization_id).values_list(
                "user_id", flat=True
            )
        else:
            user_ids_queryset = (
                OrganizationMembership.objects.filter(
                    organization_id=self.organization_id, level__gte=OrganizationMembership.Level.ADMIN
                )
                .values_list("user_id", flat=True)
                .union(
                    ExplicitTeamMembership.objects.filter(team_id=self.id).values_list(
                        "parent_membership__user_id", flat=True
                    )
                )
            )
        return User.objects.filter(is_active=True, id__in=user_ids_queryset)

    def __str__(self):
        if self.name:
            return self.name
        if self.app_urls and self.app_urls[0]:
            return ", ".join(self.app_urls)
        return str(self.pk)

    __repr__ = sane_repr("uuid", "name", "api_token")


@mutable_receiver(post_save, sender=Team)
def put_team_in_cache_on_save(sender, instance: Team, **kwargs):
    set_team_in_cache(instance.api_token, instance)


@mutable_receiver(post_delete, sender=Team)
def delete_team_in_cache_on_delete(sender, instance: Team, **kwargs):
    set_team_in_cache(instance.api_token, None)


def check_is_feature_available_for_team(team_id: int, feature_key: str, current_usage: Optional[int] = None):
    available_product_features: Optional[list[dict[str, str]]] = (
        Team.objects.select_related("organization")
        .values_list("organization__available_product_features", flat=True)
        .get(id=team_id)
    )
    if available_product_features is None:
        return False

    for feature in available_product_features:
        if feature.get("key") == feature_key:
            if current_usage is not None and feature.get("limit") is not None:
                return current_usage < int(feature["limit"])
            return True
    return False<|MERGE_RESOLUTION|>--- conflicted
+++ resolved
@@ -228,27 +228,11 @@
         blank=True,
         validators=[MinValueValidator(0), MaxValueValidator(15000)],
     )
-<<<<<<< HEAD
-    session_recording_linked_flag: models.JSONField = models.JSONField(null=True, blank=True)
-    session_recording_network_payload_capture_config: models.JSONField = models.JSONField(null=True, blank=True)
-    session_replay_config: models.JSONField = models.JSONField(null=True, blank=True)
-    capture_console_log_opt_in: models.BooleanField = models.BooleanField(null=True, blank=True, default=True)
-    capture_performance_opt_in: models.BooleanField = models.BooleanField(null=True, blank=True, default=True)
-    surveys_opt_in: models.BooleanField = models.BooleanField(null=True, blank=True)
-    heatmaps_opt_in: models.BooleanField = models.BooleanField(null=True, blank=True)
-    session_recording_version: models.CharField = models.CharField(null=True, blank=True, max_length=24)
-    signup_token: models.CharField = models.CharField(max_length=200, null=True, blank=True)
-    is_demo: models.BooleanField = models.BooleanField(default=False)
-    access_control: models.BooleanField = models.BooleanField(default=False)
-    week_start_day: models.SmallIntegerField = models.SmallIntegerField(
-        null=True, blank=True, choices=WeekStartDay.choices
-    )
-=======
     session_recording_linked_flag = models.JSONField(null=True, blank=True)
     session_recording_network_payload_capture_config = models.JSONField(null=True, blank=True)
     session_replay_config = models.JSONField(null=True, blank=True)
-    capture_console_log_opt_in = models.BooleanField(null=True, blank=True)
-    capture_performance_opt_in = models.BooleanField(null=True, blank=True)
+    capture_console_log_opt_in = models.BooleanField(null=True, blank=True, default=True)
+    capture_performance_opt_in = models.BooleanField(null=True, blank=True, default=True)
     surveys_opt_in = models.BooleanField(null=True, blank=True)
     heatmaps_opt_in = models.BooleanField(null=True, blank=True)
     session_recording_version = models.CharField(null=True, blank=True, max_length=24)
@@ -256,7 +240,6 @@
     is_demo = models.BooleanField(default=False)
     access_control = models.BooleanField(default=False)
     week_start_day = models.SmallIntegerField(null=True, blank=True, choices=WeekStartDay.choices)
->>>>>>> bb997bcf
     # This is not a manual setting. It's updated automatically to reflect if the team uses site apps or not.
     inject_web_apps = models.BooleanField(null=True)
 
