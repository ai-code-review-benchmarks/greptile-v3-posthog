import re
from typing import TYPE_CHECKING, Any, List, Optional

import posthoganalytics
import pytz
from django.contrib.postgres.fields import ArrayField
from django.core.validators import MinLengthValidator
from django.db import models

from posthog.cloud_utils import is_cloud
from posthog.constants import AvailableFeature
from posthog.helpers.dashboard_templates import create_dashboard_from_template
from posthog.models.dashboard import Dashboard
from posthog.models.instance_setting import get_instance_setting
from posthog.models.team.util import person_on_events_ready
from posthog.models.utils import UUIDClassicModel, generate_random_token_project, sane_repr
from posthog.settings.utils import get_list
from posthog.utils import GenericEmails

if TYPE_CHECKING:
    from posthog.models.organization import OrganizationMembership

TIMEZONES = [(tz, tz) for tz in pytz.common_timezones]

# TODO: DEPRECATED; delete when these attributes can be fully removed from `Team` model
DEPRECATED_ATTRS = (
    "plugins_opt_in",
    "opt_out_capture",
    "event_names",
    "event_names_with_usage",
    "event_properties",
    "event_properties_with_usage",
    "event_properties_numerical",
)


class TeamManager(models.Manager):
    def set_test_account_filters(self, organization: Optional[Any]) -> List:
        filters = [
            {
                "key": "$host",
                "operator": "is_not",
                "value": ["localhost:8000", "localhost:5000", "127.0.0.1:8000", "127.0.0.1:3000", "localhost:3000"],
<<<<<<< HEAD
                "type": "event",
            },
=======
            }
>>>>>>> e0c887d3
        ]
        if organization:
            example_emails = organization.members.only("email")
            generic_emails = GenericEmails()
            example_emails = [email.email for email in example_emails if not generic_emails.is_generic(email.email)]
            if len(example_emails) > 0:
                example_email = re.search(r"@[\w.]+", example_emails[0])
                if example_email:
                    return [
                        {"key": "email", "operator": "not_icontains", "value": example_email.group(), "type": "person"}
                    ] + filters
        return filters

    def create_with_data(self, user: Any = None, default_dashboards: bool = True, **kwargs) -> "Team":
        kwargs["test_account_filters"] = self.set_test_account_filters(kwargs.get("organization"))
        team = Team.objects.create(**kwargs)

        # Create default dashboards (skipped for demo projects)
        if default_dashboards:
            dashboard = Dashboard.objects.create(name="My App Dashboard", pinned=True, team=team)
            create_dashboard_from_template("DEFAULT_APP", dashboard)
            team.primary_dashboard = dashboard
            team.save()
        return team

    def create(self, *args, **kwargs) -> "Team":
        if kwargs.get("organization") is None and kwargs.get("organization_id") is None:
            raise ValueError("Creating organization-less projects is prohibited")
        return super().create(*args, **kwargs)

    def get_team_from_token(self, token: Optional[str]) -> Optional["Team"]:
        if not token:
            return None
        try:
            return Team.objects.defer(*DEPRECATED_ATTRS).get(api_token=token)
        except Team.DoesNotExist:
            return None


def get_default_data_attributes() -> List[str]:
    return ["data-attr"]


class Team(UUIDClassicModel):
    organization: models.ForeignKey = models.ForeignKey(
        "posthog.Organization", on_delete=models.CASCADE, related_name="teams", related_query_name="team"
    )
    api_token: models.CharField = models.CharField(
        max_length=200,
        unique=True,
        default=generate_random_token_project,
        validators=[MinLengthValidator(10, "Project's API token must be at least 10 characters long!")],
    )
    app_urls: ArrayField = ArrayField(models.CharField(max_length=200, null=True), default=list, blank=True)
    name: models.CharField = models.CharField(
        max_length=200, default="Default Project", validators=[MinLengthValidator(1, "Project must have a name!")]
    )
    slack_incoming_webhook: models.CharField = models.CharField(max_length=500, null=True, blank=True)
    created_at: models.DateTimeField = models.DateTimeField(auto_now_add=True)
    updated_at: models.DateTimeField = models.DateTimeField(auto_now=True)
    anonymize_ips: models.BooleanField = models.BooleanField(default=False)
    completed_snippet_onboarding: models.BooleanField = models.BooleanField(default=False)
    ingested_event: models.BooleanField = models.BooleanField(default=False)
    session_recording_opt_in: models.BooleanField = models.BooleanField(default=False)
    capture_console_log_opt_in: models.BooleanField = models.BooleanField(null=True, blank=True)
    signup_token: models.CharField = models.CharField(max_length=200, null=True, blank=True)
    is_demo: models.BooleanField = models.BooleanField(default=False)
    access_control: models.BooleanField = models.BooleanField(default=False)
    # This is not a manual setting. It's updated automatically to reflect if the team uses site apps or not.
    inject_web_apps: models.BooleanField = models.BooleanField(null=True)

    test_account_filters: models.JSONField = models.JSONField(default=list)
    test_account_filters_default_checked: models.BooleanField = models.BooleanField(null=True, blank=True)

    path_cleaning_filters: models.JSONField = models.JSONField(default=list, null=True, blank=True)
    timezone: models.CharField = models.CharField(max_length=240, choices=TIMEZONES, default="UTC")
    data_attributes: models.JSONField = models.JSONField(default=get_default_data_attributes)
    person_display_name_properties: ArrayField = ArrayField(models.CharField(max_length=400), null=True, blank=True)
    live_events_columns: ArrayField = ArrayField(models.TextField(), null=True, blank=True)
    recording_domains: ArrayField = ArrayField(models.CharField(max_length=200, null=True), blank=True, null=True)

    primary_dashboard: models.ForeignKey = models.ForeignKey(
        "posthog.Dashboard", on_delete=models.SET_NULL, null=True, related_name="primary_dashboard_teams"
    )  # Dashboard shown on project homepage

    # This is meant to be used as a stopgap until https://github.com/PostHog/meta/pull/39 gets implemented
    # Switches _most_ queries to using distinct_id as aggregator instead of person_id
    @property
    def aggregate_users_by_distinct_id(self) -> bool:
        return str(self.pk) in get_list(get_instance_setting("AGGREGATE_BY_DISTINCT_IDS_TEAMS"))

    # This correlation_config is intended to be used initially for
    # `excluded_person_property_names` but will be used as a general config
    # repository for correlation related settings.
    # NOTE: we're not doing any schema checking here, just storing whatever is
    # thrown at us. Correlation code can handle schema related issues.
    correlation_config = models.JSONField(default=dict, null=True, blank=True)

    # DEPRECATED, DISUSED: recordings on CH are cleared with Clickhouse's TTL
    session_recording_retention_period_days: models.IntegerField = models.IntegerField(
        null=True, default=None, blank=True
    )
    # DEPRECATED, DISUSED: plugins are enabled for everyone now
    plugins_opt_in: models.BooleanField = models.BooleanField(default=False)
    # DEPRECATED, DISUSED: replaced with env variable OPT_OUT_CAPTURE and User.anonymized_data
    opt_out_capture: models.BooleanField = models.BooleanField(default=False)
    # DEPRECATED: in favor of `EventDefinition` model
    event_names: models.JSONField = models.JSONField(default=list)
    event_names_with_usage: models.JSONField = models.JSONField(default=list)
    # DEPRECATED: in favor of `PropertyDefinition` model
    event_properties: models.JSONField = models.JSONField(default=list)
    event_properties_with_usage: models.JSONField = models.JSONField(default=list)
    event_properties_numerical: models.JSONField = models.JSONField(default=list)

    objects: TeamManager = TeamManager()

    def get_effective_membership_level_for_parent_membership(
        self, requesting_parent_membership: "OrganizationMembership"
    ) -> Optional["OrganizationMembership.Level"]:
        if (
            not requesting_parent_membership.organization.is_feature_available(
                AvailableFeature.PROJECT_BASED_PERMISSIONING
            )
            or not self.access_control
        ):
            return requesting_parent_membership.level
        from posthog.models.organization import OrganizationMembership

        try:
            from ee.models import ExplicitTeamMembership
        except ImportError:
            # Only organizations admins and above get implicit project membership
            if requesting_parent_membership.level < OrganizationMembership.Level.ADMIN:
                return None
            return requesting_parent_membership.level
        else:
            try:
                return (
                    requesting_parent_membership.explicit_team_memberships.only("parent_membership", "level")
                    .get(team=self)
                    .effective_level
                )
            except ExplicitTeamMembership.DoesNotExist:
                # Only organizations admins and above get implicit project membership
                if requesting_parent_membership.level < OrganizationMembership.Level.ADMIN:
                    return None
                return requesting_parent_membership.level

    def get_effective_membership_level(self, user_id: int) -> Optional["OrganizationMembership.Level"]:
        """Return an effective membership level.
        None returned if the user has no explicit membership and organization access is too low for implicit membership.
        """
        from posthog.models.organization import OrganizationMembership

        try:
            requesting_parent_membership: OrganizationMembership = OrganizationMembership.objects.select_related(
                "organization"
            ).get(organization_id=self.organization_id, user_id=user_id)
        except OrganizationMembership.DoesNotExist:
            return None
        return self.get_effective_membership_level_for_parent_membership(requesting_parent_membership)

    @property
    def actor_on_events_querying_enabled(self) -> bool:
        # on PostHog Cloud, use the feature flag
        if is_cloud():
            return posthoganalytics.feature_enabled(
                "person-on-events-enabled",
                str(self.uuid),
                groups={"organization": str(self.organization.id)},
                group_properties={
                    "organization": {
                        "id": str(self.organization.id),
                        "created_at": self.organization.created_at,
                    }
                },
                only_evaluate_locally=True,
            )

        # If the async migration is not complete, don't enable actor on events querying.
        if not person_on_events_ready():
            return False

        # on self-hosted, use the instance setting
        return get_instance_setting("PERSON_ON_EVENTS_ENABLED")

    @property
    def strict_caching_enabled(self) -> bool:
        enabled_teams = get_list(get_instance_setting("STRICT_CACHING_TEAMS"))
        return str(self.pk) in enabled_teams or "all" in enabled_teams

    def __str__(self):
        if self.name:
            return self.name
        if self.app_urls and self.app_urls[0]:
            return ", ".join(self.app_urls)
        return str(self.pk)

    __repr__ = sane_repr("uuid", "name", "api_token")


def groups_on_events_querying_enabled():
    """
    Returns whether to allow querying groups columns on events.

    Remove all usages of this when the feature is released to everyone.
    """
    return person_on_events_ready() and get_instance_setting("GROUPS_ON_EVENTS_ENABLED")


def get_available_features_for_team(team_id: int):
    available_features: Optional[List[str]] = (
        Team.objects.select_related("organization")
        .values_list("organization__available_features", flat=True)
        .get(id=team_id)
    )

    return available_features<|MERGE_RESOLUTION|>--- conflicted
+++ resolved
@@ -41,12 +41,8 @@
                 "key": "$host",
                 "operator": "is_not",
                 "value": ["localhost:8000", "localhost:5000", "127.0.0.1:8000", "127.0.0.1:3000", "localhost:3000"],
-<<<<<<< HEAD
                 "type": "event",
-            },
-=======
             }
->>>>>>> e0c887d3
         ]
         if organization:
             example_emails = organization.members.only("email")
