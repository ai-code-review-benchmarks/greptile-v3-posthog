<<<<<<< HEAD
from django.db import models
=======
import uuid
>>>>>>> 41505596
from typing import Optional

from django.core.signing import BadSignature, SignatureExpired, TimestampSigner
from django.db import models

from posthog.models.utils import UUIDTModel

ALL_MESSAGE_PREFERENCE_CATEGORY_ID = "$all"


class PreferenceStatus(models.TextChoices):
    OPTED_IN = "OPTED_IN"
    OPTED_OUT = "OPTED_OUT"
    NO_PREFERENCE = "NO_PREFERENCE"


class MessageRecipientPreference(UUIDTModel):
    team = models.ForeignKey("posthog.Team", on_delete=models.CASCADE)
    created_at = models.DateTimeField(auto_now_add=True)
    updated_at = models.DateTimeField(auto_now=True)
    created_by = models.ForeignKey("posthog.User", on_delete=models.SET_NULL, null=True, blank=True)
    deleted = models.BooleanField(default=False)
    identifier = models.CharField(max_length=512)
    preferences = models.JSONField(default=dict)

    class Meta:
        unique_together = (
            "team",
            "identifier",
        )

    def __str__(self) -> str:
        return f"Preferences for {self.identifier}"

    def set_preference(self, category_id: uuid.UUID, status: PreferenceStatus) -> None:
        """Set preference for a specific category"""
        if not isinstance(status, PreferenceStatus):
            raise ValueError(f"Status must be a PreferenceStatus enum, got {type(status)}")

        self.preferences[str(category_id)] = status.value
        self.save(update_fields=["preferences", "updated_at"])

    def get_preference(self, category_id: uuid.UUID) -> PreferenceStatus:
        """Get preference for a specific category"""
        status = self.preferences.get(str(category_id), PreferenceStatus.NO_PREFERENCE.value)
        return PreferenceStatus(status)

    def get_all_preferences(self) -> dict[uuid.UUID, PreferenceStatus]:
        """Get all preferences as a dictionary of UUID to PreferenceStatus"""
        return {uuid.UUID(category_id): PreferenceStatus(status) for category_id, status in self.preferences.items()}

    @classmethod
    def get_or_create_for_identifier(
        cls, team_id: int, identifier: str, defaults: Optional[dict[uuid.UUID, PreferenceStatus]] = None
    ) -> "MessageRecipientPreference":
        """Get or create preferences for an identifier"""
        if defaults is None:
            defaults = {}

        preferences_dict = {str(category_id): status.value for category_id, status in defaults.items()}

        instance, _ = cls.objects.get_or_create(
            team_id=team_id, identifier=identifier, defaults={"preferences": preferences_dict}
        )
        return instance<|MERGE_RESOLUTION|>--- conflicted
+++ resolved
@@ -1,11 +1,6 @@
-<<<<<<< HEAD
-from django.db import models
-=======
 import uuid
->>>>>>> 41505596
 from typing import Optional
 
-from django.core.signing import BadSignature, SignatureExpired, TimestampSigner
 from django.db import models
 
 from posthog.models.utils import UUIDTModel
