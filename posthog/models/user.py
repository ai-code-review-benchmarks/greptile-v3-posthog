--- conflicted
+++ resolved
@@ -47,11 +47,7 @@
             user = self.create_user(email=email, password=password, first_name=first_name, **user_fields)
             team = Team.objects.create_with_data(user=user, organization=organization, **(team_fields or {}))
             user.join(
-<<<<<<< HEAD
-                organization=organization, team=team, level=OrganizationMembership.Level.OWNER,
-=======
                 organization=organization, level=OrganizationMembership.Level.ADMIN,
->>>>>>> 427d5714
             )
             return organization, team, user
 
@@ -133,7 +129,6 @@
             self.save()
             return membership
 
-<<<<<<< HEAD
     def leave(self, *, organization: Organization, team: Optional[Team] = None) -> None:
         membership: OrganizationMembership = OrganizationMembership.objects.get(user=self, organization=organization)
         if membership.level == OrganizationMembership.Level.OWNER:
@@ -145,18 +140,6 @@
                 self.current_team = (
                     None if self.current_organization is None else self.current_organization.teams.first()
                 )
-=======
-    def leave(self, *, organization: Organization) -> None:
-        with transaction.atomic():
-            OrganizationMembership.objects.get(user=self, organization=organization).delete()
-            if self.organizations.exists():
-                self.delete()
-            else:
-                if self.current_organization == organization:
-                    self.current_organization = self.organizations.first()
-                if self.current_organization is not None:
-                    self.current_team = self.current_organization.teams.first()
->>>>>>> 427d5714
                 self.save()
 
     __repr__ = sane_repr("email", "first_name", "distinct_id")