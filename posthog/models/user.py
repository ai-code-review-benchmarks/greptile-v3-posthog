--- conflicted
+++ resolved
@@ -1,17 +1,8 @@
-<<<<<<< HEAD
-from typing import List, Optional, Sequence, Union
-
-from django.conf import settings
-from django.contrib.auth.models import AbstractUser, BaseUserManager
-from django.db import models
-from django.dispatch import receiver
-=======
 from typing import Any, Dict, List, Optional, Sequence, Tuple, Union
 
 from django.conf import settings
 from django.contrib.auth.models import AbstractUser, BaseUserManager
 from django.db import models, transaction
->>>>>>> 8a629179
 from django.utils.timezone import now
 from django.utils.translation import ugettext_lazy as _
 
@@ -26,11 +17,7 @@
 try:
     from multi_tenancy.models import BilledOrganization  # type: ignore
 except ImportError:
-<<<<<<< HEAD
-    BilledOrganization = False
-=======
     BilledOrganization = None
->>>>>>> 8a629179
     MULTI_TENANCY_MISSING = True
 
 
@@ -55,11 +42,7 @@
 
     use_in_migrations = True
 
-<<<<<<< HEAD
-    def _create_user(self, email: str, password: str, **extra_fields):
-=======
     def _create_user(self, email: str, password: str, **extra_fields) -> "User":
->>>>>>> 8a629179
         """Create and save a User with the given email and password."""
         if email is None:
             raise ValueError("The given email must be set")
@@ -79,11 +62,7 @@
         """Create and save a regular User with the given email and password."""
         extra_fields.setdefault("is_staff", False)
         extra_fields.setdefault("is_superuser", False)
-<<<<<<< HEAD
-        return self._create_user(email, password, **extra_fields)
-=======
         return self._create_user(first_name=first_name, email=email, password=password, **extra_fields)
->>>>>>> 8a629179
 
     def create_superuser(self, email, password, first_name: str, **extra_fields) -> "User":
         """Create and save a SuperUser with the given email and password."""
@@ -173,11 +152,7 @@
         # If we're on multi-tenancy, grab the organization's price
         if not MULTI_TENANCY_MISSING:
             try:
-<<<<<<< HEAD
-                return BilledOrganization.objects.get(team=self.team).price_id
-=======
                 return BilledOrganization.objects.get(organization=self.organization).get_price_id()
->>>>>>> 8a629179
             except BilledOrganization.DoesNotExist:
                 return None
         # Otherwise, try to find a valid license on this instance
@@ -202,22 +177,13 @@
     @property
     def organization(self) -> Organization:
         if self.current_organization is None:
-<<<<<<< HEAD
-            raise Organization.DoesNotExist
-=======
             self.current_organization = self.organizations.get()
             self.save()
->>>>>>> 8a629179
         return self.current_organization
 
     @property
     def team(self) -> Team:
         if self.current_team is None:
-<<<<<<< HEAD
-            raise Team.DoesNotExist
-        return self.current_team
-
-=======
             self.current_team = self.organization.teams.get()
             self.save()
         return self.current_team
@@ -248,5 +214,4 @@
                 self.current_team = self.current_organization.teams.first()
             self.save()
 
->>>>>>> 8a629179
     __repr__ = sane_repr("email", "first_name", "distinct_id")