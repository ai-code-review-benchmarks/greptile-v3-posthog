--- conflicted
+++ resolved
@@ -86,15 +86,11 @@
             return personal_api_key.user
 
 
-<<<<<<< HEAD
 def events_column_config_default() -> Dict[str, Any]:
     return {"active": "DEFAULT"}
 
 
-class User(AbstractUser):
-=======
 class User(AbstractUser, UUIDClassicModel):
->>>>>>> bd32a775
     USERNAME_FIELD = "email"
     REQUIRED_FIELDS: List[str] = []
 
@@ -117,14 +113,10 @@
     toolbar_mode: models.CharField = models.CharField(
         max_length=200, null=True, blank=True, choices=TOOLBAR_CHOICES, default=TOOLBAR
     )
-
-<<<<<<< HEAD
     events_column_config: JSONField = JSONField(default=events_column_config_default)
-=======
     # Remove unused attributes from `AbstractUser`
     username = None  # type: ignore
 
->>>>>>> bd32a775
     objects: UserManager = UserManager()  # type: ignore
 
     @property
