--- conflicted
+++ resolved
@@ -1,13 +1,9 @@
-import datetime
 import json
-from typing import Any, Dict, Optional, Union
+from typing import Any, Dict, Optional
 
-from dateutil.relativedelta import relativedelta
-from django.db.models import Q
 from django.http import HttpRequest
-from django.utils import timezone
 
-from posthog.constants import ACTIONS, DATE_FROM, DATE_TO, EVENTS, PROPERTIES
+from posthog.constants import PROPERTIES
 from posthog.models.filters.base_filter import BaseFilter
 from posthog.models.filters.mixins.common import (
     BreakdownMixin,
@@ -25,7 +21,6 @@
     ShownAsMixin,
 )
 from posthog.models.filters.mixins.property import PropertyMixin
-from posthog.utils import relative_date_parse
 
 
 class Filter(
@@ -64,154 +59,4 @@
         elif not data:
             raise ValueError("You need to define either a data dict or a request")
 
-<<<<<<< HEAD
-        if data.get(ACTIONS):
-            self.entities.extend(
-                [Entity({**entity, "type": TREND_FILTER_TYPE_ACTIONS}) for entity in data.get(ACTIONS, [])]
-            )
-        if data.get(EVENTS):
-            self.entities.extend(
-                [Entity({**entity, "type": TREND_FILTER_TYPE_EVENTS}) for entity in data.get(EVENTS, [])]
-            )
-        self.entities = sorted(self.entities, key=lambda entity: entity.order if entity.order else -1)
-
-    def _parse_breakdown(self, data: Dict[str, Any]) -> Optional[Union[str, List[Union[str, int]]]]:
-        breakdown = data.get(BREAKDOWN)
-        if not isinstance(breakdown, str):
-            return breakdown
-        try:
-            return json.loads(breakdown)
-        except (TypeError, json.decoder.JSONDecodeError):
-            return breakdown
-
-    def _parse_target_entity(self, target_entity_data) -> Optional[Entity]:
-        if target_entity_data:
-            data = target_entity_data if isinstance(target_entity_data, dict) else json.loads(target_entity_data)
-            return Entity({"id": data["id"], "type": data["type"]})
-        return None
-
-    def to_dict(self) -> Dict[str, Any]:
-        ret = {}
-
-        for key in dir(self):
-            value = getattr(self, key)
-            if key in [
-                "entities",
-                "determine_time_delta",
-                "date_filter_Q",
-                "custom_date_filter_Q",
-                "properties_to_Q",
-                "toJSON",
-                "to_dict",
-            ] or key.startswith("_"):
-                continue
-            if isinstance(value, list) and len(value) == 0:
-                continue
-            if not isinstance(value, list) and not value:
-                continue
-            if key == "date_from" and not self._date_from:
-                continue
-            if key == "date_to" and not self._date_to:
-                continue
-            if isinstance(value, datetime.datetime):
-                value = value.isoformat()
-            if isinstance(value, Entity):
-                value = value.to_dict()
-            if not isinstance(value, (list, bool, int, float, str)):
-                # Try to see if this object is json serializable
-                try:
-                    json.dumps(value)
-                except:
-                    continue
-            if key == "properties" and isinstance(value[0], Property):
-                value = [prop.to_dict() for prop in value]
-            if isinstance(value, list) and isinstance(value[0], Entity):
-                value = [entity.to_dict() for entity in value]
-            ret[key] = value
-
-        return ret
-
-    @property
-    def compare(self) -> bool:
-        if isinstance(self._compare, bool):
-            return self._compare
-        elif isinstance(self._compare, str):
-            return bool(strtobool(self._compare))
-        else:
-            return False
-
-    @property
-    def offset(self) -> int:
-        return int(self._offset or "0")
-
-    @property
-    def actions(self) -> List[Entity]:
-        return [entity for entity in self.entities if entity.type == TREND_FILTER_TYPE_ACTIONS]
-
-    @property
-    def events(self) -> List[Entity]:
-        return [entity for entity in self.entities if entity.type == TREND_FILTER_TYPE_EVENTS]
-
-    @property
-    def date_from(self) -> Optional[datetime.datetime]:
-        if self._date_from:
-            if self._date_from == "all":
-                return None
-            elif isinstance(self._date_from, str):
-                return relative_date_parse(self._date_from)
-            else:
-                return self._date_from
-        return timezone.now().replace(hour=0, minute=0, second=0, microsecond=0) - relativedelta(days=7)
-
-    @property
-    def date_to(self) -> datetime.datetime:
-        if self._date_to:
-            if isinstance(self._date_to, str):
-                return relative_date_parse(self._date_to)
-            else:
-                return self._date_to
-        return timezone.now()
-
-    @property
-    def date_filter_Q(self) -> Q:
-        date_from = self.date_from
-        if self._date_from == "all":
-            return Q()
-        if not date_from:
-            date_from = timezone.now().replace(hour=0, minute=0, second=0, microsecond=0) - relativedelta(days=7)
-        filter = Q(timestamp__gte=date_from)
-        if self.date_to:
-            filter &= Q(timestamp__lte=self.date_to)
-        return filter
-
-    def custom_date_filter_Q(self, field: str = "timestamp") -> Q:
-        date_from = self.date_from
-        if self._date_from == "all":
-            return Q()
-        if not date_from:
-            date_from = timezone.now().replace(hour=0, minute=0, second=0, microsecond=0) - relativedelta(days=7)
-        filter = Q(**{"{}__gte".format(field): date_from})
-        if self.date_to:
-            filter &= Q(**{"{}__lte".format(field): self.date_to})
-        return filter
-
-    def toJSON(self):
-        return json.dumps(self.to_dict(), default=lambda o: o.__dict__, sort_keys=True, indent=4)
-
-
-def get_filter(team, data: dict = {}, request: Optional[HttpRequest] = None) -> Filter:
-    from posthog.models.filters.retention_filter import RetentionFilter
-    from posthog.models.filters.sessions_filter import SessionsFilter
-    from posthog.models.filters.stickiness_filter import StickinessFilter
-
-    insight = data.get("insight")
-    if not insight and request:
-        insight = request.GET.get("insight")
-    if insight == INSIGHT_RETENTION:
-        return RetentionFilter(data={**data, "insight": INSIGHT_RETENTION}, request=request)
-    elif insight == INSIGHT_TRENDS and data.get("shown_as") == "Stickiness":
-        return StickinessFilter(data=data, request=request, team=team)
-    return Filter(data=data, request=request)
-=======
-        self._data = data
->>>>>>> 4ece4ce3
+        self._data = data