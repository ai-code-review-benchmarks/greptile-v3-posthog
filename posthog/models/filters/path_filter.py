--- conflicted
+++ resolved
@@ -20,11 +20,8 @@
     ComparatorDerivedMixin,
     EndPointMixin,
     FunnelPathsMixin,
-<<<<<<< HEAD
     PathGroupingMixin,
-=======
     PathPersonsMixin,
->>>>>>> a2308ebc
     PathStepLimitMixin,
     PropTypeDerivedMixin,
     StartPointMixin,
@@ -53,13 +50,10 @@
     TargetEventsMixin,
     FunnelWindowMixin,
     FunnelPersonsStepMixin,
-<<<<<<< HEAD
     PathGroupingMixin,
-=======
     PathPersonsMixin,
     LimitMixin,
     OffsetMixin,
->>>>>>> a2308ebc
     # TODO: proper fix for EventQuery abstraction
     BaseFilter,
 ):
