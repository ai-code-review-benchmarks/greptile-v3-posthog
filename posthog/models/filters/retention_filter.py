--- conflicted
+++ resolved
@@ -72,20 +72,18 @@
         self._date_to = date_to.isoformat()
         self.period_increment = t1
 
-<<<<<<< HEAD
     def _parse_target_entity(self, target_entity_data) -> Optional[Entity]:
         if target_entity_data:
             data = json.loads(target_entity_data)
             return Entity({"id": data["id"], "type": data["type"]})
         return None
-=======
+
     def to_dict(self) -> Dict[str, Any]:
         dict = super().to_dict()
         dict.pop("date_from", None)
         if self._date_to_is_default:
             dict.pop("date_to", None)
         return dict
->>>>>>> 29824fbf
 
     @property
     def returning_entity(self) -> Entity:
