--- conflicted
+++ resolved
@@ -8,12 +8,9 @@
 from django.utils import timezone
 
 from posthog.constants import (
-<<<<<<< HEAD
     DATE_FROM,
     DATE_TO,
-=======
     INSIGHT_RETENTION,
->>>>>>> 560fe076
     PERIOD,
     RETENTION_RECURRING,
     RETENTION_TYPE,
