import datetime
import json
import re
from typing import Any, Dict, List, Literal, Optional, Union, get_args

from dateutil.relativedelta import relativedelta
from django.db.models.query_utils import Q
from django.utils import timezone
from rest_framework.exceptions import ValidationError

from posthog.constants import (
    ACTIONS,
    BREAKDOWN,
    BREAKDOWN_GROUP_TYPE_INDEX,
    BREAKDOWN_LIMIT,
    BREAKDOWN_TYPE,
    BREAKDOWN_VALUE,
    BREAKDOWNS,
    COMPARE,
    DATE_FROM,
    DATE_TO,
    DEPRECATED_DISPLAY_TYPES,
    DISPLAY,
    DISPLAY_TYPES,
    EVENTS,
    EXCLUSIONS,
    FILTER_TEST_ACCOUNTS,
    FORMULA,
    INSIGHT,
    INSIGHT_TO_DISPLAY,
    INSIGHT_TRENDS,
    LIMIT,
    OFFSET,
    SELECTOR,
    SESSION,
    SHOWN_AS,
    SMOOTHING_INTERVALS,
    TREND_FILTER_TYPE_ACTIONS,
    TREND_FILTER_TYPE_EVENTS,
)
from posthog.models.entity import MATH_TYPE, Entity, ExclusionEntity
from posthog.models.filters.mixins.base import BaseParamMixin, BreakdownType
from posthog.models.filters.mixins.utils import cached_property, include_dict, process_bool
from posthog.models.filters.utils import GroupTypeIndex, validate_group_type_index
from posthog.utils import relative_date_parse

ALLOWED_FORMULA_CHARACTERS = r"([a-zA-Z \-\*\^0-9\+\/\(\)]+)"


<<<<<<< HEAD
class IntervalMixin(BaseParamMixin):
    """See https://clickhouse.tech/docs/en/sql-reference/data-types/special-data-types/interval/."""

    SUPPORTED_INTERVAL_TYPES = ["minute", "hour", "day", "week", "month"]

    @cached_property
    def interval(self) -> IntervalType:
        interval_candidate = self._data.get(INTERVAL)
        if not interval_candidate:
            return "day"
        if not isinstance(interval_candidate, str):
            raise ValueError(f"Interval must be a string!")
        interval_candidate = interval_candidate.lower()
        if interval_candidate not in self.SUPPORTED_INTERVAL_TYPES:
            raise ValueError(f"Interval {interval_candidate} does not belong to SUPPORTED_INTERVAL_TYPES!")
        return cast(IntervalType, interval_candidate)

    @include_dict
    def interval_to_dict(self):
        return {"interval": self.interval}


class SmoothingIntervalsMixin(BaseParamMixin):
    @cached_property
    def smoothing_intervals(self) -> int:
        interval_candidate_string = self._data.get(SMOOTHING_INTERVALS)
        if not interval_candidate_string:
            return 1
        try:
            interval_candidate = int(interval_candidate_string)
            if interval_candidate < 1:
                raise ValueError(f"Smoothing intervals must be a positive integer!")
        except ValueError:
            raise ValueError(f"Smoothing intervals must be a positive integer!")
        return cast(int, interval_candidate)

    @include_dict
    def smoothing_intervals_to_dict(self):
        return {SMOOTHING_INTERVALS: self.smoothing_intervals}


=======
>>>>>>> 89f756b2
class SelectorMixin(BaseParamMixin):
    @cached_property
    def selector(self) -> Optional[str]:
        return self._data.get(SELECTOR, None)

    @include_dict
    def selector_to_dict(self):
        return {"selector": self.selector} if self.selector else {}


class ShownAsMixin(BaseParamMixin):
    @cached_property
    def shown_as(self) -> Optional[str]:
        return self._data.get(SHOWN_AS, None)

    @include_dict
    def shown_as_to_dict(self):
        return {"shown_as": self.shown_as} if self.shown_as else {}


class FilterTestAccountsMixin(BaseParamMixin):
    @cached_property
    def filter_test_accounts(self) -> bool:
        setting = self._data.get(FILTER_TEST_ACCOUNTS, None)
        if setting == True or setting == "true":
            return True
        return False

    @include_dict
    def filter_out_team_members_to_dict(self):
        return {"filter_test_accounts": self.filter_test_accounts} if self.filter_test_accounts else {}


class FormulaMixin(BaseParamMixin):
    @cached_property
    def formula(self) -> Optional[str]:
        formula = self._data.get(FORMULA, None)
        if not formula:
            return None
        return "".join(re.findall(ALLOWED_FORMULA_CHARACTERS, formula))

    @include_dict
    def formula_to_dict(self):
        return {"formula": self.formula} if self.formula else {}


class BreakdownMixin(BaseParamMixin):
    @cached_property
    def breakdown(self) -> Optional[Union[str, List[Union[str, int]]]]:
        breakdown = self._data.get(BREAKDOWN)

        if not isinstance(breakdown, str):
            return breakdown

        try:
            return json.loads(breakdown)
        except (TypeError, json.decoder.JSONDecodeError):
            return breakdown

    @cached_property
    def breakdowns(self) -> Optional[List[Dict[str, Any]]]:
        breakdowns = self._data.get(BREAKDOWNS)

        try:
            if isinstance(breakdowns, List):
                return breakdowns
            elif isinstance(breakdowns, str):
                return json.loads(breakdowns)
            else:
                return breakdowns

        except (TypeError, json.decoder.JSONDecodeError):
            raise ValidationError(detail="breakdowns must be a list of items, each with property and type")

    @cached_property
    def _breakdown_limit(self) -> Optional[int]:
        return self._data.get(BREAKDOWN_LIMIT)

    @property
    def breakdown_limit_or_default(self) -> int:
        return self._breakdown_limit or 10

    @include_dict
    def breakdown_to_dict(self):
        result: Dict = {}
        if self.breakdown:
            result[BREAKDOWN] = self.breakdown
        if self.breakdowns:
            result[BREAKDOWNS] = self.breakdowns
        if self._breakdown_limit:
            result[BREAKDOWN_LIMIT] = self._breakdown_limit

        return result

    @cached_property
    def breakdown_type(self) -> Optional[BreakdownType]:
        return self._data.get(BREAKDOWN_TYPE, None)

    @cached_property
    def breakdown_group_type_index(self) -> Optional[GroupTypeIndex]:
        value = self._data.get(BREAKDOWN_GROUP_TYPE_INDEX, None)
        return validate_group_type_index(BREAKDOWN_GROUP_TYPE_INDEX, value)

    @include_dict
    def breakdown_type_and_group_to_dict(self):
        if self.breakdown_type == "group":
            return {BREAKDOWN_TYPE: self.breakdown_type, BREAKDOWN_GROUP_TYPE_INDEX: self.breakdown_group_type_index}
        elif self.breakdown_type:
            return {BREAKDOWN_TYPE: self.breakdown_type}
        else:
            return {}


class BreakdownValueMixin(BaseParamMixin):
    @cached_property
    def breakdown_value(self) -> Optional[str]:
        return self._data.get(BREAKDOWN_VALUE, None)

    @include_dict
    def breakdown_value_to_dict(self):
        return {"breakdown_value": self.breakdown_value} if self.breakdown_value else {}


class InsightMixin(BaseParamMixin):
    @cached_property
    def insight(self) -> Literal["TRENDS", "FUNNELS", "RETENTION", "PATHS", "LIFECYCLE", "STICKINESS"]:
        return self._data.get(INSIGHT, INSIGHT_TRENDS).upper()

    @include_dict
    def insight_to_dict(self):
        return {"insight": self.insight}


class DisplayDerivedMixin(InsightMixin):
    @cached_property
    def display(self,) -> Literal[DISPLAY_TYPES]:
        return self._data.get(DISPLAY, INSIGHT_TO_DISPLAY[self.insight])

    @include_dict
    def display_to_dict(self):
        return {"display": self.display}


class SessionMixin(BaseParamMixin):
    @cached_property
    def session(self) -> Optional[str]:
        return self._data.get(SESSION, None)

    @include_dict
    def session_to_dict(self):
        return {"session": self.session} if self.session else {}


class OffsetMixin(BaseParamMixin):
    @cached_property
    def offset(self) -> int:
        offset_raw = self._data.get(OFFSET)
        return int(offset_raw) if offset_raw else 0

    @include_dict
    def offset_to_dict(self):
        return {"offset": self.offset} if self.offset else {}


class LimitMixin(BaseParamMixin):
    @cached_property
    def limit(self) -> int:
        limit_raw = self._data.get(LIMIT, None)
        return int(limit_raw) if limit_raw else 0

    @include_dict
    def limit_to_dict(self):
        return {"limit": self.limit} if self.limit else {}


class CompareMixin(BaseParamMixin):
    @cached_property
    def compare(self) -> bool:
        _compare = self._data.get(COMPARE, None)
        return process_bool(_compare)

    @include_dict
    def compare_to_dict(self):
        return {"compare": self.compare} if self.compare else {}


class DateMixin(BaseParamMixin):
    @cached_property
    def _date_from(self) -> Optional[Union[str, datetime.datetime]]:
        return self._data.get(DATE_FROM, None)

    @cached_property
    def _date_to(self) -> Optional[Union[str, datetime.datetime]]:
        return self._data.get(DATE_TO, None)

    @cached_property
    def date_from(self) -> Optional[datetime.datetime]:
        if self._date_from:
            if self._date_from == "all":
                return None
            elif isinstance(self._date_from, str):
                return relative_date_parse(self._date_from)
            else:
                return self._date_from
        return timezone.now().replace(hour=0, minute=0, second=0, microsecond=0) - relativedelta(days=7)

    @cached_property
    def date_to(self) -> datetime.datetime:
        if self._date_to:
            if isinstance(self._date_to, str):
                return relative_date_parse(self._date_to)
            else:
                return self._date_to
        return timezone.now()

    @cached_property
    def date_filter_Q(self) -> Q:
        date_from = self.date_from
        if self._date_from == "all":
            return Q()
        if not date_from:
            date_from = timezone.now().replace(hour=0, minute=0, second=0, microsecond=0) - relativedelta(days=7)
        filter = Q(timestamp__gte=date_from)
        if self.date_to:
            filter &= Q(timestamp__lte=self.date_to)
        return filter

    def custom_date_filter_Q(self, field: str = "timestamp") -> Q:
        date_from = self.date_from
        if self._date_from == "all":
            return Q()
        if not date_from:
            date_from = timezone.now().replace(hour=0, minute=0, second=0, microsecond=0) - relativedelta(days=7)
        filter = Q(**{f"{field}__gte": date_from})
        if self.date_to:
            filter &= Q(**{f"{field}__lte": self.date_to})
        return filter

    @include_dict
    def date_to_dict(self) -> Dict:
        result_dict = {}
        if self._date_from:
            result_dict.update(
                {
                    "date_from": self._date_from.isoformat()
                    if isinstance(self._date_from, datetime.datetime)
                    else self._date_from
                }
            )

        if self._date_to:
            result_dict.update(
                {
                    "date_to": self._date_to.isoformat()
                    if isinstance(self._date_to, datetime.datetime)
                    else self._date_to
                }
            )

        return result_dict


class EntitiesMixin(BaseParamMixin):
    @cached_property
    def entities(self) -> List[Entity]:
        processed_entities: List[Entity] = []
        if self._data.get(ACTIONS):
            actions = self._data.get(ACTIONS, [])
            if isinstance(actions, str):
                actions = json.loads(actions)

            processed_entities.extend([Entity({**entity, "type": TREND_FILTER_TYPE_ACTIONS}) for entity in actions])
        if self._data.get(EVENTS):
            events = self._data.get(EVENTS, [])
            if isinstance(events, str):
                events = json.loads(events)
            processed_entities.extend([Entity({**entity, "type": TREND_FILTER_TYPE_EVENTS}) for entity in events])
        processed_entities.sort(key=lambda entity: entity.order if entity.order else -1)
        # Set sequential index values on entities
        for index, entity in enumerate(processed_entities):
            entity.index = index
        return processed_entities

    @cached_property
    def actions(self) -> List[Entity]:
        return [entity for entity in self.entities if entity.type == TREND_FILTER_TYPE_ACTIONS]

    @cached_property
    def events(self) -> List[Entity]:
        return [entity for entity in self.entities if entity.type == TREND_FILTER_TYPE_EVENTS]

    @cached_property
    def exclusions(self) -> List[ExclusionEntity]:
        _exclusions: List[ExclusionEntity] = []
        if self._data.get(EXCLUSIONS):
            exclusion_list = self._data.get(EXCLUSIONS, [])
            if isinstance(exclusion_list, str):
                exclusion_list = json.loads(exclusion_list)
            _exclusions.extend([ExclusionEntity({**entity}) for entity in exclusion_list])
        return _exclusions

    @include_dict
    def entities_to_dict(self):
        return {
            **({"events": [entity.to_dict() for entity in self.events]} if len(self.events) > 0 else {}),
            **({"actions": [entity.to_dict() for entity in self.actions]} if len(self.actions) > 0 else {}),
            **({"exclusions": [entity.to_dict() for entity in self.exclusions]} if len(self.exclusions) > 0 else {}),
        }


# These arguments are used to specify the target entity for insight actor retrieval on trend graphs
class EntityIdMixin(BaseParamMixin):
    @cached_property
    def target_entity_id(self) -> Optional[str]:
        return self._data.get("entityId", None) or self._data.get("entity_id", None)

    @include_dict
    def entity_id_to_dict(self):
        return {"entity_id": self.target_entity_id} if self.target_entity_id else {}


class EntityTypeMixin(BaseParamMixin):
    @cached_property
    def target_entity_type(self) -> Optional[str]:
        return self._data.get("type", None) or self._data.get("entity_type", None)

    @include_dict
    def entity_type_to_dict(self):
        return {"entity_type": self.target_entity_type} if self.target_entity_type else {}


class EntityMathMixin(BaseParamMixin):
    @cached_property
    def target_entity_math(self) -> Optional[MATH_TYPE]:
        return self._data.get("entity_math", None)

    @include_dict
    def entity_math_to_dict(self):
        return {"entity_math": self.target_entity_math} if self.target_entity_math else {}


class IncludeRecordingsMixin(BaseParamMixin):
    @cached_property
    def include_recordings(self) -> bool:
        return self._data.get("include_recordings") == "true"<|MERGE_RESOLUTION|>--- conflicted
+++ resolved
@@ -47,29 +47,6 @@
 ALLOWED_FORMULA_CHARACTERS = r"([a-zA-Z \-\*\^0-9\+\/\(\)]+)"
 
 
-<<<<<<< HEAD
-class IntervalMixin(BaseParamMixin):
-    """See https://clickhouse.tech/docs/en/sql-reference/data-types/special-data-types/interval/."""
-
-    SUPPORTED_INTERVAL_TYPES = ["minute", "hour", "day", "week", "month"]
-
-    @cached_property
-    def interval(self) -> IntervalType:
-        interval_candidate = self._data.get(INTERVAL)
-        if not interval_candidate:
-            return "day"
-        if not isinstance(interval_candidate, str):
-            raise ValueError(f"Interval must be a string!")
-        interval_candidate = interval_candidate.lower()
-        if interval_candidate not in self.SUPPORTED_INTERVAL_TYPES:
-            raise ValueError(f"Interval {interval_candidate} does not belong to SUPPORTED_INTERVAL_TYPES!")
-        return cast(IntervalType, interval_candidate)
-
-    @include_dict
-    def interval_to_dict(self):
-        return {"interval": self.interval}
-
-
 class SmoothingIntervalsMixin(BaseParamMixin):
     @cached_property
     def smoothing_intervals(self) -> int:
@@ -89,8 +66,6 @@
         return {SMOOTHING_INTERVALS: self.smoothing_intervals}
 
 
-=======
->>>>>>> 89f756b2
 class SelectorMixin(BaseParamMixin):
     @cached_property
     def selector(self) -> Optional[str]:
