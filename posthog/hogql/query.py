--- conflicted
+++ resolved
@@ -47,17 +47,9 @@
     if select_query.limit is None:
         select_query.limit = ast.Constant(value=DEFAULT_RETURNED_ROWS)
 
-<<<<<<< HEAD
     # Get printed HogQL query, and returned columns. Using a cloned query.
     hogql_query_context = HogQLContext(
-        team_id=team.pk, enable_select_queries=True, using_person_on_events=team.person_on_events_querying_enabled
-=======
-    # Make a copy for hogql printing later. we don't want it to contain joined SQL tables for example
-    select_query_hogql = clone_expr(select_query)
-
-    hogql_context = HogQLContext(
         team_id=team.pk, enable_select_queries=True, person_on_events_mode=team.person_on_events_mode
->>>>>>> 0163b63d
     )
     select_query_hogql = cast(
         ast.SelectQuery,
@@ -75,7 +67,7 @@
 
     # Print the ClickHouse SQL query
     clickhouse_context = HogQLContext(
-        team_id=team.pk, enable_select_queries=True, using_person_on_events=team.person_on_events_querying_enabled
+        team_id=team.pk, enable_select_queries=True, person_on_events_mode=team.person_on_events_mode
     )
     clickhouse = print_ast(select_query, clickhouse_context, "clickhouse")
 
