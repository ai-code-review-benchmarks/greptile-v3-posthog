from datetime import date, datetime
from typing import List, Optional, Any, cast
from uuid import UUID

from posthog.hogql import ast
from posthog.hogql.ast import FieldTraverserType, ConstantType
from posthog.hogql.functions import HOGQL_POSTHOG_FUNCTIONS
from posthog.hogql.context import HogQLContext
<<<<<<< HEAD
from posthog.hogql.database.models import StringJSONDatabaseField, FunctionCallTable, LazyTable, View
=======
from posthog.hogql.database.models import StringJSONDatabaseField, FunctionCallTable, LazyTable, SavedQuery
>>>>>>> ec15c510
from posthog.hogql.errors import ResolverException
from posthog.hogql.functions.cohort import cohort
from posthog.hogql.functions.mapping import validate_function_args
from posthog.hogql.functions.sparkline import sparkline
from posthog.hogql.parser import parse_select
from posthog.hogql.visitor import CloningVisitor, clone_expr
from posthog.models.utils import UUIDT


# https://github.com/ClickHouse/ClickHouse/issues/23194 - "Describe how identifiers in SELECT queries are resolved"


def resolve_constant_data_type(constant: Any) -> ConstantType:
    if constant is None:
        return ast.UnknownType()
    if isinstance(constant, bool):
        return ast.BooleanType()
    if isinstance(constant, int):
        return ast.IntegerType()
    if isinstance(constant, float):
        return ast.FloatType()
    if isinstance(constant, str):
        return ast.StringType()
    if isinstance(constant, list):
        unique_types = set(str(resolve_constant_data_type(item)) for item in constant)
        return ast.ArrayType(
            item_type=resolve_constant_data_type(constant[0]) if len(unique_types) == 1 else ast.UnknownType()
        )
    if isinstance(constant, tuple):
        return ast.TupleType(item_types=[resolve_constant_data_type(item) for item in constant])
    if isinstance(constant, datetime) or type(constant).__name__ == "FakeDatetime":
        return ast.DateTimeType()
    if isinstance(constant, date) or type(constant).__name__ == "FakeDate":
        return ast.DateType()
    if isinstance(constant, UUID) or isinstance(constant, UUIDT):
        return ast.UUIDType()
    raise ResolverException(f"Unsupported constant type: {type(constant)}")


def resolve_types(
    node: ast.Expr, context: HogQLContext, scopes: Optional[List[ast.SelectQueryType]] = None
) -> ast.Expr:
    return Resolver(scopes=scopes, context=context).visit(node)


class Resolver(CloningVisitor):
    """The Resolver visits an AST and 1) resolves all fields, 2) assigns types to nodes, 3) expands all CTEs."""

    def __init__(self, context: HogQLContext, scopes: Optional[List[ast.SelectQueryType]] = None):
        super().__init__()
        # Each SELECT query creates a new scope (type). Store all of them in a list as we traverse the tree.
        self.scopes: List[ast.SelectQueryType] = scopes or []
        self.context = context
        self.database = context.database
        self.cte_counter = 0

    def visit(self, node: ast.Expr) -> ast.Expr:
        if isinstance(node, ast.Expr) and node.type is not None:
            raise ResolverException(
                f"Type already resolved for {type(node).__name__} ({type(node.type).__name__}). Can't run again."
            )
        if self.cte_counter > 50:
            raise ResolverException("Too many CTE expansions (50+). Probably a CTE loop.")
        return super().visit(node)

    def visit_select_union_query(self, node: ast.SelectUnionQuery):
        node = super().visit_select_union_query(node)
        node.type = ast.SelectUnionQueryType(types=[expr.type for expr in node.select_queries])
        return node

    def visit_select_query(self, node: ast.SelectQuery):
        """Visit each SELECT query or subquery."""

        # This "SelectQueryType" is also a new scope for variables in the SELECT query.
        # We will add fields to it when we encounter them. This is used to resolve fields later.
        node_type = ast.SelectQueryType()

        # First step: add all the "WITH" CTEs onto the "scope" if there are any
        if node.ctes:
            node_type.ctes = node.ctes

        # Append the "scope" onto the stack early, so that nodes we "self.visit" below can access it.
        self.scopes.append(node_type)

        # Clone the select query, piece by piece
        new_node = ast.SelectQuery(
            start=node.start,
            end=node.end,
            type=node_type,
            # CTEs have been expanded (moved to the type for now), so remove from the printable "WITH" clause
            ctes=None,
            # "select" needs a default value, so [] it is
            select=[],
        )

        # Visit the FROM clauses first. This resolves all table aliases onto self.scopes[-1]
        new_node.select_from = self.visit(node.select_from)

        # Visit all the "SELECT a,b,c" columns. Mark each for export in "columns".
        for expr in node.select or []:
            new_expr = self.visit(expr)

            # if it's an asterisk, carry on in a subroutine
            if isinstance(new_expr.type, ast.AsteriskType):
                self._expand_asterisk_columns(new_node, new_expr.type)
                continue

            # not an asterisk
            if isinstance(new_expr.type, ast.FieldAliasType):
                node_type.columns[new_expr.type.alias] = new_expr.type
            elif isinstance(new_expr.type, ast.FieldType):
                node_type.columns[new_expr.type.name] = new_expr.type
            elif isinstance(new_expr, ast.Alias):
                node_type.columns[new_expr.alias] = new_expr.type

            # add the column to the new select query
            new_node.select.append(new_expr)

        # :TRICKY: Make sure to clone and visit _all_ SelectQuery nodes.
        new_node.where = self.visit(node.where)
        new_node.prewhere = self.visit(node.prewhere)
        new_node.having = self.visit(node.having)
        if node.group_by:
            new_node.group_by = [self.visit(expr) for expr in node.group_by]
        if node.order_by:
            new_node.order_by = [self.visit(expr) for expr in node.order_by]
        if node.limit_by:
            new_node.limit_by = [self.visit(expr) for expr in node.limit_by]
        new_node.limit = self.visit(node.limit)
        new_node.limit_with_ties = node.limit_with_ties
        new_node.offset = self.visit(node.offset)
        new_node.distinct = node.distinct
        new_node.window_exprs = (
            {name: self.visit(expr) for name, expr in node.window_exprs.items()} if node.window_exprs else None
        )

        self.scopes.pop()

        return new_node

    def _expand_asterisk_columns(self, select_query: ast.SelectQuery, asterisk: ast.AsteriskType):
        """Expand an asterisk. Mutates `select_query.select` and `select_query.type.columns` with the new fields"""
        if isinstance(asterisk.table_type, ast.BaseTableType):
            table = asterisk.table_type.resolve_database_table()
            database_fields = table.get_asterisk()
            for key in database_fields.keys():
                type = ast.FieldType(name=key, table_type=asterisk.table_type)
                select_query.select.append(ast.Field(chain=[key], type=type))
                select_query.type.columns[key] = type
        elif (
            isinstance(asterisk.table_type, ast.SelectUnionQueryType)
            or isinstance(asterisk.table_type, ast.SelectQueryType)
            or isinstance(asterisk.table_type, ast.SelectQueryAliasType)
        ):
            select = asterisk.table_type
            while isinstance(select, ast.SelectQueryAliasType):
                select = select.select_query_type
            if isinstance(select, ast.SelectUnionQueryType):
                select = select.types[0]
            if isinstance(select, ast.SelectQueryType):
                for name in select.columns.keys():
                    type = ast.FieldType(name=name, table_type=asterisk.table_type)
                    select_query.select.append(ast.Field(chain=[name], type=type))
                    select_query.type.columns[name] = type
            else:
                raise ResolverException("Can't expand asterisk (*) on subquery")
        else:
            raise ResolverException(f"Can't expand asterisk (*) on a type of type {type(asterisk.table_type).__name__}")

    def visit_join_expr(self, node: ast.JoinExpr):
        """Visit each FROM and JOIN table or subquery."""

        if len(self.scopes) == 0:
            raise ResolverException("Unexpected JoinExpr outside a SELECT query")

        scope = self.scopes[-1]

        # If selecting from a CTE, expand and visit the new node
        if isinstance(node.table, ast.Field) and len(node.table.chain) == 1:
            table_name = node.table.chain[0]
            cte = lookup_cte_by_name(self.scopes, table_name)
            if cte:
                node = cast(ast.JoinExpr, clone_expr(node))
                node.table = clone_expr(cte.expr)
                node.alias = table_name

                self.cte_counter += 1
                response = self.visit(node)
                self.cte_counter -= 1
                return response

        if isinstance(node.table, ast.Field):
            table_name = node.table.chain[0]
            table_alias = node.alias or table_name
            if table_alias in scope.tables:
                raise ResolverException(f'Already have joined a table called "{table_alias}". Can\'t redefine.')

            if self.database.has_table(table_name):
                database_table = self.database.get_table(table_name)

<<<<<<< HEAD
                if isinstance(database_table, View):
=======
                if isinstance(database_table, SavedQuery):
>>>>>>> ec15c510
                    node.table = parse_select(str(database_table.query))
                    node.alias = table_alias or database_table.name
                    node = self.visit(node)
                    return node

                if isinstance(database_table, LazyTable):
                    node_table_type = ast.LazyTableType(table=database_table)
                else:
                    node_table_type = ast.TableType(table=database_table)

                # Always add an alias for function call tables. This way `select table.* from table` is replaced with
                # `select table.* from something() as table`, and not with `select something().* from something()`.
                if table_alias != table_name or isinstance(database_table, FunctionCallTable):
                    node_type = ast.TableAliasType(alias=table_alias, table_type=node_table_type)
                else:
                    node_type = node_table_type
                scope.tables[table_alias] = node_type

                # :TRICKY: Make sure to clone and visit _all_ JoinExpr fields/nodes.
                node = cast(ast.JoinExpr, clone_expr(node))
                node.type = node_type
                node.table = cast(ast.Field, clone_expr(node.table))
                node.table.type = node_table_type
                node.next_join = self.visit(node.next_join)
                node.constraint = self.visit(node.constraint)
                node.sample = self.visit(node.sample)

                # In case we had a function call table, and had to add an alias where none was present, mark it here
                if isinstance(node_type, ast.TableAliasType) and node.alias is None:
                    node.alias = node_type.alias

                return node
            else:
                raise ResolverException(f'Unknown table "{table_name}".')

        elif isinstance(node.table, ast.SelectQuery) or isinstance(node.table, ast.SelectUnionQuery):
            node = cast(ast.JoinExpr, clone_expr(node))

            node.table = super().visit(node.table)
            if node.alias is not None:
                if node.alias in scope.tables:
                    raise ResolverException(
                        f'Already have joined a table called "{node.alias}". Can\'t join another one with the same name.'
                    )
                node.type = ast.SelectQueryAliasType(alias=node.alias, select_query_type=node.table.type)
                scope.tables[node.alias] = node.type
            else:
                node.type = node.table.type
                scope.anonymous_tables.append(node.type)

            # :TRICKY: Make sure to clone and visit _all_ JoinExpr fields/nodes.
            node.next_join = self.visit(node.next_join)
            node.constraint = self.visit(node.constraint)
            node.sample = self.visit(node.sample)

            return node
        else:
            raise ResolverException(f"JoinExpr with table of type {type(node.table).__name__} not supported")

    def visit_alias(self, node: ast.Alias):
        """Visit column aliases. SELECT 1, (select 3 as y) as x."""
        if len(self.scopes) == 0:
            raise ResolverException("Aliases are allowed only within SELECT queries")

        scope = self.scopes[-1]
        if node.alias in scope.aliases:
            raise ResolverException(f"Cannot redefine an alias with the name: {node.alias}")
        if node.alias == "":
            raise ResolverException("Alias cannot be empty")

        node = super().visit_alias(node)
        node.type = ast.FieldAliasType(alias=node.alias, type=node.expr.type or ast.UnknownType())
        scope.aliases[node.alias] = node.type
        return node

    def visit_call(self, node: ast.Call):
        """Visit function calls."""

        if func_meta := HOGQL_POSTHOG_FUNCTIONS.get(node.name):
            validate_function_args(node.args, func_meta.min_args, func_meta.max_args, node.name)
            if node.name == "sparkline":
                return self.visit(sparkline(node=node, args=node.args))

        node = super().visit_call(node)
        arg_types: List[ast.ConstantType] = []
        for arg in node.args:
            if arg.type:
                arg_types.append(arg.type.resolve_constant_type() or ast.UnknownType())
            else:
                arg_types.append(ast.UnknownType())
        param_types: Optional[List[ast.ConstantType]] = None
        if node.params is not None:
            param_types = []
            for param in node.params:
                if param.type:
                    param_types.append(param.type.resolve_constant_type() or ast.UnknownType())
                else:
                    param_types.append(ast.UnknownType())
        node.type = ast.CallType(
            name=node.name, arg_types=arg_types, param_types=param_types, return_type=ast.UnknownType()
        )
        return node

    def visit_lambda(self, node: ast.Lambda):
        """Visit each SELECT query or subquery."""

        # Each Lambda is a new scope in field name resolution.
        # This type keeps track of all lambda arguments that are in scope.
        node_type = ast.SelectQueryType(parent=self.scopes[-1] if len(self.scopes) > 0 else None)

        for arg in node.args:
            node_type.aliases[arg] = ast.FieldAliasType(alias=arg, type=ast.LambdaArgumentType(name=arg))

        self.scopes.append(node_type)

        new_node = cast(ast.Lambda, clone_expr(node))
        new_node.type = node_type
        new_node.expr = self.visit(new_node.expr)

        self.scopes.pop()

        return new_node

    def visit_field(self, node: ast.Field):
        """Visit a field such as ast.Field(chain=["e", "properties", "$browser"])"""
        if len(node.chain) == 0:
            raise ResolverException("Invalid field access with empty chain")

        node = super().visit_field(node)

        # Only look for fields in the last SELECT scope, instead of all previous select queries.
        # That's because ClickHouse does not support subqueries accessing "x.event". This is forbidden:
        # - "SELECT event, (select count() from events where event = x.event) as c FROM events x where event = '$pageview'",
        # But this is supported:
        # - "SELECT t.big_count FROM (select count() + 100 as big_count from events) as t JOIN events e ON (e.event = t.event)",
        scope = self.scopes[-1]

        type: Optional[ast.Type] = None
        name = node.chain[0]

        # If the field contains at least two parts, the first might be a table.
        if len(node.chain) > 1 and name in scope.tables:
            type = scope.tables[name]

        # If it's a wildcard
        if name == "*" and len(node.chain) == 1:
            table_count = len(scope.anonymous_tables) + len(scope.tables)
            if table_count == 0:
                raise ResolverException("Cannot use '*' when there are no tables in the query")
            if table_count > 1:
                raise ResolverException("Cannot use '*' without table name when there are multiple tables in the query")
            table_type = (
                scope.anonymous_tables[0] if len(scope.anonymous_tables) > 0 else list(scope.tables.values())[0]
            )
            type = ast.AsteriskType(table_type=table_type)

        # Field in scope
        if not type:
            type = lookup_field_by_name(scope, name)

        if not type:
            cte = lookup_cte_by_name(self.scopes, name)
            if cte:
                if len(node.chain) > 1:
                    raise ResolverException(f"Cannot access fields on CTE {cte.name} yet")
                # SubQuery CTEs ("WITH a AS (SELECT 1)") can only be used in the "FROM table" part of a select query,
                # which is handled in visit_join_expr. Referring to it here means we want to access its value.
                if cte.cte_type == "subquery":
                    return ast.Field(chain=node.chain)
                self.cte_counter += 1
                response = self.visit(clone_expr(cte.expr))
                self.cte_counter -= 1
                return response

        if not type:
            raise ResolverException(f"Unable to resolve field: {name}")

        # Recursively resolve the rest of the chain until we can point to the deepest node.
        loop_type = type
        chain_to_parse = node.chain[1:]
        while True:
            if isinstance(loop_type, FieldTraverserType):
                chain_to_parse = loop_type.chain + chain_to_parse
                loop_type = loop_type.table_type
                continue
            if len(chain_to_parse) == 0:
                break
            next_chain = chain_to_parse.pop(0)
            loop_type = loop_type.get_child(next_chain)
            if loop_type is None:
                raise ResolverException(f"Cannot resolve type {'.'.join(node.chain)}. Unable to resolve {next_chain}.")
        node.type = loop_type

        if isinstance(node.type, ast.FieldType) and node.start is not None and node.end is not None:
            self.context.add_notice(
                start=node.start,
                end=node.end,
                message=f"Field '{node.type.name}' is of type '{node.type.resolve_constant_type().print_type()}'",
            )

        return node

    def visit_array_access(self, node: ast.ArrayAccess):
        node = super().visit_array_access(node)

        if (
            isinstance(node.array, ast.Field)
            and isinstance(node.property, ast.Constant)
            and (isinstance(node.property.value, str) or isinstance(node.property.value, int))
            and (
                (isinstance(node.array.type, ast.PropertyType))
                or (
                    isinstance(node.array.type, ast.FieldType)
                    and isinstance(node.array.type.resolve_database_field(), StringJSONDatabaseField)
                )
            )
        ):
            node.array.chain.append(node.property.value)
            node.array.type = node.array.type.get_child(node.property.value)
            return node.array

        return node

    def visit_tuple_access(self, node: ast.TupleAccess):
        node = super().visit_tuple_access(node)

        if isinstance(node.tuple, ast.Field) and (
            (isinstance(node.tuple.type, ast.PropertyType))
            or (
                isinstance(node.tuple.type, ast.FieldType)
                and isinstance(node.tuple.type.resolve_database_field(), StringJSONDatabaseField)
            )
        ):
            node.tuple.chain.append(node.index)
            node.tuple.type = node.tuple.type.get_child(node.index)
            return node.tuple

        return node

    def visit_constant(self, node: ast.Constant):
        node = super().visit_constant(node)
        node.type = resolve_constant_data_type(node.value)
        return node

    def visit_and(self, node: ast.And):
        node = super().visit_and(node)
        node.type = ast.BooleanType()
        return node

    def visit_or(self, node: ast.Or):
        node = super().visit_or(node)
        node.type = ast.BooleanType()
        return node

    def visit_not(self, node: ast.Not):
        node = super().visit_not(node)
        node.type = ast.BooleanType()
        return node

    def visit_compare_operation(self, node: ast.CompareOperation):
        if node.op == ast.CompareOperationOp.InCohort:
            return self.visit(
                ast.CompareOperation(
                    op=ast.CompareOperationOp.In,
                    left=node.left,
                    right=cohort(node=node.right, args=[node.right], context=self.context),
                )
            )
        elif node.op == ast.CompareOperationOp.NotInCohort:
            return self.visit(
                ast.CompareOperation(
                    op=ast.CompareOperationOp.NotIn,
                    left=node.left,
                    right=cohort(node=node.right, args=[node.right], context=self.context),
                )
            )

        node = super().visit_compare_operation(node)
        node.type = ast.BooleanType()
        return node


def lookup_field_by_name(scope: ast.SelectQueryType, name: str) -> Optional[ast.Type]:
    """Looks for a field in the scope's list of aliases and children for each joined table."""
    if name in scope.aliases:
        return scope.aliases[name]
    else:
        named_tables = [table for table in scope.tables.values() if table.has_child(name)]
        anonymous_tables = [table for table in scope.anonymous_tables if table.has_child(name)]
        tables_with_field = named_tables + anonymous_tables

        if len(tables_with_field) > 1:
            raise ResolverException(f"Ambiguous query. Found multiple sources for field: {name}")
        elif len(tables_with_field) == 1:
            return tables_with_field[0].get_child(name)

        if scope.parent:
            return lookup_field_by_name(scope.parent, name)

        return None


def lookup_cte_by_name(scopes: List[ast.SelectQueryType], name: str) -> Optional[ast.CTE]:
    for scope in reversed(scopes):
        if scope and scope.ctes and name in scope.ctes:
            return scope.ctes[name]
    return None<|MERGE_RESOLUTION|>--- conflicted
+++ resolved
@@ -6,11 +6,7 @@
 from posthog.hogql.ast import FieldTraverserType, ConstantType
 from posthog.hogql.functions import HOGQL_POSTHOG_FUNCTIONS
 from posthog.hogql.context import HogQLContext
-<<<<<<< HEAD
-from posthog.hogql.database.models import StringJSONDatabaseField, FunctionCallTable, LazyTable, View
-=======
 from posthog.hogql.database.models import StringJSONDatabaseField, FunctionCallTable, LazyTable, SavedQuery
->>>>>>> ec15c510
 from posthog.hogql.errors import ResolverException
 from posthog.hogql.functions.cohort import cohort
 from posthog.hogql.functions.mapping import validate_function_args
@@ -211,11 +207,7 @@
             if self.database.has_table(table_name):
                 database_table = self.database.get_table(table_name)
 
-<<<<<<< HEAD
-                if isinstance(database_table, View):
-=======
                 if isinstance(database_table, SavedQuery):
->>>>>>> ec15c510
                     node.table = parse_select(str(database_table.query))
                     node.alias = table_alias or database_table.name
                     node = self.visit(node)
