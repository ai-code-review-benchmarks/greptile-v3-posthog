--- conflicted
+++ resolved
@@ -71,15 +71,8 @@
   '''
 # ---
 # name: TestPrinter.test_s3_tables_global_join_with_cte
-<<<<<<< HEAD
-  "SELECT events.event AS event FROM events GLOBAL JOIN (SELECT test_table.id AS id FROM s3(%(hogql_val_0_sensitive)s, %(hogql_val_2_sensitive)s, %(hogql_val_3_sensitive)s, 'Parquet', %(hogql_val_1)s) AS test_table) AS some_remote_table ON equals(events.event, toString(some_remote_table.id)) WHERE equals(events.team_id, 93) LIMIT 50000"
-# ---
-# name: TestPrinter.test_s3_tables_global_join_with_cte_nested
-  "SELECT some_remote_table.event AS event FROM events GLOBAL JOIN (SELECT e.event AS event, t.id AS id FROM events AS e GLOBAL JOIN (SELECT * FROM s3(%(hogql_val_0_sensitive)s, %(hogql_val_2_sensitive)s, %(hogql_val_3_sensitive)s, 'Parquet', %(hogql_val_1)s)) AS t ON equals(toString(t.id), e.event) WHERE equals(e.team_id, 93)) AS some_remote_table ON equals(events.event, toString(some_remote_table.id)) WHERE equals(events.team_id, 93) LIMIT 50000"
-=======
   "SELECT events.event AS event FROM events GLOBAL JOIN (SELECT test_table.id AS id FROM s3(%(hogql_val_0_sensitive)s, %(hogql_val_2_sensitive)s, %(hogql_val_3_sensitive)s, 'Parquet', %(hogql_val_1)s) AS test_table) AS some_remote_table ON equals(events.event, toString(some_remote_table.id)) WHERE equals(events.team_id, 99999) LIMIT 50000"
 # ---
 # name: TestPrinter.test_s3_tables_global_join_with_cte_nested
   "SELECT some_remote_table.event AS event FROM events GLOBAL JOIN (SELECT e.event AS event, t.id AS id FROM events AS e GLOBAL JOIN (SELECT * FROM s3(%(hogql_val_0_sensitive)s, %(hogql_val_2_sensitive)s, %(hogql_val_3_sensitive)s, 'Parquet', %(hogql_val_1)s)) AS t ON equals(toString(t.id), e.event) WHERE equals(e.team_id, 99999)) AS some_remote_table ON equals(events.event, toString(some_remote_table.id)) WHERE equals(events.team_id, 99999) LIMIT 50000"
->>>>>>> cb446b30
 # ---