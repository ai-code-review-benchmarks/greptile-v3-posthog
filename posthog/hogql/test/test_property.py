from typing import Union, cast, Optional, Any, Literal
from unittest.mock import MagicMock, patch

from posthog.constants import PropertyOperatorType, TREND_FILTER_TYPE_ACTIONS, TREND_FILTER_TYPE_EVENTS
from posthog.hogql import ast
from posthog.hogql.parser import parse_expr
from posthog.hogql.property import (
    has_aggregation,
    property_to_expr,
    selector_to_expr,
    tag_name_to_expr,
    entity_to_expr,
    map_virtual_properties,
)
from posthog.hogql.visitor import clear_locations
from posthog.models import (
    Cohort,
    Property,
    PropertyDefinition,
    Team,
)
from posthog.models.property import PropertyGroup
from posthog.models.property_definition import PropertyType
from posthog.schema import HogQLPropertyFilter, RetentionEntity, EmptyPropertyFilter
from posthog.test.base import BaseTest
from posthog.warehouse.models import DataWarehouseTable, DataWarehouseJoin, DataWarehouseCredential

elements_chain_match = lambda x: parse_expr("elements_chain =~ {regex}", {"regex": ast.Constant(value=str(x))})
elements_chain_imatch = lambda x: parse_expr("elements_chain =~* {regex}", {"regex": ast.Constant(value=str(x))})
not_call = lambda x: ast.Call(name="not", args=[x])


class TestProperty(BaseTest):
    maxDiff = None

    def _property_to_expr(
        self,
        property: Union[PropertyGroup, Property, HogQLPropertyFilter, dict, list],
        team: Optional[Team] = None,
        scope: Optional[
            Literal["event", "person", "group", "session", "replay", "replay_entity", "revenue_analytics"]
        ] = None,
    ):
        return clear_locations(property_to_expr(property, team=team or self.team, scope=scope or "event"))

    def _selector_to_expr(self, selector: str):
        return clear_locations(selector_to_expr(selector))

    def _parse_expr(self, expr: str, placeholders: Optional[dict[str, Any]] = None):
        return clear_locations(parse_expr(expr, placeholders=placeholders))

    def test_has_aggregation(self):
        self.assertEqual(has_aggregation(self._parse_expr("properties.a = 'b'")), False)
        self.assertEqual(has_aggregation(self._parse_expr("if(1,2,3)")), False)
        self.assertEqual(has_aggregation(self._parse_expr("if(1,2,avg(3))")), True)
        self.assertEqual(has_aggregation(self._parse_expr("count()")), True)
        self.assertEqual(has_aggregation(self._parse_expr("sum(properties.bla)")), True)

    def test_property_to_expr_hogql(self):
        self.assertEqual(self._property_to_expr({"type": "hogql", "key": "1"}), ast.Constant(value=1))
        self.assertEqual(
            self._property_to_expr(Property(type="hogql", key="1")),
            ast.Constant(value=1),
        )
        self.assertEqual(
            self._property_to_expr(HogQLPropertyFilter(type="hogql", key="1")),
            ast.Constant(value=1),
        )

    def test_property_to_expr_group(self):
        self.assertEqual(
            self._property_to_expr({"type": "group", "group_type_index": 0, "key": "a", "value": "b"}),
            self._parse_expr("group_0.properties.a = 'b'"),
        )
        self.assertEqual(
            self._property_to_expr({"type": "group", "group_type_index": 3, "key": "a", "value": "b"}),
            self._parse_expr("group_3.properties.a = 'b'"),
        )
        self.assertEqual(
            self._parse_expr("group_0.properties.a = NULL OR (NOT JSONHas(group_0.properties, 'a'))"),
            self._property_to_expr(
                {"type": "group", "group_type_index": 0, "key": "a", "value": "b", "operator": "is_not_set"}
            ),
        )
        self.assertEqual(
            self._property_to_expr(Property(type="group", group_type_index=0, key="a", value=["b", "c"])),
            self._parse_expr("group_0.properties.a in ('b', 'c')"),
        )

        self.assertEqual(self._property_to_expr({"type": "group", "key": "a", "value": "b"}), self._parse_expr("1"))

    def test_property_to_expr_group_scope(self):
        self.assertEqual(
            self._property_to_expr(
                {"type": "group", "group_type_index": 0, "key": "name", "value": "Hedgebox Inc."}, scope="group"
            ),
            self._parse_expr("properties.name = 'Hedgebox Inc.'"),
        )

        self.assertEqual(
            self._property_to_expr(
                Property(type="group", group_type_index=0, key="a", value=["b", "c"]), scope="group"
            ),
            self._parse_expr("properties.a in ('b', 'c')"),
        )

        self.assertEqual(
            self._property_to_expr(
                Property(type="group", group_type_index=0, key="arr", operator="gt", value=100), scope="group"
            ),
            self._parse_expr("properties.arr > 100"),
        )

    def test_property_to_expr_group_booleans(self):
        PropertyDefinition.objects.create(
            team=self.team,
            name="boolean_prop",
            type=PropertyDefinition.Type.GROUP,
            group_type_index=0,
            property_type=PropertyType.Boolean,
        )
        self.assertEqual(
            self._property_to_expr({"type": "group", "group_type_index": 0, "key": "boolean_prop", "value": ["true"]}),
            self._parse_expr("group_0.properties.boolean_prop = true"),
        )

    def test_property_to_expr_event(self):
        self.assertEqual(
            self._property_to_expr({"key": "a", "value": "b"}),
            self._parse_expr("properties.a = 'b'"),
        )
        self.assertEqual(
            self._property_to_expr({"type": "event", "key": "a", "value": "b"}),
            self._parse_expr("properties.a = 'b'"),
        )
        self.assertEqual(
            self._property_to_expr({"type": "event", "key": "a", "value": "b", "operator": "is_set"}),
            self._parse_expr("properties.a != NULL"),
        )
        self.assertEqual(
            self._parse_expr("properties.a = NULL OR (NOT JSONHas(properties, 'a'))"),
            self._property_to_expr({"type": "event", "key": "a", "value": "b", "operator": "is_not_set"}),
        )
        self.assertEqual(
            self._property_to_expr({"type": "event", "key": "a", "value": "b", "operator": "exact"}),
            self._parse_expr("properties.a = 'b'"),
        )
        self.assertEqual(
            self._property_to_expr({"type": "event", "key": "a", "value": "b", "operator": "is_not"}),
            self._parse_expr("properties.a != 'b'"),
        )
        self.assertEqual(
            self._property_to_expr({"type": "event", "key": "a", "value": "3", "operator": "gt"}),
            self._parse_expr("properties.a > '3'"),
        )
        self.assertEqual(
            self._property_to_expr({"type": "event", "key": "a", "value": "3", "operator": "lt"}),
            self._parse_expr("properties.a < '3'"),
        )
        self.assertEqual(
            self._property_to_expr({"type": "event", "key": "a", "value": "3", "operator": "gte"}),
            self._parse_expr("properties.a >= '3'"),
        )
        self.assertEqual(
            self._property_to_expr({"type": "event", "key": "a", "value": "3", "operator": "lte"}),
            self._parse_expr("properties.a <= '3'"),
        )
        self.assertEqual(
            self._property_to_expr({"type": "event", "key": "a", "value": "3", "operator": "icontains"}),
            self._parse_expr("toString(properties.a) ilike '%3%'"),
        )
        self.assertEqual(
            self._property_to_expr({"type": "event", "key": "a", "value": "3", "operator": "not_icontains"}),
            self._parse_expr("toString(properties.a) not ilike '%3%'"),
        )
        self.assertEqual(
            self._property_to_expr({"type": "event", "key": "a", "value": ".*", "operator": "regex"}),
            self._parse_expr("ifNull(match(properties.a, '.*'), 0)"),
        )
        self.assertEqual(
            self._property_to_expr({"type": "event", "key": "a", "value": ".*", "operator": "not_regex"}),
            self._parse_expr("ifNull(not(match(toString(properties.a), '.*')), true)"),
        )
        self.assertEqual(
            self._property_to_expr({"type": "event", "key": "a", "value": [], "operator": "exact"}),
            self._parse_expr("true"),
        )
        self.assertEqual(
            self._parse_expr("1"),
            self._property_to_expr({"type": "event", "key": "a", "operator": "icontains"}),  # value missing
        )
        self.assertEqual(
            self._parse_expr("1"),
            self._property_to_expr({}),  # incomplete event
        )
        self.assertEqual(
            self._parse_expr("1"),
            self._property_to_expr(EmptyPropertyFilter()),  # type: ignore
        )

    def test_property_to_expr_boolean(self):
        PropertyDefinition.objects.create(
            team=self.team,
            name="boolean_prop",
            type=PropertyDefinition.Type.EVENT,
            property_type=PropertyType.Boolean,
        )
        PropertyDefinition.objects.create(
            team=self.team,
            name="string_prop",
            type=PropertyDefinition.Type.EVENT,
            property_type=PropertyType.String,
        )
        self.assertEqual(
            self._property_to_expr(
                {"type": "event", "key": "boolean_prop", "value": "true"},
                team=self.team,
            ),
            self._parse_expr("properties.boolean_prop = true"),
        )
        self.assertEqual(
            self._property_to_expr({"type": "event", "key": "string_prop", "value": "true"}, team=self.team),
            self._parse_expr("properties.string_prop = 'true'"),
        )
        self.assertEqual(
            self._property_to_expr(
                {"type": "event", "key": "boolean_prop", "value": "false"},
                team=self.team,
            ),
            self._parse_expr("properties.boolean_prop = false"),
        )
        self.assertEqual(
            self._property_to_expr(
                {"type": "event", "key": "unknown_prop", "value": "true"},
                team=self.team,
            ),
            self._parse_expr(
                "properties.unknown_prop = 'true'"  # We don't have a type for unknown_prop, so string comparison it is
            ),
        )

    def test_property_to_expr_event_list(self):
        # positive
        self.assertEqual(
            self._property_to_expr({"type": "event", "key": "a", "value": ["b", "c"], "operator": "exact"}),
            self._parse_expr("properties.a in ('b', 'c')"),
        )
        self.assertEqual(
            self._property_to_expr(
                {
                    "type": "event",
                    "key": "a",
                    "value": ["b", "c"],
                    "operator": "icontains",
                }
            ),
            self._parse_expr("toString(properties.a) ilike '%b%' or toString(properties.a) ilike '%c%'"),
        )
        a = self._property_to_expr({"type": "event", "key": "a", "value": ["b", "c"], "operator": "regex"})
        self.assertEqual(
            a,
            self._parse_expr("ifNull(match(properties.a, 'b'), 0) or ifNull(match(properties.a, 'c'), 0)"),
        )
        # Want to make sure this returns 0, not false. Clickhouse uses UInt8s primarily for booleans.
        self.assertIs(0, a.exprs[1].args[1].value)
        # negative
        self.assertEqual(
            self._property_to_expr({"type": "event", "key": "a", "value": ["b", "c"], "operator": "is_not"}),
            self._parse_expr("properties.a not in ('b', 'c')"),
        )
        self.assertEqual(
            self._property_to_expr(
                {
                    "type": "event",
                    "key": "a",
                    "value": ["b", "c"],
                    "operator": "not_icontains",
                }
            ),
            self._parse_expr("toString(properties.a) not ilike '%b%' and toString(properties.a) not ilike '%c%'"),
        )
        a = self._property_to_expr(
            {
                "type": "event",
                "key": "a",
                "value": ["b", "c"],
                "operator": "not_regex",
            }
        )
        self.assertEqual(
            a,
            self._parse_expr(
                "ifNull(not(match(toString(properties.a), 'b')), 1) and ifNull(not(match(toString(properties.a), 'c')), 1)"
            ),
        )
        self.assertIs(1, a.exprs[1].args[1].value)

    def test_property_to_expr_feature(self):
        self.assertEqual(
            self._property_to_expr({"type": "event", "key": "a", "value": "b", "operator": "exact"}),
            self._parse_expr("properties.a = 'b'"),
        )

    def test_property_to_expr_person(self):
        self.assertEqual(
            self._property_to_expr({"type": "person", "key": "a", "value": "b", "operator": "exact"}),
            self._parse_expr("person.properties.a = 'b'"),
        )

    def test_property_to_expr_error_tracking_issue_properties(self):
        self.assertEqual(
            self._property_to_expr(
                {
                    "type": "event",
                    "key": "$exception_types",
                    "value": "ReferenceError",
                    "operator": "icontains",
                }
            ),
            self._parse_expr(
                "arrayExists(v -> toString(v) ilike '%ReferenceError%', JSONExtract(ifNull(properties.$exception_types, ''), 'Array(String)'))"
            ),
        )
        self.assertEqual(
            self._property_to_expr(
                {
                    "type": "event",
                    "key": "$exception_types",
                    "value": ["ReferenceError", "TypeError"],
                    "operator": "exact",
                }
            ),
            self._parse_expr(
                "arrayExists(v -> v in ('ReferenceError', 'TypeError'), JSONExtract(ifNull(properties.$exception_types, ''), 'Array(String)'))"
            ),
        )
        self.assertEqual(
            self._property_to_expr(
                {
                    "type": "event",
                    "key": "$exception_types",
                    "value": ["ReferenceError", "TypeError"],
                    "operator": "is_not",
                }
            ),
            self._parse_expr(
                "arrayExists(v -> v not in ('ReferenceError', 'TypeError'), JSONExtract(ifNull(properties.$exception_types, ''), 'Array(String)'))"
            ),
        )
        self.assertEqual(
            self._property_to_expr(
                {
                    "key": "$exception_types",
                    "value": "ValidationError",
                    "operator": "not_regex",
                    "type": "event",
                }
            ),
            self._parse_expr(
                "arrayExists(v -> ifNull(not(match(toString(v), 'ValidationError')), 1), JSONExtract(ifNull(properties.$exception_types, ''), 'Array(String)'))"
            ),
        )

    def test_property_to_expr_element(self):
        self.assertEqual(
            self._property_to_expr(
                {
                    "type": "element",
                    "key": "selector",
                    "value": "div",
                    "operator": "exact",
                }
            ),
            self._selector_to_expr("div"),
        )
        self.assertEqual(
            self._property_to_expr(
                {
                    "type": "element",
                    "key": "selector",
                    "value": "div",
                    "operator": "is_not",
                }
            ),
            clear_locations(not_call(self._selector_to_expr("div"))),
        )
        self.assertEqual(
            self._property_to_expr(
                {
                    "type": "element",
                    "key": "tag_name",
                    "value": "div",
                    "operator": "exact",
                }
            ),
            clear_locations(tag_name_to_expr("div")),
        )
        self.assertEqual(
            self._property_to_expr(
                {
                    "type": "element",
                    "key": "tag_name",
                    "value": "div",
                    "operator": "is_not",
                }
            ),
            clear_locations(not_call(tag_name_to_expr("div"))),
        )
        self.assertEqual(
            self._property_to_expr(
                {
                    "type": "element",
                    "key": "href",
                    "value": "href-text.",
                    "operator": "exact",
                }
            ),
            self._parse_expr("elements_chain_href = 'href-text.'"),
        )
        self.assertEqual(
            self._property_to_expr(
                {
                    "type": "element",
                    "key": "href",
                    "value": "href-text.",
                    "operator": "icontains",
                }
            ),
            self._parse_expr("toString(elements_chain_href) ilike '%href-text.%'"),
        )
        self.assertEqual(
            self._property_to_expr(
                {
                    "type": "element",
                    "key": "text",
                    "value": "text-text.",
                    "operator": "regex",
                }
            ),
            self._parse_expr("arrayExists(text -> ifNull(match(text, 'text-text.'), 0), elements_chain_texts)"),
        )

    def test_property_groups(self):
        self.assertEqual(
            self._property_to_expr(
                PropertyGroup(
                    type=PropertyOperatorType.AND,
                    values=[],
                )
            ),
            self._parse_expr("true"),
        )

        self.assertEqual(
            self._property_to_expr(
                PropertyGroup(
                    type=PropertyOperatorType.AND,
                    values=[
                        Property(type="person", key="a", value="b", operator="exact"),
                        Property(type="event", key="e", value="b", operator="exact"),
                    ],
                )
            ),
            self._parse_expr("person.properties.a = 'b' and properties.e = 'b'"),
        )

        self.assertEqual(
            self._property_to_expr(
                PropertyGroup(
                    type=PropertyOperatorType.OR,
                    values=[
                        Property(type="person", key="a", value="b", operator="exact"),
                        Property(type="event", key="e", value="b", operator="exact"),
                    ],
                )
            ),
            self._parse_expr("person.properties.a = 'b' or properties.e = 'b'"),
        )

    def test_property_groups_single(self):
        self.assertEqual(
            self._property_to_expr(
                PropertyGroup(
                    type=PropertyOperatorType.AND,
                    values=[
                        Property(type="person", key="a", value="b", operator="exact"),
                    ],
                )
            ),
            self._parse_expr("person.properties.a = 'b'"),
        )

        self.assertEqual(
            self._property_to_expr(
                PropertyGroup(
                    type=PropertyOperatorType.OR,
                    values=[Property(type="event", key="e", value="b", operator="exact")],
                )
            ),
            self._parse_expr("properties.e = 'b'"),
        )

    def test_property_groups_combined(self):
        self.assertEqual(
            self._property_to_expr(
                PropertyGroup(
                    type=PropertyOperatorType.AND,
                    values=cast(
                        Union[list[Property], list[PropertyGroup]],
                        [
                            Property(type="person", key="a", value="b", operator="exact"),
                            PropertyGroup(
                                type=PropertyOperatorType.OR,
                                values=[
                                    Property(
                                        type="person",
                                        key="a",
                                        value="b",
                                        operator="exact",
                                    ),
                                    Property(
                                        type="event",
                                        key="e",
                                        value="b",
                                        operator="exact",
                                    ),
                                ],
                            ),
                        ],
                    ),
                )
            ),
            self._parse_expr("person.properties.a = 'b' and (person.properties.a = 'b' or properties.e = 'b')"),
        )

    def test_tag_name_to_expr(self):
        self.assertEqual(
            clear_locations(tag_name_to_expr("a")),
            clear_locations(elements_chain_match("(^|;)a(\\.|$|;|:)")),
        )

    def test_selector_to_expr(self):
        self.assertEqual(
            self._selector_to_expr("div"),
            clear_locations(
                elements_chain_match('(^|;)div([-_a-zA-Z0-9\\.:"= \\[\\]\\(\\),]*?)?($|;|:([^;^\\s]*(;|$|\\s)))')
            ),
        )
        self.assertEqual(
            self._selector_to_expr("div > div"),
            clear_locations(
                elements_chain_match(
                    '(^|;)div([-_a-zA-Z0-9\\.:"= \\[\\]\\(\\),]*?)?($|;|:([^;^\\s]*(;|$|\\s)))div([-_a-zA-Z0-9\\.:"= \\[\\]\\(\\),]*?)?($|;|:([^;^\\s]*(;|$|\\s))).*'
                )
            ),
        )
        self.assertEqual(
            self._selector_to_expr("a[href='boo']"),
            clear_locations(
                parse_expr(
                    "{regex} and arrayCount(x -> x IN ['a'], elements_chain_elements) > 0",
                    {
                        "regex": elements_chain_match(
                            '(^|;)a.*?href="boo".*?([-_a-zA-Z0-9\\.:"= \\[\\]\\(\\),]*?)?($|;|:([^;^\\s]*(;|$|\\s)))'
                        )
                    },
                )
            ),
        )
        self.assertEqual(
            self._selector_to_expr(".class"),
            clear_locations(
                elements_chain_match(
                    '(^|;).*?\\.class([-_a-zA-Z0-9\\.:"= \\[\\]\\(\\),]*?)?($|;|:([^;^\\s]*(;|$|\\s)))'
                )
            ),
        )
        self.assertEqual(
            self._selector_to_expr("a#withid"),
            clear_locations(
                parse_expr(
                    """{regex} and indexOf(elements_chain_ids, 'withid') > 0 and arrayCount(x -> x IN ['a'], elements_chain_elements) > 0""",
                    {
                        "regex": elements_chain_match(
                            '(^|;)a.*?attr_id="withid".*?([-_a-zA-Z0-9\\.:"= \\[\\]\\(\\),]*?)?($|;|:([^;^\\s]*(;|$|\\s)))'
                        )
                    },
                )
            ),
        )

        self.assertEqual(
            self._selector_to_expr("a#with-dashed-id"),
            clear_locations(
                parse_expr(
                    """{regex} and indexOf(elements_chain_ids, 'with-dashed-id') > 0 and arrayCount(x -> x IN ['a'], elements_chain_elements) > 0""",
                    {
                        "regex": elements_chain_match(
                            '(^|;)a.*?attr_id="with\\-dashed\\-id".*?([-_a-zA-Z0-9\\.:"= \\[\\]\\(\\),]*?)?($|;|:([^;^\\s]*(;|$|\\s)))'
                        )
                    },
                )
            ),
        )
        # test optimization
        self.assertEqual(
            self._selector_to_expr("#with-dashed-id"),
            clear_locations(parse_expr("""indexOf(elements_chain_ids, 'with-dashed-id') > 0""")),
        )
        self.assertEqual(
            self._selector_to_expr("#with-dashed-id"),
            self._selector_to_expr("[id='with-dashed-id']"),
        )
        self.assertEqual(
            self._selector_to_expr("#with\\slashed\\id"),
            clear_locations(
                parse_expr(
                    "indexOf(elements_chain_ids, 'with\\\\slashed\\\\id') > 0",
                )
            ),
        )

    def test_selector_to_expr_tailwind_classes(self):
        """Test that selectors work with Tailwind classes that include brackets, parentheses, and commas"""
        # Test Tailwind class with brackets (responsive design)
        self.assertEqual(
            self._selector_to_expr(".sm:[max-width:640px]"),
            clear_locations(
                elements_chain_match(
                    '(^|;).*?\\.sm:\\[max\\-width:640px\\]([-_a-zA-Z0-9\\.:"= \\[\\]\\(\\),]*?)?($|;|:([^;^\\s]*(;|$|\\s)))'
                )
            ),
        )

        # Test Tailwind class with parentheses and commas (calc functions)
        self.assertEqual(
            self._selector_to_expr(".w-[calc(100%-2rem)]"),
            clear_locations(
                elements_chain_match(
                    '(^|;).*?\\.w\\-\\[calc\\(100%\\-2rem\\)\\]([-_a-zA-Z0-9\\.:"= \\[\\]\\(\\),]*?)?($|;|:([^;^\\s]*(;|$|\\s)))'
                )
            ),
        )

        # Test Tailwind class with complex values including commas
        self.assertEqual(
            self._selector_to_expr(".shadow-[0_4px_6px_rgba(0,0,0,0.1)]"),
            clear_locations(
                elements_chain_match(
                    '(^|;).*?\\.shadow\\-\\[0_4px_6px_rgba\\(0,0,0,0\\.1\\)\\]([-_a-zA-Z0-9\\.:"= \\[\\]\\(\\),]*?)?($|;|:([^;^\\s]*(;|$|\\s)))'
                )
            ),
        )

    def test_cohort_filter_static(self):
        cohort = Cohort.objects.create(
            team=self.team,
            is_static=True,
            groups=[{"properties": [{"key": "$os", "value": "Chrome", "type": "person"}]}],
        )
        self.assertEqual(
            self._property_to_expr({"type": "cohort", "key": "id", "value": cohort.pk}, self.team),
            self._parse_expr(f"person_id IN COHORT {cohort.pk}"),
        )

    def test_cohort_filter_dynamic(self):
        cohort = Cohort.objects.create(
            team=self.team,
            groups=[{"properties": [{"key": "$os", "value": "Chrome", "type": "person"}]}],
        )
        self.assertEqual(
            self._property_to_expr({"type": "cohort", "key": "id", "value": cohort.pk}, self.team),
            self._parse_expr(f"person_id IN COHORT {cohort.pk}"),
        )

    def test_person_scope(self):
        self.assertEqual(
            self._property_to_expr(
                {"type": "person", "key": "a", "value": "b", "operator": "exact"},
                scope="event",
            ),
            self._parse_expr("person.properties.a = 'b'"),
        )
        self.assertEqual(
            self._property_to_expr(
                {"type": "person", "key": "a", "value": "b", "operator": "exact"},
                scope="person",
            ),
            self._parse_expr("properties.a = 'b'"),
        )
        with self.assertRaises(Exception) as e:
            self._property_to_expr(
                {"type": "event", "key": "a", "value": "b", "operator": "exact"},
                scope="person",
            )
        self.assertEqual(
            str(e.exception),
            "The 'event' property filter does not work in 'person' scope",
        )

    def test_entity_to_expr_actions_type_with_id(self):
        action_mock = MagicMock()
        with patch("posthog.models.Action.objects.get", return_value=action_mock):
            entity = RetentionEntity(**{"type": TREND_FILTER_TYPE_ACTIONS, "id": 123})
            result = entity_to_expr(entity, self.team)
            self.assertIsInstance(result, ast.Expr)

    def test_entity_to_expr_events_type_with_id(self):
        entity = RetentionEntity(**{"type": TREND_FILTER_TYPE_EVENTS, "id": "event_id"})
        result = entity_to_expr(entity, self.team)
        expected = ast.And(
            exprs=[
                ast.CompareOperation(
                    op=ast.CompareOperationOp.Eq,
                    left=ast.Field(chain=["events", "event"]),
                    right=ast.Constant(value="event_id"),
                )
            ]
        )
        self.assertEqual(result, expected)

    def test_entity_to_expr_events_type_without_id(self):
        entity = RetentionEntity(**{"type": TREND_FILTER_TYPE_EVENTS, "id": None})
        result = entity_to_expr(entity, self.team)
        self.assertEqual(result, ast.Constant(value=True))

    def test_entity_to_expr_default_case(self):
        entity = RetentionEntity()
        result = entity_to_expr(entity, self.team)
        self.assertEqual(result, ast.Constant(value=True))

    def test_session_duration(self):
        self.assertEqual(
            self._property_to_expr(
                {"type": "session", "key": "$session_duration", "value": 10, "operator": "exact"},
                scope="event",
            ),
            self._parse_expr("session.$session_duration = 10"),
        )

    def test_data_warehouse_person_property(self):
        credential = DataWarehouseCredential.objects.create(
            team=self.team, access_key="_accesskey", access_secret="_secret"
        )
        DataWarehouseTable.objects.create(
            team=self.team,
            name="extended_properties",
            columns={
                "string_prop": {"hogql": "StringDatabaseField", "clickhouse": "Nullable(String)"},
                "int_prop": {"hogql": "IntegerDatabaseField", "clickhouse": "Nullable(Int64)"},
                "bool_prop": {"hogql": "BooleanDatabaseField", "clickhouse": "Nullable(Bool)"},
            },
            credential=credential,
            url_pattern="",
        )

        DataWarehouseJoin.objects.create(
            team=self.team,
            source_table_name="persons",
            source_table_key="properties.email",
            joining_table_name="extended_properties",
            joining_table_key="string_prop",
            field_name="extended_properties",
        )

        self.assertEqual(
            self._property_to_expr(
                {
                    "type": "data_warehouse_person_property",
                    "key": "extended_properties.bool_prop",
                    "value": "true",
                    "operator": "exact",
                }
            ),
            self._parse_expr("person.extended_properties.bool_prop = true"),
        )

    def test_data_warehouse_property_with_list_values(self):
        credential = DataWarehouseCredential.objects.create(
            team=self.team, access_key="_accesskey", access_secret="_secret"
        )
        DataWarehouseTable.objects.create(
            team=self.team,
            name="foobars",
            columns={
                "event": {"hogql": "StringDatabaseField", "clickhouse": "String"},
                "properties": {"hogql": "JSONField", "clickhouse": "String"},
            },
            credential=credential,
            url_pattern="",
        )

        expr = self._property_to_expr(
            Property(
                type="data_warehouse",
                key="foobars.properties.$feature/test",
                value=["control", "test"],
                operator="exact",
            ),
            self.team,
        )

        self.assertIsInstance(expr, ast.Or)
        self.assertEqual(len(expr.exprs), 2)

        # First expression
        compare_op_1 = expr.exprs[0]
        self.assertIsInstance(compare_op_1, ast.CompareOperation)
        self.assertIsInstance(compare_op_1.left, ast.Field)
        self.assertEqual(compare_op_1.left.chain, ["foobars", "properties", "$feature/test"])
        self.assertEqual(compare_op_1.right.value, "control")

        # Second expression
        compare_op_2 = expr.exprs[1]
        self.assertIsInstance(compare_op_2, ast.CompareOperation)
        self.assertIsInstance(compare_op_2.left, ast.Field)
        self.assertEqual(compare_op_2.left.chain, ["foobars", "properties", "$feature/test"])
        self.assertEqual(compare_op_2.right.value, "test")

    def test_revenue_analytics_property(self):
        self.assertEqual(
            self._property_to_expr(
                {"type": "revenue_analytics", "key": "product", "value": ["Product A"], "operator": "exact"},
                scope="revenue_analytics",
            ),
            self._parse_expr("revenue_analytics_product.name = 'Product A'"),
        )

    def test_revenue_analytics_property_multiple_values(self):
        self.assertEqual(
            self._property_to_expr(
                {
                    "type": "revenue_analytics",
                    "key": "product",
                    "value": ["Product A", "Product C"],
                    "operator": "exact",
                },
                scope="revenue_analytics",
            ),
            self._parse_expr("revenue_analytics_product.name IN ('Product A', 'Product C')"),
        )

    def test_property_to_expr_event_metadata(self):
        self.assertEqual(
            self._property_to_expr(
                {"type": "event_metadata", "key": "distinct_id", "value": "p3", "operator": "exact"},
                scope="event",
            ),
            self._parse_expr("distinct_id = 'p3'"),
        )
        self.assertEqual(
            self._property_to_expr(
                {"type": "event_metadata", "key": "distinct_id", "value": ["p3", "p4"], "operator": "exact"},
                scope="event",
            ),
            self._parse_expr("distinct_id in ('p3', 'p4')"),
        )

    def test_property_to_expr_event_metadata_invalid_scope(self):
        with self.assertRaises(Exception) as e:
            self._property_to_expr(
                {"type": "event_metadata", "key": "distinct_id", "value": "p3", "operator": "exact"},
                scope="person",
            )
        self.assertEqual(
            str(e.exception),
            "The 'event_metadata' property filter does not work in 'person' scope",
        )

    def test_virtual_person_properties_on_person_scope(self):
        assert self._property_to_expr(
            {"type": "person", "key": "$virt_initial_channel_type", "value": "Organic Search"}, scope="person"
        ) == self._parse_expr("$virt_initial_channel_type = 'Organic Search'")

        assert self._property_to_expr(
            {"type": "person", "key": "$virt_revenue_last_30_days", "value": 100, "operator": "exact"}, scope="person"
        ) == self._parse_expr("$virt_revenue_last_30_days = 100")

    def test_virtual_person_properties_on_event_scope(self):
        assert self._property_to_expr(
            {"type": "person", "key": "$virt_initial_channel_type", "value": "Organic Search"}, scope="event"
        ) == self._parse_expr("person.$virt_initial_channel_type = 'Organic Search'")
        assert self._property_to_expr(
            {"type": "person", "key": "$virt_revenue", "value": 100, "operator": "exact"}, scope="event"
        ) == self._parse_expr("person.$virt_revenue = 100")

        assert self._property_to_expr(
            {"type": "person", "key": "$virt_revenue", "value": 100, "operator": "exact"}, scope="event"
        ) == self._parse_expr("person.$virt_revenue = 100")

    def test_map_virtual_properties(self):
        assert map_virtual_properties(
            ast.Field(chain=["person", "properties", "$virt_initial_channel_type"])
        ) == ast.Field(chain=["person", "$virt_initial_channel_type"])
        assert map_virtual_properties(ast.Field(chain=["person", "properties", "$virt_revenue"])) == ast.Field(
            chain=["person", "$virt_revenue"]
        )

        assert map_virtual_properties(ast.Field(chain=["properties", "$virt_initial_channel_type"])) == ast.Field(
            chain=["$virt_initial_channel_type"]
        )
<<<<<<< HEAD
        assert map_virtual_properties(ast.Field(chain=["properties", "$virt_revenue"])) == ast.Field(
            chain=["$virt_revenue"]
=======
        assert map_virtual_properties(ast.Field(chain=["person", "properties", "$virt_revenue"])) == ast.Field(
            chain=["person", "$virt_revenue"]
>>>>>>> 1d98ec86
        )

        assert map_virtual_properties(ast.Field(chain=["person", "properties", "other property"])) == ast.Field(
            chain=["person", "properties", "other property"]
        )
        assert map_virtual_properties(ast.Field(chain=["properties", "other property"])) == ast.Field(
            chain=["properties", "other property"]
        )
        assert map_virtual_properties(ast.Field(chain=["person", "properties", 42])) == ast.Field(
            chain=["person", "properties", 42]
        )
        assert map_virtual_properties(ast.Field(chain=["properties", 42])) == ast.Field(chain=["properties", 42])<|MERGE_RESOLUTION|>--- conflicted
+++ resolved
@@ -899,13 +899,8 @@
         assert map_virtual_properties(ast.Field(chain=["properties", "$virt_initial_channel_type"])) == ast.Field(
             chain=["$virt_initial_channel_type"]
         )
-<<<<<<< HEAD
         assert map_virtual_properties(ast.Field(chain=["properties", "$virt_revenue"])) == ast.Field(
             chain=["$virt_revenue"]
-=======
-        assert map_virtual_properties(ast.Field(chain=["person", "properties", "$virt_revenue"])) == ast.Field(
-            chain=["person", "$virt_revenue"]
->>>>>>> 1d98ec86
         )
 
         assert map_virtual_properties(ast.Field(chain=["person", "properties", "other property"])) == ast.Field(
