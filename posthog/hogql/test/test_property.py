from typing import Union, cast, Optional, Any, Literal
from unittest.mock import MagicMock, patch

from posthog.constants import PropertyOperatorType, TREND_FILTER_TYPE_ACTIONS, TREND_FILTER_TYPE_EVENTS
from posthog.hogql import ast
from posthog.hogql.parser import parse_expr
from posthog.hogql.property import (
    has_aggregation,
    property_to_expr,
    selector_to_expr,
    tag_name_to_expr,
    entity_to_expr,
    map_virtual_properties,
)
from posthog.hogql.visitor import clear_locations
from posthog.models import (
    Cohort,
    Property,
    PropertyDefinition,
    Team,
)
from posthog.models.property import PropertyGroup
from posthog.models.property_definition import PropertyType
from posthog.schema import HogQLPropertyFilter, RetentionEntity, EmptyPropertyFilter
from posthog.test.base import BaseTest
from posthog.warehouse.models import DataWarehouseTable, DataWarehouseJoin, DataWarehouseCredential

elements_chain_match = lambda x: parse_expr("elements_chain =~ {regex}", {"regex": ast.Constant(value=str(x))})
elements_chain_imatch = lambda x: parse_expr("elements_chain =~* {regex}", {"regex": ast.Constant(value=str(x))})
not_call = lambda x: ast.Call(name="not", args=[x])


class TestProperty(BaseTest):
    maxDiff = None

    def _property_to_expr(
        self,
        property: Union[PropertyGroup, Property, HogQLPropertyFilter, dict, list],
        team: Optional[Team] = None,
        scope: Optional[Literal["event", "person", "group"]] = None,
    ):
        return clear_locations(property_to_expr(property, team=team or self.team, scope=scope or "event"))

    def _selector_to_expr(self, selector: str):
        return clear_locations(selector_to_expr(selector))

    def _parse_expr(self, expr: str, placeholders: Optional[dict[str, Any]] = None):
        return clear_locations(parse_expr(expr, placeholders=placeholders))

    def test_has_aggregation(self):
        self.assertEqual(has_aggregation(self._parse_expr("properties.a = 'b'")), False)
        self.assertEqual(has_aggregation(self._parse_expr("if(1,2,3)")), False)
        self.assertEqual(has_aggregation(self._parse_expr("if(1,2,avg(3))")), True)
        self.assertEqual(has_aggregation(self._parse_expr("count()")), True)
        self.assertEqual(has_aggregation(self._parse_expr("sum(properties.bla)")), True)

    def test_property_to_expr_hogql(self):
        self.assertEqual(self._property_to_expr({"type": "hogql", "key": "1"}), ast.Constant(value=1))
        self.assertEqual(
            self._property_to_expr(Property(type="hogql", key="1")),
            ast.Constant(value=1),
        )
        self.assertEqual(
            self._property_to_expr(HogQLPropertyFilter(type="hogql", key="1")),
            ast.Constant(value=1),
        )

    def test_property_to_expr_group(self):
        self.assertEqual(
            self._property_to_expr({"type": "group", "group_type_index": 0, "key": "a", "value": "b"}),
            self._parse_expr("group_0.properties.a = 'b'"),
        )
        self.assertEqual(
            self._property_to_expr({"type": "group", "group_type_index": 3, "key": "a", "value": "b"}),
            self._parse_expr("group_3.properties.a = 'b'"),
        )
        self.assertEqual(
            self._parse_expr("group_0.properties.a = NULL OR (NOT JSONHas(group_0.properties, 'a'))"),
            self._property_to_expr(
                {"type": "group", "group_type_index": 0, "key": "a", "value": "b", "operator": "is_not_set"}
            ),
        )
        self.assertEqual(
            self._property_to_expr(Property(type="group", group_type_index=0, key="a", value=["b", "c"])),
            self._parse_expr("group_0.properties.a in ('b', 'c')"),
        )

        self.assertEqual(self._property_to_expr({"type": "group", "key": "a", "value": "b"}), self._parse_expr("1"))

    def test_property_to_expr_group_scope(self):
        self.assertEqual(
            self._property_to_expr(
                {"type": "group", "group_type_index": 0, "key": "name", "value": "Hedgebox Inc."}, scope="group"
            ),
            self._parse_expr("properties.name = 'Hedgebox Inc.'"),
        )

        self.assertEqual(
            self._property_to_expr(
                Property(type="group", group_type_index=0, key="a", value=["b", "c"]), scope="group"
            ),
            self._parse_expr("properties.a in ('b', 'c')"),
        )

        self.assertEqual(
            self._property_to_expr(
                Property(type="group", group_type_index=0, key="arr", operator="gt", value=100), scope="group"
            ),
            self._parse_expr("properties.arr > 100"),
        )

    def test_property_to_expr_group_booleans(self):
        PropertyDefinition.objects.create(
            team=self.team,
            name="boolean_prop",
            type=PropertyDefinition.Type.GROUP,
            group_type_index=0,
            property_type=PropertyType.Boolean,
        )
        self.assertEqual(
            self._property_to_expr({"type": "group", "group_type_index": 0, "key": "boolean_prop", "value": ["true"]}),
            self._parse_expr("group_0.properties.boolean_prop = true"),
        )

    def test_property_to_expr_event(self):
        self.assertEqual(
            self._property_to_expr({"key": "a", "value": "b"}),
            self._parse_expr("properties.a = 'b'"),
        )
        self.assertEqual(
            self._property_to_expr({"type": "event", "key": "a", "value": "b"}),
            self._parse_expr("properties.a = 'b'"),
        )
        self.assertEqual(
            self._property_to_expr({"type": "event", "key": "a", "value": "b", "operator": "is_set"}),
            self._parse_expr("properties.a != NULL"),
        )
        self.assertEqual(
            self._parse_expr("properties.a = NULL OR (NOT JSONHas(properties, 'a'))"),
            self._property_to_expr({"type": "event", "key": "a", "value": "b", "operator": "is_not_set"}),
        )
        self.assertEqual(
            self._property_to_expr({"type": "event", "key": "a", "value": "b", "operator": "exact"}),
            self._parse_expr("properties.a = 'b'"),
        )
        self.assertEqual(
            self._property_to_expr({"type": "event", "key": "a", "value": "b", "operator": "is_not"}),
            self._parse_expr("properties.a != 'b'"),
        )
        self.assertEqual(
            self._property_to_expr({"type": "event", "key": "a", "value": "3", "operator": "gt"}),
            self._parse_expr("properties.a > '3'"),
        )
        self.assertEqual(
            self._property_to_expr({"type": "event", "key": "a", "value": "3", "operator": "lt"}),
            self._parse_expr("properties.a < '3'"),
        )
        self.assertEqual(
            self._property_to_expr({"type": "event", "key": "a", "value": "3", "operator": "gte"}),
            self._parse_expr("properties.a >= '3'"),
        )
        self.assertEqual(
            self._property_to_expr({"type": "event", "key": "a", "value": "3", "operator": "lte"}),
            self._parse_expr("properties.a <= '3'"),
        )
        self.assertEqual(
            self._property_to_expr({"type": "event", "key": "a", "value": "3", "operator": "icontains"}),
            self._parse_expr("toString(properties.a) ilike '%3%'"),
        )
        self.assertEqual(
            self._property_to_expr({"type": "event", "key": "a", "value": "3", "operator": "not_icontains"}),
            self._parse_expr("toString(properties.a) not ilike '%3%'"),
        )
        self.assertEqual(
            self._property_to_expr({"type": "event", "key": "a", "value": ".*", "operator": "regex"}),
            self._parse_expr("ifNull(match(toString(properties.a), '.*'), false)"),
        )
        self.assertEqual(
            self._property_to_expr({"type": "event", "key": "a", "value": ".*", "operator": "not_regex"}),
            self._parse_expr("ifNull(not(match(toString(properties.a), '.*')), true)"),
        )
        self.assertEqual(
            self._property_to_expr({"type": "event", "key": "a", "value": [], "operator": "exact"}),
            self._parse_expr("true"),
        )
        self.assertEqual(
            self._parse_expr("1"),
            self._property_to_expr({"type": "event", "key": "a", "operator": "icontains"}),  # value missing
        )
        self.assertEqual(
            self._parse_expr("1"),
            self._property_to_expr({}),  # incomplete event
        )
        self.assertEqual(
            self._parse_expr("1"),
            self._property_to_expr(EmptyPropertyFilter()),  # type: ignore
        )

    def test_property_to_expr_boolean(self):
        PropertyDefinition.objects.create(
            team=self.team,
            name="boolean_prop",
            type=PropertyDefinition.Type.EVENT,
            property_type=PropertyType.Boolean,
        )
        PropertyDefinition.objects.create(
            team=self.team,
            name="string_prop",
            type=PropertyDefinition.Type.EVENT,
            property_type=PropertyType.String,
        )
        self.assertEqual(
            self._property_to_expr(
                {"type": "event", "key": "boolean_prop", "value": "true"},
                team=self.team,
            ),
            self._parse_expr("properties.boolean_prop = true"),
        )
        self.assertEqual(
            self._property_to_expr({"type": "event", "key": "string_prop", "value": "true"}, team=self.team),
            self._parse_expr("properties.string_prop = 'true'"),
        )
        self.assertEqual(
            self._property_to_expr(
                {"type": "event", "key": "boolean_prop", "value": "false"},
                team=self.team,
            ),
            self._parse_expr("properties.boolean_prop = false"),
        )
        self.assertEqual(
            self._property_to_expr(
                {"type": "event", "key": "unknown_prop", "value": "true"},
                team=self.team,
            ),
            self._parse_expr(
                "properties.unknown_prop = 'true'"  # We don't have a type for unknown_prop, so string comparison it is
            ),
        )

    def test_property_to_expr_event_list(self):
        # positive
        self.assertEqual(
            self._property_to_expr({"type": "event", "key": "a", "value": ["b", "c"], "operator": "exact"}),
            self._parse_expr("properties.a in ('b', 'c')"),
        )
        self.assertEqual(
            self._property_to_expr(
                {
                    "type": "event",
                    "key": "a",
                    "value": ["b", "c"],
                    "operator": "icontains",
                }
            ),
            self._parse_expr("toString(properties.a) ilike '%b%' or toString(properties.a) ilike '%c%'"),
        )
        a = self._property_to_expr({"type": "event", "key": "a", "value": ["b", "c"], "operator": "regex"})
        self.assertEqual(
            a,
            self._parse_expr(
                "ifNull(match(toString(properties.a), 'b'), 0) or ifNull(match(toString(properties.a), 'c'), 0)"
            ),
        )
        # Want to make sure this returns 0, not false. Clickhouse uses UInt8s primarily for booleans.
        self.assertIs(0, a.exprs[1].args[1].value)
        # negative
        self.assertEqual(
            self._property_to_expr({"type": "event", "key": "a", "value": ["b", "c"], "operator": "is_not"}),
            self._parse_expr("properties.a not in ('b', 'c')"),
        )
        self.assertEqual(
            self._property_to_expr(
                {
                    "type": "event",
                    "key": "a",
                    "value": ["b", "c"],
                    "operator": "not_icontains",
                }
            ),
            self._parse_expr("toString(properties.a) not ilike '%b%' and toString(properties.a) not ilike '%c%'"),
        )
        a = self._property_to_expr(
            {
                "type": "event",
                "key": "a",
                "value": ["b", "c"],
                "operator": "not_regex",
            }
        )
        self.assertEqual(
            a,
            self._parse_expr(
                "ifNull(not(match(toString(properties.a), 'b')), 1) and ifNull(not(match(toString(properties.a), 'c')), 1)"
            ),
        )
        self.assertIs(1, a.exprs[1].args[1].value)

    def test_property_to_expr_feature(self):
        self.assertEqual(
            self._property_to_expr({"type": "event", "key": "a", "value": "b", "operator": "exact"}),
            self._parse_expr("properties.a = 'b'"),
        )

    def test_property_to_expr_person(self):
        self.assertEqual(
            self._property_to_expr({"type": "person", "key": "a", "value": "b", "operator": "exact"}),
            self._parse_expr("person.properties.a = 'b'"),
        )

    def test_property_to_expr_error_tracking_issue_properties(self):
        self.assertEqual(
            self._property_to_expr(
                {
                    "type": "event",
                    "key": "$exception_types",
                    "value": "ReferenceError",
                    "operator": "icontains",
                }
            ),
            self._parse_expr(
                "arrayExists(v -> toString(v) ilike '%ReferenceError%', JSONExtract(ifNull(properties.$exception_types, ''), 'Array(String)'))"
            ),
        )
        self.assertEqual(
            self._property_to_expr(
                {
                    "type": "event",
                    "key": "$exception_types",
                    "value": ["ReferenceError", "TypeError"],
                    "operator": "exact",
                }
            ),
            self._parse_expr(
                "arrayExists(v -> v in ('ReferenceError', 'TypeError'), JSONExtract(ifNull(properties.$exception_types, ''), 'Array(String)'))"
            ),
        )
        self.assertEqual(
            self._property_to_expr(
                {
                    "type": "event",
                    "key": "$exception_types",
                    "value": ["ReferenceError", "TypeError"],
                    "operator": "is_not",
                }
            ),
            self._parse_expr(
                "arrayExists(v -> v not in ('ReferenceError', 'TypeError'), JSONExtract(ifNull(properties.$exception_types, ''), 'Array(String)'))"
            ),
        )
        self.assertEqual(
            self._property_to_expr(
                {
                    "key": "$exception_types",
                    "value": "ValidationError",
                    "operator": "not_regex",
                    "type": "event",
                }
            ),
            self._parse_expr(
                "arrayExists(v -> ifNull(not(match(toString(v), 'ValidationError')), 1), JSONExtract(ifNull(properties.$exception_types, ''), 'Array(String)'))"
            ),
        )

    def test_property_to_expr_element(self):
        self.assertEqual(
            self._property_to_expr(
                {
                    "type": "element",
                    "key": "selector",
                    "value": "div",
                    "operator": "exact",
                }
            ),
            self._selector_to_expr("div"),
        )
        self.assertEqual(
            self._property_to_expr(
                {
                    "type": "element",
                    "key": "selector",
                    "value": "div",
                    "operator": "is_not",
                }
            ),
            clear_locations(not_call(self._selector_to_expr("div"))),
        )
        self.assertEqual(
            self._property_to_expr(
                {
                    "type": "element",
                    "key": "tag_name",
                    "value": "div",
                    "operator": "exact",
                }
            ),
            clear_locations(tag_name_to_expr("div")),
        )
        self.assertEqual(
            self._property_to_expr(
                {
                    "type": "element",
                    "key": "tag_name",
                    "value": "div",
                    "operator": "is_not",
                }
            ),
            clear_locations(not_call(tag_name_to_expr("div"))),
        )
        self.assertEqual(
            self._property_to_expr(
                {
                    "type": "element",
                    "key": "href",
                    "value": "href-text.",
                    "operator": "exact",
                }
            ),
            self._parse_expr("elements_chain_href = 'href-text.'"),
        )
        self.assertEqual(
            self._property_to_expr(
                {
                    "type": "element",
                    "key": "href",
                    "value": "href-text.",
                    "operator": "icontains",
                }
            ),
            self._parse_expr("toString(elements_chain_href) ilike '%href-text.%'"),
        )
        self.assertEqual(
            self._property_to_expr(
                {
                    "type": "element",
                    "key": "text",
                    "value": "text-text.",
                    "operator": "regex",
                }
            ),
            self._parse_expr(
                "arrayExists(text -> ifNull(match(toString(text), 'text-text.'), false), elements_chain_texts)"
            ),
        )

    def test_property_groups(self):
        self.assertEqual(
            self._property_to_expr(
                PropertyGroup(
                    type=PropertyOperatorType.AND,
                    values=[],
                )
            ),
            self._parse_expr("true"),
        )

        self.assertEqual(
            self._property_to_expr(
                PropertyGroup(
                    type=PropertyOperatorType.AND,
                    values=[
                        Property(type="person", key="a", value="b", operator="exact"),
                        Property(type="event", key="e", value="b", operator="exact"),
                    ],
                )
            ),
            self._parse_expr("person.properties.a = 'b' and properties.e = 'b'"),
        )

        self.assertEqual(
            self._property_to_expr(
                PropertyGroup(
                    type=PropertyOperatorType.OR,
                    values=[
                        Property(type="person", key="a", value="b", operator="exact"),
                        Property(type="event", key="e", value="b", operator="exact"),
                    ],
                )
            ),
            self._parse_expr("person.properties.a = 'b' or properties.e = 'b'"),
        )

    def test_property_groups_single(self):
        self.assertEqual(
            self._property_to_expr(
                PropertyGroup(
                    type=PropertyOperatorType.AND,
                    values=[
                        Property(type="person", key="a", value="b", operator="exact"),
                    ],
                )
            ),
            self._parse_expr("person.properties.a = 'b'"),
        )

        self.assertEqual(
            self._property_to_expr(
                PropertyGroup(
                    type=PropertyOperatorType.OR,
                    values=[Property(type="event", key="e", value="b", operator="exact")],
                )
            ),
            self._parse_expr("properties.e = 'b'"),
        )

    def test_property_groups_combined(self):
        self.assertEqual(
            self._property_to_expr(
                PropertyGroup(
                    type=PropertyOperatorType.AND,
                    values=cast(
                        Union[list[Property], list[PropertyGroup]],
                        [
                            Property(type="person", key="a", value="b", operator="exact"),
                            PropertyGroup(
                                type=PropertyOperatorType.OR,
                                values=[
                                    Property(
                                        type="person",
                                        key="a",
                                        value="b",
                                        operator="exact",
                                    ),
                                    Property(
                                        type="event",
                                        key="e",
                                        value="b",
                                        operator="exact",
                                    ),
                                ],
                            ),
                        ],
                    ),
                )
            ),
            self._parse_expr("person.properties.a = 'b' and (person.properties.a = 'b' or properties.e = 'b')"),
        )

    def test_tag_name_to_expr(self):
        self.assertEqual(
            clear_locations(tag_name_to_expr("a")),
            clear_locations(elements_chain_match("(^|;)a(\\.|$|;|:)")),
        )

    def test_selector_to_expr(self):
        self.assertEqual(
            self._selector_to_expr("div"),
            clear_locations(elements_chain_match('(^|;)div([-_a-zA-Z0-9\\.:"= ]*?)?($|;|:([^;^\\s]*(;|$|\\s)))')),
        )
        self.assertEqual(
            self._selector_to_expr("div > div"),
            clear_locations(
                elements_chain_match(
                    '(^|;)div([-_a-zA-Z0-9\\.:"= ]*?)?($|;|:([^;^\\s]*(;|$|\\s)))div([-_a-zA-Z0-9\\.:"= ]*?)?($|;|:([^;^\\s]*(;|$|\\s))).*'
                )
            ),
        )
        self.assertEqual(
            self._selector_to_expr("a[href='boo']"),
            clear_locations(
                parse_expr(
                    "{regex} and arrayCount(x -> x IN ['a'], elements_chain_elements) > 0",
                    {
                        "regex": elements_chain_match(
                            '(^|;)a.*?href="boo".*?([-_a-zA-Z0-9\\.:"= ]*?)?($|;|:([^;^\\s]*(;|$|\\s)))'
                        )
                    },
                )
            ),
        )
        self.assertEqual(
            self._selector_to_expr(".class"),
            clear_locations(
                elements_chain_match('(^|;).*?\\.class([-_a-zA-Z0-9\\.:"= ]*?)?($|;|:([^;^\\s]*(;|$|\\s)))')
            ),
        )
        self.assertEqual(
            self._selector_to_expr("a#withid"),
            clear_locations(
                parse_expr(
                    """{regex} and indexOf(elements_chain_ids, 'withid') > 0 and arrayCount(x -> x IN ['a'], elements_chain_elements) > 0""",
                    {
                        "regex": elements_chain_match(
                            '(^|;)a.*?attr_id="withid".*?([-_a-zA-Z0-9\\.:"= ]*?)?($|;|:([^;^\\s]*(;|$|\\s)))'
                        )
                    },
                )
            ),
        )

        self.assertEqual(
            self._selector_to_expr("a#with-dashed-id"),
            clear_locations(
                parse_expr(
                    """{regex} and indexOf(elements_chain_ids, 'with-dashed-id') > 0 and arrayCount(x -> x IN ['a'], elements_chain_elements) > 0""",
                    {
                        "regex": elements_chain_match(
                            '(^|;)a.*?attr_id="with\\-dashed\\-id".*?([-_a-zA-Z0-9\\.:"= ]*?)?($|;|:([^;^\\s]*(;|$|\\s)))'
                        )
                    },
                )
            ),
        )
        # test optimization
        self.assertEqual(
            self._selector_to_expr("#with-dashed-id"),
            clear_locations(parse_expr("""indexOf(elements_chain_ids, 'with-dashed-id') > 0""")),
        )
        self.assertEqual(
            self._selector_to_expr("#with-dashed-id"),
            self._selector_to_expr("[id='with-dashed-id']"),
        )
        self.assertEqual(
            self._selector_to_expr("#with\\slashed\\id"),
            clear_locations(
                parse_expr(
                    "indexOf(elements_chain_ids, 'with\\\\slashed\\\\id') > 0",
                )
            ),
        )

    def test_cohort_filter_static(self):
        cohort = Cohort.objects.create(
            team=self.team,
            is_static=True,
            groups=[{"properties": [{"key": "$os", "value": "Chrome", "type": "person"}]}],
        )
        self.assertEqual(
            self._property_to_expr({"type": "cohort", "key": "id", "value": cohort.pk}, self.team),
            self._parse_expr(f"person_id IN COHORT {cohort.pk}"),
        )

    def test_cohort_filter_dynamic(self):
        cohort = Cohort.objects.create(
            team=self.team,
            groups=[{"properties": [{"key": "$os", "value": "Chrome", "type": "person"}]}],
        )
        self.assertEqual(
            self._property_to_expr({"type": "cohort", "key": "id", "value": cohort.pk}, self.team),
            self._parse_expr(f"person_id IN COHORT {cohort.pk}"),
        )

    def test_person_scope(self):
        self.assertEqual(
            self._property_to_expr(
                {"type": "person", "key": "a", "value": "b", "operator": "exact"},
                scope="event",
            ),
            self._parse_expr("person.properties.a = 'b'"),
        )
        self.assertEqual(
            self._property_to_expr(
                {"type": "person", "key": "a", "value": "b", "operator": "exact"},
                scope="person",
            ),
            self._parse_expr("properties.a = 'b'"),
        )
        with self.assertRaises(Exception) as e:
            self._property_to_expr(
                {"type": "event", "key": "a", "value": "b", "operator": "exact"},
                scope="person",
            )
        self.assertEqual(
            str(e.exception),
            "The 'event' property filter does not work in 'person' scope",
        )

    def test_entity_to_expr_actions_type_with_id(self):
        action_mock = MagicMock()
        with patch("posthog.models.Action.objects.get", return_value=action_mock):
            entity = RetentionEntity(**{"type": TREND_FILTER_TYPE_ACTIONS, "id": 123})
            result = entity_to_expr(entity, self.team)
            self.assertIsInstance(result, ast.Expr)

    def test_entity_to_expr_events_type_with_id(self):
        entity = RetentionEntity(**{"type": TREND_FILTER_TYPE_EVENTS, "id": "event_id"})
        result = entity_to_expr(entity, self.team)
        expected = ast.And(
            exprs=[
                ast.CompareOperation(
                    op=ast.CompareOperationOp.Eq,
                    left=ast.Field(chain=["events", "event"]),
                    right=ast.Constant(value="event_id"),
                )
            ]
        )
        self.assertEqual(result, expected)

    def test_entity_to_expr_events_type_without_id(self):
        entity = RetentionEntity(**{"type": TREND_FILTER_TYPE_EVENTS, "id": None})
        result = entity_to_expr(entity, self.team)
        self.assertEqual(result, ast.Constant(value=True))

    def test_entity_to_expr_default_case(self):
        entity = RetentionEntity()
        result = entity_to_expr(entity, self.team)
        self.assertEqual(result, ast.Constant(value=True))

    def test_session_duration(self):
        self.assertEqual(
            self._property_to_expr(
                {"type": "session", "key": "$session_duration", "value": 10, "operator": "exact"},
                scope="event",
            ),
            self._parse_expr("session.$session_duration = 10"),
        )

    def test_data_warehouse_person_property(self):
        credential = DataWarehouseCredential.objects.create(
            team=self.team, access_key="_accesskey", access_secret="_secret"
        )
        DataWarehouseTable.objects.create(
            team=self.team,
            name="extended_properties",
            columns={
                "string_prop": {"hogql": "StringDatabaseField", "clickhouse": "Nullable(String)"},
                "int_prop": {"hogql": "IntegerDatabaseField", "clickhouse": "Nullable(Int64)"},
                "bool_prop": {"hogql": "BooleanDatabaseField", "clickhouse": "Nullable(Bool)"},
            },
            credential=credential,
            url_pattern="",
        )

        DataWarehouseJoin.objects.create(
            team=self.team,
            source_table_name="persons",
            source_table_key="properties.email",
            joining_table_name="extended_properties",
            joining_table_key="string_prop",
            field_name="extended_properties",
        )

        self.assertEqual(
            self._property_to_expr(
                {
                    "type": "data_warehouse_person_property",
                    "key": "extended_properties.bool_prop",
                    "value": "true",
                    "operator": "exact",
                }
            ),
            self._parse_expr("person.extended_properties.bool_prop = true"),
        )

    def test_data_warehouse_property_with_list_values(self):
        credential = DataWarehouseCredential.objects.create(
            team=self.team, access_key="_accesskey", access_secret="_secret"
        )
        DataWarehouseTable.objects.create(
            team=self.team,
            name="foobars",
            columns={
                "event": {"hogql": "StringDatabaseField", "clickhouse": "String"},
                "properties": {"hogql": "JSONField", "clickhouse": "String"},
            },
            credential=credential,
            url_pattern="",
        )

        expr = self._property_to_expr(
            Property(
                type="data_warehouse",
                key="foobars.properties.$feature/test",
                value=["control", "test"],
                operator="exact",
            ),
            self.team,
        )

        self.assertIsInstance(expr, ast.Or)
        self.assertEqual(len(expr.exprs), 2)

        # First expression
        compare_op_1 = expr.exprs[0]
        self.assertIsInstance(compare_op_1, ast.CompareOperation)
        self.assertIsInstance(compare_op_1.left, ast.Field)
        self.assertEqual(compare_op_1.left.chain, ["foobars", "properties", "$feature/test"])
        self.assertEqual(compare_op_1.right.value, "control")

        # Second expression
        compare_op_2 = expr.exprs[1]
        self.assertIsInstance(compare_op_2, ast.CompareOperation)
        self.assertIsInstance(compare_op_2.left, ast.Field)
        self.assertEqual(compare_op_2.left.chain, ["foobars", "properties", "$feature/test"])
        self.assertEqual(compare_op_2.right.value, "test")

    def test_property_to_expr_event_metadata(self):
        self.assertEqual(
            self._property_to_expr(
                {"type": "event_metadata", "key": "distinct_id", "value": "p3", "operator": "exact"},
                scope="event",
            ),
            self._parse_expr("distinct_id = 'p3'"),
        )
        self.assertEqual(
            self._property_to_expr(
                {"type": "event_metadata", "key": "distinct_id", "value": ["p3", "p4"], "operator": "exact"},
                scope="event",
            ),
            self._parse_expr("distinct_id in ('p3', 'p4')"),
        )

    def test_property_to_expr_event_metadata_invalid_scope(self):
        with self.assertRaises(Exception) as e:
            self._property_to_expr(
                {"type": "event_metadata", "key": "distinct_id", "value": "p3", "operator": "exact"},
                scope="person",
            )
        self.assertEqual(
            str(e.exception),
            "The 'event_metadata' property filter does not work in 'person' scope",
        )

    def test_virtual_person_properties_on_person_scope(self):
        assert self._property_to_expr(
            {"type": "person", "key": "$virt_initial_channel_type", "value": "Organic Search"}, scope="person"
        ) == self._parse_expr("$virt_initial_channel_type = 'Organic Search'")

        assert self._property_to_expr(
            {"type": "person", "key": "$virt_revenue_last_30_days", "value": 100, "operator": "exact"}, scope="person"
        ) == self._parse_expr("$virt_revenue_last_30_days = 100")

    def test_virtual_person_properties_on_event_scope(self):
        assert self._property_to_expr(
            {"type": "person", "key": "$virt_initial_channel_type", "value": "Organic Search"}, scope="event"
        ) == self._parse_expr("person.$virt_initial_channel_type = 'Organic Search'")

<<<<<<< HEAD
        assert self._property_to_expr(
            {"type": "person", "key": "$virt_revenue", "value": 100, "operator": "exact"}, scope="event"
        ) == self._parse_expr("person.$virt_revenue = 100")
=======
    def test_map_virtual_properties(self):
        assert map_virtual_properties(
            ast.Field(chain=["person", "properties", "$virt_initial_channel_type"])
        ) == ast.Field(chain=["person", "$virt_initial_channel_type"])
        assert map_virtual_properties(ast.Field(chain=["properties", "$virt_initial_channel_type"])) == ast.Field(
            chain=["$virt_initial_channel_type"]
        )
        assert map_virtual_properties(ast.Field(chain=["person", "properties", "other property"])) == ast.Field(
            chain=["person", "properties", "other property"]
        )
        assert map_virtual_properties(ast.Field(chain=["properties", "other property"])) == ast.Field(
            chain=["properties", "other property"]
        )
        assert map_virtual_properties(ast.Field(chain=["person", "properties", 42])) == ast.Field(
            chain=["person", "properties", 42]
        )
        assert map_virtual_properties(ast.Field(chain=["properties", 42])) == ast.Field(chain=["properties", 42])
>>>>>>> 0d903380
<|MERGE_RESOLUTION|>--- conflicted
+++ resolved
@@ -824,18 +824,25 @@
             {"type": "person", "key": "$virt_initial_channel_type", "value": "Organic Search"}, scope="event"
         ) == self._parse_expr("person.$virt_initial_channel_type = 'Organic Search'")
 
-<<<<<<< HEAD
         assert self._property_to_expr(
             {"type": "person", "key": "$virt_revenue", "value": 100, "operator": "exact"}, scope="event"
         ) == self._parse_expr("person.$virt_revenue = 100")
-=======
+
     def test_map_virtual_properties(self):
         assert map_virtual_properties(
             ast.Field(chain=["person", "properties", "$virt_initial_channel_type"])
         ) == ast.Field(chain=["person", "$virt_initial_channel_type"])
+        assert map_virtual_properties(
+            ast.Field(chain=["person", "properties", "$virt_revenue"])
+        ) == ast.Field(chain=["person", "$virt_revenue"])
+
         assert map_virtual_properties(ast.Field(chain=["properties", "$virt_initial_channel_type"])) == ast.Field(
             chain=["$virt_initial_channel_type"]
         )
+        assert map_virtual_properties(ast.Field(chain=["properties", "$virt_revenue"])) == ast.Field(
+            chain=["$virt_revenue"]
+        )
+
         assert map_virtual_properties(ast.Field(chain=["person", "properties", "other property"])) == ast.Field(
             chain=["person", "properties", "other property"]
         )
@@ -845,5 +852,4 @@
         assert map_virtual_properties(ast.Field(chain=["person", "properties", 42])) == ast.Field(
             chain=["person", "properties", 42]
         )
-        assert map_virtual_properties(ast.Field(chain=["properties", 42])) == ast.Field(chain=["properties", 42])
->>>>>>> 0d903380
+        assert map_virtual_properties(ast.Field(chain=["properties", 42])) == ast.Field(chain=["properties", 42])