--- conflicted
+++ resolved
@@ -1144,7 +1144,6 @@
             response = execute_hogql_query(query, team=self.team)
             self.assertEqual(response.results, [(res,)], query)
 
-<<<<<<< HEAD
     def test_regex_functions(self):
         query = """
             SELECT
@@ -1158,7 +1157,18 @@
                 'kala' ~* 'A',
                 'kala' =~* 'A',
                 'kala' !~* 'A'
-=======
+        """
+
+        response = execute_hogql_query(
+            query,
+            team=self.team,
+        )
+
+        self.assertEqual(
+            response.results,
+            [(True, True, False, True, False, False, True, True, True, False)],
+        )
+
     def test_nullish_coalescing(self):
         query = """
             SELECT
@@ -1170,7 +1180,6 @@
                 1 + null ?? 2 + 3,
                 10 ?? true ? 20 : 30,
                 10 ?? 5 + 10
->>>>>>> 63d6abea
         """
 
         response = execute_hogql_query(
@@ -1180,9 +1189,5 @@
 
         self.assertEqual(
             response.results,
-<<<<<<< HEAD
-            [(True, True, False, True, False, False, True, True, True, False)],
-=======
             [(1, 2, 3, "string", 6, 5, 20, 10)],
->>>>>>> 63d6abea
         )