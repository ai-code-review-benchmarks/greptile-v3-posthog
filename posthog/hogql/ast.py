--- conflicted
+++ resolved
@@ -205,15 +205,11 @@
     name: str
     parent: FieldRef
 
-<<<<<<< HEAD
     # The property has been moved into a field we query from a joined subquery
-    joined_subquery: Optional[SelectQueryAliasSymbol]
+    joined_subquery: Optional[SelectQueryAliasRef]
     joined_subquery_field_name: Optional[str]
 
-    def get_child(self, name: str) -> "Symbol":
-=======
     def get_child(self, name: str) -> "Ref":
->>>>>>> c9ab0139
         raise NotImplementedError("JSON property traversal is not yet supported")
 
     def has_child(self, name: str) -> bool:
