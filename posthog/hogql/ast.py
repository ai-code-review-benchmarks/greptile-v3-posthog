from enum import Enum
from typing import Any, Dict, List, Literal, Optional, Union

from pydantic import Extra
from pydantic import Field as PydanticField

from posthog.hogql.base import Type, Expr, Macro, ConstantType
from posthog.hogql.constants import ConstantDataType
from posthog.hogql.database.models import (
    DatabaseField,
    FieldTraverser,
    LazyJoin,
    StringJSONDatabaseField,
    Table,
    VirtualTable,
    LazyTable,
    IntegerDatabaseField,
    StringDatabaseField,
    DateTimeDatabaseField,
    BooleanDatabaseField,
)
from posthog.hogql.errors import HogQLException, NotImplementedException

# :NOTE: when you add new AST fields or nodes, add them to CloningVisitor and TraversingVisitor in visitor.py as well.
# :NOTE2: also search for ":TRICKY:" in "resolver.py" when modifying SelectQuery or JoinExpr
<<<<<<< HEAD
=======

camel_case_pattern = re.compile(r"(?<!^)(?=[A-Z])")


class AST(BaseModel):
    class Config:
        extra = Extra.forbid

    def accept(self, visitor):
        camel_case_name = camel_case_pattern.sub("_", self.__class__.__name__).lower()
        method_name = f"visit_{camel_case_name}"
        if hasattr(visitor, method_name):
            visit = getattr(visitor, method_name)
            return visit(self)
        if hasattr(visitor, "visit_unknown"):
            return visitor.visit_unknown(self)
        raise NotImplementedException(f"Visitor has no method {method_name}")


class Type(AST):
    def get_child(self, name: str) -> "Type":
        raise NotImplementedException("Type.get_child not overridden")

    def has_child(self, name: str) -> bool:
        return self.get_child(name) is not None

    def resolve_constant_type(self) -> Optional["ConstantType"]:
        return UnknownType()


class Expr(AST):
    type: Optional[Type]


class Macro(Expr):
    name: str
    expr: Expr
    # Whether the macro is an inlined column "WITH 1 AS a" or a subquery "WITH a AS (SELECT 1)"
    macro_format: Literal["column", "subquery"]
>>>>>>> 343368f2


class FieldAliasType(Type):
    alias: str
    type: Type

    def get_child(self, name: str) -> Type:
        return self.type.get_child(name)

    def has_child(self, name: str) -> bool:
        return self.type.has_child(name)


class BaseTableType(Type):
    def resolve_database_table(self) -> Table:
        raise NotImplementedException("BaseTableType.resolve_database_table not overridden")

    def has_child(self, name: str) -> bool:
        return self.resolve_database_table().has_field(name)

    def get_child(self, name: str) -> Type:
        if name == "*":
            return AsteriskType(table_type=self)
        if self.has_child(name):
            field = self.resolve_database_table().get_field(name)
            if isinstance(field, LazyJoin):
                return LazyJoinType(table_type=self, field=name, lazy_join=field)
            if isinstance(field, LazyTable):
                return LazyTableType(table=field)
            if isinstance(field, FieldTraverser):
                return FieldTraverserType(table_type=self, chain=field.chain)
            if isinstance(field, VirtualTable):
                return VirtualTableType(table_type=self, field=name, virtual_table=field)
            return FieldType(name=name, table_type=self)
        raise HogQLException(f"Field not found: {name}")


class TableType(BaseTableType):
    table: Table

    def resolve_database_table(self) -> Table:
        return self.table


class TableAliasType(BaseTableType):
    alias: str
    table_type: TableType

    def resolve_database_table(self) -> Table:
        return self.table_type.table


class LazyJoinType(BaseTableType):
    table_type: BaseTableType
    field: str
    lazy_join: LazyJoin

    def resolve_database_table(self) -> Table:
        return self.lazy_join.join_table


class LazyTableType(BaseTableType):
    table: LazyTable

    def resolve_database_table(self) -> Table:
        return self.table


class VirtualTableType(BaseTableType):
    table_type: BaseTableType
    field: str
    virtual_table: VirtualTable

    def resolve_database_table(self) -> Table:
        return self.virtual_table

    def has_child(self, name: str) -> bool:
        return self.virtual_table.has_field(name)


TableOrSelectType = Union[BaseTableType, "SelectUnionQueryType", "SelectQueryType", "SelectQueryAliasType"]


class SelectQueryType(Type):
    """Type and new enclosed scope for a select query. Contains information about all tables and columns in the query."""

    # all aliases a select query has access to in its scope
    aliases: Dict[str, FieldAliasType] = PydanticField(default_factory=dict)
    # all types a select query exports
    columns: Dict[str, Type] = PydanticField(default_factory=dict)
    # all from and join, tables and subqueries with aliases
    tables: Dict[str, TableOrSelectType] = PydanticField(default_factory=dict)
    macros: Dict[str, Macro] = PydanticField(default_factory=dict)
    # all from and join subqueries without aliases
    anonymous_tables: List[Union["SelectQueryType", "SelectUnionQueryType"]] = PydanticField(default_factory=list)

    def get_alias_for_table_type(self, table_type: TableOrSelectType) -> Optional[str]:
        for key, value in self.tables.items():
            if value == table_type:
                return key
        return None

    def get_child(self, name: str) -> Type:
        if name == "*":
            return AsteriskType(table_type=self)
        if name in self.columns:
            return FieldType(name=name, table_type=self)
        raise HogQLException(f"Column not found: {name}")

    def has_child(self, name: str) -> bool:
        return name in self.columns


class SelectUnionQueryType(Type):
    types: List[SelectQueryType]

    def get_alias_for_table_type(self, table_type: TableOrSelectType) -> Optional[str]:
        return self.types[0].get_alias_for_table_type(table_type)

    def get_child(self, name: str) -> Type:
        return self.types[0].get_child(name)

    def has_child(self, name: str) -> bool:
        return self.types[0].has_child(name)


class SelectQueryAliasType(Type):
    alias: str
    select_query_type: SelectQueryType | SelectUnionQueryType

    def get_child(self, name: str) -> Type:
        if name == "*":
            return AsteriskType(table_type=self)
        if self.select_query_type.has_child(name):
            return FieldType(name=name, table_type=self)
        raise HogQLException(f"Field {name} not found on query with alias {self.alias}")

    def has_child(self, name: str) -> bool:
        return self.select_query_type.has_child(name)


SelectQueryType.update_forward_refs(SelectQueryAliasType=SelectQueryAliasType)


class IntegerType(ConstantType):
    data_type: ConstantDataType = PydanticField("int", const=True)


class FloatType(ConstantType):
    data_type: ConstantDataType = PydanticField("float", const=True)


class StringType(ConstantType):
    data_type: ConstantDataType = PydanticField("str", const=True)


class BooleanType(ConstantType):
    data_type: ConstantDataType = PydanticField("bool", const=True)


class UnknownType(ConstantType):
    data_type: ConstantDataType = PydanticField("unknown", const=True)


class DateType(ConstantType):
    data_type: ConstantDataType = PydanticField("date", const=True)


class DateTimeType(ConstantType):
    data_type: ConstantDataType = PydanticField("datetime", const=True)


class UUIDType(ConstantType):
    data_type: ConstantDataType = PydanticField("uuid", const=True)


class ArrayType(ConstantType):
    data_type: ConstantDataType = PydanticField("array", const=True)
    item_type: ConstantType


class TupleType(ConstantType):
    data_type: ConstantDataType = PydanticField("tuple", const=True)
    item_types: List[ConstantType]


class CallType(Type):
    name: str
    arg_types: List[ConstantType]
    return_type: ConstantType

    def resolve_constant_type(self) -> ConstantType:
        return self.return_type


class AsteriskType(Type):
    table_type: TableOrSelectType


class FieldTraverserType(Type):
    chain: List[str]
    table_type: TableOrSelectType


class FieldType(Type):
    name: str
    table_type: TableOrSelectType

    def resolve_database_field(self) -> Optional[DatabaseField]:
        if isinstance(self.table_type, BaseTableType):
            table = self.table_type.resolve_database_table()
            if table is not None:
                return table.get_field(self.name)
        return None

    def resolve_constant_type(self) -> ConstantType:
        database_field = self.resolve_database_field()
        if isinstance(database_field, IntegerDatabaseField):
            return IntegerType()
        elif isinstance(database_field, StringDatabaseField):
            return StringType()
        elif isinstance(database_field, BooleanDatabaseField):
            return BooleanType()
        elif isinstance(database_field, DateTimeDatabaseField):
            return DateTimeType()
        return UnknownType()

    def get_child(self, name: str) -> Type:
        database_field = self.resolve_database_field()
        if database_field is None:
            raise HogQLException(f'Can not access property "{name}" on field "{self.name}".')
        if isinstance(database_field, StringJSONDatabaseField):
            return PropertyType(chain=[name], field_type=self)
        raise HogQLException(
            f'Can not access property "{name}" on field "{self.name}" of type: {type(database_field).__name__}'
        )


class PropertyType(Type):
    chain: List[str]
    field_type: FieldType

    # The property has been moved into a field we query from a joined subquery
    joined_subquery: Optional[SelectQueryAliasType]
    joined_subquery_field_name: Optional[str]

    def get_child(self, name: str) -> Type:
        return PropertyType(chain=self.chain + [name], field_type=self.field_type)

    def has_child(self, name: str) -> bool:
        return True


class LambdaArgumentType(Type):
    name: str


class Alias(Expr):
    alias: str
    expr: Expr


class BinaryOperationOp(str, Enum):
    Add = "+"
    Sub = "-"
    Mult = "*"
    Div = "/"
    Mod = "%"


class BinaryOperation(Expr):
    left: Expr
    right: Expr
    op: BinaryOperationOp


class And(Expr):
    class Config:
        extra = Extra.forbid

    type: Optional[ConstantType]
    exprs: List[Expr]


class Or(Expr):
    class Config:
        extra = Extra.forbid

    type: Optional[ConstantType]
    exprs: List[Expr]


class CompareOperationOp(str, Enum):
    Eq = "=="
    NotEq = "!="
    Gt = ">"
    GtE = ">="
    Lt = "<"
    LtE = "<="
    Like = "like"
    ILike = "ilike"
    NotLike = "not like"
    NotILike = "not ilike"
    In = "in"
    NotIn = "not in"
    Regex = "=~"
    NotRegex = "!~"


class CompareOperation(Expr):
    left: Expr
    right: Expr
    op: CompareOperationOp
    type: Optional[ConstantType]


class Not(Expr):
    expr: Expr
    type: Optional[ConstantType]


class OrderExpr(Expr):
    expr: Expr
    order: Literal["ASC", "DESC"] = "ASC"


class ArrayAccess(Expr):
    array: Expr
    property: Expr


class Array(Expr):
    exprs: List[Expr]


class TupleAccess(Expr):
    tuple: Expr
    index: int


class Tuple(Expr):
    exprs: List[Expr]


class Lambda(Expr):
    args: List[str]
    expr: Expr


class Constant(Expr):
    value: Any


class Field(Expr):
    chain: List[str]


class Placeholder(Expr):
    field: str


class Call(Expr):
    name: str
    args: List[Expr]
    distinct: Optional[bool] = None


class JoinExpr(Expr):
    # :TRICKY: When adding new fields, make sure they're handled in visitor.py and resolver.py
    type: Optional[TableOrSelectType]

    join_type: Optional[str] = None
    table: Optional[Union["SelectQuery", "SelectUnionQuery", Field]] = None
    alias: Optional[str] = None
    table_final: Optional[bool] = None
    constraint: Optional[Expr] = None
    next_join: Optional["JoinExpr"] = None
    sample: Optional["SampleExpr"] = None


class WindowFrameExpr(Expr):
    frame_type: Optional[Literal["CURRENT ROW", "PRECEDING", "FOLLOWING"]] = None
    frame_value: Optional[int] = None


class WindowExpr(Expr):
    partition_by: Optional[List[Expr]] = None
    order_by: Optional[List[OrderExpr]] = None
    frame_method: Optional[Literal["ROWS", "RANGE"]] = None
    frame_start: Optional[WindowFrameExpr] = None
    frame_end: Optional[WindowFrameExpr] = None


class WindowFunction(Expr):
    name: str
    args: Optional[List[Expr]] = None
    over_expr: Optional[WindowExpr] = None
    over_identifier: Optional[str] = None


class SelectQuery(Expr):
    # :TRICKY: When adding new fields, make sure they're handled in visitor.py and resolver.py
    type: Optional[SelectQueryType] = None
    macros: Optional[Dict[str, Macro]] = None
    select: List[Expr]
    distinct: Optional[bool] = None
    select_from: Optional[JoinExpr] = None
    window_exprs: Optional[Dict[str, WindowExpr]] = None
    where: Optional[Expr] = None
    prewhere: Optional[Expr] = None
    having: Optional[Expr] = None
    group_by: Optional[List[Expr]] = None
    order_by: Optional[List[OrderExpr]] = None
    limit: Optional[Expr] = None
    limit_by: Optional[List[Expr]] = None
    limit_with_ties: Optional[bool] = None
    offset: Optional[Expr] = None


class SelectUnionQuery(Expr):
    type: Optional[SelectUnionQueryType] = None
    select_queries: List[SelectQuery]


class RatioExpr(Expr):
    left: Constant
    right: Optional[Constant] = None


class SampleExpr(Expr):
    # k or n
    sample_value: RatioExpr
    offset_value: Optional[RatioExpr]


JoinExpr.update_forward_refs(SampleExpr=SampleExpr)
JoinExpr.update_forward_refs(SelectUnionQuery=SelectUnionQuery)
JoinExpr.update_forward_refs(SelectQuery=SelectQuery)<|MERGE_RESOLUTION|>--- conflicted
+++ resolved
@@ -23,48 +23,6 @@
 
 # :NOTE: when you add new AST fields or nodes, add them to CloningVisitor and TraversingVisitor in visitor.py as well.
 # :NOTE2: also search for ":TRICKY:" in "resolver.py" when modifying SelectQuery or JoinExpr
-<<<<<<< HEAD
-=======
-
-camel_case_pattern = re.compile(r"(?<!^)(?=[A-Z])")
-
-
-class AST(BaseModel):
-    class Config:
-        extra = Extra.forbid
-
-    def accept(self, visitor):
-        camel_case_name = camel_case_pattern.sub("_", self.__class__.__name__).lower()
-        method_name = f"visit_{camel_case_name}"
-        if hasattr(visitor, method_name):
-            visit = getattr(visitor, method_name)
-            return visit(self)
-        if hasattr(visitor, "visit_unknown"):
-            return visitor.visit_unknown(self)
-        raise NotImplementedException(f"Visitor has no method {method_name}")
-
-
-class Type(AST):
-    def get_child(self, name: str) -> "Type":
-        raise NotImplementedException("Type.get_child not overridden")
-
-    def has_child(self, name: str) -> bool:
-        return self.get_child(name) is not None
-
-    def resolve_constant_type(self) -> Optional["ConstantType"]:
-        return UnknownType()
-
-
-class Expr(AST):
-    type: Optional[Type]
-
-
-class Macro(Expr):
-    name: str
-    expr: Expr
-    # Whether the macro is an inlined column "WITH 1 AS a" or a subquery "WITH a AS (SELECT 1)"
-    macro_format: Literal["column", "subquery"]
->>>>>>> 343368f2
 
 
 class FieldAliasType(Type):
