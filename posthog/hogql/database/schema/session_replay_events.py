--- conflicted
+++ resolved
@@ -18,7 +18,6 @@
     join_with_person_distinct_ids_table,
 )
 from datetime import datetime
-from django.conf import settings
 
 
 def join_with_events_table(
@@ -33,26 +32,11 @@
     if "$session_id" not in requested_fields:
         requested_fields = {**requested_fields, "$session_id": ["$session_id"]}
 
-<<<<<<< HEAD
-    clamp_to_ttl = ast.CompareOperation(
-        op=ast.CompareOperationOp.GtEq,
-        left=ast.Field(chain=["events", "timestamp"]),
-        right=ast.ArithmeticOperation(
-            op=ast.ArithmeticOperationOp.Sub,
-            left=relative_now(),
-            # TODO be more clever about this date clamping
-            right=ast.Call(name="toIntervalDay", args=[ast.Constant(value=90)]),
-        ),
-    )
-
-    select_fields = [ast.Alias(alias=name, expr=ast.Field(chain=chain)) for name, chain in requested_fields.items()]
-=======
     clamp_to_ttl = _clamp_to_ttl(["events", "timestamp"])
 
     select_fields: list[ast.Expr] = [
         ast.Alias(alias=name, expr=ast.Field(chain=chain)) for name, chain in requested_fields.items()
     ]
->>>>>>> 37444a50
     select_query = SelectQuery(
         select=select_fields,
         select_from=ast.JoinExpr(table=ast.Field(chain=["events"])),
@@ -73,12 +57,6 @@
     return join_expr
 
 
-<<<<<<< HEAD
-def relative_now():
-    from posthog.hogql import ast
-
-    return ast.Constant(value=datetime.now()) if settings.TEST else ast.Call(name="now", args=[])
-=======
 def _clamp_to_ttl(chain: list[str | int]):
     from posthog.hogql import ast
 
@@ -97,7 +75,6 @@
         ),
     )
     return clamp_to_ttl
->>>>>>> 37444a50
 
 
 def join_with_console_logs_log_entries_table(
