from posthog.hogql.ast import SelectQuery
from posthog.hogql.context import HogQLContext

from posthog.hogql.database.argmax import argmax_select
from posthog.hogql.database.models import (
    IntegerDatabaseField,
    StringDatabaseField,
    LazyTable,
    FieldOrTable,
    LazyTableToAdd,
    LazyJoinToAdd,
)
from posthog.hogql.errors import ResolutionError
from posthog.schema import PersonsJoinMode


# :NOTE: We already have person_distinct_ids.py, which most tables link to. This persons_pdi.py is a hack to
# make "select persons.pdi.distinct_id from persons" work while avoiding circular imports. Don't use directly.
def persons_pdi_select(requested_fields: dict[str, list[str | int]]):
    # Always include "person_id", as it's the key we use to make further joins, and it'd be great if it's available
    if "person_id" not in requested_fields:
        requested_fields = {**requested_fields, "person_id": ["person_id"]}
    return argmax_select(
        table_name="raw_person_distinct_ids",
        select_fields=requested_fields,
        group_fields=["distinct_id"],
        argmax_field="version",
        deleted_field="is_deleted",
    )


# :NOTE: We already have person_distinct_ids.py, which most tables link to. This persons_pdi.py is a hack to
# make "select persons.pdi.distinct_id from persons" work while avoiding circular imports. Don't use directly.
def persons_pdi_join(
    join_to_add: LazyJoinToAdd,
    context: HogQLContext,
    node: SelectQuery,
):
    from posthog.hogql import ast

    if not join_to_add.fields_accessed:
        raise ResolutionError("No fields requested from person_distinct_ids")
<<<<<<< HEAD
    join_expr = ast.JoinExpr(table=persons_pdi_select(join_to_add.fields_accessed))
    join_expr.join_type = "INNER JOIN"
    join_expr.alias = join_to_add.to_table
=======
    join_expr = ast.JoinExpr(table=persons_pdi_select(requested_fields))
    if context.modifiers.personsJoinMode == PersonsJoinMode.left:
        join_expr.join_type = "LEFT JOIN"
    else:
        join_expr.join_type = "INNER JOIN"
    join_expr.alias = to_table
>>>>>>> d7e01856
    join_expr.constraint = ast.JoinConstraint(
        expr=ast.CompareOperation(
            op=ast.CompareOperationOp.Eq,
            left=ast.Field(chain=[join_to_add.from_table, "id"]),
            right=ast.Field(chain=[join_to_add.to_table, "person_id"]),
        ),
        constraint_type="ON",
    )
    return join_expr


# :NOTE: We already have person_distinct_ids.py, which most tables link to. This persons_pdi.py is a hack to
# make "select persons.pdi.distinct_id from persons" work while avoiding circular imports. Don't use directly.
class PersonsPDITable(LazyTable):
    fields: dict[str, FieldOrTable] = {
        "team_id": IntegerDatabaseField(name="team_id"),
        "distinct_id": StringDatabaseField(name="distinct_id"),
        "person_id": StringDatabaseField(name="person_id"),
    }

    def lazy_select(self, table_to_add: LazyTableToAdd, context, node):
        return persons_pdi_select(table_to_add.fields_accessed)

    def to_printed_clickhouse(self, context):
        return "person_distinct_id2"

    def to_printed_hogql(self):
        return "person_distinct_ids"<|MERGE_RESOLUTION|>--- conflicted
+++ resolved
@@ -40,18 +40,12 @@
 
     if not join_to_add.fields_accessed:
         raise ResolutionError("No fields requested from person_distinct_ids")
-<<<<<<< HEAD
     join_expr = ast.JoinExpr(table=persons_pdi_select(join_to_add.fields_accessed))
-    join_expr.join_type = "INNER JOIN"
-    join_expr.alias = join_to_add.to_table
-=======
-    join_expr = ast.JoinExpr(table=persons_pdi_select(requested_fields))
     if context.modifiers.personsJoinMode == PersonsJoinMode.left:
         join_expr.join_type = "LEFT JOIN"
     else:
         join_expr.join_type = "INNER JOIN"
-    join_expr.alias = to_table
->>>>>>> d7e01856
+    join_expr.alias = join_to_add.to_table
     join_expr.constraint = ast.JoinConstraint(
         expr=ast.CompareOperation(
             op=ast.CompareOperationOp.Eq,
