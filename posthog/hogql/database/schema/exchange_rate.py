from typing import Union

from posthog.schema import RevenueAnalyticsEventItem

from posthog.hogql import ast
from posthog.hogql.database.models import (
<<<<<<< HEAD
    DANGEROUS_NoTeamIdCheckTable,
    StringDatabaseField,
=======
>>>>>>> daba3939
    DateDatabaseField,
    DecimalDatabaseField,
    FieldOrTable,
    StringDatabaseField,
    Table,
)

from posthog.models.exchange_rate.sql import EXCHANGE_RATE_DECIMAL_PRECISION
from posthog.models.team.team import Team


class ExchangeRateTable(DANGEROUS_NoTeamIdCheckTable):
    fields: dict[str, FieldOrTable] = {
        "currency": StringDatabaseField(name="currency", nullable=False),
        "date": DateDatabaseField(name="date", nullable=False),
        "rate": DecimalDatabaseField(name="rate", nullable=False),
    }

    def to_printed_clickhouse(self, context):
        return "exchange_rate"

    def to_printed_hogql(self):
        return "exchange_rate"


def convert_currency_call(
    amount: ast.Expr, currency_from: ast.Expr, currency_to: ast.Expr, timestamp: ast.Expr | None = None
) -> ast.Expr:
    args = [currency_from, currency_to, amount]
    if timestamp:
        args.append(timestamp)

    return ast.Call(name="convertCurrency", args=args)


# ##############################################
# Revenue from events


# Given an event config and the base config, figure out what the currency should look like
def currency_expression_for_events(team: Team, event_config: RevenueAnalyticsEventItem) -> ast.Expr:
    # Shouldn't happen but we need it here to make the type checker happy
    if not event_config.revenueCurrencyProperty:
        return ast.Constant(value=team.base_currency)

    if event_config.revenueCurrencyProperty.property:
        return ast.Call(
            name="upper",
            args=[ast.Field(chain=["events", "properties", event_config.revenueCurrencyProperty.property])],
        )

    if event_config.revenueCurrencyProperty.static:
        return ast.Constant(value=event_config.revenueCurrencyProperty.static.value)

    return ast.Constant(value=team.base_currency)


# Tuple of (comparison_expr, value_expr) that can be used to:
# - Check whether the event is the one we're looking for
# - Convert the revenue to the base currency if needed
def revenue_comparison_and_value_exprs_for_events(
    team: Team,
    event_config: RevenueAnalyticsEventItem,
    do_currency_conversion: bool = True,
    amount_expr: ast.Expr | None = None,
) -> tuple[ast.Expr, ast.Expr]:
    if amount_expr is None:
        amount_expr = ast.Field(chain=["events", "properties", event_config.revenueProperty])

    # Check whether the event is the one we're looking for
    comparison_expr = ast.CompareOperation(
        left=ast.Field(chain=["event"]),
        op=ast.CompareOperationOp.Eq,
        right=ast.Constant(value=event_config.eventName),
    )

    # If there's a revenueCurrencyProperty, convert the revenue to the base currency from that property
    # Otherwise, assume we're already in the base currency
    # Also, assume that `base_currency` is USD by default, it'll be empty for most customers
    if event_config.revenueCurrencyProperty and do_currency_conversion:
        value_expr = ast.Call(
            name="if",
            args=[
                ast.Call(name="isNull", args=[currency_expression_for_events(team, event_config)]),
                ast.Call(
                    name="toDecimal",
                    args=[
                        amount_expr,
                        ast.Constant(value=EXCHANGE_RATE_DECIMAL_PRECISION),
                    ],
                ),
                convert_currency_call(
                    amount_expr,
                    currency_expression_for_events(team, event_config),
                    ast.Constant(value=team.base_currency),
                    ast.Call(name="_toDate", args=[ast.Field(chain=["events", "timestamp"])]),
                ),
            ],
        )
    else:
        value_expr = ast.Call(
            name="toDecimal",
            args=[
                amount_expr,
                ast.Constant(value=EXCHANGE_RATE_DECIMAL_PRECISION),
            ],
        )

    return (comparison_expr, value_expr)


# This sums up the revenue from all events in the group
def revenue_sum_expression_for_events(team: Union[Team, None]) -> ast.Expr:
    if not team or not team.revenue_analytics_config or not team.revenue_analytics_config.events:
        return ast.Constant(value=None)

    exprs: list[ast.Expr] = []
    for event in team.revenue_analytics_config.events:
        comparison_expr, value_expr = revenue_comparison_and_value_exprs_for_events(team, event)

        exprs.append(
            ast.Call(
                name="sumIf",
                args=[
                    ast.Call(name="ifNull", args=[value_expr, ast.Constant(value=0)]),
                    comparison_expr,
                ],
            )
        )

    if len(exprs) == 1:
        return exprs[0]

    return ast.Call(name="plus", args=exprs)


# This returns an expression that you can add to a `where` clause
# to know if we have a event with valid revenue
def revenue_where_expr_for_events(team: Union[Team, None]) -> ast.Expr:
    if not team or not team.revenue_analytics_config or not team.revenue_analytics_config.events:
        return ast.Constant(value=False)

    exprs: list[ast.Expr] = []
    for event in team.revenue_analytics_config.events:
        # Dont care about conversion, only care about comparison which is independent of conversion
        comparison_expr, _value_expr = revenue_comparison_and_value_exprs_for_events(
            team, event, do_currency_conversion=False
        )
        exprs.append(comparison_expr)

    if len(exprs) == 1:
        return exprs[0]

    return ast.Or(exprs=exprs)<|MERGE_RESOLUTION|>--- conflicted
+++ resolved
@@ -4,16 +4,11 @@
 
 from posthog.hogql import ast
 from posthog.hogql.database.models import (
-<<<<<<< HEAD
     DANGEROUS_NoTeamIdCheckTable,
-    StringDatabaseField,
-=======
->>>>>>> daba3939
     DateDatabaseField,
     DecimalDatabaseField,
     FieldOrTable,
     StringDatabaseField,
-    Table,
 )
 
 from posthog.models.exchange_rate.sql import EXCHANGE_RATE_DECIMAL_PRECISION
