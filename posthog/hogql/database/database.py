from typing import Any, Dict, List, Literal, Optional, TypedDict
from zoneinfo import ZoneInfo, ZoneInfoNotFoundError
from pydantic import BaseModel, Extra

from posthog.hogql.database.models import (
    FieldTraverser,
    StringDatabaseField,
    DatabaseField,
    IntegerDatabaseField,
    DateTimeDatabaseField,
    BooleanDatabaseField,
    StringJSONDatabaseField,
    StringArrayDatabaseField,
    LazyJoin,
    VirtualTable,
    Table,
    DateDatabaseField,
    FloatDatabaseField,
    FunctionCallTable,
)
from posthog.hogql.database.schema.cohort_people import CohortPeople, RawCohortPeople
from posthog.hogql.database.schema.events import EventsTable
from posthog.hogql.database.schema.groups import GroupsTable, RawGroupsTable
from posthog.hogql.database.schema.person_distinct_ids import PersonDistinctIdsTable, RawPersonDistinctIdsTable
from posthog.hogql.database.schema.persons import PersonsTable, RawPersonsTable
from posthog.hogql.database.schema.person_overrides import PersonOverridesTable, RawPersonOverridesTable
from posthog.hogql.database.schema.session_replay_events import RawSessionReplayEventsTable, SessionReplayEventsTable
from posthog.hogql.database.schema.static_cohort_people import StaticCohortPeople
from posthog.hogql.errors import HogQLException
from posthog.utils import PersonOnEventsMode


class Database(BaseModel):
    class Config:
        extra = Extra.allow

    # Users can query from the tables below
    events: EventsTable = EventsTable()
    groups: GroupsTable = GroupsTable()
    persons: PersonsTable = PersonsTable()
    person_distinct_ids: PersonDistinctIdsTable = PersonDistinctIdsTable()
    person_overrides: PersonOverridesTable = PersonOverridesTable()

    session_replay_events: SessionReplayEventsTable = SessionReplayEventsTable()
    cohort_people: CohortPeople = CohortPeople()
    static_cohort_people: StaticCohortPeople = StaticCohortPeople()

    raw_session_replay_events: RawSessionReplayEventsTable = RawSessionReplayEventsTable()
    raw_person_distinct_ids: RawPersonDistinctIdsTable = RawPersonDistinctIdsTable()
    raw_persons: RawPersonsTable = RawPersonsTable()
    raw_groups: RawGroupsTable = RawGroupsTable()
    raw_cohort_people: RawCohortPeople = RawCohortPeople()
    raw_person_overrides: RawPersonOverridesTable = RawPersonOverridesTable()

    # clunky: keep table names in sync with above
    _table_names: List[Table] = [
        "events",
        "groups",
        "person",
        "person_distinct_id2",
        "person_overrides",
        "session_recording_events",
        "session_replay_events",
        "cohortpeople",
        "person_static_cohort",
    ]

    def __init__(self, timezone: Optional[str]):
        super().__init__()
        try:
            self._timezone = str(ZoneInfo(timezone)) if timezone else None
        except ZoneInfoNotFoundError:
            raise HogQLException(f"Unknown timezone: '{str(timezone)}'")

    def get_timezone(self) -> str:
        return self._timezone or "UTC"

    def has_table(self, table_name: str) -> bool:
        return hasattr(self, table_name)

    def get_table(self, table_name: str) -> Table:
        if self.has_table(table_name):
            return getattr(self, table_name)
        raise HogQLException(f'Table "{table_name}" not found in database')

    def add_warehouse_tables(self, **field_definitions: Any):
        for f_name, f_def in field_definitions.items():
            setattr(self, f_name, f_def)


def create_hogql_database(team_id: int) -> Database:
    from posthog.models import Team
<<<<<<< HEAD
    from posthog.warehouse.models import DataWarehouseTable, DataWarehouseView
=======
    from posthog.warehouse.models import DataWarehouseTable, DataWarehouseSavedQuery
>>>>>>> ec15c510

    team = Team.objects.get(pk=team_id)
    database = Database(timezone=team.timezone)
    if team.person_on_events_mode != PersonOnEventsMode.DISABLED:
        # TODO: split PoE v1 and v2 once SQL Expression fields are supported #15180
        database.events.fields["person"] = FieldTraverser(chain=["poe"])
        database.events.fields["person_id"] = StringDatabaseField(name="person_id")

    tables = {}
    for table in DataWarehouseTable.objects.filter(team_id=team.pk).exclude(deleted=True):
        tables[table.name] = table.hogql_definition()

<<<<<<< HEAD
    for table in DataWarehouseView.objects.filter(team_id=team.pk).exclude(deleted=True):
=======
    for table in DataWarehouseSavedQuery.objects.filter(team_id=team.pk).exclude(deleted=True):
>>>>>>> ec15c510
        tables[table.name] = table.hogql_definition()

    database.add_warehouse_tables(**tables)

    return database


class _SerializedFieldBase(TypedDict):
    key: str
    type: Literal[
        "integer",
        "float",
        "string",
        "datetime",
        "date",
        "boolean",
        "json",
        "lazy_table",
        "virtual_table",
        "field_traverser",
    ]


class SerializedField(_SerializedFieldBase, total=False):
    fields: List[str]
    table: str
    chain: List[str]


def serialize_database(database: Database) -> Dict[str, List[SerializedField]]:
    tables: Dict[str, List[SerializedField]] = {}

    for table_key in database.__fields__.keys():
        field_input: Dict[str, Any] = {}
        table = getattr(database, table_key, None)
        if isinstance(table, FunctionCallTable):
            field_input = table.get_asterisk()
        elif isinstance(table, Table):
            field_input = table.fields

        field_output: List[SerializedField] = serialize_fields(field_input)
        tables[table_key] = field_output

    return tables


def serialize_fields(field_input) -> List[SerializedField]:
    field_output: List[SerializedField] = []
    for field_key, field in field_input.items():
        if field_key == "team_id":
            pass
        elif isinstance(field, DatabaseField):
            if isinstance(field, IntegerDatabaseField):
                field_output.append({"key": field_key, "type": "integer"})
            elif isinstance(field, FloatDatabaseField):
                field_output.append({"key": field_key, "type": "float"})
            elif isinstance(field, StringDatabaseField):
                field_output.append({"key": field_key, "type": "string"})
            elif isinstance(field, DateTimeDatabaseField):
                field_output.append({"key": field_key, "type": "datetime"})
            elif isinstance(field, DateDatabaseField):
                field_output.append({"key": field_key, "type": "date"})
            elif isinstance(field, BooleanDatabaseField):
                field_output.append({"key": field_key, "type": "boolean"})
            elif isinstance(field, StringJSONDatabaseField):
                field_output.append({"key": field_key, "type": "json"})
            elif isinstance(field, StringArrayDatabaseField):
                field_output.append({"key": field_key, "type": "array"})
        elif isinstance(field, LazyJoin):
            field_output.append({"key": field_key, "type": "lazy_table", "table": field.join_table.to_printed_hogql()})
        elif isinstance(field, VirtualTable):
            field_output.append(
                {
                    "key": field_key,
                    "type": "virtual_table",
                    "table": field.to_printed_hogql(),
                    "fields": list(field.fields.keys()),
                }
            )
        elif isinstance(field, FieldTraverser):
            field_output.append({"key": field_key, "type": "field_traverser", "chain": field.chain})
    return field_output<|MERGE_RESOLUTION|>--- conflicted
+++ resolved
@@ -90,11 +90,7 @@
 
 def create_hogql_database(team_id: int) -> Database:
     from posthog.models import Team
-<<<<<<< HEAD
-    from posthog.warehouse.models import DataWarehouseTable, DataWarehouseView
-=======
     from posthog.warehouse.models import DataWarehouseTable, DataWarehouseSavedQuery
->>>>>>> ec15c510
 
     team = Team.objects.get(pk=team_id)
     database = Database(timezone=team.timezone)
@@ -107,11 +103,7 @@
     for table in DataWarehouseTable.objects.filter(team_id=team.pk).exclude(deleted=True):
         tables[table.name] = table.hogql_definition()
 
-<<<<<<< HEAD
-    for table in DataWarehouseView.objects.filter(team_id=team.pk).exclude(deleted=True):
-=======
     for table in DataWarehouseSavedQuery.objects.filter(team_id=team.pk).exclude(deleted=True):
->>>>>>> ec15c510
         tables[table.name] = table.hogql_definition()
 
     database.add_warehouse_tables(**tables)
