# serializer version: 1
# name: TestDatabase.test_database_warehouse_joins_persons_poe_v2
<<<<<<< HEAD
  'SELECT events__some_field.key AS key FROM events LEFT JOIN (SELECT groups.key AS key, key AS events__some_field___key FROM (SELECT groups.group_type_index AS index, groups.group_key AS key FROM groups WHERE equals(groups.team_id, 225) GROUP BY groups.group_type_index, groups.group_key) AS groups) AS events__some_field ON equals(replaceRegexpAll(nullIf(nullIf(JSONExtractRaw(events.person_properties, %(hogql_val_0)s), \'\'), \'null\'), \'^"|"$\', \'\'), events__some_field.events__some_field___key) WHERE equals(events.team_id, 225) LIMIT 10000'
=======
  '''
  
  SELECT events__some_field.key AS key 
  FROM events LEFT JOIN (
  SELECT groups.key AS key, key AS events__some_field___key 
  FROM (
  SELECT groups.group_type_index AS index, groups.group_key AS key 
  FROM groups 
  WHERE equals(groups.team_id, 420) 
  GROUP BY groups.group_type_index, groups.group_key) AS groups) AS events__some_field ON equals(replaceRegexpAll(nullIf(nullIf(JSONExtractRaw(events.person_properties, %(hogql_val_0)s), ''), 'null'), '^"|"$', ''), events__some_field.events__some_field___key) 
  WHERE equals(events.team_id, 420) 
  LIMIT 10000
  '''
>>>>>>> 400c615d
# ---
# name: TestDatabase.test_serialize_database_no_person_on_events
  '''
  {
      "events": [
          {
              "key": "uuid",
              "type": "string",
              "schema_valid": true
          },
          {
              "key": "event",
              "type": "string",
              "schema_valid": true
          },
          {
              "key": "properties",
              "type": "json",
              "schema_valid": true
          },
          {
              "key": "timestamp",
              "type": "datetime",
              "schema_valid": true
          },
          {
              "key": "distinct_id",
              "type": "string",
              "schema_valid": true
          },
          {
              "key": "elements_chain",
              "type": "string",
              "schema_valid": true
          },
          {
              "key": "created_at",
              "type": "datetime",
              "schema_valid": true
          },
          {
              "key": "$session_id",
              "type": "string",
              "schema_valid": true
          },
          {
              "key": "$window_id",
              "type": "string",
              "schema_valid": true
          },
          {
              "key": "pdi",
              "type": "lazy_table",
              "table": "person_distinct_ids",
              "fields": [
                  "team_id",
                  "distinct_id",
                  "person_id",
                  "person"
              ],
              "schema_valid": true
          },
          {
              "key": "poe",
              "type": "virtual_table",
              "table": "events",
              "fields": [
                  "id",
                  "created_at",
                  "properties"
              ],
              "schema_valid": true
          },
          {
              "key": "goe_0",
              "type": "virtual_table",
              "table": "events",
              "fields": [
                  "key",
                  "created_at",
                  "properties"
              ],
              "schema_valid": true
          },
          {
              "key": "goe_1",
              "type": "virtual_table",
              "table": "events",
              "fields": [
                  "key",
                  "created_at",
                  "properties"
              ],
              "schema_valid": true
          },
          {
              "key": "goe_2",
              "type": "virtual_table",
              "table": "events",
              "fields": [
                  "key",
                  "created_at",
                  "properties"
              ],
              "schema_valid": true
          },
          {
              "key": "goe_3",
              "type": "virtual_table",
              "table": "events",
              "fields": [
                  "key",
                  "created_at",
                  "properties"
              ],
              "schema_valid": true
          },
          {
              "key": "goe_4",
              "type": "virtual_table",
              "table": "events",
              "fields": [
                  "key",
                  "created_at",
                  "properties"
              ],
              "schema_valid": true
          },
          {
              "key": "person",
              "type": "field_traverser",
              "chain": [
                  "pdi",
                  "person"
              ],
              "schema_valid": true
          },
          {
              "key": "person_id",
              "type": "field_traverser",
              "chain": [
                  "pdi",
                  "person_id"
              ],
              "schema_valid": true
          },
          {
              "key": "$group_0",
              "type": "string",
              "schema_valid": true
          },
          {
              "key": "group_0",
              "type": "lazy_table",
              "table": "groups",
              "fields": [
                  "index",
                  "team_id",
                  "key",
                  "created_at",
                  "updated_at",
                  "properties"
              ],
              "schema_valid": true
          },
          {
              "key": "$group_1",
              "type": "string",
              "schema_valid": true
          },
          {
              "key": "group_1",
              "type": "lazy_table",
              "table": "groups",
              "fields": [
                  "index",
                  "team_id",
                  "key",
                  "created_at",
                  "updated_at",
                  "properties"
              ],
              "schema_valid": true
          },
          {
              "key": "$group_2",
              "type": "string",
              "schema_valid": true
          },
          {
              "key": "group_2",
              "type": "lazy_table",
              "table": "groups",
              "fields": [
                  "index",
                  "team_id",
                  "key",
                  "created_at",
                  "updated_at",
                  "properties"
              ],
              "schema_valid": true
          },
          {
              "key": "$group_3",
              "type": "string",
              "schema_valid": true
          },
          {
              "key": "group_3",
              "type": "lazy_table",
              "table": "groups",
              "fields": [
                  "index",
                  "team_id",
                  "key",
                  "created_at",
                  "updated_at",
                  "properties"
              ],
              "schema_valid": true
          },
          {
              "key": "$group_4",
              "type": "string",
              "schema_valid": true
          },
          {
              "key": "group_4",
              "type": "lazy_table",
              "table": "groups",
              "fields": [
                  "index",
                  "team_id",
                  "key",
                  "created_at",
                  "updated_at",
                  "properties"
              ],
              "schema_valid": true
          },
          {
              "key": "session",
              "type": "lazy_table",
              "table": "sessions",
              "fields": [
                  "id",
                  "session_id",
                  "team_id",
                  "distinct_id",
                  "$start_timestamp",
                  "$end_timestamp",
                  "$urls",
                  "$entry_current_url",
                  "$entry_pathname",
                  "$exit_current_url",
                  "$exit_pathname",
                  "$entry_utm_source",
                  "$entry_utm_campaign",
                  "$entry_utm_medium",
                  "$entry_utm_term",
                  "$entry_utm_content",
                  "$entry_referring_domain",
                  "$entry_gclid",
                  "$entry_gad_source",
                  "$event_count_map",
                  "$pageview_count",
                  "$autocapture_count",
                  "$channel_type",
                  "$session_duration",
                  "duration",
                  "$is_bounce"
              ],
              "schema_valid": true
          }
      ],
      "groups": [
          {
              "key": "index",
              "type": "integer",
              "schema_valid": true
          },
          {
              "key": "key",
              "type": "string",
              "schema_valid": true
          },
          {
              "key": "created_at",
              "type": "datetime",
              "schema_valid": true
          },
          {
              "key": "updated_at",
              "type": "datetime",
              "schema_valid": true
          },
          {
              "key": "properties",
              "type": "json",
              "schema_valid": true
          }
      ],
      "persons": [
          {
              "key": "id",
              "type": "string",
              "schema_valid": true
          },
          {
              "key": "created_at",
              "type": "datetime",
              "schema_valid": true
          },
          {
              "key": "properties",
              "type": "json",
              "schema_valid": true
          },
          {
              "key": "is_identified",
              "type": "boolean",
              "schema_valid": true
          },
          {
              "key": "pdi",
              "type": "lazy_table",
              "table": "person_distinct_ids",
              "fields": [
                  "team_id",
                  "distinct_id",
                  "person_id"
              ],
              "schema_valid": true
          },
          {
              "key": "$virt_initial_referring_domain_type",
              "type": "expression",
              "schema_valid": true
          },
          {
              "key": "$virt_initial_channel_type",
              "type": "expression",
              "schema_valid": true
          }
      ],
      "person_distinct_ids": [
          {
              "key": "distinct_id",
              "type": "string",
              "schema_valid": true
          },
          {
              "key": "person_id",
              "type": "string",
              "schema_valid": true
          },
          {
              "key": "person",
              "type": "lazy_table",
              "table": "persons",
              "fields": [
                  "id",
                  "created_at",
                  "team_id",
                  "properties",
                  "is_identified",
                  "pdi",
                  "$virt_initial_referring_domain_type",
                  "$virt_initial_channel_type"
              ],
              "schema_valid": true
          }
      ],
      "person_overrides": [
          {
              "key": "old_person_id",
              "type": "string",
              "schema_valid": true
          },
          {
              "key": "override_person_id",
              "type": "string",
              "schema_valid": true
          },
          {
              "key": "oldest_event",
              "type": "datetime",
              "schema_valid": true
          },
          {
              "key": "merged_at",
              "type": "datetime",
              "schema_valid": true
          },
          {
              "key": "created_at",
              "type": "datetime",
              "schema_valid": true
          }
      ],
      "session_replay_events": [
          {
              "key": "session_id",
              "type": "string",
              "schema_valid": true
          },
          {
              "key": "distinct_id",
              "type": "string",
              "schema_valid": true
          },
          {
              "key": "first_url",
              "type": "string",
              "schema_valid": true
          },
          {
              "key": "click_count",
              "type": "integer",
              "schema_valid": true
          },
          {
              "key": "keypress_count",
              "type": "integer",
              "schema_valid": true
          },
          {
              "key": "mouse_activity_count",
              "type": "integer",
              "schema_valid": true
          },
          {
              "key": "active_milliseconds",
              "type": "integer",
              "schema_valid": true
          },
          {
              "key": "console_log_count",
              "type": "integer",
              "schema_valid": true
          },
          {
              "key": "console_warn_count",
              "type": "integer",
              "schema_valid": true
          },
          {
              "key": "console_error_count",
              "type": "integer",
              "schema_valid": true
          },
          {
              "key": "size",
              "type": "integer",
              "schema_valid": true
          },
          {
              "key": "event_count",
              "type": "integer",
              "schema_valid": true
          },
          {
              "key": "message_count",
              "type": "integer",
              "schema_valid": true
          },
          {
              "key": "events",
              "type": "lazy_table",
              "table": "events",
              "fields": [
                  "uuid",
                  "event",
                  "properties",
                  "timestamp",
                  "team_id",
                  "distinct_id",
                  "elements_chain",
                  "created_at",
                  "$session_id",
                  "$window_id",
                  "pdi",
                  "poe",
                  "goe_0",
                  "goe_1",
                  "goe_2",
                  "goe_3",
                  "goe_4",
                  "person",
                  "person_id",
                  "$group_0",
                  "group_0",
                  "$group_1",
                  "group_1",
                  "$group_2",
                  "group_2",
                  "$group_3",
                  "group_3",
                  "$group_4",
                  "group_4",
                  "session"
              ],
              "schema_valid": true
          },
          {
              "key": "properties",
              "type": "field_traverser",
              "chain": [
                  "events",
                  "properties"
              ],
              "schema_valid": true
          },
          {
              "key": "pdi",
              "type": "lazy_table",
              "table": "person_distinct_ids",
              "fields": [
                  "team_id",
                  "distinct_id",
                  "person_id",
                  "person"
              ],
              "schema_valid": true
          },
          {
              "key": "console_logs",
              "type": "lazy_table",
              "table": "console_logs_log_entries",
              "fields": [
                  "team_id",
                  "log_source",
                  "log_source_id",
                  "instance_id",
                  "timestamp",
                  "message",
                  "level"
              ],
              "schema_valid": true
          },
          {
              "key": "person",
              "type": "field_traverser",
              "chain": [
                  "pdi",
                  "person"
              ],
              "schema_valid": true
          },
          {
              "key": "person_id",
              "type": "field_traverser",
              "chain": [
                  "pdi",
                  "person_id"
              ],
              "schema_valid": true
          },
          {
              "key": "start_time",
              "type": "datetime",
              "schema_valid": true
          },
          {
              "key": "end_time",
              "type": "datetime",
              "schema_valid": true
          }
      ],
      "cohort_people": [
          {
              "key": "person_id",
              "type": "string",
              "schema_valid": true
          },
          {
              "key": "cohort_id",
              "type": "integer",
              "schema_valid": true
          },
          {
              "key": "person",
              "type": "lazy_table",
              "table": "persons",
              "fields": [
                  "id",
                  "created_at",
                  "team_id",
                  "properties",
                  "is_identified",
                  "pdi",
                  "$virt_initial_referring_domain_type",
                  "$virt_initial_channel_type"
              ],
              "schema_valid": true
          }
      ],
      "static_cohort_people": [
          {
              "key": "person_id",
              "type": "string",
              "schema_valid": true
          },
          {
              "key": "cohort_id",
              "type": "integer",
              "schema_valid": true
          },
          {
              "key": "person",
              "type": "lazy_table",
              "table": "persons",
              "fields": [
                  "id",
                  "created_at",
                  "team_id",
                  "properties",
                  "is_identified",
                  "pdi",
                  "$virt_initial_referring_domain_type",
                  "$virt_initial_channel_type"
              ],
              "schema_valid": true
          }
      ],
      "log_entries": [
          {
              "key": "log_source",
              "type": "string",
              "schema_valid": true
          },
          {
              "key": "log_source_id",
              "type": "string",
              "schema_valid": true
          },
          {
              "key": "instance_id",
              "type": "string",
              "schema_valid": true
          },
          {
              "key": "timestamp",
              "type": "datetime",
              "schema_valid": true
          },
          {
              "key": "message",
              "type": "string",
              "schema_valid": true
          },
          {
              "key": "level",
              "type": "string",
              "schema_valid": true
          }
      ],
      "sessions": [
          {
              "key": "id",
              "type": "string",
              "schema_valid": true
          },
          {
              "key": "session_id",
              "type": "string",
              "schema_valid": true
          },
          {
              "key": "distinct_id",
              "type": "string",
              "schema_valid": true
          },
          {
              "key": "$start_timestamp",
              "type": "datetime",
              "schema_valid": true
          },
          {
              "key": "$end_timestamp",
              "type": "datetime",
              "schema_valid": true
          },
          {
              "key": "$urls",
              "type": "array",
              "schema_valid": true
          },
          {
              "key": "$entry_current_url",
              "type": "string",
              "schema_valid": true
          },
          {
              "key": "$entry_pathname",
              "type": "string",
              "schema_valid": true
          },
          {
              "key": "$exit_current_url",
              "type": "string",
              "schema_valid": true
          },
          {
              "key": "$exit_pathname",
              "type": "string",
              "schema_valid": true
          },
          {
              "key": "$entry_utm_source",
              "type": "string",
              "schema_valid": true
          },
          {
              "key": "$entry_utm_campaign",
              "type": "string",
              "schema_valid": true
          },
          {
              "key": "$entry_utm_medium",
              "type": "string",
              "schema_valid": true
          },
          {
              "key": "$entry_utm_term",
              "type": "string",
              "schema_valid": true
          },
          {
              "key": "$entry_utm_content",
              "type": "string",
              "schema_valid": true
          },
          {
              "key": "$entry_referring_domain",
              "type": "string",
              "schema_valid": true
          },
          {
              "key": "$entry_gclid",
              "type": "string",
              "schema_valid": true
          },
          {
              "key": "$entry_gad_source",
              "type": "string",
              "schema_valid": true
          },
          {
              "key": "$pageview_count",
              "type": "integer",
              "schema_valid": true
          },
          {
              "key": "$autocapture_count",
              "type": "integer",
              "schema_valid": true
          },
          {
              "key": "$channel_type",
              "type": "string",
              "schema_valid": true
          },
          {
              "key": "$session_duration",
              "type": "integer",
              "schema_valid": true
          },
          {
              "key": "duration",
              "type": "integer",
              "schema_valid": true
          },
          {
              "key": "$is_bounce",
              "type": "boolean",
              "schema_valid": true
          }
      ],
      "heatmaps": [
          {
              "key": "session_id",
              "type": "string",
              "schema_valid": true
          },
          {
              "key": "distinct_id",
              "type": "string",
              "schema_valid": true
          },
          {
              "key": "x",
              "type": "integer",
              "schema_valid": true
          },
          {
              "key": "y",
              "type": "integer",
              "schema_valid": true
          },
          {
              "key": "scale_factor",
              "type": "integer",
              "schema_valid": true
          },
          {
              "key": "viewport_width",
              "type": "integer",
              "schema_valid": true
          },
          {
              "key": "viewport_height",
              "type": "integer",
              "schema_valid": true
          },
          {
              "key": "pointer_target_fixed",
              "type": "boolean",
              "schema_valid": true
          },
          {
              "key": "current_url",
              "type": "string",
              "schema_valid": true
          },
          {
              "key": "timestamp",
              "type": "datetime",
              "schema_valid": true
          },
          {
              "key": "type",
              "type": "string",
              "schema_valid": true
          }
      ]
  }
  '''
# ---
# name: TestDatabase.test_serialize_database_with_person_on_events_enabled
  '''
  {
      "events": [
          {
              "key": "uuid",
              "type": "string",
              "schema_valid": true
          },
          {
              "key": "event",
              "type": "string",
              "schema_valid": true
          },
          {
              "key": "properties",
              "type": "json",
              "schema_valid": true
          },
          {
              "key": "timestamp",
              "type": "datetime",
              "schema_valid": true
          },
          {
              "key": "distinct_id",
              "type": "string",
              "schema_valid": true
          },
          {
              "key": "elements_chain",
              "type": "string",
              "schema_valid": true
          },
          {
              "key": "created_at",
              "type": "datetime",
              "schema_valid": true
          },
          {
              "key": "$session_id",
              "type": "string",
              "schema_valid": true
          },
          {
              "key": "$window_id",
              "type": "string",
              "schema_valid": true
          },
          {
              "key": "pdi",
              "type": "lazy_table",
              "table": "person_distinct_ids",
              "fields": [
                  "team_id",
                  "distinct_id",
                  "person_id",
                  "person"
              ],
              "schema_valid": true
          },
          {
              "key": "poe",
              "type": "virtual_table",
              "table": "events",
              "fields": [
                  "id",
                  "created_at",
                  "properties"
              ],
              "schema_valid": true
          },
          {
              "key": "goe_0",
              "type": "virtual_table",
              "table": "events",
              "fields": [
                  "key",
                  "created_at",
                  "properties"
              ],
              "schema_valid": true
          },
          {
              "key": "goe_1",
              "type": "virtual_table",
              "table": "events",
              "fields": [
                  "key",
                  "created_at",
                  "properties"
              ],
              "schema_valid": true
          },
          {
              "key": "goe_2",
              "type": "virtual_table",
              "table": "events",
              "fields": [
                  "key",
                  "created_at",
                  "properties"
              ],
              "schema_valid": true
          },
          {
              "key": "goe_3",
              "type": "virtual_table",
              "table": "events",
              "fields": [
                  "key",
                  "created_at",
                  "properties"
              ],
              "schema_valid": true
          },
          {
              "key": "goe_4",
              "type": "virtual_table",
              "table": "events",
              "fields": [
                  "key",
                  "created_at",
                  "properties"
              ],
              "schema_valid": true
          },
          {
              "key": "person",
              "type": "field_traverser",
              "chain": [
                  "poe"
              ],
              "schema_valid": true
          },
          {
              "key": "person_id",
              "type": "string",
              "schema_valid": true
          },
          {
              "key": "$group_0",
              "type": "string",
              "schema_valid": true
          },
          {
              "key": "group_0",
              "type": "lazy_table",
              "table": "groups",
              "fields": [
                  "index",
                  "team_id",
                  "key",
                  "created_at",
                  "updated_at",
                  "properties"
              ],
              "schema_valid": true
          },
          {
              "key": "$group_1",
              "type": "string",
              "schema_valid": true
          },
          {
              "key": "group_1",
              "type": "lazy_table",
              "table": "groups",
              "fields": [
                  "index",
                  "team_id",
                  "key",
                  "created_at",
                  "updated_at",
                  "properties"
              ],
              "schema_valid": true
          },
          {
              "key": "$group_2",
              "type": "string",
              "schema_valid": true
          },
          {
              "key": "group_2",
              "type": "lazy_table",
              "table": "groups",
              "fields": [
                  "index",
                  "team_id",
                  "key",
                  "created_at",
                  "updated_at",
                  "properties"
              ],
              "schema_valid": true
          },
          {
              "key": "$group_3",
              "type": "string",
              "schema_valid": true
          },
          {
              "key": "group_3",
              "type": "lazy_table",
              "table": "groups",
              "fields": [
                  "index",
                  "team_id",
                  "key",
                  "created_at",
                  "updated_at",
                  "properties"
              ],
              "schema_valid": true
          },
          {
              "key": "$group_4",
              "type": "string",
              "schema_valid": true
          },
          {
              "key": "group_4",
              "type": "lazy_table",
              "table": "groups",
              "fields": [
                  "index",
                  "team_id",
                  "key",
                  "created_at",
                  "updated_at",
                  "properties"
              ],
              "schema_valid": true
          },
          {
              "key": "session",
              "type": "lazy_table",
              "table": "sessions",
              "fields": [
                  "id",
                  "session_id",
                  "team_id",
                  "distinct_id",
                  "$start_timestamp",
                  "$end_timestamp",
                  "$urls",
                  "$entry_current_url",
                  "$entry_pathname",
                  "$exit_current_url",
                  "$exit_pathname",
                  "$entry_utm_source",
                  "$entry_utm_campaign",
                  "$entry_utm_medium",
                  "$entry_utm_term",
                  "$entry_utm_content",
                  "$entry_referring_domain",
                  "$entry_gclid",
                  "$entry_gad_source",
                  "$event_count_map",
                  "$pageview_count",
                  "$autocapture_count",
                  "$channel_type",
                  "$session_duration",
                  "duration",
                  "$is_bounce"
              ],
              "schema_valid": true
          }
      ],
      "groups": [
          {
              "key": "index",
              "type": "integer",
              "schema_valid": true
          },
          {
              "key": "key",
              "type": "string",
              "schema_valid": true
          },
          {
              "key": "created_at",
              "type": "datetime",
              "schema_valid": true
          },
          {
              "key": "updated_at",
              "type": "datetime",
              "schema_valid": true
          },
          {
              "key": "properties",
              "type": "json",
              "schema_valid": true
          }
      ],
      "persons": [
          {
              "key": "id",
              "type": "string",
              "schema_valid": true
          },
          {
              "key": "created_at",
              "type": "datetime",
              "schema_valid": true
          },
          {
              "key": "properties",
              "type": "json",
              "schema_valid": true
          },
          {
              "key": "is_identified",
              "type": "boolean",
              "schema_valid": true
          },
          {
              "key": "pdi",
              "type": "lazy_table",
              "table": "person_distinct_ids",
              "fields": [
                  "team_id",
                  "distinct_id",
                  "person_id"
              ],
              "schema_valid": true
          },
          {
              "key": "$virt_initial_referring_domain_type",
              "type": "expression",
              "schema_valid": true
          },
          {
              "key": "$virt_initial_channel_type",
              "type": "expression",
              "schema_valid": true
          }
      ],
      "person_distinct_ids": [
          {
              "key": "distinct_id",
              "type": "string",
              "schema_valid": true
          },
          {
              "key": "person_id",
              "type": "string",
              "schema_valid": true
          },
          {
              "key": "person",
              "type": "lazy_table",
              "table": "persons",
              "fields": [
                  "id",
                  "created_at",
                  "team_id",
                  "properties",
                  "is_identified",
                  "pdi",
                  "$virt_initial_referring_domain_type",
                  "$virt_initial_channel_type"
              ],
              "schema_valid": true
          }
      ],
      "person_overrides": [
          {
              "key": "old_person_id",
              "type": "string",
              "schema_valid": true
          },
          {
              "key": "override_person_id",
              "type": "string",
              "schema_valid": true
          },
          {
              "key": "oldest_event",
              "type": "datetime",
              "schema_valid": true
          },
          {
              "key": "merged_at",
              "type": "datetime",
              "schema_valid": true
          },
          {
              "key": "created_at",
              "type": "datetime",
              "schema_valid": true
          }
      ],
      "session_replay_events": [
          {
              "key": "session_id",
              "type": "string",
              "schema_valid": true
          },
          {
              "key": "distinct_id",
              "type": "string",
              "schema_valid": true
          },
          {
              "key": "first_url",
              "type": "string",
              "schema_valid": true
          },
          {
              "key": "click_count",
              "type": "integer",
              "schema_valid": true
          },
          {
              "key": "keypress_count",
              "type": "integer",
              "schema_valid": true
          },
          {
              "key": "mouse_activity_count",
              "type": "integer",
              "schema_valid": true
          },
          {
              "key": "active_milliseconds",
              "type": "integer",
              "schema_valid": true
          },
          {
              "key": "console_log_count",
              "type": "integer",
              "schema_valid": true
          },
          {
              "key": "console_warn_count",
              "type": "integer",
              "schema_valid": true
          },
          {
              "key": "console_error_count",
              "type": "integer",
              "schema_valid": true
          },
          {
              "key": "size",
              "type": "integer",
              "schema_valid": true
          },
          {
              "key": "event_count",
              "type": "integer",
              "schema_valid": true
          },
          {
              "key": "message_count",
              "type": "integer",
              "schema_valid": true
          },
          {
              "key": "events",
              "type": "lazy_table",
              "table": "events",
              "fields": [
                  "uuid",
                  "event",
                  "properties",
                  "timestamp",
                  "team_id",
                  "distinct_id",
                  "elements_chain",
                  "created_at",
                  "$session_id",
                  "$window_id",
                  "pdi",
                  "poe",
                  "goe_0",
                  "goe_1",
                  "goe_2",
                  "goe_3",
                  "goe_4",
                  "person",
                  "person_id",
                  "$group_0",
                  "group_0",
                  "$group_1",
                  "group_1",
                  "$group_2",
                  "group_2",
                  "$group_3",
                  "group_3",
                  "$group_4",
                  "group_4",
                  "session"
              ],
              "schema_valid": true
          },
          {
              "key": "properties",
              "type": "field_traverser",
              "chain": [
                  "events",
                  "properties"
              ],
              "schema_valid": true
          },
          {
              "key": "pdi",
              "type": "lazy_table",
              "table": "person_distinct_ids",
              "fields": [
                  "team_id",
                  "distinct_id",
                  "person_id",
                  "person"
              ],
              "schema_valid": true
          },
          {
              "key": "console_logs",
              "type": "lazy_table",
              "table": "console_logs_log_entries",
              "fields": [
                  "team_id",
                  "log_source",
                  "log_source_id",
                  "instance_id",
                  "timestamp",
                  "message",
                  "level"
              ],
              "schema_valid": true
          },
          {
              "key": "person",
              "type": "field_traverser",
              "chain": [
                  "pdi",
                  "person"
              ],
              "schema_valid": true
          },
          {
              "key": "person_id",
              "type": "field_traverser",
              "chain": [
                  "pdi",
                  "person_id"
              ],
              "schema_valid": true
          },
          {
              "key": "start_time",
              "type": "datetime",
              "schema_valid": true
          },
          {
              "key": "end_time",
              "type": "datetime",
              "schema_valid": true
          }
      ],
      "cohort_people": [
          {
              "key": "person_id",
              "type": "string",
              "schema_valid": true
          },
          {
              "key": "cohort_id",
              "type": "integer",
              "schema_valid": true
          },
          {
              "key": "person",
              "type": "lazy_table",
              "table": "persons",
              "fields": [
                  "id",
                  "created_at",
                  "team_id",
                  "properties",
                  "is_identified",
                  "pdi",
                  "$virt_initial_referring_domain_type",
                  "$virt_initial_channel_type"
              ],
              "schema_valid": true
          }
      ],
      "static_cohort_people": [
          {
              "key": "person_id",
              "type": "string",
              "schema_valid": true
          },
          {
              "key": "cohort_id",
              "type": "integer",
              "schema_valid": true
          },
          {
              "key": "person",
              "type": "lazy_table",
              "table": "persons",
              "fields": [
                  "id",
                  "created_at",
                  "team_id",
                  "properties",
                  "is_identified",
                  "pdi",
                  "$virt_initial_referring_domain_type",
                  "$virt_initial_channel_type"
              ],
              "schema_valid": true
          }
      ],
      "log_entries": [
          {
              "key": "log_source",
              "type": "string",
              "schema_valid": true
          },
          {
              "key": "log_source_id",
              "type": "string",
              "schema_valid": true
          },
          {
              "key": "instance_id",
              "type": "string",
              "schema_valid": true
          },
          {
              "key": "timestamp",
              "type": "datetime",
              "schema_valid": true
          },
          {
              "key": "message",
              "type": "string",
              "schema_valid": true
          },
          {
              "key": "level",
              "type": "string",
              "schema_valid": true
          }
      ],
      "sessions": [
          {
              "key": "id",
              "type": "string",
              "schema_valid": true
          },
          {
              "key": "session_id",
              "type": "string",
              "schema_valid": true
          },
          {
              "key": "distinct_id",
              "type": "string",
              "schema_valid": true
          },
          {
              "key": "$start_timestamp",
              "type": "datetime",
              "schema_valid": true
          },
          {
              "key": "$end_timestamp",
              "type": "datetime",
              "schema_valid": true
          },
          {
              "key": "$urls",
              "type": "array",
              "schema_valid": true
          },
          {
              "key": "$entry_current_url",
              "type": "string",
              "schema_valid": true
          },
          {
              "key": "$entry_pathname",
              "type": "string",
              "schema_valid": true
          },
          {
              "key": "$exit_current_url",
              "type": "string",
              "schema_valid": true
          },
          {
              "key": "$exit_pathname",
              "type": "string",
              "schema_valid": true
          },
          {
              "key": "$entry_utm_source",
              "type": "string",
              "schema_valid": true
          },
          {
              "key": "$entry_utm_campaign",
              "type": "string",
              "schema_valid": true
          },
          {
              "key": "$entry_utm_medium",
              "type": "string",
              "schema_valid": true
          },
          {
              "key": "$entry_utm_term",
              "type": "string",
              "schema_valid": true
          },
          {
              "key": "$entry_utm_content",
              "type": "string",
              "schema_valid": true
          },
          {
              "key": "$entry_referring_domain",
              "type": "string",
              "schema_valid": true
          },
          {
              "key": "$entry_gclid",
              "type": "string",
              "schema_valid": true
          },
          {
              "key": "$entry_gad_source",
              "type": "string",
              "schema_valid": true
          },
          {
              "key": "$pageview_count",
              "type": "integer",
              "schema_valid": true
          },
          {
              "key": "$autocapture_count",
              "type": "integer",
              "schema_valid": true
          },
          {
              "key": "$channel_type",
              "type": "string",
              "schema_valid": true
          },
          {
              "key": "$session_duration",
              "type": "integer",
              "schema_valid": true
          },
          {
              "key": "duration",
              "type": "integer",
              "schema_valid": true
          },
          {
              "key": "$is_bounce",
              "type": "boolean",
              "schema_valid": true
          }
      ],
      "heatmaps": [
          {
              "key": "session_id",
              "type": "string",
              "schema_valid": true
          },
          {
              "key": "distinct_id",
              "type": "string",
              "schema_valid": true
          },
          {
              "key": "x",
              "type": "integer",
              "schema_valid": true
          },
          {
              "key": "y",
              "type": "integer",
              "schema_valid": true
          },
          {
              "key": "scale_factor",
              "type": "integer",
              "schema_valid": true
          },
          {
              "key": "viewport_width",
              "type": "integer",
              "schema_valid": true
          },
          {
              "key": "viewport_height",
              "type": "integer",
              "schema_valid": true
          },
          {
              "key": "pointer_target_fixed",
              "type": "boolean",
              "schema_valid": true
          },
          {
              "key": "current_url",
              "type": "string",
              "schema_valid": true
          },
          {
              "key": "timestamp",
              "type": "datetime",
              "schema_valid": true
          },
          {
              "key": "type",
              "type": "string",
              "schema_valid": true
          }
      ]
  }
  '''
# ---<|MERGE_RESOLUTION|>--- conflicted
+++ resolved
@@ -1,8 +1,5 @@
 # serializer version: 1
 # name: TestDatabase.test_database_warehouse_joins_persons_poe_v2
-<<<<<<< HEAD
-  'SELECT events__some_field.key AS key FROM events LEFT JOIN (SELECT groups.key AS key, key AS events__some_field___key FROM (SELECT groups.group_type_index AS index, groups.group_key AS key FROM groups WHERE equals(groups.team_id, 225) GROUP BY groups.group_type_index, groups.group_key) AS groups) AS events__some_field ON equals(replaceRegexpAll(nullIf(nullIf(JSONExtractRaw(events.person_properties, %(hogql_val_0)s), \'\'), \'null\'), \'^"|"$\', \'\'), events__some_field.events__some_field___key) WHERE equals(events.team_id, 225) LIMIT 10000'
-=======
   '''
   
   SELECT events__some_field.key AS key 
@@ -16,7 +13,6 @@
   WHERE equals(events.team_id, 420) 
   LIMIT 10000
   '''
->>>>>>> 400c615d
 # ---
 # name: TestDatabase.test_serialize_database_no_person_on_events
   '''
