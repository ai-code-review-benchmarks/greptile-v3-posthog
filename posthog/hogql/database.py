--- conflicted
+++ resolved
@@ -52,17 +52,11 @@
         asterisk: Dict[str, DatabaseField] = {}
         for key, field in self.__fields__.items():
             database_field = field.default
-<<<<<<< HEAD
             if key == "team_id":
                 pass  # skip team_id
             elif isinstance(database_field, DatabaseField):
-                splash[key] = database_field
+                asterisk[key] = database_field
             elif isinstance(database_field, Table) or isinstance(database_field, JoinedTable):
-=======
-            if isinstance(database_field, DatabaseField):
-                asterisk[key] = database_field
-            elif isinstance(database_field, Table):
->>>>>>> 88d1a195
                 pass  # ignore virtual tables for now
             else:
                 raise ValueError(f"Unknown field type {type(database_field).__name__} for asterisk")
