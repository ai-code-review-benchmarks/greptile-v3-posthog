--- conflicted
+++ resolved
@@ -401,8 +401,6 @@
 
     raw_person_distinct_ids: RawPersonDistinctIdTable = RawPersonDistinctIdTable()
     raw_persons: RawPersonsTable = RawPersonsTable()
-<<<<<<< HEAD
-=======
 
     def __init__(self, timezone: Optional[str]):
         super().__init__()
@@ -413,7 +411,6 @@
 
     def get_timezone(self) -> str:
         return self._timezone or "UTC"
->>>>>>> c3497985
 
     def has_table(self, table_name: str) -> bool:
         return hasattr(self, table_name)
