--- conflicted
+++ resolved
@@ -290,12 +290,9 @@
 LT_EQ: '<=';
 LT: '<';
 NOT_EQ: '!=' | '<>';
-<<<<<<< HEAD
 NOT_IREGEX: '!~*';
 NOT_REGEX: '!~';
-=======
 NULLISH: '??';
->>>>>>> 63d6abea
 PERCENT: '%';
 PLUS: '+';
 QUERY: '?';
