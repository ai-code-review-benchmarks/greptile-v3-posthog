--- conflicted
+++ resolved
@@ -11,11 +11,7 @@
 Then either run
 
 ```bash
-<<<<<<< HEAD
-pnpm run antlr:build
-=======
 pnpm run grammar:build
->>>>>>> 83a0bd8f
 ```
 
 Or mess around with:
