from typing import Literal, Optional, cast
from collections.abc import Callable

from antlr4 import CommonTokenStream, InputStream, ParseTreeVisitor, ParserRuleContext
from antlr4.error.ErrorListener import ErrorListener
from antlr4.tree.Tree import TerminalNodeImpl
from prometheus_client import Histogram

from posthog.hogql import ast
<<<<<<< HEAD
from posthog.hogql.ast import SelectUnionNode
=======
from posthog.hogql.ast import SelectSetNode
>>>>>>> 08386e43
from posthog.hogql.base import AST
from posthog.hogql.constants import RESERVED_KEYWORDS
from posthog.hogql.errors import BaseHogQLError, NotImplementedError, SyntaxError
from posthog.hogql.grammar.HogQLLexer import HogQLLexer
from posthog.hogql.grammar.HogQLParser import HogQLParser
from posthog.hogql.parse_string import parse_string_literal_text, parse_string_literal_ctx, parse_string_text_ctx
from posthog.hogql.placeholders import replace_placeholders
from posthog.hogql.timings import HogQLTimings
from hogql_parser import (
    parse_expr as _parse_expr_cpp,
    parse_order_expr as _parse_order_expr_cpp,
    parse_select as _parse_select_cpp,
    parse_full_template_string as _parse_full_template_string_cpp,
    parse_program as _parse_program_cpp,
)


def safe_lambda(f):
    def wrapped(*args, **kwargs):
        try:
            return f(*args, **kwargs)
        except Exception as e:
            if str(e) == "Empty Stack":  # Antlr throws `Exception("Empty Stack")` ¯\_(ツ)_/¯
                raise SyntaxError("Unmatched curly bracket") from e
            raise

    return wrapped


RULE_TO_PARSE_FUNCTION: dict[
    Literal["python", "cpp"], dict[Literal["expr", "order_expr", "select", "full_template_string", "program"], Callable]
] = {
    "python": {
        "expr": safe_lambda(
            lambda string, start: HogQLParseTreeConverter(start=start).visit(get_parser(string).expr())
        ),
        "order_expr": safe_lambda(lambda string: HogQLParseTreeConverter().visit(get_parser(string).orderExpr())),
        "select": safe_lambda(lambda string: HogQLParseTreeConverter().visit(get_parser(string).select())),
        "full_template_string": safe_lambda(
            lambda string: HogQLParseTreeConverter().visit(get_parser(string).fullTemplateString())
        ),
        "program": safe_lambda(lambda string: HogQLParseTreeConverter().visit(get_parser(string).program())),
    },
    "cpp": {
        "expr": lambda string, start: _parse_expr_cpp(string, is_internal=start is None),
        "order_expr": lambda string: _parse_order_expr_cpp(string),
        "select": lambda string: _parse_select_cpp(string),
        "full_template_string": lambda string: _parse_full_template_string_cpp(string),
        "program": lambda string: _parse_program_cpp(string),
    },
}

RULE_TO_HISTOGRAM: dict[Literal["expr", "order_expr", "select", "full_template_string"], Histogram] = {
    cast(Literal["expr", "order_expr", "select", "full_template_string"], rule): Histogram(
        f"parse_{rule}_seconds",
        f"Time to parse {rule} expression",
        labelnames=["backend"],
    )
    for rule in ("expr", "order_expr", "select", "full_template_string")
}


def parse_string_template(
    string: str,
    placeholders: Optional[dict[str, ast.Expr]] = None,
    timings: Optional[HogQLTimings] = None,
    *,
    backend: Literal["python", "cpp"] = "cpp",
) -> ast.Call:
    """Parse a full template string without start/end quotes"""
    if timings is None:
        timings = HogQLTimings()
    with timings.measure(f"parse_full_template_string_{backend}"):
        with RULE_TO_HISTOGRAM["full_template_string"].labels(backend=backend).time():
            node = RULE_TO_PARSE_FUNCTION[backend]["full_template_string"]("F'" + string)
        if placeholders:
            with timings.measure("replace_placeholders"):
                node = replace_placeholders(node, placeholders)
    return node


def parse_expr(
    expr: str,
    placeholders: Optional[dict[str, ast.Expr]] = None,
    start: Optional[int] = 0,
    timings: Optional[HogQLTimings] = None,
    *,
    backend: Literal["python", "cpp"] = "cpp",
) -> ast.Expr:
    if expr == "":
        raise SyntaxError("Empty query")
    if timings is None:
        timings = HogQLTimings()
    with timings.measure(f"parse_expr_{backend}"):
        with RULE_TO_HISTOGRAM["expr"].labels(backend=backend).time():
            node = RULE_TO_PARSE_FUNCTION[backend]["expr"](expr, start)
        if placeholders:
            with timings.measure("replace_placeholders"):
                node = replace_placeholders(node, placeholders)
    return node


def parse_order_expr(
    order_expr: str,
    placeholders: Optional[dict[str, ast.Expr]] = None,
    timings: Optional[HogQLTimings] = None,
    *,
    backend: Literal["python", "cpp"] = "cpp",
) -> ast.OrderExpr:
    if timings is None:
        timings = HogQLTimings()
    with timings.measure(f"parse_order_expr_{backend}"):
        with RULE_TO_HISTOGRAM["order_expr"].labels(backend=backend).time():
            node = RULE_TO_PARSE_FUNCTION[backend]["order_expr"](order_expr)
        if placeholders:
            with timings.measure("replace_placeholders"):
                node = replace_placeholders(node, placeholders)
    return node


def parse_select(
    statement: str,
    placeholders: Optional[dict[str, ast.Expr]] = None,
    timings: Optional[HogQLTimings] = None,
    *,
    backend: Literal["python", "cpp"] = "cpp",
) -> ast.SelectQuery | ast.SelectSetQuery:
    if timings is None:
        timings = HogQLTimings()
    with timings.measure(f"parse_select_{backend}"):
        with RULE_TO_HISTOGRAM["select"].labels(backend=backend).time():
            node = RULE_TO_PARSE_FUNCTION[backend]["select"](statement)
        if placeholders:
            with timings.measure("replace_placeholders"):
                node = replace_placeholders(node, placeholders)
    return node


def parse_program(
    source: str,
    timings: Optional[HogQLTimings] = None,
    *,
    backend: Literal["python", "cpp"] = "cpp",
) -> ast.Program:
    if timings is None:
        timings = HogQLTimings()
    with timings.measure(f"parse_expr_{backend}"):
        with RULE_TO_HISTOGRAM["expr"].labels(backend=backend).time():
            node = RULE_TO_PARSE_FUNCTION[backend]["program"](source)
    return node


def get_parser(query: str) -> HogQLParser:
    input_stream = InputStream(data=query)
    lexer = HogQLLexer(input_stream)
    stream = CommonTokenStream(lexer)
    parser = HogQLParser(stream)
    parser.removeErrorListeners()
    parser.addErrorListener(HogQLErrorListener(query))
    return parser


class HogQLErrorListener(ErrorListener):
    query: str

    def __init__(self, query: str = ""):
        super().__init__()
        self.query = query

    def get_position(self, line, column):
        lines = self.query.split("\n")
        try:
            position = sum(len(lines[i]) + 1 for i in range(line - 1)) + column
        except IndexError:
            return -1
        if position > len(self.query):
            return -1
        return position

    def syntaxError(self, recognizer, offendingType, line, column, msg, e):
        start = max(self.get_position(line, column), 0)
        raise SyntaxError(msg, start=start, end=len(self.query))


class HogQLParseTreeConverter(ParseTreeVisitor):
    def __init__(self, start: Optional[int] = 0):
        super().__init__()
        self.start = start

    def visit(self, ctx: ParserRuleContext):
        start = ctx.start.start if ctx.start else None
        end = ctx.stop.stop + 1 if ctx.stop else None
        try:
            node = super().visit(ctx)
            if isinstance(node, AST) and self.start is not None:
                node.start = start
                node.end = end
            return node
        except BaseHogQLError as e:
            if start is not None and end is not None and e.start is None or e.end is None:
                e.start = start
                e.end = end
            raise

    def visitProgram(self, ctx: HogQLParser.ProgramContext):
        declarations: list[ast.Declaration] = []
        for declaration in ctx.declaration():
            if not declaration.statement() or not declaration.statement().emptyStmt():
                statement = self.visit(declaration)
                declarations.append(cast(ast.Declaration, statement))
        return ast.Program(declarations=declarations)

    def visitDeclaration(self, ctx: HogQLParser.DeclarationContext):
        return self.visitChildren(ctx)

    def visitExpression(self, ctx: HogQLParser.ExpressionContext):
        return self.visitChildren(ctx)

    def visitVarDecl(self, ctx: HogQLParser.VarDeclContext):
        return ast.VariableDeclaration(
            name=ctx.identifier().getText(),
            expr=self.visit(ctx.expression()) if ctx.expression() else None,
        )

    def visitVarAssignment(self, ctx: HogQLParser.VarAssignmentContext):
        return ast.VariableAssignment(
            left=self.visit(ctx.expression(0)),
            right=self.visit(ctx.expression(1)),
        )

    def visitStatement(self, ctx: HogQLParser.StatementContext):
        return self.visitChildren(ctx)

    def visitExprStmt(self, ctx: HogQLParser.ExprStmtContext):
        return ast.ExprStatement(expr=self.visit(ctx.expression()))

    def visitReturnStmt(self, ctx: HogQLParser.ReturnStmtContext):
        return ast.ReturnStatement(expr=self.visit(ctx.expression()) if ctx.expression() else None)

    def visitThrowStmt(self, ctx: HogQLParser.ThrowStmtContext):
        return ast.ThrowStatement(expr=self.visit(ctx.expression()) if ctx.expression() else None)

    def visitCatchBlock(self, ctx: HogQLParser.CatchBlockContext):
        return (
            self.visit(ctx.catchVar) if ctx.catchVar else None,
            self.visit(ctx.catchType) if ctx.catchType else None,
            self.visit(ctx.catchStmt),
        )

    def visitTryCatchStmt(self, ctx: HogQLParser.TryCatchStmtContext):
        return ast.TryCatchStatement(
            try_stmt=self.visit(ctx.tryStmt),
            catches=[self.visit(catch) for catch in ctx.catchBlock()],
            finally_stmt=self.visit(ctx.finallyStmt) if ctx.finallyStmt else None,
        )

    def visitIfStmt(self, ctx: HogQLParser.IfStmtContext):
        return ast.IfStatement(
            expr=self.visit(ctx.expression()),
            then=self.visit(ctx.statement(0)),
            else_=self.visit(ctx.statement(1)) if ctx.statement(1) else None,
        )

    def visitWhileStmt(self, ctx: HogQLParser.WhileStmtContext):
        return ast.WhileStatement(
            expr=self.visit(ctx.expression()),
            body=self.visit(ctx.statement()) if ctx.statement() else None,
        )

    def visitForInStmt(self, ctx: HogQLParser.ForInStmtContext):
        first_identifier = ctx.identifier(0).getText()
        second_identifier = ctx.identifier(1).getText() if ctx.identifier(1) else None
        return ast.ForInStatement(
            valueVar=second_identifier if second_identifier is not None else first_identifier,
            keyVar=first_identifier if second_identifier is not None else None,
            expr=self.visit(ctx.expression()),
            body=self.visit(ctx.statement()),
        )

    def visitForStmt(self, ctx: HogQLParser.ForStmtContext):
        initializer = ctx.initializerVarDeclr or ctx.initializerVarAssignment or ctx.initializerExpression
        increment = ctx.incrementVarDeclr or ctx.incrementVarAssignment or ctx.incrementExpression

        return ast.ForStatement(
            initializer=self.visit(initializer) if initializer else None,
            condition=self.visit(ctx.condition) if ctx.condition else None,
            increment=self.visit(increment) if increment else None,
            body=self.visit(ctx.statement()),
        )

    def visitFuncStmt(self, ctx: HogQLParser.FuncStmtContext):
        return ast.Function(
            name=ctx.identifier().getText(),
            params=self.visit(ctx.identifierList()) if ctx.identifierList() else [],
            body=self.visit(ctx.block()),
        )

    def visitKvPairList(self, ctx: HogQLParser.KvPairListContext):
        return [self.visit(kv) for kv in ctx.kvPair()]

    def visitKvPair(self, ctx: HogQLParser.KvPairContext):
        k, v = ctx.expression()
        return (self.visit(k), self.visit(v))

    def visitIdentifierList(self, ctx: HogQLParser.IdentifierListContext):
        return [ident.getText() for ident in ctx.identifier()]

    def visitEmptyStmt(self, ctx: HogQLParser.EmptyStmtContext):
        return ast.ExprStatement(expr=None)

    def visitBlock(self, ctx: HogQLParser.BlockContext):
        declarations: list[ast.Declaration] = []
        for declaration in ctx.declaration():
            if not declaration.statement() or not declaration.statement().emptyStmt():
                statement = self.visit(declaration)
                declarations.append(cast(ast.Declaration, statement))
        return ast.Block(declarations=declarations)

    ##### HogQL rules

    def visitSelect(self, ctx: HogQLParser.SelectContext):
<<<<<<< HEAD
        return self.visit(ctx.selectUnionStmt() or ctx.selectStmt() or ctx.hogqlxTagElement())

    def visitSelectUnionStmt(self, ctx: HogQLParser.SelectUnionStmtContext):
        select_queries: list[SelectUnionNode] = []
        union_type = []
        for child in ctx.children:
            if isinstance(child, HogQLParser.SelectStmtWithParensContext | HogQLParser.SelectUnionStmtContext):
                select_query = self.visit(child)
                select_queries.append(
                    SelectUnionNode(
                        select_query=select_query, union_type=" ".join(union_type).upper() if union_type else None
                    )
                )
                union_type = []
            elif isinstance(child, TerminalNodeImpl):
                union_type.append(child.getText())

        if len(select_queries) == 1:
            return select_queries[0]
        return ast.SelectUnionQuery(select_queries=select_queries)
=======
        return self.visit(ctx.selectSetStmt() or ctx.selectStmt() or ctx.hogqlxTagElement())

    def visitSelectSetStmt(self, ctx: HogQLParser.SelectSetStmtContext):
        select_queries: list[SelectSetNode] = []

        initial_query = self.visit(ctx.selectStmtWithParens())

        for subsequent in ctx.subsequentSelectSetClause():
            if subsequent.UNION() and subsequent.ALL():
                union_type = "UNION ALL"
            elif subsequent.INTERSECT():
                union_type = "INTERSECT"
            elif subsequent.EXCEPT():
                union_type = "EXCEPT"
            else:
                raise SyntaxError("Set operator must be one of UNION ALL, INTERSECT, and EXCEPT")
            select_query = self.visit(subsequent.selectStmtWithParens())
            select_queries.append(
                SelectSetNode(select_query=select_query, set_operator=cast(ast.SetOperator, union_type))
            )

        if len(select_queries) == 0:
            return initial_query
        return ast.SelectSetQuery(initial_select_query=initial_query, subsequent_select_queries=select_queries)
>>>>>>> 08386e43

    def visitSelectStmtWithParens(self, ctx: HogQLParser.SelectStmtWithParensContext):
        return self.visit(ctx.selectStmt() or ctx.selectSetStmt() or ctx.placeholder())

    def visitSelectStmt(self, ctx: HogQLParser.SelectStmtContext):
        select_query = ast.SelectQuery(
            ctes=self.visit(ctx.withClause()) if ctx.withClause() else None,
            select=self.visit(ctx.columnExprList()) if ctx.columnExprList() else [],
            distinct=True if ctx.DISTINCT() else None,
            select_from=self.visit(ctx.fromClause()) if ctx.fromClause() else None,
            where=self.visit(ctx.whereClause()) if ctx.whereClause() else None,
            prewhere=self.visit(ctx.prewhereClause()) if ctx.prewhereClause() else None,
            having=self.visit(ctx.havingClause()) if ctx.havingClause() else None,
            group_by=self.visit(ctx.groupByClause()) if ctx.groupByClause() else None,
            order_by=self.visit(ctx.orderByClause()) if ctx.orderByClause() else None,
        )

        if window_clause := ctx.windowClause():
            select_query.window_exprs = {}
            for index, window_expr in enumerate(window_clause.windowExpr()):
                name = self.visit(window_clause.identifier()[index])
                select_query.window_exprs[name] = self.visit(window_expr)

        if limit_and_offset_clause := ctx.limitAndOffsetClause():
            select_query.limit = self.visit(limit_and_offset_clause.columnExpr(0))
            if offset := limit_and_offset_clause.columnExpr(1):
                select_query.offset = self.visit(offset)
            if limit_by_exprs := limit_and_offset_clause.columnExprList():
                select_query.limit_by = self.visit(limit_by_exprs)
            if limit_and_offset_clause.WITH() and limit_and_offset_clause.TIES():
                select_query.limit_with_ties = True
        elif offset_only_clause := ctx.offsetOnlyClause():
            select_query.offset = self.visit(offset_only_clause.columnExpr())

        if ctx.arrayJoinClause():
            array_join_clause = ctx.arrayJoinClause()
            if select_query.select_from is None:
                raise SyntaxError("Using ARRAY JOIN without a FROM clause is not permitted")
            if array_join_clause.LEFT():
                select_query.array_join_op = "LEFT ARRAY JOIN"
            elif array_join_clause.INNER():
                select_query.array_join_op = "INNER ARRAY JOIN"
            else:
                select_query.array_join_op = "ARRAY JOIN"
            select_query.array_join_list = self.visit(array_join_clause.columnExprList())
            for expr in select_query.array_join_list:
                if not isinstance(expr, ast.Alias):
                    raise SyntaxError(
                        "ARRAY JOIN arrays must have an alias",
                        start=expr.start,
                        end=expr.end,
                    )

        if ctx.topClause():
            raise NotImplementedError(f"Unsupported: SelectStmt.topClause()")
        if ctx.settingsClause():
            raise NotImplementedError(f"Unsupported: SelectStmt.settingsClause()")

        return select_query

    def visitWithClause(self, ctx: HogQLParser.WithClauseContext):
        return self.visit(ctx.withExprList())

    def visitTopClause(self, ctx: HogQLParser.TopClauseContext):
        raise NotImplementedError(f"Unsupported node: TopClause")

    def visitFromClause(self, ctx: HogQLParser.FromClauseContext):
        return self.visit(ctx.joinExpr())

    def visitArrayJoinClause(self, ctx: HogQLParser.ArrayJoinClauseContext):
        raise NotImplementedError(f"Unsupported node: ArrayJoinClause")

    def visitWindowClause(self, ctx: HogQLParser.WindowClauseContext):
        raise NotImplementedError(f"Unsupported node: WindowClause")

    def visitPrewhereClause(self, ctx: HogQLParser.PrewhereClauseContext):
        return self.visit(ctx.columnExpr())

    def visitWhereClause(self, ctx: HogQLParser.WhereClauseContext):
        return self.visit(ctx.columnExpr())

    def visitGroupByClause(self, ctx: HogQLParser.GroupByClauseContext):
        return self.visit(ctx.columnExprList())

    def visitHavingClause(self, ctx: HogQLParser.HavingClauseContext):
        return self.visit(ctx.columnExpr())

    def visitOrderByClause(self, ctx: HogQLParser.OrderByClauseContext):
        return self.visit(ctx.orderExprList())

    def visitProjectionOrderByClause(self, ctx: HogQLParser.ProjectionOrderByClauseContext):
        raise NotImplementedError(f"Unsupported node: ProjectionOrderByClause")

    def visitLimitAndOffsetClauseClause(self, ctx: HogQLParser.LimitAndOffsetClauseContext):
        raise Exception(f"Parsed as part of SelectStmt, can't parse directly")

    def visitSettingsClause(self, ctx: HogQLParser.SettingsClauseContext):
        raise NotImplementedError(f"Unsupported node: SettingsClause")

    def visitJoinExprOp(self, ctx: HogQLParser.JoinExprOpContext):
        join1: ast.JoinExpr = self.visit(ctx.joinExpr(0))
        join2: ast.JoinExpr = self.visit(ctx.joinExpr(1))

        if ctx.joinOp():
            join2.join_type = f"{self.visit(ctx.joinOp())} JOIN"
        else:
            join2.join_type = "JOIN"
        join2.constraint = self.visit(ctx.joinConstraintClause())

        last_join = join1
        while last_join.next_join is not None:
            last_join = last_join.next_join
        last_join.next_join = join2

        return join1

    def visitJoinExprTable(self, ctx: HogQLParser.JoinExprTableContext):
        sample = None
        if ctx.sampleClause():
            sample = self.visit(ctx.sampleClause())
        table = self.visit(ctx.tableExpr())
        table_final = True if ctx.FINAL() else None
        if isinstance(table, ast.JoinExpr):
            # visitTableExprAlias returns a JoinExpr to pass the alias
            # visitTableExprFunction returns a JoinExpr to pass the args
            table.table_final = table_final
            table.sample = sample
            return table
        return ast.JoinExpr(table=table, table_final=table_final, sample=sample)

    def visitJoinExprParens(self, ctx: HogQLParser.JoinExprParensContext):
        return self.visit(ctx.joinExpr())

    def visitJoinExprCrossOp(self, ctx: HogQLParser.JoinExprCrossOpContext):
        join1: ast.JoinExpr = self.visit(ctx.joinExpr(0))
        join2: ast.JoinExpr = self.visit(ctx.joinExpr(1))
        join2.join_type = "CROSS JOIN"
        last_join = join1
        while last_join.next_join is not None:
            last_join = last_join.next_join
        last_join.next_join = join2
        return join1

    def visitJoinOpInner(self, ctx: HogQLParser.JoinOpInnerContext):
        tokens = []
        if ctx.ALL():
            tokens.append("ALL")
        if ctx.ANY():
            tokens.append("ANY")
        if ctx.ASOF():
            tokens.append("ASOF")
        tokens.append("INNER")
        return " ".join(tokens)

    def visitJoinOpLeftRight(self, ctx: HogQLParser.JoinOpLeftRightContext):
        tokens = []
        if ctx.LEFT():
            tokens.append("LEFT")
        if ctx.RIGHT():
            tokens.append("RIGHT")
        if ctx.OUTER():
            tokens.append("OUTER")
        if ctx.SEMI():
            tokens.append("SEMI")
        if ctx.ALL():
            tokens.append("ALL")
        if ctx.ANTI():
            tokens.append("ANTI")
        if ctx.ANY():
            tokens.append("ANY")
        if ctx.ASOF():
            tokens.append("ASOF")
        return " ".join(tokens)

    def visitJoinOpFull(self, ctx: HogQLParser.JoinOpFullContext):
        tokens = []
        if ctx.FULL():
            tokens.append("FULL")
        if ctx.OUTER():
            tokens.append("OUTER")
        if ctx.ALL():
            tokens.append("ALL")
        if ctx.ANY():
            tokens.append("ANY")
        return " ".join(tokens)

    def visitJoinOpCross(self, ctx: HogQLParser.JoinOpCrossContext):
        raise NotImplementedError(f"Unsupported node: JoinOpCross")

    def visitJoinConstraintClause(self, ctx: HogQLParser.JoinConstraintClauseContext):
        column_expr_list = self.visit(ctx.columnExprList())
        if len(column_expr_list) != 1:
            raise NotImplementedError(f"Unsupported: JOIN ... ON with multiple expressions")
        return ast.JoinConstraint(expr=column_expr_list[0], constraint_type="USING" if ctx.USING() else "ON")

    def visitSampleClause(self, ctx: HogQLParser.SampleClauseContext):
        ratio_expressions = ctx.ratioExpr()

        sample_ratio_expr = self.visit(ratio_expressions[0])
        offset_ratio_expr = self.visit(ratio_expressions[1]) if len(ratio_expressions) > 1 and ctx.OFFSET() else None

        return ast.SampleExpr(sample_value=sample_ratio_expr, offset_value=offset_ratio_expr)

    def visitOrderExprList(self, ctx: HogQLParser.OrderExprListContext):
        return [self.visit(expr) for expr in ctx.orderExpr()]

    def visitOrderExpr(self, ctx: HogQLParser.OrderExprContext):
        order = "DESC" if ctx.DESC() or ctx.DESCENDING() else "ASC"
        return ast.OrderExpr(expr=self.visit(ctx.columnExpr()), order=cast(Literal["ASC", "DESC"], order))

    def visitRatioExpr(self, ctx: HogQLParser.RatioExprContext):
        if ctx.placeholder():
            return self.visit(ctx.placeholder())

        number_literals = ctx.numberLiteral()

        left = number_literals[0]
        right = number_literals[1] if ctx.SLASH() and len(number_literals) > 1 else None

        return ast.RatioExpr(
            left=self.visitNumberLiteral(left),
            right=self.visitNumberLiteral(right) if right else None,
        )

    def visitSettingExprList(self, ctx: HogQLParser.SettingExprListContext):
        raise NotImplementedError(f"Unsupported node: SettingExprList")

    def visitSettingExpr(self, ctx: HogQLParser.SettingExprContext):
        raise NotImplementedError(f"Unsupported node: SettingExpr")

    def visitWindowExpr(self, ctx: HogQLParser.WindowExprContext):
        frame = ctx.winFrameClause()
        visited_frame = self.visit(frame) if frame else None
        expr = ast.WindowExpr(
            partition_by=self.visit(ctx.winPartitionByClause()) if ctx.winPartitionByClause() else None,
            order_by=self.visit(ctx.winOrderByClause()) if ctx.winOrderByClause() else None,
            frame_method="RANGE" if frame and frame.RANGE() else "ROWS" if frame and frame.ROWS() else None,
            frame_start=visited_frame[0] if isinstance(visited_frame, tuple) else visited_frame,
            frame_end=visited_frame[1] if isinstance(visited_frame, tuple) else None,
        )
        return expr

    def visitWinPartitionByClause(self, ctx: HogQLParser.WinPartitionByClauseContext):
        return self.visit(ctx.columnExprList())

    def visitWinOrderByClause(self, ctx: HogQLParser.WinOrderByClauseContext):
        return self.visit(ctx.orderExprList())

    def visitWinFrameClause(self, ctx: HogQLParser.WinFrameClauseContext):
        return self.visit(ctx.winFrameExtend())

    def visitFrameStart(self, ctx: HogQLParser.FrameStartContext):
        return self.visit(ctx.winFrameBound())

    def visitFrameBetween(self, ctx: HogQLParser.FrameBetweenContext):
        return (self.visit(ctx.winFrameBound(0)), self.visit(ctx.winFrameBound(1)))

    def visitWinFrameBound(self, ctx: HogQLParser.WinFrameBoundContext):
        if ctx.PRECEDING():
            return ast.WindowFrameExpr(
                frame_type="PRECEDING",
                frame_value=self.visit(ctx.numberLiteral()).value if ctx.numberLiteral() else None,
            )
        if ctx.FOLLOWING():
            return ast.WindowFrameExpr(
                frame_type="FOLLOWING",
                frame_value=self.visit(ctx.numberLiteral()).value if ctx.numberLiteral() else None,
            )
        return ast.WindowFrameExpr(frame_type="CURRENT ROW")

    def visitExpr(self, ctx: HogQLParser.ExprContext):
        return self.visit(ctx.columnExpr())

    def visitColumnTypeExprSimple(self, ctx: HogQLParser.ColumnTypeExprSimpleContext):
        raise NotImplementedError(f"Unsupported node: ColumnTypeExprSimple")

    def visitColumnTypeExprNested(self, ctx: HogQLParser.ColumnTypeExprNestedContext):
        raise NotImplementedError(f"Unsupported node: ColumnTypeExprNested")

    def visitColumnTypeExprEnum(self, ctx: HogQLParser.ColumnTypeExprEnumContext):
        raise NotImplementedError(f"Unsupported node: ColumnTypeExprEnum")

    def visitColumnTypeExprComplex(self, ctx: HogQLParser.ColumnTypeExprComplexContext):
        raise NotImplementedError(f"Unsupported node: ColumnTypeExprComplex")

    def visitColumnTypeExprParam(self, ctx: HogQLParser.ColumnTypeExprParamContext):
        raise NotImplementedError(f"Unsupported node: ColumnTypeExprParam")

    def visitColumnExprList(self, ctx: HogQLParser.ColumnExprListContext):
        return [self.visit(c) for c in ctx.columnExpr()]

    def visitColumnExprTernaryOp(self, ctx: HogQLParser.ColumnExprTernaryOpContext):
        return ast.Call(
            name="if",
            args=[
                self.visit(ctx.columnExpr(0)),
                self.visit(ctx.columnExpr(1)),
                self.visit(ctx.columnExpr(2)),
            ],
        )

    def visitColumnExprAlias(self, ctx: HogQLParser.ColumnExprAliasContext):
        alias: str
        if ctx.identifier():
            alias = self.visit(ctx.identifier())
        elif ctx.STRING_LITERAL():
            alias = parse_string_literal_ctx(ctx.STRING_LITERAL())
        else:
            raise SyntaxError(f"Must specify an alias")
        expr = self.visit(ctx.columnExpr())

        if alias.lower() in RESERVED_KEYWORDS:
            raise SyntaxError(f'"{alias}" cannot be an alias or identifier, as it\'s a reserved keyword')

        return ast.Alias(expr=expr, alias=alias)

    def visitColumnExprNegate(self, ctx: HogQLParser.ColumnExprNegateContext):
        return ast.ArithmeticOperation(
            op=ast.ArithmeticOperationOp.Sub,
            left=ast.Constant(value=0),
            right=self.visit(ctx.columnExpr()),
        )

    def visitColumnExprDict(self, ctx: HogQLParser.ColumnExprDictContext):
        return ast.Dict(items=self.visit(ctx.kvPairList()) if ctx.kvPairList() else [])

    def visitColumnExprSubquery(self, ctx: HogQLParser.ColumnExprSubqueryContext):
        return self.visit(ctx.selectSetStmt())

    def visitColumnExprLiteral(self, ctx: HogQLParser.ColumnExprLiteralContext):
        return self.visitChildren(ctx)

    def visitColumnExprArray(self, ctx: HogQLParser.ColumnExprArrayContext):
        return ast.Array(exprs=self.visit(ctx.columnExprList()) if ctx.columnExprList() else [])

    def visitColumnExprSubstring(self, ctx: HogQLParser.ColumnExprSubstringContext):
        raise NotImplementedError(f"Unsupported node: ColumnExprSubstring")

    def visitColumnExprCast(self, ctx: HogQLParser.ColumnExprCastContext):
        raise NotImplementedError(f"Unsupported node: ColumnExprCast")

    def visitColumnExprPrecedence1(self, ctx: HogQLParser.ColumnExprPrecedence1Context):
        if ctx.SLASH():
            op = ast.ArithmeticOperationOp.Div
        elif ctx.ASTERISK():
            op = ast.ArithmeticOperationOp.Mult
        elif ctx.PERCENT():
            op = ast.ArithmeticOperationOp.Mod
        else:
            raise NotImplementedError(f"Unsupported ColumnExprPrecedence1: {ctx.operator.text}")
        left = self.visit(ctx.left)
        right = self.visit(ctx.right)
        return ast.ArithmeticOperation(left=left, right=right, op=op)

    def visitColumnExprPrecedence2(self, ctx: HogQLParser.ColumnExprPrecedence2Context):
        left = self.visit(ctx.left)
        right = self.visit(ctx.right)

        if ctx.PLUS():
            return ast.ArithmeticOperation(left=left, right=right, op=ast.ArithmeticOperationOp.Add)
        elif ctx.DASH():
            return ast.ArithmeticOperation(left=left, right=right, op=ast.ArithmeticOperationOp.Sub)
        elif ctx.CONCAT():
            args = []
            if isinstance(left, ast.Call) and left.name == "concat":
                args.extend(left.args)
            else:
                args.append(left)

            if isinstance(right, ast.Call) and right.name == "concat":
                args.extend(right.args)
            else:
                args.append(right)

            return ast.Call(name="concat", args=args)
        else:
            raise NotImplementedError(f"Unsupported ColumnExprPrecedence2: {ctx.operator.text}")

    def visitColumnExprPrecedence3(self, ctx: HogQLParser.ColumnExprPrecedence3Context):
        left = self.visit(ctx.left)
        right = self.visit(ctx.right)

        if ctx.EQ_SINGLE() or ctx.EQ_DOUBLE():
            op = ast.CompareOperationOp.Eq
        elif ctx.NOT_EQ():
            op = ast.CompareOperationOp.NotEq
        elif ctx.LT():
            op = ast.CompareOperationOp.Lt
        elif ctx.LT_EQ():
            op = ast.CompareOperationOp.LtEq
        elif ctx.GT():
            op = ast.CompareOperationOp.Gt
        elif ctx.GT_EQ():
            op = ast.CompareOperationOp.GtEq
        elif ctx.LIKE():
            if ctx.NOT():
                op = ast.CompareOperationOp.NotLike
            else:
                op = ast.CompareOperationOp.Like
        elif ctx.ILIKE():
            if ctx.NOT():
                op = ast.CompareOperationOp.NotILike
            else:
                op = ast.CompareOperationOp.ILike
        elif ctx.REGEX_SINGLE() or ctx.REGEX_DOUBLE():
            op = ast.CompareOperationOp.Regex
        elif ctx.NOT_REGEX():
            op = ast.CompareOperationOp.NotRegex
        elif ctx.IREGEX_SINGLE() or ctx.IREGEX_DOUBLE():
            op = ast.CompareOperationOp.IRegex
        elif ctx.NOT_IREGEX():
            op = ast.CompareOperationOp.NotIRegex
        elif ctx.IN():
            if ctx.COHORT():
                if ctx.NOT():
                    op = ast.CompareOperationOp.NotInCohort
                else:
                    op = ast.CompareOperationOp.InCohort
            else:
                if ctx.NOT():
                    op = ast.CompareOperationOp.NotIn
                else:
                    op = ast.CompareOperationOp.In
        else:
            raise NotImplementedError(f"Unsupported ColumnExprPrecedence3: {ctx.getText()}")

        return ast.CompareOperation(left=left, right=right, op=op)

    def visitColumnExprInterval(self, ctx: HogQLParser.ColumnExprIntervalContext):
        if ctx.interval().SECOND():
            name = "toIntervalSecond"
        elif ctx.interval().MINUTE():
            name = "toIntervalMinute"
        elif ctx.interval().HOUR():
            name = "toIntervalHour"
        elif ctx.interval().DAY():
            name = "toIntervalDay"
        elif ctx.interval().WEEK():
            name = "toIntervalWeek"
        elif ctx.interval().MONTH():
            name = "toIntervalMonth"
        elif ctx.interval().QUARTER():
            name = "toIntervalQuarter"
        elif ctx.interval().YEAR():
            name = "toIntervalYear"
        else:
            raise NotImplementedError(f"Unsupported interval type: {ctx.interval().getText()}")

        return ast.Call(name=name, args=[self.visit(ctx.columnExpr())])

    def visitColumnExprIsNull(self, ctx: HogQLParser.ColumnExprIsNullContext):
        return ast.CompareOperation(
            left=self.visit(ctx.columnExpr()),
            right=ast.Constant(value=None),
            op=ast.CompareOperationOp.NotEq if ctx.NOT() else ast.CompareOperationOp.Eq,
        )

    def visitColumnExprTrim(self, ctx: HogQLParser.ColumnExprTrimContext):
        args = [self.visit(ctx.columnExpr()), self.visit(ctx.string())]
        if ctx.LEADING():
            return ast.Call(name="trimLeft", args=args)
        if ctx.TRAILING():
            return ast.Call(name="trimRight", args=args)
        if ctx.BOTH():
            return ast.Call(name="trim", args=args)
        raise NotImplementedError(f"Unsupported modifier for ColumnExprTrim, must be LEADING, TRAILING or BOTH")

    def visitColumnExprTuple(self, ctx: HogQLParser.ColumnExprTupleContext):
        return ast.Tuple(exprs=self.visit(ctx.columnExprList()) if ctx.columnExprList() else [])

    def visitColumnExprArrayAccess(self, ctx: HogQLParser.ColumnExprArrayAccessContext):
        object: ast.Expr = self.visit(ctx.columnExpr(0))
        property: ast.Expr = self.visit(ctx.columnExpr(1))
        return ast.ArrayAccess(array=object, property=property)

    def visitColumnExprNullArrayAccess(self, ctx: HogQLParser.ColumnExprNullArrayAccessContext):
        object: ast.Expr = self.visit(ctx.columnExpr(0))
        property: ast.Expr = self.visit(ctx.columnExpr(1))
        return ast.ArrayAccess(array=object, property=property, nullish=True)

    def visitColumnExprPropertyAccess(self, ctx: HogQLParser.ColumnExprPropertyAccessContext):
        object = self.visit(ctx.columnExpr())
        property = ast.Constant(value=self.visit(ctx.identifier()))
        return ast.ArrayAccess(array=object, property=property)

    def visitColumnExprNullPropertyAccess(self, ctx: HogQLParser.ColumnExprNullPropertyAccessContext):
        object = self.visit(ctx.columnExpr())
        property = ast.Constant(value=self.visit(ctx.identifier()))
        return ast.ArrayAccess(array=object, property=property, nullish=True)

    def visitColumnExprBetween(self, ctx: HogQLParser.ColumnExprBetweenContext):
        raise NotImplementedError(f"Unsupported node: ColumnExprBetween")

    def visitColumnExprParens(self, ctx: HogQLParser.ColumnExprParensContext):
        return self.visit(ctx.columnExpr())

    def visitColumnExprTimestamp(self, ctx: HogQLParser.ColumnExprTimestampContext):
        raise NotImplementedError(f"Unsupported node: ColumnExprTimestamp")

    def visitColumnExprAnd(self, ctx: HogQLParser.ColumnExprAndContext):
        left = self.visit(ctx.columnExpr(0))
        if isinstance(left, ast.And):
            left_array = left.exprs
        else:
            left_array = [left]

        right = self.visit(ctx.columnExpr(1))
        if isinstance(right, ast.And):
            right_array = right.exprs
        else:
            right_array = [right]

        return ast.And(exprs=left_array + right_array)

    def visitColumnExprOr(self, ctx: HogQLParser.ColumnExprOrContext):
        left = self.visit(ctx.columnExpr(0))
        if isinstance(left, ast.Or):
            left_array = left.exprs
        else:
            left_array = [left]

        right = self.visit(ctx.columnExpr(1))
        if isinstance(right, ast.Or):
            right_array = right.exprs
        else:
            right_array = [right]

        return ast.Or(exprs=left_array + right_array)

    def visitColumnExprTupleAccess(self, ctx: HogQLParser.ColumnExprTupleAccessContext):
        tuple = self.visit(ctx.columnExpr())
        index = int(ctx.DECIMAL_LITERAL().getText())
        return ast.TupleAccess(tuple=tuple, index=index)

    def visitColumnExprNullTupleAccess(self, ctx: HogQLParser.ColumnExprNullTupleAccessContext):
        tuple = self.visit(ctx.columnExpr())
        index = int(ctx.DECIMAL_LITERAL().getText())
        return ast.TupleAccess(tuple=tuple, index=index, nullish=True)

    def visitColumnExprCase(self, ctx: HogQLParser.ColumnExprCaseContext):
        columns = [self.visit(column) for column in ctx.columnExpr()]
        if ctx.caseExpr:
            args = [columns[0], ast.Array(exprs=[]), ast.Array(exprs=[]), columns[-1]]
            for index, column in enumerate(columns):
                if 0 < index < len(columns) - 1:
                    args[((index - 1) % 2) + 1].exprs.append(column)
            return ast.Call(name="transform", args=args)
        elif len(columns) == 3:
            return ast.Call(name="if", args=columns)
        else:
            return ast.Call(name="multiIf", args=columns)

    def visitColumnExprDate(self, ctx: HogQLParser.ColumnExprDateContext):
        raise NotImplementedError(f"Unsupported node: ColumnExprDate")

    def visitColumnExprNot(self, ctx: HogQLParser.ColumnExprNotContext):
        return ast.Not(expr=self.visit(ctx.columnExpr()))

    def visitColumnExprWinFunctionTarget(self, ctx: HogQLParser.ColumnExprWinFunctionTargetContext):
        return ast.WindowFunction(
            name=self.visit(ctx.identifier(0)),
            exprs=self.visit(ctx.columnExprs) if ctx.columnExprs else [],
            args=self.visit(ctx.columnArgList) if ctx.columnArgList else [],
            over_identifier=self.visit(ctx.identifier(1)),
        )

    def visitColumnExprWinFunction(self, ctx: HogQLParser.ColumnExprWinFunctionContext):
        return ast.WindowFunction(
            name=self.visit(ctx.identifier()),
            exprs=self.visit(ctx.columnExprs) if ctx.columnExprs else [],
            args=self.visit(ctx.columnArgList) if ctx.columnArgList else [],
            over_expr=self.visit(ctx.windowExpr()) if ctx.windowExpr() else None,
        )

    def visitColumnExprIdentifier(self, ctx: HogQLParser.ColumnExprIdentifierContext):
        return self.visit(ctx.columnIdentifier())

    def visitColumnExprFunction(self, ctx: HogQLParser.ColumnExprFunctionContext):
        name = self.visit(ctx.identifier())

        parameters: list[ast.Expr] | None = self.visit(ctx.columnExprs) if ctx.columnExprs is not None else None
        # two sets of parameters fn()(), return an empty list for the first even if no parameters
        if ctx.LPAREN(1) and parameters is None:
            parameters = []

        args: list[ast.Expr] = self.visit(ctx.columnArgList) if ctx.columnArgList is not None else []
        distinct = True if ctx.DISTINCT() else False
        return ast.Call(name=name, params=parameters, args=args, distinct=distinct)

    def visitColumnExprAsterisk(self, ctx: HogQLParser.ColumnExprAsteriskContext):
        if ctx.tableIdentifier():
            table = self.visit(ctx.tableIdentifier())
            return ast.Field(chain=[*table, "*"])
        return ast.Field(chain=["*"])

    def visitColumnExprTagElement(self, ctx: HogQLParser.ColumnExprTagElementContext):
        return self.visit(ctx.hogqlxTagElement())

    def visitColumnLambdaExpr(self, ctx: HogQLParser.ColumnLambdaExprContext):
        return ast.Lambda(
            args=[self.visit(identifier) for identifier in ctx.identifier()],
            expr=self.visit(ctx.columnExpr() or ctx.block()),
        )

    def visitWithExprList(self, ctx: HogQLParser.WithExprListContext):
        ctes: dict[str, ast.CTE] = {}
        for expr in ctx.withExpr():
            cte = self.visit(expr)
            ctes[cte.name] = cte
        return ctes

    def visitWithExprSubquery(self, ctx: HogQLParser.WithExprSubqueryContext):
        subquery = self.visit(ctx.selectSetStmt())
        name = self.visit(ctx.identifier())
        return ast.CTE(name=name, expr=subquery, cte_type="subquery")

    def visitWithExprColumn(self, ctx: HogQLParser.WithExprColumnContext):
        expr = self.visit(ctx.columnExpr())
        name = self.visit(ctx.identifier())
        return ast.CTE(name=name, expr=expr, cte_type="column")

    def visitColumnIdentifier(self, ctx: HogQLParser.ColumnIdentifierContext):
        if ctx.placeholder():
            return self.visit(ctx.placeholder())

        table = self.visit(ctx.tableIdentifier()) if ctx.tableIdentifier() else []
        nested = self.visit(ctx.nestedIdentifier()) if ctx.nestedIdentifier() else []

        if len(table) == 0 and len(nested) > 0:
            text = ctx.getText().lower()
            if text == "true":
                return ast.Constant(value=True)
            if text == "false":
                return ast.Constant(value=False)
            return ast.Field(chain=nested)

        return ast.Field(chain=table + nested)

    def visitNestedIdentifier(self, ctx: HogQLParser.NestedIdentifierContext):
        return [self.visit(identifier) for identifier in ctx.identifier()]

    def visitTableExprIdentifier(self, ctx: HogQLParser.TableExprIdentifierContext):
        chain = self.visit(ctx.tableIdentifier())
        return ast.Field(chain=chain)

    def visitTableExprSubquery(self, ctx: HogQLParser.TableExprSubqueryContext):
        return self.visit(ctx.selectSetStmt())

    def visitTableExprPlaceholder(self, ctx: HogQLParser.TableExprPlaceholderContext):
        return self.visit(ctx.placeholder())

    def visitTableExprAlias(self, ctx: HogQLParser.TableExprAliasContext):
        alias: str = self.visit(ctx.alias() or ctx.identifier())
        if alias.lower() in RESERVED_KEYWORDS:
            raise SyntaxError(f'"{alias}" cannot be an alias or identifier, as it\'s a reserved keyword')
        table = self.visit(ctx.tableExpr())
        if isinstance(table, ast.JoinExpr):
            table.alias = alias
            return table
        return ast.JoinExpr(table=table, alias=alias)

    def visitTableExprFunction(self, ctx: HogQLParser.TableExprFunctionContext):
        return self.visit(ctx.tableFunctionExpr())

    def visitTableExprTag(self, ctx: HogQLParser.TableExprTagContext):
        return self.visit(ctx.hogqlxTagElement())

    def visitTableFunctionExpr(self, ctx: HogQLParser.TableFunctionExprContext):
        name = self.visit(ctx.identifier())
        args = self.visit(ctx.tableArgList()) if ctx.tableArgList() else []
        return ast.JoinExpr(table=ast.Field(chain=[name]), table_args=args)

    def visitTableIdentifier(self, ctx: HogQLParser.TableIdentifierContext):
        text = self.visit(ctx.identifier())
        if ctx.databaseIdentifier():
            return [self.visit(ctx.databaseIdentifier()), text]
        return [text]

    def visitTableArgList(self, ctx: HogQLParser.TableArgListContext):
        return [self.visit(arg) for arg in ctx.columnExpr()]

    def visitDatabaseIdentifier(self, ctx: HogQLParser.DatabaseIdentifierContext):
        return self.visit(ctx.identifier())

    def visitFloatingLiteral(self, ctx: HogQLParser.FloatingLiteralContext):
        raise NotImplementedError(f"Unsupported node: visitFloatingLiteral")

    def visitNumberLiteral(self, ctx: HogQLParser.NumberLiteralContext):
        text = ctx.getText().lower()
        if "." in text or "e" in text or text == "-inf" or text == "inf" or text == "nan":
            return ast.Constant(value=float(text))
        return ast.Constant(value=int(text))

    def visitLiteral(self, ctx: HogQLParser.LiteralContext):
        if ctx.NULL_SQL():
            return ast.Constant(value=None)
        if ctx.STRING_LITERAL():
            text = parse_string_literal_ctx(ctx)
            return ast.Constant(value=text)
        return self.visitChildren(ctx)

    def visitInterval(self, ctx: HogQLParser.IntervalContext):
        raise NotImplementedError(f"Unsupported node: Interval")

    def visitKeyword(self, ctx: HogQLParser.KeywordContext):
        raise NotImplementedError(f"Unsupported node: Keyword")

    def visitKeywordForAlias(self, ctx: HogQLParser.KeywordForAliasContext):
        raise NotImplementedError(f"Unsupported node: KeywordForAlias")

    def visitAlias(self, ctx: HogQLParser.AliasContext):
        text = ctx.getText()
        if len(text) >= 2 and (
            (text.startswith("`") and text.endswith("`")) or (text.startswith('"') and text.endswith('"'))
        ):
            text = parse_string_literal_text(text)
        return text

    def visitIdentifier(self, ctx: HogQLParser.IdentifierContext):
        text = ctx.getText()
        if len(text) >= 2 and (
            (text.startswith("`") and text.endswith("`")) or (text.startswith('"') and text.endswith('"'))
        ):
            text = parse_string_literal_text(text)
        return text

    def visitEnumValue(self, ctx: HogQLParser.EnumValueContext):
        raise NotImplementedError(f"Unsupported node: EnumValue")

    def visitColumnExprNullish(self, ctx: HogQLParser.ColumnExprNullishContext):
        return ast.Call(
            name="ifNull",
            args=[self.visit(ctx.columnExpr(0)), self.visit(ctx.columnExpr(1))],
        )

    def visitColumnExprCall(self, ctx: HogQLParser.ColumnExprCallContext):
        return ast.ExprCall(
            expr=self.visit(ctx.columnExpr()), args=self.visit(ctx.columnExprList()) if ctx.columnExprList() else []
        )

    def visitHogqlxTagElementClosed(self, ctx: HogQLParser.HogqlxTagElementClosedContext):
        kind = self.visit(ctx.identifier())
        attributes = [self.visit(a) for a in ctx.hogqlxTagAttribute()] if ctx.hogqlxTagAttribute() else []
        return ast.HogQLXTag(kind=kind, attributes=attributes)

    def visitHogqlxTagElementNested(self, ctx: HogQLParser.HogqlxTagElementNestedContext):
        opening = self.visit(ctx.identifier(0))
        closing = self.visit(ctx.identifier(1))
        if opening != closing:
            raise SyntaxError(f"Opening and closing HogQLX tags must match. Got {opening} and {closing}")

        attributes = [self.visit(a) for a in ctx.hogqlxTagAttribute()] if ctx.hogqlxTagAttribute() else []
        if ctx.hogqlxTagElement():
            source = self.visit(ctx.hogqlxTagElement())
            for a in attributes:
                if a.name == "source":
                    raise SyntaxError(f"Nested HogQLX tags cannot have a source attribute")
            attributes.append(ast.HogQLXAttribute(name="source", value=source))
        if ctx.columnExpr():
            source = self.visit(ctx.columnExpr())
            for a in attributes:
                if a.name == "source":
                    raise SyntaxError(f"Nested HogQLX tags cannot have a source attribute")
            attributes.append(ast.HogQLXAttribute(name="source", value=source))
        return ast.HogQLXTag(kind=opening, attributes=attributes)

    def visitHogqlxTagAttribute(self, ctx: HogQLParser.HogqlxTagAttributeContext):
        name = self.visit(ctx.identifier())
        if ctx.columnExpr():
            return ast.HogQLXAttribute(name=name, value=self.visit(ctx.columnExpr()))
        elif ctx.string():
            return ast.HogQLXAttribute(name=name, value=self.visit(ctx.string()))
        else:
            return ast.HogQLXAttribute(name=name, value=ast.Constant(value=True))

    def visitPlaceholder(self, ctx: HogQLParser.PlaceholderContext):
        return ast.Placeholder(expr=self.visit(ctx.columnExpr()))

    def visitColumnExprTemplateString(self, ctx: HogQLParser.ColumnExprTemplateStringContext):
        return self.visit(ctx.templateString())

    def visitString(self, ctx: HogQLParser.StringContext):
        if ctx.STRING_LITERAL():
            return ast.Constant(value=parse_string_literal_ctx(ctx.STRING_LITERAL()))
        return self.visit(ctx.templateString())

    def visitTemplateString(self, ctx: HogQLParser.TemplateStringContext):
        pieces = []
        for chunk in ctx.stringContents():
            pieces.append(self.visit(chunk))

        if len(pieces) == 0:
            return ast.Constant(value="")
        elif len(pieces) == 1:
            return pieces[0]

        return ast.Call(name="concat", args=pieces)

    def visitFullTemplateString(self, ctx: HogQLParser.FullTemplateStringContext):
        pieces = []
        for chunk in ctx.stringContentsFull():
            pieces.append(self.visit(chunk))

        if len(pieces) == 0:
            return ast.Constant(value="")
        elif len(pieces) == 1:
            return pieces[0]

        return ast.Call(name="concat", args=pieces)

    def visitStringContents(self, ctx: HogQLParser.StringContentsContext):
        if ctx.STRING_TEXT():
            return ast.Constant(value=parse_string_text_ctx(ctx.STRING_TEXT(), escape_quotes=True))
        elif ctx.columnExpr():
            return self.visit(ctx.columnExpr())
        return ast.Constant(value="")

    def visitStringContentsFull(self, ctx: HogQLParser.StringContentsFullContext):
        if ctx.FULL_STRING_TEXT():
            return ast.Constant(value=parse_string_text_ctx(ctx.FULL_STRING_TEXT(), escape_quotes=False))
        elif ctx.columnExpr():
            return self.visit(ctx.columnExpr())
        return ast.Constant(value="")<|MERGE_RESOLUTION|>--- conflicted
+++ resolved
@@ -3,15 +3,10 @@
 
 from antlr4 import CommonTokenStream, InputStream, ParseTreeVisitor, ParserRuleContext
 from antlr4.error.ErrorListener import ErrorListener
-from antlr4.tree.Tree import TerminalNodeImpl
 from prometheus_client import Histogram
 
 from posthog.hogql import ast
-<<<<<<< HEAD
-from posthog.hogql.ast import SelectUnionNode
-=======
 from posthog.hogql.ast import SelectSetNode
->>>>>>> 08386e43
 from posthog.hogql.base import AST
 from posthog.hogql.constants import RESERVED_KEYWORDS
 from posthog.hogql.errors import BaseHogQLError, NotImplementedError, SyntaxError
@@ -333,28 +328,6 @@
     ##### HogQL rules
 
     def visitSelect(self, ctx: HogQLParser.SelectContext):
-<<<<<<< HEAD
-        return self.visit(ctx.selectUnionStmt() or ctx.selectStmt() or ctx.hogqlxTagElement())
-
-    def visitSelectUnionStmt(self, ctx: HogQLParser.SelectUnionStmtContext):
-        select_queries: list[SelectUnionNode] = []
-        union_type = []
-        for child in ctx.children:
-            if isinstance(child, HogQLParser.SelectStmtWithParensContext | HogQLParser.SelectUnionStmtContext):
-                select_query = self.visit(child)
-                select_queries.append(
-                    SelectUnionNode(
-                        select_query=select_query, union_type=" ".join(union_type).upper() if union_type else None
-                    )
-                )
-                union_type = []
-            elif isinstance(child, TerminalNodeImpl):
-                union_type.append(child.getText())
-
-        if len(select_queries) == 1:
-            return select_queries[0]
-        return ast.SelectUnionQuery(select_queries=select_queries)
-=======
         return self.visit(ctx.selectSetStmt() or ctx.selectStmt() or ctx.hogqlxTagElement())
 
     def visitSelectSetStmt(self, ctx: HogQLParser.SelectSetStmtContext):
@@ -379,7 +352,6 @@
         if len(select_queries) == 0:
             return initial_query
         return ast.SelectSetQuery(initial_select_query=initial_query, subsequent_select_queries=select_queries)
->>>>>>> 08386e43
 
     def visitSelectStmtWithParens(self, ctx: HogQLParser.SelectStmtWithParensContext):
         return self.visit(ctx.selectStmt() or ctx.selectSetStmt() or ctx.placeholder())
