--- conflicted
+++ resolved
@@ -508,14 +508,6 @@
             raise Exception("Can not convert cohort property to expression without team")
         cohort = Cohort.objects.get(team__project_id=team.project_id, id=property.value)
         return ast.CompareOperation(
-<<<<<<< HEAD
-            # left=ast.Field(chain=["id" if scope == "person" else "person_id"]),
-            left=ast.Field(chain=["events", "id" if scope == "person" else "person_id"]),
-            op=ast.CompareOperationOp.NotInCohort
-            # Kludge: negation is outdated but still used in places
-            if property.negation or property.operator == PropertyOperator.NOT_IN.value
-            else ast.CompareOperationOp.InCohort,
-=======
             left=ast.Field(chain=["id" if scope == "person" else "person_id"]),
             op=(
                 ast.CompareOperationOp.NotInCohort
@@ -523,7 +515,6 @@
                 if property.negation or property.operator == PropertyOperator.NOT_IN.value
                 else ast.CompareOperationOp.InCohort
             ),
->>>>>>> 96f4ee63
             right=ast.Constant(value=cohort.pk),
         )
 
