import os
from typing import TYPE_CHECKING, Optional
import posthoganalytics
from posthoganalytics.ai.openai import OpenAI
import openai
from posthog.event_usage import report_user_action
from posthog.hogql.context import HogQLContext
from posthog.hogql.errors import ExposedHogQLError
from posthog.hogql.parser import parse_select
from posthog.hogql.printer import print_ast
from .database.database import create_hogql_database, serialize_database
from posthog.utils import get_instance_region
from .query import create_default_modifiers_for_team

if TYPE_CHECKING:
    from posthog.models import User, Team

openai_client = OpenAI(posthog_client=posthoganalytics) if os.getenv("OPENAI_API_KEY") else None  # type: ignore

UNCLEAR_PREFIX = "UNCLEAR:"

IDENTITY_MESSAGE = """HogQL is PostHog's variant of SQL. It supports most of ClickHouse SQL. You write HogQL based on a prompt. You don't help with other knowledge.

Clickhouse DOES NOT support the following functions:
- LAG/LEAD

"""
HOGQL_EXAMPLE_MESSAGE = """Example HogQL query for prompt "weekly active users that performed event ACTIVATION_EVENT on example.com/foo/ 3 times or more, by week":

SELECT week_of, countIf(weekly_event_count >= 3)
FROM (
   SELECT person.id AS person_id, toStartOfWeek(timestamp) AS week_of, count() AS weekly_event_count
   FROM events
   WHERE
      event = 'ACTIVATION_EVENT'
      AND properties.$current_url = 'https://example.com/foo/'
      AND toStartOfWeek(now()) - INTERVAL 8 WEEK <= timestamp
      AND timestamp < toStartOfWeek(now())
   GROUP BY person.id, week_of
)
GROUP BY week_of
ORDER BY week_of DESC

Important HogQL differences versus other SQL dialects:
<<<<<<< HEAD
- JSON properties are accessed using `properties.foo.bar` instead of `properties->foo->bar`
- JSON properties can also be accessed using `properties.foo['bar']` (note the single quotes)
=======
- JSON properties are accessed like `properties.foo.bar` instead of `properties->foo->bar`
- toFloat64OrNull() and toFloat64() are NOT SUPPORTED. Use toFloat() instead. If you use them, the query will NOT WORK.

>>>>>>> f9d375c9
"""

SCHEMA_MESSAGE = """
This project's SQL schema is:

{schema_description}

Person or event metadata unspecified above (emails, names, etc.) is stored in `properties` fields, accessed like: `properties.foo.bar`.
Note: "persons" means "users" here - instead of a "users" table, we have a "persons" table.

Standardized events/properties such as pageview or screen start with `$`. Custom events/properties start with any other character.

`virtual_table` and `lazy_table` fields are connections to linked tables, e.g. the virtual table field `person` allows accessing person properties like so: `person.properties.foo`.
""".strip()

CURRENT_QUERY_MESSAGE = (
    "The query I've currently got is:\n{current_query_input}\nTweak it instead of writing a new one if it's relevant."
)

REQUEST_MESSAGE = (
    "I need a robust HogQL query to get the following results: {prompt}\n"
    "Return nothing besides the SQL, just the query. Do not wrap the SQL in backticks or quotes. "
    f'If my request is irrelevant or doesn\'t make sense, return a short and succint message starting with "{UNCLEAR_PREFIX}". '
)


class PromptUnclear(Exception):
    pass


def write_sql_from_prompt(prompt: str, *, current_query: Optional[str] = None, team: "Team", user: "User") -> str:
    database = create_hogql_database(team=team)
    context = HogQLContext(
        team_id=team.pk,
        enable_select_queries=True,
        database=database,
        modifiers=create_default_modifiers_for_team(team),
    )
    serialized_database = serialize_database(context)
    schema_description = "\n\n".join(
        (
            f"Table {table_name} with fields:\n"
            + "\n".join(f"- {field.name} ({field.type})" for field in table.fields.values())
            for table_name, table in serialized_database.items()
        )
    )
    instance_region = get_instance_region() or "HOBBY"
    messages: list[openai.types.chat.ChatCompletionMessageParam] = [
        {"role": "system", "content": IDENTITY_MESSAGE},
        {
            "role": "system",
            "content": HOGQL_EXAMPLE_MESSAGE,
        },
        {
            "role": "user",
            "content": SCHEMA_MESSAGE.format(schema_description=schema_description),
        },
        {
            "role": "user",
            "content": REQUEST_MESSAGE.format(prompt=prompt),
        },
    ]
    if current_query:
        messages.insert(
            -1,
            {
                "role": "user",
                "content": CURRENT_QUERY_MESSAGE.format(current_query_input=current_query),
            },
        )

    candidate_sql: Optional[str] = None
    error: Optional[str] = None

    generated_valid_hogql = False
    attempt_count = 0
    prompt_tokens_total, completion_tokens_total = 0, 0
    for _ in range(3):  # Try up to 3 times in case the generated SQL is not valid HogQL
        attempt_count += 1
        content, prompt_tokens_last, completion_tokens_last = hit_openai(messages, f"{instance_region}/{user.pk}")
        prompt_tokens_total += prompt_tokens_last
        completion_tokens_total += completion_tokens_last
        if content.startswith(UNCLEAR_PREFIX):
            error = content.removeprefix(UNCLEAR_PREFIX).strip()
            break
        candidate_sql = content
        try:
            print_ast(parse_select(candidate_sql), context=context, dialect="clickhouse")
        except ExposedHogQLError as e:
            messages.append({"role": "assistant", "content": candidate_sql})
            messages.append(
                {
                    "role": "user",
                    "content": f"That query has this problem: {e}. Return fixed query.",
                }
            )
        else:
            generated_valid_hogql = True
            break

    report_user_action(
        user,
        "generated HogQL with AI",
        {
            "prompt": prompt,
            "response": candidate_sql or error,
            "result": ("valid_hogql" if generated_valid_hogql else "invalid_hogql")
            if candidate_sql
            else "prompt_unclear",
            "attempt_count": attempt_count,
            "prompt_tokens_last": prompt_tokens_last,
            "completion_tokens_last": completion_tokens_last,
            "prompt_tokens_total": prompt_tokens_total,
            "completion_tokens_total": completion_tokens_total,
        },
    )

    if candidate_sql:
        return candidate_sql
    else:
        raise PromptUnclear(error)


def hit_openai(messages, user) -> tuple[str, int, int]:
    if not openai_client:
        raise ValueError("OPENAI_API_KEY environment variable not set")

    result = openai_client.chat.completions.create(
        model="gpt-4o-mini",
        temperature=0,
        messages=messages,
        user=user,  # The user ID is for tracking within OpenAI in case of overuse/abuse
    )

    content: str = ""
    if result.choices[0] and result.choices[0].message.content:
        content = result.choices[0].message.content.removesuffix(";")
    prompt_tokens, completion_tokens = 0, 0
    if result.usage:
        prompt_tokens, completion_tokens = result.usage.prompt_tokens, result.usage.completion_tokens
    return content, prompt_tokens, completion_tokens


IDENTITY_MESSAGE_HOG = """Hog is PostHog's own programming language. You write Hog code based on a prompt. You don't help with other knowledge.

Here is the Hog standard library. Dont use any other functions since they are not supported in Hog:

Hog's standard library
Hog's standard library includes the following functions and will expand. To see the the most update-to-date list, check the Python VM's stl/__init__.py file.

Type conversion
toString(arg: any): string
toUUID(arg: any): UUID
toInt(arg: any): integer
toFloat(arg: any): float
toDate(arg: string | integer): Date
toDateTime(arg: string | integer): DateTime
tuple(...args: any[]): tuple
typeof(arg: any): string
Comparisons
ifNull(value: any, alternative: any)
String functions
print(...args: any[])
concat(...args: string[]): string
match(arg: string, regex: string): boolean
length(arg: string): integer
empty(arg: string): boolean
notEmpty(arg: string): boolean
lower(arg: string): string
upper(arg: string): string
reverse(arg: string): string
trim(arg: string, char?: string): string
trimLeft(arg: string, char?: string): string
trimRight(arg: string, char?: string): string
splitByString(separator: string, str: string, maxParts?: integer): string[]
jsonParse(arg: string): any
jsonStringify(arg: object, indent = 0): string
base64Encode(arg: string): string
base64Decode(arg: string): string
tryBase64Decode(arg: string): string
encodeURLComponent(arg: string): string
decodeURLComponent(arg: string): string
replaceOne(arg: string, needle: string, replacement: string): string
replaceAll(arg: string, needle: string, replacement: string): string
generateUUIDv4(): string
position(haystack: string, needle: string): integer
positionCaseInsensitive(haystack: string, needle: string): integer
Objects and arrays
length(arg: any[] | object): integer
empty(arg: any[] | object): boolean
notEmpty(arg: any[] | object): boolean
keys(arg: any[] | object): string[]
vaues(arg: any[] | object): string[]
indexOf(array: any[], elem: any): integer
has(array: any[], element: any)
arrayPushBack(arr: any[], value: any): any[]
arrayPushFront(arr: any[], value: any): any[]
arrayPopBack(arr: any[]): any[]
arrayPopFront(arr: any[]): any[]
arraySort(arr: any[]): any[]
arrayReverse(arr: any[]): any[]
arrayReverseSort(arr: any[]): any[]
arrayStringConcat(arr: any[], separator?: string): string
arrayMap(callback: (arg: any): any, array: any[]): any[]
arrayFilter(callback: (arg: any): boolean, array: any[]): any[]
arrayExists(callback: (arg: any): boolean, array: any[]): boolean
arrayCount(callback: (arg: any): boolean, array: any[]): integer
Date functions
now(): DateTime
toUnixTimestamp(input: DateTime | Date | string, zone?: string): float
fromUnixTimestamp(input: number): DateTime
toUnixTimestampMilli(input: DateTime | Date | string, zone?: string): float
fromUnixTimestampMilli(input: integer | float): DateTime
toTimeZone(input: DateTime, zone: string): DateTime | Date
toDate(input: string | integer | float): Date
toDateTime(input: string | integer | float, zone?: string): DateTime
formatDateTime(input: DateTime, format: string, zone?: string): string - we use use the ClickHouse formatDateTime syntax.
toInt(arg: any): integer - Converts arg to a 64-bit integer. Converts Dates into days from epoch, and DateTimes into seconds from epoch
toFloat(arg: any): float - Converts arg to a 64-bit float. Converts Dates into days from epoch, and DateTimes into seconds from epoch
toDate(arg: string | integer): Date - arg must be a string YYYY-MM-DD or a Unix timestamp in seconds
toDateTime(arg: string | integer): DateTime - arg must be an ISO timestamp string or a Unix timestamp in seconds
Cryptographic functions
md5Hex(arg: string): string
sha256Hex(arg: string): string
sha256HmacChainHex(arg: string[]): string

Here are examples of the syntax. Do not use any other functions since they are not supported in Hog:

Syntax
Comments
Hog comments start with //. You can also use SQL style comments with -- or C++ style multi line blocks with /*.

// Hog comments start with //
-- You can also use SQL style comments with --
/* or C++ style multi line
blocks */
Variables
Use := to assign a value to a variable because = is just equals in SQL.

// assign 12 to myVar
let myVar := 12
myVar := 13
myVar := myVar + 1
Comparisons
On top of standard comparisons, like, ilike, not like, and not ilike work.

let myVar := 12
print(myVar = 12 or myVar < 10) // prints true
print(myVar < 12 and myVar > 12) // prints false

let string := 'mystring'
print(string ilike '%str%') // prints true
Regex
Compares strings against regex patterns. =~ matches exactly, =~* matches case insensitively, !~ does not match, and !~* does not match case insensitively.

print('string' =~ 'i.g$') // true
print('string' !~ 'i.g$') // false
print('string' =~* 'I.G$') // true, case insensitive
print('string' !~* 'I.G$') // false, case insensitive
Arrays
Supports both dot notation and bracket notation.

Arrays in Hog (and our SQL flavor) are 1-indexed!

let myArray := [1,2,3]
print(myArray.2) // prints 2
print(myArray[2]) // prints 2
Tuples
Supports both dot notation and bracket notation.

Tuples in Hog (and our SQL flavor) are 1-indexed!

let myTuple := (1,2,3)
print(myTuple.2) // prints 2
print(myTuple[2]) // prints 2
Objects
You must use single quotes for object keys and values.

let myObject := {'key': 'value'}
print(myObject.key) // prints 'value'
print(myObject['key']) // prints 'value'

print(myObject?.this?.is?.not?.found) // prints 'null'
print(myObject?.['this']?.['is']?.not?.found) // prints 'null'
Strings
Strings must always start and end with a single quote. Includes f-string support.

let str := 'string'
print(str || ' world') // prints 'string world', SQL concat
print(f'hello {str}') // prints 'hello string'
print(f'hello {f'{str} world'}') // prints 'hello string world'
Functions and lambdas
Functions are first class variables, just like in JavaScript. You can define them with fun, or inline as lambdas:

fun addNumbers(num1, num2) {
    let newNum := num1 + num2
    return newNum
}
print(addNumbers(1, 2))

let square := (a) -> a * a
print(square(4))
See Hog's standard library for a list of built-in functions.

Logic

let a := 3
if (a > 0) {
    print('yes')
}
Ternary operations

print(a < 2 ? 'small' : 'big')
Nulls

let a := null
print(a ?? 'is null') // prints 'is null'
While loop

let i := 0
while(i < 3) {
    print(i) // prints 0, 1, 2
    i := i + 1
}
For loop

for(let i := 0; i < 3; i := i + 1) {
    print(i) // prints 0, 1, 2
}
For-in loop

let arr = ['banana', 'tomato', 'potato']
for (let food in arr) {
    print(food)
}

let obj = {'banana': 3, 'tomato': 5, 'potato': 6}
for (let food, value in arr) {
    print(food, value)
}

Here are some more rules around Hog:

Here are a few key differences compared to other programming languages:

- Variable assignment in Hog is done with the := operator, as = and == are both used for equality comparisons in SQL
- You must type out and, or and not. Currently && and ! raise syntax errors, whereas || is used as the string concatenation operator.
- All arrays in Hog start from index 1. Yes, for real. Trust us, we know. However that's how SQL has always worked, so we adopted it.
- The easiest way to debug your code is to print() the variables in question, and then check the logs.
- Strings must always be written with 'single quotes'. You may use f-string templates like f'Hello {name}'.
- delete does not work in Hog.

"""

HOG_EXAMPLE_MESSAGE = """
Here are some valid Hog code examples:
// Example 1: PII Data Hashing
// Get the properties to hash from inputs and split by comma
let propertiesToHash := []
if (notEmpty(inputs.propertiesToHash)) {
    propertiesToHash := splitByString(',', inputs.propertiesToHash)
}
let hashDistinctId := inputs.hashDistinctId
let salt := inputs.salt
if (empty(propertiesToHash) and not hashDistinctId) {
    return event
}
// Create a deep copy of the event to modify
let returnEvent := event
// Helper function to get nested property value
fun getNestedValue(obj, path) {
    let parts := splitByString('.', path)
    let current := obj
    for (let part in parts) {
        if (current = null) {
            return null
        }
        current := current[part]
    }
    return current
}
// Helper function to set nested property value
fun setNestedValue(obj, path, value) {
    let parts := splitByString('.', path)
    let current := obj
    // Navigate to the parent object of the target property
    for (let i := 1; i < length(parts); i := i + 1) {
        let part := parts[i]
        if (current[part] = null) {
            current[part] := {}
        }
        current := current[part]
    }
    // Set the value on the last part
    let lastPart := parts[length(parts)]
    current[lastPart] := value
}
// Hash distinct_id if enabled also potentially using a salt
if (hashDistinctId and notEmpty(event.distinct_id)) {
    if(notEmpty(salt)) {
        returnEvent.distinct_id := sha256Hex(concat(toString(event.distinct_id), salt))
    } else {
        returnEvent.distinct_id := sha256Hex(toString(event.distinct_id))
    }
}
// Hash each property value potentially using a salt
for (let _, path in propertiesToHash) {
    let value := getNestedValue(event.properties, trim(path))  // Trim to handle spaces after commas
    if (notEmpty(value)) {
        if(notEmpty(salt)) {
            let hashedValue := sha256Hex(concat(toString(value), salt))
            setNestedValue(returnEvent.properties, trim(path), hashedValue)
        } else {
            let hashedValue := sha256Hex(toString(value))
            setNestedValue(returnEvent.properties, trim(path), hashedValue)
        }
    }
}
return returnEvent
// Example 2: GeoIP Enrichment
// Define the properties to be added to the event
let geoipProperties := {
    'city_name': null,
    'city_confidence': null,
    'subdivision_2_name': null,
    'subdivision_2_code': null,
    'subdivision_1_name': null,
    'subdivision_1_code': null,
    'country_name': null,
    'country_code': null,
    'continent_name': null,
    'continent_code': null,
    'postal_code': null,
    'latitude': null,
    'longitude': null,
    'accuracy_radius': null,
    'time_zone': null
}
// Check if the event has an IP address
if (event.properties?.$geoip_disable or empty(event.properties?.$ip)) {
    print('geoip disabled or no ip.')
    return event
}
let ip := event.properties.$ip
if (ip == '127.0.0.1') {
    print('spoofing ip for local development', ip)
    ip := '89.160.20.129'
}
let response := geoipLookup(ip)
if (not response) {
    print('geoip lookup failed for ip', ip)
    return event
}
let location := {}
if (response.city) {
    location['city_name'] := response.city.names?.en
}
if (response.country) {
    location['country_name'] := response.country.names?.en
    location['country_code'] := response.country.isoCode
}
if (response.continent) {
    location['continent_name'] := response.continent.names?.en
    location['continent_code'] := response.continent.code
}
if (response.postal) {
    location['postal_code'] := response.postal.code
}
if (response.location) {
    location['latitude'] := response.location?.latitude
    location['longitude'] := response.location?.longitude
    location['accuracy_radius'] := response.location?.accuracyRadius
    location['time_zone'] := response.location?.timeZone
}
if (response.subdivisions) {
    for (let index, subdivision in response.subdivisions) {
        location[f'subdivision_{index + 1}_code'] := subdivision.isoCode
        location[f'subdivision_{index + 1}_name'] := subdivision.names?.en
    }
}
print('geoip location data for ip:', location)
let returnEvent := event
returnEvent.properties := returnEvent.properties ?? {}
returnEvent.properties.$set := returnEvent.properties.$set ?? {}
returnEvent.properties.$set_once := returnEvent.properties.$set_once ?? {}
for (let key, value in geoipProperties) {
    if (value != null) {
        returnEvent.properties.$set[f'$geoip_{key}'] := value
        returnEvent.properties.$set_once[f'$initial_geoip_{key}'] := value
    }
    returnEvent.properties.$set[f'$geoip_{key}'] := value
    returnEvent.properties.$set_once[f'$initial_geoip_{key}'] := value
}
for (let key, value in location) {
    returnEvent.properties[f'$geoip_{key}'] := value
    returnEvent.properties.$set[f'$geoip_{key}'] := value
    returnEvent.properties.$set_once[f'$initial_geoip_{key}'] := value
}
return returnEvent
// Example 3: IP Anonymization
// Check if the event has an IP address
if (empty(event.properties?.$ip)) {
    print('No IP address found in event')
    return event
}
let ip := event.properties.$ip
let parts := splitByString('.', ip)
// Check if we have exactly 4 parts for IPv4
if (length(parts) != 4) {
    print('Invalid IP address format: wrong number of octets')
    return event
}
// Validate each octet is a number between 0 and 255
for (let i := 1; i <= 4; i := i + 1) {
    let octet := toInt(parts[i])
    if (octet = null or octet < 0 or octet > 255) {
        print('Invalid IP address: octets must be numbers between 0 and 255')
        return event
    }
}
// Replace the last octet with '0'
let anonymizedIp := concat(parts[1], '.', parts[2], '.', parts[3], '.0')
let returnEvent := event
returnEvent.properties.$ip := anonymizedIp
return returnEvent
// Example 4: URL Parameter Masking
// Function to check if parameter matches any mask pattern
fun isParameterInList(paramName, paramsString) {
    let paramsList := splitByString(',', paramsString)
    for (let pattern in paramsList) {
        if (lower(paramName) =~ lower(trim(pattern))) {
            return true
        }
    }
    return false
}

// Function to mask URL parameters
fun maskURLParameters(url, paramsToMask, maskValue) {
    // If URL is empty or not a string, return as is
    if (empty(url) or typeof(url) != 'string') {
        return url
    }
        // Split URL into base and query string
        let parts := splitByString('?', url, 2)
        if (length(parts) < 2) {
            return url
        }
        let baseUrl := parts[1]
        let queryString := parts[2]
        // Handle malformed URLs that start with ?
        if (empty(baseUrl)) {
            return url
        }
        // Split query string into parameters
        let params := splitByString('&', queryString)
        let maskedParams := []
        // Process each parameter
        for (let param in params) {
            if (not empty(param)) {
                let keyValue := splitByString('=', param, 2)
                let paramName := keyValue[1]
                // Handle parameters without values (e.g., ?key&foo=bar)
                if (length(keyValue) < 2) {
                    if (isParameterInList(paramName, paramsToMask)) {
                        maskedParams := arrayPushBack(maskedParams, concat(paramName, '=', maskValue))
                    } else {
                        maskedParams := arrayPushBack(maskedParams, paramName)
                    }
                } else {
                    if (isParameterInList(paramName, paramsToMask)) {
                        maskedParams := arrayPushBack(maskedParams, concat(paramName, '=', maskValue))
                    } else {
                        maskedParams := arrayPushBack(maskedParams, param)
                    }
                }
            }
        }
        // Reconstruct URL with masked parameters
        return concat(baseUrl, '?', arrayStringConcat(maskedParams, '&'))
    } catch (error) {
        print('Error masking URL parameters:', error)
        return url
    }
}
// Create a copy of the event to modify
let maskedEvent := event
// Process each URL property
for (let propName, paramsToMask in inputs.urlProperties) {
    if (not empty(event.properties?.[propName])) {
        maskedEvent.properties[propName] := maskURLParameters(
            event.properties[propName],
            paramsToMask,
            inputs.maskWith
        )
    }
}
return maskedEvent
// Example 5: Filter Properties
// Check if the event has properties
if (empty(event.properties)) {
    return event
}
let returnEvent := event
let propertiesToFilter := splitByString(',', inputs.propertiesToFilter)
// Process each property to filter
let i := 1
while (i <= length(propertiesToFilter)) {
    let prop := trim(propertiesToFilter[i])
    if (not empty(prop)) {
        let parts := splitByString('.', prop)
        let current := returnEvent.properties
        let found := true
        // Navigate to the parent object
        let j := 1
        while (j < length(parts) and found) {
            if (not has(keys(current), parts[j])) {
                found := false
            } else {
                current := current[parts[j]]
            }
            j := j + 1
        }
        // Handle the last part if we found the parent object
        if (found and j == length(parts)) {
            let lastPart := parts[length(parts)]
            if (has(keys(current), lastPart)) {
                current[lastPart] := null
            }
        }
    }
    i := i + 1
}
return returnEvent"""

HOG_GRAMMAR_MESSAGE = """
Here is the grammar for Hog:
parser grammar HogQLParser;
options {
    tokenVocab = HogQLLexer;
}
program: declaration* EOF;
declaration: varDecl | statement ;
expression: columnExpr;
varDecl: LET identifier ( COLON EQ_SINGLE expression )? ;
identifierList: identifier (COMMA identifier)* COMMA?;
statement      : returnStmt
               | throwStmt
               | tryCatchStmt
               | ifStmt
               | whileStmt
               | forInStmt
               | forStmt
               | funcStmt
               | varAssignment
               | block
               | exprStmt
               | emptyStmt
               ;
returnStmt     : RETURN expression? SEMICOLON?;
throwStmt      : THROW expression? SEMICOLON?;
catchBlock     : CATCH (LPAREN catchVar=identifier (COLON catchType=identifier)? RPAREN)? catchStmt=block;
tryCatchStmt   : TRY tryStmt=block catchBlock* (FINALLY finallyStmt=block)?;
ifStmt         : IF LPAREN expression RPAREN statement ( ELSE statement )? ;
whileStmt      : WHILE LPAREN expression RPAREN statement SEMICOLON?;
forStmt        : FOR LPAREN
                 (initializerVarDeclr=varDecl | initializerVarAssignment=varAssignment | initializerExpression=expression)? SEMICOLON
                 condition=expression? SEMICOLON
                 (incrementVarDeclr=varDecl | incrementVarAssignment=varAssignment | incrementExpression=expression)?
                 RPAREN statement SEMICOLON?;
forInStmt      : FOR LPAREN LET identifier (COMMA identifier)? IN expression RPAREN statement SEMICOLON?;
funcStmt       : (FN | FUN) identifier LPAREN identifierList? RPAREN block;
varAssignment  : expression COLON EQ_SINGLE expression ;
exprStmt       : expression SEMICOLON?;
emptyStmt      : SEMICOLON ;
block          : LBRACE declaration* RBRACE ;
kvPair: expression ':' expression ;
kvPairList: kvPair (COMMA kvPair)* COMMA?;
// SELECT statement
select: (selectSetStmt | selectStmt | hogqlxTagElement) EOF;
selectStmtWithParens: selectStmt | LPAREN selectSetStmt RPAREN | placeholder;
subsequentSelectSetClause: (EXCEPT | UNION ALL | UNION DISTINCT | INTERSECT | INTERSECT DISTINCT) selectStmtWithParens;
selectSetStmt: selectStmtWithParens (subsequentSelectSetClause)*;
selectStmt:
    with=withClause?
    SELECT DISTINCT? topClause?
    columns=columnExprList
    from=fromClause?
    arrayJoinClause?
    prewhereClause?
    where=whereClause?
    groupByClause? (WITH (CUBE | ROLLUP))? (WITH TOTALS)?
    havingClause?
    windowClause?
    orderByClause?
    limitByClause?
    (limitAndOffsetClause | offsetOnlyClause)?
    settingsClause?
    ;
withClause: WITH withExprList;
topClause: TOP DECIMAL_LITERAL (WITH TIES)?;
fromClause: FROM joinExpr;
arrayJoinClause: (LEFT | INNER)? ARRAY JOIN columnExprList;
windowClause: WINDOW identifier AS LPAREN windowExpr RPAREN (COMMA identifier AS LPAREN windowExpr RPAREN)*;
prewhereClause: PREWHERE columnExpr;
whereClause: WHERE columnExpr;
groupByClause: GROUP BY ((CUBE | ROLLUP) LPAREN columnExprList RPAREN | columnExprList);
havingClause: HAVING columnExpr;
orderByClause: ORDER BY orderExprList;
projectionOrderByClause: ORDER BY columnExprList;
limitByClause: LIMIT limitExpr BY columnExprList;
limitAndOffsetClause
    : LIMIT columnExpr (COMMA columnExpr)? (WITH TIES)? // compact OFFSET-optional form
    | LIMIT columnExpr (WITH TIES)? OFFSET columnExpr // verbose OFFSET-included form with WITH TIES
    ;
offsetOnlyClause: OFFSET columnExpr;
settingsClause: SETTINGS settingExprList;
joinExpr
    : joinExpr joinOp? JOIN joinExpr joinConstraintClause  # JoinExprOp
    | joinExpr joinOpCross joinExpr                                          # JoinExprCrossOp
    | tableExpr FINAL? sampleClause?                                         # JoinExprTable
    | LPAREN joinExpr RPAREN                                                 # JoinExprParens
    ;
joinOp
    : ((ALL | ANY | ASOF)? INNER | INNER (ALL | ANY | ASOF)? | (ALL | ANY | ASOF))  # JoinOpInner
    | ( (SEMI | ALL | ANTI | ANY | ASOF)? (LEFT | RIGHT) OUTER?
      | (LEFT | RIGHT) OUTER? (SEMI | ALL | ANTI | ANY | ASOF)?
      )                                                                             # JoinOpLeftRight
    | ((ALL | ANY)? FULL OUTER? | FULL OUTER? (ALL | ANY)?)                         # JoinOpFull
    ;
joinOpCross
    : CROSS JOIN
    | COMMA
    ;
joinConstraintClause
    : ON columnExprList
    | USING LPAREN columnExprList RPAREN
    | USING columnExprList
    ;
sampleClause: SAMPLE ratioExpr (OFFSET ratioExpr)?;
limitExpr: columnExpr ((COMMA | OFFSET) columnExpr)?;
orderExprList: orderExpr (COMMA orderExpr)*;
orderExpr: columnExpr (ASCENDING | DESCENDING | DESC)? (NULLS (FIRST | LAST))? (COLLATE STRING_LITERAL)?;
ratioExpr: placeholder | numberLiteral (SLASH numberLiteral)?;
settingExprList: settingExpr (COMMA settingExpr)*;
settingExpr: identifier EQ_SINGLE literal;
windowExpr: winPartitionByClause? winOrderByClause? winFrameClause?;
winPartitionByClause: PARTITION BY columnExprList;
winOrderByClause: ORDER BY orderExprList;
winFrameClause: (ROWS | RANGE) winFrameExtend;
winFrameExtend
    : winFrameBound                             # frameStart
    | BETWEEN winFrameBound AND winFrameBound   # frameBetween
    ;
winFrameBound: (CURRENT ROW | UNBOUNDED PRECEDING | UNBOUNDED FOLLOWING | numberLiteral PRECEDING | numberLiteral FOLLOWING);
//rangeClause: RANGE LPAREN (MIN identifier MAX identifier | MAX identifier MIN identifier) RPAREN;
// Columns
expr: columnExpr EOF;
columnTypeExpr
    : identifier                                                                             # ColumnTypeExprSimple   // UInt64
    | identifier LPAREN identifier columnTypeExpr (COMMA identifier columnTypeExpr)* COMMA? RPAREN  # ColumnTypeExprNested   // Nested
    | identifier LPAREN enumValue (COMMA enumValue)* COMMA? RPAREN                                  # ColumnTypeExprEnum     // Enum
    | identifier LPAREN columnTypeExpr (COMMA columnTypeExpr)* COMMA? RPAREN                        # ColumnTypeExprComplex  // Array, Tuple
    | identifier LPAREN columnExprList? RPAREN                                               # ColumnTypeExprParam    // FixedString(N)
    ;
columnExprList: columnExpr (COMMA columnExpr)* COMMA?;
columnExpr
    : CASE caseExpr=columnExpr? (WHEN whenExpr=columnExpr THEN thenExpr=columnExpr)+ (ELSE elseExpr=columnExpr)? END          # ColumnExprCase
    | CAST LPAREN columnExpr AS columnTypeExpr RPAREN                                     # ColumnExprCast
    | DATE STRING_LITERAL                                                                 # ColumnExprDate
//    | EXTRACT LPAREN interval FROM columnExpr RPAREN                                      # ColumnExprExtract   // Interferes with a function call
    | INTERVAL STRING_LITERAL                                                             # ColumnExprIntervalString
    | INTERVAL columnExpr interval                                                        # ColumnExprInterval
    | SUBSTRING LPAREN columnExpr FROM columnExpr (FOR columnExpr)? RPAREN                # ColumnExprSubstring
    | TIMESTAMP STRING_LITERAL                                                            # ColumnExprTimestamp
    | TRIM LPAREN (BOTH | LEADING | TRAILING) string FROM columnExpr RPAREN               # ColumnExprTrim
    | identifier (LPAREN columnExprs=columnExprList? RPAREN) (LPAREN DISTINCT? columnArgList=columnExprList? RPAREN)? OVER LPAREN windowExpr RPAREN # ColumnExprWinFunction
    | identifier (LPAREN columnExprs=columnExprList? RPAREN) (LPAREN DISTINCT? columnArgList=columnExprList? RPAREN)? OVER identifier               # ColumnExprWinFunctionTarget
    | identifier (LPAREN columnExprs=columnExprList? RPAREN)? LPAREN DISTINCT? columnArgList=columnExprList? RPAREN                                 # ColumnExprFunction
    | columnExpr LPAREN selectSetStmt RPAREN                                              # ColumnExprCallSelect
    | columnExpr LPAREN columnExprList? RPAREN                                            # ColumnExprCall
    | hogqlxTagElement                                                                    # ColumnExprTagElement
    | templateString                                                                      # ColumnExprTemplateString
    | literal                                                                             # ColumnExprLiteral
    // FIXME(ilezhankin): this part looks very ugly, maybe there is another way to express it
    | columnExpr LBRACKET columnExpr RBRACKET                                             # ColumnExprArrayAccess
    | columnExpr DOT DECIMAL_LITERAL                                                      # ColumnExprTupleAccess
    | columnExpr DOT identifier                                                           # ColumnExprPropertyAccess
    | columnExpr NULL_PROPERTY LBRACKET columnExpr RBRACKET                               # ColumnExprNullArrayAccess
    | columnExpr NULL_PROPERTY DECIMAL_LITERAL                                            # ColumnExprNullTupleAccess
    | columnExpr NULL_PROPERTY identifier                                                 # ColumnExprNullPropertyAccess
    | DASH columnExpr                                                                     # ColumnExprNegate
    | left=columnExpr ( operator=ASTERISK                                                 // *
                 | operator=SLASH                                                         // /
                 | operator=PERCENT                                                       // %
                 ) right=columnExpr                                                       # ColumnExprPrecedence1
    | left=columnExpr ( operator=PLUS                                                     // +
                 | operator=DASH                                                          // -
                 | operator=CONCAT                                                        // ||
                 ) right=columnExpr                                                       # ColumnExprPrecedence2
    | left=columnExpr ( operator=EQ_DOUBLE                                                // =
                 | operator=EQ_SINGLE                                                     // ==
                 | operator=NOT_EQ                                                        // !=
                 | operator=LT_EQ                                                         // <=
                 | operator=LT                                                            // <
                 | operator=GT_EQ                                                         // >=
                 | operator=GT                                                            // >
                 | operator=NOT? IN COHORT?                                               // in, not in; in cohort; not in cohort
                 | operator=NOT? (LIKE | ILIKE)                                           // like, not like, ilike, not ilike
                 | operator=REGEX_SINGLE                                                  // ~
                 | operator=REGEX_DOUBLE                                                  // =~
                 | operator=NOT_REGEX                                                     // !~
                 | operator=IREGEX_SINGLE                                                 // ~*
                 | operator=IREGEX_DOUBLE                                                 // =~*
                 | operator=NOT_IREGEX                                                    // !~*
                 ) right=columnExpr                                                       # ColumnExprPrecedence3
    | columnExpr IS NOT? NULL_SQL                                                         # ColumnExprIsNull
    | columnExpr NULLISH columnExpr                                                       # ColumnExprNullish
    | NOT columnExpr                                                                      # ColumnExprNot
    | columnExpr AND columnExpr                                                           # ColumnExprAnd
    | columnExpr OR columnExpr                                                            # ColumnExprOr
    // TODO(ilezhankin): `BETWEEN a AND b AND c` is parsed in a wrong way: `BETWEEN (a AND b) AND c`
    | columnExpr NOT? BETWEEN columnExpr AND columnExpr                                   # ColumnExprBetween
    | <assoc=right> columnExpr QUERY columnExpr COLON columnExpr                          # ColumnExprTernaryOp
    | columnExpr (AS identifier | AS STRING_LITERAL)                                      # ColumnExprAlias
    | (tableIdentifier DOT)? ASTERISK                                                     # ColumnExprAsterisk  // single-column only
    | LPAREN selectSetStmt RPAREN                                                         # ColumnExprSubquery  // single-column only
    | LPAREN columnExpr RPAREN                                                            # ColumnExprParens    // single-column only
    | LPAREN columnExprList RPAREN                                                        # ColumnExprTuple
    | LBRACKET columnExprList? RBRACKET                                                   # ColumnExprArray
    | LBRACE (kvPairList)? RBRACE                                                         # ColumnExprDict
    | columnLambdaExpr                                                                    # ColumnExprLambda
    | columnIdentifier                                                                    # ColumnExprIdentifier
    ;
columnLambdaExpr:
    ( LPAREN identifier (COMMA identifier)* COMMA? RPAREN
    |        identifier (COMMA identifier)* COMMA?
    | LPAREN RPAREN
    )
    ARROW (columnExpr | block)
    ;
hogqlxChildElement: hogqlxTagElement | (LBRACE columnExpr RBRACE);
hogqlxTagElement
    : LT identifier hogqlxTagAttribute* SLASH GT                                          # HogqlxTagElementClosed
    | LT identifier hogqlxTagAttribute* GT hogqlxChildElement* LT SLASH identifier GT     # HogqlxTagElementNested
    ;
hogqlxTagAttribute
    :   identifier '=' string
    |   identifier '=' LBRACE columnExpr RBRACE
    |   identifier
    ;
withExprList: withExpr (COMMA withExpr)* COMMA?;
withExpr
    : identifier AS LPAREN selectSetStmt RPAREN    # WithExprSubquery
    // NOTE: asterisk and subquery goes before |columnExpr| so that we can mark them as multi-column expressions.
    | columnExpr AS identifier                       # WithExprColumn
    ;
// This is slightly different in HogQL compared to ClickHouse SQL
// HogQL allows unlimited ("*") nestedIdentifier-s "properties.b.a.a.w.a.s".
// We parse and convert "databaseIdentifier.tableIdentifier.columnIdentifier.nestedIdentifier.*"
// to just one ast.Field(chain=['a','b','columnIdentifier','on','and','on']).
columnIdentifier: placeholder | ((tableIdentifier DOT)? nestedIdentifier);
nestedIdentifier: identifier (DOT identifier)*;
tableExpr
    : tableIdentifier                    # TableExprIdentifier
    | tableFunctionExpr                  # TableExprFunction
    | LPAREN selectSetStmt RPAREN      # TableExprSubquery
    | tableExpr (alias | AS identifier)  # TableExprAlias
    | hogqlxTagElement                   # TableExprTag
    | placeholder                        # TableExprPlaceholder
    ;
tableFunctionExpr: identifier LPAREN tableArgList? RPAREN;
tableIdentifier: (databaseIdentifier DOT)? nestedIdentifier;
tableArgList: columnExpr (COMMA columnExpr)* COMMA?;
// Databases
databaseIdentifier: identifier;
// Basics
floatingLiteral
    : FLOATING_LITERAL
    | DOT (DECIMAL_LITERAL | OCTAL_LITERAL)
    | DECIMAL_LITERAL DOT (DECIMAL_LITERAL | OCTAL_LITERAL)?  // can't move this to the lexer or it will break nested tuple access: t.1.2
    ;
numberLiteral: (PLUS | DASH)? (floatingLiteral | OCTAL_LITERAL | DECIMAL_LITERAL | HEXADECIMAL_LITERAL | INF | NAN_SQL);
literal
    : numberLiteral
    | STRING_LITERAL
    | NULL_SQL
    ;
interval: SECOND | MINUTE | HOUR | DAY | WEEK | MONTH | QUARTER | YEAR;
keyword
    // except NULL_SQL, INF, NAN_SQL
    : ALL | AND | ANTI | ANY | ARRAY | AS | ASCENDING | ASOF | BETWEEN | BOTH | BY | CASE
    | CAST | COHORT | COLLATE | CROSS | CUBE | CURRENT | DATE | DESC | DESCENDING
    | DISTINCT | ELSE | END | EXTRACT | FINAL | FIRST
    | FOR | FOLLOWING | FROM | FULL | GROUP | HAVING | ID | IS
    | IF | ILIKE | IN | INNER | INTERVAL | JOIN | KEY
    | LAST | LEADING | LEFT | LIKE | LIMIT
    | NOT | NULLS | OFFSET | ON | OR | ORDER | OUTER | OVER | PARTITION
    | PRECEDING | PREWHERE | RANGE | RETURN | RIGHT | ROLLUP | ROW
    | ROWS | SAMPLE | SELECT | SEMI | SETTINGS | SUBSTRING
    | THEN | TIES | TIMESTAMP | TOTALS | TRAILING | TRIM | TRUNCATE | TO | TOP
    | UNBOUNDED | UNION | USING | WHEN | WHERE | WINDOW | WITH
    ;
keywordForAlias
    : DATE | FIRST | ID | KEY
    ;
alias: IDENTIFIER | keywordForAlias;  // |interval| can't be an alias, otherwise 'INTERVAL 1 SOMETHING' becomes ambiguous.
identifier: IDENTIFIER | interval | keyword;
enumValue: string EQ_SINGLE numberLiteral;
placeholder: LBRACE columnExpr RBRACE;

string: STRING_LITERAL | templateString;
templateString : QUOTE_SINGLE_TEMPLATE stringContents* QUOTE_SINGLE ;
stringContents : STRING_ESCAPE_TRIGGER columnExpr RBRACE | STRING_TEXT;
// These are magic "full template strings", which are used to parse "full text field" templates without the surrounding SQL.
// We will need to add F' to the start of the string to change the lexer's mode.
fullTemplateString: QUOTE_SINGLE_TEMPLATE_FULL stringContentsFull* EOF ;
stringContentsFull : FULL_STRING_ESCAPE_TRIGGER columnExpr RBRACE | FULL_STRING_TEXT;
Leave out all comment string and return the hog code nicely formatted.
These functions are not available in the current version of HogQL (NEVER USE THEM):
- break
- continue
- left
- right
- arrayConcat
"""

EVENT_TAXONOMY_MESSAGE = """
Here is the taxonomy for events:
"events": {
        # in front end this key is the empty string
        "All events": {
            "label": "All events",
            "description": "This is a wildcard that matches all events.",
        },
        "$pageview": {
            "label": "Pageview",
            "description": "When a user loads (or reloads) a page.",
        },
        "$pageleave": {
            "label": "Pageleave",
            "description": "When a user leaves a page.",
        },
        "$autocapture": {
            "label": "Autocapture",
            "description": "User interactions that were automatically captured.",
            "examples": ["clicked button"],
            "ignored_in_assistant": True,  # Autocapture is only useful with autocapture-specific filters, which the LLM isn't adept at yet
        },
        "$$heatmap": {
            "label": "Heatmap",
            "description": "Heatmap events carry heatmap data to the backend, they do not contribute to event counts.",
            "ignored_in_assistant": True,  # Heatmap events are not useful for LLM
        },
        "$copy_autocapture": {
            "label": "Clipboard autocapture",
            "description": "Selected text automatically captured when a user copies or cuts.",
            "ignored_in_assistant": True,  # Too niche
        },
        "$screen": {
            "label": "Screen",
            "description": "When a user loads a screen in a mobile app.",
        },
        "$set": {
            "label": "Set person properties",
            "description": "Setting person properties. Sent as `$set`.",
            "ignored_in_assistant": True,
        },
        "$opt_in": {
            "label": "Opt in",
            "description": "When a user opts into analytics.",
            "ignored_in_assistant": True,  # Irrelevant product-wise
        },
        "$feature_flag_called": {
            "label": "Feature flag called",
            "description": (
                'The feature flag that was called.\n\nWarning! This only works in combination with the $feature_flag event. If you want to filter other events, try "Active feature flags".'
            ),
            "examples": ["beta-feature"],
            "ignored_in_assistant": True,  # Mostly irrelevant product-wise
        },
        "$feature_view": {
            "label": "Feature view",
            "description": "When a user views a feature.",
            "ignored_in_assistant": True,  # Specific to posthog-js/react, niche
        },
        "$feature_interaction": {
            "label": "Feature interaction",
            "description": "When a user interacts with a feature.",
            "ignored_in_assistant": True,  # Specific to posthog-js/react, niche
        },
        "$feature_enrollment_update": {
            "label": "Feature enrollment",
            "description": "When a user enrolls with a feature.",
            "description_llm": "When a user opts in or out of a beta feature. This event is specific to the PostHog Early Access Features product, and is only relevant if the project is using this product.",
        },
        "$capture_metrics": {
            "label": "Capture metrics",
            "description": "Metrics captured with values pertaining to your systems at a specific point in time.",
            "ignored_in_assistant": True,  # Irrelevant product-wise
        },
        "$identify": {
            "label": "Identify",
            "description": "A user has been identified with properties.",
            "description_llm": "Identifies an anonymous user. The event shows how many users used an account, so do not use it for active users metrics because a user may skip identification.",
        },
        "$create_alias": {
            "label": "Alias",
            "description": "An alias ID has been added to a user.",
            "ignored_in_assistant": True,  # Irrelevant product-wise
        },
        "$merge_dangerously": {
            "label": "Merge",
            "description": "An alias ID has been added to a user.",
            "ignored_in_assistant": True,  # Irrelevant product-wise
        },
        "$groupidentify": {
            "label": "Group identify",
            "description": "A group has been identified with properties.",
            "ignored_in_assistant": True,  # Irrelevant product-wise
        },
        "$rageclick": {
            "label": "Rageclick",
            "description": "A user has rapidly and repeatedly clicked in a single place.",
        },
        "$dead_click": {
            "label": "Dead click",
            "description": "A user has clicked on something that is probably not clickable.",
        },
        "$exception": {
            "label": "Exception",
            "description": "An unexpected error or unhandled exception in your application.",
        },
        "$web_vitals": {
            "label": "Web vitals",
            "description": "Automatically captured web vitals data.",
        },
        "$ai_generation": {
            "label": "AI generation (LLM)",
            "description": "A call to an LLM model. Contains the input prompt, output, model used and costs.",
        },
        "$ai_metric": {
            "label": "AI metric (LLM)",
            "description": "An evaluation metric for a trace of a generative AI model (LLM). Contains the trace ID, metric name, and metric value.",
        },
        "$ai_feedback": {
            "label": "AI feedback (LLM)",
            "description": "User-provided feedback for a trace of a generative AI model (LLM).",
        },
        "$ai_trace": {
            "label": "AI trace (LLM)",
            "description": "A generative AI trace. Usually a trace tracks a single user interaction and contains one or more AI generation calls.",
        },
        "$ai_span": {
            "label": "AI span (LLM)",
            "description": "A generative AI span. Usually a span tracks a unit of work for a trace of generative AI models (LLMs).",
        },
        "$ai_embedding": {
            "label": "AI embedding (LLM)",
            "description": "A call to an embedding model.",
        },
        "$csp_violation": {
            "label": "CSP violation",
            "description": "Content Security Policy violation reported by a browser to our csp endpoint.",
            "examples": ["Unauthorized inline script", "Trying to load resources from unauthorized domain"],
        },
        "Application opened": {
            "label": "Application opened",
            "description": "When a user opens the mobile app either for the first time or from the foreground.",
        },
        "Application backgrounded": {
            "label": "Application backgrounded",
            "description": "When a user puts the mobile app in the background.",
        },
        "Application updated": {
            "label": "Application updated",
            "description": "When a user upgrades the mobile app.",
        },
        "Application installed": {
            "label": "Application installed",
            "description": "When a user installs the mobile app.",
        },
        "Application became active": {
            "label": "Application became active",
            "description": "When a user puts the mobile app in the foreground.",
        },
        "Deep link opened": {
            "label": "Deep link opened",
            "description": "When a user opens the mobile app via a deep link.",
        },
    },
"""

EVENT_METADATA_TAXONOMY = """
"metadata": {
        "distinct_id": {
            "label": "Distinct ID",
            "description": "The current distinct ID of the user.",
            "examples": ["16ff262c4301e5-0aa346c03894bc-39667c0e-1aeaa0-16ff262c431767"],
        },
        "timestamp": {
            "label": "Timestamp",
            "description": "Time the event happened.",
            "examples": ["2023-05-20T15:30:00Z"],
        },
        "event": {
            "label": "Event",
            "description": "The name of the event.",
            "examples": ["$pageview"],
        },
        "person_id": {
            "label": "Person ID",
            "description": "The ID of the person, depending on the person properties mode.",
            "examples": ["16ff262c4301e5-0aa346c03894bc-39667c0e-1aeaa0-16ff262c431767"],
        },
    },
"""

EVENT_PROPERTY_TAXONOMY_MESSAGE = """
Here is the taxonomy for event properties:
"event_properties": {
        "$config_defaults": {
            "label": "Config defaults",
            "description": "The version of the PostHog config defaults that were used when capturing the event.",
            "type": "String",
        },
        "$python_runtime": {
            "label": "Python runtime",
            "description": "The Python runtime that was used to capture the event.",
            "examples": ["CPython"],
        },
        "$python_version": {
            "label": "Python version",
            "description": "The Python version that was used to capture the event.",
            "examples": ["3.11.5"],
        },
        "$sdk_debug_replay_internal_buffer_length": {
            "label": "Replay internal buffer length",
            "description": "Useful for debugging. The internal buffer length for replay.",
            "examples": ["100"],
        },
        "$sdk_debug_replay_internal_buffer_size": {
            "label": "Replay internal buffer size",
            "description": "Useful for debugging. The internal buffer size for replay.",
            "examples": ["100"],
        },
        "$sdk_debug_retry_queue_size": {
            "label": "Retry queue size",
            "description": "Useful for debugging. The size of the retry queue.",
            "examples": ["100"],
        },
        "$last_posthog_reset": {
            "label": "Timestamp of last call to `Reset` in the web sdk",
            "description": "The timestamp of the last call to `Reset` in the web SDK. This can be useful for debugging.",
            "ignored_in_assistant": True,
        },
        # do we need distinct_id and $session_duration here in the back end?
        "$copy_type": {
            "label": "Copy type",
            "description": "Type of copy event.",
            "examples": ["copy", "cut"],
            "ignored_in_assistant": True,
        },
        "$selected_content": {
            "label": "Copied content",
            "description": "The content that was selected when the user copied or cut.",
            "ignored_in_assistant": True,
        },
        "$set": {
            "label": "Set person properties",
            "description": "Person properties to be set. Sent as `$set`.",
            "ignored_in_assistant": True,
        },
        "$set_once": {
            "label": "Set person properties once",
            "description": "Person properties to be set if not set already (i.e. first-touch). Sent as `$set_once`.",
            "ignored_in_assistant": True,
        },
        "$pageview_id": {
            "label": "Pageview ID",
            "description": "PostHog's internal ID for matching events to a pageview.",
        },
        "$autocapture_disabled_server_side": {
            "label": "Autocapture disabled server-side",
            "description": "If autocapture has been disabled server-side.",
        },
        "$console_log_recording_enabled_server_side": {
            "label": "Console log recording enabled server-side",
            "description": "If console log recording has been enabled server-side.",
        },
        "$session_entry__kx": {
            "description": "Klaviyo Tracking ID Captured at the start of the session and remains constant for the duration of the session.",
            "label": "Session entry _kx",
        },
        "$session_entry_dclid": {
            "description": "DoubleClick ID Captured at the start of the session and remains constant for the duration of the session.",
            "label": "Session entry dclid",
        },
        "$session_entry_epik": {
            "description": "Pinterest Click ID Captured at the start of the session and remains constant for the duration of the session.",
            "label": "Session entry epik",
        },
        "$session_entry_fbclid": {
            "description": "Facebook Click ID Captured at the start of the session and remains constant for the duration of the session.",
            "label": "Session entry fbclid",
        },
        "$session_entry_gad_source": {
            "description": "Google Ads Source Captured at the start of the session and remains constant for the duration of the session.",
            "label": "Session entry gad_source",
        },
        "$session_entry_gbraid": {
            "description": "Google Ads, web to app Captured at the start of the session and remains constant for the duration of the session.",
            "label": "Session entry gbraid",
        },
        "$session_entry_gclid": {
            "description": "Google Click ID Captured at the start of the session and remains constant for the duration of the session.",
            "label": "Session entry gclid",
        },
        "$session_entry_gclsrc": {
            "description": "Google Click Source Captured at the start of the session and remains constant for the duration of the session.",
            "label": "Session entry gclsrc",
        },
        "$session_entry_host": {
            "description": "The hostname of the Current URL. Captured at the start of the session and remains constant for the duration of the session.",
            "examples": ["example.com", "localhost:8000"],
            "label": "Session entry Host",
        },
        "$session_entry_igshid": {
            "description": "Instagram Share ID Captured at the start of the session and remains constant for the duration of the session.",
            "label": "Session entry igshid",
        },
        "$session_entry_irclid": {
            "description": "Impact Click ID Captured at the start of the session and remains constant for the duration of the session.",
            "label": "Session entry irclid",
        },
        "$session_entry_li_fat_id": {
            "description": "LinkedIn First-Party Ad Tracking ID Captured at the start of the session and remains constant for the duration of the session.",
            "label": "Session entry li_fat_id",
        },
        "$session_entry_mc_cid": {
            "description": "Mailchimp Campaign ID Captured at the start of the session and remains constant for the duration of the session.",
            "label": "Session entry mc_cid",
        },
        "$session_entry_msclkid": {
            "description": "Microsoft Click ID Captured at the start of the session and remains constant for the duration of the session.",
            "label": "Session entry msclkid",
        },
        "$session_entry_pathname": {
            "description": "The path of the Current URL, which means everything in the url after the domain. Captured at the start of the session and remains constant for the duration of the session.",
            "examples": ["/pricing", "/about-us/team"],
            "label": "Session entry Path name",
        },
        "$session_entry_qclid": {
            "description": "Quora Click ID Captured at the start of the session and remains constant for the duration of the session.",
            "label": "Session entry qclid",
        },
        "$session_entry_rdt_cid": {
            "description": "Reddit Click ID Captured at the start of the session and remains constant for the duration of the session.",
            "label": "Session entry rdt_cid",
        },
        "$session_entry_referrer": {
            "description": "URL of where the user came from. Captured at the start of the session and remains constant for the duration of the session.",
            "examples": ["https://google.com/search?q=posthog&rlz=1C..."],
            "label": "Session entry Referrer URL",
        },
        "$session_entry_referring_domain": {
            "description": "Domain of where the user came from. Captured at the start of the session and remains constant for the duration of the session.",
            "examples": ["google.com", "facebook.com"],
            "label": "Session entry Referring domain",
        },
        "$session_entry_sccid": {
            "description": "Snapchat Click ID Captured at the start of the session and remains constant for the duration of the session.",
            "label": "Session entry sccid",
        },
        "$session_entry_ttclid": {
            "description": "TikTok Click ID Captured at the start of the session and remains constant for the duration of the session.",
            "label": "Session entry ttclid",
        },
        "$session_entry_twclid": {
            "description": "Twitter Click ID Captured at the start of the session and remains constant for the duration of the session.",
            "label": "Session entry twclid",
        },
        "$session_entry_url": {
            "description": "The URL visited at the time of the event. Captured at the start of the session and remains constant for the duration of the session.",
            "examples": ["https://example.com/interesting-article?parameter=true"],
            "label": "Session entry Current URL",
        },
        "$session_entry_utm_campaign": {
            "description": "UTM campaign tag. Captured at the start of the session and remains constant for the duration of the session.",
            "examples": ["feature launch", "discount"],
            "label": "Session entry UTM campaign",
        },
        "$session_entry_utm_content": {
            "description": "UTM content tag. Captured at the start of the session and remains constant for the duration of the session.",
            "examples": ["bottom link", "second button"],
            "label": "Session entry UTM content",
        },
        "$session_entry_utm_medium": {
            "description": "UTM medium tag. Captured at the start of the session and remains constant for the duration of the session.",
            "examples": ["Social", "Organic", "Paid", "Email"],
            "label": "Session entry UTM medium",
        },
        "$session_entry_utm_source": {
            "description": "UTM source tag. Captured at the start of the session and remains constant for the duration of the session.",
            "examples": ["Google", "Bing", "Twitter", "Facebook"],
            "label": "Session entry UTM source",
        },
        "$session_entry_utm_term": {
            "description": "UTM term tag. Captured at the start of the session and remains constant for the duration of the session.",
            "examples": ["free goodies"],
            "label": "Session entry UTM term",
        },
        "$session_entry_wbraid": {
            "description": "Google Ads, app to web Captured at the start of the session and remains constant for the duration of the session.",
            "label": "Session entry wbraid",
        },
        "$session_recording_recorder_version_server_side": {
            "label": "Session recording recorder version server-side",
            "description": "The version of the session recording recorder that is enabled server-side.",
            "examples": ["v2"],
        },
        "$session_is_sampled": {
            "label": "Whether the session is sampled",
            "description": "Whether the session is sampled for session recording.",
            "examples": ["true", "false"],
        },
        "$feature_flag_payloads": {
            "label": "Feature flag payloads",
            "description": "Feature flag payloads active in the environment.",
        },
        "$capture_failed_request": {
            "label": "Capture failed request",
            "description": "",
        },
        "$lib_rate_limit_remaining_tokens": {
            "label": "Clientside rate limit remaining tokens",
            "description": "Remaining rate limit tokens for the posthog-js library client-side rate limiting implementation.",
            "examples": ["100"],
        },
        "token": {
            "label": "Token",
            "description": "Token used for authentication.",
            "examples": ["ph_abcdefg"],
        },
        "$sentry_exception": {
            "label": "Sentry exception",
            "description": "Raw Sentry exception data.",
        },
        "$sentry_exception_message": {
            "label": "Sentry exception message",
        },
        "$sentry_exception_type": {
            "label": "Sentry exception type",
            "description": "Class name of the exception object.",
        },
        "$sentry_tags": {
            "label": "Sentry tags",
            "description": "Tags sent to Sentry along with the exception.",
        },
        "$exception_types": {
            "label": "Exception type",
            "description": "The type of the exception.",
            "examples": ["TypeError"],
        },
        "$exception_functions": {
            "label": "Exception function",
            "description": "A function contained in the exception.",
        },
        "$exception_values": {"label": "Exception message", "description": "The description of the exception."},
        "$exception_sources": {"label": "Exception source", "description": "A source file included in the exception."},
        "$exception_list": {
            "label": "Exception list",
            "description": "List of one or more associated exceptions.",
        },
        "$exception_level": {
            "label": "Exception level",
            "description": "Exception categorized by severity.",
            "examples": ["error"],
        },
        "$exception_type": {
            "label": "Exception type",
            "description": "Exception categorized into types.",
            "examples": ["Error"],
        },
        "$exception_message": {
            "label": "Exception message",
            "description": "The message detected on the error.",
        },
        "$exception_fingerprint": {
            "label": "Exception fingerprint",
            "description": "A fingerprint used to group issues, can be set clientside.",
        },
        "$exception_proposed_fingerprint": {
            "label": "Exception proposed fingerprint",
            "description": "The fingerprint used to group issues. Auto generated unless provided clientside.",
        },
        "$exception_issue_id": {
            "label": "Exception issue ID",
            "description": "The id of the issue the fingerprint was associated with at ingest time.",
        },
        "$exception_source": {
            "label": "Exception source",
            "description": "The source of the exception.",
            "examples": ["JS file"],
        },
        "$exception_lineno": {
            "label": "Exception source line number",
            "description": "Which line in the exception source that caused the exception.",
        },
        "$exception_colno": {
            "label": "Exception source column number",
            "description": "Which column of the line in the exception source that caused the exception.",
        },
        "$exception_DOMException_code": {
            "label": "DOMException code",
            "description": "If a DOMException was thrown, it also has a DOMException code.",
        },
        "$exception_is_synthetic": {
            "label": "Exception is synthetic",
            "description": "Whether this was detected as a synthetic exception.",
        },
        "$exception_stack_trace_raw": {
            "label": "Exception raw stack trace",
            "description": "The exceptions stack trace, as a string.",
        },
        "$exception_handled": {
            "label": "Exception was handled",
            "description": "Whether this was a handled or unhandled exception.",
        },
        "$exception_personURL": {
            "label": "Exception person URL",
            "description": "The PostHog person that experienced the exception.",
        },
        "$cymbal_errors": {
            "label": "Exception processing errors",
            "description": "Errors encountered while trying to process exceptions.",
        },
        "$exception_capture_endpoint": {
            "label": "Exception capture endpoint",
            "description": "Endpoint used by posthog-js exception autocapture.",
            "examples": ["/e/"],
        },
        "$exception_capture_endpoint_suffix": {
            "label": "Exception capture endpoint suffix",
            "description": "Endpoint used by posthog-js exception autocapture.",
            "examples": ["/e/"],
        },
        "$exception_capture_enabled_server_side": {
            "label": "Exception capture enabled server side",
            "description": "Whether exception autocapture was enabled in remote config.",
        },
        "$ce_version": {
            "label": "$ce_version",
            "description": "",
        },
        "$anon_distinct_id": {
            "label": "Anon distinct ID",
            "description": "If the user was previously anonymous, their anonymous ID will be set here.",
            "examples": ["16ff262c4301e5-0aa346c03894bc-39667c0e-1aeaa0-16ff262c431767"],
        },
        "$event_type": {
            "label": "Event type",
            "description": "When the event is an $autocapture event, this specifies what the action was against the element.",
            "examples": ["click", "submit", "change"],
        },
        "$insert_id": {
            "label": "Insert ID",
            "description": "Unique insert ID for the event.",
        },
        "$time": {
            "label": "$time (deprecated)",
            "description": "Use the SQL field `timestamp` instead. This field was previously set on some client side events.",
            "examples": ["1681211521.345"],
        },
        "$browser_type": {
            "label": "Browser type",
            "description": "This is only added when posthog-js config.opt_out_useragent_filter is true.",
            "examples": ["browser", "bot"],
        },
        "$device_id": {
            "label": "Device ID",
            "description": "Unique ID for that device, consistent even if users are logging in/out.",
            "examples": ["16ff262c4301e5-0aa346c03894bc-39667c0e-1aeaa0-16ff262c431767"],
        },
        "$replay_minimum_duration": {
            "label": "Replay config - minimum duration",
            "description": "Config for minimum duration before emitting a session recording.",
            "examples": ["1000"],
        },
        "$replay_sample_rate": {
            "label": "Replay config - sample rate",
            "description": "Config for sampling rate of session recordings.",
            "examples": ["0.1"],
        },
        "$session_recording_start_reason": {
            "label": "Session recording start reason",
            "description": "Reason for starting the session recording. Useful for e.g. if you have sampling enabled and want to see on batch exported events which sessions have recordings available.",
            "examples": ["sampling_override", "recording_initialized", "linked_flag_match"],
        },
        "$session_recording_canvas_recording": {
            "label": "Session recording canvas recording",
            "description": "Session recording canvas capture config.",
            "examples": ['{"enabled": false}'],
        },
        "$session_recording_network_payload_capture": {
            "label": "Session recording network payload capture",
            "description": "Session recording network payload capture config.",
            "examples": ['{"recordHeaders": false}'],
        },
        "$configured_session_timeout_ms": {
            "label": "Configured session timeout",
            "description": "Configured session timeout in milliseconds.",
            "examples": ["1800000"],
        },
        "$replay_script_config": {
            "label": "Replay script config",
            "description": "Sets an alternative recorder script for the web sdk.",
            "examples": ['{"script": "recorder-next"}'],
        },
        "$session_recording_url_trigger_activated_session": {
            "label": "Session recording URL trigger activated session",
            "description": "Session recording URL trigger activated session config. Used by posthog-js to track URL activation of session replay.",
        },
        "$session_recording_url_trigger_status": {
            "label": "Session recording URL trigger status",
            "description": "Session recording URL trigger status. Used by posthog-js to track URL activation of session replay.",
        },
        "$recording_status": {
            "label": "Session recording status",
            "description": "The status of session recording at the time the event was captured",
        },
        "$cymbal_errors": {
            "label": "Exception processing errors",
            "description": "Errors encountered while trying to process exceptions.",
        },
        "$geoip_city_name": {
            "label": "City name",
            "description": "Name of the city matched to this event's IP address.",
            "examples": ["Sydney", "Chennai", "Brooklyn"],
        },
        "$geoip_country_name": {
            "label": "Country name",
            "description": "Name of the country matched to this event's IP address.",
            "examples": ["Australia", "India", "United States"],
        },
        "$geoip_country_code": {
            "label": "Country code",
            "description": "Code of the country matched to this event's IP address.",
            "examples": ["AU", "IN", "US"],
        },
        "$geoip_continent_name": {
            "label": "Continent name",
            "description": "Name of the continent matched to this event's IP address.",
            "examples": ["Oceania", "Asia", "North America"],
        },
        "$geoip_continent_code": {
            "label": "Continent code",
            "description": "Code of the continent matched to this event's IP address.",
            "examples": ["OC", "AS", "NA"],
        },
        "$geoip_postal_code": {
            "label": "Postal code",
            "description": "Approximated postal code matched to this event's IP address.",
            "examples": ["2000", "600004", "11211"],
        },
        "$geoip_postal_code_confidence": {
            "label": "Postal code identification confidence score",
            "description": "If provided by the licensed geoip database",
            "examples": ["null", "0.1"],
        },
        "$geoip_latitude": {
            "label": "Latitude",
            "description": "Approximated latitude matched to this event's IP address.",
            "examples": ["-33.8591", "13.1337", "40.7"],
        },
        "$geoip_longitude": {
            "label": "Longitude",
            "description": "Approximated longitude matched to this event's IP address.",
            "examples": ["151.2", "80.8008", "-73.9"],
        },
        "$geoip_time_zone": {
            "label": "Timezone",
            "description": "Timezone matched to this event's IP address.",
            "examples": ["Australia/Sydney", "Asia/Kolkata", "America/New_York"],
        },
        "$geoip_subdivision_1_name": {
            "label": "Subdivision 1 name",
            "description": "Name of the subdivision matched to this event's IP address.",
            "examples": ["New South Wales", "Tamil Nadu", "New York"],
        },
        "$geoip_subdivision_1_code": {
            "label": "Subdivision 1 code",
            "description": "Code of the subdivision matched to this event's IP address.",
            "examples": ["NSW", "TN", "NY"],
        },
        "$geoip_subdivision_2_name": {
            "label": "Subdivision 2 name",
            "description": "Name of the second subdivision matched to this event's IP address.",
        },
        "$geoip_subdivision_2_code": {
            "label": "Subdivision 2 code",
            "description": "Code of the second subdivision matched to this event's IP address.",
        },
        "$geoip_subdivision_2_confidence": {
            "label": "Subdivision 2 identification confidence score",
            "description": "If provided by the licensed geoip database",
            "examples": ["null", "0.1"],
        },
        "$geoip_subdivision_3_name": {
            "label": "Subdivision 3 name",
            "description": "Name of the third subdivision matched to this event's IP address.",
        },
        "$geoip_subdivision_3_code": {
            "label": "Subdivision 3 code",
            "description": "Code of the third subdivision matched to this event's IP address.",
        },
        "$geoip_disable": {
            "label": "GeoIP disabled",
            "description": "Whether to skip GeoIP processing for the event.",
        },
        "$geoip_city_confidence": {
            "label": "GeoIP detection city confidence",
            "description": "Confidence level of the city matched to this event's IP address.",
            "examples": ["0.5"],
        },
        "$geoip_country_confidence": {
            "label": "GeoIP detection country confidence",
            "description": "Confidence level of the country matched to this event's IP address.",
            "examples": ["0.5"],
        },
        "$geoip_accuracy_radius": {
            "label": "GeoIP detection accuracy radius",
            "description": "Accuracy radius of the location matched to this event's IP address (in kilometers).",
            "examples": ["50"],
        },
        "$geoip_subdivision_1_confidence": {
            "label": "GeoIP detection subdivision 1 confidence",
            "description": "Confidence level of the first subdivision matched to this event's IP address.",
            "examples": ["0.5"],
        },
        "$el_text": {
            "label": "Element text",
            "description": "The text of the element that was clicked. Only sent with Autocapture events.",
            "examples": ["Click here!"],
        },
        "$app_build": {
            "label": "App build",
            "description": "The build number for the app.",
        },
        "$app_name": {
            "label": "App name",
            "description": "The name of the app.",
        },
        "$app_namespace": {
            "label": "App namespace",
            "description": "The namespace of the app as identified in the app store.",
            "examples": ["com.posthog.app"],
        },
        "$app_version": {
            "label": "App version",
            "description": "The version of the app.",
        },
        "$device_manufacturer": {
            "label": "Device manufacturer",
            "description": "The manufacturer of the device",
            "examples": ["Apple", "Samsung"],
        },
        "$device_name": {
            "label": "Device name",
            "description": "Name of the device",
            "examples": ["iPhone 12 Pro", "Samsung Galaxy 10"],
        },
        "$is_emulator": {
            "label": "Is emulator",
            "description": "Indicates whether the app is running on an emulator or a physical device",
            "examples": ["true", "false"],
        },
        "$is_mac_catalyst_app": {
            "label": "Is Mac Catalyst app",
            "description": "Indicates whether the app is a Mac Catalyst app running on macOS",
            "examples": ["true", "false"],
        },
        "$is_ios_running_on_mac": {
            "label": "Is iOS app running on Mac",
            "description": "Indicates whether the app is an iOS app running on macOS (Apple Silicon)",
            "examples": ["true", "false"],
        },
        "$locale": {
            "label": "Locale",
            "description": "The locale of the device",
            "examples": ["en-US", "de-DE"],
        },
        "$os_name": {
            "label": "OS name",
            "description": "The Operating System name",
            "examples": ["iOS", "Android"],
        },
        "$os_version": {
            "label": "OS version",
            "description": "The Operating System version.",
            "examples": ["15.5"],
        },
        "$timezone": {
            "label": "Timezone",
            "description": "The timezone as reported by the device",
        },
        "$timezone_offset": {
            "label": "Timezone offset",
            "description": "The timezone offset, as reported by the device. Minutes difference from UTC.",
            "type": "Numeric",
        },
        "$touch_x": {
            "label": "Touch X",
            "description": "The location of a Touch event on the X axis",
        },
        "$touch_y": {
            "label": "Touch Y",
            "description": "The location of a Touch event on the Y axis",
        },
        "$plugins_succeeded": {
            "label": "Plugins succeeded",
            "description": "Plugins that successfully processed the event, e.g. edited properties (plugin method `processEvent`).",
        },
        "$groups": {
            "label": "Groups",
            "description": "Relevant groups",
        },
        "$group_0": {
            "label": "Group 1",
        },
        "$group_1": {
            "label": "Group 2",
        },
        "$group_2": {
            "label": "Group 3",
        },
        "$group_3": {
            "label": "Group 4",
        },
        "$group_4": {
            "label": "Group 5",
        },
        "$group_set": {
            "label": "Group set",
            "description": "Group properties to be set",
        },
        "$group_key": {
            "label": "Group key",
            "description": "Specified group key",
        },
        "$group_type": {
            "label": "Group type",
            "description": "Specified group type",
        },
        "$window_id": {
            "label": "Window ID",
            "description": "Unique window ID for session recording disambiguation",
        },
        "$session_id": {
            "label": "Session ID",
            "description": "Unique session ID for session recording disambiguation",
        },
        "$plugins_failed": {
            "label": "Plugins failed",
            "description": "Plugins that failed to process the event (plugin method `processEvent`).",
        },
        "$plugins_deferred": {
            "label": "Plugins deferred",
            "description": "Plugins to which the event was handed off post-ingestion, e.g. for export (plugin method `onEvent`).",
        },
        "$$plugin_metrics": {
            "label": "Plugin metric",
            "description": "Performance metrics for a given plugin.",
        },
        "$creator_event_uuid": {
            "label": "Creator event ID",
            "description": "Unique ID for the event, which created this person.",
            "examples": ["16ff262c4301e5-0aa346c03894bc-39667c0e-1aeaa0-16ff262c431767"],
        },
        "utm_source": {
            "label": "UTM source",
            "description": "UTM source tag.",
            "examples": ["Google", "Bing", "Twitter", "Facebook"],
        },
        "$initial_utm_source": {
            "label": "Initial UTM source",
            "description": "UTM source tag.",
            "examples": ["Google", "Bing", "Twitter", "Facebook"],
        },
        "utm_medium": {
            "label": "UTM medium",
            "description": "UTM medium tag.",
            "examples": ["Social", "Organic", "Paid", "Email"],
        },
        "utm_campaign": {
            "label": "UTM campaign",
            "description": "UTM campaign tag.",
            "examples": ["feature launch", "discount"],
        },
        "utm_name": {
            "label": "UTM name",
            "description": "UTM campaign tag, sent via Segment.",
            "examples": ["feature launch", "discount"],
        },
        "utm_content": {
            "label": "UTM content",
            "description": "UTM content tag.",
            "examples": ["bottom link", "second button"],
        },
        "utm_term": {
            "label": "UTM term",
            "description": "UTM term tag.",
            "examples": ["free goodies"],
        },
        "$performance_page_loaded": {
            "label": "Page loaded",
            "description": "The time taken until the browser's page load event in milliseconds.",
        },
        "$performance_raw": {
            "label": "Browser performance",
            "description": "The browser performance entries for navigation (the page), paint, and resources. That were available when the page view event fired",
        },
        "$had_persisted_distinct_id": {
            "label": "$had_persisted_distinct_id",
            "description": "",
        },
        "$sentry_event_id": {
            "label": "Sentry event ID",
            "description": "This is the Sentry key for an event.",
            "examples": ["byroc2ar9ee4ijqp"],
        },
        "$timestamp": {
            "label": "Timestamp (deprecated)",
            "description": "Use the SQL field `timestamp` instead. This field was previously set on some client side events.",
            "examples": ["2023-05-20T15:30:00Z"],
        },
        "$sent_at": {
            "label": "Sent at",
            "description": "Time the event was sent to PostHog. Used for correcting the event timestamp when the device clock is off.",
            "examples": ["2023-05-20T15:31:00Z"],
        },
        "$browser": {
            "label": "Browser",
            "description": "Name of the browser the user has used.",
            "examples": ["Chrome", "Firefox"],
        },
        "$os": {
            "label": "OS",
            "description": "The operating system of the user.",
            "examples": ["Windows", "Mac OS X"],
        },
        "$browser_language": {
            "label": "Browser language",
            "description": "Language.",
            "examples": ["en", "en-US", "cn", "pl-PL"],
        },
        "$browser_language_prefix": {
            "label": "Browser language prefix",
            "description": "Language prefix.",
            "examples": [
                "en",
                "ja",
            ],
        },
        "$current_url": {
            "label": "Current URL",
            "description": "The URL visited at the time of the event.",
            "examples": ["https://example.com/interesting-article?parameter=true"],
        },
        "$browser_version": {
            "label": "Browser version",
            "description": "The version of the browser that was used. Used in combination with Browser.",
            "examples": ["70", "79"],
        },
        "$raw_user_agent": {
            "label": "Raw user agent",
            "description": "PostHog process information like browser, OS, and device type from the user agent string. This is the raw user agent string.",
            "examples": ["Mozilla/5.0 (Macintosh; Intel Mac OS X 10_15_7) AppleWebKit/537.36 (KHTML, like Gecko)"],
        },
        "$user_agent": {
            "label": "Raw user agent",
            "description": "Some SDKs (like Android) send the raw user agent as $user_agent.",
            "examples": ["Dalvik/2.1.0 (Linux; U; Android 11; Pixel 3 Build/RQ2A.210505.002)"],
        },
        "$screen_height": {
            "label": "Screen height",
            "description": "The height of the user's entire screen (in pixels).",
            "examples": ["2160", "1050"],
        },
        "$screen_width": {
            "label": "Screen width",
            "description": "The width of the user's entire screen (in pixels).",
            "examples": ["1440", "1920"],
        },
        "$screen_name": {
            "label": "Screen name",
            "description": "The name of the active screen.",
        },
        "$viewport_height": {
            "label": "Viewport height",
            "description": "The height of the user's actual browser window (in pixels).",
            "examples": ["2094", "1031"],
        },
        "$viewport_width": {
            "label": "Viewport width",
            "description": "The width of the user's actual browser window (in pixels).",
            "examples": ["1439", "1915"],
        },
        "$lib": {
            "label": "Library",
            "description": "What library was used to send the event.",
            "examples": ["web", "posthog-ios"],
        },
        "$lib_custom_api_host": {
            "label": "Library custom API host",
            "description": "The custom API host used to send the event.",
            "examples": ["https://ph.example.com"],
        },
        "$lib_version": {
            "label": "Library version",
            "description": "Version of the library used to send the event. Used in combination with Library.",
            "examples": ["1.0.3"],
        },
        "$lib_version__major": {
            "label": "Library version (major)",
            "description": "Major version of the library used to send the event.",
            "examples": [1],
        },
        "$lib_version__minor": {
            "label": "Library version (minor)",
            "description": "Minor version of the library used to send the event.",
            "examples": [0],
        },
        "$lib_version__patch": {
            "label": "Library version (patch)",
            "description": "Patch version of the library used to send the event.",
            "examples": [3],
        },
        "$referrer": {
            "label": "Referrer URL",
            "description": "URL of where the user came from.",
            "examples": ["https://google.com/search?q=posthog&rlz=1C..."],
        },
        "$referring_domain": {
            "label": "Referring domain",
            "description": "Domain of where the user came from.",
            "examples": ["google.com", "facebook.com"],
        },
        "$user_id": {
            "label": "User ID",
            "description": "This variable will be set to the distinct ID if you've called `posthog.identify('distinct id')`. If the user is anonymous, it'll be empty.",
        },
        "$ip": {
            "label": "IP address",
            "description": "IP address for this user when the event was sent.",
            "examples": ["203.0.113.0"],
        },
        "$host": {
            "label": "Host",
            "description": "The hostname of the Current URL.",
            "examples": ["example.com", "localhost:8000"],
        },
        "$pathname": {
            "label": "Path name",
            "description": "The path of the Current URL, which means everything in the url after the domain.",
            "examples": ["/pricing", "/about-us/team"],
        },
        "$search_engine": {
            "label": "Search engine",
            "description": "The search engine the user came in from (if any).",
            "examples": ["Google", "DuckDuckGo"],
        },
        "$active_feature_flags": {
            "label": "Active feature flags",
            "description": "Keys of the feature flags that were active while this event was sent.",
            "examples": ["['beta-feature']"],
        },
        "$enabled_feature_flags": {
            "label": "Enabled feature flags",
            "description": "Keys and multivariate values of the feature flags that were active while this event was sent.",
            "examples": ['{"flag": "value"}'],
        },
        "$feature_flag_response": {
            "label": "Feature flag response",
            "description": "What the call to feature flag responded with.",
            "examples": ["true", "false"],
        },
        "$feature_flag_payload": {
            "label": "Feature flag response payload",
            "description": "The JSON payload that the call to feature flag responded with (if any)",
            "examples": ['{"variant": "test"}'],
        },
        "$feature_flag": {
            "label": "Feature flag",
            "description": 'The feature flag that was called.\n\nWarning! This only works in combination with the $feature_flag_called event. If you want to filter other events, try "Active feature flags".',
            "examples": ["beta-feature"],
        },
        "$feature_flag_reason": {
            "label": "Feature flag evaluation reason",
            "description": "The reason the feature flag was matched or not matched.",
            "examples": ["Matched condition set 1"],
        },
        "$feature_flag_request_id": {
            "label": "Feature flag request ID",
            "description": "The unique identifier for the request that retrieved this feature flag result.\n\nNote: Primarily used by PostHog support for debugging issues with feature flags.",
            "examples": ["01234567-89ab-cdef-0123-456789abcdef"],
        },
        "$feature_flag_version": {
            "label": "Feature flag version",
            "description": "The version of the feature flag that was called.",
            "examples": ["3"],
        },
        "$survey_response": {
            "label": "Survey response",
            "description": "The response value for the first question in the survey.",
            "examples": ["I love it!", 5, "['choice 1', 'choice 3']"],
        },
        "$survey_name": {
            "label": "Survey name",
            "description": "The name of the survey.",
            "examples": ["Product Feedback for New Product", "Home page NPS"],
        },
        "$survey_questions": {
            "label": "Survey questions",
            "description": "The questions asked in the survey.",
        },
        "$survey_id": {
            "label": "Survey ID",
            "description": "The unique identifier for the survey.",
        },
        "$survey_iteration": {
            "label": "Survey iteration number",
            "description": "The iteration number for the survey.",
        },
        "$survey_iteration_start_date": {
            "label": "Survey iteration start date",
            "description": "The start date for the current iteration of the survey.",
        },
        "$survey_submission_id": {
            "description": "The unique identifier for the survey submission. Relevant for partial submissions, as they submit multiple 'survey sent' events. This is what allows us to count them as a single submission.",
            "label": "Survey submission ID",
        },
        "$survey_completed": {
            "description": "If a survey was fully completed (all questions answered), this will be true.",
            "label": "Survey completed",
        },
        "$survey_partially_completed": {
            "description": "If a survey was partially completed (some questions answered) on dismissal, this will be true.",
            "label": "Survey partially completed",
        },
        "$device": {
            "label": "Device",
            "description": "The mobile device that was used.",
            "examples": ["iPad", "iPhone", "Android"],
        },
        "$sentry_url": {
            "label": "Sentry URL",
            "description": "Direct link to the exception in Sentry",
            "examples": ["https://sentry.io/..."],
        },
        "$device_type": {
            "label": "Device type",
            "description": "The type of device that was used.",
            "examples": ["Mobile", "Tablet", "Desktop"],
        },
        "$screen_density": {
            "label": "Screen density",
            "description": 'The logical density of the display. This is a scaling factor for the Density Independent Pixel unit, where one DIP is one pixel on an approximately 160 dpi screen (for example a 240x320, 1.5"x2" screen), providing the baseline of the system\'s display. Thus on a 160dpi screen this density value will be 1; on a 120 dpi screen it would be .75; etc.',
            "examples": [2.75],
        },
        "$device_model": {
            "label": "Device model",
            "description": "The model of the device that was used.",
            "examples": ["iPhone9,3", "SM-G965W"],
        },
        "$network_wifi": {
            "label": "Network WiFi",
            "description": "Whether the user was on WiFi when the event was sent.",
            "examples": ["true", "false"],
        },
        "$network_bluetooth": {
            "label": "Network Bluetooth",
            "description": "Whether the user was on Bluetooth when the event was sent.",
            "examples": ["true", "false"],
        },
        "$network_cellular": {
            "label": "Network Cellular",
            "description": "Whether the user was on cellular when the event was sent.",
            "examples": ["true", "false"],
        },
        "$client_session_initial_referring_host": {
            "label": "Referrer host",
            "description": "Host that the user came from. (First-touch, session-scoped)",
            "examples": ["google.com", "facebook.com"],
        },
        "$client_session_initial_pathname": {
            "label": "Initial path",
            "description": "Path that the user started their session on. (First-touch, session-scoped)",
            "examples": ["/register", "/some/landing/page"],
        },
        "$client_session_initial_utm_source": {
            "label": "Initial UTM source",
            "description": "UTM Source. (First-touch, session-scoped)",
            "examples": ["Google", "Bing", "Twitter", "Facebook"],
        },
        "$client_session_initial_utm_campaign": {
            "label": "Initial UTM campaign",
            "description": "UTM Campaign. (First-touch, session-scoped)",
            "examples": ["feature launch", "discount"],
        },
        "$client_session_initial_utm_medium": {
            "label": "Initial UTM medium",
            "description": "UTM Medium. (First-touch, session-scoped)",
            "examples": ["Social", "Organic", "Paid", "Email"],
        },
        "$client_session_initial_utm_content": {
            "label": "Initial UTM source",
            "description": "UTM Source. (First-touch, session-scoped)",
            "examples": ["bottom link", "second button"],
        },
        "$client_session_initial_utm_term": {
            "label": "Initial UTM term",
            "description": "UTM term. (First-touch, session-scoped)",
            "examples": ["free goodies"],
        },
        "$network_carrier": {
            "label": "Network carrier",
            "description": "The network carrier that the user is on.",
            "examples": ["cricket", "telecom"],
        },
        "from_background": {
            "label": "From background",
            "description": "Whether the app was opened for the first time or from the background.",
            "examples": ["true", "false"],
        },
        "url": {
            "label": "URL",
            "description": "The deep link URL that the app was opened from.",
            "examples": ["https://open.my.app"],
        },
        "referring_application": {
            "label": "Referrer application",
            "description": "The namespace of the app that made the request.",
            "examples": ["com.posthog.app"],
        },
        "version": {
            "label": "App version",
            "description": "The version of the app",
            "examples": ["1.0.0"],
        },
        "previous_version": {
            "label": "App previous version",
            "description": "The previous version of the app",
            "examples": ["1.0.0"],
        },
        "build": {
            "label": "App build",
            "description": "The build number for the app",
            "examples": ["1"],
        },
        "previous_build": {
            "label": "App previous build",
            "description": "The previous build number for the app",
            "examples": ["1"],
        },
        "gclid": {
            "label": "gclid",
            "description": "Google Click ID",
        },
        "rdt_cid": {
            "label": "rdt_cid",
            "description": "Reddit Click ID",
        },
        "epik": {
            "label": "epik",
            "description": "Pinterest Click ID",
        },
        "qclid": {
            "label": "qclid",
            "description": "Quora Click ID",
        },
        "sccid": {
            "label": "sccid",
            "description": "Snapchat Click ID",
        },
        "irclid": {
            "label": "irclid",
            "description": "Impact Click ID",
        },
        "_kx": {
            "label": "_kx",
            "description": "Klaviyo Tracking ID",
        },
        "gad_source": {
            "label": "gad_source",
            "description": "Google Ads Source",
        },
        "gclsrc": {
            "label": "gclsrc",
            "description": "Google Click Source",
        },
        "dclid": {
            "label": "dclid",
            "description": "DoubleClick ID",
        },
        "gbraid": {
            "label": "gbraid",
            "description": "Google Ads, web to app",
        },
        "wbraid": {
            "label": "wbraid",
            "description": "Google Ads, app to web",
        },
        "fbclid": {
            "label": "fbclid",
            "description": "Facebook Click ID",
        },
        "msclkid": {
            "label": "msclkid",
            "description": "Microsoft Click ID",
        },
        "twclid": {
            "label": "twclid",
            "description": "Twitter Click ID",
        },
        "li_fat_id": {
            "label": "li_fat_id",
            "description": "LinkedIn First-Party Ad Tracking ID",
        },
        "mc_cid": {
            "label": "mc_cid",
            "description": "Mailchimp Campaign ID",
        },
        "igshid": {
            "label": "igshid",
            "description": "Instagram Share ID",
        },
        "ttclid": {
            "label": "ttclid",
            "description": "TikTok Click ID",
        },
        "$is_identified": {
            "label": "Is identified",
            "description": "When the person was identified",
        },
        "$initial_person_info": {
            "label": "Initial person info",
            "description": "posthog-js initial person information. used in the $set_once flow",
            "system": True,
        },
        "revenue": {
            "label": "Revenue",
            "description": "The revenue associated with the event. By default, this is in USD, but the currency property can be used to specify a different currency.",
            "examples": [10.0],
        },
        "currency": {
            "label": "Currency",
            "description": "The currency code associated with the event.",
            "examples": ["USD", "EUR", "GBP", "CAD"],
        },
        "$web_vitals_enabled_server_side": {
            "label": "Web vitals enabled server side",
            "description": "Whether web vitals was enabled in remote config",
        },
        "$web_vitals_FCP_event": {
            "label": "Web vitals FCP measure event details",
        },
        "$web_vitals_FCP_value": {
            "label": "Web vitals FCP value",
        },
        "$web_vitals_LCP_event": {
            "label": "Web vitals LCP measure event details",
        },
        "$web_vitals_LCP_value": {
            "label": "Web vitals LCP value",
        },
        "$web_vitals_INP_event": {
            "label": "Web vitals INP measure event details",
        },
        "$web_vitals_INP_value": {
            "label": "Web vitals INP value",
        },
        "$web_vitals_CLS_event": {
            "label": "Web vitals CLS measure event details",
        },
        "$web_vitals_CLS_value": {
            "label": "Web vitals CLS value",
        },
        "$web_vitals_allowed_metrics": {
            "label": "Web vitals allowed metrics",
            "description": "Allowed web vitals metrics config.",
            "examples": ['["LCP", "CLS"]'],
            "system": True,
        },
        "$prev_pageview_last_scroll": {
            "label": "Previous pageview last scroll",
            "description": "posthog-js adds these to the page leave event, they are used in web analytics calculations",
            "examples": [0],
        },
        "$prev_pageview_id": {
            "label": "Previous pageview ID",
            "description": "posthog-js adds these to the page leave event, they are used in web analytics calculations",
            "examples": ["1"],
            "system": True,
        },
        "$prev_pageview_last_scroll_percentage": {
            "label": "Previous pageview last scroll percentage",
            "description": "posthog-js adds these to the page leave event, they are used in web analytics calculations",
            "examples": [0],
        },
        "$prev_pageview_max_scroll": {
            "examples": [0],
            "label": "Previous pageview max scroll",
            "description": "posthog-js adds these to the page leave event, they are used in web analytics calculations",
        },
        "$prev_pageview_max_scroll_percentage": {
            "examples": [0],
            "label": "Previous pageview max scroll percentage",
            "description": "posthog-js adds these to the page leave event, they are used in web analytics calculations",
        },
        "$prev_pageview_last_content": {
            "examples": [0],
            "description": "posthog-js adds these to the page leave event, they are used in web analytics calculations",
            "label": "Previous pageview last content",
        },
        "$prev_pageview_last_content_percentage": {
            "examples": [0],
            "description": "posthog-js adds these to the page leave event, they are used in web analytics calculations",
            "label": "Previous pageview last content percentage",
        },
        "$prev_pageview_max_content": {
            "examples": [0],
            "description": "posthog-js adds these to the page leave event, they are used in web analytics calculations",
            "label": "Previous pageview max content",
        },
        "$prev_pageview_max_content_percentage": {
            "examples": [0],
            "description": "posthog-js adds these to the page leave event, they are used in web analytics calculations",
            "label": "Previous pageview max content percentage",
        },
        "$prev_pageview_pathname": {
            "examples": ["/pricing", "/about-us/team"],
            "description": "posthog-js adds these to the page leave event, they are used in web analytics calculations",
            "label": "Previous pageview pathname",
        },
        "$prev_pageview_duration": {
            "examples": [0],
            "description": "posthog-js adds these to the page leave event, they are used in web analytics calculations",
            "label": "Previous pageview duration",
        },
        "$surveys_activated": {
            "label": "Surveys activated",
            "description": "The surveys that were activated for this event.",
        },
        "$process_person_profile": {
            "label": "Person profile processing flag",
            "description": "The setting from an SDK to control whether an event has person processing enabled",
            "system": True,
        },
        "$dead_clicks_enabled_server_side": {
            "label": "Dead clicks enabled server side",
            "description": "Whether dead clicks were enabled in remote config",
            "system": True,
        },
        "$dead_click_scroll_delay_ms": {
            "label": "Dead click scroll delay in milliseconds",
            "description": "The delay between a click and the next scroll event",
            "system": True,
        },
        "$dead_click_mutation_delay_ms": {
            "label": "Dead click mutation delay in milliseconds",
            "description": "The delay between a click and the next mutation event",
            "system": True,
        },
        "$dead_click_absolute_delay_ms": {
            "label": "Dead click absolute delay in milliseconds",
            "description": "The delay between a click and having seen no activity at all",
            "system": True,
        },
        "$dead_click_selection_changed_delay_ms": {
            "label": "Dead click selection changed delay in milliseconds",
            "description": "The delay between a click and the next text selection change event",
            "system": True,
        },
        "$dead_click_last_mutation_timestamp": {
            "label": "Dead click last mutation timestamp",
            "description": "debug signal time of the last mutation seen by dead click autocapture",
            "system": True,
        },
        "$dead_click_event_timestamp": {
            "label": "Dead click event timestamp",
            "description": "debug signal time of the event that triggered dead click autocapture",
            "system": True,
        },
        "$dead_click_scroll_timeout": {
            "label": "Dead click scroll timeout",
            "description": "whether the dead click autocapture passed the threshold for waiting for a scroll event",
        },
        "$dead_click_mutation_timeout": {
            "label": "Dead click mutation timeout",
            "description": "whether the dead click autocapture passed the threshold for waiting for a mutation event",
            "system": True,
        },
        "$dead_click_absolute_timeout": {
            "label": "Dead click absolute timeout",
            "description": "whether the dead click autocapture passed the threshold for waiting for any activity",
            "system": True,
        },
        "$dead_click_selection_changed_timeout": {
            "label": "Dead click selection changed timeout",
            "description": "whether the dead click autocapture passed the threshold for waiting for a text selection change event",
            "system": True,
        },
        # AI
        "$ai_base_url": {
            "label": "AI base URL (LLM)",
            "description": "The base URL of the request made to the LLM API.",
            "examples": ["https://api.openai.com/v1/"],
        },
        "$ai_http_status": {
            "label": "AI HTTP status (LLM)",
            "description": "The HTTP status code of the request made to the LLM API.",
            "examples": [200, 429],
        },
        "$ai_input": {
            "label": "AI input (LLM)",
            "description": "The input JSON that was sent to the LLM API.",
            "examples": ['{"content": "Explain quantum computing in simple terms.", "role": "user"}'],
        },
        "$ai_input_tokens": {
            "label": "AI input tokens (LLM)",
            "description": "The number of tokens in the input prompt that was sent to the LLM API.",
            "examples": [23],
        },
        "$ai_output": {
            "label": "AI output (LLM)",
            "description": "The output JSON that was received from the LLM API.",
            "examples": [
                '{"choices": [{"text": "Quantum computing is a type of computing that harnesses the power of quantum mechanics to perform operations on data."}]}',
            ],
        },
        "$ai_output_choices": {
            "label": "AI output (LLM)",
            "description": "The output message choices JSON that was received from the LLM API.",
            "examples": [
                '{"choices": [{"text": "Quantum computing is a type of computing that harnesses the power of quantum mechanics to perform operations on data."}]}',
            ],
        },
        "$ai_output_tokens": {
            "label": "AI output tokens (LLM)",
            "description": "The number of tokens in the output from the LLM API.",
            "examples": [23],
        },
        "$ai_cache_read_input_tokens": {
            "label": "AI cache read input tokens (LLM)",
            "description": "The number of tokens read from the cache for the input prompt.",
            "examples": [23],
        },
        "$ai_cache_creation_input_tokens": {
            "label": "AI cache creation input tokens (LLM)",
            "description": "The number of tokens created in the cache for the input prompt (anthropic only).",
            "examples": [23],
        },
        "$ai_reasoning_tokens": {
            "label": "AI reasoning tokens (LLM)",
            "description": "The number of tokens in the reasoning output from the LLM API.",
            "examples": [23],
        },
        "$ai_input_cost_usd": {
            "label": "AI input cost USD (LLM)",
            "description": "The cost in USD of the input tokens sent to the LLM API.",
            "examples": [0.0017],
        },
        "$ai_output_cost_usd": {
            "label": "AI output cost USD (LLM)",
            "description": "The cost in USD of the output tokens received from the LLM API.",
            "examples": [0.0024],
        },
        "$ai_total_cost_usd": {
            "label": "AI total cost USD (LLM)",
            "description": "The total cost in USD of the request made to the LLM API (input + output costs).",
            "examples": [0.0041],
        },
        "$ai_latency": {
            "label": "AI latency (LLM)",
            "description": "The latency of the request made to the LLM API, in seconds.",
            "examples": [0.361],
        },
        "$ai_model": {
            "label": "AI model (LLM)",
            "description": "The model used to generate the output from the LLM API.",
            "examples": ["gpt-4o-mini"],
        },
        "$ai_model_parameters": {
            "label": "AI model parameters (LLM)",
            "description": "The parameters used to configure the model in the LLM API, in JSON.",
            "examples": ['{"temperature": 0.5, "max_tokens": 50}'],
        },
        "$ai_tools": {
            "label": "AI tools (LLM)",
            "description": "The tools available to the LLM.",
            "examples": [
                '[{"type": "function", "function": {"name": "tool1", "arguments": {"arg1": "value1", "arg2": "value2"}}}]',
            ],
        },
        "$ai_stream": {
            "label": "AI stream (LLM)",
            "description": "Whether the response from the LLM API was streamed.",
            "examples": ["true", "false"],
        },
        "$ai_temperature": {
            "label": "AI temperature (LLM)",
            "description": "The temperature parameter used in the request to the LLM API.",
            "examples": [0.7, 1.0],
        },
        "$ai_input_state": {
            "label": "AI Input State (LLM)",
            "description": "Input state of the LLM agent.",
        },
        "$ai_output_state": {
            "label": "AI Output State (LLM)",
            "description": "Output state of the LLM agent.",
        },
        "$ai_provider": {
            "label": "AI Provider (LLM)",
            "description": "The provider of the AI model used to generate the output from the LLM API.",
            "examples": ["openai"],
        },
        "$ai_trace_id": {
            "label": "AI Trace ID (LLM)",
            "description": "The trace ID of the request made to the LLM API. Used to group together multiple generations into a single trace.",
            "examples": ["c9222e05-8708-41b8-98ea-d4a21849e761"],
        },
        "$ai_request_url": {
            "label": "AI Request URL (LLM)",
            "description": "The full URL of the request made to the LLM API.",
            "examples": ["https://api.openai.com/v1/chat/completions"],
        },
        "$ai_metric_name": {
            "label": "AI Metric Name (LLM)",
            "description": "The name assigned to the metric used to evaluate the LLM trace.",
            "examples": ["rating", "accuracy"],
        },
        "$ai_metric_value": {
            "label": "AI Metric Value (LLM)",
            "description": "The value assigned to the metric used to evaluate the LLM trace.",
            "examples": ["negative", "95"],
        },
        "$ai_feedback_text": {
            "label": "AI Feedback Text (LLM)",
            "description": "The text provided by the user for feedback on the LLM trace.",
            "examples": ['"The response was helpful, but it did not use the provided context."'],
        },
        "$ai_parent_id": {
            "label": "AI Parent ID (LLM)",
            "description": "The parent span ID of a span or generation, used to group a trace into a tree view.",
            "examples": ["bdf42359-9364-4db7-8958-c001f28c9255"],
        },
        "$ai_span_id": {
            "label": "AI Span ID (LLM)",
            "description": "The unique identifier for a LLM trace, generation, or span.",
            "examples": ["bdf42359-9364-4db7-8958-c001f28c9255"],
        },
        "$ai_span_name": {
            "label": "AI Span Name (LLM)",
            "description": "The name given to this LLM trace, generation, or span.",
            "examples": ["summarize_text"],
        },
        "$csp_document_url": {
            "label": "Document URL",
            "description": "The URL of the document where the violation occurred.",
            "examples": ["https://example.com/page"],
        },
        "$csp_violated_directive": {
            "label": "Violated directive",
            "description": "The CSP directive that was violated.",
            "examples": ["script-src", "img-src", "default-src"],
        },
        "$csp_effective_directive": {
            "label": "Effective directive",
            "description": "The CSP directive that was effectively violated.",
            "examples": ["script-src", "img-src", "default-src"],
        },
        "$csp_original_policy": {
            "label": "Original policy",
            "description": "The CSP policy that was active when the violation occurred.",
            "examples": ["default-src 'self'; script-src 'self' example.com"],
        },
        "$csp_disposition": {
            "label": "Disposition",
            "description": "The disposition of the CSP policy that was violated (enforce or report).",
            "examples": ["enforce", "report"],
        },
        "$csp_blocked_url": {
            "label": "Blocked URL",
            "description": "The URL that was blocked by the CSP policy.",
            "examples": ["https://malicious-site.com/script.js"],
        },
        "$csp_line_number": {
            "label": "Line number",
            "description": "The line number in the source file where the violation occurred.",
            "examples": ["42"],
        },
        "$csp_column_number": {
            "label": "Column number",
            "description": "The column number in the source file where the violation occurred.",
            "examples": ["13"],
        },
        "$csp_source_file": {
            "label": "Source file",
            "description": "The source file where the violation occurred.",
            "examples": ["script.js"],
        },
        "$csp_status_code": {
            "label": "Status code",
            "description": "The HTTP status code that was returned when trying to load the blocked resource.",
            "examples": ["200", "404"],
        },
        "$csp_script_sample": {
            "label": "Script sample",
            "description": "An escaped sample of the script that caused the violation. Usually capped at 40 characters.",
            "examples": ["eval('alert(1)')"],
        },
        "$csp_report_type": {
            "label": "Report type",
            "description": "The type of CSP report.",
        },
        "$csp_raw_report": {
            "label": "Raw CSP report",
            "description": "The raw CSP report as received from the browser.",
        },
        "$csp_referrer": {
            "label": "CSP Referrer",
            "description": "The referrer of the CSP report if available.",
            "examples": ["https://example.com/referrer"],
        },
        "$csp_version": {
            "label": "CSP Policy version",
            "description": "The version of the CSP policy. Must be provided in the report URL.",
            "examples": ["1.0"],
        },
    }
"""
PERSON_TAXONOMY_MESSAGE = """
Here is the taxonomy for person properties:
"person_properties": {
        "email": {
            "label": "Email address",
            "description": "The email address of the user.",
            "examples": ["johnny.appleseed@icloud.com", "sales@posthog.com", "test@example.com"],
            "type": "String",
        },
        "$virt_initial_channel_type": {
            "description": "What type of acquisition channel this user initially came from. Learn more about channels types and how to customise them in [our documentation](https://posthog.com/docs/data/channel-type)",
            "examples": ["Paid Search", "Organic Video", "Direct"],
            "label": "Initial channel type",
            "type": "String",
            "virtual": True,
        },
        "$virt_initial_referring_domain_type": {
            "description": "What type of referring domain this user initially came from.",
            "examples": ["Search", "Video", "Direct"],
            "label": "Initial referring domain type",
            "type": "String",
            "virtual": True,
        },
    }
"""

FILTER_TAXONOMY_MESSAGE = """
Here is the taxonomy for event properties:
PROPERTY_FILTER_VERBOSE_NAME: dict[PropertyOperator, str] = {
    PropertyOperator.EXACT: "matches exactly",
    PropertyOperator.IS_NOT: "is not",
    PropertyOperator.ICONTAINS: "contains",
    PropertyOperator.NOT_ICONTAINS: "doesn't contain",
    PropertyOperator.REGEX: "matches regex",
    PropertyOperator.NOT_REGEX: "doesn't match regex",
    PropertyOperator.GT: "greater than",
    PropertyOperator.GTE: "greater than or equal to",
    PropertyOperator.LT: "less than",
    PropertyOperator.LTE: "less than or equal to",
    PropertyOperator.IS_SET: "is set",
    PropertyOperator.IS_NOT_SET: "is not set",
    PropertyOperator.IS_DATE_EXACT: "is on exact date",
    PropertyOperator.IS_DATE_BEFORE: "is before date",
    PropertyOperator.IS_DATE_AFTER: "is after date",
    PropertyOperator.BETWEEN: "is between",
    PropertyOperator.NOT_BETWEEN: "is not between",
    PropertyOperator.MIN: "is a minimum value",
    PropertyOperator.MAX: "is a maximum value",
    PropertyOperator.IN_: "is one of the values in",
    PropertyOperator.NOT_IN: "is not one of the values in",
    PropertyOperator.IS_CLEANED_PATH_EXACT: "has a link without a hash and URL parameters that matches exactly",
}
"""

HOG_FUNCTION_FILTERS_SYSTEM_PROMPT = """You are an expert at creating filters for PostHog hog functions.

Create filters based on the user's instructions. Return the filters as a JSON object with the following structure:
{
    "events": [
        {
            "id": "event_name",
            "name": "Event Name",
            "type": "events",
            "order": 0,
            "properties": []
        }
    ],
    "actions": [],
    "properties": [
        {
            "key": "property_key",
            "value": "property_value",
            "operator": "exact",
            "type": "event"
        }
    ],
    "filter_test_accounts": false
}

Property types can be:
- "event" for event properties
- "person" for person properties
- "group" for group properties

Common operators:
- "exact" for exact matches
- "icontains" for contains
- "regex" for regex patterns
- "gt", "lt", "gte", "lte" for numeric comparisons

Return ONLY the JSON object inside <filters> tags. Do not add any other text or explanation."""

HOG_FUNCTION_INPUTS_SYSTEM_PROMPT = """You are an expert at creating input variable schemas for PostHog hog functions.

Your task is to analyze the hog code and create appropriate input variable schemas based on the instructions.
CRITICAL: You must extract the EXACT variable names used in the hog code. Look for patterns like:
- inputs.variableName
- inputs['variableName']
- inputs["variableName"]
The "key" field in the schema MUST match exactly what is used in the hog code after "inputs.". For example:
- If code uses inputs.propertiesToRedact, the key must be "propertiesToRedact" (NOT "properties_to_redact")
- If code uses inputs.webhookUrl, the key must be "webhookUrl" (NOT "webhook_url")
- If code uses inputs.api_key, the key must be "api_key" (NOT "apiKey")

Return ONLY a valid JSON array of input schema objects inside <inputs_schema> tags."""

INPUT_SCHEMA_TYPES_MESSAGE = """Input schema format should be a list of objects with these fields:
- key: string (EXACT variable name as used in hog code, preserve camelCase/snake_case)
- type: string (one of: string, number, boolean, dictionary, choice, json, integration, integration_field, email)
- label: string (human readable label)
- description: string (description of what this input is for)
- required: boolean (whether this input is required)
- default: any (default value, optional)
- choices: list (for choice type, list of {label, value} objects)
- templating: boolean (whether templating is enabled, defaults to true)
- secret: boolean (whether this is a secret value, defaults to false)
- hidden: boolean (whether this input is hidden from users, defaults to false)
- integration: string (for integration type, the integration name)
- integration_key: string (for integration_field type, the integration key)
- integration_field: string (for integration_field type, the field name)
- requires_field: string (for conditional fields)
- requiredScopes: string (for integrations, required OAuth scopes)

export type CyclotronJobInputSchemaType = {
    type:
        | 'string'
        | 'number'
        | 'boolean'
        | 'dictionary'
        | 'choice'
        | 'json'
        | 'integration'
        | 'integration_field'
        | 'email'
    key: string
    label: string
    choices?: { value: string; label: string }[]
    required?: boolean
    default?: any
    secret?: boolean
    hidden?: boolean
    templating?: boolean
    description?: string
    integration?: string
    integration_key?: string
    integration_field?: string
    requires_field?: string
    requiredScopes?: string
}

Here are some example input schemas to help you understand the format:

Example 1 - Bot Detection Function:
[
    {
        "key": "userAgent",
        "type": "string",
        "label": "User Agent Property",
        "description": "The property that contains the user agent string (e.g. $raw_user_agent, $useragent)",
        "default": "$raw_user_agent",
        "secret": false,
        "required": true
    },
    {
        "key": "customBotPatterns",
        "type": "string",
        "label": "Custom Bot Patterns",
        "description": "Additional bot patterns to detect, separated by commas (e.g. mybot,customcrawler)",
        "default": "",
        "secret": false,
        "required": false
    },
    {
        "key": "customIpPrefixes",
        "type": "string",
        "label": "Custom IP Prefixes",
        "description": "Additional IPv4 or IPv6 prefixes in CIDR notation to block, separated by commas (e.g. 198.51.100.14/24,2001:db8::/48)",
        "default": "",
        "secret": false,
        "required": false
    }
]

Example 2 - Property Filter Function:
[
    {
        "key": "propertiesToFilter",
        "type": "string",
        "label": "Properties to filter",
        "description": "Comma-separated list of properties to filter (e.g. \"$set.email, $set.name, custom_prop\")",
        "required": true
    }
]

Example 3 - PII Hashing Function:
[
    {
        "key": "salt",
        "type": "string",
        "label": "Salt",
        "description": "A secret salt used for hashing. This should be kept secure and consistent.",
        "default": "",
        "secret": true,
        "required": true
    },
    {
        "key": "privateFields",
        "type": "string",
        "label": "Fields to hash",
        "description": "Comma-separated list of field names to hash. Can include both event properties and top-level event fields like distinct_id.",
        "default": "distinct_id,name,userid,email",
        "secret": false,
        "required": true
    },
    {
        "key": "includeSetProperties",
        "type": "boolean",
        "label": "Also hash $set and $set_once properties",
        "description": "Whether to also hash $set and $set_once properties that are used to update Person properties.",
        "default": true,
        "secret": false,
        "required": false
    }
]

Example 4 - Property Hashing Function:
[
    {
        "key": "propertiesToHash",
        "type": "string",
        "label": "Properties to Hash",
        "description": "Comma-separated list of property paths to hash (e.g. \"$ip,$email,$set.$phone\")",
        "default": "$ip",
        "secret": false,
        "required": true
    },
    {
        "key": "hashDistinctId",
        "type": "boolean",
        "label": "Hash Distinct ID",
        "description": "Whether to hash the distinct_id field",
        "default": false,
        "secret": false,
        "required": false
    },
    {
        "key": "salt",
        "type": "string",
        "label": "Salt",
        "description": "Optional salt to add to the hashed values for additional security",
        "default": "",
        "secret": true,
        "required": false
    }
]"""<|MERGE_RESOLUTION|>--- conflicted
+++ resolved
@@ -42,14 +42,9 @@
 ORDER BY week_of DESC
 
 Important HogQL differences versus other SQL dialects:
-<<<<<<< HEAD
 - JSON properties are accessed using `properties.foo.bar` instead of `properties->foo->bar`
 - JSON properties can also be accessed using `properties.foo['bar']` (note the single quotes)
-=======
-- JSON properties are accessed like `properties.foo.bar` instead of `properties->foo->bar`
 - toFloat64OrNull() and toFloat64() are NOT SUPPORTED. Use toFloat() instead. If you use them, the query will NOT WORK.
-
->>>>>>> f9d375c9
 """
 
 SCHEMA_MESSAGE = """
