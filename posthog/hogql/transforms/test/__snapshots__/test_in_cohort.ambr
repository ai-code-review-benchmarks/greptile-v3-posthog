# serializer version: 1
# name: TestInCohort.test_in_cohort_conjoined_dynamic
  '''
  -- ClickHouse
  
  SELECT events.event AS event 
  FROM events LEFT JOIN (
  SELECT cohortpeople.person_id AS cohort_person_id, 1 AS matched, cohortpeople.cohort_id AS cohort_id 
  FROM cohortpeople 
  WHERE and(equals(cohortpeople.team_id, 420), equals(cohortpeople.cohort_id, XX), equals(cohortpeople.version, 0))) AS __in_cohort ON equals(__in_cohort.cohort_person_id, events.person_id) 
  WHERE and(equals(events.team_id, 420), and(1, equals(events.event, %(hogql_val_0)s)), ifNull(equals(__in_cohort.matched, 1), 0)) 
  LIMIT 100 
  SETTINGS readonly=2, max_execution_time=60, allow_experimental_object_type=1
  
  -- HogQL
  
  SELECT event 
  FROM events LEFT JOIN (
  SELECT person_id AS cohort_person_id, 1 AS matched, cohort_id 
  FROM raw_cohort_people 
  WHERE and(equals(cohort_id, XX), equals(version, 0))) AS __in_cohort ON equals(__in_cohort.cohort_person_id, person_id) 
  WHERE and(and(1, equals(event, 'RANDOM_TEST_ID::UUID')), equals(__in_cohort.matched, 1)) 
  LIMIT 100
  '''
# ---
# name: TestInCohort.test_in_cohort_conjoined_int
  '''
  -- ClickHouse
  
  SELECT events.event AS event 
  FROM events LEFT JOIN (
  SELECT person_static_cohort.person_id AS cohort_person_id, 1 AS matched, person_static_cohort.cohort_id AS cohort_id 
  FROM person_static_cohort 
  WHERE and(equals(person_static_cohort.team_id, 420), in(person_static_cohort.cohort_id, [2]))) AS __in_cohort ON equals(__in_cohort.cohort_person_id, events.person_id) 
  WHERE and(equals(events.team_id, 420), 1, ifNull(equals(__in_cohort.matched, 1), 0)) 
  LIMIT 100 
  SETTINGS readonly=2, max_execution_time=60, allow_experimental_object_type=1
  
  -- HogQL
  
  SELECT event 
  FROM events LEFT JOIN (
  SELECT person_id AS cohort_person_id, 1 AS matched, cohort_id 
  FROM static_cohort_people 
  WHERE in(cohort_id, [2])) AS __in_cohort ON equals(__in_cohort.cohort_person_id, person_id) 
  WHERE and(1, equals(__in_cohort.matched, 1)) 
  LIMIT 100
  '''
# ---
# name: TestInCohort.test_in_cohort_conjoined_string
  '''
  -- ClickHouse
  
  SELECT events.event AS event 
  FROM events LEFT JOIN (
  SELECT person_static_cohort.person_id AS cohort_person_id, 1 AS matched, person_static_cohort.cohort_id AS cohort_id 
  FROM person_static_cohort 
<<<<<<< HEAD
  WHERE and(equals(person_static_cohort.team_id, 420), in(person_static_cohort.cohort_id, [1]))) AS __in_cohort ON equals(__in_cohort.cohort_person_id, events.person_id) 
=======
  WHERE and(equals(person_static_cohort.team_id, 420), in(person_static_cohort.cohort_id, [3]))) AS __in_cohort ON equals(__in_cohort.cohort_person_id, events.person_id) 
>>>>>>> b67c67c7
  WHERE and(equals(events.team_id, 420), 1, ifNull(equals(__in_cohort.matched, 1), 0)) 
  LIMIT 100 
  SETTINGS readonly=2, max_execution_time=60, allow_experimental_object_type=1
  
  -- HogQL
  
  SELECT event 
  FROM events LEFT JOIN (
  SELECT person_id AS cohort_person_id, 1 AS matched, cohort_id 
  FROM static_cohort_people 
<<<<<<< HEAD
  WHERE in(cohort_id, [1])) AS __in_cohort ON equals(__in_cohort.cohort_person_id, person_id) 
=======
  WHERE in(cohort_id, [3])) AS __in_cohort ON equals(__in_cohort.cohort_person_id, person_id) 
>>>>>>> b67c67c7
  WHERE and(1, equals(__in_cohort.matched, 1)) 
  LIMIT 100
  '''
# ---
# name: TestInCohort.test_in_cohort_dynamic
  '''
  -- ClickHouse
  
  SELECT events.event AS event 
  FROM events LEFT JOIN (
  SELECT cohortpeople.person_id AS person_id, 1 AS matched 
  FROM cohortpeople 
  WHERE and(equals(cohortpeople.team_id, 420), equals(cohortpeople.cohort_id, XX)) 
  GROUP BY cohortpeople.person_id, cohortpeople.cohort_id, cohortpeople.version 
  HAVING ifNull(greater(sum(cohortpeople.sign), 0), 0)) AS in_cohort__XX ON equals(in_cohort__XX.person_id, events.person_id) 
  WHERE and(equals(events.team_id, 420), ifNull(equals(in_cohort__XX.matched, 1), 0), equals(events.event, %(hogql_val_0)s)) 
  LIMIT 100 
  SETTINGS readonly=2, max_execution_time=60, allow_experimental_object_type=1
  
  -- HogQL
  
  SELECT event 
  FROM events LEFT JOIN (
  SELECT person_id, 1 AS matched 
  FROM raw_cohort_people 
  WHERE equals(cohort_id, XX) 
  GROUP BY person_id, cohort_id, version 
  HAVING greater(sum(sign), 0)) AS in_cohort__XX ON equals(in_cohort__XX.person_id, person_id) 
  WHERE and(equals(in_cohort__XX.matched, 1), equals(event, 'RANDOM_TEST_ID::UUID')) 
  LIMIT 100
  '''
# ---
# name: TestInCohort.test_in_cohort_static
  '''
  -- ClickHouse
  
  SELECT events.event AS event 
  FROM events LEFT JOIN (
  SELECT person_static_cohort.person_id AS person_id, 1 AS matched 
  FROM person_static_cohort 
  WHERE and(equals(person_static_cohort.team_id, 420), equals(person_static_cohort.cohort_id, XX))) AS in_cohort__XX ON equals(in_cohort__XX.person_id, events.person_id) 
  WHERE and(equals(events.team_id, 420), ifNull(equals(in_cohort__XX.matched, 1), 0)) 
  LIMIT 100 
  SETTINGS readonly=2, max_execution_time=60, allow_experimental_object_type=1
  
  -- HogQL
  
  SELECT event 
  FROM events LEFT JOIN (
  SELECT person_id, 1 AS matched 
  FROM static_cohort_people 
  WHERE equals(cohort_id, XX)) AS in_cohort__XX ON equals(in_cohort__XX.person_id, person_id) 
  WHERE equals(in_cohort__XX.matched, 1) 
  LIMIT 100
  '''
# ---
# name: TestInCohort.test_in_cohort_strings
  '''
  -- ClickHouse
  
  SELECT events.event AS event 
  FROM events LEFT JOIN (
  SELECT person_static_cohort.person_id AS person_id, 1 AS matched 
  FROM person_static_cohort 
  WHERE and(equals(person_static_cohort.team_id, 420), equals(person_static_cohort.cohort_id, XX))) AS in_cohort__XX ON equals(in_cohort__XX.person_id, events.person_id) 
  WHERE and(equals(events.team_id, 420), ifNull(equals(in_cohort__XX.matched, 1), 0)) 
  LIMIT 100 
  SETTINGS readonly=2, max_execution_time=60, allow_experimental_object_type=1
  
  -- HogQL
  
  SELECT event 
  FROM events LEFT JOIN (
  SELECT person_id, 1 AS matched 
  FROM static_cohort_people 
  WHERE equals(cohort_id, XX)) AS in_cohort__XX ON equals(in_cohort__XX.person_id, person_id) 
  WHERE equals(in_cohort__XX.matched, 1) 
  LIMIT 100
  '''
# ---<|MERGE_RESOLUTION|>--- conflicted
+++ resolved
@@ -55,11 +55,7 @@
   FROM events LEFT JOIN (
   SELECT person_static_cohort.person_id AS cohort_person_id, 1 AS matched, person_static_cohort.cohort_id AS cohort_id 
   FROM person_static_cohort 
-<<<<<<< HEAD
-  WHERE and(equals(person_static_cohort.team_id, 420), in(person_static_cohort.cohort_id, [1]))) AS __in_cohort ON equals(__in_cohort.cohort_person_id, events.person_id) 
-=======
   WHERE and(equals(person_static_cohort.team_id, 420), in(person_static_cohort.cohort_id, [3]))) AS __in_cohort ON equals(__in_cohort.cohort_person_id, events.person_id) 
->>>>>>> b67c67c7
   WHERE and(equals(events.team_id, 420), 1, ifNull(equals(__in_cohort.matched, 1), 0)) 
   LIMIT 100 
   SETTINGS readonly=2, max_execution_time=60, allow_experimental_object_type=1
@@ -70,11 +66,7 @@
   FROM events LEFT JOIN (
   SELECT person_id AS cohort_person_id, 1 AS matched, cohort_id 
   FROM static_cohort_people 
-<<<<<<< HEAD
-  WHERE in(cohort_id, [1])) AS __in_cohort ON equals(__in_cohort.cohort_person_id, person_id) 
-=======
   WHERE in(cohort_id, [3])) AS __in_cohort ON equals(__in_cohort.cohort_person_id, person_id) 
->>>>>>> b67c67c7
   WHERE and(1, equals(__in_cohort.matched, 1)) 
   LIMIT 100
   '''
