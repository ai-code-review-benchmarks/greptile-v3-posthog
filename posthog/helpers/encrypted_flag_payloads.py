--- conflicted
+++ resolved
@@ -1,15 +1,11 @@
-<<<<<<< HEAD
 from typing import Any, Optional
-from posthog.auth import PersonalAPIKeyAuthentication
-from posthog.temporal.common.codec import EncryptionCodec
+
 from django.conf import settings
+
 from structlog import get_logger
-=======
-from django.conf import settings
 
 from posthog.auth import PersonalAPIKeyAuthentication
 from posthog.temporal.common.codec import EncryptionCodec
->>>>>>> e3bc8ba7
 
 REDACTED_PAYLOAD_VALUE = '"********* (encrypted)"'
 
