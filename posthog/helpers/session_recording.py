import base64
import dataclasses
import gzip
import json
from collections import defaultdict
<<<<<<< HEAD
from datetime import datetime, timedelta, timezone
from typing import (
    Any,
    DefaultDict,
    Dict,
    Generator,
    List,
    Optional,
    TypedDict,
    Union,
)
=======
from datetime import datetime, timedelta
from typing import DefaultDict, Dict, Generator, List, Optional, TypedDict, Union
>>>>>>> 86e570bb

from sentry_sdk.api import capture_exception, capture_message

from posthog.models import utils

FULL_SNAPSHOT = 2

Event = Dict
SnapshotData = Dict
WindowId = Optional[str]

<<<<<<< HEAD
# NOTE: For reference here are some helpful enum mappings from rrweb
# https://github.com/rrweb-io/rrweb/blob/master/packages/rrweb/src/types.ts

# event.type
RRWEB_MAP_EVENT_TYPE = [
    0,  # DomContentLoaded
    1,  # Load
    2,  # FullSnapshot
    3,  # IncrementalSnapshot
    4,  # Meta
    5,  # Custom
    6,  # Plugin
]

# event.data.source
RRWEB_MAP_EVENT_DATA_SOURCE = [
    0,  # Mutation
    1,  # MouseMove
    2,  # MouseInteraction
    3,  # Scroll
    4,  # ViewportResize
    5,  # Input
    6,  # TouchMove
    7,  # MediaInteraction
    8,  # StyleSheetRule
    9,  # CanvasMutation
    10,  # Font
    11,  # Log
    12,  # Drag
    13,  # StyleDeclaration
    14,  # Selection
]

# event.data.type
RRWEB_MAP_EVENT_DATA_TYPE = [
    0,  # MouseUp
    1,  # MouseDown
    2,  # Click
    3,  # ContextMenu
    4,  # DblClick
    5,  # Focus
    6,  # Blur
    7,  # TouchStart
    8,  # TouchMove_Departed
    9,  # TouchEnd
    10,  # TouchCancel
]


class RecordingSegment(TypedDict):
=======
# List of properties from the event payload we care about for our uncompressed `events_summary`
# NOTE: We should keep this as minimal as possible
EVENT_SUMMARY_DATA_INCLUSIONS = [
    "type",
    "source",
    "tag",
    "plugin",
    "href",
    "width",
    "height",
    "payload.href",
    "payload.level",
]

# NOTE: EventSummary is a minimal version of full events, containing only some of the "data" content - strings and numbers
class SessionRecordingEventSummary(TypedDict):
    timestamp: int
    type: int
    # keys of this object should be any of EVENT_SUMMARY_DATA_INCLUSIONS
    data: Dict[str, Union[int, str]]


@dataclasses.dataclass
class EventActivityData:
    timestamp: datetime
    is_active: bool


@dataclasses.dataclass
class RecordingSegment:
>>>>>>> 86e570bb
    start_time: datetime
    end_time: datetime
    window_id: WindowId
    is_active: bool


@dataclasses.dataclass
class SnapshotDataTaggedWithWindowId:
    window_id: WindowId
    snapshot_data: SnapshotData


# NOTE: EventSummary is a minimal version of full events, containing only some of the "data" content - strings and numbers
class SessionRecordingEventSummary(TypedDict):
    timestamp: int
    type: int
    data: Dict[str, Union[int, str]]


@dataclasses.dataclass
class SessionRecordingEvent:
    timestamp: datetime
    distinct_id: str
    session_id: str
    window_id: str
    snapshot_data: Dict[str, Any]
    events_summary: List[SessionRecordingEventSummary]


@dataclasses.dataclass
class RecordingMetadata:
    distinct_id: str
    segments: List[RecordingSegment]
    start_and_end_times_by_window_id: Dict[WindowId, RecordingSegment]


@dataclasses.dataclass
class DecompressedRecordingData:
    has_next: bool
    snapshot_data_by_window_id: Dict[WindowId, List[Union[SnapshotData, SessionRecordingEventSummary]]]


def preprocess_session_recording_events_for_clickhouse(events: List[Event]) -> List[Event]:
    result = []
    snapshots_by_session_and_window_id = defaultdict(list)
    for event in events:
        if is_unchunked_snapshot(event):
            session_id = event["properties"]["$session_id"]
            window_id = event["properties"].get("$window_id")
            snapshots_by_session_and_window_id[(session_id, window_id)].append(event)
        else:
            result.append(event)

    for _, snapshots in snapshots_by_session_and_window_id.items():
        result.extend(list(compress_and_chunk_snapshots(snapshots)))

    return result


def compress_and_chunk_snapshots(events: List[Event], chunk_size=512 * 1024) -> Generator[Event, None, None]:
    data_list = [event["properties"]["$snapshot_data"] for event in events]
    session_id = events[0]["properties"]["$session_id"]
    has_full_snapshot = any(snapshot_data["type"] == FULL_SNAPSHOT for snapshot_data in data_list)
    window_id = events[0]["properties"].get("$window_id")

    compressed_data = compress_to_string(json.dumps(data_list))

    id = str(utils.UUIDT())
    chunks = chunk_string(compressed_data, chunk_size)

    for index, chunk in enumerate(chunks):
        yield {
            **events[0],
            "properties": {
                **events[0]["properties"],
                "$session_id": session_id,
                "$window_id": window_id,
                # If it is the first chunk we include all events
                "$snapshot_data": {
                    "chunk_id": id,
                    "chunk_index": index,
                    "chunk_count": len(chunks),
                    "data": chunk,
                    "compression": "gzip-base64",
                    "has_full_snapshot": has_full_snapshot,
<<<<<<< HEAD
=======
                    # We only store this field on the first chunk as it contains all events, not just this chunk
>>>>>>> 86e570bb
                    "events_summary": get_events_summary_from_snapshot_data(data_list) if index == 0 else None,
                },
            },
        }


def chunk_string(string: str, chunk_length: int) -> List[str]:
    """Split a string into chunk_length-sized elements. Reversal operation: `''.join()`."""
    return [string[0 + offset : chunk_length + offset] for offset in range(0, len(string), chunk_length)]


def is_unchunked_snapshot(event: Dict) -> bool:
    try:
        is_snapshot = event["event"] == "$snapshot"
    except KeyError:
        raise ValueError('All events must have the event name field "event"!')
    try:
        return is_snapshot and "chunk_id" not in event["properties"]["$snapshot_data"]
    except KeyError:
        capture_exception()
        raise ValueError('$snapshot events must contain property "$snapshot_data"!')


def compress_to_string(json_string: str) -> str:
    compressed_data = gzip.compress(json_string.encode("utf-16", "surrogatepass"))
    return base64.b64encode(compressed_data).decode("utf-8")


def decompress(base64data: str) -> str:
    compressed_bytes = base64.b64decode(base64data)
    return gzip.decompress(compressed_bytes).decode("utf-16", "surrogatepass")


def decompress_chunked_snapshot_data(
    team_id: int,
    session_recording_id: str,
    all_recording_events: List[SnapshotDataTaggedWithWindowId],
    limit: Optional[int] = None,
    offset: int = 0,
    return_only_activity_data: bool = False,
) -> DecompressedRecordingData:
    """
    Before data is stored in clickhouse, it is compressed and then chunked. This function
    gets back to the original data by unchunking the events and then decompressing the data.

    If limit + offset is provided, then it will paginate the decompression by chunks (not by events, because
    you can't decompress an incomplete chunk).

    Depending on the size of the recording, this function can return a lot of data. To decrease the
    memory used, you should either use the pagination parameters or pass in 'return_only_activity_data' which
    drastically reduces the size of the data returned if you only want the activity data (used for metadata calculation)
    """

    if len(all_recording_events) == 0:
        return DecompressedRecordingData(has_next=False, snapshot_data_by_window_id={})

    snapshot_data_by_window_id = defaultdict(list)

    # Handle backward compatibility to the days of uncompressed and unchunked snapshots
    if "chunk_id" not in all_recording_events[0].snapshot_data:
        paginated_list = paginate_list(all_recording_events, limit, offset)
        for event in paginated_list.paginated_list:
            snapshot_data_by_window_id[event.window_id].append(
                get_events_summary_from_snapshot_data([event.snapshot_data])[0]
                if return_only_activity_data
                else event.snapshot_data
            )
        return DecompressedRecordingData(
            has_next=paginated_list.has_next, snapshot_data_by_window_id=snapshot_data_by_window_id
        )

    # Split decompressed recording events into their chunks
    chunks_collector: DefaultDict[str, List[SnapshotDataTaggedWithWindowId]] = defaultdict(list)
    for event in all_recording_events:
        chunks_collector[event.snapshot_data["chunk_id"]].append(event)

    # Paginate the list of chunks
    paginated_chunk_list = paginate_list(list(chunks_collector.values()), limit, offset)

    has_next = paginated_chunk_list.has_next
    chunk_list: List[List[SnapshotDataTaggedWithWindowId]] = paginated_chunk_list.paginated_list

    # Decompress the chunks and split the resulting events by window_id
    for chunks in chunk_list:
        if len(chunks) != chunks[0].snapshot_data["chunk_count"]:
            capture_message(
                "Did not find all session recording chunks! Team: {}, Session: {}, Chunk-id: {}. Found {} of {} expected chunks".format(
                    team_id,
                    session_recording_id,
                    chunks[0].snapshot_data["chunk_id"],
                    len(chunks),
                    chunks[0].snapshot_data["chunk_count"],
                )
            )
            continue

        b64_compressed_data = "".join(
            chunk.snapshot_data["data"] for chunk in sorted(chunks, key=lambda c: c.snapshot_data["chunk_index"])
        )
        decompressed_data = json.loads(decompress(b64_compressed_data))

        # Decompressed data can be large, and in metadata calculations, we only care if the event is "active"
        # This pares down the data returned, so we're not passing around a massive object
        if return_only_activity_data:
            events_with_only_activity_data = get_events_summary_from_snapshot_data(decompressed_data)
            snapshot_data_by_window_id[chunks[0].window_id].extend(events_with_only_activity_data)
        else:
            snapshot_data_by_window_id[chunks[0].window_id].extend(decompressed_data)
    return DecompressedRecordingData(has_next=has_next, snapshot_data_by_window_id=snapshot_data_by_window_id)


def is_active_event(event: SessionRecordingEventSummary) -> bool:
    """
    Determines which rr-web events are "active" - meaning user generated
    """
    active_rr_web_sources = [
        1,  # MouseMove,
        2,  # MouseInteraction,
        3,  # Scroll,
        4,  # ViewportResize,
        5,  # Input,
        6,  # TouchMove,
        7,  # MediaInteraction,
        12,  # Drag,
    ]
    return event["type"] == 3 and event["data"].get("source") in active_rr_web_sources


def parse_snapshot_timestamp(timestamp: int):
    return datetime.fromtimestamp(timestamp / 1000, timezone.utc)


ACTIVITY_THRESHOLD_SECONDS = 10


def get_active_segments_from_event_list(
    event_list: List[SessionRecordingEventSummary],
    window_id: WindowId,
    activity_threshold_seconds=ACTIVITY_THRESHOLD_SECONDS,
) -> List[RecordingSegment]:
    """
    Processes a list of events for a specific window_id to determine
    the segments of the recording where the user is "active". And active segment ends
    when there isn't another active event for activity_threshold_seconds seconds
    """
    active_event_timestamps = [event["timestamp"] for event in event_list if is_active_event(event)]

    active_recording_segments: List[RecordingSegment] = []
    current_active_segment: Optional[RecordingSegment] = None
    for current_timestamp_int in active_event_timestamps:
        current_timestamp = parse_snapshot_timestamp(current_timestamp_int)
        # If the time since the last active event is less than the threshold, continue the existing segment
        if current_active_segment and (current_timestamp - current_active_segment["end_time"]) <= timedelta(
            seconds=activity_threshold_seconds
        ):
            current_active_segment["end_time"] = current_timestamp

        # Otherwise, start a new segment
        else:
            if current_active_segment:
                active_recording_segments.append(current_active_segment)
            current_active_segment = RecordingSegment(
                start_time=current_timestamp, end_time=current_timestamp, window_id=window_id, is_active=True
            )

    # Add the active last segment if it hasn't already been added
    if current_active_segment and (
        len(active_recording_segments) == 0 or active_recording_segments[-1] != current_active_segment
    ):
        active_recording_segments.append(current_active_segment)

    return active_recording_segments


<<<<<<< HEAD
EVENT_SUMMARY_DATA_EXCLUSIONS = ["text"]


def get_events_summary_from_snapshot_data(snapshot_data: List[SnapshotData]) -> List[SessionRecordingEventSummary]:
    """
    Extract a minimal representation of the snapshot data events for easier querying.
    'data' values are included as long as they are strings or numbers and not in the exclusion list to keep the payload minimal
    """
    events_summary = [
        SessionRecordingEventSummary(
            timestamp=event["timestamp"],
            type=event["type"],
            data={
                key: value
                for key, value in event.get("data", {}).items()
                if type(value) in [str, int] and key not in EVENT_SUMMARY_DATA_EXCLUSIONS
            },
        )
        for event in snapshot_data
    ]

    # Not sure why, but events are sometimes slightly out of order
=======
def get_events_summary_from_snapshot_data(snapshot_data: List[SnapshotData]) -> List[SessionRecordingEventSummary]:
    """
    Extract a minimal representation of the snapshot data events for easier querying.
    'data' and 'data.payload' values are included as long as they are strings or numbers
    and in the inclusion list to keep the payload minimal
    """
    events_summary = []

    for event in snapshot_data:
        if "timestamp" not in event or "type" not in event:
            continue

        # Get all top level data values
        data = {
            key: value
            for key, value in event.get("data", {}).items()
            if type(value) in [str, int] and key in EVENT_SUMMARY_DATA_INCLUSIONS
        }
        # Some events have a payload, some values of which we want
        if event.get("data", {}).get("payload"):
            data["payload"] = {
                key: value
                for key, value in event["data"]["payload"].items()
                if type(value) in [str, int] and f"payload.{key}" in EVENT_SUMMARY_DATA_INCLUSIONS
            }

        events_summary.append(
            SessionRecordingEventSummary(
                timestamp=event["timestamp"],
                type=event["type"],
                data=data,
            )
        )

    # No guarantees are made about order so we sort here to be sure
>>>>>>> 86e570bb
    events_summary.sort(key=lambda x: x["timestamp"])

    return events_summary


def generate_inactive_segments_for_range(
    range_start_time: datetime,
    range_end_time: datetime,
    last_active_window_id: WindowId,
    start_and_end_times_by_window_id: Dict[WindowId, RecordingSegment],
    is_first_segment: bool = False,
    is_last_segment: bool = False,
) -> List[RecordingSegment]:
    """
    Given the start and end times of a known period of inactivity,
    this function will try create recording segments to fill the gap based on the
    start and end times of the given window_ids
    """

    window_ids_by_start_time = sorted(
        start_and_end_times_by_window_id, key=lambda x: start_and_end_times_by_window_id[x]["start_time"]
    )

    # Order of window_ids to use for generating inactive segments. Start with the window_id of the
    # last active segment, then try the other window_ids in order of start_time
    window_id_priority_list: List[WindowId] = [last_active_window_id] + window_ids_by_start_time

    inactive_segments: List[RecordingSegment] = []
    current_time = range_start_time

    for window_id in window_id_priority_list:
        window_start_time = start_and_end_times_by_window_id[window_id]["start_time"]
        window_end_time = start_and_end_times_by_window_id[window_id]["end_time"]
        if window_end_time > current_time and current_time < range_end_time:
            # Add/subtract a millisecond to make sure the segments don't exactly overlap
            segment_start_time = max(window_start_time, current_time)
            segment_end_time = min(window_end_time, range_end_time)
            inactive_segments.append(
                RecordingSegment(
                    start_time=segment_start_time, end_time=segment_end_time, window_id=window_id, is_active=False
                )
            )
            current_time = min(segment_end_time, window_end_time)

    # Ensure segments don't exactly overlap. This makes the corresponding player logic simpler
    for index, segment in enumerate(inactive_segments):
        if (index == 0 and segment["start_time"] == range_start_time and not is_first_segment) or (
            index > 0 and segment["start_time"] == inactive_segments[index - 1]["end_time"]
        ):
            segment["start_time"] = segment["start_time"] + timedelta(milliseconds=1)

        if index == len(inactive_segments) - 1 and segment["end_time"] == range_end_time and not is_last_segment:
            segment["end_time"] = segment["end_time"] - timedelta(milliseconds=1)

    return inactive_segments


@dataclasses.dataclass
class PaginatedList:
    has_next: bool
    paginated_list: List


def paginate_list(list_to_paginate: List, limit: Optional[int], offset: int) -> PaginatedList:
    if not limit:
        has_next = False
        paginated_list = list_to_paginate[offset:]
    elif offset + limit < len(list_to_paginate):
        has_next = True
        paginated_list = list_to_paginate[offset : offset + limit]
    else:
        has_next = False
        paginated_list = list_to_paginate[offset:]
    return PaginatedList(has_next=has_next, paginated_list=paginated_list)<|MERGE_RESOLUTION|>--- conflicted
+++ resolved
@@ -3,7 +3,6 @@
 import gzip
 import json
 from collections import defaultdict
-<<<<<<< HEAD
 from datetime import datetime, timedelta, timezone
 from typing import (
     Any,
@@ -15,10 +14,6 @@
     TypedDict,
     Union,
 )
-=======
-from datetime import datetime, timedelta
-from typing import DefaultDict, Dict, Generator, List, Optional, TypedDict, Union
->>>>>>> 86e570bb
 
 from sentry_sdk.api import capture_exception, capture_message
 
@@ -30,7 +25,6 @@
 SnapshotData = Dict
 WindowId = Optional[str]
 
-<<<<<<< HEAD
 # NOTE: For reference here are some helpful enum mappings from rrweb
 # https://github.com/rrweb-io/rrweb/blob/master/packages/rrweb/src/types.ts
 
@@ -80,8 +74,6 @@
 ]
 
 
-class RecordingSegment(TypedDict):
-=======
 # List of properties from the event payload we care about for our uncompressed `events_summary`
 # NOTE: We should keep this as minimal as possible
 EVENT_SUMMARY_DATA_INCLUSIONS = [
@@ -96,23 +88,9 @@
     "payload.level",
 ]
 
-# NOTE: EventSummary is a minimal version of full events, containing only some of the "data" content - strings and numbers
-class SessionRecordingEventSummary(TypedDict):
-    timestamp: int
-    type: int
-    # keys of this object should be any of EVENT_SUMMARY_DATA_INCLUSIONS
-    data: Dict[str, Union[int, str]]
-
-
-@dataclasses.dataclass
-class EventActivityData:
-    timestamp: datetime
-    is_active: bool
-
 
 @dataclasses.dataclass
 class RecordingSegment:
->>>>>>> 86e570bb
     start_time: datetime
     end_time: datetime
     window_id: WindowId
@@ -198,10 +176,7 @@
                     "data": chunk,
                     "compression": "gzip-base64",
                     "has_full_snapshot": has_full_snapshot,
-<<<<<<< HEAD
-=======
                     # We only store this field on the first chunk as it contains all events, not just this chunk
->>>>>>> 86e570bb
                     "events_summary": get_events_summary_from_snapshot_data(data_list) if index == 0 else None,
                 },
             },
@@ -376,30 +351,6 @@
     return active_recording_segments
 
 
-<<<<<<< HEAD
-EVENT_SUMMARY_DATA_EXCLUSIONS = ["text"]
-
-
-def get_events_summary_from_snapshot_data(snapshot_data: List[SnapshotData]) -> List[SessionRecordingEventSummary]:
-    """
-    Extract a minimal representation of the snapshot data events for easier querying.
-    'data' values are included as long as they are strings or numbers and not in the exclusion list to keep the payload minimal
-    """
-    events_summary = [
-        SessionRecordingEventSummary(
-            timestamp=event["timestamp"],
-            type=event["type"],
-            data={
-                key: value
-                for key, value in event.get("data", {}).items()
-                if type(value) in [str, int] and key not in EVENT_SUMMARY_DATA_EXCLUSIONS
-            },
-        )
-        for event in snapshot_data
-    ]
-
-    # Not sure why, but events are sometimes slightly out of order
-=======
 def get_events_summary_from_snapshot_data(snapshot_data: List[SnapshotData]) -> List[SessionRecordingEventSummary]:
     """
     Extract a minimal representation of the snapshot data events for easier querying.
@@ -435,7 +386,6 @@
         )
 
     # No guarantees are made about order so we sort here to be sure
->>>>>>> 86e570bb
     events_summary.sort(key=lambda x: x["timestamp"])
 
     return events_summary
