from django.contrib import admin
from django.contrib.auth.admin import UserAdmin as DjangoUserAdmin
from django.utils.html import format_html
from django.utils.translation import gettext_lazy as _

from posthog.models import (
    Action,
    ActionStep,
    Element,
    Event,
    FeatureFlag,
    Insight,
    Organization,
    Person,
    Plugin,
    PluginConfig,
    Team,
    User,
)

admin.site.register(Person)
admin.site.register(Element)
admin.site.register(FeatureFlag)
admin.site.register(Action)
admin.site.register(ActionStep)
admin.site.register(Insight)


@admin.register(Plugin)
class PluginAdmin(admin.ModelAdmin):
    list_display = (
        "id",
        "name",
        "organization_id",
        "is_global",
    )
    list_filter = ("plugin_type", "is_global")
    search_fields = ("name",)
    ordering = ("-created_at",)


@admin.register(Team)
class TeamAdmin(admin.ModelAdmin):
    list_display = ("id", "name", "organization_link", "organization_id")
    search_fields = ("name", "organization__id", "organization__name")

    def organization_link(self, team: Team):
        return format_html(
            '<a href="/admin/posthog/organization/{}/change/">{}</a>', team.organization.pk, team.organization.name
        )


@admin.register(PluginConfig)
class PluginConfigAdmin(admin.ModelAdmin):
    list_display = (
        "plugin_id",
        "team_id",
    )
    ordering = ("-created_at",)


@admin.register(Event)
class EventAdmin(admin.ModelAdmin):
    readonly_fields = ("timestamp",)
    list_display = (
        "timestamp",
        "event",
        "id",
    )

    def get_queryset(self, request):
        qs = super().get_queryset(request)
        return qs.order_by("-timestamp")


@admin.register(User)
class UserAdmin(DjangoUserAdmin):
    """Define admin model for custom User model with no email field."""

    change_form_template = "loginas/change_form.html"

    fieldsets = (
        (None, {"fields": ("email", "password", "organization_name", "org_count")}),
        (_("Personal info"), {"fields": ("first_name", "last_name")}),
        (_("Permissions"), {"fields": ("is_active", "is_staff",)},),
        (_("Important dates"), {"fields": ("last_login", "date_joined")}),
        (_("PostHog"), {"fields": ("temporary_token",)}),
    )
    add_fieldsets = ((None, {"classes": ("wide",), "fields": ("email", "password1", "password2"),}),)
    list_display = (
        "email",
        "first_name",
        "last_name",
        "organization_name",
        "org_count",
        "is_staff",
    )
    list_filter = ("is_staff", "is_active", "groups")
    search_fields = ("email", "first_name", "last_name")
    readonly_fields = ["organization_name", "org_count"]
    ordering = ("email",)

    def organization_name(self, user: User):
        if not user.organization:
            return "No Organization"

        return format_html(
            '<a href="/admin/posthog/organization/{}/change/">{}</a>', user.organization.pk, user.organization.name
        )

    def org_count(self, user: User) -> int:
        return user.organization_memberships.count()


class OrganizationMemberInline(admin.TabularInline):
    extra = 0
    model = Organization.members.through


class OrganizationTeamInline(admin.TabularInline):
    extra = 0
    model = Team

    fields = (
        "id",
        "displayed_name",
        "api_token",
        "app_urls",
        "name",
        "created_at",
        "updated_at",
        "anonymize_ips",
        "completed_snippet_onboarding",
        "ingested_event",
        "session_recording_opt_in",
        "session_recording_retention_period_days",
        "signup_token",
        "is_demo",
        "access_control",
        "test_account_filters",
        "path_cleaning_filters",
        "timezone",
        "data_attributes",
        "correlation_config",
        "plugins_opt_in",
        "opt_out_capture",
    )
    readonly_fields = ("id", "displayed_name", "created_at", "updated_at")

    def displayed_name(self, team: Team):
        return format_html('<a href="/admin/posthog/team/{}/change/">{}. {}</a>', team.pk, team.pk, team.name)


@admin.register(Organization)
class OrganizationAdmin(admin.ModelAdmin):
    fields = [
        "name",
        "personalization",
        "setup_section_2_completed",
        "created_at",
        "updated_at",
        "plugins_access_level",
        "billing_plan",
        "organization_billing_link",
        "usage",
    ]
    inlines = [
        OrganizationTeamInline,
        OrganizationMemberInline,
    ]
    readonly_fields = ["created_at", "updated_at", "billing_plan", "organization_billing_link", "usage"]
    search_fields = ("name", "members__email")
    list_display = (
        "name",
        "created_at",
        "plugins_access_level",
        "members_count",
        "first_member",
        "organization_billing_link",
    )

    def members_count(self, organization: Organization):
        return organization.members.count()

    def first_member(self, organization: Organization):
        user = organization.members.order_by("id").first()
<<<<<<< HEAD
        return mark_safe(f'<a href="/admin/posthog/user/{user.pk}/change/">{user.email}</a>')
=======
        return format_html('<a href="/admin/posthog/user/{}/change/">{}</a>', user.pk, user.email)
>>>>>>> f641e6b6

    def organization_billing_link(self, organization: Organization) -> str:
        return format_html(
            '<a href="/admin/multi_tenancy/organizationbilling/{}/change/">Billing →</a>', organization.pk
        )

    def usage(self, organization: Organization):
        return format_html(
            '<a target="_blank" href="/insights/new?insight=TRENDS&interval=day&display=ActionsLineGraph&events=%5B%7B%22id%22%3A%22%24pageview%22%2C%22name%22%3A%22%24pageview%22%2C%22type%22%3A%22events%22%2C%22order%22%3A0%2C%22math%22%3A%22dau%22%7D%5D&properties=%5B%7B%22key%22%3A%22organization_id%22%2C%22value%22%3A%22{}%22%2C%22operator%22%3A%22exact%22%2C%22type%22%3A%22person%22%7D%5D&actions=%5B%5D&new_entity=%5B%5D">See usage on PostHog →</a>',
            organization.id,
        )


class OrganizationBillingAdmin(admin.ModelAdmin):
    search_fields = ("name", "members__email")<|MERGE_RESOLUTION|>--- conflicted
+++ resolved
@@ -184,11 +184,7 @@
 
     def first_member(self, organization: Organization):
         user = organization.members.order_by("id").first()
-<<<<<<< HEAD
-        return mark_safe(f'<a href="/admin/posthog/user/{user.pk}/change/">{user.email}</a>')
-=======
-        return format_html('<a href="/admin/posthog/user/{}/change/">{}</a>', user.pk, user.email)
->>>>>>> f641e6b6
+        return format_html(f'<a href="/admin/posthog/user/{user.pk}/change/">{user.email}</a>')
 
     def organization_billing_link(self, organization: Organization) -> str:
         return format_html(
