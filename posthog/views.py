--- conflicted
+++ resolved
@@ -112,14 +112,10 @@
         {
             "django": True,
             "redis": is_redis_alive() or TEST,
-<<<<<<< HEAD
             "plugins": is_plugin_server_alive() or TEST,
             "celery": is_celery_alive() or TEST,
             "db": is_postgres_alive(),
-=======
-            "db": is_postgres_alive(),
             "initiated": User.objects.exists(),
             "cloud": settings.MULTI_TENANCY,
->>>>>>> c46bae86
         }
     )