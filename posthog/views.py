--- conflicted
+++ resolved
@@ -185,12 +185,9 @@
             if not settings.E2E_TESTING
             else False,  # Enables E2E testing of signup flow
             "cloud": settings.MULTI_TENANCY,
-<<<<<<< HEAD
             "ee_available": settings.EE_AVAILABLE,
             "ee_enabled": is_ee_enabled(),
-=======
             "db_backend": settings.PRIMARY_DB.value,
->>>>>>> fbd68447
             "available_social_auth_providers": get_available_social_auth_providers(),
             "available_timezones": get_available_timezones_with_offsets(),
             "opt_out_capture": os.environ.get("OPT_OUT_CAPTURE", False),
