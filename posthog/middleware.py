import re
from ipaddress import ip_address, ip_network

from django.conf import settings
from django.core.exceptions import MiddlewareNotUsed
from django.http import HttpResponse, HttpRequest
from ipaddress import ip_address, ip_network
from django.conf import settings
from django.contrib.sessions.middleware import SessionMiddleware


class AllowIP(object):
    def __init__(self, get_response):
<<<<<<< HEAD
        if getattr(settings, "ALLOWED_IP_BLOCKS", False):
            self.ip_blocks = [item.strip() for item in settings.ALLOWED_IP_BLOCKS.split(",")]  # type: ignore
        else:
=======
        if not settings.ALLOWED_IP_BLOCKS:
>>>>>>> 561043e5
            # this will make Django skip this middleware for all future requests
            raise MiddlewareNotUsed()
        self.ip_blocks = settings.ALLOWED_IP_BLOCKS

        if getattr(settings, "TRUSTED_PROXIES", False):
            self.trusted_proxies = [
                item.strip() for item in getattr(settings, "TRUSTED_PROXIES").split(",")
            ]
        self.get_response = get_response

    def get_forwarded_for(self, request: HttpRequest):
        forwarded_for = request.META.get("HTTP_X_FORWARDED_FOR")
        if forwarded_for is not None:
            return [ip.strip() for ip in forwarded_for.split(",")]
        else:
            return []

    def extract_client_ip(self, request: HttpRequest):
        client_ip = request.META["REMOTE_ADDR"]
        if getattr(settings, "USE_X_FORWARDED_HOST", False):
            forwarded_for = self.get_forwarded_for(request)
            if forwarded_for:
                closest_proxy = client_ip
                client_ip = forwarded_for.pop(0)
                if getattr(settings, "TRUST_ALL_PROXIES", False):
                    return client_ip
                proxies = [closest_proxy] + forwarded_for
                for proxy in proxies:
                    if proxy not in self.trusted_proxies:
                        return None
        return client_ip

    def __call__(self, request: HttpRequest):
        response: HttpResponse = self.get_response(request)
        if request.path.split("/")[1] in [
            "decide",
            "engage",
            "track",
            "capture",
            "batch",
            "e",
            "static",
        ]:
            return response
        ip = self.extract_client_ip(request)
        if ip and any(
            ip_address(ip) in ip_network(block, strict=False)
            for block in self.ip_blocks
        ):
            return response
        return HttpResponse(
            "Your IP is not allowed. Check your ALLOWED_IP_BLOCKS settings. If you are behind a proxy, you need to set TRUSTED_PROXIES. See https://posthog.com/docs/deployment/running-behind-proxy"
        )


class SameSiteSessionMiddleware(SessionMiddleware):
    def process_response(self, request, response):
        response = super(SameSiteSessionMiddleware, self).process_response(
            request, response
        )

        if settings.SESSION_COOKIE_NAME in response.cookies:
            response.cookies[settings.SESSION_COOKIE_NAME]["samesite"] = "None"

        return response<|MERGE_RESOLUTION|>--- conflicted
+++ resolved
@@ -1,6 +1,4 @@
-import re
 from ipaddress import ip_address, ip_network
-
 from django.conf import settings
 from django.core.exceptions import MiddlewareNotUsed
 from django.http import HttpResponse, HttpRequest
@@ -11,13 +9,7 @@
 
 class AllowIP(object):
     def __init__(self, get_response):
-<<<<<<< HEAD
-        if getattr(settings, "ALLOWED_IP_BLOCKS", False):
-            self.ip_blocks = [item.strip() for item in settings.ALLOWED_IP_BLOCKS.split(",")]  # type: ignore
-        else:
-=======
         if not settings.ALLOWED_IP_BLOCKS:
->>>>>>> 561043e5
             # this will make Django skip this middleware for all future requests
             raise MiddlewareNotUsed()
         self.ip_blocks = settings.ALLOWED_IP_BLOCKS
