# serializer version: 1
# name: TestSessionRecordings.test_can_filter_by_exact_url
  '''
  /* user_id:0 request:_snapshot_ */
  SELECT pointer_target_fixed AS pointer_target_fixed,
         pointer_relative_x AS pointer_relative_x,
         client_y AS client_y,
         count(*) AS cnt
  FROM
    (SELECT heatmaps.distinct_id AS distinct_id,
            heatmaps.pointer_target_fixed AS pointer_target_fixed,
            round(divide(heatmaps.x, heatmaps.viewport_width), 2) AS pointer_relative_x,
            multiply(heatmaps.y, heatmaps.scale_factor) AS client_y
     FROM heatmaps
     WHERE and(equals(heatmaps.team_id, 2), equals(heatmaps.type, 'rageclick'), greaterOrEquals(toTimeZone(heatmaps.timestamp, 'UTC'), toDate('2023-03-08')), equals(heatmaps.current_url, 'http://example.com')))
  GROUP BY pointer_target_fixed,
           pointer_relative_x,
           client_y
  LIMIT 1000000 SETTINGS readonly=2,
                         max_execution_time=60,
                         allow_experimental_object_type=1
  '''
# ---
# name: TestSessionRecordings.test_can_filter_by_exact_url.1
  '''
  /* user_id:0 request:_snapshot_ */
  SELECT pointer_target_fixed AS pointer_target_fixed,
         pointer_relative_x AS pointer_relative_x,
         client_y AS client_y,
         count(*) AS cnt
  FROM
    (SELECT heatmaps.distinct_id AS distinct_id,
            heatmaps.pointer_target_fixed AS pointer_target_fixed,
            round(divide(heatmaps.x, heatmaps.viewport_width), 2) AS pointer_relative_x,
            multiply(heatmaps.y, heatmaps.scale_factor) AS client_y
     FROM heatmaps
     WHERE and(equals(heatmaps.team_id, 2), equals(heatmaps.type, 'rageclick'), greaterOrEquals(toTimeZone(heatmaps.timestamp, 'UTC'), toDate('2023-03-08')), equals(heatmaps.current_url, 'http://example.com/about')))
  GROUP BY pointer_target_fixed,
           pointer_relative_x,
           client_y
  LIMIT 1000000 SETTINGS readonly=2,
                         max_execution_time=60,
                         allow_experimental_object_type=1
  '''
# ---
# name: TestSessionRecordings.test_can_filter_by_exact_url.2
  '''
  /* user_id:0 request:_snapshot_ */
  SELECT pointer_target_fixed AS pointer_target_fixed,
         pointer_relative_x AS pointer_relative_x,
         client_y AS client_y,
         count(*) AS cnt
  FROM
    (SELECT heatmaps.distinct_id AS distinct_id,
            heatmaps.pointer_target_fixed AS pointer_target_fixed,
            round(divide(heatmaps.x, heatmaps.viewport_width), 2) AS pointer_relative_x,
            multiply(heatmaps.y, heatmaps.scale_factor) AS client_y
     FROM heatmaps
     WHERE and(equals(heatmaps.team_id, 2), equals(heatmaps.type, 'rageclick'), greaterOrEquals(toTimeZone(heatmaps.timestamp, 'UTC'), toDate('2023-03-08')), match(heatmaps.current_url, 'http://example.com*')))
  GROUP BY pointer_target_fixed,
           pointer_relative_x,
           client_y
  LIMIT 1000000 SETTINGS readonly=2,
                         max_execution_time=60,
                         allow_experimental_object_type=1
  '''
# ---
# name: TestSessionRecordings.test_can_filter_by_viewport_0_min_150
  '''
  /* user_id:0 request:_snapshot_ */
  SELECT pointer_target_fixed AS pointer_target_fixed,
         pointer_relative_x AS pointer_relative_x,
         client_y AS client_y,
         count(*) AS cnt
  FROM
    (SELECT heatmaps.distinct_id AS distinct_id,
            heatmaps.pointer_target_fixed AS pointer_target_fixed,
            round(divide(heatmaps.x, heatmaps.viewport_width), 2) AS pointer_relative_x,
            multiply(heatmaps.y, heatmaps.scale_factor) AS client_y
     FROM heatmaps
     WHERE and(equals(heatmaps.team_id, 2), ifNull(greaterOrEquals(heatmaps.viewport_width, round(divide(150, 16))), 0), equals(heatmaps.type, 'click'), greaterOrEquals(toTimeZone(heatmaps.timestamp, 'UTC'), toDate('2023-03-08'))))
  GROUP BY pointer_target_fixed,
           pointer_relative_x,
           client_y
  LIMIT 1000000 SETTINGS readonly=2,
                         max_execution_time=60,
                         allow_experimental_object_type=1
  '''
# ---
# name: TestSessionRecordings.test_can_filter_by_viewport_1_min_161
  '''
  /* user_id:0 request:_snapshot_ */
  SELECT pointer_target_fixed AS pointer_target_fixed,
         pointer_relative_x AS pointer_relative_x,
         client_y AS client_y,
         count(*) AS cnt
  FROM
    (SELECT heatmaps.distinct_id AS distinct_id,
            heatmaps.pointer_target_fixed AS pointer_target_fixed,
            round(divide(heatmaps.x, heatmaps.viewport_width), 2) AS pointer_relative_x,
            multiply(heatmaps.y, heatmaps.scale_factor) AS client_y
     FROM heatmaps
     WHERE and(equals(heatmaps.team_id, 2), ifNull(greaterOrEquals(heatmaps.viewport_width, round(divide(161, 16))), 0), equals(heatmaps.type, 'click'), greaterOrEquals(toTimeZone(heatmaps.timestamp, 'UTC'), toDate('2023-03-08'))))
  GROUP BY pointer_target_fixed,
           pointer_relative_x,
           client_y
  LIMIT 1000000 SETTINGS readonly=2,
                         max_execution_time=60,
                         allow_experimental_object_type=1
  '''
# ---
# name: TestSessionRecordings.test_can_filter_by_viewport_2_min_177
  '''
  /* user_id:0 request:_snapshot_ */
  SELECT pointer_target_fixed AS pointer_target_fixed,
         pointer_relative_x AS pointer_relative_x,
         client_y AS client_y,
         count(*) AS cnt
  FROM
    (SELECT heatmaps.distinct_id AS distinct_id,
            heatmaps.pointer_target_fixed AS pointer_target_fixed,
            round(divide(heatmaps.x, heatmaps.viewport_width), 2) AS pointer_relative_x,
            multiply(heatmaps.y, heatmaps.scale_factor) AS client_y
     FROM heatmaps
     WHERE and(equals(heatmaps.team_id, 2), ifNull(greaterOrEquals(heatmaps.viewport_width, round(divide(177, 16))), 0), equals(heatmaps.type, 'click'), greaterOrEquals(toTimeZone(heatmaps.timestamp, 'UTC'), toDate('2023-03-08'))))
  GROUP BY pointer_target_fixed,
           pointer_relative_x,
           client_y
  LIMIT 1000000 SETTINGS readonly=2,
                         max_execution_time=60,
                         allow_experimental_object_type=1
  '''
# ---
# name: TestSessionRecordings.test_can_filter_by_viewport_3_min_201
  '''
  /* user_id:0 request:_snapshot_ */
  SELECT pointer_target_fixed AS pointer_target_fixed,
         pointer_relative_x AS pointer_relative_x,
         client_y AS client_y,
         count(*) AS cnt
  FROM
    (SELECT heatmaps.distinct_id AS distinct_id,
            heatmaps.pointer_target_fixed AS pointer_target_fixed,
            round(divide(heatmaps.x, heatmaps.viewport_width), 2) AS pointer_relative_x,
            multiply(heatmaps.y, heatmaps.scale_factor) AS client_y
     FROM heatmaps
     WHERE and(equals(heatmaps.team_id, 2), ifNull(greaterOrEquals(heatmaps.viewport_width, round(divide(201, 16))), 0), equals(heatmaps.type, 'click'), greaterOrEquals(toTimeZone(heatmaps.timestamp, 'UTC'), toDate('2023-03-08'))))
  GROUP BY pointer_target_fixed,
           pointer_relative_x,
           client_y
  LIMIT 1000000 SETTINGS readonly=2,
                         max_execution_time=60,
                         allow_experimental_object_type=1
  '''
# ---
# name: TestSessionRecordings.test_can_filter_by_viewport_4_min_161_and_max_192
  '''
  /* user_id:0 request:_snapshot_ */
  SELECT pointer_target_fixed AS pointer_target_fixed,
         pointer_relative_x AS pointer_relative_x,
         client_y AS client_y,
         count(*) AS cnt
  FROM
    (SELECT heatmaps.distinct_id AS distinct_id,
            heatmaps.pointer_target_fixed AS pointer_target_fixed,
            round(divide(heatmaps.x, heatmaps.viewport_width), 2) AS pointer_relative_x,
            multiply(heatmaps.y, heatmaps.scale_factor) AS client_y
     FROM heatmaps
     WHERE and(equals(heatmaps.team_id, 2), ifNull(greaterOrEquals(heatmaps.viewport_width, round(divide(161, 16))), 0), ifNull(lessOrEquals(heatmaps.viewport_width, round(divide(192, 16))), 0), equals(heatmaps.type, 'click'), greaterOrEquals(toTimeZone(heatmaps.timestamp, 'UTC'), toDate('2023-03-08'))))
  GROUP BY pointer_target_fixed,
           pointer_relative_x,
           client_y
  LIMIT 1000000 SETTINGS readonly=2,
                         max_execution_time=60,
                         allow_experimental_object_type=1
  '''
# ---
# name: TestSessionRecordings.test_can_get_all_data_response
  '''
  /* user_id:0 request:_snapshot_ */
  SELECT pointer_target_fixed AS pointer_target_fixed,
         pointer_relative_x AS pointer_relative_x,
         client_y AS client_y,
         count(*) AS cnt
  FROM
    (SELECT heatmaps.distinct_id AS distinct_id,
            heatmaps.pointer_target_fixed AS pointer_target_fixed,
            round(divide(heatmaps.x, heatmaps.viewport_width), 2) AS pointer_relative_x,
            multiply(heatmaps.y, heatmaps.scale_factor) AS client_y
     FROM heatmaps
     WHERE and(equals(heatmaps.team_id, 2), equals(heatmaps.type, 'click'), greaterOrEquals(toTimeZone(heatmaps.timestamp, 'UTC'), toDate('2023-03-08'))))
  GROUP BY pointer_target_fixed,
           pointer_relative_x,
           client_y
  LIMIT 1000000 SETTINGS readonly=2,
                         max_execution_time=60,
                         allow_experimental_object_type=1
  '''
# ---
# name: TestSessionRecordings.test_can_get_count_by_aggregation
  '''
  /* user_id:0 request:_snapshot_ */
  SELECT pointer_target_fixed AS pointer_target_fixed,
         pointer_relative_x AS pointer_relative_x,
         client_y AS client_y,
         count(*) AS cnt
  FROM
    (SELECT heatmaps.distinct_id AS distinct_id,
            heatmaps.pointer_target_fixed AS pointer_target_fixed,
            round(divide(heatmaps.x, heatmaps.viewport_width), 2) AS pointer_relative_x,
            multiply(heatmaps.y, heatmaps.scale_factor) AS client_y
     FROM heatmaps
     WHERE and(equals(heatmaps.team_id, 2), equals(heatmaps.type, 'click'), greaterOrEquals(toTimeZone(heatmaps.timestamp, 'UTC'), toDate('2023-03-08'))))
  GROUP BY pointer_target_fixed,
           pointer_relative_x,
           client_y
  LIMIT 1000000 SETTINGS readonly=2,
                         max_execution_time=60,
                         allow_experimental_object_type=1
  '''
# ---
<<<<<<< HEAD
=======
# name: TestSessionRecordings.test_can_get_count_by_aggregation.1
  '''
  /* user_id:0 request:_snapshot_ */
  SELECT pointer_target_fixed AS pointer_target_fixed,
         pointer_relative_x AS pointer_relative_x,
         client_y AS client_y,
         count(DISTINCT distinct_id) AS cnt
  FROM
    (SELECT heatmaps.distinct_id AS distinct_id,
            heatmaps.pointer_target_fixed AS pointer_target_fixed,
            round(divide(heatmaps.x, heatmaps.viewport_width), 2) AS pointer_relative_x,
            multiply(heatmaps.y, heatmaps.scale_factor) AS client_y
     FROM heatmaps
     WHERE and(equals(heatmaps.team_id, 2), equals(heatmaps.type, 'click'), greaterOrEquals(toTimeZone(heatmaps.timestamp, 'UTC'), toDate('2023-03-08'))))
  GROUP BY pointer_target_fixed,
           pointer_relative_x,
           client_y
  LIMIT 1000000 SETTINGS readonly=2,
                         max_execution_time=60,
                         allow_experimental_object_type=1
  '''
# ---
# name: TestSessionRecordings.test_can_get_empty_response
  '''
  /* user_id:0 request:_snapshot_ */
  SELECT pointer_target_fixed AS pointer_target_fixed,
         pointer_relative_x AS pointer_relative_x,
         client_y AS client_y,
         count(*) AS cnt
  FROM
    (SELECT heatmaps.distinct_id AS distinct_id,
            heatmaps.pointer_target_fixed AS pointer_target_fixed,
            round(divide(heatmaps.x, heatmaps.viewport_width), 2) AS pointer_relative_x,
            multiply(heatmaps.y, heatmaps.scale_factor) AS client_y
     FROM heatmaps
     WHERE and(equals(heatmaps.team_id, 2), equals(heatmaps.type, 'click'), greaterOrEquals(toTimeZone(heatmaps.timestamp, 'UTC'), toDate('2024-05-03'))))
  GROUP BY pointer_target_fixed,
           pointer_relative_x,
           client_y
  LIMIT 1000000 SETTINGS readonly=2,
                         max_execution_time=60,
                         allow_experimental_object_type=1
  '''
# ---
# name: TestSessionRecordings.test_can_get_filter_by_click
  '''
  /* user_id:0 request:_snapshot_ */
  SELECT pointer_target_fixed AS pointer_target_fixed,
         pointer_relative_x AS pointer_relative_x,
         client_y AS client_y,
         count(*) AS cnt
  FROM
    (SELECT heatmaps.distinct_id AS distinct_id,
            heatmaps.pointer_target_fixed AS pointer_target_fixed,
            round(divide(heatmaps.x, heatmaps.viewport_width), 2) AS pointer_relative_x,
            multiply(heatmaps.y, heatmaps.scale_factor) AS client_y
     FROM heatmaps
     WHERE and(equals(heatmaps.team_id, 2), equals(heatmaps.type, 'click'), greaterOrEquals(toTimeZone(heatmaps.timestamp, 'UTC'), toDate('2023-03-08'))))
  GROUP BY pointer_target_fixed,
           pointer_relative_x,
           client_y
  LIMIT 1000000 SETTINGS readonly=2,
                         max_execution_time=60,
                         allow_experimental_object_type=1
  '''
# ---
# name: TestSessionRecordings.test_can_get_filter_by_click.1
  '''
  /* user_id:0 request:_snapshot_ */
  SELECT pointer_target_fixed AS pointer_target_fixed,
         pointer_relative_x AS pointer_relative_x,
         client_y AS client_y,
         count(*) AS cnt
  FROM
    (SELECT heatmaps.distinct_id AS distinct_id,
            heatmaps.pointer_target_fixed AS pointer_target_fixed,
            round(divide(heatmaps.x, heatmaps.viewport_width), 2) AS pointer_relative_x,
            multiply(heatmaps.y, heatmaps.scale_factor) AS client_y
     FROM heatmaps
     WHERE and(equals(heatmaps.team_id, 2), equals(heatmaps.type, 'rageclick'), greaterOrEquals(toTimeZone(heatmaps.timestamp, 'UTC'), toDate('2023-03-08'))))
  GROUP BY pointer_target_fixed,
           pointer_relative_x,
           client_y
  LIMIT 1000000 SETTINGS readonly=2,
                         max_execution_time=60,
                         allow_experimental_object_type=1
  '''
# ---
# name: TestSessionRecordings.test_can_get_filter_by_date_from
  '''
  /* user_id:0 request:_snapshot_ */
  SELECT pointer_target_fixed AS pointer_target_fixed,
         pointer_relative_x AS pointer_relative_x,
         client_y AS client_y,
         count(*) AS cnt
  FROM
    (SELECT heatmaps.distinct_id AS distinct_id,
            heatmaps.pointer_target_fixed AS pointer_target_fixed,
            round(divide(heatmaps.x, heatmaps.viewport_width), 2) AS pointer_relative_x,
            multiply(heatmaps.y, heatmaps.scale_factor) AS client_y
     FROM heatmaps
     WHERE and(equals(heatmaps.team_id, 2), equals(heatmaps.type, 'click'), greaterOrEquals(toTimeZone(heatmaps.timestamp, 'UTC'), toDate('2023-03-08'))))
  GROUP BY pointer_target_fixed,
           pointer_relative_x,
           client_y
  LIMIT 1000000 SETTINGS readonly=2,
                         max_execution_time=60,
                         allow_experimental_object_type=1
  '''
# ---
>>>>>>> 3a7646b4
# name: TestSessionRecordings.test_can_get_filter_by_relative_date_from
  '''
  /* user_id:0 request:_snapshot_ */
  SELECT pointer_target_fixed AS pointer_target_fixed,
         pointer_relative_x AS pointer_relative_x,
         client_y AS client_y,
         count(*) AS cnt
  FROM
    (SELECT heatmaps.distinct_id AS distinct_id,
            heatmaps.pointer_target_fixed AS pointer_target_fixed,
            round(divide(heatmaps.x, heatmaps.viewport_width), 2) AS pointer_relative_x,
            multiply(heatmaps.y, heatmaps.scale_factor) AS client_y
     FROM heatmaps
     WHERE and(equals(heatmaps.team_id, 2), equals(heatmaps.type, 'click'), greaterOrEquals(toTimeZone(heatmaps.timestamp, 'UTC'), toDate('2023-03-08'))))
  GROUP BY pointer_target_fixed,
           pointer_relative_x,
           client_y
  LIMIT 1000000 SETTINGS readonly=2,
                         max_execution_time=60,
                         allow_experimental_object_type=1
  '''
# ---<|MERGE_RESOLUTION|>--- conflicted
+++ resolved
@@ -219,8 +219,6 @@
                          allow_experimental_object_type=1
   '''
 # ---
-<<<<<<< HEAD
-=======
 # name: TestSessionRecordings.test_can_get_count_by_aggregation.1
   '''
   /* user_id:0 request:_snapshot_ */
@@ -331,7 +329,6 @@
                          allow_experimental_object_type=1
   '''
 # ---
->>>>>>> 3a7646b4
 # name: TestSessionRecordings.test_can_get_filter_by_relative_date_from
   '''
   /* user_id:0 request:_snapshot_ */
@@ -353,4 +350,26 @@
                          max_execution_time=60,
                          allow_experimental_object_type=1
   '''
+# ---
+# name: TestSessionRecordings.test_can_get_scrolldepth_counts
+  '''
+  /* user_id:0 request:_snapshot_ */
+  SELECT bucket AS bucket,
+         cnt AS bucket_count,
+         sum(cnt) OVER (
+                        ORDER BY bucket DESC) AS cumulative_count
+  FROM
+    (SELECT multiply(intDiv(scroll_y, 100), 100) AS bucket,
+            count(*) AS cnt
+     FROM
+       (SELECT heatmaps.distinct_id AS distinct_id,
+               multiply(plus(heatmaps.y, heatmaps.viewport_height), heatmaps.scale_factor) AS scroll_y
+        FROM heatmaps
+        WHERE and(equals(heatmaps.team_id, 2), equals(heatmaps.type, 'scrolldepth'), greaterOrEquals(toTimeZone(heatmaps.timestamp, 'UTC'), toDate('2023-03-06'))))
+     GROUP BY bucket)
+  ORDER BY bucket ASC
+  LIMIT 1000000 SETTINGS readonly=2,
+                         max_execution_time=60,
+                         allow_experimental_object_type=1
+  '''
 # ---