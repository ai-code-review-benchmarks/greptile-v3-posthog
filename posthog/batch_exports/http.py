--- conflicted
+++ resolved
@@ -353,12 +353,7 @@
     scope_object = "batch_export"
     queryset = BatchExport.objects.exclude(deleted=True).order_by("-created_at").prefetch_related("destination").all()
     serializer_class = BatchExportSerializer
-<<<<<<< HEAD
-    scope_object_read_actions: list[str] = ["retrieve", "list"]
-    scope_object_write_actions: list[str] = ["destroy", "create", "backfill", "pause", "unpause"]
     log_source = "batch_exports"
-=======
->>>>>>> 03894683
 
     @action(methods=["POST"], detail=True, required_scopes=["batch_export:write"])
     def backfill(self, request: request.Request, *args, **kwargs) -> response.Response:
