--- conflicted
+++ resolved
@@ -1154,13 +1154,8 @@
                     ],
                     "incremental_available": True,
                     "append_available": True,
-<<<<<<< HEAD
                     "incremental_field": ads_incremental_fields[name][0][0]
                     if len(ads_incremental_fields.get(name, [])) > 0
-=======
-                    "incremental_field": incremental_fields[name][0]
-                    if len(incremental_fields.get(name, [])) > 0
->>>>>>> a7bacb3c
                     else None,
                     "sync_type": None,
                 }
