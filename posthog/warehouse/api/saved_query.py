--- conflicted
+++ resolved
@@ -15,7 +15,6 @@
 from posthog.hogql.parser import parse_select
 from posthog.hogql.printer import print_ast
 from posthog.warehouse.models import DataWarehouseJoin, DataWarehouseModelPath, DataWarehouseSavedQuery
-from uuid import UUID
 
 logger = structlog.get_logger(__name__)
 
@@ -165,12 +164,7 @@
 
         saved_query = self.get_object()
         saved_query_id = saved_query.id.hex
-<<<<<<< HEAD
-
-        lquery = f"*{{{level},}}.{saved_query_id}"
-=======
         lquery = f"*{{1,}}.{saved_query_id}"
->>>>>>> 04ef4039
 
         paths = DataWarehouseModelPath.objects.filter(team=saved_query.team, path__lquery=lquery)
 
@@ -184,19 +178,7 @@
             else:
                 start = (int(up_to_level) * -1) - 1
 
-<<<<<<< HEAD
-            if offset < 0:
-                continue
-
-            try:
-                id = UUID(model_path.path[offset])
-            except ValueError:
-                id = model_path.path[offset]
-
-            ancestors.add(id)
-=======
             ancestors = ancestors.union(model_path.path[start:-1])
->>>>>>> 04ef4039
 
         return response.Response({"ancestors": ancestors})
 
