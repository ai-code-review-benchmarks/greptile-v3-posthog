--- conflicted
+++ resolved
@@ -4,16 +4,10 @@
 from posthog.warehouse.models import ExternalDataSchema
 from typing import Optional, Dict, Any
 from posthog.api.routing import TeamAndOrgViewSetMixin
-<<<<<<< HEAD
-from rest_framework import viewsets, filters
-=======
 from rest_framework import viewsets, filters, status
 from rest_framework.decorators import action
-from rest_framework.exceptions import NotAuthenticated
 from rest_framework.request import Request
 from rest_framework.response import Response
-from posthog.models import User
->>>>>>> a3c1c21a
 from posthog.hogql.database.database import create_hogql_database
 from posthog.warehouse.data_load.service import (
     external_data_workflow_exists,
@@ -79,18 +73,8 @@
         context["database"] = create_hogql_database(team_id=self.team_id)
         return context
 
-<<<<<<< HEAD
     def safely_get_queryset(self, queryset):
         return queryset.prefetch_related("created_by").order_by(self.ordering)
-=======
-    def get_queryset(self):
-        if not isinstance(self.request.user, User) or self.request.user.current_team is None:
-            raise NotAuthenticated()
-
-        if self.action == "list":
-            return self.queryset.filter(team_id=self.team_id).prefetch_related("created_by").order_by(self.ordering)
-
-        return self.queryset.filter(team_id=self.team_id).prefetch_related("created_by").order_by(self.ordering)
 
     @action(methods=["POST"], detail=True)
     def reload(self, request: Request, *args: Any, **kwargs: Any):
@@ -114,5 +98,4 @@
 
         instance.status = ExternalDataSchema.Status.RUNNING
         instance.save()
-        return Response(status=status.HTTP_200_OK)
->>>>>>> a3c1c21a
+        return Response(status=status.HTTP_200_OK)