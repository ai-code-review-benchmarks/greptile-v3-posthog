from posthog.models.utils import UUIDModel, CreatedMetaFields, sane_repr, DeletedMetaFields
from posthog.errors import wrap_query_error
from django.db import models
from posthog.models.team import Team
from posthog.client import sync_execute
from .credential import DataWarehouseCredential
from posthog.hogql.database.models import (
    StringDatabaseField,
    IntegerDatabaseField,
    DateTimeDatabaseField,
    StringJSONDatabaseField,
    BooleanDatabaseField,
    StringArrayDatabaseField,
)
from posthog.hogql.database.s3_table import S3Table
from posthog.warehouse.models.util import remove_named_tuples

<<<<<<< HEAD
ClickhouseHogqlMapping = {
=======
CLICKHOUSE_HOGQL_MAPPING = {
>>>>>>> ec15c510
    "UUID": StringDatabaseField,
    "String": StringDatabaseField,
    "DateTime64": DateTimeDatabaseField,
    "DateTime32": DateTimeDatabaseField,
    "UInt8": IntegerDatabaseField,
    "UInt16": IntegerDatabaseField,
    "UInt32": IntegerDatabaseField,
    "UInt64": IntegerDatabaseField,
    "Float8": IntegerDatabaseField,
    "Float16": IntegerDatabaseField,
    "Float32": IntegerDatabaseField,
    "Float64": IntegerDatabaseField,
    "Int8": IntegerDatabaseField,
    "Int16": IntegerDatabaseField,
    "Int32": IntegerDatabaseField,
    "Int64": IntegerDatabaseField,
    "Tuple": StringJSONDatabaseField,
    "Array": StringArrayDatabaseField,
    "Map": StringJSONDatabaseField,
    "Bool": BooleanDatabaseField,
}

ExtractErrors = {
    "The AWS Access Key Id you provided does not exist": "The Access Key you provided does not exist",
}


class DataWarehouseTable(CreatedMetaFields, UUIDModel, DeletedMetaFields):
    class TableFormat(models.TextChoices):
        CSV = "CSV", "CSV"
        Parquet = "Parquet", "Parquet"

    name: models.CharField = models.CharField(max_length=128)
    format: models.CharField = models.CharField(max_length=128, choices=TableFormat.choices)
    team: models.ForeignKey = models.ForeignKey(Team, on_delete=models.CASCADE)

    url_pattern: models.CharField = models.CharField(max_length=500)
    credential: models.ForeignKey = models.ForeignKey(
        DataWarehouseCredential, on_delete=models.CASCADE, null=True, blank=True
    )

    columns: models.JSONField = models.JSONField(
        default=dict, null=True, blank=True, help_text="Dict of all columns with Clickhouse type (including Nullable())"
    )

    __repr__ = sane_repr("name")

    def get_columns(self):
        try:
            result = sync_execute(
                """DESCRIBE TABLE (
                SELECT * FROM
                    s3Cluster('posthog', %(url_pattern)s, %(access_key)s, %(access_secret)s, %(format)s)
                LIMIT 1
            )""",
                {
                    "url_pattern": self.url_pattern,
                    "access_key": self.credential.access_key,
                    "access_secret": self.credential.access_secret,
                    "format": self.format,
                },
            )
        except Exception as err:
            self._safe_expose_ch_error(err)
        return {item[0]: item[1] for item in result}

    def hogql_definition(self) -> S3Table:
        if not self.columns:
            raise Exception("Columns must be fetched and saved to use in HogQL.")

        fields = {}
        structure = []
        for column, type in self.columns.items():
            if type.startswith("Nullable("):
                type = type.replace("Nullable(", "")[:-1]

            # TODO: remove when addressed https://github.com/ClickHouse/ClickHouse/issues/37594
            if type.startswith("Array("):
                type = remove_named_tuples(type)

            structure.append(f"{column} {type}")
            type = type.partition("(")[0]
            type = CLICKHOUSE_HOGQL_MAPPING[type]
            fields[column] = type(name=column)

        return S3Table(
            name=self.name,
            url=self.url_pattern,
            format=self.format,
            access_key=self.credential.access_key,
            access_secret=self.credential.access_secret,
            fields=fields,
            structure=", ".join(structure),
        )

    def _safe_expose_ch_error(self, err):
        err = wrap_query_error(err)
        for key, value in ExtractErrors.items():
            if key in err.message:
                raise Exception(value)
        raise Exception("Could not get columns")<|MERGE_RESOLUTION|>--- conflicted
+++ resolved
@@ -15,11 +15,7 @@
 from posthog.hogql.database.s3_table import S3Table
 from posthog.warehouse.models.util import remove_named_tuples
 
-<<<<<<< HEAD
-ClickhouseHogqlMapping = {
-=======
 CLICKHOUSE_HOGQL_MAPPING = {
->>>>>>> ec15c510
     "UUID": StringDatabaseField,
     "String": StringDatabaseField,
     "DateTime64": DateTimeDatabaseField,
