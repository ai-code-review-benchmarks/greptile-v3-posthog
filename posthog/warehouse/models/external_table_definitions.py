from posthog.hogql import ast
from posthog.hogql.database.models import (
    BooleanDatabaseField,
    DateTimeDatabaseField,
    DatabaseField,
    IntegerDatabaseField,
    StringDatabaseField,
    StringJSONDatabaseField,
    StringArrayDatabaseField,
    FloatDatabaseField,
    DateDatabaseField,
)
from posthog.temporal.data_imports.pipelines.pipeline.consts import PARTITION_KEY


external_tables: dict[str, dict[str, DatabaseField]] = {
    "*": {
        "__dlt_id": StringDatabaseField(name="_dlt_id", hidden=True),
        "__dlt_load_id": StringDatabaseField(name="_dlt_load_id", hidden=True),
        "__ph_debug": StringJSONDatabaseField(name="_ph_debug", hidden=True),
        f"_{PARTITION_KEY}": StringDatabaseField(name=PARTITION_KEY, hidden=True),
    },
    "stripe_account": {
        "id": StringDatabaseField(name="id"),
        "object": StringDatabaseField(name="object"),
        "business_profile": StringJSONDatabaseField(name="business_profile"),
        "business_type": StringDatabaseField(name="business_type"),
        "capabilities": StringJSONDatabaseField(name="capabilities"),
        "charges_enabled": BooleanDatabaseField(name="charges_enabled"),
        "controller": StringJSONDatabaseField(name="controller"),
        "country": StringDatabaseField(name="country"),
        "__created": IntegerDatabaseField(name="created", hidden=True),
        "created_at": ast.ExpressionField(
            isolate_scope=True,
            expr=ast.Call(
                name="toDateTime",
                args=[
                    ast.Call(
                        name="toString",
                        args=[ast.Field(chain=["__created"])],
                    )
                ],
            ),
            name="created_at",
        ),
        "default_currency": StringDatabaseField(name="default_currency"),
        "details_submitted": BooleanDatabaseField(name="details_submitted"),
        "email": StringDatabaseField(name="email"),
        "external_accounts": StringJSONDatabaseField(name="external_accounts"),
        "future_requirements": StringJSONDatabaseField(name="future_requirements"),
        "login_links": StringJSONDatabaseField(name="login_links"),
        "metadata": StringJSONDatabaseField(name="metadata"),
        "payouts_enabled": BooleanDatabaseField(name="payouts_enabled"),
        "requirements": StringJSONDatabaseField(name="requirements"),
        "settings": StringJSONDatabaseField(name="settings"),
        "tos_acceptance": StringJSONDatabaseField(name="tos_acceptance"),
        "type": StringDatabaseField(name="type"),
    },
    "stripe_customer": {
        "id": StringDatabaseField(name="id"),
        "name": StringDatabaseField(name="name"),
        "email": StringDatabaseField(name="email"),
        "phone": StringDatabaseField(name="phone"),
        "object": StringDatabaseField(name="object"),
        "address": StringJSONDatabaseField(name="address"),
        "balance": IntegerDatabaseField(name="balance"),
        "__created": IntegerDatabaseField(name="created", hidden=True),
        "created_at": ast.ExpressionField(
            isolate_scope=True,
            expr=ast.Call(
                name="toDateTime",
                args=[
                    ast.Call(
                        name="toString",
                        args=[ast.Field(chain=["__created"])],
                    )
                ],
            ),
            name="created_at",
        ),
        "currency": StringDatabaseField(name="currency"),
        "discount": StringJSONDatabaseField(name="discount"),
        "livemode": BooleanDatabaseField(name="livemode"),
        "metadata": StringJSONDatabaseField(name="metadata"),
        "shipping": StringJSONDatabaseField(name="shipping"),
        "delinquent": BooleanDatabaseField(name="delinquent"),
        "tax_exempt": StringDatabaseField(name="tax_exempt"),
        "description": StringDatabaseField(name="description"),
        "default_source": StringDatabaseField(name="default_source"),
        "invoice_prefix": StringDatabaseField(name="invoice_prefix"),
        "invoice_settings": StringJSONDatabaseField(name="invoice_settings"),
        "preferred_locales": StringJSONDatabaseField(name="preferred_locales"),
        "next_invoice_sequence": IntegerDatabaseField(name="next_invoice_sequence"),
    },
    "stripe_invoice": {
        "id": StringDatabaseField(name="id"),
        "tax": IntegerDatabaseField(name="tax"),
        "paid": BooleanDatabaseField(name="paid"),
        "lines": StringJSONDatabaseField(name="lines"),
        "total": IntegerDatabaseField(name="total"),
        "charge": StringDatabaseField(name="charge"),
        "issuer": StringJSONDatabaseField(name="issuer"),
        "number": StringDatabaseField(name="number"),
        "object": StringDatabaseField(name="object"),
        "status": StringDatabaseField(name="status"),
        "__created": IntegerDatabaseField(name="created", hidden=True),
        "created_at": ast.ExpressionField(
            isolate_scope=True,
            expr=ast.Call(
                name="toDateTime",
                args=[
                    ast.Call(
                        name="toString",
                        args=[ast.Field(chain=["__created"])],
                    )
                ],
            ),
            name="created_at",
        ),
        "currency": StringDatabaseField(name="currency"),
        "customer_id": StringDatabaseField(name="customer"),
        "discount": StringJSONDatabaseField(name="discount"),
        "due_date": IntegerDatabaseField(name="due_date"),
        "livemode": BooleanDatabaseField(name="livemode"),
        "metadata": StringJSONDatabaseField(name="metadata"),
        "subtotal": IntegerDatabaseField(name="subtotal"),
        "attempted": BooleanDatabaseField(name="attempted"),
        "discounts": StringJSONDatabaseField(name="discounts"),
        "rendering": StringJSONDatabaseField(name="rendering"),
        "amount_due": IntegerDatabaseField(name="amount_due"),
        "__period_start": IntegerDatabaseField(name="period_start", hidden=True),
        "period_start_at": ast.ExpressionField(
            isolate_scope=True,
            expr=ast.Call(
                name="toDateTime",
                args=[
                    ast.Call(
                        name="toString",
                        args=[ast.Field(chain=["__period_start"])],
                    )
                ],
            ),
            name="period_start_at",
        ),
        "__period_end": IntegerDatabaseField(name="period_end", hidden=True),
        "period_end_at": ast.ExpressionField(
            isolate_scope=True,
            expr=ast.Call(
                name="toDateTime",
                args=[
                    ast.Call(
                        name="toString",
                        args=[ast.Field(chain=["__period_end"])],
                    )
                ],
            ),
            name="period_end_at",
        ),
        "amount_paid": IntegerDatabaseField(name="amount_paid"),
        "description": StringDatabaseField(name="description"),
        "invoice_pdf": StringDatabaseField(name="invoice_pdf"),
        "account_name": StringDatabaseField(name="account_name"),
        "auto_advance": BooleanDatabaseField(name="auto_advance"),
        "__effective_at": IntegerDatabaseField(name="effective_at", hidden=True),
        "effective_at": ast.ExpressionField(
            isolate_scope=True,
            expr=ast.Call(
                name="toDateTime",
                args=[
                    ast.Call(
                        name="toString",
                        args=[ast.Field(chain=["__effective_at"])],
                    )
                ],
            ),
            name="effective_at",
        ),
        "subscription_id": StringDatabaseField(name="subscription"),
        "attempt_count": IntegerDatabaseField(name="attempt_count"),
        "automatic_tax": StringJSONDatabaseField(name="automatic_tax"),
        "customer_name": StringDatabaseField(name="customer_name"),
        "billing_reason": StringDatabaseField(name="billing_reason"),
        "customer_email": StringDatabaseField(name="customer_email"),
        "ending_balance": IntegerDatabaseField(name="ending_balance"),
        "payment_intent": StringDatabaseField(name="payment_intent"),
        "account_country": StringDatabaseField(name="account_country"),
        "amount_shipping": IntegerDatabaseField(name="amount_shipping"),
        "amount_remaining": IntegerDatabaseField(name="amount_remaining"),
        "customer_address": StringJSONDatabaseField(name="customer_address"),
        "customer_tax_ids": StringJSONDatabaseField(name="customer_tax_ids"),
        "paid_out_of_band": BooleanDatabaseField(name="paid_out_of_band"),
        "payment_settings": StringJSONDatabaseField(name="payment_settings"),
        "starting_balance": IntegerDatabaseField(name="starting_balance"),
        "collection_method": StringDatabaseField(name="collection_method"),
        "default_tax_rates": StringJSONDatabaseField(name="default_tax_rates"),
        "total_tax_amounts": StringJSONDatabaseField(name="total_tax_amounts"),
        "hosted_invoice_url": StringDatabaseField(name="hosted_invoice_url"),
        "status_transitions": StringJSONDatabaseField(name="status_transitions"),
        "customer_tax_exempt": StringDatabaseField(name="customer_tax_exempt"),
        "total_excluding_tax": IntegerDatabaseField(name="total_excluding_tax"),
        "subscription_details": StringJSONDatabaseField(name="subscription_details"),
        "__webhooks_delivered_at": IntegerDatabaseField(name="webhooks_delivered_at", hidden=True),
        "webhooks_delivered_at": ast.ExpressionField(
            isolate_scope=True,
            expr=ast.Call(
                name="toDateTime",
                args=[
                    ast.Call(
                        name="toString",
                        args=[ast.Field(chain=["__webhooks_delivered_at"])],
                    )
                ],
            ),
            name="webhooks_delivered_at",
        ),
        "subtotal_excluding_tax": IntegerDatabaseField(name="subtotal_excluding_tax"),
        "total_discount_amounts": StringJSONDatabaseField(name="total_discount_amounts"),
        "pre_payment_credit_notes_amount": IntegerDatabaseField(name="pre_payment_credit_notes_amount"),
        "post_payment_credit_notes_amount": IntegerDatabaseField(name="post_payment_credit_notes_amount"),
    },
    "stripe_charge": {
        "id": StringDatabaseField(name="id"),
        "paid": BooleanDatabaseField(name="paid"),
        "amount": IntegerDatabaseField(name="amount"),
        "object": StringDatabaseField(name="object"),
        "source": StringJSONDatabaseField(name="source"),
        "status": StringDatabaseField(name="status"),
        "__created": IntegerDatabaseField(name="created", hidden=True),
        "created_at": ast.ExpressionField(
            isolate_scope=True,
            expr=ast.Call(
                name="toDateTime",
                args=[
                    ast.Call(
                        name="toString",
                        args=[ast.Field(chain=["__created"])],
                    )
                ],
            ),
            name="created_at",
        ),
        "invoice_id": StringDatabaseField(name="invoice"),
        "outcome": StringJSONDatabaseField(name="outcome"),
        "captured": BooleanDatabaseField(name="captured"),
        "currency": StringDatabaseField(name="currency"),
        "customer_id": StringDatabaseField(name="customer"),
        "disputed": BooleanDatabaseField(name="disputed"),
        "livemode": BooleanDatabaseField(name="livemode"),
        "metadata": StringJSONDatabaseField(name="metadata"),
        "refunded": BooleanDatabaseField(name="refunded"),
        "description": StringDatabaseField(name="description"),
        "receipt_url": StringDatabaseField(name="receipt_url"),
        "failure_code": StringDatabaseField(name="failure_code"),
        "fraud_details": StringJSONDatabaseField(name="fraud_details"),
        "radar_options": StringJSONDatabaseField(name="radar_options"),
        "receipt_email": StringDatabaseField(name="receipt_email"),
        "payment_intent_id": StringDatabaseField(name="payment_intent"),
        "payment_method_id": StringDatabaseField(name="payment_method"),
        "amount_captured": IntegerDatabaseField(name="amount_captured"),
        "amount_refunded": IntegerDatabaseField(name="amount_refunded"),
        "billing_details": StringJSONDatabaseField(name="billing_details"),
        "failure_message": StringDatabaseField(name="failure_message"),
        "balance_transaction_id": StringDatabaseField(name="balance_transaction"),
        "statement_descriptor": StringDatabaseField(name="statement_descriptor"),
        "payment_method_details": StringJSONDatabaseField(name="payment_method_details"),
        "calculated_statement_descriptor": StringDatabaseField(name="calculated_statement_descriptor"),
    },
    "stripe_price": {
        "id": StringDatabaseField(name="id"),
        "type": StringDatabaseField(name="type"),
        "active": BooleanDatabaseField(name="active"),
        "object": StringDatabaseField(name="object"),
        "__created": IntegerDatabaseField(name="created", hidden=True),
        "created_at": ast.ExpressionField(
            isolate_scope=True,
            expr=ast.Call(
                name="toDateTime",
                args=[
                    ast.Call(
                        name="toString",
                        args=[ast.Field(chain=["__created"])],
                    )
                ],
            ),
            name="created_at",
        ),
        "product_id": StringDatabaseField(name="product"),
        "currency": StringDatabaseField(name="currency"),
        "livemode": BooleanDatabaseField(name="livemode"),
        "metadata": StringJSONDatabaseField(name="metadata"),
        "nickname": StringDatabaseField(name="nickname"),
        "recurring": StringJSONDatabaseField(name="recurring"),
        "tiers_mode": StringDatabaseField(name="tiers_mode"),
        "tiers": StringArrayDatabaseField(name="tiers"),
        "unit_amount": IntegerDatabaseField(name="unit_amount"),
        "tax_behavior": StringDatabaseField(name="tax_behavior"),
        "billing_scheme": StringDatabaseField(name="billing_scheme"),
        "unit_amount_decimal": StringDatabaseField(name="unit_amount_decimal"),
    },
    "stripe_product": {
        "id": StringDatabaseField(name="id"),
        "name": StringDatabaseField(name="name"),
        "type": StringDatabaseField(name="type"),
        "active": BooleanDatabaseField(name="active"),
        "images": StringJSONDatabaseField(name="images"),
        "object": StringDatabaseField(name="object"),
        "__created": IntegerDatabaseField(name="created", hidden=True),
        "created_at": ast.ExpressionField(
            isolate_scope=True,
            expr=ast.Call(
                name="toDateTime",
                args=[
                    ast.Call(
                        name="toString",
                        args=[ast.Field(chain=["__created"])],
                    )
                ],
            ),
            name="created_at",
        ),
        "__updated": IntegerDatabaseField(name="updated", hidden=True),
        "updated_at": ast.ExpressionField(
            isolate_scope=True,
            expr=ast.Call(
                name="toDateTime",
                args=[
                    ast.Call(
                        name="toString",
                        args=[ast.Field(chain=["__updated"])],
                    )
                ],
            ),
            name="updated_at",
        ),
        "features": StringJSONDatabaseField(name="features"),
        "livemode": BooleanDatabaseField(name="livemode"),
        "metadata": StringJSONDatabaseField(name="metadata"),
        "tax_code": StringDatabaseField(name="tax_code"),
        "attributes": StringJSONDatabaseField(name="attributes"),
        "description": StringDatabaseField(name="description"),
        "default_price_id": StringDatabaseField(name="default_price"),
    },
    "stripe_subscription": {
        "id": StringDatabaseField(name="id"),
        "plan": StringJSONDatabaseField(name="plan"),
        "items": StringJSONDatabaseField(name="items"),
        "object": StringDatabaseField(name="object"),
        "status": StringDatabaseField(name="status"),
        "__created": IntegerDatabaseField(name="created", hidden=True),
        "created_at": ast.ExpressionField(
            isolate_scope=True,
            expr=ast.Call(
                name="toDateTime",
                args=[
                    ast.Call(
                        name="toString",
                        args=[ast.Field(chain=["__created"])],
                    )
                ],
            ),
            name="created_at",
        ),
        "currency": StringDatabaseField(name="currency"),
        "customer_id": StringDatabaseField(name="customer"),
        "__ended_at": IntegerDatabaseField(name="ended_at", hidden=True),
        "ended_at": ast.ExpressionField(
            isolate_scope=True,
            expr=ast.Call(
                name="toDateTime",
                args=[
                    ast.Call(
                        name="toString",
                        args=[ast.Field(chain=["__ended_at"])],
                    )
                ],
            ),
            name="ended_at",
        ),
        "livemode": BooleanDatabaseField(name="livemode"),
        "metadata": StringJSONDatabaseField(name="metadata"),
        "quantity": IntegerDatabaseField(name="quantity"),
        "__start_date": IntegerDatabaseField(name="start_date", hidden=True),
        "start_date": ast.ExpressionField(
            isolate_scope=True,
            expr=ast.Call(
                name="toDateTime",
                args=[
                    ast.Call(
                        name="toString",
                        args=[ast.Field(chain=["__start_date"])],
                    )
                ],
            ),
            name="start_date",
        ),
        "__canceled_at": IntegerDatabaseField(name="canceled_at", hidden=True),
        "canceled_at": ast.ExpressionField(
            isolate_scope=True,
            expr=ast.Call(
                name="toDateTime",
                args=[
                    ast.Call(
                        name="toString",
                        args=[ast.Field(chain=["__canceled_at"])],
                    )
                ],
            ),
            name="canceled_at",
        ),
        "automatic_tax": StringJSONDatabaseField(name="automatic_tax"),
        "latest_invoice_id": StringDatabaseField(name="latest_invoice"),
        "trial_settings": StringJSONDatabaseField(name="trial_settings"),
        "invoice_settings": StringJSONDatabaseField(name="invoice_settings"),
        "pause_collection": StringJSONDatabaseField(name="pause_collection"),
        "payment_settings": StringJSONDatabaseField(name="payment_settings"),
        "collection_method": StringDatabaseField(name="collection_method"),
        "default_tax_rates": StringJSONDatabaseField(name="default_tax_rates"),
        "__current_period_start": IntegerDatabaseField(name="current_period_start", hidden=True),
        "current_period_start": ast.ExpressionField(
            isolate_scope=True,
            expr=ast.Call(
                name="toDateTime",
                args=[
                    ast.Call(
                        name="toString",
                        args=[ast.Field(chain=["__current_period_start"])],
                    )
                ],
            ),
            name="current_period_start",
        ),
        "__current_period_end": IntegerDatabaseField(name="current_period_end", hidden=True),
        "current_period_end": ast.ExpressionField(
            isolate_scope=True,
            expr=ast.Call(
                name="toDateTime",
                args=[
                    ast.Call(
                        name="toString",
                        args=[ast.Field(chain=["__current_period_end"])],
                    )
                ],
            ),
            name="current_period_end",
        ),
        "__billing_cycle_anchor": IntegerDatabaseField(name="billing_cycle_anchor", hidden=True),
        "billing_cycle_anchor": ast.ExpressionField(
            isolate_scope=True,
            expr=ast.Call(
                name="toDateTime",
                args=[
                    ast.Call(
                        name="toString",
                        args=[ast.Field(chain=["__billing_cycle_anchor"])],
                    )
                ],
            ),
            name="billing_cycle_anchor",
        ),
        "cancel_at_period_end": BooleanDatabaseField(name="cancel_at_period_end"),
        "cancellation_details": StringJSONDatabaseField(name="cancellation_details"),
        "__trial_end": IntegerDatabaseField(name="trial_end", hidden=True),
        "trial_end": ast.ExpressionField(
            isolate_scope=True,
            expr=ast.Call(
                name="toDateTime",
                args=[
                    ast.Call(
                        name="toString",
                        args=[ast.Field(chain=["__trial_end"])],
                    )
                ],
            ),
            name="trial_end",
        ),
        "__trial_start": IntegerDatabaseField(name="trial_start", hidden=True),
        "trial_start": ast.ExpressionField(
            isolate_scope=True,
            expr=ast.Call(
                name="toDateTime",
                args=[
                    ast.Call(
                        name="toString",
                        args=[ast.Field(chain=["__trial_start"])],
                    )
                ],
            ),
            name="trial_start",
        ),
        "trial_settings": StringJSONDatabaseField(name="trial_settings"),
    },
    "stripe_balancetransaction": {
        "id": StringDatabaseField(name="id"),
        "fee": IntegerDatabaseField(name="fee"),
        "net": IntegerDatabaseField(name="net"),
        "type": StringDatabaseField(name="type"),
        "amount": IntegerDatabaseField(name="amount"),
        "object": StringDatabaseField(name="object"),
        "source_id": StringDatabaseField(name="source"),
        "status": StringDatabaseField(name="status"),
        "__created": IntegerDatabaseField(name="created", hidden=True),
        "created_at": ast.ExpressionField(
            isolate_scope=True,
            expr=ast.Call(
                name="toDateTime",
                args=[
                    ast.Call(
                        name="toString",
                        args=[ast.Field(chain=["__created"])],
                    )
                ],
            ),
            name="created_at",
        ),
        "currency": StringDatabaseField(name="currency"),
        "description": StringDatabaseField(name="description"),
        "fee_details": StringJSONDatabaseField(name="fee_details"),
        "__available_on": IntegerDatabaseField(name="available_on", hidden=True),
        "available_on": ast.ExpressionField(
            isolate_scope=True,
            expr=ast.Call(
                name="toDateTime",
                args=[
                    ast.Call(
                        name="toString",
                        args=[ast.Field(chain=["__available_on"])],
                    )
                ],
            ),
            name="available_on",
        ),
        "reporting_category": StringDatabaseField(name="reporting_category"),
    },
<<<<<<< HEAD
    "stripe_dispute": {
        "id": StringDatabaseField(name="id"),
        "object": StringDatabaseField(name="object"),
        "amount": IntegerDatabaseField(name="amount"),
        "charge_id": StringDatabaseField(name="charge"),
        "currency": StringDatabaseField(name="currency"),
=======
    "stripe_refund": {
        "id": StringDatabaseField(name="id"),
        "object": StringDatabaseField(name="object"),
        "amount": IntegerDatabaseField(name="amount"),
        "balance_transaction": StringDatabaseField(name="balance_transaction"),
        "charge": StringDatabaseField(name="charge"),
>>>>>>> 925fa8da
        "__created": IntegerDatabaseField(name="created", hidden=True),
        "created_at": ast.ExpressionField(
            isolate_scope=True,
            expr=ast.Call(
                name="toDateTime",
                args=[
                    ast.Call(
                        name="toString",
                        args=[ast.Field(chain=["__created"])],
                    )
                ],
            ),
            name="created_at",
        ),
<<<<<<< HEAD
        "evidence": StringJSONDatabaseField(name="evidence"),
        "evidence_details": StringJSONDatabaseField(name="evidence_details"),
        "is_charge_refundable": BooleanDatabaseField(name="is_charge_refundable"),
        "livemode": BooleanDatabaseField(name="livemode"),
        "metadata": StringJSONDatabaseField(name="metadata"),
        "network_reason_code": StringDatabaseField(name="network_reason_code"),
        "reason": StringDatabaseField(name="reason"),
        "status": StringDatabaseField(name="status"),
        "balance_transactions": StringJSONDatabaseField(name="balance_transactions"),
        "payment_intent_id": StringDatabaseField(name="payment_intent"),
    },
    "stripe_invoiceitem": {
        "id": StringDatabaseField(name="id"),
        "object": StringDatabaseField(name="object"),
        "amount": IntegerDatabaseField(name="amount"),
=======
        "currency": StringDatabaseField(name="currency"),
        "destination_details": StringJSONDatabaseField(name="destination_details"),
        "metadata": StringJSONDatabaseField(name="metadata"),
        "payment_intent": StringDatabaseField(name="payment_intent"),
        "reason": StringDatabaseField(name="reason"),
        "receipt_number": StringDatabaseField(name="receipt_number"),
        "source_transfer_reversal": StringJSONDatabaseField(name="source_transfer_reversal"),
        "status": StringDatabaseField(name="status"),
        "transfer_reversal": StringJSONDatabaseField(name="transfer_reversal"),
    },
    "stripe_creditnote": {
        "id": StringDatabaseField(name="id"),
        "object": StringDatabaseField(name="object"),
        "amount": IntegerDatabaseField(name="amount"),
        "amount_shipping": IntegerDatabaseField(name="amount_shipping"),
>>>>>>> 925fa8da
        "__created": IntegerDatabaseField(name="created", hidden=True),
        "created_at": ast.ExpressionField(
            isolate_scope=True,
            expr=ast.Call(
                name="toDateTime",
                args=[
                    ast.Call(
                        name="toString",
                        args=[ast.Field(chain=["__created"])],
                    )
                ],
            ),
            name="created_at",
        ),
        "currency": StringDatabaseField(name="currency"),
        "customer_id": StringDatabaseField(name="customer"),
<<<<<<< HEAD
        "__date": IntegerDatabaseField(name="date", hidden=True),
        "date": ast.ExpressionField(
            isolate_scope=True,
            expr=ast.Call(
                name="toDateTime",
                args=[
                    ast.Call(
                        name="toString",
                        args=[ast.Field(chain=["__date"])],
                    )
                ],
            ),
            name="date",
        ),
        "description": StringDatabaseField(name="description"),
        "discountable": BooleanDatabaseField(name="discountable"),
        "discounts": StringJSONDatabaseField(name="discounts"),
        "invoice_id": StringDatabaseField(name="invoice"),
        "livemode": BooleanDatabaseField(name="livemode"),
        "metadata": StringJSONDatabaseField(name="metadata"),
        "period": StringJSONDatabaseField(name="period"),
        "price": StringJSONDatabaseField(name="price"),
        "proration": BooleanDatabaseField(name="proration"),
        "quantity": IntegerDatabaseField(name="quantity"),
        "subscription_id": StringDatabaseField(name="subscription"),
        "tax_rates": StringJSONDatabaseField(name="tax_rates"),
        "test_clock": StringDatabaseField(name="test_clock"),
        "unit_amount": IntegerDatabaseField(name="unit_amount"),
        "unit_amount_decimal": StringDatabaseField(name="unit_amount_decimal"),
    },
    "stripe_payout": {
        "id": StringDatabaseField(name="id"),
        "object": StringDatabaseField(name="object"),
        "amount": IntegerDatabaseField(name="amount"),
        "__arrival_date": IntegerDatabaseField(name="arrival_date", hidden=True),
        "arrival_date": ast.ExpressionField(
            isolate_scope=True,
            expr=ast.Call(
                name="toDateTime",
                args=[
                    ast.Call(
                        name="toString",
                        args=[ast.Field(chain=["__arrival_date"])],
                    )
                ],
            ),
            name="arrival_date",
        ),
        "automatic": BooleanDatabaseField(name="automatic"),
        "balance_transaction_id": StringDatabaseField(name="balance_transaction"),
        "__created": IntegerDatabaseField(name="created", hidden=True),
        "created_at": ast.ExpressionField(
            isolate_scope=True,
            expr=ast.Call(
                name="toDateTime",
                args=[
                    ast.Call(
                        name="toString",
                        args=[ast.Field(chain=["__created"])],
                    )
                ],
            ),
            name="created_at",
        ),
        "currency": StringDatabaseField(name="currency"),
        "description": StringDatabaseField(name="description"),
        "destination": StringDatabaseField(name="destination"),
        "failure_balance_transaction": StringDatabaseField(name="failure_balance_transaction"),
        "failure_code": StringDatabaseField(name="failure_code"),
        "failure_message": StringDatabaseField(name="failure_message"),
        "livemode": BooleanDatabaseField(name="livemode"),
        "metadata": StringJSONDatabaseField(name="metadata"),
        "method": StringDatabaseField(name="method"),
        "original_payout": StringDatabaseField(name="original_payout"),
        "reconciliation_status": StringDatabaseField(name="reconciliation_status"),
        "reversed_by": StringDatabaseField(name="reversed_by"),
        "source_type": StringDatabaseField(name="source_type"),
        "statement_descriptor": StringDatabaseField(name="statement_descriptor"),
        "status": StringDatabaseField(name="status"),
        "type": StringDatabaseField(name="type"),
    },
    "stripe_refund": {
        "id": StringDatabaseField(name="id"),
        "object": StringDatabaseField(name="object"),
        "amount": IntegerDatabaseField(name="amount"),
        "balance_transaction_id": StringDatabaseField(name="balance_transaction"),
        "charge_id": StringDatabaseField(name="charge"),
        "__created": IntegerDatabaseField(name="created", hidden=True),
        "created_at": ast.ExpressionField(
=======
        "customer_balance_transaction": StringDatabaseField(name="customer_balance_transaction"),
        "discount_amount": IntegerDatabaseField(name="discount_amount"),
        "discount_amounts": StringJSONDatabaseField(name="discount_amounts"),
        "invoice_id": StringDatabaseField(name="invoice"),
        "lines": StringJSONDatabaseField(name="lines"),
        "livemode": BooleanDatabaseField(name="livemode"),
        "memo": StringDatabaseField(name="memo"),
        "metadata": StringJSONDatabaseField(name="metadata"),
        "number": StringDatabaseField(name="number"),
        "out_of_band_amount": IntegerDatabaseField(name="out_of_band_amount"),
        "pdf": StringDatabaseField(name="pdf"),
        "pre_payment_amount": IntegerDatabaseField(name="pre_payment_amount"),
        "post_payment_amount": IntegerDatabaseField(name="post_payment_amount"),
        "reason": StringDatabaseField(name="reason"),
        "refunds": StringJSONDatabaseField(name="refunds"),
        "shipping_cost": StringJSONDatabaseField(name="shipping_cost"),
        "status": StringDatabaseField(name="status"),
        "subtotal": IntegerDatabaseField(name="subtotal"),
        "subtotal_excluding_tax": IntegerDatabaseField(name="subtotal_excluding_tax"),
        "total": IntegerDatabaseField(name="total"),
        "total_excluding_tax": IntegerDatabaseField(name="total_excluding_tax"),
        "total_taxes": StringJSONDatabaseField(name="total_taxes"),
        "type": StringDatabaseField(name="type"),
        "__voided_at": IntegerDatabaseField(name="voided_at", hidden=True),
        "voided_at": ast.ExpressionField(
>>>>>>> 925fa8da
            isolate_scope=True,
            expr=ast.Call(
                name="toDateTime",
                args=[
                    ast.Call(
                        name="toString",
<<<<<<< HEAD
                        args=[ast.Field(chain=["__created"])],
                    )
                ],
            ),
            name="created_at",
        ),
        "currency": StringDatabaseField(name="currency"),
        "description": StringDatabaseField(name="description"),
        "failure_balance_transaction": StringDatabaseField(name="failure_balance_transaction"),
        "failure_reason": StringDatabaseField(name="failure_reason"),
        "instructions_email": StringDatabaseField(name="instructions_email"),
        "metadata": StringJSONDatabaseField(name="metadata"),
        "next_action": StringJSONDatabaseField(name="next_action"),
        "payment_intent_id": StringDatabaseField(name="payment_intent"),
        "reason": StringDatabaseField(name="reason"),
        "receipt_number": StringDatabaseField(name="receipt_number"),
        "source_transfer_reversal": StringDatabaseField(name="source_transfer_reversal"),
        "status": StringDatabaseField(name="status"),
        "transfer_reversal": StringDatabaseField(name="transfer_reversal"),
=======
                        args=[ast.Field(chain=["__voided_at"])],
                    )
                ],
            ),
            name="voided_at",
        ),
>>>>>>> 925fa8da
    },
    "zendesk_brands": {
        "id": IntegerDatabaseField(name="id"),
        "url": StringDatabaseField(name="url"),
        "name": StringDatabaseField(name="name"),
        "active": BooleanDatabaseField(name="active"),
        "default": BooleanDatabaseField(name="default"),
        "brand_url": StringDatabaseField(name="brand_url"),
        "subdomain": StringDatabaseField(name="subdomain"),
        "__created_at": StringDatabaseField(name="created_at", hidden=True),
        "created_at": ast.ExpressionField(
            isolate_scope=True,
            expr=ast.Call(
                name="toDateTime",
                args=[
                    ast.Field(chain=["__created_at"]),
                ],
            ),
            name="created_at",
        ),
        "__updated_at": StringDatabaseField(name="updated_at", hidden=True),
        "updated_at": ast.ExpressionField(
            isolate_scope=True,
            expr=ast.Call(
                name="toDateTime",
                args=[
                    ast.Field(chain=["__updated_at"]),
                ],
            ),
            name="updated_at",
        ),
        "is_deleted": BooleanDatabaseField(name="is_deleted"),
        "has_help_center": BooleanDatabaseField(name="has_help_center"),
        "ticket_form_ids": StringJSONDatabaseField(name="ticket_form_ids"),
        "help_center_state": StringDatabaseField(name="help_center_state"),
        "signature_template": StringDatabaseField(name="signature_template"),
    },
    "zendesk_groups": {
        "id": IntegerDatabaseField(name="id"),
        "url": StringDatabaseField(name="url"),
        "name": StringDatabaseField(name="name"),
        "default": BooleanDatabaseField(name="default"),
        "is_deleted": BooleanDatabaseField(name="deleted"),
        "is_public": BooleanDatabaseField(name="is_public"),
        "__created_at": StringDatabaseField(name="created_at", hidden=True),
        "created_at": ast.ExpressionField(
            isolate_scope=True,
            expr=ast.Call(
                name="toDateTime",
                args=[
                    ast.Field(chain=["__created_at"]),
                ],
            ),
            name="created_at",
        ),
        "__updated_at": StringDatabaseField(name="updated_at", hidden=True),
        "updated_at": ast.ExpressionField(
            isolate_scope=True,
            expr=ast.Call(
                name="toDateTime",
                args=[
                    ast.Field(chain=["__updated_at"]),
                ],
            ),
            name="updated_at",
        ),
        "description": StringDatabaseField(name="description"),
    },
    "zendesk_organizations": {
        "id": IntegerDatabaseField(name="id"),
        "url": StringDatabaseField(name="url"),
        "name": StringDatabaseField(name="name"),
        "tags": StringJSONDatabaseField(name="tags"),
        "notes": StringDatabaseField(name="notes"),
        "details": StringDatabaseField(name="details"),
        "__created_at": StringDatabaseField(name="created_at", hidden=True),
        "created_at": ast.ExpressionField(
            isolate_scope=True,
            expr=ast.Call(
                name="toDateTime",
                args=[
                    ast.Field(chain=["__created_at"]),
                ],
            ),
            name="created_at",
        ),
        "__updated_at": StringDatabaseField(name="updated_at", hidden=True),
        "updated_at": ast.ExpressionField(
            isolate_scope=True,
            expr=ast.Call(
                name="toDateTime",
                args=[
                    ast.Field(chain=["__updated_at"]),
                ],
            ),
            name="updated_at",
        ),
        "external_id": StringDatabaseField(name="external_id"),
        "domain_names": StringJSONDatabaseField(name="domain_names"),
        "shared_tickets": BooleanDatabaseField(name="shared_tickets"),
        "shared_comments": BooleanDatabaseField(name="shared_comments"),
        "organization_fields": StringJSONDatabaseField(name="organization_fields"),
    },
    "zendesk_sla_policies": {
        "id": IntegerDatabaseField(name="id"),
        "url": StringDatabaseField(name="url"),
        "title": StringDatabaseField(name="title"),
        "filter": StringJSONDatabaseField(name="filter"),
        "position": IntegerDatabaseField(name="position"),
        "__created_at": StringDatabaseField(name="created_at", hidden=True),
        "created_at": ast.ExpressionField(
            isolate_scope=True,
            expr=ast.Call(
                name="toDateTime",
                args=[
                    ast.Field(chain=["__created_at"]),
                ],
            ),
            name="created_at",
        ),
        "__updated_at": StringDatabaseField(name="updated_at", hidden=True),
        "updated_at": ast.ExpressionField(
            isolate_scope=True,
            expr=ast.Call(
                name="toDateTime",
                args=[
                    ast.Field(chain=["__updated_at"]),
                ],
            ),
            name="updated_at",
        ),
        "policy_metrics": StringJSONDatabaseField(name="policy_metrics"),
    },
    "zendesk_ticket_events": {
        "id": IntegerDatabaseField(name="id"),
        "via": StringDatabaseField(name="via"),
        "system": StringJSONDatabaseField(name="system"),
        "ticket_id": IntegerDatabaseField(name="ticket_id"),
        "timestamp": IntegerDatabaseField(name="timestamp"),
        "__created_at": StringDatabaseField(name="created_at", hidden=True),
        "created_at": ast.ExpressionField(
            isolate_scope=True,
            expr=ast.Call(
                name="toDateTime",
                args=[
                    ast.Field(chain=["__created_at"]),
                ],
            ),
            name="created_at",
        ),
        "event_type": StringDatabaseField(name="event_type"),
        "updater_id": IntegerDatabaseField(name="updater_id"),
        "child_events": StringJSONDatabaseField(name="child_events"),
        "merged_ticket_ids": StringJSONDatabaseField(name="merged_ticket_ids"),
    },
    "zendesk_ticket_fields": {
        "id": IntegerDatabaseField(name="id"),
        "url": StringDatabaseField(name="url"),
        "type": StringDatabaseField(name="type"),
        "title": StringDatabaseField(name="title"),
        "active": BooleanDatabaseField(name="active"),
        "position": IntegerDatabaseField(name="position"),
        "required": BooleanDatabaseField(name="required"),
        "raw_title": StringDatabaseField(name="raw_title"),
        "removable": BooleanDatabaseField(name="removable"),
        "__created_at": StringDatabaseField(name="created_at", hidden=True),
        "created_at": ast.ExpressionField(
            isolate_scope=True,
            expr=ast.Call(
                name="toDateTime",
                args=[
                    ast.Field(chain=["__created_at"]),
                ],
            ),
            name="created_at",
        ),
        "__updated_at": StringDatabaseField(name="updated_at", hidden=True),
        "updated_at": ast.ExpressionField(
            isolate_scope=True,
            expr=ast.Call(
                name="toDateTime",
                args=[
                    ast.Field(chain=["__updated_at"]),
                ],
            ),
            name="updated_at",
        ),
        "description": StringDatabaseField(name="description"),
        "sub_type_id": IntegerDatabaseField(name="sub_type_id"),
        "custom_statuses": StringJSONDatabaseField(name="custom_statuses"),
        "raw_description": StringDatabaseField(name="raw_description"),
        "title_in_portal": StringDatabaseField(name="title_in_portal"),
        "agent_description": StringDatabaseField(name="agent_description"),
        "visible_in_portal": BooleanDatabaseField(name="visible_in_portal"),
        "editable_in_portal": BooleanDatabaseField(name="editable_in_portal"),
        "required_in_portal": BooleanDatabaseField(name="required_in_portal"),
        "raw_title_in_portal": StringDatabaseField(name="raw_title_in_portal"),
        "collapsed_for_agents": BooleanDatabaseField(name="collapsed_for_agents"),
        "custom_field_options": StringJSONDatabaseField(name="custom_field_options"),
        "system_field_options": StringJSONDatabaseField(name="system_field_options"),
    },
    "zendesk_ticket_metric_events": {
        "id": IntegerDatabaseField(name="id"),
        "__time": StringDatabaseField(name="time", hidden=True),
        "time": ast.ExpressionField(
            isolate_scope=True,
            expr=ast.Call(
                name="toDateTime",
                args=[
                    ast.Field(chain=["__time"]),
                ],
            ),
            name="time",
        ),
        "type": StringDatabaseField(name="type"),
        "metric": StringDatabaseField(name="metric"),
        "status": StringJSONDatabaseField(name="status"),
        "ticket_id": IntegerDatabaseField(name="ticket_id"),
        "instance_id": IntegerDatabaseField(name="instance_id"),
    },
    "zendesk_tickets": {
        "id": IntegerDatabaseField(name="id"),
        "url": StringDatabaseField(name="url"),
        "via": StringJSONDatabaseField(name="via"),
        "tags": StringJSONDatabaseField(name="tags"),
        "type": StringDatabaseField(name="type"),
        "fields": StringJSONDatabaseField(name="fields"),
        "status": StringDatabaseField(name="status"),
        "subject": StringDatabaseField(name="subject"),
        "brand_id": IntegerDatabaseField(name="brand_id"),
        "group_id": IntegerDatabaseField(name="group_id"),
        "priority": StringDatabaseField(name="priority"),
        "is_public": BooleanDatabaseField(name="is_public"),
        "recipient": StringDatabaseField(name="recipient"),
        "__created_at": StringDatabaseField(name="created_at", hidden=True),
        "created_at": ast.ExpressionField(
            isolate_scope=True,
            expr=ast.Call(
                name="toDateTime",
                args=[
                    ast.Field(chain=["__created_at"]),
                ],
            ),
            name="created_at",
        ),
        "__updated_at": StringDatabaseField(name="updated_at", hidden=True),
        "updated_at": ast.ExpressionField(
            isolate_scope=True,
            expr=ast.Call(
                name="toDateTime",
                args=[
                    ast.Field(chain=["__updated_at"]),
                ],
            ),
            name="updated_at",
        ),
        "assignee_id": IntegerDatabaseField(name="assignee_id"),
        "description": StringDatabaseField(name="description"),
        "external_id": StringDatabaseField(name="external_id"),
        "raw_subject": StringDatabaseField(name="raw_subject"),
        "email_cc_ids": StringJSONDatabaseField(name="email_cc_ids"),
        "follower_ids": StringJSONDatabaseField(name="follower_ids"),
        "followup_ids": StringJSONDatabaseField(name="followup_ids"),
        "requester_id": IntegerDatabaseField(name="requester_id"),
        "submitter_id": IntegerDatabaseField(name="submitter_id"),
        "custom_fields": StringJSONDatabaseField(name="custom_fields"),
        "has_incidents": BooleanDatabaseField(name="has_incidents"),
        "organization_id": IntegerDatabaseField(name="organization_id"),
        "collaborator_ids": StringJSONDatabaseField(name="collaborator_ids"),
        "custom_status_id": IntegerDatabaseField(name="custom_status_id"),
        "allow_attachments": BooleanDatabaseField(name="allow_attachments"),
        "allow_channelback": BooleanDatabaseField(name="allow_channelback"),
        "generated_timestamp": IntegerDatabaseField(name="generated_timestamp"),
        "sharing_agreement_ids": StringJSONDatabaseField(name="sharing_agreement_ids"),
        "from_messaging_channel": BooleanDatabaseField(name="from_messaging_channel"),
    },
    "zendesk_users": {
        "id": IntegerDatabaseField(name="id"),
        "url": StringDatabaseField(name="url"),
        "name": StringDatabaseField(name="name"),
        "role": StringDatabaseField(name="role"),
        "tags": StringJSONDatabaseField(name="tags"),
        "alias": StringDatabaseField(name="alias"),
        "email": StringDatabaseField(name="email"),
        "notes": StringDatabaseField(name="notes"),
        "phone": StringDatabaseField(name="phone"),
        "photo": StringJSONDatabaseField(name="photo"),
        "active": BooleanDatabaseField(name="active"),
        "locale": StringDatabaseField(name="locale"),
        "shared": BooleanDatabaseField(name="shared"),
        "details": StringDatabaseField(name="details"),
        "verified": BooleanDatabaseField(name="verified"),
        "locale_id": IntegerDatabaseField(name="locale_id"),
        "moderator": BooleanDatabaseField(name="moderator"),
        "role_type": IntegerDatabaseField(name="role_type"),
        "signature": StringDatabaseField(name="signature"),
        "suspended": BooleanDatabaseField(name="suspended"),
        "time_zone": StringDatabaseField(name="time_zone"),
        "__created_at": StringDatabaseField(name="created_at", hidden=True),
        "created_at": ast.ExpressionField(
            isolate_scope=True,
            expr=ast.Call(
                name="toDateTime",
                args=[
                    ast.Field(chain=["__created_at"]),
                ],
            ),
            name="created_at",
        ),
        "__updated_at": StringDatabaseField(name="updated_at", hidden=True),
        "updated_at": ast.ExpressionField(
            isolate_scope=True,
            expr=ast.Call(
                name="toDateTime",
                args=[
                    ast.Field(chain=["__updated_at"]),
                ],
            ),
            name="updated_at",
        ),
        "report_csv": BooleanDatabaseField(name="report_csv"),
        "external_id": StringDatabaseField(name="external_id"),
        "user_fields": StringJSONDatabaseField(name="user_fields"),
        "shared_agent": BooleanDatabaseField(name="shared_agent"),
        "__last_login_at": StringDatabaseField(name="last_login_at", hidden=True),
        "last_login_at": ast.ExpressionField(
            isolate_scope=True,
            expr=ast.Call(
                name="toDateTime",
                args=[
                    ast.Field(chain=["__last_login_at"]),
                ],
            ),
            name="last_login_at",
        ),
        "custom_role_id": IntegerDatabaseField(name="custom_role_id"),
        "iana_time_zone": StringDatabaseField(name="iana_time_zone"),
        "organization_id": IntegerDatabaseField(name="organization_id"),
        "default_group_id": IntegerDatabaseField(name="default_group_id"),
        "restricted_agent": BooleanDatabaseField(name="restricted_agent"),
        "ticket_restriction": StringDatabaseField(name="ticket_restriction"),
        "shared_phone_number": BooleanDatabaseField(name="shared_phone_number"),
        "only_private_comments": BooleanDatabaseField(name="only_private_comments"),
    },
}

HOGQL_FIELD_DLT_TYPE_MAP = {
    StringDatabaseField: "text",
    IntegerDatabaseField: "bigint",
    BooleanDatabaseField: "bool",
    DateTimeDatabaseField: "timestamp",
    StringJSONDatabaseField: "json",
    StringArrayDatabaseField: "json",
    FloatDatabaseField: "double",
    DateDatabaseField: "date",
}


def get_dlt_mapping_for_external_table(table):
    return {
        field.name: {
            "name": field.name,
            "data_type": HOGQL_FIELD_DLT_TYPE_MAP[type(field)],
            "nullable": True,
        }
        for _, field in external_tables[table].items()
        if type(field) is not ast.ExpressionField
    }<|MERGE_RESOLUTION|>--- conflicted
+++ resolved
@@ -531,36 +531,26 @@
         ),
         "reporting_category": StringDatabaseField(name="reporting_category"),
     },
-<<<<<<< HEAD
     "stripe_dispute": {
         "id": StringDatabaseField(name="id"),
         "object": StringDatabaseField(name="object"),
         "amount": IntegerDatabaseField(name="amount"),
         "charge_id": StringDatabaseField(name="charge"),
         "currency": StringDatabaseField(name="currency"),
-=======
-    "stripe_refund": {
-        "id": StringDatabaseField(name="id"),
-        "object": StringDatabaseField(name="object"),
-        "amount": IntegerDatabaseField(name="amount"),
-        "balance_transaction": StringDatabaseField(name="balance_transaction"),
-        "charge": StringDatabaseField(name="charge"),
->>>>>>> 925fa8da
-        "__created": IntegerDatabaseField(name="created", hidden=True),
-        "created_at": ast.ExpressionField(
-            isolate_scope=True,
-            expr=ast.Call(
-                name="toDateTime",
-                args=[
-                    ast.Call(
-                        name="toString",
-                        args=[ast.Field(chain=["__created"])],
-                    )
-                ],
-            ),
-            name="created_at",
-        ),
-<<<<<<< HEAD
+        "__created": IntegerDatabaseField(name="created", hidden=True),
+        "created_at": ast.ExpressionField(
+            isolate_scope=True,
+            expr=ast.Call(
+                name="toDateTime",
+                args=[
+                    ast.Call(
+                        name="toString",
+                        args=[ast.Field(chain=["__created"])],
+                    )
+                ],
+            ),
+            name="created_at",
+        ),
         "evidence": StringJSONDatabaseField(name="evidence"),
         "evidence_details": StringJSONDatabaseField(name="evidence_details"),
         "is_charge_refundable": BooleanDatabaseField(name="is_charge_refundable"),
@@ -576,23 +566,6 @@
         "id": StringDatabaseField(name="id"),
         "object": StringDatabaseField(name="object"),
         "amount": IntegerDatabaseField(name="amount"),
-=======
-        "currency": StringDatabaseField(name="currency"),
-        "destination_details": StringJSONDatabaseField(name="destination_details"),
-        "metadata": StringJSONDatabaseField(name="metadata"),
-        "payment_intent": StringDatabaseField(name="payment_intent"),
-        "reason": StringDatabaseField(name="reason"),
-        "receipt_number": StringDatabaseField(name="receipt_number"),
-        "source_transfer_reversal": StringJSONDatabaseField(name="source_transfer_reversal"),
-        "status": StringDatabaseField(name="status"),
-        "transfer_reversal": StringJSONDatabaseField(name="transfer_reversal"),
-    },
-    "stripe_creditnote": {
-        "id": StringDatabaseField(name="id"),
-        "object": StringDatabaseField(name="object"),
-        "amount": IntegerDatabaseField(name="amount"),
-        "amount_shipping": IntegerDatabaseField(name="amount_shipping"),
->>>>>>> 925fa8da
         "__created": IntegerDatabaseField(name="created", hidden=True),
         "created_at": ast.ExpressionField(
             isolate_scope=True,
@@ -609,7 +582,6 @@
         ),
         "currency": StringDatabaseField(name="currency"),
         "customer_id": StringDatabaseField(name="customer"),
-<<<<<<< HEAD
         "__date": IntegerDatabaseField(name="date", hidden=True),
         "date": ast.ExpressionField(
             isolate_scope=True,
@@ -699,40 +671,12 @@
         "charge_id": StringDatabaseField(name="charge"),
         "__created": IntegerDatabaseField(name="created", hidden=True),
         "created_at": ast.ExpressionField(
-=======
-        "customer_balance_transaction": StringDatabaseField(name="customer_balance_transaction"),
-        "discount_amount": IntegerDatabaseField(name="discount_amount"),
-        "discount_amounts": StringJSONDatabaseField(name="discount_amounts"),
-        "invoice_id": StringDatabaseField(name="invoice"),
-        "lines": StringJSONDatabaseField(name="lines"),
-        "livemode": BooleanDatabaseField(name="livemode"),
-        "memo": StringDatabaseField(name="memo"),
-        "metadata": StringJSONDatabaseField(name="metadata"),
-        "number": StringDatabaseField(name="number"),
-        "out_of_band_amount": IntegerDatabaseField(name="out_of_band_amount"),
-        "pdf": StringDatabaseField(name="pdf"),
-        "pre_payment_amount": IntegerDatabaseField(name="pre_payment_amount"),
-        "post_payment_amount": IntegerDatabaseField(name="post_payment_amount"),
-        "reason": StringDatabaseField(name="reason"),
-        "refunds": StringJSONDatabaseField(name="refunds"),
-        "shipping_cost": StringJSONDatabaseField(name="shipping_cost"),
-        "status": StringDatabaseField(name="status"),
-        "subtotal": IntegerDatabaseField(name="subtotal"),
-        "subtotal_excluding_tax": IntegerDatabaseField(name="subtotal_excluding_tax"),
-        "total": IntegerDatabaseField(name="total"),
-        "total_excluding_tax": IntegerDatabaseField(name="total_excluding_tax"),
-        "total_taxes": StringJSONDatabaseField(name="total_taxes"),
-        "type": StringDatabaseField(name="type"),
-        "__voided_at": IntegerDatabaseField(name="voided_at", hidden=True),
-        "voided_at": ast.ExpressionField(
->>>>>>> 925fa8da
-            isolate_scope=True,
-            expr=ast.Call(
-                name="toDateTime",
-                args=[
-                    ast.Call(
-                        name="toString",
-<<<<<<< HEAD
+            isolate_scope=True,
+            expr=ast.Call(
+                name="toDateTime",
+                args=[
+                    ast.Call(
+                        name="toString",
                         args=[ast.Field(chain=["__created"])],
                     )
                 ],
@@ -741,6 +685,7 @@
         ),
         "currency": StringDatabaseField(name="currency"),
         "description": StringDatabaseField(name="description"),
+        "destination_details": StringJSONDatabaseField(name="destination_details"),
         "failure_balance_transaction": StringDatabaseField(name="failure_balance_transaction"),
         "failure_reason": StringDatabaseField(name="failure_reason"),
         "instructions_email": StringDatabaseField(name="instructions_email"),
@@ -752,14 +697,6 @@
         "source_transfer_reversal": StringDatabaseField(name="source_transfer_reversal"),
         "status": StringDatabaseField(name="status"),
         "transfer_reversal": StringDatabaseField(name="transfer_reversal"),
-=======
-                        args=[ast.Field(chain=["__voided_at"])],
-                    )
-                ],
-            ),
-            name="voided_at",
-        ),
->>>>>>> 925fa8da
     },
     "zendesk_brands": {
         "id": IntegerDatabaseField(name="id"),
