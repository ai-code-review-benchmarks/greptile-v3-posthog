--- conflicted
+++ resolved
@@ -2232,10 +2232,7 @@
             [(sr["session_id"], sr["console_log_count"]) for sr in session_recordings],
             key=lambda x: x[0],
         )
-<<<<<<< HEAD
-=======
-
->>>>>>> 8831125a
+
         assert actual == [
             (with_logs_session_id, 4),
         ]
