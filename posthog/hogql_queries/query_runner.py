from abc import ABC, abstractmethod
from datetime import datetime
from enum import IntEnum
from typing import Any, Generic, Optional, TypeGuard, TypeVar, Union, cast

import structlog
from django.conf import settings
from django.core.cache import cache
from prometheus_client import Counter
from pydantic import BaseModel, ConfigDict
from sentry_sdk import capture_exception, push_scope

from posthog.cache_utils import OrjsonJsonSerializer
from posthog.clickhouse.query_tagging import tag_queries
from posthog.hogql import ast
from posthog.hogql.constants import LimitContext
from posthog.hogql.context import HogQLContext
from posthog.hogql.printer import print_ast
from posthog.hogql.query import create_default_modifiers_for_team
from posthog.hogql.timings import HogQLTimings
from posthog.metrics import LABEL_TEAM_ID
from posthog.models import Team
from posthog.schema import (
    ActorsQuery,
    CacheMissResponse,
    DashboardFilter,
    DateRange,
    EventsQuery,
    FilterLogicalOperator,
    FunnelCorrelationActorsQuery,
    FunnelCorrelationQuery,
    FunnelsActorsQuery,
    FunnelsQuery,
    HogQLQuery,
    HogQLQueryModifiers,
    InsightActorsQuery,
    InsightActorsQueryOptions,
    LifecycleQuery,
    PathsQuery,
    PropertyGroupFilter,
    PropertyGroupFilterValue,
    QueryTiming,
    RetentionQuery,
    SamplingRate,
    SessionsTimelineQuery,
    StickinessQuery,
    TrendsQuery,
    WebOverviewQuery,
    WebStatsTableQuery,
    WebTopClicksQuery,
)
<<<<<<< HEAD
from posthog.schema_helpers import to_json
from posthog.utils import generate_cache_key, get_from_dict_or_attr, get_safe_cache
=======
from posthog.schema_helpers import to_dict, to_json
from posthog.utils import generate_cache_key, get_safe_cache, get_from_dict_or_attr
>>>>>>> 5ef59379

logger = structlog.get_logger(__name__)

QUERY_CACHE_WRITE_COUNTER = Counter(
    "posthog_query_cache_write_total",
    "When a query result was persisted in the cache.",
    labelnames=[LABEL_TEAM_ID],
)

QUERY_CACHE_HIT_COUNTER = Counter(
    "posthog_query_cache_hit_total",
    "Whether we could fetch the query from the cache or not.",
    labelnames=[LABEL_TEAM_ID, "cache_hit"],
)


class ExecutionMode(IntEnum):
    CALCULATION_ALWAYS = 2
    """Always recalculate."""
    RECENT_CACHE_CALCULATE_IF_STALE = 1
    """Use cache, unless the results are missing or stale."""
    CACHE_ONLY_NEVER_CALCULATE = 0
    """Do not initiate calculation."""


RunnableQueryNode = Union[
    TrendsQuery,
    FunnelsQuery,
    RetentionQuery,
    PathsQuery,
    StickinessQuery,
    LifecycleQuery,
    ActorsQuery,
    EventsQuery,
    HogQLQuery,
    InsightActorsQuery,
    FunnelsActorsQuery,
    FunnelCorrelationQuery,
    FunnelCorrelationActorsQuery,
    InsightActorsQueryOptions,
    SessionsTimelineQuery,
    WebOverviewQuery,
    WebStatsTableQuery,
    WebTopClicksQuery,
]


def get_query_runner(
    query: dict[str, Any] | RunnableQueryNode | BaseModel,
    team: Team,
    timings: Optional[HogQLTimings] = None,
    limit_context: Optional[LimitContext] = None,
    modifiers: Optional[HogQLQueryModifiers] = None,
) -> "QueryRunner":
    try:
        kind = get_from_dict_or_attr(query, "kind")
    except AttributeError:
        raise ValueError(f"Can't get a runner for an unknown query type: {query}")

    if kind == "TrendsQuery":
        from .insights.trends.trends_query_runner import TrendsQueryRunner

        return TrendsQueryRunner(
            query=cast(TrendsQuery | dict[str, Any], query),
            team=team,
            timings=timings,
            limit_context=limit_context,
            modifiers=modifiers,
        )
    if kind == "FunnelsQuery":
        from .insights.funnels.funnels_query_runner import FunnelsQueryRunner

        return FunnelsQueryRunner(
            query=cast(FunnelsQuery | dict[str, Any], query),
            team=team,
            timings=timings,
            limit_context=limit_context,
            modifiers=modifiers,
        )
    if kind == "RetentionQuery":
        from .insights.retention_query_runner import RetentionQueryRunner

        return RetentionQueryRunner(
            query=cast(RetentionQuery | dict[str, Any], query),
            team=team,
            timings=timings,
            limit_context=limit_context,
            modifiers=modifiers,
        )
    if kind == "PathsQuery":
        from .insights.paths_query_runner import PathsQueryRunner

        return PathsQueryRunner(
            query=cast(PathsQuery | dict[str, Any], query),
            team=team,
            timings=timings,
            limit_context=limit_context,
            modifiers=modifiers,
        )
    if kind == "StickinessQuery":
        from .insights.stickiness_query_runner import StickinessQueryRunner

        return StickinessQueryRunner(
            query=cast(StickinessQuery | dict[str, Any], query),
            team=team,
            timings=timings,
            limit_context=limit_context,
            modifiers=modifiers,
        )
    if kind == "LifecycleQuery":
        from .insights.lifecycle_query_runner import LifecycleQueryRunner

        return LifecycleQueryRunner(
            query=cast(LifecycleQuery | dict[str, Any], query),
            team=team,
            timings=timings,
            limit_context=limit_context,
            modifiers=modifiers,
        )
    if kind == "EventsQuery":
        from .events_query_runner import EventsQueryRunner

        return EventsQueryRunner(
            query=cast(EventsQuery | dict[str, Any], query),
            team=team,
            timings=timings,
            limit_context=limit_context,
            modifiers=modifiers,
        )
    if kind == "ActorsQuery":
        from .actors_query_runner import ActorsQueryRunner

        return ActorsQueryRunner(
            query=cast(ActorsQuery | dict[str, Any], query),
            team=team,
            timings=timings,
            limit_context=limit_context,
            modifiers=modifiers,
        )
    if kind == "InsightActorsQuery" or kind == "FunnelsActorsQuery" or kind == "FunnelCorrelationActorsQuery":
        from .insights.insight_actors_query_runner import InsightActorsQueryRunner

        return InsightActorsQueryRunner(
            query=cast(InsightActorsQuery | dict[str, Any], query),
            team=team,
            timings=timings,
            limit_context=limit_context,
            modifiers=modifiers,
        )
    if kind == "InsightActorsQueryOptions":
        from .insights.insight_actors_query_options_runner import (
            InsightActorsQueryOptionsRunner,
        )

        return InsightActorsQueryOptionsRunner(
            query=cast(InsightActorsQueryOptions | dict[str, Any], query),
            team=team,
            timings=timings,
            limit_context=limit_context,
            modifiers=modifiers,
        )
    if kind == "FunnelCorrelationQuery":
        from .insights.funnels.funnel_correlation_query_runner import (
            FunnelCorrelationQueryRunner,
        )

        return FunnelCorrelationQueryRunner(
            query=cast(FunnelCorrelationQuery | dict[str, Any], query),
            team=team,
            timings=timings,
            limit_context=limit_context,
            modifiers=modifiers,
        )
    if kind == "HogQLQuery":
        from .hogql_query_runner import HogQLQueryRunner

        return HogQLQueryRunner(
            query=cast(HogQLQuery | dict[str, Any], query),
            team=team,
            timings=timings,
            limit_context=limit_context,
            modifiers=modifiers,
        )
    if kind == "SessionsTimelineQuery":
        from .sessions_timeline_query_runner import SessionsTimelineQueryRunner

        return SessionsTimelineQueryRunner(
            query=cast(SessionsTimelineQuery | dict[str, Any], query),
            team=team,
            timings=timings,
            modifiers=modifiers,
        )
    if kind == "WebOverviewQuery":
        use_session_table = get_from_dict_or_attr(query, "useSessionsTable")
        if use_session_table:
            from .web_analytics.web_overview import WebOverviewQueryRunner

            return WebOverviewQueryRunner(query=query, team=team, timings=timings, modifiers=modifiers)
        else:
            from .web_analytics.web_overview_legacy import LegacyWebOverviewQueryRunner

            return LegacyWebOverviewQueryRunner(query=query, team=team, timings=timings, modifiers=modifiers)
    if kind == "WebTopClicksQuery":
        from .web_analytics.top_clicks import WebTopClicksQueryRunner

        return WebTopClicksQueryRunner(query=query, team=team, timings=timings, modifiers=modifiers)
    if kind == "WebStatsTableQuery":
        use_session_table = get_from_dict_or_attr(query, "useSessionsTable")
        if use_session_table:
            from .web_analytics.stats_table import WebStatsTableQueryRunner

            return WebStatsTableQueryRunner(query=query, team=team, timings=timings, modifiers=modifiers)
        else:
            from .web_analytics.stats_table_legacy import LegacyWebStatsTableQueryRunner

            return LegacyWebStatsTableQueryRunner(query=query, team=team, timings=timings, modifiers=modifiers)

    raise ValueError(f"Can't get a runner for an unknown query kind: {kind}")


def get_query_runner_or_none(
    query: dict[str, Any] | RunnableQueryNode | BaseModel,
    team: Team,
    timings: Optional[HogQLTimings] = None,
    limit_context: Optional[LimitContext] = None,
    modifiers: Optional[HogQLQueryModifiers] = None,
) -> Optional["QueryRunner"]:
    try:
        return get_query_runner(
            query=query, team=team, timings=timings, limit_context=limit_context, modifiers=modifiers
        )
    except ValueError as e:
        if "Can't get a runner for an unknown" in str(e):
            return None
        raise e


Q = TypeVar("Q", bound=RunnableQueryNode)
# R (for Response) should have a structure similar to QueryResponse
# Due to the way schema.py is generated, we don't have a good inheritance story here
R = TypeVar("R", bound=BaseModel)
# CR (for CachedResponse) must be R extended with CachedQueryResponseMixin
# Unfortunately inheritance is also not a thing here, because we lose this info in the schema.ts->.json->.py journey
CR = TypeVar("CR", bound=BaseModel)


class QueryRunner(ABC, Generic[Q, R, CR]):
    query: Q
    response: R
    cached_response: CR

    team: Team
    timings: HogQLTimings
    modifiers: HogQLQueryModifiers
    limit_context: LimitContext

    def __init__(
        self,
        query: Q | BaseModel | dict[str, Any],
        team: Team,
        timings: Optional[HogQLTimings] = None,
        modifiers: Optional[HogQLQueryModifiers] = None,
        limit_context: Optional[LimitContext] = None,
    ):
        self.team = team
        self.timings = timings or HogQLTimings()
        self.limit_context = limit_context or LimitContext.QUERY
        _modifiers = modifiers or (query.modifiers if hasattr(query, "modifiers") else None)
        self.modifiers = create_default_modifiers_for_team(team, _modifiers)

        if not self.is_query_node(query):
            query = self.query_type.model_validate(query)
        assert isinstance(query, self.query_type)
        self.query = query

    @property
    def query_type(self) -> type[Q]:
        return self.__annotations__["query"]  # Enforcing the type annotation of `query` at runtime

    @property
    def cached_response_type(self) -> type[CR]:
        return self.__annotations__["cached_response"]

    def is_query_node(self, data) -> TypeGuard[Q]:
        return isinstance(data, self.query_type)

    def is_cached_response(self, data) -> TypeGuard[dict]:
        return hasattr(data, "is_cached") or (  # Duck typing for backwards compatibility with `CachedQueryResponse`
            isinstance(data, dict) and "is_cached" in data
        )

    @property
    def _limit_context_aliased_for_cache(self) -> LimitContext:
        # For caching purposes, QUERY_ASYNC is equivalent to QUERY (max query duration should be the only difference)
        if not self.limit_context or self.limit_context == LimitContext.QUERY_ASYNC:
            return LimitContext.QUERY
        return self.limit_context

    @abstractmethod
    def calculate(self) -> R:
        raise NotImplementedError()

    def run(
        self, execution_mode: ExecutionMode = ExecutionMode.RECENT_CACHE_CALCULATE_IF_STALE
    ) -> CR | CacheMissResponse:
        cache_key = self.get_cache_key()
        tag_queries(cache_key=cache_key)
        CachedResponse: type[CR] = self.cached_response_type

        if execution_mode != ExecutionMode.CALCULATION_ALWAYS:
            # Let's look in the cache first
            cached_response: CR | CacheMissResponse
            cached_response_candidate_bytes: Optional[bytes] = get_safe_cache(cache_key)
            cached_response_candidate: Optional[dict] = (
                OrjsonJsonSerializer({}).loads(cached_response_candidate_bytes)
                if cached_response_candidate_bytes
                else None
            )
            if self.is_cached_response(cached_response_candidate):
                cached_response_candidate["is_cached"] = True
                cached_response = CachedResponse(**cached_response_candidate)
            elif cached_response_candidate is None:
                cached_response = CacheMissResponse(cache_key=cache_key)
            else:
                # Whatever's in cache is malformed, so let's treat is as non-existent
                cached_response = CacheMissResponse(cache_key=cache_key)
                with push_scope() as scope:
                    scope.set_tag("cache_key", cache_key)
                    capture_exception(
                        ValueError(f"Cached response is of unexpected type {type(cached_response)}, ignoring it")
                    )

            if self.is_cached_response(cached_response_candidate):
                if not self._is_stale(cached_response):
                    QUERY_CACHE_HIT_COUNTER.labels(team_id=self.team.pk, cache_hit="hit").inc()
                    # We have a valid result that's fresh enough, let's return it
                    return cached_response
                else:
                    QUERY_CACHE_HIT_COUNTER.labels(team_id=self.team.pk, cache_hit="stale").inc()
                    # We have a stale result. If we aren't allowed to calculate, let's still return it
                    # – otherwise let's proceed to calculation
                    if execution_mode == ExecutionMode.CACHE_ONLY_NEVER_CALCULATE:
                        return cached_response
            else:
                QUERY_CACHE_HIT_COUNTER.labels(team_id=self.team.pk, cache_hit="miss").inc()
                # We have no cached result. If we aren't allowed to calculate, let's return the cache miss
                # – otherwise let's proceed to calculation
                if execution_mode == ExecutionMode.CACHE_ONLY_NEVER_CALCULATE:
                    return cached_response

        fresh_response_dict = self.calculate().model_dump()
        fresh_response_dict["is_cached"] = False
        fresh_response_dict["last_refresh"] = datetime.now().strftime("%Y-%m-%dT%H:%M:%SZ")
        fresh_response_dict["next_allowed_client_refresh"] = (datetime.now() + self._refresh_frequency()).strftime(
            "%Y-%m-%dT%H:%M:%SZ"
        )
        fresh_response_dict["cache_key"] = cache_key
        fresh_response_dict["timezone"] = self.team.timezone
        fresh_response = CachedResponse(**fresh_response_dict)

        # Dont cache debug queries with errors and export queries
        has_error: Optional[list] = fresh_response_dict.get("error", None)
        if (has_error is None or len(has_error) == 0) and self.limit_context != LimitContext.EXPORT:
            # TODO: Use JSON serializer in general for redis cache
            fresh_response_serialized = OrjsonJsonSerializer({}).dumps(fresh_response.model_dump())
            cache.set(cache_key, fresh_response_serialized, settings.CACHED_RESULTS_TTL)

        QUERY_CACHE_WRITE_COUNTER.labels(team_id=self.team.pk).inc()
        return fresh_response

    @abstractmethod
    def to_query(self) -> ast.SelectQuery | ast.SelectUnionQuery:
        raise NotImplementedError()

    def to_actors_query(self) -> ast.SelectQuery | ast.SelectUnionQuery:
        # TODO: add support for selecting and filtering by breakdowns
        raise NotImplementedError()

    def to_hogql(self) -> str:
        with self.timings.measure("to_hogql"):
            return print_ast(
                self.to_query(),
                HogQLContext(
                    team_id=self.team.pk,
                    enable_select_queries=True,
                    timings=self.timings,
                    modifiers=self.modifiers,
                ),
                "hogql",
            )

    def get_cache_payload(self) -> dict:
        return {
            "query_runner": self.__class__.__name__,
            "query": to_dict(self.query),
            "team_id": self.team.pk,
            "hogql_modifiers": to_dict(self.modifiers),
            "limit_context": self._limit_context_aliased_for_cache,
            "timezone": self.team.timezone,
            "version": 2,
        }

    def get_cache_key(self) -> str:
        return generate_cache_key(f"query_{bytes.decode(to_json(self.get_cache_payload()))}")

    @abstractmethod
    def _is_stale(self, cached_result_package):
        raise NotImplementedError()

    @abstractmethod
    def _refresh_frequency(self):
        raise NotImplementedError()

    def apply_dashboard_filters(self, dashboard_filter: DashboardFilter):
        """Irreversably update self.query with provided dashboard filters."""
        if not hasattr(self.query, "properties") or not hasattr(self.query, "dateRange"):
            capture_exception(
                NotImplementedError(
                    f"{self.query.__class__.__name__} does not support dashboard filters out of the box"
                )
            )
            return

        # The default logic below applies to all insights and a lot of other queries
        # Notable exception: `HogQLQuery`, which has `properties` and `dateRange` within `HogQLFilters`
        if dashboard_filter.properties:
            if self.query.properties:
                try:
                    self.query.properties = PropertyGroupFilter(
                        type=FilterLogicalOperator.AND,
                        values=[
                            PropertyGroupFilterValue(type=FilterLogicalOperator.AND, values=self.query.properties)
                            if isinstance(self.query.properties, list)
                            else PropertyGroupFilterValue(**self.query.properties.model_dump()),
                            PropertyGroupFilterValue(
                                type=FilterLogicalOperator.AND, values=dashboard_filter.properties
                            ),
                        ],
                    )
                except:
                    # If pydantic is unhappy about the shape of data, let's ignore property filters and carry on
                    capture_exception()
                    logger.exception("Failed to apply dashboard property filters")
            else:
                self.query.properties = dashboard_filter.properties
        if dashboard_filter.date_from or dashboard_filter.date_to:
            if self.query.dateRange is None:
                self.query.dateRange = DateRange()
            self.query.dateRange.date_from = dashboard_filter.date_from
            self.query.dateRange.date_to = dashboard_filter.date_to


### START OF BACKWARDS COMPATIBILITY CODE

# In May 2024 we've switched from a single shared `CachedQueryResponse` to a `Cached*QueryResponse` being defined
# for each runnable query kind, so we won't be creating new `CachedQueryResponse`s. Unfortunately, as of May 2024,
# we're pickling cached query responses instead of e.g. serializing to JSON, so we have to unpickle them later.
# Because of that, we need `CachedQueryResponse` to still be defined here till the end of May 2024 - otherwise
# we wouldn't be able to unpickle and therefore use cached results from before this change was merged.

DataT = TypeVar("DataT")


class QueryResponse(BaseModel, Generic[DataT]):
    model_config = ConfigDict(
        extra="forbid",
    )
    results: DataT
    timings: Optional[list[QueryTiming]] = None
    types: Optional[list[Union[tuple[str, str], str]]] = None
    columns: Optional[list[str]] = None
    error: Optional[str] = None
    hogql: Optional[str] = None
    hasMore: Optional[bool] = None
    limit: Optional[int] = None
    offset: Optional[int] = None
    samplingRate: Optional[SamplingRate] = None
    modifiers: Optional[HogQLQueryModifiers] = None


class CachedQueryResponse(QueryResponse):
    model_config = ConfigDict(
        extra="forbid",
    )
    is_cached: bool
    last_refresh: str
    next_allowed_client_refresh: str
    cache_key: str
    timezone: str


### END OF BACKWARDS COMPATIBILITY CODE<|MERGE_RESOLUTION|>--- conflicted
+++ resolved
@@ -49,13 +49,8 @@
     WebStatsTableQuery,
     WebTopClicksQuery,
 )
-<<<<<<< HEAD
-from posthog.schema_helpers import to_json
+from posthog.schema_helpers import to_dict, to_json
 from posthog.utils import generate_cache_key, get_from_dict_or_attr, get_safe_cache
-=======
-from posthog.schema_helpers import to_dict, to_json
-from posthog.utils import generate_cache_key, get_safe_cache, get_from_dict_or_attr
->>>>>>> 5ef59379
 
 logger = structlog.get_logger(__name__)
 
