from abc import ABC, abstractmethod
from datetime import datetime, timedelta, UTC
from enum import IntEnum
from typing import Any, Generic, Optional, TypeVar, Union, cast, TypeGuard

import structlog
from django.conf import settings
from django.core.cache import cache
from prometheus_client import Counter
from pydantic import BaseModel, ConfigDict
from sentry_sdk import capture_exception, push_scope

from posthog.cache_utils import OrjsonJsonSerializer
<<<<<<< HEAD
from posthog.caching.utils import is_stale, last_refresh_from_cached_result, ThresholdMode
from posthog.clickhouse.client.execute_async import enqueue_process_query_task
from posthog.clickhouse.query_tagging import tag_queries, get_query_tag_value
=======
from posthog.caching.utils import is_stale, last_refresh_from_cached_result, ThresholdMode, cache_target_age
from posthog.clickhouse.client.execute_async import enqueue_process_query_task, get_query_status, QueryNotFoundError
from posthog.clickhouse.query_tagging import tag_queries
>>>>>>> 3c547ee5
from posthog.hogql import ast
from posthog.hogql.constants import LimitContext
from posthog.hogql.context import HogQLContext
from posthog.hogql.printer import print_ast
from posthog.hogql.query import create_default_modifiers_for_team
from posthog.hogql.timings import HogQLTimings
from posthog.metrics import LABEL_TEAM_ID
from posthog.models import Team, User
from posthog.schema import (
    ActorsQuery,
    CacheMissResponse,
    DashboardFilter,
    DateRange,
    EventsQuery,
    FilterLogicalOperator,
    FunnelCorrelationActorsQuery,
    FunnelCorrelationQuery,
    FunnelsActorsQuery,
    FunnelsQuery,
    HogQLQuery,
    HogQLQueryModifiers,
    InsightActorsQuery,
    InsightActorsQueryOptions,
    LifecycleQuery,
    PathsQuery,
    PropertyGroupFilter,
    PropertyGroupFilterValue,
    QueryTiming,
    RetentionQuery,
    SamplingRate,
    SessionsTimelineQuery,
    StickinessQuery,
    TrendsQuery,
    WebOverviewQuery,
    WebStatsTableQuery,
    WebTopClicksQuery,
    QueryStatusResponse,
    GenericCachedQueryResponse,
    QueryStatus,
)
from posthog.schema_helpers import to_dict, to_json
from posthog.utils import generate_cache_key, get_from_dict_or_attr, get_safe_cache

logger = structlog.get_logger(__name__)

QUERY_CACHE_WRITE_COUNTER = Counter(
    "posthog_query_cache_write_total",
    "When a query result was persisted in the cache.",
    labelnames=[LABEL_TEAM_ID],
)

QUERY_CACHE_HIT_COUNTER = Counter(
    "posthog_query_cache_hit_total",
    "Whether we could fetch the query from the cache or not.",
    labelnames=[LABEL_TEAM_ID, "cache_hit", "trigger"],
)

EXTENDED_CACHE_AGE = timedelta(days=1)


class ExecutionMode(IntEnum):  # Keep integer values the same for Celery's sake
    CALCULATE_BLOCKING_ALWAYS = 5
    """Always recalculate."""
    CALCULATE_ASYNC_ALWAYS = 4
    """Always kick off async calculation."""
    RECENT_CACHE_CALCULATE_BLOCKING_IF_STALE = 3
    """Use cache, unless the results are missing or stale."""
    RECENT_CACHE_CALCULATE_ASYNC_IF_STALE = 2
    """Use cache, kick off async calculation when results are missing or stale."""
    EXTENDED_CACHE_CALCULATE_ASYNC_IF_STALE = 1
    """Use cache for longer, kick off async calculation when results are missing or stale."""
    CACHE_ONLY_NEVER_CALCULATE = 0
    """Do not initiate calculation."""


def execution_mode_from_refresh(refresh_requested: bool | str | None) -> ExecutionMode:
    refresh_map = {
        "blocking": ExecutionMode.RECENT_CACHE_CALCULATE_BLOCKING_IF_STALE,
        "async": ExecutionMode.RECENT_CACHE_CALCULATE_ASYNC_IF_STALE,
        "lazy_async": ExecutionMode.EXTENDED_CACHE_CALCULATE_ASYNC_IF_STALE,
        "force_async": ExecutionMode.CALCULATE_ASYNC_ALWAYS,
        "force_blocking": ExecutionMode.CALCULATE_BLOCKING_ALWAYS,
        "force_cache": ExecutionMode.CACHE_ONLY_NEVER_CALCULATE,
        True: ExecutionMode.CALCULATE_BLOCKING_ALWAYS,
    }
    if refresh_requested in refresh_map:
        return refresh_map[refresh_requested]
    return ExecutionMode.CACHE_ONLY_NEVER_CALCULATE


def shared_insights_execution_mode(execution_mode: ExecutionMode) -> ExecutionMode:
    shared_mode_whitelist = {
        # Cache only is default refresh mode - remap to async so shared insights stay fresh
        ExecutionMode.CACHE_ONLY_NEVER_CALCULATE: ExecutionMode.EXTENDED_CACHE_CALCULATE_ASYNC_IF_STALE,
        # Legacy refresh=true - but on shared insights, we don't give the ability to refresh at will
        # TODO: Adjust once shared insights can poll for async query_status
        ExecutionMode.CALCULATE_BLOCKING_ALWAYS: ExecutionMode.RECENT_CACHE_CALCULATE_BLOCKING_IF_STALE,
        # Allow regular async
        ExecutionMode.RECENT_CACHE_CALCULATE_ASYNC_IF_STALE: ExecutionMode.RECENT_CACHE_CALCULATE_ASYNC_IF_STALE,
        # - All others fall back to extended cache -
    }
    return shared_mode_whitelist.get(execution_mode, ExecutionMode.EXTENDED_CACHE_CALCULATE_ASYNC_IF_STALE)


RunnableQueryNode = Union[
    TrendsQuery,
    FunnelsQuery,
    RetentionQuery,
    PathsQuery,
    StickinessQuery,
    LifecycleQuery,
    ActorsQuery,
    EventsQuery,
    HogQLQuery,
    InsightActorsQuery,
    FunnelsActorsQuery,
    FunnelCorrelationQuery,
    FunnelCorrelationActorsQuery,
    InsightActorsQueryOptions,
    SessionsTimelineQuery,
    WebOverviewQuery,
    WebStatsTableQuery,
    WebTopClicksQuery,
]


def get_query_runner(
    query: dict[str, Any] | RunnableQueryNode | BaseModel,
    team: Team,
    timings: Optional[HogQLTimings] = None,
    limit_context: Optional[LimitContext] = None,
    modifiers: Optional[HogQLQueryModifiers] = None,
) -> "QueryRunner":
    try:
        kind = get_from_dict_or_attr(query, "kind")
    except AttributeError:
        raise ValueError(f"Can't get a runner for an unknown query type: {query}")

    if kind == "TrendsQuery":
        from .insights.trends.trends_query_runner import TrendsQueryRunner

        return TrendsQueryRunner(
            query=cast(TrendsQuery | dict[str, Any], query),
            team=team,
            timings=timings,
            limit_context=limit_context,
            modifiers=modifiers,
        )
    if kind == "FunnelsQuery":
        from .insights.funnels.funnels_query_runner import FunnelsQueryRunner

        return FunnelsQueryRunner(
            query=cast(FunnelsQuery | dict[str, Any], query),
            team=team,
            timings=timings,
            limit_context=limit_context,
            modifiers=modifiers,
        )
    if kind == "RetentionQuery":
        from .insights.retention_query_runner import RetentionQueryRunner

        return RetentionQueryRunner(
            query=cast(RetentionQuery | dict[str, Any], query),
            team=team,
            timings=timings,
            limit_context=limit_context,
            modifiers=modifiers,
        )
    if kind == "PathsQuery":
        from .insights.paths_query_runner import PathsQueryRunner

        return PathsQueryRunner(
            query=cast(PathsQuery | dict[str, Any], query),
            team=team,
            timings=timings,
            limit_context=limit_context,
            modifiers=modifiers,
        )
    if kind == "StickinessQuery":
        from .insights.stickiness_query_runner import StickinessQueryRunner

        return StickinessQueryRunner(
            query=cast(StickinessQuery | dict[str, Any], query),
            team=team,
            timings=timings,
            limit_context=limit_context,
            modifiers=modifiers,
        )
    if kind == "LifecycleQuery":
        from .insights.lifecycle_query_runner import LifecycleQueryRunner

        return LifecycleQueryRunner(
            query=cast(LifecycleQuery | dict[str, Any], query),
            team=team,
            timings=timings,
            limit_context=limit_context,
            modifiers=modifiers,
        )
    if kind == "EventsQuery":
        from .events_query_runner import EventsQueryRunner

        return EventsQueryRunner(
            query=cast(EventsQuery | dict[str, Any], query),
            team=team,
            timings=timings,
            limit_context=limit_context,
            modifiers=modifiers,
        )
    if kind == "ActorsQuery":
        from .actors_query_runner import ActorsQueryRunner

        return ActorsQueryRunner(
            query=cast(ActorsQuery | dict[str, Any], query),
            team=team,
            timings=timings,
            limit_context=limit_context,
            modifiers=modifiers,
        )
    if kind == "InsightActorsQuery" or kind == "FunnelsActorsQuery" or kind == "FunnelCorrelationActorsQuery":
        from .insights.insight_actors_query_runner import InsightActorsQueryRunner

        return InsightActorsQueryRunner(
            query=cast(InsightActorsQuery | dict[str, Any], query),
            team=team,
            timings=timings,
            limit_context=limit_context,
            modifiers=modifiers,
        )
    if kind == "InsightActorsQueryOptions":
        from .insights.insight_actors_query_options_runner import (
            InsightActorsQueryOptionsRunner,
        )

        return InsightActorsQueryOptionsRunner(
            query=cast(InsightActorsQueryOptions | dict[str, Any], query),
            team=team,
            timings=timings,
            limit_context=limit_context,
            modifiers=modifiers,
        )
    if kind == "FunnelCorrelationQuery":
        from .insights.funnels.funnel_correlation_query_runner import (
            FunnelCorrelationQueryRunner,
        )

        return FunnelCorrelationQueryRunner(
            query=cast(FunnelCorrelationQuery | dict[str, Any], query),
            team=team,
            timings=timings,
            limit_context=limit_context,
            modifiers=modifiers,
        )
    if kind == "HogQLQuery":
        from .hogql_query_runner import HogQLQueryRunner

        return HogQLQueryRunner(
            query=cast(HogQLQuery | dict[str, Any], query),
            team=team,
            timings=timings,
            limit_context=limit_context,
            modifiers=modifiers,
        )
    if kind == "SessionsTimelineQuery":
        from .sessions_timeline_query_runner import SessionsTimelineQueryRunner

        return SessionsTimelineQueryRunner(
            query=cast(SessionsTimelineQuery | dict[str, Any], query),
            team=team,
            timings=timings,
            modifiers=modifiers,
            limit_context=limit_context,
        )
    if kind == "WebOverviewQuery":
        from .web_analytics.web_overview import WebOverviewQueryRunner

        return WebOverviewQueryRunner(
            query=query,
            team=team,
            timings=timings,
            modifiers=modifiers,
            limit_context=limit_context,
        )
    if kind == "WebTopClicksQuery":
        from .web_analytics.top_clicks import WebTopClicksQueryRunner

        return WebTopClicksQueryRunner(
            query=query,
            team=team,
            timings=timings,
            modifiers=modifiers,
            limit_context=limit_context,
        )
    if kind == "WebStatsTableQuery":
        from .web_analytics.stats_table import WebStatsTableQueryRunner

        return WebStatsTableQueryRunner(
            query=query,
            team=team,
            timings=timings,
            modifiers=modifiers,
            limit_context=limit_context,
        )

    raise ValueError(f"Can't get a runner for an unknown query kind: {kind}")


def get_query_runner_or_none(
    query: dict[str, Any] | RunnableQueryNode | BaseModel,
    team: Team,
    timings: Optional[HogQLTimings] = None,
    limit_context: Optional[LimitContext] = None,
    modifiers: Optional[HogQLQueryModifiers] = None,
) -> Optional["QueryRunner"]:
    try:
        return get_query_runner(
            query=query, team=team, timings=timings, limit_context=limit_context, modifiers=modifiers
        )
    except ValueError as e:
        if "Can't get a runner for an unknown" in str(e):
            return None
        raise


Q = TypeVar("Q", bound=RunnableQueryNode)
# R (for Response) should have a structure similar to QueryResponse
# Due to the way schema.py is generated, we don't have a good inheritance story here
R = TypeVar("R", bound=BaseModel)
# CR (for CachedResponse) must be R extended with CachedQueryResponseMixin
# Unfortunately inheritance is also not a thing here, because we lose this info in the schema.ts->.json->.py journey
CR = TypeVar("CR", bound=GenericCachedQueryResponse)


class QueryRunner(ABC, Generic[Q, R, CR]):
    query: Q
    response: R
    cached_response: CR
    query_id: Optional[str]

    team: Team
    timings: HogQLTimings
    modifiers: HogQLQueryModifiers
    limit_context: LimitContext

    def __init__(
        self,
        query: Q | BaseModel | dict[str, Any],
        team: Team,
        timings: Optional[HogQLTimings] = None,
        modifiers: Optional[HogQLQueryModifiers] = None,
        limit_context: Optional[LimitContext] = None,
        query_id: Optional[str] = None,
    ):
        self.team = team
        self.timings = timings or HogQLTimings()
        self.limit_context = limit_context or LimitContext.QUERY
        _modifiers = modifiers or (query.modifiers if hasattr(query, "modifiers") else None)
        self.modifiers = create_default_modifiers_for_team(team, _modifiers)
        self.query_id = query_id

        if not self.is_query_node(query):
            query = self.query_type.model_validate(query)
        assert isinstance(query, self.query_type)
        self.query = query

    @property
    def query_type(self) -> type[Q]:
        return self.__annotations__["query"]  # Enforcing the type annotation of `query` at runtime

    @property
    def cached_response_type(self) -> type[CR]:
        return self.__annotations__["cached_response"]

    def is_query_node(self, data) -> TypeGuard[Q]:
        return isinstance(data, self.query_type)

    def is_cached_response(self, data) -> TypeGuard[dict]:
        return hasattr(data, "is_cached") or (  # Duck typing for backwards compatibility with `CachedQueryResponse`
            isinstance(data, dict) and "is_cached" in data
        )

    @property
    def _limit_context_aliased_for_cache(self) -> LimitContext:
        # For caching purposes, QUERY_ASYNC is equivalent to QUERY (max query duration should be the only difference)
        if not self.limit_context or self.limit_context == LimitContext.QUERY_ASYNC:
            return LimitContext.QUERY
        return self.limit_context

    @abstractmethod
    def calculate(self) -> R:
        raise NotImplementedError()

    def enqueue_async_calculation(
        self, *, cache_key: str, refresh_requested: bool = False, user: Optional[User] = None
    ) -> QueryStatus:
        return enqueue_process_query_task(
            team=self.team,
            user=user,
            query_json=self.query.model_dump(),
            query_id=self.query_id or cache_key,  # Use cache key as query ID to avoid duplicates
            refresh_requested=refresh_requested,
        )

    def get_async_query_status(self, *, cache_key: str) -> Optional[QueryStatus]:
        try:
            query_status = get_query_status(team_id=self.team.pk, query_id=self.query_id or cache_key)
            if query_status.complete:
                return None
            return query_status

        except QueryNotFoundError:
            return None

    def handle_cache_and_async_logic(
        self, execution_mode: ExecutionMode, cache_key: str, user: Optional[User] = None
    ) -> Optional[CR | CacheMissResponse]:
        CachedResponse: type[CR] = self.cached_response_type
        cached_response: CR | CacheMissResponse
        cached_response_candidate_bytes: Optional[bytes] = get_safe_cache(cache_key)
        cached_response_candidate: Optional[dict] = (
            OrjsonJsonSerializer({}).loads(cached_response_candidate_bytes) if cached_response_candidate_bytes else None
        )
        if self.is_cached_response(cached_response_candidate):
            cached_response_candidate["is_cached"] = True
            cached_response = CachedResponse(**cached_response_candidate)
        elif cached_response_candidate is None:
            cached_response = CacheMissResponse(cache_key=cache_key)
        else:
            # Whatever's in cache is malformed, so let's treat is as non-existent
            cached_response = CacheMissResponse(cache_key=cache_key)
            with push_scope() as scope:
                scope.set_tag("cache_key", cache_key)
                capture_exception(
                    ValueError(f"Cached response is of unexpected type {type(cached_response)}, ignoring it")
                )

        if self.is_cached_response(cached_response_candidate):
<<<<<<< HEAD
            assert isinstance(cached_response, CachedResponse)
            if not self._is_stale(cached_response):
                QUERY_CACHE_HIT_COUNTER.labels(
                    team_id=self.team.pk,
                    cache_hit="hit",
                    trigger=cached_response.calculation_trigger or "",
                ).inc()
=======
            cached_response.cache_target_age = self.cache_target_age(cached_response)

            if not self._is_stale(cached_response):
>>>>>>> 3c547ee5
                # We have a valid result that's fresh enough, let's return it
                QUERY_CACHE_HIT_COUNTER.labels(team_id=self.team.pk, cache_hit="hit").inc()
                cached_response.query_status = self.get_async_query_status(cache_key=cache_key)
                return cached_response

            QUERY_CACHE_HIT_COUNTER.labels(
                team_id=self.team.pk, cache_hit="stale", trigger=cached_response.calculation_trigger or ""
            ).inc()
            # We have a stale result. If we aren't allowed to calculate, let's still return it
            # – otherwise let's proceed to calculation
            if execution_mode == ExecutionMode.CACHE_ONLY_NEVER_CALCULATE:
                cached_response.query_status = self.get_async_query_status(cache_key=cache_key)
                return cached_response
            elif execution_mode == ExecutionMode.RECENT_CACHE_CALCULATE_ASYNC_IF_STALE:
                # We're allowed to calculate, but we'll do it asynchronously and attach the query status
                cached_response.query_status = self.enqueue_async_calculation(
                    cache_key=cache_key, user=user, refresh_requested=True
                )
                return cached_response
            elif execution_mode == ExecutionMode.EXTENDED_CACHE_CALCULATE_ASYNC_IF_STALE:
                # We're allowed to calculate if the lazy check fails, but we'll do it asynchronously
                assert isinstance(cached_response, CachedResponse)
                if self._is_stale(cached_response, lazy=True):
                    cached_response.query_status = self.enqueue_async_calculation(cache_key=cache_key, user=user)
                cached_response.query_status = self.get_async_query_status(cache_key=cache_key)
                return cached_response
        else:
            QUERY_CACHE_HIT_COUNTER.labels(team_id=self.team.pk, cache_hit="miss", trigger="").inc()
            # We have no cached result. If we aren't allowed to calculate, let's return the cache miss
            # – otherwise let's proceed to calculation
            if execution_mode == ExecutionMode.CACHE_ONLY_NEVER_CALCULATE:
                cached_response.query_status = self.get_async_query_status(cache_key=cache_key)
                return cached_response
            elif execution_mode in (
                ExecutionMode.RECENT_CACHE_CALCULATE_ASYNC_IF_STALE,
                ExecutionMode.EXTENDED_CACHE_CALCULATE_ASYNC_IF_STALE,
            ):
                # We're allowed to calculate, but we'll do it asynchronously
                cached_response.query_status = self.enqueue_async_calculation(cache_key=cache_key, user=user)
                return cached_response

        # Nothing useful out of cache, nor async query status
        return None

    def run(
        self,
        execution_mode: ExecutionMode = ExecutionMode.RECENT_CACHE_CALCULATE_BLOCKING_IF_STALE,
        user: Optional[User] = None,
        query_id: Optional[str] = None,
    ) -> CR | CacheMissResponse | QueryStatusResponse:
        cache_key = self.get_cache_key()
        tag_queries(cache_key=cache_key)
        self.query_id = query_id or self.query_id
        CachedResponse: type[CR] = self.cached_response_type

        if execution_mode == ExecutionMode.CALCULATE_ASYNC_ALWAYS:
            # We should always kick off async calculation and disregard the cache
            return QueryStatusResponse(
                query_status=self.enqueue_async_calculation(refresh_requested=True, cache_key=cache_key, user=user)
            )
        elif execution_mode != ExecutionMode.CALCULATE_BLOCKING_ALWAYS:
            # Let's look in the cache first
            results = self.handle_cache_and_async_logic(execution_mode=execution_mode, cache_key=cache_key, user=user)
            if results is not None:
                return results

        fresh_response_dict = {
            **self.calculate().model_dump(),
            "is_cached": False,
            "last_refresh": datetime.now(UTC),
            "next_allowed_client_refresh": datetime.now(UTC) + self._refresh_frequency(),
            "cache_key": cache_key,
            "timezone": self.team.timezone,
        }
        if get_query_tag_value("trigger"):
            fresh_response_dict["calculation_trigger"] = get_query_tag_value("trigger")
        fresh_response = CachedResponse(**fresh_response_dict)

        # Don't cache debug queries with errors and export queries
        has_error: Optional[list] = fresh_response_dict.get("error", None)
        cache_ttl = self.cache_ttl()
        if (has_error is None or len(has_error) == 0) and self.limit_context != LimitContext.EXPORT and cache_ttl > 0:
            fresh_response_serialized = OrjsonJsonSerializer({}).dumps(fresh_response.model_dump())
            cache.set(cache_key, fresh_response_serialized, cache_ttl)
            QUERY_CACHE_WRITE_COUNTER.labels(team_id=self.team.pk).inc()

        return fresh_response

    @abstractmethod
    def to_query(self) -> ast.SelectQuery | ast.SelectUnionQuery:
        raise NotImplementedError()

    def to_actors_query(self) -> ast.SelectQuery | ast.SelectUnionQuery:
        # TODO: add support for selecting and filtering by breakdowns
        raise NotImplementedError()

    def to_hogql(self) -> str:
        with self.timings.measure("to_hogql"):
            return print_ast(
                self.to_query(),
                HogQLContext(
                    team_id=self.team.pk,
                    enable_select_queries=True,
                    timings=self.timings,
                    modifiers=self.modifiers,
                ),
                "hogql",
            )

    def get_cache_payload(self) -> dict:
        return {
            "query_runner": self.__class__.__name__,
            "query": to_dict(self.query),
            "team_id": self.team.pk,
            "hogql_modifiers": to_dict(self.modifiers),
            "limit_context": self._limit_context_aliased_for_cache,
            "timezone": self.team.timezone,
            "version": 2,
        }

    def get_cache_key(self) -> str:
        return generate_cache_key(f"query_{bytes.decode(to_json(self.get_cache_payload()))}")

    def cache_target_age(self, cached_result_package) -> Optional[datetime]:
        last_refresh = last_refresh_from_cached_result(cached_result_package)
        if last_refresh is None:
            return None
        query_date_range = getattr(self, "query_date_range", None)
        interval = query_date_range.interval_name if query_date_range else "minute"
        return cache_target_age(interval, last_refresh=last_refresh, mode=ThresholdMode.DEFAULT)

    def _is_stale(self, cached_result_package, lazy: bool = False) -> bool:
        last_refresh = last_refresh_from_cached_result(cached_result_package)
        query_date_range = getattr(self, "query_date_range", None)
        date_to = query_date_range.date_to() if query_date_range else None
        interval = query_date_range.interval_name if query_date_range else "minute"
        mode = ThresholdMode.LAZY if lazy else ThresholdMode.DEFAULT
        return is_stale(self.team, date_to=date_to, interval=interval, last_refresh=last_refresh, mode=mode)

    def _refresh_frequency(self) -> timedelta:
        return timedelta(minutes=1)

    def cache_ttl(self) -> float:
        return settings.CACHED_RESULTS_TTL

    def apply_dashboard_filters(self, dashboard_filter: DashboardFilter):
        """Irreversably update self.query with provided dashboard filters."""
        if not hasattr(self.query, "properties") or not hasattr(self.query, "dateRange"):
            capture_exception(
                NotImplementedError(
                    f"{self.query.__class__.__name__} does not support dashboard filters out of the box"
                )
            )
            return

        # The default logic below applies to all insights and a lot of other queries
        # Notable exception: `HogQLQuery`, which has `properties` and `dateRange` within `HogQLFilters`
        if dashboard_filter.properties:
            if self.query.properties:
                try:
                    self.query.properties = PropertyGroupFilter(
                        type=FilterLogicalOperator.AND_,
                        values=[
                            (
                                PropertyGroupFilterValue(type=FilterLogicalOperator.AND_, values=self.query.properties)
                                if isinstance(self.query.properties, list)
                                else PropertyGroupFilterValue(**self.query.properties.model_dump())
                            ),
                            PropertyGroupFilterValue(
                                type=FilterLogicalOperator.AND_, values=dashboard_filter.properties
                            ),
                        ],
                    )
                except:
                    # If pydantic is unhappy about the shape of data, let's ignore property filters and carry on
                    capture_exception()
                    logger.exception("Failed to apply dashboard property filters")
            else:
                self.query.properties = dashboard_filter.properties
        if dashboard_filter.date_from or dashboard_filter.date_to:
            if self.query.dateRange is None:
                self.query.dateRange = DateRange()
            self.query.dateRange.date_from = dashboard_filter.date_from
            self.query.dateRange.date_to = dashboard_filter.date_to


### START OF BACKWARDS COMPATIBILITY CODE

# In May 2024 we've switched from a single shared `CachedQueryResponse` to a `Cached*QueryResponse` being defined
# for each runnable query kind, so we won't be creating new `CachedQueryResponse`s. Unfortunately, as of May 2024,
# we're pickling cached query responses instead of e.g. serializing to JSON, so we have to unpickle them later.
# Because of that, we need `CachedQueryResponse` to still be defined here till the end of May 2024 - otherwise
# we wouldn't be able to unpickle and therefore use cached results from before this change was merged.

DataT = TypeVar("DataT")


class QueryResponse(BaseModel, Generic[DataT]):
    model_config = ConfigDict(
        extra="forbid",
    )
    results: DataT
    timings: Optional[list[QueryTiming]] = None
    types: Optional[list[Union[tuple[str, str], str]]] = None
    columns: Optional[list[str]] = None
    error: Optional[str] = None
    hogql: Optional[str] = None
    hasMore: Optional[bool] = None
    limit: Optional[int] = None
    offset: Optional[int] = None
    samplingRate: Optional[SamplingRate] = None
    modifiers: Optional[HogQLQueryModifiers] = None


class CachedQueryResponse(QueryResponse):
    model_config = ConfigDict(
        extra="forbid",
    )
    is_cached: bool
    last_refresh: str
    next_allowed_client_refresh: str
    cache_key: str
    timezone: str


### END OF BACKWARDS COMPATIBILITY CODE<|MERGE_RESOLUTION|>--- conflicted
+++ resolved
@@ -11,15 +11,9 @@
 from sentry_sdk import capture_exception, push_scope
 
 from posthog.cache_utils import OrjsonJsonSerializer
-<<<<<<< HEAD
-from posthog.caching.utils import is_stale, last_refresh_from_cached_result, ThresholdMode
-from posthog.clickhouse.client.execute_async import enqueue_process_query_task
-from posthog.clickhouse.query_tagging import tag_queries, get_query_tag_value
-=======
 from posthog.caching.utils import is_stale, last_refresh_from_cached_result, ThresholdMode, cache_target_age
 from posthog.clickhouse.client.execute_async import enqueue_process_query_task, get_query_status, QueryNotFoundError
-from posthog.clickhouse.query_tagging import tag_queries
->>>>>>> 3c547ee5
+from posthog.clickhouse.query_tagging import tag_queries, get_query_tag_value
 from posthog.hogql import ast
 from posthog.hogql.constants import LimitContext
 from posthog.hogql.context import HogQLContext
@@ -456,21 +450,16 @@
                 )
 
         if self.is_cached_response(cached_response_candidate):
-<<<<<<< HEAD
             assert isinstance(cached_response, CachedResponse)
+            cached_response.cache_target_age = self.cache_target_age(cached_response)
+
             if not self._is_stale(cached_response):
                 QUERY_CACHE_HIT_COUNTER.labels(
                     team_id=self.team.pk,
                     cache_hit="hit",
                     trigger=cached_response.calculation_trigger or "",
                 ).inc()
-=======
-            cached_response.cache_target_age = self.cache_target_age(cached_response)
-
-            if not self._is_stale(cached_response):
->>>>>>> 3c547ee5
                 # We have a valid result that's fresh enough, let's return it
-                QUERY_CACHE_HIT_COUNTER.labels(team_id=self.team.pk, cache_hit="hit").inc()
                 cached_response.query_status = self.get_async_query_status(cache_key=cache_key)
                 return cached_response
 
