import re
import structlog
from typing import Any

from posthog.hogql import ast
from posthog.hogql.constants import LimitContext
from posthog.hogql_queries.insights.paginators import HogQLHasMorePaginator
from posthog.hogql_queries.query_runner import QueryRunner
from posthog.schema import (
    HogQLFilters,
    ErrorTrackingQuery,
    ErrorTrackingQueryResponse,
    CachedErrorTrackingQueryResponse,
)
from posthog.hogql.parser import parse_expr
from posthog.models.filters.mixins.utils import cached_property
from posthog.models.error_tracking import ErrorTrackingIssue

logger = structlog.get_logger(__name__)


class ErrorTrackingQueryRunner(QueryRunner):
    query: ErrorTrackingQuery
    response: ErrorTrackingQueryResponse
    cached_response: CachedErrorTrackingQueryResponse
    paginator: HogQLHasMorePaginator

    def __init__(self, *args, **kwargs):
        super().__init__(*args, **kwargs)
        self.paginator = HogQLHasMorePaginator.from_limit_context(
            limit_context=LimitContext.QUERY,
            limit=self.query.limit if self.query.limit else None,
            offset=self.query.offset,
        )

    def to_query(self) -> ast.SelectQuery:
        return ast.SelectQuery(
            select=self.select(),
            select_from=ast.JoinExpr(table=ast.Field(chain=["events"])),
            where=self.where(),
            order_by=self.order_by,
            group_by=[ast.Field(chain=["issue_id"])],
        )

    def select(self):
        exprs: list[ast.Expr] = [
            ast.Alias(
                alias="occurrences", expr=ast.Call(name="count", distinct=True, args=[ast.Field(chain=["uuid"])])
            ),
            ast.Alias(
                alias="sessions", expr=ast.Call(name="count", distinct=True, args=[ast.Field(chain=["$session_id"])])
            ),
            ast.Alias(
                alias="users", expr=ast.Call(name="count", distinct=True, args=[ast.Field(chain=["distinct_id"])])
            ),
            ast.Alias(alias="last_seen", expr=ast.Call(name="max", args=[ast.Field(chain=["timestamp"])])),
            ast.Alias(alias="first_seen", expr=ast.Call(name="min", args=[ast.Field(chain=["timestamp"])])),
            ast.Alias(
                alias="earliest",
                expr=ast.Call(name="argMin", args=[ast.Field(chain=["properties"]), ast.Field(chain=["timestamp"])]),
            ),
            ast.Alias(alias="id", expr=ast.Field(chain=["issue_id"])),
        ]

        if self.query.select:
            exprs.extend([parse_expr(x) for x in self.query.select])

        return exprs

    def where(self):
        exprs: list[ast.Expr] = [
            ast.CompareOperation(
                op=ast.CompareOperationOp.Eq,
                left=ast.Field(chain=["event"]),
                right=ast.Constant(value="$exception"),
            ),
            ast.Call(
                name="isNotNull",
                args=[ast.Field(chain=["issue_id"])],
            ),
            ast.Placeholder(expr=ast.Field(chain=["filters"])),
        ]

        if self.query.issueId:
            exprs.append(
                ast.CompareOperation(
                    op=ast.CompareOperationOp.Eq,
                    left=ast.Field(chain=["issue_id"]),
                    right=ast.Constant(value=self.query.issueId),
                )
            )

        if self.query.searchQuery:
            # TODO: Refine this so it only searches the frames inside $exception_list
            # TODO: We'd eventually need a more efficient searching strategy
            # TODO: Add fuzzy search support

            # first parse the search query to split it into words, except for quoted strings
            # then search for each word in the exception properties
            tokens = search_tokenizer(self.query.searchQuery)
            and_exprs: list[ast.Expr] = []

            if len(tokens) > 10:
                raise ValueError("Too many search tokens")

            for token in tokens:
                if not token:
                    continue

                or_exprs: list[ast.Expr] = []

                props_to_search = [
                    "$exception_list",
                    "$exception_type",
                    "$exception_message",
                ]
                for prop in props_to_search:
                    or_exprs.append(
                        ast.CompareOperation(
                            op=ast.CompareOperationOp.Gt,
                            left=ast.Call(
                                name="position",
                                args=[
                                    ast.Call(name="lower", args=[ast.Field(chain=["properties", prop])]),
                                    ast.Call(name="lower", args=[ast.Constant(value=token)]),
                                ],
                            ),
                            right=ast.Constant(value=0),
                        )
                    )

                and_exprs.append(
                    ast.Or(
                        exprs=or_exprs,
                    )
                )
            exprs.append(ast.And(exprs=and_exprs))

        return ast.And(exprs=exprs)

    def calculate(self):
        with self.timings.measure("error_tracking_query_hogql_execute"):
            query_result = self.paginator.execute_hogql_query(
                query=self.to_query(),
                team=self.team,
                query_type="ErrorTrackingQuery",
                timings=self.timings,
                modifiers=self.modifiers,
                limit_context=self.limit_context,
                filters=HogQLFilters(
                    dateRange=self.query.dateRange,
                    filterTestAccounts=self.query.filterTestAccounts,
                    properties=self.properties,
                ),
            )

        columns: list[str] = query_result.columns or []
        results = self.results(columns, query_result.results)

        return ErrorTrackingQueryResponse(
            columns=columns,
            results=results,
            timings=query_result.timings,
            hogql=query_result.hogql,
            modifiers=self.modifiers,
            **self.paginator.response_params(),
        )

    def results(self, columns: list[str], query_results: list):
        results = []
        mapped_results = [dict(zip(columns, value)) for value in query_results]

        issue_ids = [result["id"] for result in mapped_results]
<<<<<<< HEAD
        issues = self.error_tracking_issues(issue_ids)

        for result_dict in mapped_results:
            issue = issues.get(result_dict["id"])
            if issue:
                results.append(result_dict | issue)
            else:
                logger.error(
                    "error tracking issue not found",
                    issue_id=result_dict["id"],
                    exc_info=True,
                )
=======

        with self.timings.measure("issue_fetching_execute"):
            issues = self.error_tracking_issues(issue_ids)

        with self.timings.measure("issue_resolution"):
            for result_dict in mapped_results:
                issue = issues.get(result_dict["id"])
                if issue:
                    results.append(
                        issue | result_dict | {"assignee": self.query.assignee, "id": str(result_dict["id"])}
                    )
                else:
                    logger.error(
                        "error tracking issue not found",
                        issue_id=result_dict["id"],
                        exc_info=True,
                    )
>>>>>>> e71b8df0

        return results

    @property
    def order_by(self):
        return (
            [
                ast.OrderExpr(
                    expr=ast.Field(chain=[self.query.orderBy]),
                    order="ASC" if self.query.orderBy == "first_seen" else "DESC",
                )
            ]
            if self.query.orderBy
            else None
        )

    @cached_property
    def properties(self):
        return self.query.filterGroup.values[0].values if self.query.filterGroup else None

    def error_tracking_issues(self, ids):
        queryset = ErrorTrackingIssue.objects.select_related("assignment").filter(team=self.team, id__in=ids)
        queryset = (
            queryset.filter(id=self.query.issueId)
            if self.query.issueId
            else queryset.filter(status__in=[ErrorTrackingIssue.Status.ACTIVE])
        )
        if self.query.assignee:
            queryset = (
                queryset.filter(assignment__user_id=self.query.assignee.id)
                if self.query.assignee.type == "user"
                else queryset.filter(assignment__error_tracking_team_id=self.query.assignee.id)
            )

        issues = queryset.values(
            "id", "status", "name", "description", "assignment__user_id", "assignment__error_tracking_team_id"
        )

        results = {}
        for issue in issues:
            result: dict[str, Any] = {
                "id": str(issue["id"]),
                "name": issue["name"],
                "status": issue["status"],
                "description": issue["description"],
                "assignee": None,
            }

            assignment_user_id = issue.get("assignment__user_id")
            assignment_error_tracking_team_id = issue.get("assignment__error_tracking_team_id")

            if assignment_user_id or assignment_error_tracking_team_id:
                result["assignee"] = {
                    "id": assignment_user_id or str(assignment_error_tracking_team_id),
                    "type": "user" if assignment_user_id else "error_tracking_team",
                }

            results[issue["id"]] = result

        return results


def search_tokenizer(query: str) -> list[str]:
    # parse the search query to split it into words, except for quoted strings. Strip quotes from quoted strings.
    # Example: 'This is a "quoted string" and this is \'another one\' with some words'
    # Output: ['This', 'is', 'a', 'quoted string', 'and', 'this', 'is', 'another one', 'with', 'some', 'words']
    # This doesn't handle nested quotes, and some complex edge cases, but we don't really need that for now.
    # If requirements do change, consider using a proper parser like `pyparsing`
    pattern = r'"[^"]*"|\'[^\']*\'|\S+'
    tokens = re.findall(pattern, query)
    return [token.strip("'\"") for token in tokens]<|MERGE_RESOLUTION|>--- conflicted
+++ resolved
@@ -171,20 +171,6 @@
         mapped_results = [dict(zip(columns, value)) for value in query_results]
 
         issue_ids = [result["id"] for result in mapped_results]
-<<<<<<< HEAD
-        issues = self.error_tracking_issues(issue_ids)
-
-        for result_dict in mapped_results:
-            issue = issues.get(result_dict["id"])
-            if issue:
-                results.append(result_dict | issue)
-            else:
-                logger.error(
-                    "error tracking issue not found",
-                    issue_id=result_dict["id"],
-                    exc_info=True,
-                )
-=======
 
         with self.timings.measure("issue_fetching_execute"):
             issues = self.error_tracking_issues(issue_ids)
@@ -193,16 +179,13 @@
             for result_dict in mapped_results:
                 issue = issues.get(result_dict["id"])
                 if issue:
-                    results.append(
-                        issue | result_dict | {"assignee": self.query.assignee, "id": str(result_dict["id"])}
-                    )
+                    results.append(result_dict | issue)
                 else:
                     logger.error(
                         "error tracking issue not found",
                         issue_id=result_dict["id"],
                         exc_info=True,
                     )
->>>>>>> e71b8df0
 
         return results
 
