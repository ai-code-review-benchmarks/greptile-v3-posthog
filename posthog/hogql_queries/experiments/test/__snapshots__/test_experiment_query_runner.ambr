# serializer version: 1
# name: TestExperimentQueryRunner.test_query_runner_data_warehouse_continuous_metric
  '''
  SELECT metrics_per_user.variant AS variant,
         count(metrics_per_user.entity_id) AS num_users,
         sum(metrics_per_user.value) AS total_sum,
         sum(power(metrics_per_user.value, 2)) AS total_sum_of_squares
  FROM
    (SELECT exposure_data.variant AS variant,
            exposure_data.entity_id AS entity_id,
            sum(coalesce(events_after_exposure.value, 0)) AS value
     FROM
       (SELECT if(not(empty(events__override.distinct_id)), events__override.person_id, events.person_id) AS entity_id,
               if(ifNull(greater(count(DISTINCT replaceRegexpAll(nullIf(nullIf(JSONExtractRaw(events.properties, '$feature/test-experiment'), ''), 'null'), '^"|"$', '')), 1), 0), '$multiple', any(replaceRegexpAll(nullIf(nullIf(JSONExtractRaw(events.properties, '$feature/test-experiment'), ''), 'null'), '^"|"$', ''))) AS variant,
               min(toTimeZone(events.timestamp, 'UTC')) AS first_exposure_time,
               replaceRegexpAll(nullIf(nullIf(JSONExtractRaw(events.properties, '$user_id'), ''), 'null'), '^"|"$', '') AS exposure_identifier
        FROM events
        LEFT OUTER JOIN
          (SELECT argMax(person_distinct_id_overrides.person_id, person_distinct_id_overrides.version) AS person_id,
                  person_distinct_id_overrides.distinct_id AS distinct_id
           FROM person_distinct_id_overrides
           WHERE equals(person_distinct_id_overrides.team_id, 99999)
           GROUP BY person_distinct_id_overrides.distinct_id
           HAVING ifNull(equals(argMax(person_distinct_id_overrides.is_deleted, person_distinct_id_overrides.version), 0), 0) SETTINGS optimize_aggregation_in_order=1) AS events__override ON equals(events.distinct_id, events__override.distinct_id)
        WHERE and(equals(events.team_id, 99999), and(equals(events.event, '$feature_flag_called'), ifNull(equals(replaceRegexpAll(nullIf(nullIf(JSONExtractRaw(events.properties, '$feature_flag'), ''), 'null'), '^"|"$', ''), 'test-experiment'), 0), ifNull(in(replaceRegexpAll(nullIf(nullIf(JSONExtractRaw(events.properties, '$feature_flag_response'), ''), 'null'), '^"|"$', ''), ['control', 'test']), 0), ifNull(in(replaceRegexpAll(nullIf(nullIf(JSONExtractRaw(events.properties, '$feature/test-experiment'), ''), 'null'), '^"|"$', ''), ['control', 'test']), 0)), greaterOrEquals(toTimeZone(events.timestamp, 'UTC'), toDateTime64('explicit_redacted_timestamp.000000', 6, 'UTC')), lessOrEquals(toTimeZone(events.timestamp, 'UTC'), toDateTime64('explicit_redacted_timestamp.000000', 6, 'UTC')))
        GROUP BY entity_id,
                 replaceRegexpAll(nullIf(nullIf(JSONExtractRaw(events.properties, '$user_id'), ''), 'null'), '^"|"$', '')) AS exposure_data
     LEFT JOIN
       (SELECT usage.ds AS timestamp,
               usage.userid AS after_exposure_identifier,
               exposure_data.variant AS variant,
               usage.usage AS value
        FROM
          (SELECT *
           FROM s3('http://host.docker.internal:19000/posthog/test_storage_bucket-posthog.hogql.experiments.queryrunner/*.parquet', 'object_storage_root_user', 'object_storage_root_password', 'Parquet', '`ds` Date, `id` String, `usage` Int64, `userid` String')) AS usage
        INNER JOIN
          (SELECT if(not(empty(events__override.distinct_id)), events__override.person_id, events.person_id) AS entity_id,
                  if(ifNull(greater(count(DISTINCT replaceRegexpAll(nullIf(nullIf(JSONExtractRaw(events.properties, '$feature/test-experiment'), ''), 'null'), '^"|"$', '')), 1), 0), '$multiple', any(replaceRegexpAll(nullIf(nullIf(JSONExtractRaw(events.properties, '$feature/test-experiment'), ''), 'null'), '^"|"$', ''))) AS variant,
                  min(toTimeZone(events.timestamp, 'UTC')) AS first_exposure_time,
                  replaceRegexpAll(nullIf(nullIf(JSONExtractRaw(events.properties, '$user_id'), ''), 'null'), '^"|"$', '') AS exposure_identifier
           FROM events
           LEFT OUTER JOIN
             (SELECT argMax(person_distinct_id_overrides.person_id, person_distinct_id_overrides.version) AS person_id,
                     person_distinct_id_overrides.distinct_id AS distinct_id
              FROM person_distinct_id_overrides
              WHERE equals(person_distinct_id_overrides.team_id, 99999)
              GROUP BY person_distinct_id_overrides.distinct_id
              HAVING ifNull(equals(argMax(person_distinct_id_overrides.is_deleted, person_distinct_id_overrides.version), 0), 0) SETTINGS optimize_aggregation_in_order=1) AS events__override ON equals(events.distinct_id, events__override.distinct_id)
           WHERE and(equals(events.team_id, 99999), and(equals(events.event, '$feature_flag_called'), ifNull(equals(replaceRegexpAll(nullIf(nullIf(JSONExtractRaw(events.properties, '$feature_flag'), ''), 'null'), '^"|"$', ''), 'test-experiment'), 0), ifNull(in(replaceRegexpAll(nullIf(nullIf(JSONExtractRaw(events.properties, '$feature_flag_response'), ''), 'null'), '^"|"$', ''), ['control', 'test']), 0), ifNull(in(replaceRegexpAll(nullIf(nullIf(JSONExtractRaw(events.properties, '$feature/test-experiment'), ''), 'null'), '^"|"$', ''), ['control', 'test']), 0)), greaterOrEquals(toTimeZone(events.timestamp, 'UTC'), toDateTime64('explicit_redacted_timestamp.000000', 6, 'UTC')), lessOrEquals(toTimeZone(events.timestamp, 'UTC'), toDateTime64('explicit_redacted_timestamp.000000', 6, 'UTC')))
<<<<<<< HEAD
           GROUP BY entity_id,
                    replaceRegexpAll(nullIf(nullIf(JSONExtractRaw(events.properties, '$user_id'), ''), 'null'), '^"|"$', '')) AS exposure_data ON equals(usage.userid, toString(exposure_data.exposure_identifier))
        WHERE and(greaterOrEquals(usage.ds, toDateTime64('explicit_redacted_timestamp.000000', 6, 'UTC')), lessOrEquals(usage.ds, toDateTime64('explicit_redacted_timestamp.000000', 6, 'UTC')), ifNull(greaterOrEquals(usage.ds, exposure_data.first_exposure_time), 0))) AS events_after_exposure ON and(equals(toString(exposure_data.exposure_identifier), toString(events_after_exposure.after_exposure_identifier)), equals(exposure_data.variant, events_after_exposure.variant))
=======
           GROUP BY entity_id) AS exposure_data ON equals(if(not(empty(events__override.distinct_id)), events__override.person_id, events.person_id), exposure_data.entity_id)
        WHERE and(equals(events.team_id, 99999), greaterOrEquals(toTimeZone(events.timestamp, 'UTC'), toDateTime64('explicit_redacted_timestamp.000000', 6, 'UTC')), greaterOrEquals(toTimeZone(events.timestamp, 'UTC'), exposure_data.first_exposure_time), lessOrEquals(toTimeZone(events.timestamp, 'UTC'), toDateTime64('explicit_redacted_timestamp.000000', 6, 'UTC')), equals(events.event, 'purchase'))) AS events_after_exposure ON and(equals(toString(exposure_data.entity_id), toString(events_after_exposure.entity_id)), equals(exposure_data.variant, events_after_exposure.variant))
>>>>>>> a3f26fcd
     GROUP BY exposure_data.variant,
              exposure_data.entity_id) AS metrics_per_user
  GROUP BY metrics_per_user.variant
  LIMIT 100 SETTINGS readonly=2,
                     max_execution_time=60,
                     allow_experimental_object_type=1,
                     format_csv_allow_double_quotes=0,
                     max_ast_elements=4000000,
                     max_expanded_ast_elements=4000000,
                     max_bytes_before_external_group_by=0
  '''
# ---
# name: TestExperimentQueryRunner.test_query_runner_data_warehouse_count_metric
  '''
  SELECT metrics_per_user.variant AS variant,
         count(metrics_per_user.entity_id) AS num_users,
         sum(metrics_per_user.value) AS total_sum,
         sum(power(metrics_per_user.value, 2)) AS total_sum_of_squares
  FROM
    (SELECT exposure_data.variant AS variant,
            exposure_data.entity_id AS entity_id,
            sum(coalesce(events_after_exposure.value, 0)) AS value
     FROM
       (SELECT if(not(empty(events__override.distinct_id)), events__override.person_id, events.person_id) AS entity_id,
               if(ifNull(greater(count(DISTINCT replaceRegexpAll(nullIf(nullIf(JSONExtractRaw(events.properties, '$feature/test-experiment'), ''), 'null'), '^"|"$', '')), 1), 0), '$multiple', any(replaceRegexpAll(nullIf(nullIf(JSONExtractRaw(events.properties, '$feature/test-experiment'), ''), 'null'), '^"|"$', ''))) AS variant,
               min(toTimeZone(events.timestamp, 'UTC')) AS first_exposure_time,
               replaceRegexpAll(nullIf(nullIf(JSONExtractRaw(events.properties, '$user_id'), ''), 'null'), '^"|"$', '') AS exposure_identifier
        FROM events
        LEFT OUTER JOIN
          (SELECT argMax(person_distinct_id_overrides.person_id, person_distinct_id_overrides.version) AS person_id,
                  person_distinct_id_overrides.distinct_id AS distinct_id
           FROM person_distinct_id_overrides
           WHERE equals(person_distinct_id_overrides.team_id, 99999)
           GROUP BY person_distinct_id_overrides.distinct_id
           HAVING ifNull(equals(argMax(person_distinct_id_overrides.is_deleted, person_distinct_id_overrides.version), 0), 0) SETTINGS optimize_aggregation_in_order=1) AS events__override ON equals(events.distinct_id, events__override.distinct_id)
        WHERE and(equals(events.team_id, 99999), and(equals(events.event, '$feature_flag_called'), ifNull(equals(replaceRegexpAll(nullIf(nullIf(JSONExtractRaw(events.properties, '$feature_flag'), ''), 'null'), '^"|"$', ''), 'test-experiment'), 0), ifNull(in(replaceRegexpAll(nullIf(nullIf(JSONExtractRaw(events.properties, '$feature_flag_response'), ''), 'null'), '^"|"$', ''), ['control', 'test']), 0), ifNull(in(replaceRegexpAll(nullIf(nullIf(JSONExtractRaw(events.properties, '$feature/test-experiment'), ''), 'null'), '^"|"$', ''), ['control', 'test']), 0)), greaterOrEquals(toTimeZone(events.timestamp, 'UTC'), toDateTime64('explicit_redacted_timestamp.000000', 6, 'UTC')), lessOrEquals(toTimeZone(events.timestamp, 'UTC'), toDateTime64('explicit_redacted_timestamp.000000', 6, 'UTC')))
        GROUP BY entity_id,
                 replaceRegexpAll(nullIf(nullIf(JSONExtractRaw(events.properties, '$user_id'), ''), 'null'), '^"|"$', '')) AS exposure_data
     LEFT JOIN
       (SELECT usage.ds AS timestamp,
               usage.userid AS after_exposure_identifier,
               exposure_data.variant AS variant,
               1 AS value
        FROM
          (SELECT *
           FROM s3('http://host.docker.internal:19000/posthog/test_storage_bucket-posthog.hogql.experiments.queryrunner/*.parquet', 'object_storage_root_user', 'object_storage_root_password', 'Parquet', '`ds` Date, `id` String, `usage` Int64, `userid` String')) AS usage
        INNER JOIN
          (SELECT if(not(empty(events__override.distinct_id)), events__override.person_id, events.person_id) AS entity_id,
                  if(ifNull(greater(count(DISTINCT replaceRegexpAll(nullIf(nullIf(JSONExtractRaw(events.properties, '$feature/test-experiment'), ''), 'null'), '^"|"$', '')), 1), 0), '$multiple', any(replaceRegexpAll(nullIf(nullIf(JSONExtractRaw(events.properties, '$feature/test-experiment'), ''), 'null'), '^"|"$', ''))) AS variant,
                  min(toTimeZone(events.timestamp, 'UTC')) AS first_exposure_time,
                  replaceRegexpAll(nullIf(nullIf(JSONExtractRaw(events.properties, '$user_id'), ''), 'null'), '^"|"$', '') AS exposure_identifier
           FROM events
           LEFT OUTER JOIN
             (SELECT argMax(person_distinct_id_overrides.person_id, person_distinct_id_overrides.version) AS person_id,
                     person_distinct_id_overrides.distinct_id AS distinct_id
              FROM person_distinct_id_overrides
              WHERE equals(person_distinct_id_overrides.team_id, 99999)
              GROUP BY person_distinct_id_overrides.distinct_id
              HAVING ifNull(equals(argMax(person_distinct_id_overrides.is_deleted, person_distinct_id_overrides.version), 0), 0) SETTINGS optimize_aggregation_in_order=1) AS events__override ON equals(events.distinct_id, events__override.distinct_id)
           WHERE and(equals(events.team_id, 99999), and(equals(events.event, '$feature_flag_called'), ifNull(equals(replaceRegexpAll(nullIf(nullIf(JSONExtractRaw(events.properties, '$feature_flag'), ''), 'null'), '^"|"$', ''), 'test-experiment'), 0), ifNull(in(replaceRegexpAll(nullIf(nullIf(JSONExtractRaw(events.properties, '$feature_flag_response'), ''), 'null'), '^"|"$', ''), ['control', 'test']), 0), ifNull(in(replaceRegexpAll(nullIf(nullIf(JSONExtractRaw(events.properties, '$feature/test-experiment'), ''), 'null'), '^"|"$', ''), ['control', 'test']), 0)), greaterOrEquals(toTimeZone(events.timestamp, 'UTC'), toDateTime64('explicit_redacted_timestamp.000000', 6, 'UTC')), lessOrEquals(toTimeZone(events.timestamp, 'UTC'), toDateTime64('explicit_redacted_timestamp.000000', 6, 'UTC')))
           GROUP BY entity_id,
                    replaceRegexpAll(nullIf(nullIf(JSONExtractRaw(events.properties, '$user_id'), ''), 'null'), '^"|"$', '')) AS exposure_data ON equals(usage.userid, toString(exposure_data.exposure_identifier))
        WHERE and(greaterOrEquals(usage.ds, toDateTime64('explicit_redacted_timestamp.000000', 6, 'UTC')), ifNull(greaterOrEquals(usage.ds, exposure_data.first_exposure_time), 0), lessOrEquals(usage.ds, toDateTime64('explicit_redacted_timestamp.000000', 6, 'UTC')))) AS events_after_exposure ON and(equals(toString(exposure_data.exposure_identifier), toString(events_after_exposure.after_exposure_identifier)), equals(exposure_data.variant, events_after_exposure.variant))
     GROUP BY exposure_data.variant,
              exposure_data.entity_id) AS metrics_per_user
  GROUP BY metrics_per_user.variant
  LIMIT 100 SETTINGS readonly=2,
                     max_execution_time=60,
                     allow_experimental_object_type=1,
                     format_csv_allow_double_quotes=0,
                     max_ast_elements=4000000,
                     max_expanded_ast_elements=4000000,
                     max_bytes_before_external_group_by=0
  '''
# ---
# name: TestExperimentQueryRunner.test_query_runner_data_warehouse_funnel_metric
  '''
  SELECT metrics_per_user.variant AS variant,
         count(metrics_per_user.entity_id) AS num_users,
         sum(metrics_per_user.value) AS total_sum,
         sum(power(metrics_per_user.value, 2)) AS total_sum_of_squares
  FROM
    (SELECT exposure_data.variant AS variant,
            exposure_data.entity_id AS entity_id,
            coalesce(argMax(events_after_exposure.value, events_after_exposure.timestamp), 0) AS value
     FROM
       (SELECT if(not(empty(events__override.distinct_id)), events__override.person_id, events.person_id) AS entity_id,
               if(ifNull(greater(count(DISTINCT replaceRegexpAll(nullIf(nullIf(JSONExtractRaw(events.properties, '$feature/test-experiment'), ''), 'null'), '^"|"$', '')), 1), 0), '$multiple', any(replaceRegexpAll(nullIf(nullIf(JSONExtractRaw(events.properties, '$feature/test-experiment'), ''), 'null'), '^"|"$', ''))) AS variant,
               min(toTimeZone(events.timestamp, 'UTC')) AS first_exposure_time,
               replaceRegexpAll(nullIf(nullIf(JSONExtractRaw(events.properties, '$user_id'), ''), 'null'), '^"|"$', '') AS exposure_identifier
        FROM events
        LEFT OUTER JOIN
          (SELECT argMax(person_distinct_id_overrides.person_id, person_distinct_id_overrides.version) AS person_id,
                  person_distinct_id_overrides.distinct_id AS distinct_id
           FROM person_distinct_id_overrides
           WHERE equals(person_distinct_id_overrides.team_id, 99999)
           GROUP BY person_distinct_id_overrides.distinct_id
           HAVING ifNull(equals(argMax(person_distinct_id_overrides.is_deleted, person_distinct_id_overrides.version), 0), 0) SETTINGS optimize_aggregation_in_order=1) AS events__override ON equals(events.distinct_id, events__override.distinct_id)
        WHERE and(equals(events.team_id, 99999), and(equals(events.event, '$feature_flag_called'), ifNull(equals(replaceRegexpAll(nullIf(nullIf(JSONExtractRaw(events.properties, '$feature_flag'), ''), 'null'), '^"|"$', ''), 'test-experiment'), 0), ifNull(in(replaceRegexpAll(nullIf(nullIf(JSONExtractRaw(events.properties, '$feature_flag_response'), ''), 'null'), '^"|"$', ''), ['control', 'test']), 0), ifNull(in(replaceRegexpAll(nullIf(nullIf(JSONExtractRaw(events.properties, '$feature/test-experiment'), ''), 'null'), '^"|"$', ''), ['control', 'test']), 0)), greaterOrEquals(toTimeZone(events.timestamp, 'UTC'), toDateTime64('explicit_redacted_timestamp.000000', 6, 'UTC')), lessOrEquals(toTimeZone(events.timestamp, 'UTC'), toDateTime64('explicit_redacted_timestamp.000000', 6, 'UTC')))
        GROUP BY entity_id,
                 replaceRegexpAll(nullIf(nullIf(JSONExtractRaw(events.properties, '$user_id'), ''), 'null'), '^"|"$', '')) AS exposure_data
     LEFT JOIN
       (SELECT usage.ds AS timestamp,
               usage.userid AS after_exposure_identifier,
               exposure_data.variant AS variant,
               1 AS value
        FROM
          (SELECT *
           FROM s3('http://host.docker.internal:19000/posthog/test_storage_bucket-posthog.hogql.experiments.queryrunner/*.parquet', 'object_storage_root_user', 'object_storage_root_password', 'Parquet', '`ds` Date, `id` String, `usage` Int64, `userid` String')) AS usage
        INNER JOIN
          (SELECT if(not(empty(events__override.distinct_id)), events__override.person_id, events.person_id) AS entity_id,
                  if(ifNull(greater(count(DISTINCT replaceRegexpAll(nullIf(nullIf(JSONExtractRaw(events.properties, '$feature/test-experiment'), ''), 'null'), '^"|"$', '')), 1), 0), '$multiple', any(replaceRegexpAll(nullIf(nullIf(JSONExtractRaw(events.properties, '$feature/test-experiment'), ''), 'null'), '^"|"$', ''))) AS variant,
                  min(toTimeZone(events.timestamp, 'UTC')) AS first_exposure_time,
                  replaceRegexpAll(nullIf(nullIf(JSONExtractRaw(events.properties, '$user_id'), ''), 'null'), '^"|"$', '') AS exposure_identifier
           FROM events
           LEFT OUTER JOIN
             (SELECT argMax(person_distinct_id_overrides.person_id, person_distinct_id_overrides.version) AS person_id,
                     person_distinct_id_overrides.distinct_id AS distinct_id
              FROM person_distinct_id_overrides
              WHERE equals(person_distinct_id_overrides.team_id, 99999)
              GROUP BY person_distinct_id_overrides.distinct_id
              HAVING ifNull(equals(argMax(person_distinct_id_overrides.is_deleted, person_distinct_id_overrides.version), 0), 0) SETTINGS optimize_aggregation_in_order=1) AS events__override ON equals(events.distinct_id, events__override.distinct_id)
           WHERE and(equals(events.team_id, 99999), and(equals(events.event, '$feature_flag_called'), ifNull(equals(replaceRegexpAll(nullIf(nullIf(JSONExtractRaw(events.properties, '$feature_flag'), ''), 'null'), '^"|"$', ''), 'test-experiment'), 0), ifNull(in(replaceRegexpAll(nullIf(nullIf(JSONExtractRaw(events.properties, '$feature_flag_response'), ''), 'null'), '^"|"$', ''), ['control', 'test']), 0), ifNull(in(replaceRegexpAll(nullIf(nullIf(JSONExtractRaw(events.properties, '$feature/test-experiment'), ''), 'null'), '^"|"$', ''), ['control', 'test']), 0)), greaterOrEquals(toTimeZone(events.timestamp, 'UTC'), toDateTime64('explicit_redacted_timestamp.000000', 6, 'UTC')), lessOrEquals(toTimeZone(events.timestamp, 'UTC'), toDateTime64('explicit_redacted_timestamp.000000', 6, 'UTC')))
           GROUP BY entity_id,
                    replaceRegexpAll(nullIf(nullIf(JSONExtractRaw(events.properties, '$user_id'), ''), 'null'), '^"|"$', '')) AS exposure_data ON equals(usage.userid, toString(exposure_data.exposure_identifier))
        WHERE and(greaterOrEquals(usage.ds, toDateTime64('explicit_redacted_timestamp.000000', 6, 'UTC')), ifNull(greaterOrEquals(usage.ds, exposure_data.first_exposure_time), 0), lessOrEquals(usage.ds, toDateTime64('explicit_redacted_timestamp.000000', 6, 'UTC')))) AS events_after_exposure ON and(equals(toString(exposure_data.exposure_identifier), toString(events_after_exposure.after_exposure_identifier)), equals(exposure_data.variant, events_after_exposure.variant))
     GROUP BY exposure_data.variant,
              exposure_data.entity_id) AS metrics_per_user
  GROUP BY metrics_per_user.variant
  LIMIT 100 SETTINGS readonly=2,
                     max_execution_time=60,
                     allow_experimental_object_type=1,
                     format_csv_allow_double_quotes=0,
                     max_ast_elements=4000000,
                     max_expanded_ast_elements=4000000,
                     max_bytes_before_external_group_by=0
  '''
# ---
# name: TestExperimentQueryRunner.test_query_runner_excludes_multiple_variants
  '''
  SELECT metrics_per_user.variant AS variant,
         count(metrics_per_user.entity_id) AS num_users,
         sum(metrics_per_user.value) AS total_sum,
         sum(power(metrics_per_user.value, 2)) AS total_sum_of_squares
  FROM
    (SELECT exposure_data.variant AS variant,
            exposure_data.entity_id AS entity_id,
            sum(coalesce(events_after_exposure.value, 0)) AS value
     FROM
       (SELECT if(not(empty(events__override.distinct_id)), events__override.person_id, events.person_id) AS entity_id,
               if(ifNull(greater(count(DISTINCT replaceRegexpAll(nullIf(nullIf(JSONExtractRaw(events.properties, '$feature/test-experiment'), ''), 'null'), '^"|"$', '')), 1), 0), '$multiple', any(replaceRegexpAll(nullIf(nullIf(JSONExtractRaw(events.properties, '$feature/test-experiment'), ''), 'null'), '^"|"$', ''))) AS variant,
               min(toTimeZone(events.timestamp, 'UTC')) AS first_exposure_time
        FROM events
        LEFT OUTER JOIN
          (SELECT argMax(person_distinct_id_overrides.person_id, person_distinct_id_overrides.version) AS person_id,
                  person_distinct_id_overrides.distinct_id AS distinct_id
           FROM person_distinct_id_overrides
           WHERE equals(person_distinct_id_overrides.team_id, 99999)
           GROUP BY person_distinct_id_overrides.distinct_id
           HAVING ifNull(equals(argMax(person_distinct_id_overrides.is_deleted, person_distinct_id_overrides.version), 0), 0) SETTINGS optimize_aggregation_in_order=1) AS events__override ON equals(events.distinct_id, events__override.distinct_id)
        WHERE and(equals(events.team_id, 99999), and(equals(events.event, '$feature_flag_called'), ifNull(equals(replaceRegexpAll(nullIf(nullIf(JSONExtractRaw(events.properties, '$feature_flag'), ''), 'null'), '^"|"$', ''), 'test-experiment'), 0), ifNull(in(replaceRegexpAll(nullIf(nullIf(JSONExtractRaw(events.properties, '$feature_flag_response'), ''), 'null'), '^"|"$', ''), ['control', 'test']), 0), ifNull(in(replaceRegexpAll(nullIf(nullIf(JSONExtractRaw(events.properties, '$feature/test-experiment'), ''), 'null'), '^"|"$', ''), ['control', 'test']), 0)), greaterOrEquals(toTimeZone(events.timestamp, 'UTC'), toDateTime64('explicit_redacted_timestamp.000000', 6, 'UTC')), lessOrEquals(toTimeZone(events.timestamp, 'UTC'), toDateTime64('explicit_redacted_timestamp.000000', 6, 'UTC')))
        GROUP BY entity_id) AS exposure_data
     LEFT JOIN
       (SELECT toTimeZone(events.timestamp, 'UTC') AS timestamp,
               if(not(empty(events__override.distinct_id)), events__override.person_id, events.person_id) AS entity_id,
               exposure_data.variant AS variant,
               events.event AS event,
               1 AS value
        FROM events
        LEFT OUTER JOIN
          (SELECT argMax(person_distinct_id_overrides.person_id, person_distinct_id_overrides.version) AS person_id,
                  person_distinct_id_overrides.distinct_id AS distinct_id
           FROM person_distinct_id_overrides
           WHERE equals(person_distinct_id_overrides.team_id, 99999)
           GROUP BY person_distinct_id_overrides.distinct_id
           HAVING ifNull(equals(argMax(person_distinct_id_overrides.is_deleted, person_distinct_id_overrides.version), 0), 0) SETTINGS optimize_aggregation_in_order=1) AS events__override ON equals(events.distinct_id, events__override.distinct_id)
        INNER JOIN
          (SELECT if(not(empty(events__override.distinct_id)), events__override.person_id, events.person_id) AS entity_id,
                  if(ifNull(greater(count(DISTINCT replaceRegexpAll(nullIf(nullIf(JSONExtractRaw(events.properties, '$feature/test-experiment'), ''), 'null'), '^"|"$', '')), 1), 0), '$multiple', any(replaceRegexpAll(nullIf(nullIf(JSONExtractRaw(events.properties, '$feature/test-experiment'), ''), 'null'), '^"|"$', ''))) AS variant,
                  min(toTimeZone(events.timestamp, 'UTC')) AS first_exposure_time
           FROM events
           LEFT OUTER JOIN
             (SELECT argMax(person_distinct_id_overrides.person_id, person_distinct_id_overrides.version) AS person_id,
                     person_distinct_id_overrides.distinct_id AS distinct_id
              FROM person_distinct_id_overrides
              WHERE equals(person_distinct_id_overrides.team_id, 99999)
              GROUP BY person_distinct_id_overrides.distinct_id
              HAVING ifNull(equals(argMax(person_distinct_id_overrides.is_deleted, person_distinct_id_overrides.version), 0), 0) SETTINGS optimize_aggregation_in_order=1) AS events__override ON equals(events.distinct_id, events__override.distinct_id)
           WHERE and(equals(events.team_id, 99999), and(equals(events.event, '$feature_flag_called'), ifNull(equals(replaceRegexpAll(nullIf(nullIf(JSONExtractRaw(events.properties, '$feature_flag'), ''), 'null'), '^"|"$', ''), 'test-experiment'), 0), ifNull(in(replaceRegexpAll(nullIf(nullIf(JSONExtractRaw(events.properties, '$feature_flag_response'), ''), 'null'), '^"|"$', ''), ['control', 'test']), 0), ifNull(in(replaceRegexpAll(nullIf(nullIf(JSONExtractRaw(events.properties, '$feature/test-experiment'), ''), 'null'), '^"|"$', ''), ['control', 'test']), 0)), greaterOrEquals(toTimeZone(events.timestamp, 'UTC'), toDateTime64('explicit_redacted_timestamp.000000', 6, 'UTC')), lessOrEquals(toTimeZone(events.timestamp, 'UTC'), toDateTime64('explicit_redacted_timestamp.000000', 6, 'UTC')))
<<<<<<< HEAD
           GROUP BY entity_id) AS exposure_data ON equals(if(not(empty(events__override.distinct_id)), events__override.person_id, events.person_id), exposure_data.entity_id)
        WHERE and(equals(events.team_id, 99999), greaterOrEquals(toTimeZone(events.timestamp, 'UTC'), toDateTime64('explicit_redacted_timestamp.000000', 6, 'UTC')), lessOrEquals(toTimeZone(events.timestamp, 'UTC'), toDateTime64('explicit_redacted_timestamp.000000', 6, 'UTC')), greaterOrEquals(toTimeZone(events.timestamp, 'UTC'), exposure_data.first_exposure_time), equals(events.event, '$pageview'))) AS events_after_exposure ON and(equals(toString(exposure_data.entity_id), toString(events_after_exposure.entity_id)), equals(exposure_data.variant, events_after_exposure.variant))
=======
           GROUP BY entity_id,
                    replaceRegexpAll(nullIf(nullIf(JSONExtractRaw(events.properties, '$user_id'), ''), 'null'), '^"|"$', '')) AS exposure_data ON equals(usage.userid, toString(exposure_data.exposure_identifier))
        WHERE and(greaterOrEquals(usage.ds, toDateTime64('explicit_redacted_timestamp.000000', 6, 'UTC')), ifNull(greaterOrEquals(usage.ds, exposure_data.first_exposure_time), 0), lessOrEquals(usage.ds, toDateTime64('explicit_redacted_timestamp.000000', 6, 'UTC')))) AS events_after_exposure ON and(equals(toString(exposure_data.exposure_identifier), toString(events_after_exposure.after_exposure_identifier)), equals(exposure_data.variant, events_after_exposure.variant))
>>>>>>> a3f26fcd
     GROUP BY exposure_data.variant,
              exposure_data.entity_id) AS metrics_per_user
  GROUP BY metrics_per_user.variant
  LIMIT 100 SETTINGS readonly=2,
                     max_execution_time=60,
                     allow_experimental_object_type=1,
                     format_csv_allow_double_quotes=0,
                     max_ast_elements=4000000,
                     max_expanded_ast_elements=4000000,
                     max_bytes_before_external_group_by=0
  '''
# ---
# name: TestExperimentQueryRunner.test_query_runner_funnel_metric
  '''
  SELECT metrics_per_user.variant AS variant,
         count(metrics_per_user.entity_id) AS num_users,
         sum(metrics_per_user.value) AS total_sum,
         sum(power(metrics_per_user.value, 2)) AS total_sum_of_squares
  FROM
    (SELECT exposure_data.variant AS variant,
            exposure_data.entity_id AS entity_id,
            coalesce(argMax(events_after_exposure.value, events_after_exposure.timestamp), 0) AS value
     FROM
       (SELECT if(not(empty(events__override.distinct_id)), events__override.person_id, events.person_id) AS entity_id,
               if(ifNull(greater(count(DISTINCT replaceRegexpAll(nullIf(nullIf(JSONExtractRaw(events.properties, '$feature/test-experiment'), ''), 'null'), '^"|"$', '')), 1), 0), '$multiple', any(replaceRegexpAll(nullIf(nullIf(JSONExtractRaw(events.properties, '$feature/test-experiment'), ''), 'null'), '^"|"$', ''))) AS variant,
               min(toTimeZone(events.timestamp, 'UTC')) AS first_exposure_time
        FROM events
        LEFT OUTER JOIN
          (SELECT argMax(person_distinct_id_overrides.person_id, person_distinct_id_overrides.version) AS person_id,
                  person_distinct_id_overrides.distinct_id AS distinct_id
           FROM person_distinct_id_overrides
           WHERE equals(person_distinct_id_overrides.team_id, 99999)
           GROUP BY person_distinct_id_overrides.distinct_id
           HAVING ifNull(equals(argMax(person_distinct_id_overrides.is_deleted, person_distinct_id_overrides.version), 0), 0) SETTINGS optimize_aggregation_in_order=1) AS events__override ON equals(events.distinct_id, events__override.distinct_id)
        WHERE and(equals(events.team_id, 99999), and(equals(events.event, '$feature_flag_called'), ifNull(equals(replaceRegexpAll(nullIf(nullIf(JSONExtractRaw(events.properties, '$feature_flag'), ''), 'null'), '^"|"$', ''), 'test-experiment'), 0), ifNull(in(replaceRegexpAll(nullIf(nullIf(JSONExtractRaw(events.properties, '$feature_flag_response'), ''), 'null'), '^"|"$', ''), ['control', 'test']), 0), ifNull(in(replaceRegexpAll(nullIf(nullIf(JSONExtractRaw(events.properties, '$feature/test-experiment'), ''), 'null'), '^"|"$', ''), ['control', 'test']), 0)), greaterOrEquals(toTimeZone(events.timestamp, 'UTC'), toDateTime64('explicit_redacted_timestamp.000000', 6, 'UTC')), lessOrEquals(toTimeZone(events.timestamp, 'UTC'), toDateTime64('explicit_redacted_timestamp.000000', 6, 'UTC')))
        GROUP BY entity_id) AS exposure_data
     LEFT JOIN
       (SELECT toTimeZone(events.timestamp, 'UTC') AS timestamp,
               if(not(empty(events__override.distinct_id)), events__override.person_id, events.person_id) AS entity_id,
               exposure_data.variant AS variant,
               events.event AS event,
               1 AS value
        FROM events
        LEFT OUTER JOIN
          (SELECT argMax(person_distinct_id_overrides.person_id, person_distinct_id_overrides.version) AS person_id,
                  person_distinct_id_overrides.distinct_id AS distinct_id
           FROM person_distinct_id_overrides
           WHERE equals(person_distinct_id_overrides.team_id, 99999)
           GROUP BY person_distinct_id_overrides.distinct_id
           HAVING ifNull(equals(argMax(person_distinct_id_overrides.is_deleted, person_distinct_id_overrides.version), 0), 0) SETTINGS optimize_aggregation_in_order=1) AS events__override ON equals(events.distinct_id, events__override.distinct_id)
        INNER JOIN
          (SELECT if(not(empty(events__override.distinct_id)), events__override.person_id, events.person_id) AS entity_id,
                  if(ifNull(greater(count(DISTINCT replaceRegexpAll(nullIf(nullIf(JSONExtractRaw(events.properties, '$feature/test-experiment'), ''), 'null'), '^"|"$', '')), 1), 0), '$multiple', any(replaceRegexpAll(nullIf(nullIf(JSONExtractRaw(events.properties, '$feature/test-experiment'), ''), 'null'), '^"|"$', ''))) AS variant,
                  min(toTimeZone(events.timestamp, 'UTC')) AS first_exposure_time
           FROM events
           LEFT OUTER JOIN
             (SELECT argMax(person_distinct_id_overrides.person_id, person_distinct_id_overrides.version) AS person_id,
                     person_distinct_id_overrides.distinct_id AS distinct_id
              FROM person_distinct_id_overrides
              WHERE equals(person_distinct_id_overrides.team_id, 99999)
              GROUP BY person_distinct_id_overrides.distinct_id
              HAVING ifNull(equals(argMax(person_distinct_id_overrides.is_deleted, person_distinct_id_overrides.version), 0), 0) SETTINGS optimize_aggregation_in_order=1) AS events__override ON equals(events.distinct_id, events__override.distinct_id)
           WHERE and(equals(events.team_id, 99999), and(equals(events.event, '$feature_flag_called'), ifNull(equals(replaceRegexpAll(nullIf(nullIf(JSONExtractRaw(events.properties, '$feature_flag'), ''), 'null'), '^"|"$', ''), 'test-experiment'), 0), ifNull(in(replaceRegexpAll(nullIf(nullIf(JSONExtractRaw(events.properties, '$feature_flag_response'), ''), 'null'), '^"|"$', ''), ['control', 'test']), 0), ifNull(in(replaceRegexpAll(nullIf(nullIf(JSONExtractRaw(events.properties, '$feature/test-experiment'), ''), 'null'), '^"|"$', ''), ['control', 'test']), 0)), greaterOrEquals(toTimeZone(events.timestamp, 'UTC'), toDateTime64('explicit_redacted_timestamp.000000', 6, 'UTC')), lessOrEquals(toTimeZone(events.timestamp, 'UTC'), toDateTime64('explicit_redacted_timestamp.000000', 6, 'UTC')))
           GROUP BY entity_id) AS exposure_data ON equals(if(not(empty(events__override.distinct_id)), events__override.person_id, events.person_id), exposure_data.entity_id)
<<<<<<< HEAD
        WHERE and(equals(events.team_id, 99999), greaterOrEquals(toTimeZone(events.timestamp, 'UTC'), toDateTime64('explicit_redacted_timestamp.000000', 6, 'UTC')), lessOrEquals(toTimeZone(events.timestamp, 'UTC'), toDateTime64('explicit_redacted_timestamp.000000', 6, 'UTC')), greaterOrEquals(toTimeZone(events.timestamp, 'UTC'), exposure_data.first_exposure_time), equals(events.event, 'purchase'))) AS events_after_exposure ON and(equals(toString(exposure_data.entity_id), toString(events_after_exposure.entity_id)), equals(exposure_data.variant, events_after_exposure.variant))
=======
        WHERE and(equals(events.team_id, 99999), greaterOrEquals(toTimeZone(events.timestamp, 'UTC'), toDateTime64('explicit_redacted_timestamp.000000', 6, 'UTC')), greaterOrEquals(toTimeZone(events.timestamp, 'UTC'), exposure_data.first_exposure_time), lessOrEquals(toTimeZone(events.timestamp, 'UTC'), toDateTime64('explicit_redacted_timestamp.000000', 6, 'UTC')), equals(events.event, '$pageview'))) AS events_after_exposure ON and(equals(toString(exposure_data.entity_id), toString(events_after_exposure.entity_id)), equals(exposure_data.variant, events_after_exposure.variant))
>>>>>>> a3f26fcd
     GROUP BY exposure_data.variant,
              exposure_data.entity_id) AS metrics_per_user
  GROUP BY metrics_per_user.variant
  LIMIT 100 SETTINGS readonly=2,
                     max_execution_time=60,
                     allow_experimental_object_type=1,
                     format_csv_allow_double_quotes=0,
                     max_ast_elements=4000000,
                     max_expanded_ast_elements=4000000,
                     max_bytes_before_external_group_by=0
  '''
# ---
# name: TestExperimentQueryRunner.test_query_runner_includes_date_range
  '''
  SELECT metrics_per_user.variant AS variant,
         count(metrics_per_user.entity_id) AS num_users,
         sum(metrics_per_user.value) AS total_sum,
         sum(power(metrics_per_user.value, 2)) AS total_sum_of_squares
  FROM
    (SELECT exposure_data.variant AS variant,
            exposure_data.entity_id AS entity_id,
            sum(coalesce(events_after_exposure.value, 0)) AS value
     FROM
       (SELECT if(not(empty(events__override.distinct_id)), events__override.person_id, events.person_id) AS entity_id,
               if(ifNull(greater(count(DISTINCT replaceRegexpAll(nullIf(nullIf(JSONExtractRaw(events.properties, '$feature/test-experiment'), ''), 'null'), '^"|"$', '')), 1), 0), '$multiple', any(replaceRegexpAll(nullIf(nullIf(JSONExtractRaw(events.properties, '$feature/test-experiment'), ''), 'null'), '^"|"$', ''))) AS variant,
               min(toTimeZone(events.timestamp, 'UTC')) AS first_exposure_time
        FROM events
        LEFT OUTER JOIN
          (SELECT argMax(person_distinct_id_overrides.person_id, person_distinct_id_overrides.version) AS person_id,
                  person_distinct_id_overrides.distinct_id AS distinct_id
           FROM person_distinct_id_overrides
           WHERE equals(person_distinct_id_overrides.team_id, 99999)
           GROUP BY person_distinct_id_overrides.distinct_id
           HAVING ifNull(equals(argMax(person_distinct_id_overrides.is_deleted, person_distinct_id_overrides.version), 0), 0) SETTINGS optimize_aggregation_in_order=1) AS events__override ON equals(events.distinct_id, events__override.distinct_id)
        WHERE and(equals(events.team_id, 99999), and(equals(events.event, '$feature_flag_called'), ifNull(equals(replaceRegexpAll(nullIf(nullIf(JSONExtractRaw(events.properties, '$feature_flag'), ''), 'null'), '^"|"$', ''), 'test-experiment'), 0), ifNull(in(replaceRegexpAll(nullIf(nullIf(JSONExtractRaw(events.properties, '$feature_flag_response'), ''), 'null'), '^"|"$', ''), ['control', 'test']), 0), ifNull(in(replaceRegexpAll(nullIf(nullIf(JSONExtractRaw(events.properties, '$feature/test-experiment'), ''), 'null'), '^"|"$', ''), ['control', 'test']), 0)), greaterOrEquals(toTimeZone(events.timestamp, 'UTC'), toDateTime64('explicit_redacted_timestamp.000000', 6, 'UTC')), lessOrEquals(toTimeZone(events.timestamp, 'UTC'), toDateTime64('explicit_redacted_timestamp.000000', 6, 'UTC')))
        GROUP BY entity_id) AS exposure_data
     LEFT JOIN
       (SELECT toTimeZone(events.timestamp, 'UTC') AS timestamp,
               if(not(empty(events__override.distinct_id)), events__override.person_id, events.person_id) AS entity_id,
               exposure_data.variant AS variant,
               events.event AS event,
               1 AS value
        FROM events
        LEFT OUTER JOIN
          (SELECT argMax(person_distinct_id_overrides.person_id, person_distinct_id_overrides.version) AS person_id,
                  person_distinct_id_overrides.distinct_id AS distinct_id
           FROM person_distinct_id_overrides
           WHERE equals(person_distinct_id_overrides.team_id, 99999)
           GROUP BY person_distinct_id_overrides.distinct_id
           HAVING ifNull(equals(argMax(person_distinct_id_overrides.is_deleted, person_distinct_id_overrides.version), 0), 0) SETTINGS optimize_aggregation_in_order=1) AS events__override ON equals(events.distinct_id, events__override.distinct_id)
        INNER JOIN
          (SELECT if(not(empty(events__override.distinct_id)), events__override.person_id, events.person_id) AS entity_id,
                  if(ifNull(greater(count(DISTINCT replaceRegexpAll(nullIf(nullIf(JSONExtractRaw(events.properties, '$feature/test-experiment'), ''), 'null'), '^"|"$', '')), 1), 0), '$multiple', any(replaceRegexpAll(nullIf(nullIf(JSONExtractRaw(events.properties, '$feature/test-experiment'), ''), 'null'), '^"|"$', ''))) AS variant,
                  min(toTimeZone(events.timestamp, 'UTC')) AS first_exposure_time
           FROM events
           LEFT OUTER JOIN
             (SELECT argMax(person_distinct_id_overrides.person_id, person_distinct_id_overrides.version) AS person_id,
                     person_distinct_id_overrides.distinct_id AS distinct_id
              FROM person_distinct_id_overrides
              WHERE equals(person_distinct_id_overrides.team_id, 99999)
              GROUP BY person_distinct_id_overrides.distinct_id
              HAVING ifNull(equals(argMax(person_distinct_id_overrides.is_deleted, person_distinct_id_overrides.version), 0), 0) SETTINGS optimize_aggregation_in_order=1) AS events__override ON equals(events.distinct_id, events__override.distinct_id)
           WHERE and(equals(events.team_id, 99999), and(equals(events.event, '$feature_flag_called'), ifNull(equals(replaceRegexpAll(nullIf(nullIf(JSONExtractRaw(events.properties, '$feature_flag'), ''), 'null'), '^"|"$', ''), 'test-experiment'), 0), ifNull(in(replaceRegexpAll(nullIf(nullIf(JSONExtractRaw(events.properties, '$feature_flag_response'), ''), 'null'), '^"|"$', ''), ['control', 'test']), 0), ifNull(in(replaceRegexpAll(nullIf(nullIf(JSONExtractRaw(events.properties, '$feature/test-experiment'), ''), 'null'), '^"|"$', ''), ['control', 'test']), 0)), greaterOrEquals(toTimeZone(events.timestamp, 'UTC'), toDateTime64('explicit_redacted_timestamp.000000', 6, 'UTC')), lessOrEquals(toTimeZone(events.timestamp, 'UTC'), toDateTime64('explicit_redacted_timestamp.000000', 6, 'UTC')))
           GROUP BY entity_id) AS exposure_data ON equals(if(not(empty(events__override.distinct_id)), events__override.person_id, events.person_id), exposure_data.entity_id)
        WHERE and(equals(events.team_id, 99999), greaterOrEquals(toTimeZone(events.timestamp, 'UTC'), toDateTime64('explicit_redacted_timestamp.000000', 6, 'UTC')), greaterOrEquals(toTimeZone(events.timestamp, 'UTC'), exposure_data.first_exposure_time), lessOrEquals(toTimeZone(events.timestamp, 'UTC'), toDateTime64('explicit_redacted_timestamp.000000', 6, 'UTC')), equals(events.event, 'purchase'))) AS events_after_exposure ON and(equals(toString(exposure_data.entity_id), toString(events_after_exposure.entity_id)), equals(exposure_data.variant, events_after_exposure.variant))
     GROUP BY exposure_data.variant,
              exposure_data.entity_id) AS metrics_per_user
  GROUP BY metrics_per_user.variant
  LIMIT 100 SETTINGS readonly=2,
                     max_execution_time=60,
                     allow_experimental_object_type=1,
                     format_csv_allow_double_quotes=0,
                     max_ast_elements=4000000,
                     max_expanded_ast_elements=4000000,
                     max_bytes_before_external_group_by=0
  '''
# ---
# name: TestExperimentQueryRunner.test_query_runner_includes_event_property_filters
  '''
  SELECT metrics_per_user.variant AS variant,
         count(metrics_per_user.entity_id) AS num_users,
         sum(metrics_per_user.value) AS total_sum,
         sum(power(metrics_per_user.value, 2)) AS total_sum_of_squares
  FROM
    (SELECT exposure_data.variant AS variant,
            exposure_data.entity_id AS entity_id,
            sum(coalesce(events_after_exposure.value, 0)) AS value
     FROM
       (SELECT if(not(empty(events__override.distinct_id)), events__override.person_id, events.person_id) AS entity_id,
               if(ifNull(greater(count(DISTINCT replaceRegexpAll(nullIf(nullIf(JSONExtractRaw(events.properties, '$feature/test-experiment'), ''), 'null'), '^"|"$', '')), 1), 0), '$multiple', any(replaceRegexpAll(nullIf(nullIf(JSONExtractRaw(events.properties, '$feature/test-experiment'), ''), 'null'), '^"|"$', ''))) AS variant,
               min(toTimeZone(events.timestamp, 'UTC')) AS first_exposure_time
        FROM events
        LEFT OUTER JOIN
          (SELECT argMax(person_distinct_id_overrides.person_id, person_distinct_id_overrides.version) AS person_id,
                  person_distinct_id_overrides.distinct_id AS distinct_id
           FROM person_distinct_id_overrides
           WHERE equals(person_distinct_id_overrides.team_id, 99999)
           GROUP BY person_distinct_id_overrides.distinct_id
           HAVING ifNull(equals(argMax(person_distinct_id_overrides.is_deleted, person_distinct_id_overrides.version), 0), 0) SETTINGS optimize_aggregation_in_order=1) AS events__override ON equals(events.distinct_id, events__override.distinct_id)
        WHERE and(equals(events.team_id, 99999), and(equals(events.event, '$feature_flag_called'), ifNull(equals(replaceRegexpAll(nullIf(nullIf(JSONExtractRaw(events.properties, '$feature_flag'), ''), 'null'), '^"|"$', ''), 'test-experiment'), 0), ifNull(in(replaceRegexpAll(nullIf(nullIf(JSONExtractRaw(events.properties, '$feature_flag_response'), ''), 'null'), '^"|"$', ''), ['control', 'test']), 0), ifNull(in(replaceRegexpAll(nullIf(nullIf(JSONExtractRaw(events.properties, '$feature/test-experiment'), ''), 'null'), '^"|"$', ''), ['control', 'test']), 0)), greaterOrEquals(toTimeZone(events.timestamp, 'UTC'), toDateTime64('explicit_redacted_timestamp.000000', 6, 'UTC')), lessOrEquals(toTimeZone(events.timestamp, 'UTC'), toDateTime64('explicit_redacted_timestamp.000000', 6, 'UTC')))
        GROUP BY entity_id) AS exposure_data
     LEFT JOIN
       (SELECT toTimeZone(events.timestamp, 'UTC') AS timestamp,
               if(not(empty(events__override.distinct_id)), events__override.person_id, events.person_id) AS entity_id,
               exposure_data.variant AS variant,
               events.event AS event,
               1 AS value
        FROM events
        LEFT OUTER JOIN
          (SELECT argMax(person_distinct_id_overrides.person_id, person_distinct_id_overrides.version) AS person_id,
                  person_distinct_id_overrides.distinct_id AS distinct_id
           FROM person_distinct_id_overrides
           WHERE equals(person_distinct_id_overrides.team_id, 99999)
           GROUP BY person_distinct_id_overrides.distinct_id
           HAVING ifNull(equals(argMax(person_distinct_id_overrides.is_deleted, person_distinct_id_overrides.version), 0), 0) SETTINGS optimize_aggregation_in_order=1) AS events__override ON equals(events.distinct_id, events__override.distinct_id)
        INNER JOIN
          (SELECT if(not(empty(events__override.distinct_id)), events__override.person_id, events.person_id) AS entity_id,
                  if(ifNull(greater(count(DISTINCT replaceRegexpAll(nullIf(nullIf(JSONExtractRaw(events.properties, '$feature/test-experiment'), ''), 'null'), '^"|"$', '')), 1), 0), '$multiple', any(replaceRegexpAll(nullIf(nullIf(JSONExtractRaw(events.properties, '$feature/test-experiment'), ''), 'null'), '^"|"$', ''))) AS variant,
                  min(toTimeZone(events.timestamp, 'UTC')) AS first_exposure_time
           FROM events
           LEFT OUTER JOIN
             (SELECT argMax(person_distinct_id_overrides.person_id, person_distinct_id_overrides.version) AS person_id,
                     person_distinct_id_overrides.distinct_id AS distinct_id
              FROM person_distinct_id_overrides
              WHERE equals(person_distinct_id_overrides.team_id, 99999)
              GROUP BY person_distinct_id_overrides.distinct_id
              HAVING ifNull(equals(argMax(person_distinct_id_overrides.is_deleted, person_distinct_id_overrides.version), 0), 0) SETTINGS optimize_aggregation_in_order=1) AS events__override ON equals(events.distinct_id, events__override.distinct_id)
           WHERE and(equals(events.team_id, 99999), and(equals(events.event, '$feature_flag_called'), ifNull(equals(replaceRegexpAll(nullIf(nullIf(JSONExtractRaw(events.properties, '$feature_flag'), ''), 'null'), '^"|"$', ''), 'test-experiment'), 0), ifNull(in(replaceRegexpAll(nullIf(nullIf(JSONExtractRaw(events.properties, '$feature_flag_response'), ''), 'null'), '^"|"$', ''), ['control', 'test']), 0), ifNull(in(replaceRegexpAll(nullIf(nullIf(JSONExtractRaw(events.properties, '$feature/test-experiment'), ''), 'null'), '^"|"$', ''), ['control', 'test']), 0)), greaterOrEquals(toTimeZone(events.timestamp, 'UTC'), toDateTime64('explicit_redacted_timestamp.000000', 6, 'UTC')), lessOrEquals(toTimeZone(events.timestamp, 'UTC'), toDateTime64('explicit_redacted_timestamp.000000', 6, 'UTC')))
           GROUP BY entity_id) AS exposure_data ON equals(if(not(empty(events__override.distinct_id)), events__override.person_id, events.person_id), exposure_data.entity_id)
<<<<<<< HEAD
        WHERE and(equals(events.team_id, 99999), greaterOrEquals(toTimeZone(events.timestamp, 'UTC'), toDateTime64('explicit_redacted_timestamp.000000', 6, 'UTC')), lessOrEquals(toTimeZone(events.timestamp, 'UTC'), toDateTime64('explicit_redacted_timestamp.000000', 6, 'UTC')), greaterOrEquals(toTimeZone(events.timestamp, 'UTC'), exposure_data.first_exposure_time), equals(events.event, 'purchase'), ifNull(notEquals(replaceRegexpAll(nullIf(nullIf(JSONExtractRaw(events.properties, 'plan'), ''), 'null'), '^"|"$', ''), 'pro'), 1))) AS events_after_exposure ON and(equals(toString(exposure_data.entity_id), toString(events_after_exposure.entity_id)), equals(exposure_data.variant, events_after_exposure.variant))
=======
        WHERE and(equals(events.team_id, 99999), greaterOrEquals(toTimeZone(events.timestamp, 'UTC'), toDateTime64('explicit_redacted_timestamp.000000', 6, 'UTC')), greaterOrEquals(toTimeZone(events.timestamp, 'UTC'), exposure_data.first_exposure_time), lessOrEquals(toTimeZone(events.timestamp, 'UTC'), toDateTime64('explicit_redacted_timestamp.000000', 6, 'UTC')), equals(events.event, 'purchase'))) AS events_after_exposure ON and(equals(toString(exposure_data.entity_id), toString(events_after_exposure.entity_id)), equals(exposure_data.variant, events_after_exposure.variant))
>>>>>>> a3f26fcd
     GROUP BY exposure_data.variant,
              exposure_data.entity_id) AS metrics_per_user
  GROUP BY metrics_per_user.variant
  LIMIT 100 SETTINGS readonly=2,
                     max_execution_time=60,
                     allow_experimental_object_type=1,
                     format_csv_allow_double_quotes=0,
                     max_ast_elements=4000000,
                     max_expanded_ast_elements=4000000,
                     max_bytes_before_external_group_by=0
  '''
# ---
# name: TestExperimentQueryRunner.test_query_runner_invalid_feature_flag_property
  '''
  SELECT metrics_per_user.variant AS variant,
         count(metrics_per_user.entity_id) AS num_users,
         sum(metrics_per_user.value) AS total_sum,
         sum(power(metrics_per_user.value, 2)) AS total_sum_of_squares
  FROM
    (SELECT exposure_data.variant AS variant,
            exposure_data.entity_id AS entity_id,
            sum(coalesce(events_after_exposure.value, 0)) AS value
     FROM
       (SELECT if(not(empty(events__override.distinct_id)), events__override.person_id, events.person_id) AS entity_id,
               if(ifNull(greater(count(DISTINCT replaceRegexpAll(nullIf(nullIf(JSONExtractRaw(events.properties, '$feature/test-experiment'), ''), 'null'), '^"|"$', '')), 1), 0), '$multiple', any(replaceRegexpAll(nullIf(nullIf(JSONExtractRaw(events.properties, '$feature/test-experiment'), ''), 'null'), '^"|"$', ''))) AS variant,
               min(toTimeZone(events.timestamp, 'UTC')) AS first_exposure_time
        FROM events
        LEFT OUTER JOIN
          (SELECT argMax(person_distinct_id_overrides.person_id, person_distinct_id_overrides.version) AS person_id,
                  person_distinct_id_overrides.distinct_id AS distinct_id
           FROM person_distinct_id_overrides
           WHERE equals(person_distinct_id_overrides.team_id, 99999)
           GROUP BY person_distinct_id_overrides.distinct_id
           HAVING ifNull(equals(argMax(person_distinct_id_overrides.is_deleted, person_distinct_id_overrides.version), 0), 0) SETTINGS optimize_aggregation_in_order=1) AS events__override ON equals(events.distinct_id, events__override.distinct_id)
        WHERE and(equals(events.team_id, 99999), and(equals(events.event, '$feature_flag_called'), ifNull(equals(replaceRegexpAll(nullIf(nullIf(JSONExtractRaw(events.properties, '$feature_flag'), ''), 'null'), '^"|"$', ''), 'test-experiment'), 0), ifNull(in(replaceRegexpAll(nullIf(nullIf(JSONExtractRaw(events.properties, '$feature_flag_response'), ''), 'null'), '^"|"$', ''), ['control', 'test']), 0), ifNull(in(replaceRegexpAll(nullIf(nullIf(JSONExtractRaw(events.properties, '$feature/test-experiment'), ''), 'null'), '^"|"$', ''), ['control', 'test']), 0)), greaterOrEquals(toTimeZone(events.timestamp, 'UTC'), toDateTime64('explicit_redacted_timestamp.000000', 6, 'UTC')), lessOrEquals(toTimeZone(events.timestamp, 'UTC'), toDateTime64('explicit_redacted_timestamp.000000', 6, 'UTC')))
        GROUP BY entity_id) AS exposure_data
     LEFT JOIN
       (SELECT toTimeZone(events.timestamp, 'UTC') AS timestamp,
               if(not(empty(events__override.distinct_id)), events__override.person_id, events.person_id) AS entity_id,
               exposure_data.variant AS variant,
               events.event AS event,
               1 AS value
        FROM events
        LEFT OUTER JOIN
          (SELECT argMax(person_distinct_id_overrides.person_id, person_distinct_id_overrides.version) AS person_id,
                  person_distinct_id_overrides.distinct_id AS distinct_id
           FROM person_distinct_id_overrides
           WHERE equals(person_distinct_id_overrides.team_id, 99999)
           GROUP BY person_distinct_id_overrides.distinct_id
           HAVING ifNull(equals(argMax(person_distinct_id_overrides.is_deleted, person_distinct_id_overrides.version), 0), 0) SETTINGS optimize_aggregation_in_order=1) AS events__override ON equals(events.distinct_id, events__override.distinct_id)
        INNER JOIN
          (SELECT if(not(empty(events__override.distinct_id)), events__override.person_id, events.person_id) AS entity_id,
                  if(ifNull(greater(count(DISTINCT replaceRegexpAll(nullIf(nullIf(JSONExtractRaw(events.properties, '$feature/test-experiment'), ''), 'null'), '^"|"$', '')), 1), 0), '$multiple', any(replaceRegexpAll(nullIf(nullIf(JSONExtractRaw(events.properties, '$feature/test-experiment'), ''), 'null'), '^"|"$', ''))) AS variant,
                  min(toTimeZone(events.timestamp, 'UTC')) AS first_exposure_time
           FROM events
           LEFT OUTER JOIN
             (SELECT argMax(person_distinct_id_overrides.person_id, person_distinct_id_overrides.version) AS person_id,
                     person_distinct_id_overrides.distinct_id AS distinct_id
              FROM person_distinct_id_overrides
              WHERE equals(person_distinct_id_overrides.team_id, 99999)
              GROUP BY person_distinct_id_overrides.distinct_id
              HAVING ifNull(equals(argMax(person_distinct_id_overrides.is_deleted, person_distinct_id_overrides.version), 0), 0) SETTINGS optimize_aggregation_in_order=1) AS events__override ON equals(events.distinct_id, events__override.distinct_id)
           WHERE and(equals(events.team_id, 99999), and(equals(events.event, '$feature_flag_called'), ifNull(equals(replaceRegexpAll(nullIf(nullIf(JSONExtractRaw(events.properties, '$feature_flag'), ''), 'null'), '^"|"$', ''), 'test-experiment'), 0), ifNull(in(replaceRegexpAll(nullIf(nullIf(JSONExtractRaw(events.properties, '$feature_flag_response'), ''), 'null'), '^"|"$', ''), ['control', 'test']), 0), ifNull(in(replaceRegexpAll(nullIf(nullIf(JSONExtractRaw(events.properties, '$feature/test-experiment'), ''), 'null'), '^"|"$', ''), ['control', 'test']), 0)), greaterOrEquals(toTimeZone(events.timestamp, 'UTC'), toDateTime64('explicit_redacted_timestamp.000000', 6, 'UTC')), lessOrEquals(toTimeZone(events.timestamp, 'UTC'), toDateTime64('explicit_redacted_timestamp.000000', 6, 'UTC')))
           GROUP BY entity_id) AS exposure_data ON equals(if(not(empty(events__override.distinct_id)), events__override.person_id, events.person_id), exposure_data.entity_id)
<<<<<<< HEAD
        WHERE and(equals(events.team_id, 99999), greaterOrEquals(toTimeZone(events.timestamp, 'UTC'), toDateTime64('explicit_redacted_timestamp.000000', 6, 'UTC')), lessOrEquals(toTimeZone(events.timestamp, 'UTC'), toDateTime64('explicit_redacted_timestamp.000000', 6, 'UTC')), greaterOrEquals(toTimeZone(events.timestamp, 'UTC'), exposure_data.first_exposure_time), equals(events.event, 'purchase'))) AS events_after_exposure ON and(equals(toString(exposure_data.entity_id), toString(events_after_exposure.entity_id)), equals(exposure_data.variant, events_after_exposure.variant))
=======
        WHERE and(equals(events.team_id, 99999), greaterOrEquals(toTimeZone(events.timestamp, 'UTC'), toDateTime64('explicit_redacted_timestamp.000000', 6, 'UTC')), greaterOrEquals(toTimeZone(events.timestamp, 'UTC'), exposure_data.first_exposure_time), lessOrEquals(toTimeZone(events.timestamp, 'UTC'), toDateTime64('explicit_redacted_timestamp.000000', 6, 'UTC')), equals(events.event, 'purchase'), ifNull(notEquals(replaceRegexpAll(nullIf(nullIf(JSONExtractRaw(events.properties, 'plan'), ''), 'null'), '^"|"$', ''), 'pro'), 1))) AS events_after_exposure ON and(equals(toString(exposure_data.entity_id), toString(events_after_exposure.entity_id)), equals(exposure_data.variant, events_after_exposure.variant))
>>>>>>> a3f26fcd
     GROUP BY exposure_data.variant,
              exposure_data.entity_id) AS metrics_per_user
  GROUP BY metrics_per_user.variant
  LIMIT 100 SETTINGS readonly=2,
                     max_execution_time=60,
                     allow_experimental_object_type=1,
                     format_csv_allow_double_quotes=0,
                     max_ast_elements=4000000,
                     max_expanded_ast_elements=4000000,
                     max_bytes_before_external_group_by=0
  '''
# ---
# name: TestExperimentQueryRunner.test_query_runner_mean_property_sum_metric
  '''
  SELECT metrics_per_user.variant AS variant,
         count(metrics_per_user.entity_id) AS num_users,
         sum(metrics_per_user.value) AS total_sum,
         sum(power(metrics_per_user.value, 2)) AS total_sum_of_squares
  FROM
    (SELECT exposure_data.variant AS variant,
            exposure_data.entity_id AS entity_id,
            sum(coalesce(events_after_exposure.value, 0)) AS value
     FROM
       (SELECT if(not(empty(events__override.distinct_id)), events__override.person_id, events.person_id) AS entity_id,
               if(ifNull(greater(count(DISTINCT replaceRegexpAll(nullIf(nullIf(JSONExtractRaw(events.properties, '$feature/test-experiment'), ''), 'null'), '^"|"$', '')), 1), 0), '$multiple', any(replaceRegexpAll(nullIf(nullIf(JSONExtractRaw(events.properties, '$feature/test-experiment'), ''), 'null'), '^"|"$', ''))) AS variant,
               min(toTimeZone(events.timestamp, 'UTC')) AS first_exposure_time
        FROM events
        LEFT OUTER JOIN
          (SELECT argMax(person_distinct_id_overrides.person_id, person_distinct_id_overrides.version) AS person_id,
                  person_distinct_id_overrides.distinct_id AS distinct_id
           FROM person_distinct_id_overrides
           WHERE equals(person_distinct_id_overrides.team_id, 99999)
           GROUP BY person_distinct_id_overrides.distinct_id
           HAVING ifNull(equals(argMax(person_distinct_id_overrides.is_deleted, person_distinct_id_overrides.version), 0), 0) SETTINGS optimize_aggregation_in_order=1) AS events__override ON equals(events.distinct_id, events__override.distinct_id)
        WHERE and(equals(events.team_id, 99999), and(equals(events.event, '$feature_flag_called'), ifNull(equals(replaceRegexpAll(nullIf(nullIf(JSONExtractRaw(events.properties, '$feature_flag'), ''), 'null'), '^"|"$', ''), 'test-experiment'), 0), ifNull(in(replaceRegexpAll(nullIf(nullIf(JSONExtractRaw(events.properties, '$feature_flag_response'), ''), 'null'), '^"|"$', ''), ['control', 'test']), 0), ifNull(in(replaceRegexpAll(nullIf(nullIf(JSONExtractRaw(events.properties, '$feature/test-experiment'), ''), 'null'), '^"|"$', ''), ['control', 'test']), 0)), greaterOrEquals(toTimeZone(events.timestamp, 'UTC'), toDateTime64('explicit_redacted_timestamp.000000', 6, 'UTC')), lessOrEquals(toTimeZone(events.timestamp, 'UTC'), toDateTime64('explicit_redacted_timestamp.000000', 6, 'UTC')))
        GROUP BY entity_id) AS exposure_data
     LEFT JOIN
       (SELECT toTimeZone(events.timestamp, 'UTC') AS timestamp,
               if(not(empty(events__override.distinct_id)), events__override.person_id, events.person_id) AS entity_id,
               exposure_data.variant AS variant,
               events.event AS event,
               accurateCastOrNull(JSONExtractRaw(events.properties, 'amount'), 'Float64') AS value
        FROM events
        LEFT OUTER JOIN
          (SELECT argMax(person_distinct_id_overrides.person_id, person_distinct_id_overrides.version) AS person_id,
                  person_distinct_id_overrides.distinct_id AS distinct_id
           FROM person_distinct_id_overrides
           WHERE equals(person_distinct_id_overrides.team_id, 99999)
           GROUP BY person_distinct_id_overrides.distinct_id
           HAVING ifNull(equals(argMax(person_distinct_id_overrides.is_deleted, person_distinct_id_overrides.version), 0), 0) SETTINGS optimize_aggregation_in_order=1) AS events__override ON equals(events.distinct_id, events__override.distinct_id)
        INNER JOIN
          (SELECT if(not(empty(events__override.distinct_id)), events__override.person_id, events.person_id) AS entity_id,
                  if(ifNull(greater(count(DISTINCT replaceRegexpAll(nullIf(nullIf(JSONExtractRaw(events.properties, '$feature/test-experiment'), ''), 'null'), '^"|"$', '')), 1), 0), '$multiple', any(replaceRegexpAll(nullIf(nullIf(JSONExtractRaw(events.properties, '$feature/test-experiment'), ''), 'null'), '^"|"$', ''))) AS variant,
                  min(toTimeZone(events.timestamp, 'UTC')) AS first_exposure_time
           FROM events
           LEFT OUTER JOIN
             (SELECT argMax(person_distinct_id_overrides.person_id, person_distinct_id_overrides.version) AS person_id,
                     person_distinct_id_overrides.distinct_id AS distinct_id
              FROM person_distinct_id_overrides
              WHERE equals(person_distinct_id_overrides.team_id, 99999)
              GROUP BY person_distinct_id_overrides.distinct_id
              HAVING ifNull(equals(argMax(person_distinct_id_overrides.is_deleted, person_distinct_id_overrides.version), 0), 0) SETTINGS optimize_aggregation_in_order=1) AS events__override ON equals(events.distinct_id, events__override.distinct_id)
           WHERE and(equals(events.team_id, 99999), and(equals(events.event, '$feature_flag_called'), ifNull(equals(replaceRegexpAll(nullIf(nullIf(JSONExtractRaw(events.properties, '$feature_flag'), ''), 'null'), '^"|"$', ''), 'test-experiment'), 0), ifNull(in(replaceRegexpAll(nullIf(nullIf(JSONExtractRaw(events.properties, '$feature_flag_response'), ''), 'null'), '^"|"$', ''), ['control', 'test']), 0), ifNull(in(replaceRegexpAll(nullIf(nullIf(JSONExtractRaw(events.properties, '$feature/test-experiment'), ''), 'null'), '^"|"$', ''), ['control', 'test']), 0)), greaterOrEquals(toTimeZone(events.timestamp, 'UTC'), toDateTime64('explicit_redacted_timestamp.000000', 6, 'UTC')), lessOrEquals(toTimeZone(events.timestamp, 'UTC'), toDateTime64('explicit_redacted_timestamp.000000', 6, 'UTC')))
           GROUP BY entity_id) AS exposure_data ON equals(if(not(empty(events__override.distinct_id)), events__override.person_id, events.person_id), exposure_data.entity_id)
        WHERE and(equals(events.team_id, 99999), greaterOrEquals(toTimeZone(events.timestamp, 'UTC'), toDateTime64('explicit_redacted_timestamp.000000', 6, 'UTC')), greaterOrEquals(toTimeZone(events.timestamp, 'UTC'), exposure_data.first_exposure_time), lessOrEquals(toTimeZone(events.timestamp, 'UTC'), toDateTime64('explicit_redacted_timestamp.000000', 6, 'UTC')), equals(events.event, 'purchase'))) AS events_after_exposure ON and(equals(toString(exposure_data.entity_id), toString(events_after_exposure.entity_id)), equals(exposure_data.variant, events_after_exposure.variant))
     GROUP BY exposure_data.variant,
              exposure_data.entity_id) AS metrics_per_user
  GROUP BY metrics_per_user.variant
  LIMIT 100 SETTINGS readonly=2,
                     max_execution_time=60,
                     allow_experimental_object_type=1,
                     format_csv_allow_double_quotes=0,
                     max_ast_elements=4000000,
                     max_expanded_ast_elements=4000000,
                     max_bytes_before_external_group_by=0
  '''
# ---
# name: TestExperimentQueryRunner.test_query_runner_standard_flow_v2_stats
  '''
  SELECT metrics_per_user.variant AS variant,
         count(metrics_per_user.entity_id) AS num_users,
         sum(metrics_per_user.value) AS total_sum,
         sum(power(metrics_per_user.value, 2)) AS total_sum_of_squares
  FROM
    (SELECT exposure_data.variant AS variant,
            exposure_data.entity_id AS entity_id,
            sum(coalesce(events_after_exposure.value, 0)) AS value
     FROM
       (SELECT if(not(empty(events__override.distinct_id)), events__override.person_id, events.person_id) AS entity_id,
               if(ifNull(greater(count(DISTINCT replaceRegexpAll(nullIf(nullIf(JSONExtractRaw(events.properties, '$feature/test-experiment'), ''), 'null'), '^"|"$', '')), 1), 0), '$multiple', any(replaceRegexpAll(nullIf(nullIf(JSONExtractRaw(events.properties, '$feature/test-experiment'), ''), 'null'), '^"|"$', ''))) AS variant,
               min(toTimeZone(events.timestamp, 'UTC')) AS first_exposure_time
        FROM events
        LEFT OUTER JOIN
          (SELECT argMax(person_distinct_id_overrides.person_id, person_distinct_id_overrides.version) AS person_id,
                  person_distinct_id_overrides.distinct_id AS distinct_id
           FROM person_distinct_id_overrides
           WHERE equals(person_distinct_id_overrides.team_id, 99999)
           GROUP BY person_distinct_id_overrides.distinct_id
           HAVING ifNull(equals(argMax(person_distinct_id_overrides.is_deleted, person_distinct_id_overrides.version), 0), 0) SETTINGS optimize_aggregation_in_order=1) AS events__override ON equals(events.distinct_id, events__override.distinct_id)
        WHERE and(equals(events.team_id, 99999), and(equals(events.event, '$feature_flag_called'), ifNull(equals(replaceRegexpAll(nullIf(nullIf(JSONExtractRaw(events.properties, '$feature_flag'), ''), 'null'), '^"|"$', ''), 'test-experiment'), 0), ifNull(in(replaceRegexpAll(nullIf(nullIf(JSONExtractRaw(events.properties, '$feature_flag_response'), ''), 'null'), '^"|"$', ''), ['control', 'test']), 0), ifNull(in(replaceRegexpAll(nullIf(nullIf(JSONExtractRaw(events.properties, '$feature/test-experiment'), ''), 'null'), '^"|"$', ''), ['control', 'test']), 0)), greaterOrEquals(toTimeZone(events.timestamp, 'UTC'), toDateTime64('explicit_redacted_timestamp.000000', 6, 'UTC')), lessOrEquals(toTimeZone(events.timestamp, 'UTC'), toDateTime64('explicit_redacted_timestamp.000000', 6, 'UTC')))
        GROUP BY entity_id) AS exposure_data
     LEFT JOIN
       (SELECT toTimeZone(events.timestamp, 'UTC') AS timestamp,
               if(not(empty(events__override.distinct_id)), events__override.person_id, events.person_id) AS entity_id,
               exposure_data.variant AS variant,
               events.event AS event,
               1 AS value
        FROM events
        LEFT OUTER JOIN
          (SELECT argMax(person_distinct_id_overrides.person_id, person_distinct_id_overrides.version) AS person_id,
                  person_distinct_id_overrides.distinct_id AS distinct_id
           FROM person_distinct_id_overrides
           WHERE equals(person_distinct_id_overrides.team_id, 99999)
           GROUP BY person_distinct_id_overrides.distinct_id
           HAVING ifNull(equals(argMax(person_distinct_id_overrides.is_deleted, person_distinct_id_overrides.version), 0), 0) SETTINGS optimize_aggregation_in_order=1) AS events__override ON equals(events.distinct_id, events__override.distinct_id)
        INNER JOIN
          (SELECT if(not(empty(events__override.distinct_id)), events__override.person_id, events.person_id) AS entity_id,
                  if(ifNull(greater(count(DISTINCT replaceRegexpAll(nullIf(nullIf(JSONExtractRaw(events.properties, '$feature/test-experiment'), ''), 'null'), '^"|"$', '')), 1), 0), '$multiple', any(replaceRegexpAll(nullIf(nullIf(JSONExtractRaw(events.properties, '$feature/test-experiment'), ''), 'null'), '^"|"$', ''))) AS variant,
                  min(toTimeZone(events.timestamp, 'UTC')) AS first_exposure_time
           FROM events
           LEFT OUTER JOIN
             (SELECT argMax(person_distinct_id_overrides.person_id, person_distinct_id_overrides.version) AS person_id,
                     person_distinct_id_overrides.distinct_id AS distinct_id
              FROM person_distinct_id_overrides
              WHERE equals(person_distinct_id_overrides.team_id, 99999)
              GROUP BY person_distinct_id_overrides.distinct_id
              HAVING ifNull(equals(argMax(person_distinct_id_overrides.is_deleted, person_distinct_id_overrides.version), 0), 0) SETTINGS optimize_aggregation_in_order=1) AS events__override ON equals(events.distinct_id, events__override.distinct_id)
           WHERE and(equals(events.team_id, 99999), and(equals(events.event, '$feature_flag_called'), ifNull(equals(replaceRegexpAll(nullIf(nullIf(JSONExtractRaw(events.properties, '$feature_flag'), ''), 'null'), '^"|"$', ''), 'test-experiment'), 0), ifNull(in(replaceRegexpAll(nullIf(nullIf(JSONExtractRaw(events.properties, '$feature_flag_response'), ''), 'null'), '^"|"$', ''), ['control', 'test']), 0), ifNull(in(replaceRegexpAll(nullIf(nullIf(JSONExtractRaw(events.properties, '$feature/test-experiment'), ''), 'null'), '^"|"$', ''), ['control', 'test']), 0)), greaterOrEquals(toTimeZone(events.timestamp, 'UTC'), toDateTime64('explicit_redacted_timestamp.000000', 6, 'UTC')), lessOrEquals(toTimeZone(events.timestamp, 'UTC'), toDateTime64('explicit_redacted_timestamp.000000', 6, 'UTC')))
           GROUP BY entity_id) AS exposure_data ON equals(if(not(empty(events__override.distinct_id)), events__override.person_id, events.person_id), exposure_data.entity_id)
        WHERE and(equals(events.team_id, 99999), greaterOrEquals(toTimeZone(events.timestamp, 'UTC'), toDateTime64('explicit_redacted_timestamp.000000', 6, 'UTC')), greaterOrEquals(toTimeZone(events.timestamp, 'UTC'), exposure_data.first_exposure_time), lessOrEquals(toTimeZone(events.timestamp, 'UTC'), toDateTime64('explicit_redacted_timestamp.000000', 6, 'UTC')), equals(events.event, '$pageview'))) AS events_after_exposure ON and(equals(toString(exposure_data.entity_id), toString(events_after_exposure.entity_id)), equals(exposure_data.variant, events_after_exposure.variant))
     GROUP BY exposure_data.variant,
              exposure_data.entity_id) AS metrics_per_user
  GROUP BY metrics_per_user.variant
  LIMIT 100 SETTINGS readonly=2,
                     max_execution_time=60,
                     allow_experimental_object_type=1,
                     format_csv_allow_double_quotes=0,
                     max_ast_elements=4000000,
                     max_expanded_ast_elements=4000000,
                     max_bytes_before_external_group_by=0
  '''
# ---
# name: TestExperimentQueryRunner.test_query_runner_using_action
  '''
  SELECT metrics_per_user.variant AS variant,
         count(metrics_per_user.entity_id) AS num_users,
         sum(metrics_per_user.value) AS total_sum,
         sum(power(metrics_per_user.value, 2)) AS total_sum_of_squares
  FROM
    (SELECT exposure_data.variant AS variant,
            exposure_data.entity_id AS entity_id,
            sum(coalesce(events_after_exposure.value, 0)) AS value
     FROM
       (SELECT if(not(empty(events__override.distinct_id)), events__override.person_id, events.person_id) AS entity_id,
               if(ifNull(greater(count(DISTINCT replaceRegexpAll(nullIf(nullIf(JSONExtractRaw(events.properties, '$feature/test-experiment'), ''), 'null'), '^"|"$', '')), 1), 0), '$multiple', any(replaceRegexpAll(nullIf(nullIf(JSONExtractRaw(events.properties, '$feature/test-experiment'), ''), 'null'), '^"|"$', ''))) AS variant,
               min(toTimeZone(events.timestamp, 'UTC')) AS first_exposure_time
        FROM events
        LEFT OUTER JOIN
          (SELECT argMax(person_distinct_id_overrides.person_id, person_distinct_id_overrides.version) AS person_id,
                  person_distinct_id_overrides.distinct_id AS distinct_id
           FROM person_distinct_id_overrides
           WHERE equals(person_distinct_id_overrides.team_id, 99999)
           GROUP BY person_distinct_id_overrides.distinct_id
           HAVING ifNull(equals(argMax(person_distinct_id_overrides.is_deleted, person_distinct_id_overrides.version), 0), 0) SETTINGS optimize_aggregation_in_order=1) AS events__override ON equals(events.distinct_id, events__override.distinct_id)
        WHERE and(equals(events.team_id, 99999), and(equals(events.event, '$feature_flag_called'), ifNull(equals(replaceRegexpAll(nullIf(nullIf(JSONExtractRaw(events.properties, '$feature_flag'), ''), 'null'), '^"|"$', ''), 'test-experiment'), 0), ifNull(in(replaceRegexpAll(nullIf(nullIf(JSONExtractRaw(events.properties, '$feature_flag_response'), ''), 'null'), '^"|"$', ''), ['control', 'test']), 0), ifNull(in(replaceRegexpAll(nullIf(nullIf(JSONExtractRaw(events.properties, '$feature/test-experiment'), ''), 'null'), '^"|"$', ''), ['control', 'test']), 0)), greaterOrEquals(toTimeZone(events.timestamp, 'UTC'), toDateTime64('explicit_redacted_timestamp.000000', 6, 'UTC')), lessOrEquals(toTimeZone(events.timestamp, 'UTC'), toDateTime64('explicit_redacted_timestamp.000000', 6, 'UTC')))
        GROUP BY entity_id) AS exposure_data
     LEFT JOIN
       (SELECT toTimeZone(events.timestamp, 'UTC') AS timestamp,
               if(not(empty(events__override.distinct_id)), events__override.person_id, events.person_id) AS entity_id,
               exposure_data.variant AS variant,
               events.event AS event,
               1 AS value
        FROM events
        LEFT OUTER JOIN
          (SELECT argMax(person_distinct_id_overrides.person_id, person_distinct_id_overrides.version) AS person_id,
                  person_distinct_id_overrides.distinct_id AS distinct_id
           FROM person_distinct_id_overrides
           WHERE equals(person_distinct_id_overrides.team_id, 99999)
           GROUP BY person_distinct_id_overrides.distinct_id
           HAVING ifNull(equals(argMax(person_distinct_id_overrides.is_deleted, person_distinct_id_overrides.version), 0), 0) SETTINGS optimize_aggregation_in_order=1) AS events__override ON equals(events.distinct_id, events__override.distinct_id)
        INNER JOIN
          (SELECT if(not(empty(events__override.distinct_id)), events__override.person_id, events.person_id) AS entity_id,
                  if(ifNull(greater(count(DISTINCT replaceRegexpAll(nullIf(nullIf(JSONExtractRaw(events.properties, '$feature/test-experiment'), ''), 'null'), '^"|"$', '')), 1), 0), '$multiple', any(replaceRegexpAll(nullIf(nullIf(JSONExtractRaw(events.properties, '$feature/test-experiment'), ''), 'null'), '^"|"$', ''))) AS variant,
                  min(toTimeZone(events.timestamp, 'UTC')) AS first_exposure_time
           FROM events
           LEFT OUTER JOIN
             (SELECT argMax(person_distinct_id_overrides.person_id, person_distinct_id_overrides.version) AS person_id,
                     person_distinct_id_overrides.distinct_id AS distinct_id
              FROM person_distinct_id_overrides
              WHERE equals(person_distinct_id_overrides.team_id, 99999)
              GROUP BY person_distinct_id_overrides.distinct_id
              HAVING ifNull(equals(argMax(person_distinct_id_overrides.is_deleted, person_distinct_id_overrides.version), 0), 0) SETTINGS optimize_aggregation_in_order=1) AS events__override ON equals(events.distinct_id, events__override.distinct_id)
           WHERE and(equals(events.team_id, 99999), and(equals(events.event, '$feature_flag_called'), ifNull(equals(replaceRegexpAll(nullIf(nullIf(JSONExtractRaw(events.properties, '$feature_flag'), ''), 'null'), '^"|"$', ''), 'test-experiment'), 0), ifNull(in(replaceRegexpAll(nullIf(nullIf(JSONExtractRaw(events.properties, '$feature_flag_response'), ''), 'null'), '^"|"$', ''), ['control', 'test']), 0), ifNull(in(replaceRegexpAll(nullIf(nullIf(JSONExtractRaw(events.properties, '$feature/test-experiment'), ''), 'null'), '^"|"$', ''), ['control', 'test']), 0)), greaterOrEquals(toTimeZone(events.timestamp, 'UTC'), toDateTime64('explicit_redacted_timestamp.000000', 6, 'UTC')), lessOrEquals(toTimeZone(events.timestamp, 'UTC'), toDateTime64('explicit_redacted_timestamp.000000', 6, 'UTC')))
           GROUP BY entity_id) AS exposure_data ON equals(if(not(empty(events__override.distinct_id)), events__override.person_id, events.person_id), exposure_data.entity_id)
        WHERE and(equals(events.team_id, 99999), greaterOrEquals(toTimeZone(events.timestamp, 'UTC'), toDateTime64('explicit_redacted_timestamp.000000', 6, 'UTC')), greaterOrEquals(toTimeZone(events.timestamp, 'UTC'), exposure_data.first_exposure_time), lessOrEquals(toTimeZone(events.timestamp, 'UTC'), toDateTime64('explicit_redacted_timestamp.000000', 6, 'UTC')), equals(events.event, 'purchase'))) AS events_after_exposure ON and(equals(toString(exposure_data.entity_id), toString(events_after_exposure.entity_id)), equals(exposure_data.variant, events_after_exposure.variant))
     GROUP BY exposure_data.variant,
              exposure_data.entity_id) AS metrics_per_user
  GROUP BY metrics_per_user.variant
  LIMIT 100 SETTINGS readonly=2,
                     max_execution_time=60,
                     allow_experimental_object_type=1,
                     format_csv_allow_double_quotes=0,
                     max_ast_elements=4000000,
                     max_expanded_ast_elements=4000000,
                     max_bytes_before_external_group_by=0
  '''
# ---
# name: TestExperimentQueryRunner.test_query_runner_with_custom_exposure
  '''
  SELECT metrics_per_user.variant AS variant,
         count(metrics_per_user.entity_id) AS num_users,
         sum(metrics_per_user.value) AS total_sum,
         sum(power(metrics_per_user.value, 2)) AS total_sum_of_squares
  FROM
    (SELECT exposure_data.variant AS variant,
            exposure_data.entity_id AS entity_id,
            sum(coalesce(events_after_exposure.value, 0)) AS value
     FROM
       (SELECT if(not(empty(events__override.distinct_id)), events__override.person_id, events.person_id) AS entity_id,
               if(ifNull(greater(count(DISTINCT replaceRegexpAll(nullIf(nullIf(JSONExtractRaw(events.properties, '$feature/test-experiment'), ''), 'null'), '^"|"$', '')), 1), 0), '$multiple', any(replaceRegexpAll(nullIf(nullIf(JSONExtractRaw(events.properties, '$feature/test-experiment'), ''), 'null'), '^"|"$', ''))) AS variant,
               min(toTimeZone(events.timestamp, 'UTC')) AS first_exposure_time
        FROM events
        LEFT OUTER JOIN
          (SELECT argMax(person_distinct_id_overrides.person_id, person_distinct_id_overrides.version) AS person_id,
                  person_distinct_id_overrides.distinct_id AS distinct_id
           FROM person_distinct_id_overrides
           WHERE equals(person_distinct_id_overrides.team_id, 99999)
           GROUP BY person_distinct_id_overrides.distinct_id
           HAVING ifNull(equals(argMax(person_distinct_id_overrides.is_deleted, person_distinct_id_overrides.version), 0), 0) SETTINGS optimize_aggregation_in_order=1) AS events__override ON equals(events.distinct_id, events__override.distinct_id)
        WHERE and(equals(events.team_id, 99999), and(equals(events.event, '$pageview'), ifNull(in(replaceRegexpAll(nullIf(nullIf(JSONExtractRaw(events.properties, '$feature/test-experiment'), ''), 'null'), '^"|"$', ''), ['control', 'test']), 0), ifNull(notEquals(replaceRegexpAll(nullIf(nullIf(JSONExtractRaw(events.properties, 'plan'), ''), 'null'), '^"|"$', ''), 'free'), 1)), greaterOrEquals(toTimeZone(events.timestamp, 'UTC'), toDateTime64('explicit_redacted_timestamp.000000', 6, 'UTC')), lessOrEquals(toTimeZone(events.timestamp, 'UTC'), toDateTime64('explicit_redacted_timestamp.000000', 6, 'UTC')))
        GROUP BY entity_id) AS exposure_data
     LEFT JOIN
       (SELECT toTimeZone(events.timestamp, 'UTC') AS timestamp,
               if(not(empty(events__override.distinct_id)), events__override.person_id, events.person_id) AS entity_id,
               exposure_data.variant AS variant,
               events.event AS event,
               1 AS value
        FROM events
        LEFT OUTER JOIN
          (SELECT argMax(person_distinct_id_overrides.person_id, person_distinct_id_overrides.version) AS person_id,
                  person_distinct_id_overrides.distinct_id AS distinct_id
           FROM person_distinct_id_overrides
           WHERE equals(person_distinct_id_overrides.team_id, 99999)
           GROUP BY person_distinct_id_overrides.distinct_id
           HAVING ifNull(equals(argMax(person_distinct_id_overrides.is_deleted, person_distinct_id_overrides.version), 0), 0) SETTINGS optimize_aggregation_in_order=1) AS events__override ON equals(events.distinct_id, events__override.distinct_id)
        INNER JOIN
          (SELECT if(not(empty(events__override.distinct_id)), events__override.person_id, events.person_id) AS entity_id,
                  if(ifNull(greater(count(DISTINCT replaceRegexpAll(nullIf(nullIf(JSONExtractRaw(events.properties, '$feature/test-experiment'), ''), 'null'), '^"|"$', '')), 1), 0), '$multiple', any(replaceRegexpAll(nullIf(nullIf(JSONExtractRaw(events.properties, '$feature/test-experiment'), ''), 'null'), '^"|"$', ''))) AS variant,
                  min(toTimeZone(events.timestamp, 'UTC')) AS first_exposure_time
           FROM events
           LEFT OUTER JOIN
             (SELECT argMax(person_distinct_id_overrides.person_id, person_distinct_id_overrides.version) AS person_id,
                     person_distinct_id_overrides.distinct_id AS distinct_id
              FROM person_distinct_id_overrides
              WHERE equals(person_distinct_id_overrides.team_id, 99999)
              GROUP BY person_distinct_id_overrides.distinct_id
              HAVING ifNull(equals(argMax(person_distinct_id_overrides.is_deleted, person_distinct_id_overrides.version), 0), 0) SETTINGS optimize_aggregation_in_order=1) AS events__override ON equals(events.distinct_id, events__override.distinct_id)
           WHERE and(equals(events.team_id, 99999), and(equals(events.event, '$pageview'), ifNull(in(replaceRegexpAll(nullIf(nullIf(JSONExtractRaw(events.properties, '$feature/test-experiment'), ''), 'null'), '^"|"$', ''), ['control', 'test']), 0), ifNull(notEquals(replaceRegexpAll(nullIf(nullIf(JSONExtractRaw(events.properties, 'plan'), ''), 'null'), '^"|"$', ''), 'free'), 1)), greaterOrEquals(toTimeZone(events.timestamp, 'UTC'), toDateTime64('explicit_redacted_timestamp.000000', 6, 'UTC')), lessOrEquals(toTimeZone(events.timestamp, 'UTC'), toDateTime64('explicit_redacted_timestamp.000000', 6, 'UTC')))
           GROUP BY entity_id) AS exposure_data ON equals(if(not(empty(events__override.distinct_id)), events__override.person_id, events.person_id), exposure_data.entity_id)
        WHERE and(equals(events.team_id, 99999), greaterOrEquals(toTimeZone(events.timestamp, 'UTC'), toDateTime64('explicit_redacted_timestamp.000000', 6, 'UTC')), greaterOrEquals(toTimeZone(events.timestamp, 'UTC'), exposure_data.first_exposure_time), lessOrEquals(toTimeZone(events.timestamp, 'UTC'), toDateTime64('explicit_redacted_timestamp.000000', 6, 'UTC')), equals(events.event, 'purchase'))) AS events_after_exposure ON and(equals(toString(exposure_data.entity_id), toString(events_after_exposure.entity_id)), equals(exposure_data.variant, events_after_exposure.variant))
     GROUP BY exposure_data.variant,
              exposure_data.entity_id) AS metrics_per_user
  GROUP BY metrics_per_user.variant
  LIMIT 100 SETTINGS readonly=2,
                     max_execution_time=60,
                     allow_experimental_object_type=1,
                     format_csv_allow_double_quotes=0,
                     max_ast_elements=4000000,
                     max_expanded_ast_elements=4000000,
                     max_bytes_before_external_group_by=0
  '''
# ---
# name: TestExperimentQueryRunner.test_query_runner_with_data_warehouse_internal_filters_0_person_properties
  '''
  SELECT metrics_per_user.variant AS variant,
         count(metrics_per_user.entity_id) AS num_users,
         sum(metrics_per_user.value) AS total_sum,
         sum(power(metrics_per_user.value, 2)) AS total_sum_of_squares
  FROM
    (SELECT exposure_data.variant AS variant,
            exposure_data.entity_id AS entity_id,
            sum(coalesce(events_after_exposure.value, 0)) AS value
     FROM
       (SELECT if(not(empty(events__override.distinct_id)), events__override.person_id, events.person_id) AS entity_id,
               if(ifNull(greater(count(DISTINCT replaceRegexpAll(nullIf(nullIf(JSONExtractRaw(events.properties, '$feature/test-experiment'), ''), 'null'), '^"|"$', '')), 1), 0), '$multiple', any(replaceRegexpAll(nullIf(nullIf(JSONExtractRaw(events.properties, '$feature/test-experiment'), ''), 'null'), '^"|"$', ''))) AS variant,
               min(toTimeZone(events.timestamp, 'UTC')) AS first_exposure_time,
               replaceRegexpAll(nullIf(nullIf(JSONExtractRaw(events.properties, '$user_id'), ''), 'null'), '^"|"$', '') AS exposure_identifier
        FROM events
        LEFT OUTER JOIN
          (SELECT argMax(person_distinct_id_overrides.person_id, person_distinct_id_overrides.version) AS person_id,
                  person_distinct_id_overrides.distinct_id AS distinct_id
           FROM person_distinct_id_overrides
           WHERE equals(person_distinct_id_overrides.team_id, 99999)
           GROUP BY person_distinct_id_overrides.distinct_id
           HAVING ifNull(equals(argMax(person_distinct_id_overrides.is_deleted, person_distinct_id_overrides.version), 0), 0) SETTINGS optimize_aggregation_in_order=1) AS events__override ON equals(events.distinct_id, events__override.distinct_id)
        LEFT JOIN
          (SELECT person.id AS id,
                  replaceRegexpAll(nullIf(nullIf(JSONExtractRaw(person.properties, 'email'), ''), 'null'), '^"|"$', '') AS properties___email
           FROM person
           WHERE and(equals(person.team_id, 99999), ifNull(in(tuple(person.id, person.version),
                                                                (SELECT person.id AS id, max(person.version) AS version
                                                                 FROM person
                                                                 WHERE equals(person.team_id, 99999)
                                                                 GROUP BY person.id
                                                                 HAVING and(ifNull(equals(argMax(person.is_deleted, person.version), 0), 0), ifNull(less(argMax(toTimeZone(person.created_at, 'UTC'), person.version), plus(now64(6, 'UTC'), toIntervalDay(1))), 0)))), 0)) SETTINGS optimize_aggregation_in_order=1) AS events__person ON equals(if(not(empty(events__override.distinct_id)), events__override.person_id, events.person_id), events__person.id)
        WHERE and(equals(events.team_id, 99999), and(equals(events.event, '$feature_flag_called'), ifNull(equals(replaceRegexpAll(nullIf(nullIf(JSONExtractRaw(events.properties, '$feature_flag'), ''), 'null'), '^"|"$', ''), 'test-experiment'), 0), ifNull(in(replaceRegexpAll(nullIf(nullIf(JSONExtractRaw(events.properties, '$feature_flag_response'), ''), 'null'), '^"|"$', ''), ['control', 'test']), 0), ifNull(in(replaceRegexpAll(nullIf(nullIf(JSONExtractRaw(events.properties, '$feature/test-experiment'), ''), 'null'), '^"|"$', ''), ['control', 'test']), 0)), greaterOrEquals(toTimeZone(events.timestamp, 'UTC'), toDateTime64('explicit_redacted_timestamp.000000', 6, 'UTC')), lessOrEquals(toTimeZone(events.timestamp, 'UTC'), toDateTime64('explicit_redacted_timestamp.000000', 6, 'UTC')), ifNull(notILike(toString(events__person.properties___email), '%@posthog.com%'), 1))
        GROUP BY entity_id,
                 replaceRegexpAll(nullIf(nullIf(JSONExtractRaw(events.properties, '$user_id'), ''), 'null'), '^"|"$', '')) AS exposure_data
     LEFT JOIN
       (SELECT usage.ds AS timestamp,
               usage.userid AS after_exposure_identifier,
               exposure_data.variant AS variant,
               usage.usage AS value
        FROM
          (SELECT *
           FROM s3('http://host.docker.internal:19000/posthog/test_storage_bucket-posthog.hogql.experiments.queryrunner/*.parquet', 'object_storage_root_user', 'object_storage_root_password', 'Parquet', '`ds` Date, `id` String, `usage` Int64, `userid` String')) AS usage
        INNER JOIN
          (SELECT if(not(empty(events__override.distinct_id)), events__override.person_id, events.person_id) AS entity_id,
                  if(ifNull(greater(count(DISTINCT replaceRegexpAll(nullIf(nullIf(JSONExtractRaw(events.properties, '$feature/test-experiment'), ''), 'null'), '^"|"$', '')), 1), 0), '$multiple', any(replaceRegexpAll(nullIf(nullIf(JSONExtractRaw(events.properties, '$feature/test-experiment'), ''), 'null'), '^"|"$', ''))) AS variant,
                  min(toTimeZone(events.timestamp, 'UTC')) AS first_exposure_time,
                  replaceRegexpAll(nullIf(nullIf(JSONExtractRaw(events.properties, '$user_id'), ''), 'null'), '^"|"$', '') AS exposure_identifier
           FROM events
           LEFT OUTER JOIN
             (SELECT argMax(person_distinct_id_overrides.person_id, person_distinct_id_overrides.version) AS person_id,
                     person_distinct_id_overrides.distinct_id AS distinct_id
              FROM person_distinct_id_overrides
              WHERE equals(person_distinct_id_overrides.team_id, 99999)
              GROUP BY person_distinct_id_overrides.distinct_id
              HAVING ifNull(equals(argMax(person_distinct_id_overrides.is_deleted, person_distinct_id_overrides.version), 0), 0) SETTINGS optimize_aggregation_in_order=1) AS events__override ON equals(events.distinct_id, events__override.distinct_id)
           LEFT JOIN
             (SELECT person.id AS id,
                     replaceRegexpAll(nullIf(nullIf(JSONExtractRaw(person.properties, 'email'), ''), 'null'), '^"|"$', '') AS properties___email
              FROM person
              WHERE and(equals(person.team_id, 99999), ifNull(in(tuple(person.id, person.version),
                                                                   (SELECT person.id AS id, max(person.version) AS version
                                                                    FROM person
                                                                    WHERE equals(person.team_id, 99999)
                                                                    GROUP BY person.id
                                                                    HAVING and(ifNull(equals(argMax(person.is_deleted, person.version), 0), 0), ifNull(less(argMax(toTimeZone(person.created_at, 'UTC'), person.version), plus(now64(6, 'UTC'), toIntervalDay(1))), 0)))), 0)) SETTINGS optimize_aggregation_in_order=1) AS events__person ON equals(if(not(empty(events__override.distinct_id)), events__override.person_id, events.person_id), events__person.id)
           WHERE and(equals(events.team_id, 99999), and(equals(events.event, '$feature_flag_called'), ifNull(equals(replaceRegexpAll(nullIf(nullIf(JSONExtractRaw(events.properties, '$feature_flag'), ''), 'null'), '^"|"$', ''), 'test-experiment'), 0), ifNull(in(replaceRegexpAll(nullIf(nullIf(JSONExtractRaw(events.properties, '$feature_flag_response'), ''), 'null'), '^"|"$', ''), ['control', 'test']), 0), ifNull(in(replaceRegexpAll(nullIf(nullIf(JSONExtractRaw(events.properties, '$feature/test-experiment'), ''), 'null'), '^"|"$', ''), ['control', 'test']), 0)), greaterOrEquals(toTimeZone(events.timestamp, 'UTC'), toDateTime64('explicit_redacted_timestamp.000000', 6, 'UTC')), lessOrEquals(toTimeZone(events.timestamp, 'UTC'), toDateTime64('explicit_redacted_timestamp.000000', 6, 'UTC')), ifNull(notILike(toString(events__person.properties___email), '%@posthog.com%'), 1))
           GROUP BY entity_id,
                    replaceRegexpAll(nullIf(nullIf(JSONExtractRaw(events.properties, '$user_id'), ''), 'null'), '^"|"$', '')) AS exposure_data ON equals(usage.userid, toString(exposure_data.exposure_identifier))
        WHERE and(greaterOrEquals(usage.ds, toDateTime64('explicit_redacted_timestamp.000000', 6, 'UTC')), ifNull(greaterOrEquals(usage.ds, exposure_data.first_exposure_time), 0), lessOrEquals(usage.ds, toDateTime64('explicit_redacted_timestamp.000000', 6, 'UTC')))) AS events_after_exposure ON and(equals(toString(exposure_data.exposure_identifier), toString(events_after_exposure.after_exposure_identifier)), equals(exposure_data.variant, events_after_exposure.variant))
     GROUP BY exposure_data.variant,
              exposure_data.entity_id) AS metrics_per_user
  GROUP BY metrics_per_user.variant
  LIMIT 100 SETTINGS readonly=2,
                     max_execution_time=60,
                     allow_experimental_object_type=1,
                     format_csv_allow_double_quotes=0,
                     max_ast_elements=4000000,
                     max_expanded_ast_elements=4000000,
                     max_bytes_before_external_group_by=0
  '''
# ---
# name: TestExperimentQueryRunner.test_query_runner_with_data_warehouse_internal_filters_0_person_properties.1
  '''
  SELECT metrics_per_user.variant AS variant,
         count(metrics_per_user.entity_id) AS num_users,
         sum(metrics_per_user.value) AS total_sum,
         sum(power(metrics_per_user.value, 2)) AS total_sum_of_squares
  FROM
    (SELECT exposure_data.variant AS variant,
            exposure_data.entity_id AS entity_id,
            sum(coalesce(events_after_exposure.value, 0)) AS value
     FROM
       (SELECT if(not(empty(events__override.distinct_id)), events__override.person_id, events.person_id) AS entity_id,
               if(ifNull(greater(count(DISTINCT replaceRegexpAll(nullIf(nullIf(JSONExtractRaw(events.properties, '$feature/test-experiment'), ''), 'null'), '^"|"$', '')), 1), 0), '$multiple', any(replaceRegexpAll(nullIf(nullIf(JSONExtractRaw(events.properties, '$feature/test-experiment'), ''), 'null'), '^"|"$', ''))) AS variant,
               min(toTimeZone(events.timestamp, 'UTC')) AS first_exposure_time,
               replaceRegexpAll(nullIf(nullIf(JSONExtractRaw(events.properties, '$user_id'), ''), 'null'), '^"|"$', '') AS exposure_identifier
        FROM events
        LEFT OUTER JOIN
          (SELECT argMax(person_distinct_id_overrides.person_id, person_distinct_id_overrides.version) AS person_id,
                  person_distinct_id_overrides.distinct_id AS distinct_id
           FROM person_distinct_id_overrides
           WHERE equals(person_distinct_id_overrides.team_id, 99999)
           GROUP BY person_distinct_id_overrides.distinct_id
           HAVING ifNull(equals(argMax(person_distinct_id_overrides.is_deleted, person_distinct_id_overrides.version), 0), 0) SETTINGS optimize_aggregation_in_order=1) AS events__override ON equals(events.distinct_id, events__override.distinct_id)
        WHERE and(equals(events.team_id, 99999), and(equals(events.event, '$feature_flag_called'), ifNull(equals(replaceRegexpAll(nullIf(nullIf(JSONExtractRaw(events.properties, '$feature_flag'), ''), 'null'), '^"|"$', ''), 'test-experiment'), 0), ifNull(in(replaceRegexpAll(nullIf(nullIf(JSONExtractRaw(events.properties, '$feature_flag_response'), ''), 'null'), '^"|"$', ''), ['control', 'test']), 0), ifNull(in(replaceRegexpAll(nullIf(nullIf(JSONExtractRaw(events.properties, '$feature/test-experiment'), ''), 'null'), '^"|"$', ''), ['control', 'test']), 0)), greaterOrEquals(toTimeZone(events.timestamp, 'UTC'), toDateTime64('explicit_redacted_timestamp.000000', 6, 'UTC')), lessOrEquals(toTimeZone(events.timestamp, 'UTC'), toDateTime64('explicit_redacted_timestamp.000000', 6, 'UTC')))
        GROUP BY entity_id,
                 replaceRegexpAll(nullIf(nullIf(JSONExtractRaw(events.properties, '$user_id'), ''), 'null'), '^"|"$', '')) AS exposure_data
     LEFT JOIN
       (SELECT usage.ds AS timestamp,
               usage.userid AS after_exposure_identifier,
               exposure_data.variant AS variant,
               usage.usage AS value
        FROM
          (SELECT *
           FROM s3('http://host.docker.internal:19000/posthog/test_storage_bucket-posthog.hogql.experiments.queryrunner/*.parquet', 'object_storage_root_user', 'object_storage_root_password', 'Parquet', '`ds` Date, `id` String, `usage` Int64, `userid` String')) AS usage
        INNER JOIN
          (SELECT if(not(empty(events__override.distinct_id)), events__override.person_id, events.person_id) AS entity_id,
                  if(ifNull(greater(count(DISTINCT replaceRegexpAll(nullIf(nullIf(JSONExtractRaw(events.properties, '$feature/test-experiment'), ''), 'null'), '^"|"$', '')), 1), 0), '$multiple', any(replaceRegexpAll(nullIf(nullIf(JSONExtractRaw(events.properties, '$feature/test-experiment'), ''), 'null'), '^"|"$', ''))) AS variant,
                  min(toTimeZone(events.timestamp, 'UTC')) AS first_exposure_time,
                  replaceRegexpAll(nullIf(nullIf(JSONExtractRaw(events.properties, '$user_id'), ''), 'null'), '^"|"$', '') AS exposure_identifier
           FROM events
           LEFT OUTER JOIN
             (SELECT argMax(person_distinct_id_overrides.person_id, person_distinct_id_overrides.version) AS person_id,
                     person_distinct_id_overrides.distinct_id AS distinct_id
              FROM person_distinct_id_overrides
              WHERE equals(person_distinct_id_overrides.team_id, 99999)
              GROUP BY person_distinct_id_overrides.distinct_id
              HAVING ifNull(equals(argMax(person_distinct_id_overrides.is_deleted, person_distinct_id_overrides.version), 0), 0) SETTINGS optimize_aggregation_in_order=1) AS events__override ON equals(events.distinct_id, events__override.distinct_id)
           WHERE and(equals(events.team_id, 99999), and(equals(events.event, '$feature_flag_called'), ifNull(equals(replaceRegexpAll(nullIf(nullIf(JSONExtractRaw(events.properties, '$feature_flag'), ''), 'null'), '^"|"$', ''), 'test-experiment'), 0), ifNull(in(replaceRegexpAll(nullIf(nullIf(JSONExtractRaw(events.properties, '$feature_flag_response'), ''), 'null'), '^"|"$', ''), ['control', 'test']), 0), ifNull(in(replaceRegexpAll(nullIf(nullIf(JSONExtractRaw(events.properties, '$feature/test-experiment'), ''), 'null'), '^"|"$', ''), ['control', 'test']), 0)), greaterOrEquals(toTimeZone(events.timestamp, 'UTC'), toDateTime64('explicit_redacted_timestamp.000000', 6, 'UTC')), lessOrEquals(toTimeZone(events.timestamp, 'UTC'), toDateTime64('explicit_redacted_timestamp.000000', 6, 'UTC')))
           GROUP BY entity_id,
                    replaceRegexpAll(nullIf(nullIf(JSONExtractRaw(events.properties, '$user_id'), ''), 'null'), '^"|"$', '')) AS exposure_data ON equals(usage.userid, toString(exposure_data.exposure_identifier))
        WHERE and(greaterOrEquals(usage.ds, toDateTime64('explicit_redacted_timestamp.000000', 6, 'UTC')), ifNull(greaterOrEquals(usage.ds, exposure_data.first_exposure_time), 0), lessOrEquals(usage.ds, toDateTime64('explicit_redacted_timestamp.000000', 6, 'UTC')))) AS events_after_exposure ON and(equals(toString(exposure_data.exposure_identifier), toString(events_after_exposure.after_exposure_identifier)), equals(exposure_data.variant, events_after_exposure.variant))
     GROUP BY exposure_data.variant,
              exposure_data.entity_id) AS metrics_per_user
  GROUP BY metrics_per_user.variant
  LIMIT 100 SETTINGS readonly=2,
                     max_execution_time=60,
                     allow_experimental_object_type=1,
                     format_csv_allow_double_quotes=0,
                     max_ast_elements=4000000,
                     max_expanded_ast_elements=4000000,
                     max_bytes_before_external_group_by=0
  '''
# ---
# name: TestExperimentQueryRunner.test_query_runner_with_data_warehouse_internal_filters_1_event_properties
  '''
  SELECT metrics_per_user.variant AS variant,
         count(metrics_per_user.entity_id) AS num_users,
         sum(metrics_per_user.value) AS total_sum,
         sum(power(metrics_per_user.value, 2)) AS total_sum_of_squares
  FROM
    (SELECT exposure_data.variant AS variant,
            exposure_data.entity_id AS entity_id,
            sum(coalesce(events_after_exposure.value, 0)) AS value
     FROM
       (SELECT if(not(empty(events__override.distinct_id)), events__override.person_id, events.person_id) AS entity_id,
               if(ifNull(greater(count(DISTINCT replaceRegexpAll(nullIf(nullIf(JSONExtractRaw(events.properties, '$feature/test-experiment'), ''), 'null'), '^"|"$', '')), 1), 0), '$multiple', any(replaceRegexpAll(nullIf(nullIf(JSONExtractRaw(events.properties, '$feature/test-experiment'), ''), 'null'), '^"|"$', ''))) AS variant,
               min(toTimeZone(events.timestamp, 'UTC')) AS first_exposure_time,
               replaceRegexpAll(nullIf(nullIf(JSONExtractRaw(events.properties, '$user_id'), ''), 'null'), '^"|"$', '') AS exposure_identifier
        FROM events
        LEFT OUTER JOIN
          (SELECT argMax(person_distinct_id_overrides.person_id, person_distinct_id_overrides.version) AS person_id,
                  person_distinct_id_overrides.distinct_id AS distinct_id
           FROM person_distinct_id_overrides
           WHERE equals(person_distinct_id_overrides.team_id, 99999)
           GROUP BY person_distinct_id_overrides.distinct_id
           HAVING ifNull(equals(argMax(person_distinct_id_overrides.is_deleted, person_distinct_id_overrides.version), 0), 0) SETTINGS optimize_aggregation_in_order=1) AS events__override ON equals(events.distinct_id, events__override.distinct_id)
        WHERE and(equals(events.team_id, 99999), and(equals(events.event, '$feature_flag_called'), ifNull(equals(replaceRegexpAll(nullIf(nullIf(JSONExtractRaw(events.properties, '$feature_flag'), ''), 'null'), '^"|"$', ''), 'test-experiment'), 0), ifNull(in(replaceRegexpAll(nullIf(nullIf(JSONExtractRaw(events.properties, '$feature_flag_response'), ''), 'null'), '^"|"$', ''), ['control', 'test']), 0), ifNull(in(replaceRegexpAll(nullIf(nullIf(JSONExtractRaw(events.properties, '$feature/test-experiment'), ''), 'null'), '^"|"$', ''), ['control', 'test']), 0)), greaterOrEquals(toTimeZone(events.timestamp, 'UTC'), toDateTime64('explicit_redacted_timestamp.000000', 6, 'UTC')), lessOrEquals(toTimeZone(events.timestamp, 'UTC'), toDateTime64('explicit_redacted_timestamp.000000', 6, 'UTC')), ifNull(not(match(toString(replaceRegexpAll(nullIf(nullIf(JSONExtractRaw(events.properties, '$host'), ''), 'null'), '^"|"$', '')), '^(localhost|127\\.0\\.0\\.1)($|:)')), 1))
        GROUP BY entity_id,
                 replaceRegexpAll(nullIf(nullIf(JSONExtractRaw(events.properties, '$user_id'), ''), 'null'), '^"|"$', '')) AS exposure_data
     LEFT JOIN
       (SELECT usage.ds AS timestamp,
               usage.userid AS after_exposure_identifier,
               exposure_data.variant AS variant,
               usage.usage AS value
        FROM
          (SELECT *
           FROM s3('http://host.docker.internal:19000/posthog/test_storage_bucket-posthog.hogql.experiments.queryrunner/*.parquet', 'object_storage_root_user', 'object_storage_root_password', 'Parquet', '`ds` Date, `id` String, `usage` Int64, `userid` String')) AS usage
        INNER JOIN
          (SELECT if(not(empty(events__override.distinct_id)), events__override.person_id, events.person_id) AS entity_id,
                  if(ifNull(greater(count(DISTINCT replaceRegexpAll(nullIf(nullIf(JSONExtractRaw(events.properties, '$feature/test-experiment'), ''), 'null'), '^"|"$', '')), 1), 0), '$multiple', any(replaceRegexpAll(nullIf(nullIf(JSONExtractRaw(events.properties, '$feature/test-experiment'), ''), 'null'), '^"|"$', ''))) AS variant,
                  min(toTimeZone(events.timestamp, 'UTC')) AS first_exposure_time,
                  replaceRegexpAll(nullIf(nullIf(JSONExtractRaw(events.properties, '$user_id'), ''), 'null'), '^"|"$', '') AS exposure_identifier
           FROM events
           LEFT OUTER JOIN
             (SELECT argMax(person_distinct_id_overrides.person_id, person_distinct_id_overrides.version) AS person_id,
                     person_distinct_id_overrides.distinct_id AS distinct_id
              FROM person_distinct_id_overrides
              WHERE equals(person_distinct_id_overrides.team_id, 99999)
              GROUP BY person_distinct_id_overrides.distinct_id
              HAVING ifNull(equals(argMax(person_distinct_id_overrides.is_deleted, person_distinct_id_overrides.version), 0), 0) SETTINGS optimize_aggregation_in_order=1) AS events__override ON equals(events.distinct_id, events__override.distinct_id)
           WHERE and(equals(events.team_id, 99999), and(equals(events.event, '$feature_flag_called'), ifNull(equals(replaceRegexpAll(nullIf(nullIf(JSONExtractRaw(events.properties, '$feature_flag'), ''), 'null'), '^"|"$', ''), 'test-experiment'), 0), ifNull(in(replaceRegexpAll(nullIf(nullIf(JSONExtractRaw(events.properties, '$feature_flag_response'), ''), 'null'), '^"|"$', ''), ['control', 'test']), 0), ifNull(in(replaceRegexpAll(nullIf(nullIf(JSONExtractRaw(events.properties, '$feature/test-experiment'), ''), 'null'), '^"|"$', ''), ['control', 'test']), 0)), greaterOrEquals(toTimeZone(events.timestamp, 'UTC'), toDateTime64('explicit_redacted_timestamp.000000', 6, 'UTC')), lessOrEquals(toTimeZone(events.timestamp, 'UTC'), toDateTime64('explicit_redacted_timestamp.000000', 6, 'UTC')), ifNull(not(match(toString(replaceRegexpAll(nullIf(nullIf(JSONExtractRaw(events.properties, '$host'), ''), 'null'), '^"|"$', '')), '^(localhost|127\\.0\\.0\\.1)($|:)')), 1))
           GROUP BY entity_id,
                    replaceRegexpAll(nullIf(nullIf(JSONExtractRaw(events.properties, '$user_id'), ''), 'null'), '^"|"$', '')) AS exposure_data ON equals(usage.userid, toString(exposure_data.exposure_identifier))
        WHERE and(greaterOrEquals(usage.ds, toDateTime64('explicit_redacted_timestamp.000000', 6, 'UTC')), ifNull(greaterOrEquals(usage.ds, exposure_data.first_exposure_time), 0), lessOrEquals(usage.ds, toDateTime64('explicit_redacted_timestamp.000000', 6, 'UTC')))) AS events_after_exposure ON and(equals(toString(exposure_data.exposure_identifier), toString(events_after_exposure.after_exposure_identifier)), equals(exposure_data.variant, events_after_exposure.variant))
     GROUP BY exposure_data.variant,
              exposure_data.entity_id) AS metrics_per_user
  GROUP BY metrics_per_user.variant
  LIMIT 100 SETTINGS readonly=2,
                     max_execution_time=60,
                     allow_experimental_object_type=1,
                     format_csv_allow_double_quotes=0,
                     max_ast_elements=4000000,
                     max_expanded_ast_elements=4000000,
                     max_bytes_before_external_group_by=0
  '''
# ---
# name: TestExperimentQueryRunner.test_query_runner_with_data_warehouse_internal_filters_1_event_properties.1
  '''
  SELECT metrics_per_user.variant AS variant,
         count(metrics_per_user.entity_id) AS num_users,
         sum(metrics_per_user.value) AS total_sum,
         sum(power(metrics_per_user.value, 2)) AS total_sum_of_squares
  FROM
    (SELECT exposure_data.variant AS variant,
            exposure_data.entity_id AS entity_id,
            sum(coalesce(events_after_exposure.value, 0)) AS value
     FROM
       (SELECT if(not(empty(events__override.distinct_id)), events__override.person_id, events.person_id) AS entity_id,
               if(ifNull(greater(count(DISTINCT replaceRegexpAll(nullIf(nullIf(JSONExtractRaw(events.properties, '$feature/test-experiment'), ''), 'null'), '^"|"$', '')), 1), 0), '$multiple', any(replaceRegexpAll(nullIf(nullIf(JSONExtractRaw(events.properties, '$feature/test-experiment'), ''), 'null'), '^"|"$', ''))) AS variant,
               min(toTimeZone(events.timestamp, 'UTC')) AS first_exposure_time,
               replaceRegexpAll(nullIf(nullIf(JSONExtractRaw(events.properties, '$user_id'), ''), 'null'), '^"|"$', '') AS exposure_identifier
        FROM events
        LEFT OUTER JOIN
          (SELECT argMax(person_distinct_id_overrides.person_id, person_distinct_id_overrides.version) AS person_id,
                  person_distinct_id_overrides.distinct_id AS distinct_id
           FROM person_distinct_id_overrides
           WHERE equals(person_distinct_id_overrides.team_id, 99999)
           GROUP BY person_distinct_id_overrides.distinct_id
           HAVING ifNull(equals(argMax(person_distinct_id_overrides.is_deleted, person_distinct_id_overrides.version), 0), 0) SETTINGS optimize_aggregation_in_order=1) AS events__override ON equals(events.distinct_id, events__override.distinct_id)
        WHERE and(equals(events.team_id, 99999), and(equals(events.event, '$feature_flag_called'), ifNull(equals(replaceRegexpAll(nullIf(nullIf(JSONExtractRaw(events.properties, '$feature_flag'), ''), 'null'), '^"|"$', ''), 'test-experiment'), 0), ifNull(in(replaceRegexpAll(nullIf(nullIf(JSONExtractRaw(events.properties, '$feature_flag_response'), ''), 'null'), '^"|"$', ''), ['control', 'test']), 0), ifNull(in(replaceRegexpAll(nullIf(nullIf(JSONExtractRaw(events.properties, '$feature/test-experiment'), ''), 'null'), '^"|"$', ''), ['control', 'test']), 0)), greaterOrEquals(toTimeZone(events.timestamp, 'UTC'), toDateTime64('explicit_redacted_timestamp.000000', 6, 'UTC')), lessOrEquals(toTimeZone(events.timestamp, 'UTC'), toDateTime64('explicit_redacted_timestamp.000000', 6, 'UTC')))
        GROUP BY entity_id,
                 replaceRegexpAll(nullIf(nullIf(JSONExtractRaw(events.properties, '$user_id'), ''), 'null'), '^"|"$', '')) AS exposure_data
     LEFT JOIN
       (SELECT usage.ds AS timestamp,
               usage.userid AS after_exposure_identifier,
               exposure_data.variant AS variant,
               usage.usage AS value
        FROM
          (SELECT *
           FROM s3('http://host.docker.internal:19000/posthog/test_storage_bucket-posthog.hogql.experiments.queryrunner/*.parquet', 'object_storage_root_user', 'object_storage_root_password', 'Parquet', '`ds` Date, `id` String, `usage` Int64, `userid` String')) AS usage
        INNER JOIN
          (SELECT if(not(empty(events__override.distinct_id)), events__override.person_id, events.person_id) AS entity_id,
                  if(ifNull(greater(count(DISTINCT replaceRegexpAll(nullIf(nullIf(JSONExtractRaw(events.properties, '$feature/test-experiment'), ''), 'null'), '^"|"$', '')), 1), 0), '$multiple', any(replaceRegexpAll(nullIf(nullIf(JSONExtractRaw(events.properties, '$feature/test-experiment'), ''), 'null'), '^"|"$', ''))) AS variant,
                  min(toTimeZone(events.timestamp, 'UTC')) AS first_exposure_time,
                  replaceRegexpAll(nullIf(nullIf(JSONExtractRaw(events.properties, '$user_id'), ''), 'null'), '^"|"$', '') AS exposure_identifier
           FROM events
           LEFT OUTER JOIN
             (SELECT argMax(person_distinct_id_overrides.person_id, person_distinct_id_overrides.version) AS person_id,
                     person_distinct_id_overrides.distinct_id AS distinct_id
              FROM person_distinct_id_overrides
              WHERE equals(person_distinct_id_overrides.team_id, 99999)
              GROUP BY person_distinct_id_overrides.distinct_id
              HAVING ifNull(equals(argMax(person_distinct_id_overrides.is_deleted, person_distinct_id_overrides.version), 0), 0) SETTINGS optimize_aggregation_in_order=1) AS events__override ON equals(events.distinct_id, events__override.distinct_id)
           WHERE and(equals(events.team_id, 99999), and(equals(events.event, '$feature_flag_called'), ifNull(equals(replaceRegexpAll(nullIf(nullIf(JSONExtractRaw(events.properties, '$feature_flag'), ''), 'null'), '^"|"$', ''), 'test-experiment'), 0), ifNull(in(replaceRegexpAll(nullIf(nullIf(JSONExtractRaw(events.properties, '$feature_flag_response'), ''), 'null'), '^"|"$', ''), ['control', 'test']), 0), ifNull(in(replaceRegexpAll(nullIf(nullIf(JSONExtractRaw(events.properties, '$feature/test-experiment'), ''), 'null'), '^"|"$', ''), ['control', 'test']), 0)), greaterOrEquals(toTimeZone(events.timestamp, 'UTC'), toDateTime64('explicit_redacted_timestamp.000000', 6, 'UTC')), lessOrEquals(toTimeZone(events.timestamp, 'UTC'), toDateTime64('explicit_redacted_timestamp.000000', 6, 'UTC')))
           GROUP BY entity_id,
                    replaceRegexpAll(nullIf(nullIf(JSONExtractRaw(events.properties, '$user_id'), ''), 'null'), '^"|"$', '')) AS exposure_data ON equals(usage.userid, toString(exposure_data.exposure_identifier))
        WHERE and(greaterOrEquals(usage.ds, toDateTime64('explicit_redacted_timestamp.000000', 6, 'UTC')), ifNull(greaterOrEquals(usage.ds, exposure_data.first_exposure_time), 0), lessOrEquals(usage.ds, toDateTime64('explicit_redacted_timestamp.000000', 6, 'UTC')))) AS events_after_exposure ON and(equals(toString(exposure_data.exposure_identifier), toString(events_after_exposure.after_exposure_identifier)), equals(exposure_data.variant, events_after_exposure.variant))
     GROUP BY exposure_data.variant,
              exposure_data.entity_id) AS metrics_per_user
  GROUP BY metrics_per_user.variant
  LIMIT 100 SETTINGS readonly=2,
                     max_execution_time=60,
                     allow_experimental_object_type=1,
                     format_csv_allow_double_quotes=0,
                     max_ast_elements=4000000,
                     max_expanded_ast_elements=4000000,
                     max_bytes_before_external_group_by=0
  '''
# ---
# name: TestExperimentQueryRunner.test_query_runner_with_data_warehouse_internal_filters_2_feature_flags
  '''
  SELECT metrics_per_user.variant AS variant,
         count(metrics_per_user.entity_id) AS num_users,
         sum(metrics_per_user.value) AS total_sum,
         sum(power(metrics_per_user.value, 2)) AS total_sum_of_squares
  FROM
    (SELECT exposure_data.variant AS variant,
            exposure_data.entity_id AS entity_id,
            sum(coalesce(events_after_exposure.value, 0)) AS value
     FROM
       (SELECT if(not(empty(events__override.distinct_id)), events__override.person_id, events.person_id) AS entity_id,
               if(ifNull(greater(count(DISTINCT replaceRegexpAll(nullIf(nullIf(JSONExtractRaw(events.properties, '$feature/test-experiment'), ''), 'null'), '^"|"$', '')), 1), 0), '$multiple', any(replaceRegexpAll(nullIf(nullIf(JSONExtractRaw(events.properties, '$feature/test-experiment'), ''), 'null'), '^"|"$', ''))) AS variant,
               min(toTimeZone(events.timestamp, 'UTC')) AS first_exposure_time,
               replaceRegexpAll(nullIf(nullIf(JSONExtractRaw(events.properties, '$user_id'), ''), 'null'), '^"|"$', '') AS exposure_identifier
        FROM events
        LEFT OUTER JOIN
          (SELECT argMax(person_distinct_id_overrides.person_id, person_distinct_id_overrides.version) AS person_id,
                  person_distinct_id_overrides.distinct_id AS distinct_id
           FROM person_distinct_id_overrides
           WHERE equals(person_distinct_id_overrides.team_id, 99999)
           GROUP BY person_distinct_id_overrides.distinct_id
           HAVING ifNull(equals(argMax(person_distinct_id_overrides.is_deleted, person_distinct_id_overrides.version), 0), 0) SETTINGS optimize_aggregation_in_order=1) AS events__override ON equals(events.distinct_id, events__override.distinct_id)
        WHERE and(equals(events.team_id, 99999), and(equals(events.event, '$feature_flag_called'), ifNull(equals(replaceRegexpAll(nullIf(nullIf(JSONExtractRaw(events.properties, '$feature_flag'), ''), 'null'), '^"|"$', ''), 'test-experiment'), 0), ifNull(in(replaceRegexpAll(nullIf(nullIf(JSONExtractRaw(events.properties, '$feature_flag_response'), ''), 'null'), '^"|"$', ''), ['control', 'test']), 0), ifNull(in(replaceRegexpAll(nullIf(nullIf(JSONExtractRaw(events.properties, '$feature/test-experiment'), ''), 'null'), '^"|"$', ''), ['control', 'test']), 0)), greaterOrEquals(toTimeZone(events.timestamp, 'UTC'), toDateTime64('explicit_redacted_timestamp.000000', 6, 'UTC')), lessOrEquals(toTimeZone(events.timestamp, 'UTC'), toDateTime64('explicit_redacted_timestamp.000000', 6, 'UTC')), or(ifNull(equals(replaceRegexpAll(nullIf(nullIf(JSONExtractRaw(events.properties, '$feature/flag_doesnt_exist'), ''), 'null'), '^"|"$', ''), 'test'), 0), ifNull(equals(replaceRegexpAll(nullIf(nullIf(JSONExtractRaw(events.properties, '$feature/flag_doesnt_exist'), ''), 'null'), '^"|"$', ''), 'control'), 0)))
        GROUP BY entity_id,
                 replaceRegexpAll(nullIf(nullIf(JSONExtractRaw(events.properties, '$user_id'), ''), 'null'), '^"|"$', '')) AS exposure_data
     LEFT JOIN
       (SELECT usage.ds AS timestamp,
               usage.userid AS after_exposure_identifier,
               exposure_data.variant AS variant,
               usage.usage AS value
        FROM
          (SELECT *
           FROM s3('http://host.docker.internal:19000/posthog/test_storage_bucket-posthog.hogql.experiments.queryrunner/*.parquet', 'object_storage_root_user', 'object_storage_root_password', 'Parquet', '`ds` Date, `id` String, `usage` Int64, `userid` String')) AS usage
        INNER JOIN
          (SELECT if(not(empty(events__override.distinct_id)), events__override.person_id, events.person_id) AS entity_id,
                  if(ifNull(greater(count(DISTINCT replaceRegexpAll(nullIf(nullIf(JSONExtractRaw(events.properties, '$feature/test-experiment'), ''), 'null'), '^"|"$', '')), 1), 0), '$multiple', any(replaceRegexpAll(nullIf(nullIf(JSONExtractRaw(events.properties, '$feature/test-experiment'), ''), 'null'), '^"|"$', ''))) AS variant,
                  min(toTimeZone(events.timestamp, 'UTC')) AS first_exposure_time,
                  replaceRegexpAll(nullIf(nullIf(JSONExtractRaw(events.properties, '$user_id'), ''), 'null'), '^"|"$', '') AS exposure_identifier
           FROM events
           LEFT OUTER JOIN
             (SELECT argMax(person_distinct_id_overrides.person_id, person_distinct_id_overrides.version) AS person_id,
                     person_distinct_id_overrides.distinct_id AS distinct_id
              FROM person_distinct_id_overrides
              WHERE equals(person_distinct_id_overrides.team_id, 99999)
              GROUP BY person_distinct_id_overrides.distinct_id
              HAVING ifNull(equals(argMax(person_distinct_id_overrides.is_deleted, person_distinct_id_overrides.version), 0), 0) SETTINGS optimize_aggregation_in_order=1) AS events__override ON equals(events.distinct_id, events__override.distinct_id)
           WHERE and(equals(events.team_id, 99999), and(equals(events.event, '$feature_flag_called'), ifNull(equals(replaceRegexpAll(nullIf(nullIf(JSONExtractRaw(events.properties, '$feature_flag'), ''), 'null'), '^"|"$', ''), 'test-experiment'), 0), ifNull(in(replaceRegexpAll(nullIf(nullIf(JSONExtractRaw(events.properties, '$feature_flag_response'), ''), 'null'), '^"|"$', ''), ['control', 'test']), 0), ifNull(in(replaceRegexpAll(nullIf(nullIf(JSONExtractRaw(events.properties, '$feature/test-experiment'), ''), 'null'), '^"|"$', ''), ['control', 'test']), 0)), greaterOrEquals(toTimeZone(events.timestamp, 'UTC'), toDateTime64('explicit_redacted_timestamp.000000', 6, 'UTC')), lessOrEquals(toTimeZone(events.timestamp, 'UTC'), toDateTime64('explicit_redacted_timestamp.000000', 6, 'UTC')), or(ifNull(equals(replaceRegexpAll(nullIf(nullIf(JSONExtractRaw(events.properties, '$feature/flag_doesnt_exist'), ''), 'null'), '^"|"$', ''), 'test'), 0), ifNull(equals(replaceRegexpAll(nullIf(nullIf(JSONExtractRaw(events.properties, '$feature/flag_doesnt_exist'), ''), 'null'), '^"|"$', ''), 'control'), 0)))
           GROUP BY entity_id,
                    replaceRegexpAll(nullIf(nullIf(JSONExtractRaw(events.properties, '$user_id'), ''), 'null'), '^"|"$', '')) AS exposure_data ON equals(usage.userid, toString(exposure_data.exposure_identifier))
        WHERE and(greaterOrEquals(usage.ds, toDateTime64('explicit_redacted_timestamp.000000', 6, 'UTC')), ifNull(greaterOrEquals(usage.ds, exposure_data.first_exposure_time), 0), lessOrEquals(usage.ds, toDateTime64('explicit_redacted_timestamp.000000', 6, 'UTC')))) AS events_after_exposure ON and(equals(toString(exposure_data.exposure_identifier), toString(events_after_exposure.after_exposure_identifier)), equals(exposure_data.variant, events_after_exposure.variant))
     GROUP BY exposure_data.variant,
              exposure_data.entity_id) AS metrics_per_user
  GROUP BY metrics_per_user.variant
  LIMIT 100 SETTINGS readonly=2,
                     max_execution_time=60,
                     allow_experimental_object_type=1,
                     format_csv_allow_double_quotes=0,
                     max_ast_elements=4000000,
                     max_expanded_ast_elements=4000000,
                     max_bytes_before_external_group_by=0
  '''
# ---
# name: TestExperimentQueryRunner.test_query_runner_with_data_warehouse_internal_filters_2_feature_flags.1
  '''
  SELECT metrics_per_user.variant AS variant,
         count(metrics_per_user.entity_id) AS num_users,
         sum(metrics_per_user.value) AS total_sum,
         sum(power(metrics_per_user.value, 2)) AS total_sum_of_squares
  FROM
    (SELECT exposure_data.variant AS variant,
            exposure_data.entity_id AS entity_id,
            sum(coalesce(events_after_exposure.value, 0)) AS value
     FROM
       (SELECT if(not(empty(events__override.distinct_id)), events__override.person_id, events.person_id) AS entity_id,
               if(ifNull(greater(count(DISTINCT replaceRegexpAll(nullIf(nullIf(JSONExtractRaw(events.properties, '$feature/test-experiment'), ''), 'null'), '^"|"$', '')), 1), 0), '$multiple', any(replaceRegexpAll(nullIf(nullIf(JSONExtractRaw(events.properties, '$feature/test-experiment'), ''), 'null'), '^"|"$', ''))) AS variant,
               min(toTimeZone(events.timestamp, 'UTC')) AS first_exposure_time,
               replaceRegexpAll(nullIf(nullIf(JSONExtractRaw(events.properties, '$user_id'), ''), 'null'), '^"|"$', '') AS exposure_identifier
        FROM events
        LEFT OUTER JOIN
          (SELECT argMax(person_distinct_id_overrides.person_id, person_distinct_id_overrides.version) AS person_id,
                  person_distinct_id_overrides.distinct_id AS distinct_id
           FROM person_distinct_id_overrides
           WHERE equals(person_distinct_id_overrides.team_id, 99999)
           GROUP BY person_distinct_id_overrides.distinct_id
           HAVING ifNull(equals(argMax(person_distinct_id_overrides.is_deleted, person_distinct_id_overrides.version), 0), 0) SETTINGS optimize_aggregation_in_order=1) AS events__override ON equals(events.distinct_id, events__override.distinct_id)
        WHERE and(equals(events.team_id, 99999), and(equals(events.event, '$feature_flag_called'), ifNull(equals(replaceRegexpAll(nullIf(nullIf(JSONExtractRaw(events.properties, '$feature_flag'), ''), 'null'), '^"|"$', ''), 'test-experiment'), 0), ifNull(in(replaceRegexpAll(nullIf(nullIf(JSONExtractRaw(events.properties, '$feature_flag_response'), ''), 'null'), '^"|"$', ''), ['control', 'test']), 0), ifNull(in(replaceRegexpAll(nullIf(nullIf(JSONExtractRaw(events.properties, '$feature/test-experiment'), ''), 'null'), '^"|"$', ''), ['control', 'test']), 0)), greaterOrEquals(toTimeZone(events.timestamp, 'UTC'), toDateTime64('explicit_redacted_timestamp.000000', 6, 'UTC')), lessOrEquals(toTimeZone(events.timestamp, 'UTC'), toDateTime64('explicit_redacted_timestamp.000000', 6, 'UTC')))
        GROUP BY entity_id,
                 replaceRegexpAll(nullIf(nullIf(JSONExtractRaw(events.properties, '$user_id'), ''), 'null'), '^"|"$', '')) AS exposure_data
     LEFT JOIN
       (SELECT usage.ds AS timestamp,
               usage.userid AS after_exposure_identifier,
               exposure_data.variant AS variant,
               usage.usage AS value
        FROM
          (SELECT *
           FROM s3('http://host.docker.internal:19000/posthog/test_storage_bucket-posthog.hogql.experiments.queryrunner/*.parquet', 'object_storage_root_user', 'object_storage_root_password', 'Parquet', '`ds` Date, `id` String, `usage` Int64, `userid` String')) AS usage
        INNER JOIN
          (SELECT if(not(empty(events__override.distinct_id)), events__override.person_id, events.person_id) AS entity_id,
                  if(ifNull(greater(count(DISTINCT replaceRegexpAll(nullIf(nullIf(JSONExtractRaw(events.properties, '$feature/test-experiment'), ''), 'null'), '^"|"$', '')), 1), 0), '$multiple', any(replaceRegexpAll(nullIf(nullIf(JSONExtractRaw(events.properties, '$feature/test-experiment'), ''), 'null'), '^"|"$', ''))) AS variant,
                  min(toTimeZone(events.timestamp, 'UTC')) AS first_exposure_time,
                  replaceRegexpAll(nullIf(nullIf(JSONExtractRaw(events.properties, '$user_id'), ''), 'null'), '^"|"$', '') AS exposure_identifier
           FROM events
           LEFT OUTER JOIN
             (SELECT argMax(person_distinct_id_overrides.person_id, person_distinct_id_overrides.version) AS person_id,
                     person_distinct_id_overrides.distinct_id AS distinct_id
              FROM person_distinct_id_overrides
              WHERE equals(person_distinct_id_overrides.team_id, 99999)
              GROUP BY person_distinct_id_overrides.distinct_id
              HAVING ifNull(equals(argMax(person_distinct_id_overrides.is_deleted, person_distinct_id_overrides.version), 0), 0) SETTINGS optimize_aggregation_in_order=1) AS events__override ON equals(events.distinct_id, events__override.distinct_id)
           WHERE and(equals(events.team_id, 99999), and(equals(events.event, '$feature_flag_called'), ifNull(equals(replaceRegexpAll(nullIf(nullIf(JSONExtractRaw(events.properties, '$feature_flag'), ''), 'null'), '^"|"$', ''), 'test-experiment'), 0), ifNull(in(replaceRegexpAll(nullIf(nullIf(JSONExtractRaw(events.properties, '$feature_flag_response'), ''), 'null'), '^"|"$', ''), ['control', 'test']), 0), ifNull(in(replaceRegexpAll(nullIf(nullIf(JSONExtractRaw(events.properties, '$feature/test-experiment'), ''), 'null'), '^"|"$', ''), ['control', 'test']), 0)), greaterOrEquals(toTimeZone(events.timestamp, 'UTC'), toDateTime64('explicit_redacted_timestamp.000000', 6, 'UTC')), lessOrEquals(toTimeZone(events.timestamp, 'UTC'), toDateTime64('explicit_redacted_timestamp.000000', 6, 'UTC')))
           GROUP BY entity_id,
                    replaceRegexpAll(nullIf(nullIf(JSONExtractRaw(events.properties, '$user_id'), ''), 'null'), '^"|"$', '')) AS exposure_data ON equals(usage.userid, toString(exposure_data.exposure_identifier))
        WHERE and(greaterOrEquals(usage.ds, toDateTime64('explicit_redacted_timestamp.000000', 6, 'UTC')), ifNull(greaterOrEquals(usage.ds, exposure_data.first_exposure_time), 0), lessOrEquals(usage.ds, toDateTime64('explicit_redacted_timestamp.000000', 6, 'UTC')))) AS events_after_exposure ON and(equals(toString(exposure_data.exposure_identifier), toString(events_after_exposure.after_exposure_identifier)), equals(exposure_data.variant, events_after_exposure.variant))
     GROUP BY exposure_data.variant,
              exposure_data.entity_id) AS metrics_per_user
  GROUP BY metrics_per_user.variant
  LIMIT 100 SETTINGS readonly=2,
                     max_execution_time=60,
                     allow_experimental_object_type=1,
                     format_csv_allow_double_quotes=0,
                     max_ast_elements=4000000,
                     max_expanded_ast_elements=4000000,
                     max_bytes_before_external_group_by=0
  '''
# ---
# name: TestExperimentQueryRunner.test_query_runner_with_data_warehouse_internal_filters_3_cohort_static
  '''
  
  SELECT count(DISTINCT person_id)
  FROM person_static_cohort
  WHERE team_id = 99999
    AND cohort_id = 99999
  '''
# ---
# name: TestExperimentQueryRunner.test_query_runner_with_data_warehouse_internal_filters_3_cohort_static.1
  '''
  SELECT metrics_per_user.variant AS variant,
         count(metrics_per_user.entity_id) AS num_users,
         sum(metrics_per_user.value) AS total_sum,
         sum(power(metrics_per_user.value, 2)) AS total_sum_of_squares
  FROM
    (SELECT exposure_data.variant AS variant,
            exposure_data.entity_id AS entity_id,
            sum(coalesce(events_after_exposure.value, 0)) AS value
     FROM
       (SELECT if(not(empty(events__override.distinct_id)), events__override.person_id, events.person_id) AS entity_id,
               if(ifNull(greater(count(DISTINCT replaceRegexpAll(nullIf(nullIf(JSONExtractRaw(events.properties, '$feature/test-experiment'), ''), 'null'), '^"|"$', '')), 1), 0), '$multiple', any(replaceRegexpAll(nullIf(nullIf(JSONExtractRaw(events.properties, '$feature/test-experiment'), ''), 'null'), '^"|"$', ''))) AS variant,
               min(toTimeZone(events.timestamp, 'UTC')) AS first_exposure_time,
               replaceRegexpAll(nullIf(nullIf(JSONExtractRaw(events.properties, '$user_id'), ''), 'null'), '^"|"$', '') AS exposure_identifier
        FROM events
        LEFT OUTER JOIN
          (SELECT argMax(person_distinct_id_overrides.person_id, person_distinct_id_overrides.version) AS person_id,
                  person_distinct_id_overrides.distinct_id AS distinct_id
           FROM person_distinct_id_overrides
           WHERE equals(person_distinct_id_overrides.team_id, 99999)
           GROUP BY person_distinct_id_overrides.distinct_id
           HAVING ifNull(equals(argMax(person_distinct_id_overrides.is_deleted, person_distinct_id_overrides.version), 0), 0) SETTINGS optimize_aggregation_in_order=1) AS events__override ON equals(events.distinct_id, events__override.distinct_id)
        WHERE and(equals(events.team_id, 99999), and(equals(events.event, '$feature_flag_called'), ifNull(equals(replaceRegexpAll(nullIf(nullIf(JSONExtractRaw(events.properties, '$feature_flag'), ''), 'null'), '^"|"$', ''), 'test-experiment'), 0), ifNull(in(replaceRegexpAll(nullIf(nullIf(JSONExtractRaw(events.properties, '$feature_flag_response'), ''), 'null'), '^"|"$', ''), ['control', 'test']), 0), ifNull(in(replaceRegexpAll(nullIf(nullIf(JSONExtractRaw(events.properties, '$feature/test-experiment'), ''), 'null'), '^"|"$', ''), ['control', 'test']), 0)), greaterOrEquals(toTimeZone(events.timestamp, 'UTC'), toDateTime64('explicit_redacted_timestamp.000000', 6, 'UTC')), lessOrEquals(toTimeZone(events.timestamp, 'UTC'), toDateTime64('explicit_redacted_timestamp.000000', 6, 'UTC')), ifNull(in(if(not(empty(events__override.distinct_id)), events__override.person_id, events.person_id),
                                                                                                                                                                                                                                                                                                                                                                                                                                                                                                                                                                                                                                                                                                                                                                                                                                    (SELECT person_static_cohort.person_id AS person_id
                                                                                                                                                                                                                                                                                                                                                                                                                                                                                                                                                                                                                                                                                                                                                                                                                                     FROM person_static_cohort
                                                                                                                                                                                                                                                                                                                                                                                                                                                                                                                                                                                                                                                                                                                                                                                                                                     WHERE and(equals(person_static_cohort.team_id, 99999), equals(person_static_cohort.cohort_id, 99999)))), 0))
        GROUP BY entity_id,
                 replaceRegexpAll(nullIf(nullIf(JSONExtractRaw(events.properties, '$user_id'), ''), 'null'), '^"|"$', '')) AS exposure_data
     LEFT JOIN
       (SELECT usage.ds AS timestamp,
               usage.userid AS after_exposure_identifier,
               exposure_data.variant AS variant,
               usage.usage AS value
        FROM
          (SELECT *
           FROM s3('http://host.docker.internal:19000/posthog/test_storage_bucket-posthog.hogql.experiments.queryrunner/*.parquet', 'object_storage_root_user', 'object_storage_root_password', 'Parquet', '`ds` Date, `id` String, `usage` Int64, `userid` String')) AS usage
        INNER JOIN
          (SELECT if(not(empty(events__override.distinct_id)), events__override.person_id, events.person_id) AS entity_id,
                  if(ifNull(greater(count(DISTINCT replaceRegexpAll(nullIf(nullIf(JSONExtractRaw(events.properties, '$feature/test-experiment'), ''), 'null'), '^"|"$', '')), 1), 0), '$multiple', any(replaceRegexpAll(nullIf(nullIf(JSONExtractRaw(events.properties, '$feature/test-experiment'), ''), 'null'), '^"|"$', ''))) AS variant,
                  min(toTimeZone(events.timestamp, 'UTC')) AS first_exposure_time,
                  replaceRegexpAll(nullIf(nullIf(JSONExtractRaw(events.properties, '$user_id'), ''), 'null'), '^"|"$', '') AS exposure_identifier
           FROM events
           LEFT OUTER JOIN
             (SELECT argMax(person_distinct_id_overrides.person_id, person_distinct_id_overrides.version) AS person_id,
                     person_distinct_id_overrides.distinct_id AS distinct_id
              FROM person_distinct_id_overrides
              WHERE equals(person_distinct_id_overrides.team_id, 99999)
              GROUP BY person_distinct_id_overrides.distinct_id
              HAVING ifNull(equals(argMax(person_distinct_id_overrides.is_deleted, person_distinct_id_overrides.version), 0), 0) SETTINGS optimize_aggregation_in_order=1) AS events__override ON equals(events.distinct_id, events__override.distinct_id)
           WHERE and(equals(events.team_id, 99999), and(equals(events.event, '$feature_flag_called'), ifNull(equals(replaceRegexpAll(nullIf(nullIf(JSONExtractRaw(events.properties, '$feature_flag'), ''), 'null'), '^"|"$', ''), 'test-experiment'), 0), ifNull(in(replaceRegexpAll(nullIf(nullIf(JSONExtractRaw(events.properties, '$feature_flag_response'), ''), 'null'), '^"|"$', ''), ['control', 'test']), 0), ifNull(in(replaceRegexpAll(nullIf(nullIf(JSONExtractRaw(events.properties, '$feature/test-experiment'), ''), 'null'), '^"|"$', ''), ['control', 'test']), 0)), greaterOrEquals(toTimeZone(events.timestamp, 'UTC'), toDateTime64('explicit_redacted_timestamp.000000', 6, 'UTC')), lessOrEquals(toTimeZone(events.timestamp, 'UTC'), toDateTime64('explicit_redacted_timestamp.000000', 6, 'UTC')), ifNull(in(if(not(empty(events__override.distinct_id)), events__override.person_id, events.person_id),
                                                                                                                                                                                                                                                                                                                                                                                                                                                                                                                                                                                                                                                                                                                                                                                                                                       (SELECT person_static_cohort.person_id AS person_id
                                                                                                                                                                                                                                                                                                                                                                                                                                                                                                                                                                                                                                                                                                                                                                                                                                        FROM person_static_cohort
                                                                                                                                                                                                                                                                                                                                                                                                                                                                                                                                                                                                                                                                                                                                                                                                                                        WHERE and(equals(person_static_cohort.team_id, 99999), equals(person_static_cohort.cohort_id, 99999)))), 0))
           GROUP BY entity_id,
                    replaceRegexpAll(nullIf(nullIf(JSONExtractRaw(events.properties, '$user_id'), ''), 'null'), '^"|"$', '')) AS exposure_data ON equals(usage.userid, toString(exposure_data.exposure_identifier))
        WHERE and(greaterOrEquals(usage.ds, toDateTime64('explicit_redacted_timestamp.000000', 6, 'UTC')), ifNull(greaterOrEquals(usage.ds, exposure_data.first_exposure_time), 0), lessOrEquals(usage.ds, toDateTime64('explicit_redacted_timestamp.000000', 6, 'UTC')))) AS events_after_exposure ON and(equals(toString(exposure_data.exposure_identifier), toString(events_after_exposure.after_exposure_identifier)), equals(exposure_data.variant, events_after_exposure.variant))
     GROUP BY exposure_data.variant,
              exposure_data.entity_id) AS metrics_per_user
  GROUP BY metrics_per_user.variant
  LIMIT 100 SETTINGS readonly=2,
                     max_execution_time=60,
                     allow_experimental_object_type=1,
                     format_csv_allow_double_quotes=0,
                     max_ast_elements=4000000,
                     max_expanded_ast_elements=4000000,
                     max_bytes_before_external_group_by=0
  '''
# ---
# name: TestExperimentQueryRunner.test_query_runner_with_data_warehouse_internal_filters_3_cohort_static.2
  '''
  SELECT metrics_per_user.variant AS variant,
         count(metrics_per_user.entity_id) AS num_users,
         sum(metrics_per_user.value) AS total_sum,
         sum(power(metrics_per_user.value, 2)) AS total_sum_of_squares
  FROM
    (SELECT exposure_data.variant AS variant,
            exposure_data.entity_id AS entity_id,
            sum(coalesce(events_after_exposure.value, 0)) AS value
     FROM
       (SELECT if(not(empty(events__override.distinct_id)), events__override.person_id, events.person_id) AS entity_id,
               if(ifNull(greater(count(DISTINCT replaceRegexpAll(nullIf(nullIf(JSONExtractRaw(events.properties, '$feature/test-experiment'), ''), 'null'), '^"|"$', '')), 1), 0), '$multiple', any(replaceRegexpAll(nullIf(nullIf(JSONExtractRaw(events.properties, '$feature/test-experiment'), ''), 'null'), '^"|"$', ''))) AS variant,
               min(toTimeZone(events.timestamp, 'UTC')) AS first_exposure_time,
               replaceRegexpAll(nullIf(nullIf(JSONExtractRaw(events.properties, '$user_id'), ''), 'null'), '^"|"$', '') AS exposure_identifier
        FROM events
        LEFT OUTER JOIN
          (SELECT argMax(person_distinct_id_overrides.person_id, person_distinct_id_overrides.version) AS person_id,
                  person_distinct_id_overrides.distinct_id AS distinct_id
           FROM person_distinct_id_overrides
           WHERE equals(person_distinct_id_overrides.team_id, 99999)
           GROUP BY person_distinct_id_overrides.distinct_id
           HAVING ifNull(equals(argMax(person_distinct_id_overrides.is_deleted, person_distinct_id_overrides.version), 0), 0) SETTINGS optimize_aggregation_in_order=1) AS events__override ON equals(events.distinct_id, events__override.distinct_id)
        WHERE and(equals(events.team_id, 99999), and(equals(events.event, '$feature_flag_called'), ifNull(equals(replaceRegexpAll(nullIf(nullIf(JSONExtractRaw(events.properties, '$feature_flag'), ''), 'null'), '^"|"$', ''), 'test-experiment'), 0), ifNull(in(replaceRegexpAll(nullIf(nullIf(JSONExtractRaw(events.properties, '$feature_flag_response'), ''), 'null'), '^"|"$', ''), ['control', 'test']), 0), ifNull(in(replaceRegexpAll(nullIf(nullIf(JSONExtractRaw(events.properties, '$feature/test-experiment'), ''), 'null'), '^"|"$', ''), ['control', 'test']), 0)), greaterOrEquals(toTimeZone(events.timestamp, 'UTC'), toDateTime64('explicit_redacted_timestamp.000000', 6, 'UTC')), lessOrEquals(toTimeZone(events.timestamp, 'UTC'), toDateTime64('explicit_redacted_timestamp.000000', 6, 'UTC')))
        GROUP BY entity_id,
                 replaceRegexpAll(nullIf(nullIf(JSONExtractRaw(events.properties, '$user_id'), ''), 'null'), '^"|"$', '')) AS exposure_data
     LEFT JOIN
       (SELECT usage.ds AS timestamp,
               usage.userid AS after_exposure_identifier,
               exposure_data.variant AS variant,
               usage.usage AS value
        FROM
          (SELECT *
           FROM s3('http://host.docker.internal:19000/posthog/test_storage_bucket-posthog.hogql.experiments.queryrunner/*.parquet', 'object_storage_root_user', 'object_storage_root_password', 'Parquet', '`ds` Date, `id` String, `usage` Int64, `userid` String')) AS usage
        INNER JOIN
          (SELECT if(not(empty(events__override.distinct_id)), events__override.person_id, events.person_id) AS entity_id,
                  if(ifNull(greater(count(DISTINCT replaceRegexpAll(nullIf(nullIf(JSONExtractRaw(events.properties, '$feature/test-experiment'), ''), 'null'), '^"|"$', '')), 1), 0), '$multiple', any(replaceRegexpAll(nullIf(nullIf(JSONExtractRaw(events.properties, '$feature/test-experiment'), ''), 'null'), '^"|"$', ''))) AS variant,
                  min(toTimeZone(events.timestamp, 'UTC')) AS first_exposure_time,
                  replaceRegexpAll(nullIf(nullIf(JSONExtractRaw(events.properties, '$user_id'), ''), 'null'), '^"|"$', '') AS exposure_identifier
           FROM events
           LEFT OUTER JOIN
             (SELECT argMax(person_distinct_id_overrides.person_id, person_distinct_id_overrides.version) AS person_id,
                     person_distinct_id_overrides.distinct_id AS distinct_id
              FROM person_distinct_id_overrides
              WHERE equals(person_distinct_id_overrides.team_id, 99999)
              GROUP BY person_distinct_id_overrides.distinct_id
              HAVING ifNull(equals(argMax(person_distinct_id_overrides.is_deleted, person_distinct_id_overrides.version), 0), 0) SETTINGS optimize_aggregation_in_order=1) AS events__override ON equals(events.distinct_id, events__override.distinct_id)
           WHERE and(equals(events.team_id, 99999), and(equals(events.event, '$feature_flag_called'), ifNull(equals(replaceRegexpAll(nullIf(nullIf(JSONExtractRaw(events.properties, '$feature_flag'), ''), 'null'), '^"|"$', ''), 'test-experiment'), 0), ifNull(in(replaceRegexpAll(nullIf(nullIf(JSONExtractRaw(events.properties, '$feature_flag_response'), ''), 'null'), '^"|"$', ''), ['control', 'test']), 0), ifNull(in(replaceRegexpAll(nullIf(nullIf(JSONExtractRaw(events.properties, '$feature/test-experiment'), ''), 'null'), '^"|"$', ''), ['control', 'test']), 0)), greaterOrEquals(toTimeZone(events.timestamp, 'UTC'), toDateTime64('explicit_redacted_timestamp.000000', 6, 'UTC')), lessOrEquals(toTimeZone(events.timestamp, 'UTC'), toDateTime64('explicit_redacted_timestamp.000000', 6, 'UTC')))
           GROUP BY entity_id,
                    replaceRegexpAll(nullIf(nullIf(JSONExtractRaw(events.properties, '$user_id'), ''), 'null'), '^"|"$', '')) AS exposure_data ON equals(usage.userid, toString(exposure_data.exposure_identifier))
        WHERE and(greaterOrEquals(usage.ds, toDateTime64('explicit_redacted_timestamp.000000', 6, 'UTC')), ifNull(greaterOrEquals(usage.ds, exposure_data.first_exposure_time), 0), lessOrEquals(usage.ds, toDateTime64('explicit_redacted_timestamp.000000', 6, 'UTC')))) AS events_after_exposure ON and(equals(toString(exposure_data.exposure_identifier), toString(events_after_exposure.after_exposure_identifier)), equals(exposure_data.variant, events_after_exposure.variant))
     GROUP BY exposure_data.variant,
              exposure_data.entity_id) AS metrics_per_user
  GROUP BY metrics_per_user.variant
  LIMIT 100 SETTINGS readonly=2,
                     max_execution_time=60,
                     allow_experimental_object_type=1,
                     format_csv_allow_double_quotes=0,
                     max_ast_elements=4000000,
                     max_expanded_ast_elements=4000000,
                     max_bytes_before_external_group_by=0
  '''
# ---
# name: TestExperimentQueryRunner.test_query_runner_with_data_warehouse_internal_filters_4_cohort_dynamic
  '''
  
  SELECT count(DISTINCT person_id)
  FROM cohortpeople
  WHERE team_id = 99999
    AND cohort_id = 99999
    AND version = NULL
  '''
# ---
# name: TestExperimentQueryRunner.test_query_runner_with_data_warehouse_internal_filters_4_cohort_dynamic.1
  '''
  /* cohort_calculation: */
  SELECT count(DISTINCT person_id)
  FROM cohortpeople
  WHERE team_id = 99999
    AND cohort_id = 99999
    AND version = 0
  '''
# ---
# name: TestExperimentQueryRunner.test_query_runner_with_data_warehouse_internal_filters_4_cohort_dynamic.2
  '''
  SELECT metrics_per_user.variant AS variant,
         count(metrics_per_user.entity_id) AS num_users,
         sum(metrics_per_user.value) AS total_sum,
         sum(power(metrics_per_user.value, 2)) AS total_sum_of_squares
  FROM
    (SELECT exposure_data.variant AS variant,
            exposure_data.entity_id AS entity_id,
            sum(coalesce(events_after_exposure.value, 0)) AS value
     FROM
       (SELECT if(not(empty(events__override.distinct_id)), events__override.person_id, events.person_id) AS entity_id,
               if(ifNull(greater(count(DISTINCT replaceRegexpAll(nullIf(nullIf(JSONExtractRaw(events.properties, '$feature/test-experiment'), ''), 'null'), '^"|"$', '')), 1), 0), '$multiple', any(replaceRegexpAll(nullIf(nullIf(JSONExtractRaw(events.properties, '$feature/test-experiment'), ''), 'null'), '^"|"$', ''))) AS variant,
               min(toTimeZone(events.timestamp, 'UTC')) AS first_exposure_time,
               replaceRegexpAll(nullIf(nullIf(JSONExtractRaw(events.properties, '$user_id'), ''), 'null'), '^"|"$', '') AS exposure_identifier
        FROM events
        LEFT OUTER JOIN
          (SELECT argMax(person_distinct_id_overrides.person_id, person_distinct_id_overrides.version) AS person_id,
                  person_distinct_id_overrides.distinct_id AS distinct_id
           FROM person_distinct_id_overrides
           WHERE equals(person_distinct_id_overrides.team_id, 99999)
           GROUP BY person_distinct_id_overrides.distinct_id
           HAVING ifNull(equals(argMax(person_distinct_id_overrides.is_deleted, person_distinct_id_overrides.version), 0), 0) SETTINGS optimize_aggregation_in_order=1) AS events__override ON equals(events.distinct_id, events__override.distinct_id)
        WHERE and(equals(events.team_id, 99999), and(equals(events.event, '$feature_flag_called'), ifNull(equals(replaceRegexpAll(nullIf(nullIf(JSONExtractRaw(events.properties, '$feature_flag'), ''), 'null'), '^"|"$', ''), 'test-experiment'), 0), ifNull(in(replaceRegexpAll(nullIf(nullIf(JSONExtractRaw(events.properties, '$feature_flag_response'), ''), 'null'), '^"|"$', ''), ['control', 'test']), 0), ifNull(in(replaceRegexpAll(nullIf(nullIf(JSONExtractRaw(events.properties, '$feature/test-experiment'), ''), 'null'), '^"|"$', ''), ['control', 'test']), 0)), greaterOrEquals(toTimeZone(events.timestamp, 'UTC'), toDateTime64('explicit_redacted_timestamp.000000', 6, 'UTC')), lessOrEquals(toTimeZone(events.timestamp, 'UTC'), toDateTime64('explicit_redacted_timestamp.000000', 6, 'UTC')), ifNull(in(if(not(empty(events__override.distinct_id)), events__override.person_id, events.person_id),
                                                                                                                                                                                                                                                                                                                                                                                                                                                                                                                                                                                                                                                                                                                                                                                                                                    (SELECT cohortpeople.person_id AS person_id
                                                                                                                                                                                                                                                                                                                                                                                                                                                                                                                                                                                                                                                                                                                                                                                                                                     FROM cohortpeople
                                                                                                                                                                                                                                                                                                                                                                                                                                                                                                                                                                                                                                                                                                                                                                                                                                     WHERE and(equals(cohortpeople.team_id, 99999), equals(cohortpeople.cohort_id, 99999), equals(cohortpeople.version, 0)))), 0))
        GROUP BY entity_id,
                 replaceRegexpAll(nullIf(nullIf(JSONExtractRaw(events.properties, '$user_id'), ''), 'null'), '^"|"$', '')) AS exposure_data
     LEFT JOIN
       (SELECT usage.ds AS timestamp,
               usage.userid AS after_exposure_identifier,
               exposure_data.variant AS variant,
               usage.usage AS value
        FROM
          (SELECT *
           FROM s3('http://host.docker.internal:19000/posthog/test_storage_bucket-posthog.hogql.experiments.queryrunner/*.parquet', 'object_storage_root_user', 'object_storage_root_password', 'Parquet', '`ds` Date, `id` String, `usage` Int64, `userid` String')) AS usage
        INNER JOIN
          (SELECT if(not(empty(events__override.distinct_id)), events__override.person_id, events.person_id) AS entity_id,
                  if(ifNull(greater(count(DISTINCT replaceRegexpAll(nullIf(nullIf(JSONExtractRaw(events.properties, '$feature/test-experiment'), ''), 'null'), '^"|"$', '')), 1), 0), '$multiple', any(replaceRegexpAll(nullIf(nullIf(JSONExtractRaw(events.properties, '$feature/test-experiment'), ''), 'null'), '^"|"$', ''))) AS variant,
                  min(toTimeZone(events.timestamp, 'UTC')) AS first_exposure_time,
                  replaceRegexpAll(nullIf(nullIf(JSONExtractRaw(events.properties, '$user_id'), ''), 'null'), '^"|"$', '') AS exposure_identifier
           FROM events
           LEFT OUTER JOIN
             (SELECT argMax(person_distinct_id_overrides.person_id, person_distinct_id_overrides.version) AS person_id,
                     person_distinct_id_overrides.distinct_id AS distinct_id
              FROM person_distinct_id_overrides
              WHERE equals(person_distinct_id_overrides.team_id, 99999)
              GROUP BY person_distinct_id_overrides.distinct_id
              HAVING ifNull(equals(argMax(person_distinct_id_overrides.is_deleted, person_distinct_id_overrides.version), 0), 0) SETTINGS optimize_aggregation_in_order=1) AS events__override ON equals(events.distinct_id, events__override.distinct_id)
           WHERE and(equals(events.team_id, 99999), and(equals(events.event, '$feature_flag_called'), ifNull(equals(replaceRegexpAll(nullIf(nullIf(JSONExtractRaw(events.properties, '$feature_flag'), ''), 'null'), '^"|"$', ''), 'test-experiment'), 0), ifNull(in(replaceRegexpAll(nullIf(nullIf(JSONExtractRaw(events.properties, '$feature_flag_response'), ''), 'null'), '^"|"$', ''), ['control', 'test']), 0), ifNull(in(replaceRegexpAll(nullIf(nullIf(JSONExtractRaw(events.properties, '$feature/test-experiment'), ''), 'null'), '^"|"$', ''), ['control', 'test']), 0)), greaterOrEquals(toTimeZone(events.timestamp, 'UTC'), toDateTime64('explicit_redacted_timestamp.000000', 6, 'UTC')), lessOrEquals(toTimeZone(events.timestamp, 'UTC'), toDateTime64('explicit_redacted_timestamp.000000', 6, 'UTC')), ifNull(in(if(not(empty(events__override.distinct_id)), events__override.person_id, events.person_id),
                                                                                                                                                                                                                                                                                                                                                                                                                                                                                                                                                                                                                                                                                                                                                                                                                                       (SELECT cohortpeople.person_id AS person_id
                                                                                                                                                                                                                                                                                                                                                                                                                                                                                                                                                                                                                                                                                                                                                                                                                                        FROM cohortpeople
                                                                                                                                                                                                                                                                                                                                                                                                                                                                                                                                                                                                                                                                                                                                                                                                                                        WHERE and(equals(cohortpeople.team_id, 99999), equals(cohortpeople.cohort_id, 99999), equals(cohortpeople.version, 0)))), 0))
           GROUP BY entity_id,
                    replaceRegexpAll(nullIf(nullIf(JSONExtractRaw(events.properties, '$user_id'), ''), 'null'), '^"|"$', '')) AS exposure_data ON equals(usage.userid, toString(exposure_data.exposure_identifier))
        WHERE and(greaterOrEquals(usage.ds, toDateTime64('explicit_redacted_timestamp.000000', 6, 'UTC')), ifNull(greaterOrEquals(usage.ds, exposure_data.first_exposure_time), 0), lessOrEquals(usage.ds, toDateTime64('explicit_redacted_timestamp.000000', 6, 'UTC')))) AS events_after_exposure ON and(equals(toString(exposure_data.exposure_identifier), toString(events_after_exposure.after_exposure_identifier)), equals(exposure_data.variant, events_after_exposure.variant))
     GROUP BY exposure_data.variant,
              exposure_data.entity_id) AS metrics_per_user
  GROUP BY metrics_per_user.variant
  LIMIT 100 SETTINGS readonly=2,
                     max_execution_time=60,
                     allow_experimental_object_type=1,
                     format_csv_allow_double_quotes=0,
                     max_ast_elements=4000000,
                     max_expanded_ast_elements=4000000,
                     max_bytes_before_external_group_by=0
  '''
# ---
# name: TestExperimentQueryRunner.test_query_runner_with_data_warehouse_internal_filters_4_cohort_dynamic.3
  '''
  SELECT metrics_per_user.variant AS variant,
         count(metrics_per_user.entity_id) AS num_users,
         sum(metrics_per_user.value) AS total_sum,
         sum(power(metrics_per_user.value, 2)) AS total_sum_of_squares
  FROM
    (SELECT exposure_data.variant AS variant,
            exposure_data.entity_id AS entity_id,
            sum(coalesce(events_after_exposure.value, 0)) AS value
     FROM
       (SELECT if(not(empty(events__override.distinct_id)), events__override.person_id, events.person_id) AS entity_id,
               if(ifNull(greater(count(DISTINCT replaceRegexpAll(nullIf(nullIf(JSONExtractRaw(events.properties, '$feature/test-experiment'), ''), 'null'), '^"|"$', '')), 1), 0), '$multiple', any(replaceRegexpAll(nullIf(nullIf(JSONExtractRaw(events.properties, '$feature/test-experiment'), ''), 'null'), '^"|"$', ''))) AS variant,
               min(toTimeZone(events.timestamp, 'UTC')) AS first_exposure_time,
               replaceRegexpAll(nullIf(nullIf(JSONExtractRaw(events.properties, '$user_id'), ''), 'null'), '^"|"$', '') AS exposure_identifier
        FROM events
        LEFT OUTER JOIN
          (SELECT argMax(person_distinct_id_overrides.person_id, person_distinct_id_overrides.version) AS person_id,
                  person_distinct_id_overrides.distinct_id AS distinct_id
           FROM person_distinct_id_overrides
           WHERE equals(person_distinct_id_overrides.team_id, 99999)
           GROUP BY person_distinct_id_overrides.distinct_id
           HAVING ifNull(equals(argMax(person_distinct_id_overrides.is_deleted, person_distinct_id_overrides.version), 0), 0) SETTINGS optimize_aggregation_in_order=1) AS events__override ON equals(events.distinct_id, events__override.distinct_id)
        WHERE and(equals(events.team_id, 99999), and(equals(events.event, '$feature_flag_called'), ifNull(equals(replaceRegexpAll(nullIf(nullIf(JSONExtractRaw(events.properties, '$feature_flag'), ''), 'null'), '^"|"$', ''), 'test-experiment'), 0), ifNull(in(replaceRegexpAll(nullIf(nullIf(JSONExtractRaw(events.properties, '$feature_flag_response'), ''), 'null'), '^"|"$', ''), ['control', 'test']), 0), ifNull(in(replaceRegexpAll(nullIf(nullIf(JSONExtractRaw(events.properties, '$feature/test-experiment'), ''), 'null'), '^"|"$', ''), ['control', 'test']), 0)), greaterOrEquals(toTimeZone(events.timestamp, 'UTC'), toDateTime64('explicit_redacted_timestamp.000000', 6, 'UTC')), lessOrEquals(toTimeZone(events.timestamp, 'UTC'), toDateTime64('explicit_redacted_timestamp.000000', 6, 'UTC')))
        GROUP BY entity_id,
                 replaceRegexpAll(nullIf(nullIf(JSONExtractRaw(events.properties, '$user_id'), ''), 'null'), '^"|"$', '')) AS exposure_data
     LEFT JOIN
       (SELECT usage.ds AS timestamp,
               usage.userid AS after_exposure_identifier,
               exposure_data.variant AS variant,
               usage.usage AS value
        FROM
          (SELECT *
           FROM s3('http://host.docker.internal:19000/posthog/test_storage_bucket-posthog.hogql.experiments.queryrunner/*.parquet', 'object_storage_root_user', 'object_storage_root_password', 'Parquet', '`ds` Date, `id` String, `usage` Int64, `userid` String')) AS usage
        INNER JOIN
          (SELECT if(not(empty(events__override.distinct_id)), events__override.person_id, events.person_id) AS entity_id,
                  if(ifNull(greater(count(DISTINCT replaceRegexpAll(nullIf(nullIf(JSONExtractRaw(events.properties, '$feature/test-experiment'), ''), 'null'), '^"|"$', '')), 1), 0), '$multiple', any(replaceRegexpAll(nullIf(nullIf(JSONExtractRaw(events.properties, '$feature/test-experiment'), ''), 'null'), '^"|"$', ''))) AS variant,
                  min(toTimeZone(events.timestamp, 'UTC')) AS first_exposure_time,
                  replaceRegexpAll(nullIf(nullIf(JSONExtractRaw(events.properties, '$user_id'), ''), 'null'), '^"|"$', '') AS exposure_identifier
           FROM events
           LEFT OUTER JOIN
             (SELECT argMax(person_distinct_id_overrides.person_id, person_distinct_id_overrides.version) AS person_id,
                     person_distinct_id_overrides.distinct_id AS distinct_id
              FROM person_distinct_id_overrides
              WHERE equals(person_distinct_id_overrides.team_id, 99999)
              GROUP BY person_distinct_id_overrides.distinct_id
              HAVING ifNull(equals(argMax(person_distinct_id_overrides.is_deleted, person_distinct_id_overrides.version), 0), 0) SETTINGS optimize_aggregation_in_order=1) AS events__override ON equals(events.distinct_id, events__override.distinct_id)
           WHERE and(equals(events.team_id, 99999), and(equals(events.event, '$feature_flag_called'), ifNull(equals(replaceRegexpAll(nullIf(nullIf(JSONExtractRaw(events.properties, '$feature_flag'), ''), 'null'), '^"|"$', ''), 'test-experiment'), 0), ifNull(in(replaceRegexpAll(nullIf(nullIf(JSONExtractRaw(events.properties, '$feature_flag_response'), ''), 'null'), '^"|"$', ''), ['control', 'test']), 0), ifNull(in(replaceRegexpAll(nullIf(nullIf(JSONExtractRaw(events.properties, '$feature/test-experiment'), ''), 'null'), '^"|"$', ''), ['control', 'test']), 0)), greaterOrEquals(toTimeZone(events.timestamp, 'UTC'), toDateTime64('explicit_redacted_timestamp.000000', 6, 'UTC')), lessOrEquals(toTimeZone(events.timestamp, 'UTC'), toDateTime64('explicit_redacted_timestamp.000000', 6, 'UTC')))
           GROUP BY entity_id,
                    replaceRegexpAll(nullIf(nullIf(JSONExtractRaw(events.properties, '$user_id'), ''), 'null'), '^"|"$', '')) AS exposure_data ON equals(usage.userid, toString(exposure_data.exposure_identifier))
        WHERE and(greaterOrEquals(usage.ds, toDateTime64('explicit_redacted_timestamp.000000', 6, 'UTC')), ifNull(greaterOrEquals(usage.ds, exposure_data.first_exposure_time), 0), lessOrEquals(usage.ds, toDateTime64('explicit_redacted_timestamp.000000', 6, 'UTC')))) AS events_after_exposure ON and(equals(toString(exposure_data.exposure_identifier), toString(events_after_exposure.after_exposure_identifier)), equals(exposure_data.variant, events_after_exposure.variant))
     GROUP BY exposure_data.variant,
              exposure_data.entity_id) AS metrics_per_user
  GROUP BY metrics_per_user.variant
  LIMIT 100 SETTINGS readonly=2,
                     max_execution_time=60,
                     allow_experimental_object_type=1,
                     format_csv_allow_double_quotes=0,
                     max_ast_elements=4000000,
                     max_expanded_ast_elements=4000000,
                     max_bytes_before_external_group_by=0
  '''
# ---
# name: TestExperimentQueryRunner.test_query_runner_with_data_warehouse_internal_filters_5_group
  '''
  SELECT metrics_per_user.variant AS variant,
         count(metrics_per_user.entity_id) AS num_users,
         sum(metrics_per_user.value) AS total_sum,
         sum(power(metrics_per_user.value, 2)) AS total_sum_of_squares
  FROM
    (SELECT exposure_data.variant AS variant,
            exposure_data.entity_id AS entity_id,
            sum(coalesce(events_after_exposure.value, 0)) AS value
     FROM
       (SELECT if(not(empty(events__override.distinct_id)), events__override.person_id, events.person_id) AS entity_id,
               if(ifNull(greater(count(DISTINCT replaceRegexpAll(nullIf(nullIf(JSONExtractRaw(events.properties, '$feature/test-experiment'), ''), 'null'), '^"|"$', '')), 1), 0), '$multiple', any(replaceRegexpAll(nullIf(nullIf(JSONExtractRaw(events.properties, '$feature/test-experiment'), ''), 'null'), '^"|"$', ''))) AS variant,
               min(toTimeZone(events.timestamp, 'UTC')) AS first_exposure_time,
               replaceRegexpAll(nullIf(nullIf(JSONExtractRaw(events.properties, '$user_id'), ''), 'null'), '^"|"$', '') AS exposure_identifier
        FROM events
        LEFT OUTER JOIN
          (SELECT argMax(person_distinct_id_overrides.person_id, person_distinct_id_overrides.version) AS person_id,
                  person_distinct_id_overrides.distinct_id AS distinct_id
           FROM person_distinct_id_overrides
           WHERE equals(person_distinct_id_overrides.team_id, 99999)
           GROUP BY person_distinct_id_overrides.distinct_id
           HAVING ifNull(equals(argMax(person_distinct_id_overrides.is_deleted, person_distinct_id_overrides.version), 0), 0) SETTINGS optimize_aggregation_in_order=1) AS events__override ON equals(events.distinct_id, events__override.distinct_id)
        LEFT JOIN
          (SELECT argMax(replaceRegexpAll(nullIf(nullIf(JSONExtractRaw(groups.group_properties, 'name'), ''), 'null'), '^"|"$', ''), toTimeZone(groups._timestamp, 'UTC')) AS properties___name,
                  groups.group_type_index AS index,
                  groups.group_key AS key
           FROM groups
           WHERE and(equals(groups.team_id, 99999), equals(index, 0))
           GROUP BY groups.group_type_index,
                    groups.group_key) AS events__group_0 ON equals(events.`$group_0`, events__group_0.key)
        WHERE and(equals(events.team_id, 99999), and(equals(events.event, '$feature_flag_called'), ifNull(equals(replaceRegexpAll(nullIf(nullIf(JSONExtractRaw(events.properties, '$feature_flag'), ''), 'null'), '^"|"$', ''), 'test-experiment'), 0), ifNull(in(replaceRegexpAll(nullIf(nullIf(JSONExtractRaw(events.properties, '$feature_flag_response'), ''), 'null'), '^"|"$', ''), ['control', 'test']), 0), ifNull(in(replaceRegexpAll(nullIf(nullIf(JSONExtractRaw(events.properties, '$feature/test-experiment'), ''), 'null'), '^"|"$', ''), ['control', 'test']), 0)), greaterOrEquals(toTimeZone(events.timestamp, 'UTC'), toDateTime64('explicit_redacted_timestamp.000000', 6, 'UTC')), lessOrEquals(toTimeZone(events.timestamp, 'UTC'), toDateTime64('explicit_redacted_timestamp.000000', 6, 'UTC')), ifNull(equals(events__group_0.properties___name, 'Test Group'), 0))
        GROUP BY entity_id,
                 replaceRegexpAll(nullIf(nullIf(JSONExtractRaw(events.properties, '$user_id'), ''), 'null'), '^"|"$', '')) AS exposure_data
     LEFT JOIN
       (SELECT usage.ds AS timestamp,
               usage.userid AS after_exposure_identifier,
               exposure_data.variant AS variant,
               usage.usage AS value
        FROM
          (SELECT *
           FROM s3('http://host.docker.internal:19000/posthog/test_storage_bucket-posthog.hogql.experiments.queryrunner/*.parquet', 'object_storage_root_user', 'object_storage_root_password', 'Parquet', '`ds` Date, `id` String, `usage` Int64, `userid` String')) AS usage
        INNER JOIN
          (SELECT if(not(empty(events__override.distinct_id)), events__override.person_id, events.person_id) AS entity_id,
                  if(ifNull(greater(count(DISTINCT replaceRegexpAll(nullIf(nullIf(JSONExtractRaw(events.properties, '$feature/test-experiment'), ''), 'null'), '^"|"$', '')), 1), 0), '$multiple', any(replaceRegexpAll(nullIf(nullIf(JSONExtractRaw(events.properties, '$feature/test-experiment'), ''), 'null'), '^"|"$', ''))) AS variant,
                  min(toTimeZone(events.timestamp, 'UTC')) AS first_exposure_time,
                  replaceRegexpAll(nullIf(nullIf(JSONExtractRaw(events.properties, '$user_id'), ''), 'null'), '^"|"$', '') AS exposure_identifier
           FROM events
           LEFT OUTER JOIN
             (SELECT argMax(person_distinct_id_overrides.person_id, person_distinct_id_overrides.version) AS person_id,
                     person_distinct_id_overrides.distinct_id AS distinct_id
              FROM person_distinct_id_overrides
              WHERE equals(person_distinct_id_overrides.team_id, 99999)
              GROUP BY person_distinct_id_overrides.distinct_id
              HAVING ifNull(equals(argMax(person_distinct_id_overrides.is_deleted, person_distinct_id_overrides.version), 0), 0) SETTINGS optimize_aggregation_in_order=1) AS events__override ON equals(events.distinct_id, events__override.distinct_id)
           LEFT JOIN
             (SELECT argMax(replaceRegexpAll(nullIf(nullIf(JSONExtractRaw(groups.group_properties, 'name'), ''), 'null'), '^"|"$', ''), toTimeZone(groups._timestamp, 'UTC')) AS properties___name,
                     groups.group_type_index AS index,
                     groups.group_key AS key
              FROM groups
              WHERE and(equals(groups.team_id, 99999), equals(index, 0))
              GROUP BY groups.group_type_index,
                       groups.group_key) AS events__group_0 ON equals(events.`$group_0`, events__group_0.key)
           WHERE and(equals(events.team_id, 99999), and(equals(events.event, '$feature_flag_called'), ifNull(equals(replaceRegexpAll(nullIf(nullIf(JSONExtractRaw(events.properties, '$feature_flag'), ''), 'null'), '^"|"$', ''), 'test-experiment'), 0), ifNull(in(replaceRegexpAll(nullIf(nullIf(JSONExtractRaw(events.properties, '$feature_flag_response'), ''), 'null'), '^"|"$', ''), ['control', 'test']), 0), ifNull(in(replaceRegexpAll(nullIf(nullIf(JSONExtractRaw(events.properties, '$feature/test-experiment'), ''), 'null'), '^"|"$', ''), ['control', 'test']), 0)), greaterOrEquals(toTimeZone(events.timestamp, 'UTC'), toDateTime64('explicit_redacted_timestamp.000000', 6, 'UTC')), lessOrEquals(toTimeZone(events.timestamp, 'UTC'), toDateTime64('explicit_redacted_timestamp.000000', 6, 'UTC')), ifNull(equals(events__group_0.properties___name, 'Test Group'), 0))
           GROUP BY entity_id,
                    replaceRegexpAll(nullIf(nullIf(JSONExtractRaw(events.properties, '$user_id'), ''), 'null'), '^"|"$', '')) AS exposure_data ON equals(usage.userid, toString(exposure_data.exposure_identifier))
        WHERE and(greaterOrEquals(usage.ds, toDateTime64('explicit_redacted_timestamp.000000', 6, 'UTC')), ifNull(greaterOrEquals(usage.ds, exposure_data.first_exposure_time), 0), lessOrEquals(usage.ds, toDateTime64('explicit_redacted_timestamp.000000', 6, 'UTC')))) AS events_after_exposure ON and(equals(toString(exposure_data.exposure_identifier), toString(events_after_exposure.after_exposure_identifier)), equals(exposure_data.variant, events_after_exposure.variant))
     GROUP BY exposure_data.variant,
              exposure_data.entity_id) AS metrics_per_user
  GROUP BY metrics_per_user.variant
  LIMIT 100 SETTINGS readonly=2,
                     max_execution_time=60,
                     allow_experimental_object_type=1,
                     format_csv_allow_double_quotes=0,
                     max_ast_elements=4000000,
                     max_expanded_ast_elements=4000000,
                     max_bytes_before_external_group_by=0
  '''
# ---
# name: TestExperimentQueryRunner.test_query_runner_with_data_warehouse_internal_filters_5_group.1
  '''
  SELECT metrics_per_user.variant AS variant,
         count(metrics_per_user.entity_id) AS num_users,
         sum(metrics_per_user.value) AS total_sum,
         sum(power(metrics_per_user.value, 2)) AS total_sum_of_squares
  FROM
    (SELECT exposure_data.variant AS variant,
            exposure_data.entity_id AS entity_id,
            sum(coalesce(events_after_exposure.value, 0)) AS value
     FROM
       (SELECT if(not(empty(events__override.distinct_id)), events__override.person_id, events.person_id) AS entity_id,
               if(ifNull(greater(count(DISTINCT replaceRegexpAll(nullIf(nullIf(JSONExtractRaw(events.properties, '$feature/test-experiment'), ''), 'null'), '^"|"$', '')), 1), 0), '$multiple', any(replaceRegexpAll(nullIf(nullIf(JSONExtractRaw(events.properties, '$feature/test-experiment'), ''), 'null'), '^"|"$', ''))) AS variant,
               min(toTimeZone(events.timestamp, 'UTC')) AS first_exposure_time,
               replaceRegexpAll(nullIf(nullIf(JSONExtractRaw(events.properties, '$user_id'), ''), 'null'), '^"|"$', '') AS exposure_identifier
        FROM events
        LEFT OUTER JOIN
          (SELECT argMax(person_distinct_id_overrides.person_id, person_distinct_id_overrides.version) AS person_id,
                  person_distinct_id_overrides.distinct_id AS distinct_id
           FROM person_distinct_id_overrides
           WHERE equals(person_distinct_id_overrides.team_id, 99999)
           GROUP BY person_distinct_id_overrides.distinct_id
           HAVING ifNull(equals(argMax(person_distinct_id_overrides.is_deleted, person_distinct_id_overrides.version), 0), 0) SETTINGS optimize_aggregation_in_order=1) AS events__override ON equals(events.distinct_id, events__override.distinct_id)
        WHERE and(equals(events.team_id, 99999), and(equals(events.event, '$feature_flag_called'), ifNull(equals(replaceRegexpAll(nullIf(nullIf(JSONExtractRaw(events.properties, '$feature_flag'), ''), 'null'), '^"|"$', ''), 'test-experiment'), 0), ifNull(in(replaceRegexpAll(nullIf(nullIf(JSONExtractRaw(events.properties, '$feature_flag_response'), ''), 'null'), '^"|"$', ''), ['control', 'test']), 0), ifNull(in(replaceRegexpAll(nullIf(nullIf(JSONExtractRaw(events.properties, '$feature/test-experiment'), ''), 'null'), '^"|"$', ''), ['control', 'test']), 0)), greaterOrEquals(toTimeZone(events.timestamp, 'UTC'), toDateTime64('explicit_redacted_timestamp.000000', 6, 'UTC')), lessOrEquals(toTimeZone(events.timestamp, 'UTC'), toDateTime64('explicit_redacted_timestamp.000000', 6, 'UTC')))
        GROUP BY entity_id,
                 replaceRegexpAll(nullIf(nullIf(JSONExtractRaw(events.properties, '$user_id'), ''), 'null'), '^"|"$', '')) AS exposure_data
     LEFT JOIN
       (SELECT usage.ds AS timestamp,
               usage.userid AS after_exposure_identifier,
               exposure_data.variant AS variant,
               usage.usage AS value
        FROM
          (SELECT *
           FROM s3('http://host.docker.internal:19000/posthog/test_storage_bucket-posthog.hogql.experiments.queryrunner/*.parquet', 'object_storage_root_user', 'object_storage_root_password', 'Parquet', '`ds` Date, `id` String, `usage` Int64, `userid` String')) AS usage
        INNER JOIN
          (SELECT if(not(empty(events__override.distinct_id)), events__override.person_id, events.person_id) AS entity_id,
                  if(ifNull(greater(count(DISTINCT replaceRegexpAll(nullIf(nullIf(JSONExtractRaw(events.properties, '$feature/test-experiment'), ''), 'null'), '^"|"$', '')), 1), 0), '$multiple', any(replaceRegexpAll(nullIf(nullIf(JSONExtractRaw(events.properties, '$feature/test-experiment'), ''), 'null'), '^"|"$', ''))) AS variant,
                  min(toTimeZone(events.timestamp, 'UTC')) AS first_exposure_time,
                  replaceRegexpAll(nullIf(nullIf(JSONExtractRaw(events.properties, '$user_id'), ''), 'null'), '^"|"$', '') AS exposure_identifier
           FROM events
           LEFT OUTER JOIN
             (SELECT argMax(person_distinct_id_overrides.person_id, person_distinct_id_overrides.version) AS person_id,
                     person_distinct_id_overrides.distinct_id AS distinct_id
              FROM person_distinct_id_overrides
              WHERE equals(person_distinct_id_overrides.team_id, 99999)
              GROUP BY person_distinct_id_overrides.distinct_id
              HAVING ifNull(equals(argMax(person_distinct_id_overrides.is_deleted, person_distinct_id_overrides.version), 0), 0) SETTINGS optimize_aggregation_in_order=1) AS events__override ON equals(events.distinct_id, events__override.distinct_id)
           WHERE and(equals(events.team_id, 99999), and(equals(events.event, '$feature_flag_called'), ifNull(equals(replaceRegexpAll(nullIf(nullIf(JSONExtractRaw(events.properties, '$feature_flag'), ''), 'null'), '^"|"$', ''), 'test-experiment'), 0), ifNull(in(replaceRegexpAll(nullIf(nullIf(JSONExtractRaw(events.properties, '$feature_flag_response'), ''), 'null'), '^"|"$', ''), ['control', 'test']), 0), ifNull(in(replaceRegexpAll(nullIf(nullIf(JSONExtractRaw(events.properties, '$feature/test-experiment'), ''), 'null'), '^"|"$', ''), ['control', 'test']), 0)), greaterOrEquals(toTimeZone(events.timestamp, 'UTC'), toDateTime64('explicit_redacted_timestamp.000000', 6, 'UTC')), lessOrEquals(toTimeZone(events.timestamp, 'UTC'), toDateTime64('explicit_redacted_timestamp.000000', 6, 'UTC')))
           GROUP BY entity_id,
                    replaceRegexpAll(nullIf(nullIf(JSONExtractRaw(events.properties, '$user_id'), ''), 'null'), '^"|"$', '')) AS exposure_data ON equals(usage.userid, toString(exposure_data.exposure_identifier))
        WHERE and(greaterOrEquals(usage.ds, toDateTime64('explicit_redacted_timestamp.000000', 6, 'UTC')), ifNull(greaterOrEquals(usage.ds, exposure_data.first_exposure_time), 0), lessOrEquals(usage.ds, toDateTime64('explicit_redacted_timestamp.000000', 6, 'UTC')))) AS events_after_exposure ON and(equals(toString(exposure_data.exposure_identifier), toString(events_after_exposure.after_exposure_identifier)), equals(exposure_data.variant, events_after_exposure.variant))
     GROUP BY exposure_data.variant,
              exposure_data.entity_id) AS metrics_per_user
  GROUP BY metrics_per_user.variant
  LIMIT 100 SETTINGS readonly=2,
                     max_execution_time=60,
                     allow_experimental_object_type=1,
                     format_csv_allow_double_quotes=0,
                     max_ast_elements=4000000,
                     max_expanded_ast_elements=4000000,
                     max_bytes_before_external_group_by=0
  '''
# ---
# name: TestExperimentQueryRunner.test_query_runner_with_data_warehouse_internal_filters_6_element
  '''
  SELECT metrics_per_user.variant AS variant,
         count(metrics_per_user.entity_id) AS num_users,
         sum(metrics_per_user.value) AS total_sum,
         sum(power(metrics_per_user.value, 2)) AS total_sum_of_squares
  FROM
    (SELECT exposure_data.variant AS variant,
            exposure_data.entity_id AS entity_id,
            sum(coalesce(events_after_exposure.value, 0)) AS value
     FROM
       (SELECT if(not(empty(events__override.distinct_id)), events__override.person_id, events.person_id) AS entity_id,
               if(ifNull(greater(count(DISTINCT replaceRegexpAll(nullIf(nullIf(JSONExtractRaw(events.properties, '$feature/test-experiment'), ''), 'null'), '^"|"$', '')), 1), 0), '$multiple', any(replaceRegexpAll(nullIf(nullIf(JSONExtractRaw(events.properties, '$feature/test-experiment'), ''), 'null'), '^"|"$', ''))) AS variant,
               min(toTimeZone(events.timestamp, 'UTC')) AS first_exposure_time,
               replaceRegexpAll(nullIf(nullIf(JSONExtractRaw(events.properties, '$user_id'), ''), 'null'), '^"|"$', '') AS exposure_identifier
        FROM events
        LEFT OUTER JOIN
          (SELECT argMax(person_distinct_id_overrides.person_id, person_distinct_id_overrides.version) AS person_id,
                  person_distinct_id_overrides.distinct_id AS distinct_id
           FROM person_distinct_id_overrides
           WHERE equals(person_distinct_id_overrides.team_id, 99999)
           GROUP BY person_distinct_id_overrides.distinct_id
           HAVING ifNull(equals(argMax(person_distinct_id_overrides.is_deleted, person_distinct_id_overrides.version), 0), 0) SETTINGS optimize_aggregation_in_order=1) AS events__override ON equals(events.distinct_id, events__override.distinct_id)
        WHERE and(equals(events.team_id, 99999), and(equals(events.event, '$feature_flag_called'), ifNull(equals(replaceRegexpAll(nullIf(nullIf(JSONExtractRaw(events.properties, '$feature_flag'), ''), 'null'), '^"|"$', ''), 'test-experiment'), 0), ifNull(in(replaceRegexpAll(nullIf(nullIf(JSONExtractRaw(events.properties, '$feature_flag_response'), ''), 'null'), '^"|"$', ''), ['control', 'test']), 0), ifNull(in(replaceRegexpAll(nullIf(nullIf(JSONExtractRaw(events.properties, '$feature/test-experiment'), ''), 'null'), '^"|"$', ''), ['control', 'test']), 0)), greaterOrEquals(toTimeZone(events.timestamp, 'UTC'), toDateTime64('explicit_redacted_timestamp.000000', 6, 'UTC')), lessOrEquals(toTimeZone(events.timestamp, 'UTC'), toDateTime64('explicit_redacted_timestamp.000000', 6, 'UTC')), match(events.elements_chain, '(^|;)button(\\.|$|;|:)'))
        GROUP BY entity_id,
                 replaceRegexpAll(nullIf(nullIf(JSONExtractRaw(events.properties, '$user_id'), ''), 'null'), '^"|"$', '')) AS exposure_data
     LEFT JOIN
       (SELECT usage.ds AS timestamp,
               usage.userid AS after_exposure_identifier,
               exposure_data.variant AS variant,
               usage.usage AS value
        FROM
          (SELECT *
           FROM s3('http://host.docker.internal:19000/posthog/test_storage_bucket-posthog.hogql.experiments.queryrunner/*.parquet', 'object_storage_root_user', 'object_storage_root_password', 'Parquet', '`ds` Date, `id` String, `usage` Int64, `userid` String')) AS usage
        INNER JOIN
          (SELECT if(not(empty(events__override.distinct_id)), events__override.person_id, events.person_id) AS entity_id,
                  if(ifNull(greater(count(DISTINCT replaceRegexpAll(nullIf(nullIf(JSONExtractRaw(events.properties, '$feature/test-experiment'), ''), 'null'), '^"|"$', '')), 1), 0), '$multiple', any(replaceRegexpAll(nullIf(nullIf(JSONExtractRaw(events.properties, '$feature/test-experiment'), ''), 'null'), '^"|"$', ''))) AS variant,
                  min(toTimeZone(events.timestamp, 'UTC')) AS first_exposure_time,
                  replaceRegexpAll(nullIf(nullIf(JSONExtractRaw(events.properties, '$user_id'), ''), 'null'), '^"|"$', '') AS exposure_identifier
           FROM events
           LEFT OUTER JOIN
             (SELECT argMax(person_distinct_id_overrides.person_id, person_distinct_id_overrides.version) AS person_id,
                     person_distinct_id_overrides.distinct_id AS distinct_id
              FROM person_distinct_id_overrides
              WHERE equals(person_distinct_id_overrides.team_id, 99999)
              GROUP BY person_distinct_id_overrides.distinct_id
              HAVING ifNull(equals(argMax(person_distinct_id_overrides.is_deleted, person_distinct_id_overrides.version), 0), 0) SETTINGS optimize_aggregation_in_order=1) AS events__override ON equals(events.distinct_id, events__override.distinct_id)
           WHERE and(equals(events.team_id, 99999), and(equals(events.event, '$feature_flag_called'), ifNull(equals(replaceRegexpAll(nullIf(nullIf(JSONExtractRaw(events.properties, '$feature_flag'), ''), 'null'), '^"|"$', ''), 'test-experiment'), 0), ifNull(in(replaceRegexpAll(nullIf(nullIf(JSONExtractRaw(events.properties, '$feature_flag_response'), ''), 'null'), '^"|"$', ''), ['control', 'test']), 0), ifNull(in(replaceRegexpAll(nullIf(nullIf(JSONExtractRaw(events.properties, '$feature/test-experiment'), ''), 'null'), '^"|"$', ''), ['control', 'test']), 0)), greaterOrEquals(toTimeZone(events.timestamp, 'UTC'), toDateTime64('explicit_redacted_timestamp.000000', 6, 'UTC')), lessOrEquals(toTimeZone(events.timestamp, 'UTC'), toDateTime64('explicit_redacted_timestamp.000000', 6, 'UTC')), match(events.elements_chain, '(^|;)button(\\.|$|;|:)'))
           GROUP BY entity_id,
                    replaceRegexpAll(nullIf(nullIf(JSONExtractRaw(events.properties, '$user_id'), ''), 'null'), '^"|"$', '')) AS exposure_data ON equals(usage.userid, toString(exposure_data.exposure_identifier))
        WHERE and(greaterOrEquals(usage.ds, toDateTime64('explicit_redacted_timestamp.000000', 6, 'UTC')), ifNull(greaterOrEquals(usage.ds, exposure_data.first_exposure_time), 0), lessOrEquals(usage.ds, toDateTime64('explicit_redacted_timestamp.000000', 6, 'UTC')))) AS events_after_exposure ON and(equals(toString(exposure_data.exposure_identifier), toString(events_after_exposure.after_exposure_identifier)), equals(exposure_data.variant, events_after_exposure.variant))
     GROUP BY exposure_data.variant,
              exposure_data.entity_id) AS metrics_per_user
  GROUP BY metrics_per_user.variant
  LIMIT 100 SETTINGS readonly=2,
                     max_execution_time=60,
                     allow_experimental_object_type=1,
                     format_csv_allow_double_quotes=0,
                     max_ast_elements=4000000,
                     max_expanded_ast_elements=4000000,
                     max_bytes_before_external_group_by=0
  '''
# ---
# name: TestExperimentQueryRunner.test_query_runner_with_data_warehouse_internal_filters_6_element.1
  '''
  SELECT metrics_per_user.variant AS variant,
         count(metrics_per_user.entity_id) AS num_users,
         sum(metrics_per_user.value) AS total_sum,
         sum(power(metrics_per_user.value, 2)) AS total_sum_of_squares
  FROM
    (SELECT exposure_data.variant AS variant,
            exposure_data.entity_id AS entity_id,
            sum(coalesce(events_after_exposure.value, 0)) AS value
     FROM
       (SELECT if(not(empty(events__override.distinct_id)), events__override.person_id, events.person_id) AS entity_id,
               if(ifNull(greater(count(DISTINCT replaceRegexpAll(nullIf(nullIf(JSONExtractRaw(events.properties, '$feature/test-experiment'), ''), 'null'), '^"|"$', '')), 1), 0), '$multiple', any(replaceRegexpAll(nullIf(nullIf(JSONExtractRaw(events.properties, '$feature/test-experiment'), ''), 'null'), '^"|"$', ''))) AS variant,
               min(toTimeZone(events.timestamp, 'UTC')) AS first_exposure_time,
               replaceRegexpAll(nullIf(nullIf(JSONExtractRaw(events.properties, '$user_id'), ''), 'null'), '^"|"$', '') AS exposure_identifier
        FROM events
        LEFT OUTER JOIN
          (SELECT argMax(person_distinct_id_overrides.person_id, person_distinct_id_overrides.version) AS person_id,
                  person_distinct_id_overrides.distinct_id AS distinct_id
           FROM person_distinct_id_overrides
           WHERE equals(person_distinct_id_overrides.team_id, 99999)
           GROUP BY person_distinct_id_overrides.distinct_id
           HAVING ifNull(equals(argMax(person_distinct_id_overrides.is_deleted, person_distinct_id_overrides.version), 0), 0) SETTINGS optimize_aggregation_in_order=1) AS events__override ON equals(events.distinct_id, events__override.distinct_id)
        WHERE and(equals(events.team_id, 99999), and(equals(events.event, '$feature_flag_called'), ifNull(equals(replaceRegexpAll(nullIf(nullIf(JSONExtractRaw(events.properties, '$feature_flag'), ''), 'null'), '^"|"$', ''), 'test-experiment'), 0), ifNull(in(replaceRegexpAll(nullIf(nullIf(JSONExtractRaw(events.properties, '$feature_flag_response'), ''), 'null'), '^"|"$', ''), ['control', 'test']), 0), ifNull(in(replaceRegexpAll(nullIf(nullIf(JSONExtractRaw(events.properties, '$feature/test-experiment'), ''), 'null'), '^"|"$', ''), ['control', 'test']), 0)), greaterOrEquals(toTimeZone(events.timestamp, 'UTC'), toDateTime64('explicit_redacted_timestamp.000000', 6, 'UTC')), lessOrEquals(toTimeZone(events.timestamp, 'UTC'), toDateTime64('explicit_redacted_timestamp.000000', 6, 'UTC')))
        GROUP BY entity_id,
                 replaceRegexpAll(nullIf(nullIf(JSONExtractRaw(events.properties, '$user_id'), ''), 'null'), '^"|"$', '')) AS exposure_data
     LEFT JOIN
       (SELECT usage.ds AS timestamp,
               usage.userid AS after_exposure_identifier,
               exposure_data.variant AS variant,
               usage.usage AS value
        FROM
          (SELECT *
           FROM s3('http://host.docker.internal:19000/posthog/test_storage_bucket-posthog.hogql.experiments.queryrunner/*.parquet', 'object_storage_root_user', 'object_storage_root_password', 'Parquet', '`ds` Date, `id` String, `usage` Int64, `userid` String')) AS usage
        INNER JOIN
          (SELECT if(not(empty(events__override.distinct_id)), events__override.person_id, events.person_id) AS entity_id,
                  if(ifNull(greater(count(DISTINCT replaceRegexpAll(nullIf(nullIf(JSONExtractRaw(events.properties, '$feature/test-experiment'), ''), 'null'), '^"|"$', '')), 1), 0), '$multiple', any(replaceRegexpAll(nullIf(nullIf(JSONExtractRaw(events.properties, '$feature/test-experiment'), ''), 'null'), '^"|"$', ''))) AS variant,
                  min(toTimeZone(events.timestamp, 'UTC')) AS first_exposure_time,
                  replaceRegexpAll(nullIf(nullIf(JSONExtractRaw(events.properties, '$user_id'), ''), 'null'), '^"|"$', '') AS exposure_identifier
           FROM events
           LEFT OUTER JOIN
             (SELECT argMax(person_distinct_id_overrides.person_id, person_distinct_id_overrides.version) AS person_id,
                     person_distinct_id_overrides.distinct_id AS distinct_id
              FROM person_distinct_id_overrides
              WHERE equals(person_distinct_id_overrides.team_id, 99999)
              GROUP BY person_distinct_id_overrides.distinct_id
              HAVING ifNull(equals(argMax(person_distinct_id_overrides.is_deleted, person_distinct_id_overrides.version), 0), 0) SETTINGS optimize_aggregation_in_order=1) AS events__override ON equals(events.distinct_id, events__override.distinct_id)
           WHERE and(equals(events.team_id, 99999), and(equals(events.event, '$feature_flag_called'), ifNull(equals(replaceRegexpAll(nullIf(nullIf(JSONExtractRaw(events.properties, '$feature_flag'), ''), 'null'), '^"|"$', ''), 'test-experiment'), 0), ifNull(in(replaceRegexpAll(nullIf(nullIf(JSONExtractRaw(events.properties, '$feature_flag_response'), ''), 'null'), '^"|"$', ''), ['control', 'test']), 0), ifNull(in(replaceRegexpAll(nullIf(nullIf(JSONExtractRaw(events.properties, '$feature/test-experiment'), ''), 'null'), '^"|"$', ''), ['control', 'test']), 0)), greaterOrEquals(toTimeZone(events.timestamp, 'UTC'), toDateTime64('explicit_redacted_timestamp.000000', 6, 'UTC')), lessOrEquals(toTimeZone(events.timestamp, 'UTC'), toDateTime64('explicit_redacted_timestamp.000000', 6, 'UTC')))
           GROUP BY entity_id,
                    replaceRegexpAll(nullIf(nullIf(JSONExtractRaw(events.properties, '$user_id'), ''), 'null'), '^"|"$', '')) AS exposure_data ON equals(usage.userid, toString(exposure_data.exposure_identifier))
        WHERE and(greaterOrEquals(usage.ds, toDateTime64('explicit_redacted_timestamp.000000', 6, 'UTC')), ifNull(greaterOrEquals(usage.ds, exposure_data.first_exposure_time), 0), lessOrEquals(usage.ds, toDateTime64('explicit_redacted_timestamp.000000', 6, 'UTC')))) AS events_after_exposure ON and(equals(toString(exposure_data.exposure_identifier), toString(events_after_exposure.after_exposure_identifier)), equals(exposure_data.variant, events_after_exposure.variant))
     GROUP BY exposure_data.variant,
              exposure_data.entity_id) AS metrics_per_user
  GROUP BY metrics_per_user.variant
  LIMIT 100 SETTINGS readonly=2,
                     max_execution_time=60,
                     allow_experimental_object_type=1,
                     format_csv_allow_double_quotes=0,
                     max_ast_elements=4000000,
                     max_expanded_ast_elements=4000000,
                     max_bytes_before_external_group_by=0
  '''
# ---
# name: TestExperimentQueryRunner.test_query_runner_with_data_warehouse_subscriptions_table
  '''
  SELECT metrics_per_user.variant AS variant,
         count(metrics_per_user.entity_id) AS num_users,
         sum(metrics_per_user.value) AS total_sum,
         sum(power(metrics_per_user.value, 2)) AS total_sum_of_squares
  FROM
    (SELECT exposure_data.variant AS variant,
            exposure_data.entity_id AS entity_id,
            sum(coalesce(events_after_exposure.value, 0)) AS value
     FROM
       (SELECT if(not(empty(events__override.distinct_id)), events__override.person_id, events.person_id) AS entity_id,
               if(ifNull(greater(count(DISTINCT replaceRegexpAll(nullIf(nullIf(JSONExtractRaw(events.properties, '$feature/test-experiment'), ''), 'null'), '^"|"$', '')), 1), 0), '$multiple', any(replaceRegexpAll(nullIf(nullIf(JSONExtractRaw(events.properties, '$feature/test-experiment'), ''), 'null'), '^"|"$', ''))) AS variant,
               min(toTimeZone(events.timestamp, 'UTC')) AS first_exposure_time,
               events__person.properties___email AS exposure_identifier
        FROM events
        LEFT OUTER JOIN
          (SELECT argMax(person_distinct_id_overrides.person_id, person_distinct_id_overrides.version) AS person_id,
                  person_distinct_id_overrides.distinct_id AS distinct_id
           FROM person_distinct_id_overrides
           WHERE equals(person_distinct_id_overrides.team_id, 99999)
           GROUP BY person_distinct_id_overrides.distinct_id
           HAVING ifNull(equals(argMax(person_distinct_id_overrides.is_deleted, person_distinct_id_overrides.version), 0), 0) SETTINGS optimize_aggregation_in_order=1) AS events__override ON equals(events.distinct_id, events__override.distinct_id)
        LEFT JOIN
          (SELECT person.id AS id,
                  replaceRegexpAll(nullIf(nullIf(JSONExtractRaw(person.properties, 'email'), ''), 'null'), '^"|"$', '') AS properties___email
           FROM person
           WHERE and(equals(person.team_id, 99999), ifNull(in(tuple(person.id, person.version),
                                                                (SELECT person.id AS id, max(person.version) AS version
                                                                 FROM person
                                                                 WHERE equals(person.team_id, 99999)
                                                                 GROUP BY person.id
                                                                 HAVING and(ifNull(equals(argMax(person.is_deleted, person.version), 0), 0), ifNull(less(argMax(toTimeZone(person.created_at, 'UTC'), person.version), plus(now64(6, 'UTC'), toIntervalDay(1))), 0)))), 0)) SETTINGS optimize_aggregation_in_order=1) AS events__person ON equals(if(not(empty(events__override.distinct_id)), events__override.person_id, events.person_id), events__person.id)
        WHERE and(equals(events.team_id, 99999), and(equals(events.event, '$feature_flag_called'), ifNull(equals(replaceRegexpAll(nullIf(nullIf(JSONExtractRaw(events.properties, '$feature_flag'), ''), 'null'), '^"|"$', ''), 'test-experiment'), 0), ifNull(in(replaceRegexpAll(nullIf(nullIf(JSONExtractRaw(events.properties, '$feature_flag_response'), ''), 'null'), '^"|"$', ''), ['control', 'test']), 0), ifNull(in(replaceRegexpAll(nullIf(nullIf(JSONExtractRaw(events.properties, '$feature/test-experiment'), ''), 'null'), '^"|"$', ''), ['control', 'test']), 0)), greaterOrEquals(toTimeZone(events.timestamp, 'UTC'), toDateTime64('explicit_redacted_timestamp.000000', 6, 'UTC')), lessOrEquals(toTimeZone(events.timestamp, 'UTC'), toDateTime64('explicit_redacted_timestamp.000000', 6, 'UTC')))
        GROUP BY entity_id,
                 events__person.properties___email) AS exposure_data
     LEFT JOIN
       (SELECT toTimeZone(subscriptions.subscription_created_at, 'UTC') AS timestamp,
               subscriptions__subscription_customer.customer_email AS after_exposure_identifier,
               exposure_data.variant AS variant,
               1 AS value
        FROM
          (SELECT *
           FROM s3('http://host.docker.internal:19000/posthog/test_storage_bucket-posthog.hogql.experiments.queryrunner/*.parquet', 'object_storage_root_user', 'object_storage_root_password', 'Parquet', '`subscription_id` String, `subscription_amount` Int64, `subscription_created_at` DateTime64(3, \'UTC\'), `subscription_customer_id` String')) AS subscriptions
        LEFT JOIN
          (SELECT customers.customer_email AS customer_email,
                  customers.customer_id AS subscriptions__subscription_customer___customer_id
           FROM s3('http://host.docker.internal:19000/posthog/test_storage_bucket-posthog.hogql.experiments.queryrunner/*.parquet', 'object_storage_root_user', 'object_storage_root_password', 'Parquet', '`customer_id` String, `customer_name` String, `customer_email` String, `customer_created_at` DateTime64(3, \'UTC\')') AS customers) AS subscriptions__subscription_customer ON equals(subscriptions.subscription_customer_id, subscriptions__subscription_customer.subscriptions__subscription_customer___customer_id)
        INNER JOIN
          (SELECT if(not(empty(events__override.distinct_id)), events__override.person_id, events.person_id) AS entity_id,
                  if(ifNull(greater(count(DISTINCT replaceRegexpAll(nullIf(nullIf(JSONExtractRaw(events.properties, '$feature/test-experiment'), ''), 'null'), '^"|"$', '')), 1), 0), '$multiple', any(replaceRegexpAll(nullIf(nullIf(JSONExtractRaw(events.properties, '$feature/test-experiment'), ''), 'null'), '^"|"$', ''))) AS variant,
                  min(toTimeZone(events.timestamp, 'UTC')) AS first_exposure_time,
                  events__person.properties___email AS exposure_identifier
           FROM events
           LEFT OUTER JOIN
             (SELECT argMax(person_distinct_id_overrides.person_id, person_distinct_id_overrides.version) AS person_id,
                     person_distinct_id_overrides.distinct_id AS distinct_id
              FROM person_distinct_id_overrides
              WHERE equals(person_distinct_id_overrides.team_id, 99999)
              GROUP BY person_distinct_id_overrides.distinct_id
              HAVING ifNull(equals(argMax(person_distinct_id_overrides.is_deleted, person_distinct_id_overrides.version), 0), 0) SETTINGS optimize_aggregation_in_order=1) AS events__override ON equals(events.distinct_id, events__override.distinct_id)
           LEFT JOIN
             (SELECT person.id AS id,
                     replaceRegexpAll(nullIf(nullIf(JSONExtractRaw(person.properties, 'email'), ''), 'null'), '^"|"$', '') AS properties___email
              FROM person
              WHERE and(equals(person.team_id, 99999), ifNull(in(tuple(person.id, person.version),
                                                                   (SELECT person.id AS id, max(person.version) AS version
                                                                    FROM person
                                                                    WHERE equals(person.team_id, 99999)
                                                                    GROUP BY person.id
                                                                    HAVING and(ifNull(equals(argMax(person.is_deleted, person.version), 0), 0), ifNull(less(argMax(toTimeZone(person.created_at, 'UTC'), person.version), plus(now64(6, 'UTC'), toIntervalDay(1))), 0)))), 0)) SETTINGS optimize_aggregation_in_order=1) AS events__person ON equals(if(not(empty(events__override.distinct_id)), events__override.person_id, events.person_id), events__person.id)
           WHERE and(equals(events.team_id, 99999), and(equals(events.event, '$feature_flag_called'), ifNull(equals(replaceRegexpAll(nullIf(nullIf(JSONExtractRaw(events.properties, '$feature_flag'), ''), 'null'), '^"|"$', ''), 'test-experiment'), 0), ifNull(in(replaceRegexpAll(nullIf(nullIf(JSONExtractRaw(events.properties, '$feature_flag_response'), ''), 'null'), '^"|"$', ''), ['control', 'test']), 0), ifNull(in(replaceRegexpAll(nullIf(nullIf(JSONExtractRaw(events.properties, '$feature/test-experiment'), ''), 'null'), '^"|"$', ''), ['control', 'test']), 0)), greaterOrEquals(toTimeZone(events.timestamp, 'UTC'), toDateTime64('explicit_redacted_timestamp.000000', 6, 'UTC')), lessOrEquals(toTimeZone(events.timestamp, 'UTC'), toDateTime64('explicit_redacted_timestamp.000000', 6, 'UTC')))
           GROUP BY entity_id,
                    events__person.properties___email) AS exposure_data ON equals(subscriptions__subscription_customer.customer_email, toString(exposure_data.exposure_identifier))
        WHERE and(ifNull(greaterOrEquals(toTimeZone(subscriptions.subscription_created_at, 'UTC'), toDateTime64('explicit_redacted_timestamp.000000', 6, 'UTC')), 0), ifNull(greaterOrEquals(toTimeZone(subscriptions.subscription_created_at, 'UTC'), exposure_data.first_exposure_time), 0), ifNull(lessOrEquals(toTimeZone(subscriptions.subscription_created_at, 'UTC'), toDateTime64('explicit_redacted_timestamp.000000', 6, 'UTC')), 0))) AS events_after_exposure ON and(equals(toString(exposure_data.exposure_identifier), toString(events_after_exposure.after_exposure_identifier)), equals(exposure_data.variant, events_after_exposure.variant))
     GROUP BY exposure_data.variant,
              exposure_data.entity_id) AS metrics_per_user
  GROUP BY metrics_per_user.variant
  LIMIT 100 SETTINGS readonly=2,
                     max_execution_time=60,
                     allow_experimental_object_type=1,
                     format_csv_allow_double_quotes=0,
                     max_ast_elements=4000000,
                     max_expanded_ast_elements=4000000,
                     max_bytes_before_external_group_by=0
  '''
# ---
# name: TestExperimentQueryRunner.test_query_runner_with_internal_filters_0_person_properties
  '''
  SELECT metrics_per_user.variant AS variant,
         count(metrics_per_user.entity_id) AS num_users,
         sum(metrics_per_user.value) AS total_sum,
         sum(power(metrics_per_user.value, 2)) AS total_sum_of_squares
  FROM
    (SELECT exposure_data.variant AS variant,
            exposure_data.entity_id AS entity_id,
            sum(coalesce(events_after_exposure.value, 0)) AS value
     FROM
       (SELECT if(not(empty(events__override.distinct_id)), events__override.person_id, events.person_id) AS entity_id,
               if(ifNull(greater(count(DISTINCT replaceRegexpAll(nullIf(nullIf(JSONExtractRaw(events.properties, '$feature/test-experiment'), ''), 'null'), '^"|"$', '')), 1), 0), '$multiple', any(replaceRegexpAll(nullIf(nullIf(JSONExtractRaw(events.properties, '$feature/test-experiment'), ''), 'null'), '^"|"$', ''))) AS variant,
               min(toTimeZone(events.timestamp, 'UTC')) AS first_exposure_time
        FROM events
        LEFT OUTER JOIN
          (SELECT argMax(person_distinct_id_overrides.person_id, person_distinct_id_overrides.version) AS person_id,
                  person_distinct_id_overrides.distinct_id AS distinct_id
           FROM person_distinct_id_overrides
           WHERE equals(person_distinct_id_overrides.team_id, 99999)
           GROUP BY person_distinct_id_overrides.distinct_id
           HAVING ifNull(equals(argMax(person_distinct_id_overrides.is_deleted, person_distinct_id_overrides.version), 0), 0) SETTINGS optimize_aggregation_in_order=1) AS events__override ON equals(events.distinct_id, events__override.distinct_id)
        LEFT JOIN
          (SELECT person.id AS id,
                  replaceRegexpAll(nullIf(nullIf(JSONExtractRaw(person.properties, 'email'), ''), 'null'), '^"|"$', '') AS properties___email
           FROM person
           WHERE and(equals(person.team_id, 99999), ifNull(in(tuple(person.id, person.version),
                                                                (SELECT person.id AS id, max(person.version) AS version
                                                                 FROM person
                                                                 WHERE equals(person.team_id, 99999)
                                                                 GROUP BY person.id
                                                                 HAVING and(ifNull(equals(argMax(person.is_deleted, person.version), 0), 0), ifNull(less(argMax(toTimeZone(person.created_at, 'UTC'), person.version), plus(now64(6, 'UTC'), toIntervalDay(1))), 0)))), 0)) SETTINGS optimize_aggregation_in_order=1) AS events__person ON equals(if(not(empty(events__override.distinct_id)), events__override.person_id, events.person_id), events__person.id)
        WHERE and(equals(events.team_id, 99999), and(equals(events.event, '$feature_flag_called'), ifNull(equals(replaceRegexpAll(nullIf(nullIf(JSONExtractRaw(events.properties, '$feature_flag'), ''), 'null'), '^"|"$', ''), 'test-experiment'), 0), ifNull(in(replaceRegexpAll(nullIf(nullIf(JSONExtractRaw(events.properties, '$feature_flag_response'), ''), 'null'), '^"|"$', ''), ['control', 'test']), 0), ifNull(in(replaceRegexpAll(nullIf(nullIf(JSONExtractRaw(events.properties, '$feature/test-experiment'), ''), 'null'), '^"|"$', ''), ['control', 'test']), 0)), greaterOrEquals(toTimeZone(events.timestamp, 'UTC'), toDateTime64('explicit_redacted_timestamp.000000', 6, 'UTC')), lessOrEquals(toTimeZone(events.timestamp, 'UTC'), toDateTime64('explicit_redacted_timestamp.000000', 6, 'UTC')), ifNull(notILike(toString(events__person.properties___email), '%@posthog.com%'), 1))
        GROUP BY entity_id) AS exposure_data
     LEFT JOIN
       (SELECT toTimeZone(events.timestamp, 'UTC') AS timestamp,
               if(not(empty(events__override.distinct_id)), events__override.person_id, events.person_id) AS entity_id,
               exposure_data.variant AS variant,
               events.event AS event,
               1 AS value
        FROM events
        LEFT OUTER JOIN
          (SELECT argMax(person_distinct_id_overrides.person_id, person_distinct_id_overrides.version) AS person_id,
                  person_distinct_id_overrides.distinct_id AS distinct_id
           FROM person_distinct_id_overrides
           WHERE equals(person_distinct_id_overrides.team_id, 99999)
           GROUP BY person_distinct_id_overrides.distinct_id
           HAVING ifNull(equals(argMax(person_distinct_id_overrides.is_deleted, person_distinct_id_overrides.version), 0), 0) SETTINGS optimize_aggregation_in_order=1) AS events__override ON equals(events.distinct_id, events__override.distinct_id)
        LEFT JOIN
          (SELECT person.id AS id,
                  replaceRegexpAll(nullIf(nullIf(JSONExtractRaw(person.properties, 'email'), ''), 'null'), '^"|"$', '') AS properties___email
           FROM person
           WHERE and(equals(person.team_id, 99999), ifNull(in(tuple(person.id, person.version),
                                                                (SELECT person.id AS id, max(person.version) AS version
                                                                 FROM person
                                                                 WHERE equals(person.team_id, 99999)
                                                                 GROUP BY person.id
                                                                 HAVING and(ifNull(equals(argMax(person.is_deleted, person.version), 0), 0), ifNull(less(argMax(toTimeZone(person.created_at, 'UTC'), person.version), plus(now64(6, 'UTC'), toIntervalDay(1))), 0)))), 0)) SETTINGS optimize_aggregation_in_order=1) AS events__person ON equals(if(not(empty(events__override.distinct_id)), events__override.person_id, events.person_id), events__person.id)
        INNER JOIN
          (SELECT if(not(empty(events__override.distinct_id)), events__override.person_id, events.person_id) AS entity_id,
                  if(ifNull(greater(count(DISTINCT replaceRegexpAll(nullIf(nullIf(JSONExtractRaw(events.properties, '$feature/test-experiment'), ''), 'null'), '^"|"$', '')), 1), 0), '$multiple', any(replaceRegexpAll(nullIf(nullIf(JSONExtractRaw(events.properties, '$feature/test-experiment'), ''), 'null'), '^"|"$', ''))) AS variant,
                  min(toTimeZone(events.timestamp, 'UTC')) AS first_exposure_time
           FROM events
           LEFT OUTER JOIN
             (SELECT argMax(person_distinct_id_overrides.person_id, person_distinct_id_overrides.version) AS person_id,
                     person_distinct_id_overrides.distinct_id AS distinct_id
              FROM person_distinct_id_overrides
              WHERE equals(person_distinct_id_overrides.team_id, 99999)
              GROUP BY person_distinct_id_overrides.distinct_id
              HAVING ifNull(equals(argMax(person_distinct_id_overrides.is_deleted, person_distinct_id_overrides.version), 0), 0) SETTINGS optimize_aggregation_in_order=1) AS events__override ON equals(events.distinct_id, events__override.distinct_id)
           LEFT JOIN
             (SELECT person.id AS id,
                     replaceRegexpAll(nullIf(nullIf(JSONExtractRaw(person.properties, 'email'), ''), 'null'), '^"|"$', '') AS properties___email
              FROM person
              WHERE and(equals(person.team_id, 99999), ifNull(in(tuple(person.id, person.version),
                                                                   (SELECT person.id AS id, max(person.version) AS version
                                                                    FROM person
                                                                    WHERE equals(person.team_id, 99999)
                                                                    GROUP BY person.id
                                                                    HAVING and(ifNull(equals(argMax(person.is_deleted, person.version), 0), 0), ifNull(less(argMax(toTimeZone(person.created_at, 'UTC'), person.version), plus(now64(6, 'UTC'), toIntervalDay(1))), 0)))), 0)) SETTINGS optimize_aggregation_in_order=1) AS events__person ON equals(if(not(empty(events__override.distinct_id)), events__override.person_id, events.person_id), events__person.id)
           WHERE and(equals(events.team_id, 99999), and(equals(events.event, '$feature_flag_called'), ifNull(equals(replaceRegexpAll(nullIf(nullIf(JSONExtractRaw(events.properties, '$feature_flag'), ''), 'null'), '^"|"$', ''), 'test-experiment'), 0), ifNull(in(replaceRegexpAll(nullIf(nullIf(JSONExtractRaw(events.properties, '$feature_flag_response'), ''), 'null'), '^"|"$', ''), ['control', 'test']), 0), ifNull(in(replaceRegexpAll(nullIf(nullIf(JSONExtractRaw(events.properties, '$feature/test-experiment'), ''), 'null'), '^"|"$', ''), ['control', 'test']), 0)), greaterOrEquals(toTimeZone(events.timestamp, 'UTC'), toDateTime64('explicit_redacted_timestamp.000000', 6, 'UTC')), lessOrEquals(toTimeZone(events.timestamp, 'UTC'), toDateTime64('explicit_redacted_timestamp.000000', 6, 'UTC')), ifNull(notILike(toString(events__person.properties___email), '%@posthog.com%'), 1))
           GROUP BY entity_id) AS exposure_data ON equals(if(not(empty(events__override.distinct_id)), events__override.person_id, events.person_id), exposure_data.entity_id)
        WHERE and(equals(events.team_id, 99999), greaterOrEquals(toTimeZone(events.timestamp, 'UTC'), toDateTime64('explicit_redacted_timestamp.000000', 6, 'UTC')), greaterOrEquals(toTimeZone(events.timestamp, 'UTC'), exposure_data.first_exposure_time), lessOrEquals(toTimeZone(events.timestamp, 'UTC'), toDateTime64('explicit_redacted_timestamp.000000', 6, 'UTC')), equals(events.event, '$pageview'), ifNull(notILike(toString(events__person.properties___email), '%@posthog.com%'), 1))) AS events_after_exposure ON and(equals(toString(exposure_data.entity_id), toString(events_after_exposure.entity_id)), equals(exposure_data.variant, events_after_exposure.variant))
     GROUP BY exposure_data.variant,
              exposure_data.entity_id) AS metrics_per_user
  GROUP BY metrics_per_user.variant
  LIMIT 100 SETTINGS readonly=2,
                     max_execution_time=60,
                     allow_experimental_object_type=1,
                     format_csv_allow_double_quotes=0,
                     max_ast_elements=4000000,
                     max_expanded_ast_elements=4000000,
                     max_bytes_before_external_group_by=0
  '''
# ---
# name: TestExperimentQueryRunner.test_query_runner_with_internal_filters_0_person_properties.1
  '''
  SELECT metrics_per_user.variant AS variant,
         count(metrics_per_user.entity_id) AS num_users,
         sum(metrics_per_user.value) AS total_sum,
         sum(power(metrics_per_user.value, 2)) AS total_sum_of_squares
  FROM
    (SELECT exposure_data.variant AS variant,
            exposure_data.entity_id AS entity_id,
            sum(coalesce(events_after_exposure.value, 0)) AS value
     FROM
       (SELECT if(not(empty(events__override.distinct_id)), events__override.person_id, events.person_id) AS entity_id,
               if(ifNull(greater(count(DISTINCT replaceRegexpAll(nullIf(nullIf(JSONExtractRaw(events.properties, '$feature/test-experiment'), ''), 'null'), '^"|"$', '')), 1), 0), '$multiple', any(replaceRegexpAll(nullIf(nullIf(JSONExtractRaw(events.properties, '$feature/test-experiment'), ''), 'null'), '^"|"$', ''))) AS variant,
               min(toTimeZone(events.timestamp, 'UTC')) AS first_exposure_time
        FROM events
        LEFT OUTER JOIN
          (SELECT argMax(person_distinct_id_overrides.person_id, person_distinct_id_overrides.version) AS person_id,
                  person_distinct_id_overrides.distinct_id AS distinct_id
           FROM person_distinct_id_overrides
           WHERE equals(person_distinct_id_overrides.team_id, 99999)
           GROUP BY person_distinct_id_overrides.distinct_id
           HAVING ifNull(equals(argMax(person_distinct_id_overrides.is_deleted, person_distinct_id_overrides.version), 0), 0) SETTINGS optimize_aggregation_in_order=1) AS events__override ON equals(events.distinct_id, events__override.distinct_id)
        WHERE and(equals(events.team_id, 99999), and(equals(events.event, '$feature_flag_called'), ifNull(equals(replaceRegexpAll(nullIf(nullIf(JSONExtractRaw(events.properties, '$feature_flag'), ''), 'null'), '^"|"$', ''), 'test-experiment'), 0), ifNull(in(replaceRegexpAll(nullIf(nullIf(JSONExtractRaw(events.properties, '$feature_flag_response'), ''), 'null'), '^"|"$', ''), ['control', 'test']), 0), ifNull(in(replaceRegexpAll(nullIf(nullIf(JSONExtractRaw(events.properties, '$feature/test-experiment'), ''), 'null'), '^"|"$', ''), ['control', 'test']), 0)), greaterOrEquals(toTimeZone(events.timestamp, 'UTC'), toDateTime64('explicit_redacted_timestamp.000000', 6, 'UTC')), lessOrEquals(toTimeZone(events.timestamp, 'UTC'), toDateTime64('explicit_redacted_timestamp.000000', 6, 'UTC')))
        GROUP BY entity_id) AS exposure_data
     LEFT JOIN
       (SELECT toTimeZone(events.timestamp, 'UTC') AS timestamp,
               if(not(empty(events__override.distinct_id)), events__override.person_id, events.person_id) AS entity_id,
               exposure_data.variant AS variant,
               events.event AS event,
               1 AS value
        FROM events
        LEFT OUTER JOIN
          (SELECT argMax(person_distinct_id_overrides.person_id, person_distinct_id_overrides.version) AS person_id,
                  person_distinct_id_overrides.distinct_id AS distinct_id
           FROM person_distinct_id_overrides
           WHERE equals(person_distinct_id_overrides.team_id, 99999)
           GROUP BY person_distinct_id_overrides.distinct_id
           HAVING ifNull(equals(argMax(person_distinct_id_overrides.is_deleted, person_distinct_id_overrides.version), 0), 0) SETTINGS optimize_aggregation_in_order=1) AS events__override ON equals(events.distinct_id, events__override.distinct_id)
        INNER JOIN
          (SELECT if(not(empty(events__override.distinct_id)), events__override.person_id, events.person_id) AS entity_id,
                  if(ifNull(greater(count(DISTINCT replaceRegexpAll(nullIf(nullIf(JSONExtractRaw(events.properties, '$feature/test-experiment'), ''), 'null'), '^"|"$', '')), 1), 0), '$multiple', any(replaceRegexpAll(nullIf(nullIf(JSONExtractRaw(events.properties, '$feature/test-experiment'), ''), 'null'), '^"|"$', ''))) AS variant,
                  min(toTimeZone(events.timestamp, 'UTC')) AS first_exposure_time
           FROM events
           LEFT OUTER JOIN
             (SELECT argMax(person_distinct_id_overrides.person_id, person_distinct_id_overrides.version) AS person_id,
                     person_distinct_id_overrides.distinct_id AS distinct_id
              FROM person_distinct_id_overrides
              WHERE equals(person_distinct_id_overrides.team_id, 99999)
              GROUP BY person_distinct_id_overrides.distinct_id
              HAVING ifNull(equals(argMax(person_distinct_id_overrides.is_deleted, person_distinct_id_overrides.version), 0), 0) SETTINGS optimize_aggregation_in_order=1) AS events__override ON equals(events.distinct_id, events__override.distinct_id)
           WHERE and(equals(events.team_id, 99999), and(equals(events.event, '$feature_flag_called'), ifNull(equals(replaceRegexpAll(nullIf(nullIf(JSONExtractRaw(events.properties, '$feature_flag'), ''), 'null'), '^"|"$', ''), 'test-experiment'), 0), ifNull(in(replaceRegexpAll(nullIf(nullIf(JSONExtractRaw(events.properties, '$feature_flag_response'), ''), 'null'), '^"|"$', ''), ['control', 'test']), 0), ifNull(in(replaceRegexpAll(nullIf(nullIf(JSONExtractRaw(events.properties, '$feature/test-experiment'), ''), 'null'), '^"|"$', ''), ['control', 'test']), 0)), greaterOrEquals(toTimeZone(events.timestamp, 'UTC'), toDateTime64('explicit_redacted_timestamp.000000', 6, 'UTC')), lessOrEquals(toTimeZone(events.timestamp, 'UTC'), toDateTime64('explicit_redacted_timestamp.000000', 6, 'UTC')))
           GROUP BY entity_id) AS exposure_data ON equals(if(not(empty(events__override.distinct_id)), events__override.person_id, events.person_id), exposure_data.entity_id)
        WHERE and(equals(events.team_id, 99999), greaterOrEquals(toTimeZone(events.timestamp, 'UTC'), toDateTime64('explicit_redacted_timestamp.000000', 6, 'UTC')), greaterOrEquals(toTimeZone(events.timestamp, 'UTC'), exposure_data.first_exposure_time), lessOrEquals(toTimeZone(events.timestamp, 'UTC'), toDateTime64('explicit_redacted_timestamp.000000', 6, 'UTC')), equals(events.event, '$pageview'))) AS events_after_exposure ON and(equals(toString(exposure_data.entity_id), toString(events_after_exposure.entity_id)), equals(exposure_data.variant, events_after_exposure.variant))
     GROUP BY exposure_data.variant,
              exposure_data.entity_id) AS metrics_per_user
  GROUP BY metrics_per_user.variant
  LIMIT 100 SETTINGS readonly=2,
                     max_execution_time=60,
                     allow_experimental_object_type=1,
                     format_csv_allow_double_quotes=0,
                     max_ast_elements=4000000,
                     max_expanded_ast_elements=4000000,
                     max_bytes_before_external_group_by=0
  '''
# ---
# name: TestExperimentQueryRunner.test_query_runner_with_internal_filters_1_event_properties
  '''
  SELECT metrics_per_user.variant AS variant,
         count(metrics_per_user.entity_id) AS num_users,
         sum(metrics_per_user.value) AS total_sum,
         sum(power(metrics_per_user.value, 2)) AS total_sum_of_squares
  FROM
    (SELECT exposure_data.variant AS variant,
            exposure_data.entity_id AS entity_id,
            sum(coalesce(events_after_exposure.value, 0)) AS value
     FROM
       (SELECT if(not(empty(events__override.distinct_id)), events__override.person_id, events.person_id) AS entity_id,
               if(ifNull(greater(count(DISTINCT replaceRegexpAll(nullIf(nullIf(JSONExtractRaw(events.properties, '$feature/test-experiment'), ''), 'null'), '^"|"$', '')), 1), 0), '$multiple', any(replaceRegexpAll(nullIf(nullIf(JSONExtractRaw(events.properties, '$feature/test-experiment'), ''), 'null'), '^"|"$', ''))) AS variant,
               min(toTimeZone(events.timestamp, 'UTC')) AS first_exposure_time
        FROM events
        LEFT OUTER JOIN
          (SELECT argMax(person_distinct_id_overrides.person_id, person_distinct_id_overrides.version) AS person_id,
                  person_distinct_id_overrides.distinct_id AS distinct_id
           FROM person_distinct_id_overrides
           WHERE equals(person_distinct_id_overrides.team_id, 99999)
           GROUP BY person_distinct_id_overrides.distinct_id
           HAVING ifNull(equals(argMax(person_distinct_id_overrides.is_deleted, person_distinct_id_overrides.version), 0), 0) SETTINGS optimize_aggregation_in_order=1) AS events__override ON equals(events.distinct_id, events__override.distinct_id)
        WHERE and(equals(events.team_id, 99999), and(equals(events.event, '$feature_flag_called'), ifNull(equals(replaceRegexpAll(nullIf(nullIf(JSONExtractRaw(events.properties, '$feature_flag'), ''), 'null'), '^"|"$', ''), 'test-experiment'), 0), ifNull(in(replaceRegexpAll(nullIf(nullIf(JSONExtractRaw(events.properties, '$feature_flag_response'), ''), 'null'), '^"|"$', ''), ['control', 'test']), 0), ifNull(in(replaceRegexpAll(nullIf(nullIf(JSONExtractRaw(events.properties, '$feature/test-experiment'), ''), 'null'), '^"|"$', ''), ['control', 'test']), 0)), greaterOrEquals(toTimeZone(events.timestamp, 'UTC'), toDateTime64('explicit_redacted_timestamp.000000', 6, 'UTC')), lessOrEquals(toTimeZone(events.timestamp, 'UTC'), toDateTime64('explicit_redacted_timestamp.000000', 6, 'UTC')), ifNull(not(match(toString(replaceRegexpAll(nullIf(nullIf(JSONExtractRaw(events.properties, '$host'), ''), 'null'), '^"|"$', '')), '^(localhost|127\\.0\\.0\\.1)($|:)')), 1))
        GROUP BY entity_id) AS exposure_data
     LEFT JOIN
       (SELECT toTimeZone(events.timestamp, 'UTC') AS timestamp,
               if(not(empty(events__override.distinct_id)), events__override.person_id, events.person_id) AS entity_id,
               exposure_data.variant AS variant,
               events.event AS event,
               1 AS value
        FROM events
        LEFT OUTER JOIN
          (SELECT argMax(person_distinct_id_overrides.person_id, person_distinct_id_overrides.version) AS person_id,
                  person_distinct_id_overrides.distinct_id AS distinct_id
           FROM person_distinct_id_overrides
           WHERE equals(person_distinct_id_overrides.team_id, 99999)
           GROUP BY person_distinct_id_overrides.distinct_id
           HAVING ifNull(equals(argMax(person_distinct_id_overrides.is_deleted, person_distinct_id_overrides.version), 0), 0) SETTINGS optimize_aggregation_in_order=1) AS events__override ON equals(events.distinct_id, events__override.distinct_id)
        INNER JOIN
          (SELECT if(not(empty(events__override.distinct_id)), events__override.person_id, events.person_id) AS entity_id,
                  if(ifNull(greater(count(DISTINCT replaceRegexpAll(nullIf(nullIf(JSONExtractRaw(events.properties, '$feature/test-experiment'), ''), 'null'), '^"|"$', '')), 1), 0), '$multiple', any(replaceRegexpAll(nullIf(nullIf(JSONExtractRaw(events.properties, '$feature/test-experiment'), ''), 'null'), '^"|"$', ''))) AS variant,
                  min(toTimeZone(events.timestamp, 'UTC')) AS first_exposure_time
           FROM events
           LEFT OUTER JOIN
             (SELECT argMax(person_distinct_id_overrides.person_id, person_distinct_id_overrides.version) AS person_id,
                     person_distinct_id_overrides.distinct_id AS distinct_id
              FROM person_distinct_id_overrides
              WHERE equals(person_distinct_id_overrides.team_id, 99999)
              GROUP BY person_distinct_id_overrides.distinct_id
              HAVING ifNull(equals(argMax(person_distinct_id_overrides.is_deleted, person_distinct_id_overrides.version), 0), 0) SETTINGS optimize_aggregation_in_order=1) AS events__override ON equals(events.distinct_id, events__override.distinct_id)
           WHERE and(equals(events.team_id, 99999), and(equals(events.event, '$feature_flag_called'), ifNull(equals(replaceRegexpAll(nullIf(nullIf(JSONExtractRaw(events.properties, '$feature_flag'), ''), 'null'), '^"|"$', ''), 'test-experiment'), 0), ifNull(in(replaceRegexpAll(nullIf(nullIf(JSONExtractRaw(events.properties, '$feature_flag_response'), ''), 'null'), '^"|"$', ''), ['control', 'test']), 0), ifNull(in(replaceRegexpAll(nullIf(nullIf(JSONExtractRaw(events.properties, '$feature/test-experiment'), ''), 'null'), '^"|"$', ''), ['control', 'test']), 0)), greaterOrEquals(toTimeZone(events.timestamp, 'UTC'), toDateTime64('explicit_redacted_timestamp.000000', 6, 'UTC')), lessOrEquals(toTimeZone(events.timestamp, 'UTC'), toDateTime64('explicit_redacted_timestamp.000000', 6, 'UTC')), ifNull(not(match(toString(replaceRegexpAll(nullIf(nullIf(JSONExtractRaw(events.properties, '$host'), ''), 'null'), '^"|"$', '')), '^(localhost|127\\.0\\.0\\.1)($|:)')), 1))
           GROUP BY entity_id) AS exposure_data ON equals(if(not(empty(events__override.distinct_id)), events__override.person_id, events.person_id), exposure_data.entity_id)
        WHERE and(equals(events.team_id, 99999), greaterOrEquals(toTimeZone(events.timestamp, 'UTC'), toDateTime64('explicit_redacted_timestamp.000000', 6, 'UTC')), greaterOrEquals(toTimeZone(events.timestamp, 'UTC'), exposure_data.first_exposure_time), lessOrEquals(toTimeZone(events.timestamp, 'UTC'), toDateTime64('explicit_redacted_timestamp.000000', 6, 'UTC')), equals(events.event, '$pageview'), ifNull(not(match(toString(replaceRegexpAll(nullIf(nullIf(JSONExtractRaw(events.properties, '$host'), ''), 'null'), '^"|"$', '')), '^(localhost|127\\.0\\.0\\.1)($|:)')), 1))) AS events_after_exposure ON and(equals(toString(exposure_data.entity_id), toString(events_after_exposure.entity_id)), equals(exposure_data.variant, events_after_exposure.variant))
     GROUP BY exposure_data.variant,
              exposure_data.entity_id) AS metrics_per_user
  GROUP BY metrics_per_user.variant
  LIMIT 100 SETTINGS readonly=2,
                     max_execution_time=60,
                     allow_experimental_object_type=1,
                     format_csv_allow_double_quotes=0,
                     max_ast_elements=4000000,
                     max_expanded_ast_elements=4000000,
                     max_bytes_before_external_group_by=0
  '''
# ---
# name: TestExperimentQueryRunner.test_query_runner_with_internal_filters_1_event_properties.1
  '''
  SELECT metrics_per_user.variant AS variant,
         count(metrics_per_user.entity_id) AS num_users,
         sum(metrics_per_user.value) AS total_sum,
         sum(power(metrics_per_user.value, 2)) AS total_sum_of_squares
  FROM
    (SELECT exposure_data.variant AS variant,
            exposure_data.entity_id AS entity_id,
            sum(coalesce(events_after_exposure.value, 0)) AS value
     FROM
       (SELECT if(not(empty(events__override.distinct_id)), events__override.person_id, events.person_id) AS entity_id,
               if(ifNull(greater(count(DISTINCT replaceRegexpAll(nullIf(nullIf(JSONExtractRaw(events.properties, '$feature/test-experiment'), ''), 'null'), '^"|"$', '')), 1), 0), '$multiple', any(replaceRegexpAll(nullIf(nullIf(JSONExtractRaw(events.properties, '$feature/test-experiment'), ''), 'null'), '^"|"$', ''))) AS variant,
               min(toTimeZone(events.timestamp, 'UTC')) AS first_exposure_time
        FROM events
        LEFT OUTER JOIN
          (SELECT argMax(person_distinct_id_overrides.person_id, person_distinct_id_overrides.version) AS person_id,
                  person_distinct_id_overrides.distinct_id AS distinct_id
           FROM person_distinct_id_overrides
           WHERE equals(person_distinct_id_overrides.team_id, 99999)
           GROUP BY person_distinct_id_overrides.distinct_id
           HAVING ifNull(equals(argMax(person_distinct_id_overrides.is_deleted, person_distinct_id_overrides.version), 0), 0) SETTINGS optimize_aggregation_in_order=1) AS events__override ON equals(events.distinct_id, events__override.distinct_id)
        WHERE and(equals(events.team_id, 99999), and(equals(events.event, '$feature_flag_called'), ifNull(equals(replaceRegexpAll(nullIf(nullIf(JSONExtractRaw(events.properties, '$feature_flag'), ''), 'null'), '^"|"$', ''), 'test-experiment'), 0), ifNull(in(replaceRegexpAll(nullIf(nullIf(JSONExtractRaw(events.properties, '$feature_flag_response'), ''), 'null'), '^"|"$', ''), ['control', 'test']), 0), ifNull(in(replaceRegexpAll(nullIf(nullIf(JSONExtractRaw(events.properties, '$feature/test-experiment'), ''), 'null'), '^"|"$', ''), ['control', 'test']), 0)), greaterOrEquals(toTimeZone(events.timestamp, 'UTC'), toDateTime64('explicit_redacted_timestamp.000000', 6, 'UTC')), lessOrEquals(toTimeZone(events.timestamp, 'UTC'), toDateTime64('explicit_redacted_timestamp.000000', 6, 'UTC')))
        GROUP BY entity_id) AS exposure_data
     LEFT JOIN
       (SELECT toTimeZone(events.timestamp, 'UTC') AS timestamp,
               if(not(empty(events__override.distinct_id)), events__override.person_id, events.person_id) AS entity_id,
               exposure_data.variant AS variant,
               events.event AS event,
               1 AS value
        FROM events
        LEFT OUTER JOIN
          (SELECT argMax(person_distinct_id_overrides.person_id, person_distinct_id_overrides.version) AS person_id,
                  person_distinct_id_overrides.distinct_id AS distinct_id
           FROM person_distinct_id_overrides
           WHERE equals(person_distinct_id_overrides.team_id, 99999)
           GROUP BY person_distinct_id_overrides.distinct_id
           HAVING ifNull(equals(argMax(person_distinct_id_overrides.is_deleted, person_distinct_id_overrides.version), 0), 0) SETTINGS optimize_aggregation_in_order=1) AS events__override ON equals(events.distinct_id, events__override.distinct_id)
        INNER JOIN
          (SELECT if(not(empty(events__override.distinct_id)), events__override.person_id, events.person_id) AS entity_id,
                  if(ifNull(greater(count(DISTINCT replaceRegexpAll(nullIf(nullIf(JSONExtractRaw(events.properties, '$feature/test-experiment'), ''), 'null'), '^"|"$', '')), 1), 0), '$multiple', any(replaceRegexpAll(nullIf(nullIf(JSONExtractRaw(events.properties, '$feature/test-experiment'), ''), 'null'), '^"|"$', ''))) AS variant,
                  min(toTimeZone(events.timestamp, 'UTC')) AS first_exposure_time
           FROM events
           LEFT OUTER JOIN
             (SELECT argMax(person_distinct_id_overrides.person_id, person_distinct_id_overrides.version) AS person_id,
                     person_distinct_id_overrides.distinct_id AS distinct_id
              FROM person_distinct_id_overrides
              WHERE equals(person_distinct_id_overrides.team_id, 99999)
              GROUP BY person_distinct_id_overrides.distinct_id
              HAVING ifNull(equals(argMax(person_distinct_id_overrides.is_deleted, person_distinct_id_overrides.version), 0), 0) SETTINGS optimize_aggregation_in_order=1) AS events__override ON equals(events.distinct_id, events__override.distinct_id)
           WHERE and(equals(events.team_id, 99999), and(equals(events.event, '$feature_flag_called'), ifNull(equals(replaceRegexpAll(nullIf(nullIf(JSONExtractRaw(events.properties, '$feature_flag'), ''), 'null'), '^"|"$', ''), 'test-experiment'), 0), ifNull(in(replaceRegexpAll(nullIf(nullIf(JSONExtractRaw(events.properties, '$feature_flag_response'), ''), 'null'), '^"|"$', ''), ['control', 'test']), 0), ifNull(in(replaceRegexpAll(nullIf(nullIf(JSONExtractRaw(events.properties, '$feature/test-experiment'), ''), 'null'), '^"|"$', ''), ['control', 'test']), 0)), greaterOrEquals(toTimeZone(events.timestamp, 'UTC'), toDateTime64('explicit_redacted_timestamp.000000', 6, 'UTC')), lessOrEquals(toTimeZone(events.timestamp, 'UTC'), toDateTime64('explicit_redacted_timestamp.000000', 6, 'UTC')))
           GROUP BY entity_id) AS exposure_data ON equals(if(not(empty(events__override.distinct_id)), events__override.person_id, events.person_id), exposure_data.entity_id)
        WHERE and(equals(events.team_id, 99999), greaterOrEquals(toTimeZone(events.timestamp, 'UTC'), toDateTime64('explicit_redacted_timestamp.000000', 6, 'UTC')), greaterOrEquals(toTimeZone(events.timestamp, 'UTC'), exposure_data.first_exposure_time), lessOrEquals(toTimeZone(events.timestamp, 'UTC'), toDateTime64('explicit_redacted_timestamp.000000', 6, 'UTC')), equals(events.event, '$pageview'))) AS events_after_exposure ON and(equals(toString(exposure_data.entity_id), toString(events_after_exposure.entity_id)), equals(exposure_data.variant, events_after_exposure.variant))
     GROUP BY exposure_data.variant,
              exposure_data.entity_id) AS metrics_per_user
  GROUP BY metrics_per_user.variant
  LIMIT 100 SETTINGS readonly=2,
                     max_execution_time=60,
                     allow_experimental_object_type=1,
                     format_csv_allow_double_quotes=0,
                     max_ast_elements=4000000,
                     max_expanded_ast_elements=4000000,
                     max_bytes_before_external_group_by=0
  '''
# ---
# name: TestExperimentQueryRunner.test_query_runner_with_internal_filters_2_feature_flags
  '''
  SELECT metrics_per_user.variant AS variant,
         count(metrics_per_user.entity_id) AS num_users,
         sum(metrics_per_user.value) AS total_sum,
         sum(power(metrics_per_user.value, 2)) AS total_sum_of_squares
  FROM
    (SELECT exposure_data.variant AS variant,
            exposure_data.entity_id AS entity_id,
            sum(coalesce(events_after_exposure.value, 0)) AS value
     FROM
       (SELECT if(not(empty(events__override.distinct_id)), events__override.person_id, events.person_id) AS entity_id,
               if(ifNull(greater(count(DISTINCT replaceRegexpAll(nullIf(nullIf(JSONExtractRaw(events.properties, '$feature/test-experiment'), ''), 'null'), '^"|"$', '')), 1), 0), '$multiple', any(replaceRegexpAll(nullIf(nullIf(JSONExtractRaw(events.properties, '$feature/test-experiment'), ''), 'null'), '^"|"$', ''))) AS variant,
               min(toTimeZone(events.timestamp, 'UTC')) AS first_exposure_time
        FROM events
        LEFT OUTER JOIN
          (SELECT argMax(person_distinct_id_overrides.person_id, person_distinct_id_overrides.version) AS person_id,
                  person_distinct_id_overrides.distinct_id AS distinct_id
           FROM person_distinct_id_overrides
           WHERE equals(person_distinct_id_overrides.team_id, 99999)
           GROUP BY person_distinct_id_overrides.distinct_id
           HAVING ifNull(equals(argMax(person_distinct_id_overrides.is_deleted, person_distinct_id_overrides.version), 0), 0) SETTINGS optimize_aggregation_in_order=1) AS events__override ON equals(events.distinct_id, events__override.distinct_id)
        WHERE and(equals(events.team_id, 99999), and(equals(events.event, '$feature_flag_called'), ifNull(equals(replaceRegexpAll(nullIf(nullIf(JSONExtractRaw(events.properties, '$feature_flag'), ''), 'null'), '^"|"$', ''), 'test-experiment'), 0), ifNull(in(replaceRegexpAll(nullIf(nullIf(JSONExtractRaw(events.properties, '$feature_flag_response'), ''), 'null'), '^"|"$', ''), ['control', 'test']), 0), ifNull(in(replaceRegexpAll(nullIf(nullIf(JSONExtractRaw(events.properties, '$feature/test-experiment'), ''), 'null'), '^"|"$', ''), ['control', 'test']), 0)), greaterOrEquals(toTimeZone(events.timestamp, 'UTC'), toDateTime64('explicit_redacted_timestamp.000000', 6, 'UTC')), lessOrEquals(toTimeZone(events.timestamp, 'UTC'), toDateTime64('explicit_redacted_timestamp.000000', 6, 'UTC')), or(ifNull(equals(replaceRegexpAll(nullIf(nullIf(JSONExtractRaw(events.properties, '$feature/flag_doesnt_exist'), ''), 'null'), '^"|"$', ''), 'test'), 0), ifNull(equals(replaceRegexpAll(nullIf(nullIf(JSONExtractRaw(events.properties, '$feature/flag_doesnt_exist'), ''), 'null'), '^"|"$', ''), 'control'), 0)))
        GROUP BY entity_id) AS exposure_data
     LEFT JOIN
       (SELECT toTimeZone(events.timestamp, 'UTC') AS timestamp,
               if(not(empty(events__override.distinct_id)), events__override.person_id, events.person_id) AS entity_id,
               exposure_data.variant AS variant,
               events.event AS event,
               1 AS value
        FROM events
        LEFT OUTER JOIN
          (SELECT argMax(person_distinct_id_overrides.person_id, person_distinct_id_overrides.version) AS person_id,
                  person_distinct_id_overrides.distinct_id AS distinct_id
           FROM person_distinct_id_overrides
           WHERE equals(person_distinct_id_overrides.team_id, 99999)
           GROUP BY person_distinct_id_overrides.distinct_id
           HAVING ifNull(equals(argMax(person_distinct_id_overrides.is_deleted, person_distinct_id_overrides.version), 0), 0) SETTINGS optimize_aggregation_in_order=1) AS events__override ON equals(events.distinct_id, events__override.distinct_id)
        INNER JOIN
          (SELECT if(not(empty(events__override.distinct_id)), events__override.person_id, events.person_id) AS entity_id,
                  if(ifNull(greater(count(DISTINCT replaceRegexpAll(nullIf(nullIf(JSONExtractRaw(events.properties, '$feature/test-experiment'), ''), 'null'), '^"|"$', '')), 1), 0), '$multiple', any(replaceRegexpAll(nullIf(nullIf(JSONExtractRaw(events.properties, '$feature/test-experiment'), ''), 'null'), '^"|"$', ''))) AS variant,
                  min(toTimeZone(events.timestamp, 'UTC')) AS first_exposure_time
           FROM events
           LEFT OUTER JOIN
             (SELECT argMax(person_distinct_id_overrides.person_id, person_distinct_id_overrides.version) AS person_id,
                     person_distinct_id_overrides.distinct_id AS distinct_id
              FROM person_distinct_id_overrides
              WHERE equals(person_distinct_id_overrides.team_id, 99999)
              GROUP BY person_distinct_id_overrides.distinct_id
              HAVING ifNull(equals(argMax(person_distinct_id_overrides.is_deleted, person_distinct_id_overrides.version), 0), 0) SETTINGS optimize_aggregation_in_order=1) AS events__override ON equals(events.distinct_id, events__override.distinct_id)
           WHERE and(equals(events.team_id, 99999), and(equals(events.event, '$feature_flag_called'), ifNull(equals(replaceRegexpAll(nullIf(nullIf(JSONExtractRaw(events.properties, '$feature_flag'), ''), 'null'), '^"|"$', ''), 'test-experiment'), 0), ifNull(in(replaceRegexpAll(nullIf(nullIf(JSONExtractRaw(events.properties, '$feature_flag_response'), ''), 'null'), '^"|"$', ''), ['control', 'test']), 0), ifNull(in(replaceRegexpAll(nullIf(nullIf(JSONExtractRaw(events.properties, '$feature/test-experiment'), ''), 'null'), '^"|"$', ''), ['control', 'test']), 0)), greaterOrEquals(toTimeZone(events.timestamp, 'UTC'), toDateTime64('explicit_redacted_timestamp.000000', 6, 'UTC')), lessOrEquals(toTimeZone(events.timestamp, 'UTC'), toDateTime64('explicit_redacted_timestamp.000000', 6, 'UTC')), or(ifNull(equals(replaceRegexpAll(nullIf(nullIf(JSONExtractRaw(events.properties, '$feature/flag_doesnt_exist'), ''), 'null'), '^"|"$', ''), 'test'), 0), ifNull(equals(replaceRegexpAll(nullIf(nullIf(JSONExtractRaw(events.properties, '$feature/flag_doesnt_exist'), ''), 'null'), '^"|"$', ''), 'control'), 0)))
           GROUP BY entity_id) AS exposure_data ON equals(if(not(empty(events__override.distinct_id)), events__override.person_id, events.person_id), exposure_data.entity_id)
        WHERE and(equals(events.team_id, 99999), greaterOrEquals(toTimeZone(events.timestamp, 'UTC'), toDateTime64('explicit_redacted_timestamp.000000', 6, 'UTC')), greaterOrEquals(toTimeZone(events.timestamp, 'UTC'), exposure_data.first_exposure_time), lessOrEquals(toTimeZone(events.timestamp, 'UTC'), toDateTime64('explicit_redacted_timestamp.000000', 6, 'UTC')), equals(events.event, '$pageview'), or(ifNull(equals(replaceRegexpAll(nullIf(nullIf(JSONExtractRaw(events.properties, '$feature/flag_doesnt_exist'), ''), 'null'), '^"|"$', ''), 'test'), 0), ifNull(equals(replaceRegexpAll(nullIf(nullIf(JSONExtractRaw(events.properties, '$feature/flag_doesnt_exist'), ''), 'null'), '^"|"$', ''), 'control'), 0)))) AS events_after_exposure ON and(equals(toString(exposure_data.entity_id), toString(events_after_exposure.entity_id)), equals(exposure_data.variant, events_after_exposure.variant))
     GROUP BY exposure_data.variant,
              exposure_data.entity_id) AS metrics_per_user
  GROUP BY metrics_per_user.variant
  LIMIT 100 SETTINGS readonly=2,
                     max_execution_time=60,
                     allow_experimental_object_type=1,
                     format_csv_allow_double_quotes=0,
                     max_ast_elements=4000000,
                     max_expanded_ast_elements=4000000,
                     max_bytes_before_external_group_by=0
  '''
# ---
# name: TestExperimentQueryRunner.test_query_runner_with_internal_filters_2_feature_flags.1
  '''
  SELECT metrics_per_user.variant AS variant,
         count(metrics_per_user.entity_id) AS num_users,
         sum(metrics_per_user.value) AS total_sum,
         sum(power(metrics_per_user.value, 2)) AS total_sum_of_squares
  FROM
    (SELECT exposure_data.variant AS variant,
            exposure_data.entity_id AS entity_id,
            sum(coalesce(events_after_exposure.value, 0)) AS value
     FROM
       (SELECT if(not(empty(events__override.distinct_id)), events__override.person_id, events.person_id) AS entity_id,
               if(ifNull(greater(count(DISTINCT replaceRegexpAll(nullIf(nullIf(JSONExtractRaw(events.properties, '$feature/test-experiment'), ''), 'null'), '^"|"$', '')), 1), 0), '$multiple', any(replaceRegexpAll(nullIf(nullIf(JSONExtractRaw(events.properties, '$feature/test-experiment'), ''), 'null'), '^"|"$', ''))) AS variant,
               min(toTimeZone(events.timestamp, 'UTC')) AS first_exposure_time
        FROM events
        LEFT OUTER JOIN
          (SELECT argMax(person_distinct_id_overrides.person_id, person_distinct_id_overrides.version) AS person_id,
                  person_distinct_id_overrides.distinct_id AS distinct_id
           FROM person_distinct_id_overrides
           WHERE equals(person_distinct_id_overrides.team_id, 99999)
           GROUP BY person_distinct_id_overrides.distinct_id
           HAVING ifNull(equals(argMax(person_distinct_id_overrides.is_deleted, person_distinct_id_overrides.version), 0), 0) SETTINGS optimize_aggregation_in_order=1) AS events__override ON equals(events.distinct_id, events__override.distinct_id)
        WHERE and(equals(events.team_id, 99999), and(equals(events.event, '$feature_flag_called'), ifNull(equals(replaceRegexpAll(nullIf(nullIf(JSONExtractRaw(events.properties, '$feature_flag'), ''), 'null'), '^"|"$', ''), 'test-experiment'), 0), ifNull(in(replaceRegexpAll(nullIf(nullIf(JSONExtractRaw(events.properties, '$feature_flag_response'), ''), 'null'), '^"|"$', ''), ['control', 'test']), 0), ifNull(in(replaceRegexpAll(nullIf(nullIf(JSONExtractRaw(events.properties, '$feature/test-experiment'), ''), 'null'), '^"|"$', ''), ['control', 'test']), 0)), greaterOrEquals(toTimeZone(events.timestamp, 'UTC'), toDateTime64('explicit_redacted_timestamp.000000', 6, 'UTC')), lessOrEquals(toTimeZone(events.timestamp, 'UTC'), toDateTime64('explicit_redacted_timestamp.000000', 6, 'UTC')))
        GROUP BY entity_id) AS exposure_data
     LEFT JOIN
       (SELECT toTimeZone(events.timestamp, 'UTC') AS timestamp,
               if(not(empty(events__override.distinct_id)), events__override.person_id, events.person_id) AS entity_id,
               exposure_data.variant AS variant,
               events.event AS event,
               1 AS value
        FROM events
        LEFT OUTER JOIN
          (SELECT argMax(person_distinct_id_overrides.person_id, person_distinct_id_overrides.version) AS person_id,
                  person_distinct_id_overrides.distinct_id AS distinct_id
           FROM person_distinct_id_overrides
           WHERE equals(person_distinct_id_overrides.team_id, 99999)
           GROUP BY person_distinct_id_overrides.distinct_id
           HAVING ifNull(equals(argMax(person_distinct_id_overrides.is_deleted, person_distinct_id_overrides.version), 0), 0) SETTINGS optimize_aggregation_in_order=1) AS events__override ON equals(events.distinct_id, events__override.distinct_id)
        INNER JOIN
          (SELECT if(not(empty(events__override.distinct_id)), events__override.person_id, events.person_id) AS entity_id,
                  if(ifNull(greater(count(DISTINCT replaceRegexpAll(nullIf(nullIf(JSONExtractRaw(events.properties, '$feature/test-experiment'), ''), 'null'), '^"|"$', '')), 1), 0), '$multiple', any(replaceRegexpAll(nullIf(nullIf(JSONExtractRaw(events.properties, '$feature/test-experiment'), ''), 'null'), '^"|"$', ''))) AS variant,
                  min(toTimeZone(events.timestamp, 'UTC')) AS first_exposure_time
           FROM events
           LEFT OUTER JOIN
             (SELECT argMax(person_distinct_id_overrides.person_id, person_distinct_id_overrides.version) AS person_id,
                     person_distinct_id_overrides.distinct_id AS distinct_id
              FROM person_distinct_id_overrides
              WHERE equals(person_distinct_id_overrides.team_id, 99999)
              GROUP BY person_distinct_id_overrides.distinct_id
              HAVING ifNull(equals(argMax(person_distinct_id_overrides.is_deleted, person_distinct_id_overrides.version), 0), 0) SETTINGS optimize_aggregation_in_order=1) AS events__override ON equals(events.distinct_id, events__override.distinct_id)
           WHERE and(equals(events.team_id, 99999), and(equals(events.event, '$feature_flag_called'), ifNull(equals(replaceRegexpAll(nullIf(nullIf(JSONExtractRaw(events.properties, '$feature_flag'), ''), 'null'), '^"|"$', ''), 'test-experiment'), 0), ifNull(in(replaceRegexpAll(nullIf(nullIf(JSONExtractRaw(events.properties, '$feature_flag_response'), ''), 'null'), '^"|"$', ''), ['control', 'test']), 0), ifNull(in(replaceRegexpAll(nullIf(nullIf(JSONExtractRaw(events.properties, '$feature/test-experiment'), ''), 'null'), '^"|"$', ''), ['control', 'test']), 0)), greaterOrEquals(toTimeZone(events.timestamp, 'UTC'), toDateTime64('explicit_redacted_timestamp.000000', 6, 'UTC')), lessOrEquals(toTimeZone(events.timestamp, 'UTC'), toDateTime64('explicit_redacted_timestamp.000000', 6, 'UTC')))
           GROUP BY entity_id) AS exposure_data ON equals(if(not(empty(events__override.distinct_id)), events__override.person_id, events.person_id), exposure_data.entity_id)
        WHERE and(equals(events.team_id, 99999), greaterOrEquals(toTimeZone(events.timestamp, 'UTC'), toDateTime64('explicit_redacted_timestamp.000000', 6, 'UTC')), greaterOrEquals(toTimeZone(events.timestamp, 'UTC'), exposure_data.first_exposure_time), lessOrEquals(toTimeZone(events.timestamp, 'UTC'), toDateTime64('explicit_redacted_timestamp.000000', 6, 'UTC')), equals(events.event, '$pageview'))) AS events_after_exposure ON and(equals(toString(exposure_data.entity_id), toString(events_after_exposure.entity_id)), equals(exposure_data.variant, events_after_exposure.variant))
     GROUP BY exposure_data.variant,
              exposure_data.entity_id) AS metrics_per_user
  GROUP BY metrics_per_user.variant
  LIMIT 100 SETTINGS readonly=2,
                     max_execution_time=60,
                     allow_experimental_object_type=1,
                     format_csv_allow_double_quotes=0,
                     max_ast_elements=4000000,
                     max_expanded_ast_elements=4000000,
                     max_bytes_before_external_group_by=0
  '''
# ---
# name: TestExperimentQueryRunner.test_query_runner_with_internal_filters_3_cohort_static
  '''
  
  SELECT count(DISTINCT person_id)
  FROM person_static_cohort
  WHERE team_id = 99999
    AND cohort_id = 99999
  '''
# ---
# name: TestExperimentQueryRunner.test_query_runner_with_internal_filters_3_cohort_static.1
  '''
  SELECT metrics_per_user.variant AS variant,
         count(metrics_per_user.entity_id) AS num_users,
         sum(metrics_per_user.value) AS total_sum,
         sum(power(metrics_per_user.value, 2)) AS total_sum_of_squares
  FROM
    (SELECT exposure_data.variant AS variant,
            exposure_data.entity_id AS entity_id,
            sum(coalesce(events_after_exposure.value, 0)) AS value
     FROM
       (SELECT if(not(empty(events__override.distinct_id)), events__override.person_id, events.person_id) AS entity_id,
               if(ifNull(greater(count(DISTINCT replaceRegexpAll(nullIf(nullIf(JSONExtractRaw(events.properties, '$feature/test-experiment'), ''), 'null'), '^"|"$', '')), 1), 0), '$multiple', any(replaceRegexpAll(nullIf(nullIf(JSONExtractRaw(events.properties, '$feature/test-experiment'), ''), 'null'), '^"|"$', ''))) AS variant,
               min(toTimeZone(events.timestamp, 'UTC')) AS first_exposure_time
        FROM events
        LEFT OUTER JOIN
          (SELECT argMax(person_distinct_id_overrides.person_id, person_distinct_id_overrides.version) AS person_id,
                  person_distinct_id_overrides.distinct_id AS distinct_id
           FROM person_distinct_id_overrides
           WHERE equals(person_distinct_id_overrides.team_id, 99999)
           GROUP BY person_distinct_id_overrides.distinct_id
           HAVING ifNull(equals(argMax(person_distinct_id_overrides.is_deleted, person_distinct_id_overrides.version), 0), 0) SETTINGS optimize_aggregation_in_order=1) AS events__override ON equals(events.distinct_id, events__override.distinct_id)
        WHERE and(equals(events.team_id, 99999), and(equals(events.event, '$feature_flag_called'), ifNull(equals(replaceRegexpAll(nullIf(nullIf(JSONExtractRaw(events.properties, '$feature_flag'), ''), 'null'), '^"|"$', ''), 'test-experiment'), 0), ifNull(in(replaceRegexpAll(nullIf(nullIf(JSONExtractRaw(events.properties, '$feature_flag_response'), ''), 'null'), '^"|"$', ''), ['control', 'test']), 0), ifNull(in(replaceRegexpAll(nullIf(nullIf(JSONExtractRaw(events.properties, '$feature/test-experiment'), ''), 'null'), '^"|"$', ''), ['control', 'test']), 0)), greaterOrEquals(toTimeZone(events.timestamp, 'UTC'), toDateTime64('explicit_redacted_timestamp.000000', 6, 'UTC')), lessOrEquals(toTimeZone(events.timestamp, 'UTC'), toDateTime64('explicit_redacted_timestamp.000000', 6, 'UTC')), ifNull(in(if(not(empty(events__override.distinct_id)), events__override.person_id, events.person_id),
                                                                                                                                                                                                                                                                                                                                                                                                                                                                                                                                                                                                                                                                                                                                                                                                                                    (SELECT person_static_cohort.person_id AS person_id
                                                                                                                                                                                                                                                                                                                                                                                                                                                                                                                                                                                                                                                                                                                                                                                                                                     FROM person_static_cohort
                                                                                                                                                                                                                                                                                                                                                                                                                                                                                                                                                                                                                                                                                                                                                                                                                                     WHERE and(equals(person_static_cohort.team_id, 99999), equals(person_static_cohort.cohort_id, 99999)))), 0))
        GROUP BY entity_id) AS exposure_data
     LEFT JOIN
       (SELECT toTimeZone(events.timestamp, 'UTC') AS timestamp,
               if(not(empty(events__override.distinct_id)), events__override.person_id, events.person_id) AS entity_id,
               exposure_data.variant AS variant,
               events.event AS event,
               1 AS value
        FROM events
        LEFT OUTER JOIN
          (SELECT argMax(person_distinct_id_overrides.person_id, person_distinct_id_overrides.version) AS person_id,
                  person_distinct_id_overrides.distinct_id AS distinct_id
           FROM person_distinct_id_overrides
           WHERE equals(person_distinct_id_overrides.team_id, 99999)
           GROUP BY person_distinct_id_overrides.distinct_id
           HAVING ifNull(equals(argMax(person_distinct_id_overrides.is_deleted, person_distinct_id_overrides.version), 0), 0) SETTINGS optimize_aggregation_in_order=1) AS events__override ON equals(events.distinct_id, events__override.distinct_id)
        INNER JOIN
          (SELECT if(not(empty(events__override.distinct_id)), events__override.person_id, events.person_id) AS entity_id,
                  if(ifNull(greater(count(DISTINCT replaceRegexpAll(nullIf(nullIf(JSONExtractRaw(events.properties, '$feature/test-experiment'), ''), 'null'), '^"|"$', '')), 1), 0), '$multiple', any(replaceRegexpAll(nullIf(nullIf(JSONExtractRaw(events.properties, '$feature/test-experiment'), ''), 'null'), '^"|"$', ''))) AS variant,
                  min(toTimeZone(events.timestamp, 'UTC')) AS first_exposure_time
           FROM events
           LEFT OUTER JOIN
             (SELECT argMax(person_distinct_id_overrides.person_id, person_distinct_id_overrides.version) AS person_id,
                     person_distinct_id_overrides.distinct_id AS distinct_id
              FROM person_distinct_id_overrides
              WHERE equals(person_distinct_id_overrides.team_id, 99999)
              GROUP BY person_distinct_id_overrides.distinct_id
              HAVING ifNull(equals(argMax(person_distinct_id_overrides.is_deleted, person_distinct_id_overrides.version), 0), 0) SETTINGS optimize_aggregation_in_order=1) AS events__override ON equals(events.distinct_id, events__override.distinct_id)
           WHERE and(equals(events.team_id, 99999), and(equals(events.event, '$feature_flag_called'), ifNull(equals(replaceRegexpAll(nullIf(nullIf(JSONExtractRaw(events.properties, '$feature_flag'), ''), 'null'), '^"|"$', ''), 'test-experiment'), 0), ifNull(in(replaceRegexpAll(nullIf(nullIf(JSONExtractRaw(events.properties, '$feature_flag_response'), ''), 'null'), '^"|"$', ''), ['control', 'test']), 0), ifNull(in(replaceRegexpAll(nullIf(nullIf(JSONExtractRaw(events.properties, '$feature/test-experiment'), ''), 'null'), '^"|"$', ''), ['control', 'test']), 0)), greaterOrEquals(toTimeZone(events.timestamp, 'UTC'), toDateTime64('explicit_redacted_timestamp.000000', 6, 'UTC')), lessOrEquals(toTimeZone(events.timestamp, 'UTC'), toDateTime64('explicit_redacted_timestamp.000000', 6, 'UTC')), ifNull(in(if(not(empty(events__override.distinct_id)), events__override.person_id, events.person_id),
                                                                                                                                                                                                                                                                                                                                                                                                                                                                                                                                                                                                                                                                                                                                                                                                                                       (SELECT person_static_cohort.person_id AS person_id
                                                                                                                                                                                                                                                                                                                                                                                                                                                                                                                                                                                                                                                                                                                                                                                                                                        FROM person_static_cohort
                                                                                                                                                                                                                                                                                                                                                                                                                                                                                                                                                                                                                                                                                                                                                                                                                                        WHERE and(equals(person_static_cohort.team_id, 99999), equals(person_static_cohort.cohort_id, 99999)))), 0))
           GROUP BY entity_id) AS exposure_data ON equals(if(not(empty(events__override.distinct_id)), events__override.person_id, events.person_id), exposure_data.entity_id)
        WHERE and(equals(events.team_id, 99999), greaterOrEquals(toTimeZone(events.timestamp, 'UTC'), toDateTime64('explicit_redacted_timestamp.000000', 6, 'UTC')), greaterOrEquals(toTimeZone(events.timestamp, 'UTC'), exposure_data.first_exposure_time), lessOrEquals(toTimeZone(events.timestamp, 'UTC'), toDateTime64('explicit_redacted_timestamp.000000', 6, 'UTC')), equals(events.event, '$pageview'), ifNull(in(if(not(empty(events__override.distinct_id)), events__override.person_id, events.person_id),
                                                                                                                                                                                                                                                                                                                                                                                                                              (SELECT person_static_cohort.person_id AS person_id
                                                                                                                                                                                                                                                                                                                                                                                                                               FROM person_static_cohort
                                                                                                                                                                                                                                                                                                                                                                                                                               WHERE and(equals(person_static_cohort.team_id, 99999), equals(person_static_cohort.cohort_id, 99999)))), 0))) AS events_after_exposure ON and(equals(toString(exposure_data.entity_id), toString(events_after_exposure.entity_id)), equals(exposure_data.variant, events_after_exposure.variant))
     GROUP BY exposure_data.variant,
              exposure_data.entity_id) AS metrics_per_user
  GROUP BY metrics_per_user.variant
  LIMIT 100 SETTINGS readonly=2,
                     max_execution_time=60,
                     allow_experimental_object_type=1,
                     format_csv_allow_double_quotes=0,
                     max_ast_elements=4000000,
                     max_expanded_ast_elements=4000000,
                     max_bytes_before_external_group_by=0
  '''
# ---
# name: TestExperimentQueryRunner.test_query_runner_with_internal_filters_3_cohort_static.2
  '''
  SELECT metrics_per_user.variant AS variant,
         count(metrics_per_user.entity_id) AS num_users,
         sum(metrics_per_user.value) AS total_sum,
         sum(power(metrics_per_user.value, 2)) AS total_sum_of_squares
  FROM
    (SELECT exposure_data.variant AS variant,
            exposure_data.entity_id AS entity_id,
            sum(coalesce(events_after_exposure.value, 0)) AS value
     FROM
       (SELECT if(not(empty(events__override.distinct_id)), events__override.person_id, events.person_id) AS entity_id,
               if(ifNull(greater(count(DISTINCT replaceRegexpAll(nullIf(nullIf(JSONExtractRaw(events.properties, '$feature/test-experiment'), ''), 'null'), '^"|"$', '')), 1), 0), '$multiple', any(replaceRegexpAll(nullIf(nullIf(JSONExtractRaw(events.properties, '$feature/test-experiment'), ''), 'null'), '^"|"$', ''))) AS variant,
               min(toTimeZone(events.timestamp, 'UTC')) AS first_exposure_time
        FROM events
        LEFT OUTER JOIN
          (SELECT argMax(person_distinct_id_overrides.person_id, person_distinct_id_overrides.version) AS person_id,
                  person_distinct_id_overrides.distinct_id AS distinct_id
           FROM person_distinct_id_overrides
           WHERE equals(person_distinct_id_overrides.team_id, 99999)
           GROUP BY person_distinct_id_overrides.distinct_id
           HAVING ifNull(equals(argMax(person_distinct_id_overrides.is_deleted, person_distinct_id_overrides.version), 0), 0) SETTINGS optimize_aggregation_in_order=1) AS events__override ON equals(events.distinct_id, events__override.distinct_id)
        WHERE and(equals(events.team_id, 99999), and(equals(events.event, '$feature_flag_called'), ifNull(equals(replaceRegexpAll(nullIf(nullIf(JSONExtractRaw(events.properties, '$feature_flag'), ''), 'null'), '^"|"$', ''), 'test-experiment'), 0), ifNull(in(replaceRegexpAll(nullIf(nullIf(JSONExtractRaw(events.properties, '$feature_flag_response'), ''), 'null'), '^"|"$', ''), ['control', 'test']), 0), ifNull(in(replaceRegexpAll(nullIf(nullIf(JSONExtractRaw(events.properties, '$feature/test-experiment'), ''), 'null'), '^"|"$', ''), ['control', 'test']), 0)), greaterOrEquals(toTimeZone(events.timestamp, 'UTC'), toDateTime64('explicit_redacted_timestamp.000000', 6, 'UTC')), lessOrEquals(toTimeZone(events.timestamp, 'UTC'), toDateTime64('explicit_redacted_timestamp.000000', 6, 'UTC')))
        GROUP BY entity_id) AS exposure_data
     LEFT JOIN
       (SELECT toTimeZone(events.timestamp, 'UTC') AS timestamp,
               if(not(empty(events__override.distinct_id)), events__override.person_id, events.person_id) AS entity_id,
               exposure_data.variant AS variant,
               events.event AS event,
               1 AS value
        FROM events
        LEFT OUTER JOIN
          (SELECT argMax(person_distinct_id_overrides.person_id, person_distinct_id_overrides.version) AS person_id,
                  person_distinct_id_overrides.distinct_id AS distinct_id
           FROM person_distinct_id_overrides
           WHERE equals(person_distinct_id_overrides.team_id, 99999)
           GROUP BY person_distinct_id_overrides.distinct_id
           HAVING ifNull(equals(argMax(person_distinct_id_overrides.is_deleted, person_distinct_id_overrides.version), 0), 0) SETTINGS optimize_aggregation_in_order=1) AS events__override ON equals(events.distinct_id, events__override.distinct_id)
        INNER JOIN
          (SELECT if(not(empty(events__override.distinct_id)), events__override.person_id, events.person_id) AS entity_id,
                  if(ifNull(greater(count(DISTINCT replaceRegexpAll(nullIf(nullIf(JSONExtractRaw(events.properties, '$feature/test-experiment'), ''), 'null'), '^"|"$', '')), 1), 0), '$multiple', any(replaceRegexpAll(nullIf(nullIf(JSONExtractRaw(events.properties, '$feature/test-experiment'), ''), 'null'), '^"|"$', ''))) AS variant,
                  min(toTimeZone(events.timestamp, 'UTC')) AS first_exposure_time
           FROM events
           LEFT OUTER JOIN
             (SELECT argMax(person_distinct_id_overrides.person_id, person_distinct_id_overrides.version) AS person_id,
                     person_distinct_id_overrides.distinct_id AS distinct_id
              FROM person_distinct_id_overrides
              WHERE equals(person_distinct_id_overrides.team_id, 99999)
              GROUP BY person_distinct_id_overrides.distinct_id
              HAVING ifNull(equals(argMax(person_distinct_id_overrides.is_deleted, person_distinct_id_overrides.version), 0), 0) SETTINGS optimize_aggregation_in_order=1) AS events__override ON equals(events.distinct_id, events__override.distinct_id)
           WHERE and(equals(events.team_id, 99999), and(equals(events.event, '$feature_flag_called'), ifNull(equals(replaceRegexpAll(nullIf(nullIf(JSONExtractRaw(events.properties, '$feature_flag'), ''), 'null'), '^"|"$', ''), 'test-experiment'), 0), ifNull(in(replaceRegexpAll(nullIf(nullIf(JSONExtractRaw(events.properties, '$feature_flag_response'), ''), 'null'), '^"|"$', ''), ['control', 'test']), 0), ifNull(in(replaceRegexpAll(nullIf(nullIf(JSONExtractRaw(events.properties, '$feature/test-experiment'), ''), 'null'), '^"|"$', ''), ['control', 'test']), 0)), greaterOrEquals(toTimeZone(events.timestamp, 'UTC'), toDateTime64('explicit_redacted_timestamp.000000', 6, 'UTC')), lessOrEquals(toTimeZone(events.timestamp, 'UTC'), toDateTime64('explicit_redacted_timestamp.000000', 6, 'UTC')))
           GROUP BY entity_id) AS exposure_data ON equals(if(not(empty(events__override.distinct_id)), events__override.person_id, events.person_id), exposure_data.entity_id)
        WHERE and(equals(events.team_id, 99999), greaterOrEquals(toTimeZone(events.timestamp, 'UTC'), toDateTime64('explicit_redacted_timestamp.000000', 6, 'UTC')), greaterOrEquals(toTimeZone(events.timestamp, 'UTC'), exposure_data.first_exposure_time), lessOrEquals(toTimeZone(events.timestamp, 'UTC'), toDateTime64('explicit_redacted_timestamp.000000', 6, 'UTC')), equals(events.event, '$pageview'))) AS events_after_exposure ON and(equals(toString(exposure_data.entity_id), toString(events_after_exposure.entity_id)), equals(exposure_data.variant, events_after_exposure.variant))
     GROUP BY exposure_data.variant,
              exposure_data.entity_id) AS metrics_per_user
  GROUP BY metrics_per_user.variant
  LIMIT 100 SETTINGS readonly=2,
                     max_execution_time=60,
                     allow_experimental_object_type=1,
                     format_csv_allow_double_quotes=0,
                     max_ast_elements=4000000,
                     max_expanded_ast_elements=4000000,
                     max_bytes_before_external_group_by=0
  '''
# ---
# name: TestExperimentQueryRunner.test_query_runner_with_internal_filters_4_cohort_dynamic
  '''
  
  SELECT count(DISTINCT person_id)
  FROM cohortpeople
  WHERE team_id = 99999
    AND cohort_id = 99999
    AND version = NULL
  '''
# ---
# name: TestExperimentQueryRunner.test_query_runner_with_internal_filters_4_cohort_dynamic.1
  '''
  /* cohort_calculation: */
  SELECT count(DISTINCT person_id)
  FROM cohortpeople
  WHERE team_id = 99999
    AND cohort_id = 99999
    AND version = 0
  '''
# ---
# name: TestExperimentQueryRunner.test_query_runner_with_internal_filters_4_cohort_dynamic.2
  '''
  SELECT metrics_per_user.variant AS variant,
         count(metrics_per_user.entity_id) AS num_users,
         sum(metrics_per_user.value) AS total_sum,
         sum(power(metrics_per_user.value, 2)) AS total_sum_of_squares
  FROM
    (SELECT exposure_data.variant AS variant,
            exposure_data.entity_id AS entity_id,
            sum(coalesce(events_after_exposure.value, 0)) AS value
     FROM
       (SELECT if(not(empty(events__override.distinct_id)), events__override.person_id, events.person_id) AS entity_id,
               if(ifNull(greater(count(DISTINCT replaceRegexpAll(nullIf(nullIf(JSONExtractRaw(events.properties, '$feature/test-experiment'), ''), 'null'), '^"|"$', '')), 1), 0), '$multiple', any(replaceRegexpAll(nullIf(nullIf(JSONExtractRaw(events.properties, '$feature/test-experiment'), ''), 'null'), '^"|"$', ''))) AS variant,
               min(toTimeZone(events.timestamp, 'UTC')) AS first_exposure_time
        FROM events
        LEFT OUTER JOIN
          (SELECT argMax(person_distinct_id_overrides.person_id, person_distinct_id_overrides.version) AS person_id,
                  person_distinct_id_overrides.distinct_id AS distinct_id
           FROM person_distinct_id_overrides
           WHERE equals(person_distinct_id_overrides.team_id, 99999)
           GROUP BY person_distinct_id_overrides.distinct_id
           HAVING ifNull(equals(argMax(person_distinct_id_overrides.is_deleted, person_distinct_id_overrides.version), 0), 0) SETTINGS optimize_aggregation_in_order=1) AS events__override ON equals(events.distinct_id, events__override.distinct_id)
        WHERE and(equals(events.team_id, 99999), and(equals(events.event, '$feature_flag_called'), ifNull(equals(replaceRegexpAll(nullIf(nullIf(JSONExtractRaw(events.properties, '$feature_flag'), ''), 'null'), '^"|"$', ''), 'test-experiment'), 0), ifNull(in(replaceRegexpAll(nullIf(nullIf(JSONExtractRaw(events.properties, '$feature_flag_response'), ''), 'null'), '^"|"$', ''), ['control', 'test']), 0), ifNull(in(replaceRegexpAll(nullIf(nullIf(JSONExtractRaw(events.properties, '$feature/test-experiment'), ''), 'null'), '^"|"$', ''), ['control', 'test']), 0)), greaterOrEquals(toTimeZone(events.timestamp, 'UTC'), toDateTime64('explicit_redacted_timestamp.000000', 6, 'UTC')), lessOrEquals(toTimeZone(events.timestamp, 'UTC'), toDateTime64('explicit_redacted_timestamp.000000', 6, 'UTC')), ifNull(in(if(not(empty(events__override.distinct_id)), events__override.person_id, events.person_id),
                                                                                                                                                                                                                                                                                                                                                                                                                                                                                                                                                                                                                                                                                                                                                                                                                                    (SELECT cohortpeople.person_id AS person_id
                                                                                                                                                                                                                                                                                                                                                                                                                                                                                                                                                                                                                                                                                                                                                                                                                                     FROM cohortpeople
                                                                                                                                                                                                                                                                                                                                                                                                                                                                                                                                                                                                                                                                                                                                                                                                                                     WHERE and(equals(cohortpeople.team_id, 99999), equals(cohortpeople.cohort_id, 99999), equals(cohortpeople.version, 0)))), 0))
        GROUP BY entity_id) AS exposure_data
     LEFT JOIN
       (SELECT toTimeZone(events.timestamp, 'UTC') AS timestamp,
               if(not(empty(events__override.distinct_id)), events__override.person_id, events.person_id) AS entity_id,
               exposure_data.variant AS variant,
               events.event AS event,
               1 AS value
        FROM events
        LEFT OUTER JOIN
          (SELECT argMax(person_distinct_id_overrides.person_id, person_distinct_id_overrides.version) AS person_id,
                  person_distinct_id_overrides.distinct_id AS distinct_id
           FROM person_distinct_id_overrides
           WHERE equals(person_distinct_id_overrides.team_id, 99999)
           GROUP BY person_distinct_id_overrides.distinct_id
           HAVING ifNull(equals(argMax(person_distinct_id_overrides.is_deleted, person_distinct_id_overrides.version), 0), 0) SETTINGS optimize_aggregation_in_order=1) AS events__override ON equals(events.distinct_id, events__override.distinct_id)
        INNER JOIN
          (SELECT if(not(empty(events__override.distinct_id)), events__override.person_id, events.person_id) AS entity_id,
                  if(ifNull(greater(count(DISTINCT replaceRegexpAll(nullIf(nullIf(JSONExtractRaw(events.properties, '$feature/test-experiment'), ''), 'null'), '^"|"$', '')), 1), 0), '$multiple', any(replaceRegexpAll(nullIf(nullIf(JSONExtractRaw(events.properties, '$feature/test-experiment'), ''), 'null'), '^"|"$', ''))) AS variant,
                  min(toTimeZone(events.timestamp, 'UTC')) AS first_exposure_time
           FROM events
           LEFT OUTER JOIN
             (SELECT argMax(person_distinct_id_overrides.person_id, person_distinct_id_overrides.version) AS person_id,
                     person_distinct_id_overrides.distinct_id AS distinct_id
              FROM person_distinct_id_overrides
              WHERE equals(person_distinct_id_overrides.team_id, 99999)
              GROUP BY person_distinct_id_overrides.distinct_id
              HAVING ifNull(equals(argMax(person_distinct_id_overrides.is_deleted, person_distinct_id_overrides.version), 0), 0) SETTINGS optimize_aggregation_in_order=1) AS events__override ON equals(events.distinct_id, events__override.distinct_id)
           WHERE and(equals(events.team_id, 99999), and(equals(events.event, '$feature_flag_called'), ifNull(equals(replaceRegexpAll(nullIf(nullIf(JSONExtractRaw(events.properties, '$feature_flag'), ''), 'null'), '^"|"$', ''), 'test-experiment'), 0), ifNull(in(replaceRegexpAll(nullIf(nullIf(JSONExtractRaw(events.properties, '$feature_flag_response'), ''), 'null'), '^"|"$', ''), ['control', 'test']), 0), ifNull(in(replaceRegexpAll(nullIf(nullIf(JSONExtractRaw(events.properties, '$feature/test-experiment'), ''), 'null'), '^"|"$', ''), ['control', 'test']), 0)), greaterOrEquals(toTimeZone(events.timestamp, 'UTC'), toDateTime64('explicit_redacted_timestamp.000000', 6, 'UTC')), lessOrEquals(toTimeZone(events.timestamp, 'UTC'), toDateTime64('explicit_redacted_timestamp.000000', 6, 'UTC')), ifNull(in(if(not(empty(events__override.distinct_id)), events__override.person_id, events.person_id),
                                                                                                                                                                                                                                                                                                                                                                                                                                                                                                                                                                                                                                                                                                                                                                                                                                       (SELECT cohortpeople.person_id AS person_id
                                                                                                                                                                                                                                                                                                                                                                                                                                                                                                                                                                                                                                                                                                                                                                                                                                        FROM cohortpeople
                                                                                                                                                                                                                                                                                                                                                                                                                                                                                                                                                                                                                                                                                                                                                                                                                                        WHERE and(equals(cohortpeople.team_id, 99999), equals(cohortpeople.cohort_id, 99999), equals(cohortpeople.version, 0)))), 0))
           GROUP BY entity_id) AS exposure_data ON equals(if(not(empty(events__override.distinct_id)), events__override.person_id, events.person_id), exposure_data.entity_id)
        WHERE and(equals(events.team_id, 99999), greaterOrEquals(toTimeZone(events.timestamp, 'UTC'), toDateTime64('explicit_redacted_timestamp.000000', 6, 'UTC')), greaterOrEquals(toTimeZone(events.timestamp, 'UTC'), exposure_data.first_exposure_time), lessOrEquals(toTimeZone(events.timestamp, 'UTC'), toDateTime64('explicit_redacted_timestamp.000000', 6, 'UTC')), equals(events.event, '$pageview'), ifNull(in(if(not(empty(events__override.distinct_id)), events__override.person_id, events.person_id),
                                                                                                                                                                                                                                                                                                                                                                                                                              (SELECT cohortpeople.person_id AS person_id
                                                                                                                                                                                                                                                                                                                                                                                                                               FROM cohortpeople
                                                                                                                                                                                                                                                                                                                                                                                                                               WHERE and(equals(cohortpeople.team_id, 99999), equals(cohortpeople.cohort_id, 99999), equals(cohortpeople.version, 0)))), 0))) AS events_after_exposure ON and(equals(toString(exposure_data.entity_id), toString(events_after_exposure.entity_id)), equals(exposure_data.variant, events_after_exposure.variant))
     GROUP BY exposure_data.variant,
              exposure_data.entity_id) AS metrics_per_user
  GROUP BY metrics_per_user.variant
  LIMIT 100 SETTINGS readonly=2,
                     max_execution_time=60,
                     allow_experimental_object_type=1,
                     format_csv_allow_double_quotes=0,
                     max_ast_elements=4000000,
                     max_expanded_ast_elements=4000000,
                     max_bytes_before_external_group_by=0
  '''
# ---
# name: TestExperimentQueryRunner.test_query_runner_with_internal_filters_4_cohort_dynamic.3
  '''
  SELECT metrics_per_user.variant AS variant,
         count(metrics_per_user.entity_id) AS num_users,
         sum(metrics_per_user.value) AS total_sum,
         sum(power(metrics_per_user.value, 2)) AS total_sum_of_squares
  FROM
    (SELECT exposure_data.variant AS variant,
            exposure_data.entity_id AS entity_id,
            sum(coalesce(events_after_exposure.value, 0)) AS value
     FROM
       (SELECT if(not(empty(events__override.distinct_id)), events__override.person_id, events.person_id) AS entity_id,
               if(ifNull(greater(count(DISTINCT replaceRegexpAll(nullIf(nullIf(JSONExtractRaw(events.properties, '$feature/test-experiment'), ''), 'null'), '^"|"$', '')), 1), 0), '$multiple', any(replaceRegexpAll(nullIf(nullIf(JSONExtractRaw(events.properties, '$feature/test-experiment'), ''), 'null'), '^"|"$', ''))) AS variant,
               min(toTimeZone(events.timestamp, 'UTC')) AS first_exposure_time
        FROM events
        LEFT OUTER JOIN
          (SELECT argMax(person_distinct_id_overrides.person_id, person_distinct_id_overrides.version) AS person_id,
                  person_distinct_id_overrides.distinct_id AS distinct_id
           FROM person_distinct_id_overrides
           WHERE equals(person_distinct_id_overrides.team_id, 99999)
           GROUP BY person_distinct_id_overrides.distinct_id
           HAVING ifNull(equals(argMax(person_distinct_id_overrides.is_deleted, person_distinct_id_overrides.version), 0), 0) SETTINGS optimize_aggregation_in_order=1) AS events__override ON equals(events.distinct_id, events__override.distinct_id)
        WHERE and(equals(events.team_id, 99999), and(equals(events.event, '$feature_flag_called'), ifNull(equals(replaceRegexpAll(nullIf(nullIf(JSONExtractRaw(events.properties, '$feature_flag'), ''), 'null'), '^"|"$', ''), 'test-experiment'), 0), ifNull(in(replaceRegexpAll(nullIf(nullIf(JSONExtractRaw(events.properties, '$feature_flag_response'), ''), 'null'), '^"|"$', ''), ['control', 'test']), 0), ifNull(in(replaceRegexpAll(nullIf(nullIf(JSONExtractRaw(events.properties, '$feature/test-experiment'), ''), 'null'), '^"|"$', ''), ['control', 'test']), 0)), greaterOrEquals(toTimeZone(events.timestamp, 'UTC'), toDateTime64('explicit_redacted_timestamp.000000', 6, 'UTC')), lessOrEquals(toTimeZone(events.timestamp, 'UTC'), toDateTime64('explicit_redacted_timestamp.000000', 6, 'UTC')))
        GROUP BY entity_id) AS exposure_data
     LEFT JOIN
       (SELECT toTimeZone(events.timestamp, 'UTC') AS timestamp,
               if(not(empty(events__override.distinct_id)), events__override.person_id, events.person_id) AS entity_id,
               exposure_data.variant AS variant,
               events.event AS event,
               1 AS value
        FROM events
        LEFT OUTER JOIN
          (SELECT argMax(person_distinct_id_overrides.person_id, person_distinct_id_overrides.version) AS person_id,
                  person_distinct_id_overrides.distinct_id AS distinct_id
           FROM person_distinct_id_overrides
           WHERE equals(person_distinct_id_overrides.team_id, 99999)
           GROUP BY person_distinct_id_overrides.distinct_id
           HAVING ifNull(equals(argMax(person_distinct_id_overrides.is_deleted, person_distinct_id_overrides.version), 0), 0) SETTINGS optimize_aggregation_in_order=1) AS events__override ON equals(events.distinct_id, events__override.distinct_id)
        INNER JOIN
          (SELECT if(not(empty(events__override.distinct_id)), events__override.person_id, events.person_id) AS entity_id,
                  if(ifNull(greater(count(DISTINCT replaceRegexpAll(nullIf(nullIf(JSONExtractRaw(events.properties, '$feature/test-experiment'), ''), 'null'), '^"|"$', '')), 1), 0), '$multiple', any(replaceRegexpAll(nullIf(nullIf(JSONExtractRaw(events.properties, '$feature/test-experiment'), ''), 'null'), '^"|"$', ''))) AS variant,
                  min(toTimeZone(events.timestamp, 'UTC')) AS first_exposure_time
           FROM events
           LEFT OUTER JOIN
             (SELECT argMax(person_distinct_id_overrides.person_id, person_distinct_id_overrides.version) AS person_id,
                     person_distinct_id_overrides.distinct_id AS distinct_id
              FROM person_distinct_id_overrides
              WHERE equals(person_distinct_id_overrides.team_id, 99999)
              GROUP BY person_distinct_id_overrides.distinct_id
              HAVING ifNull(equals(argMax(person_distinct_id_overrides.is_deleted, person_distinct_id_overrides.version), 0), 0) SETTINGS optimize_aggregation_in_order=1) AS events__override ON equals(events.distinct_id, events__override.distinct_id)
           WHERE and(equals(events.team_id, 99999), and(equals(events.event, '$feature_flag_called'), ifNull(equals(replaceRegexpAll(nullIf(nullIf(JSONExtractRaw(events.properties, '$feature_flag'), ''), 'null'), '^"|"$', ''), 'test-experiment'), 0), ifNull(in(replaceRegexpAll(nullIf(nullIf(JSONExtractRaw(events.properties, '$feature_flag_response'), ''), 'null'), '^"|"$', ''), ['control', 'test']), 0), ifNull(in(replaceRegexpAll(nullIf(nullIf(JSONExtractRaw(events.properties, '$feature/test-experiment'), ''), 'null'), '^"|"$', ''), ['control', 'test']), 0)), greaterOrEquals(toTimeZone(events.timestamp, 'UTC'), toDateTime64('explicit_redacted_timestamp.000000', 6, 'UTC')), lessOrEquals(toTimeZone(events.timestamp, 'UTC'), toDateTime64('explicit_redacted_timestamp.000000', 6, 'UTC')))
           GROUP BY entity_id) AS exposure_data ON equals(if(not(empty(events__override.distinct_id)), events__override.person_id, events.person_id), exposure_data.entity_id)
        WHERE and(equals(events.team_id, 99999), greaterOrEquals(toTimeZone(events.timestamp, 'UTC'), toDateTime64('explicit_redacted_timestamp.000000', 6, 'UTC')), greaterOrEquals(toTimeZone(events.timestamp, 'UTC'), exposure_data.first_exposure_time), lessOrEquals(toTimeZone(events.timestamp, 'UTC'), toDateTime64('explicit_redacted_timestamp.000000', 6, 'UTC')), equals(events.event, '$pageview'))) AS events_after_exposure ON and(equals(toString(exposure_data.entity_id), toString(events_after_exposure.entity_id)), equals(exposure_data.variant, events_after_exposure.variant))
     GROUP BY exposure_data.variant,
              exposure_data.entity_id) AS metrics_per_user
  GROUP BY metrics_per_user.variant
  LIMIT 100 SETTINGS readonly=2,
                     max_execution_time=60,
                     allow_experimental_object_type=1,
                     format_csv_allow_double_quotes=0,
                     max_ast_elements=4000000,
                     max_expanded_ast_elements=4000000,
                     max_bytes_before_external_group_by=0
  '''
# ---
# name: TestExperimentQueryRunner.test_query_runner_with_internal_filters_5_group
  '''
  SELECT metrics_per_user.variant AS variant,
         count(metrics_per_user.entity_id) AS num_users,
         sum(metrics_per_user.value) AS total_sum,
         sum(power(metrics_per_user.value, 2)) AS total_sum_of_squares
  FROM
    (SELECT exposure_data.variant AS variant,
            exposure_data.entity_id AS entity_id,
            sum(coalesce(events_after_exposure.value, 0)) AS value
     FROM
       (SELECT if(not(empty(events__override.distinct_id)), events__override.person_id, events.person_id) AS entity_id,
               if(ifNull(greater(count(DISTINCT replaceRegexpAll(nullIf(nullIf(JSONExtractRaw(events.properties, '$feature/test-experiment'), ''), 'null'), '^"|"$', '')), 1), 0), '$multiple', any(replaceRegexpAll(nullIf(nullIf(JSONExtractRaw(events.properties, '$feature/test-experiment'), ''), 'null'), '^"|"$', ''))) AS variant,
               min(toTimeZone(events.timestamp, 'UTC')) AS first_exposure_time
        FROM events
        LEFT OUTER JOIN
          (SELECT argMax(person_distinct_id_overrides.person_id, person_distinct_id_overrides.version) AS person_id,
                  person_distinct_id_overrides.distinct_id AS distinct_id
           FROM person_distinct_id_overrides
           WHERE equals(person_distinct_id_overrides.team_id, 99999)
           GROUP BY person_distinct_id_overrides.distinct_id
           HAVING ifNull(equals(argMax(person_distinct_id_overrides.is_deleted, person_distinct_id_overrides.version), 0), 0) SETTINGS optimize_aggregation_in_order=1) AS events__override ON equals(events.distinct_id, events__override.distinct_id)
        LEFT JOIN
          (SELECT argMax(replaceRegexpAll(nullIf(nullIf(JSONExtractRaw(groups.group_properties, 'name'), ''), 'null'), '^"|"$', ''), toTimeZone(groups._timestamp, 'UTC')) AS properties___name,
                  groups.group_type_index AS index,
                  groups.group_key AS key
           FROM groups
           WHERE and(equals(groups.team_id, 99999), equals(index, 0))
           GROUP BY groups.group_type_index,
                    groups.group_key) AS events__group_0 ON equals(events.`$group_0`, events__group_0.key)
        WHERE and(equals(events.team_id, 99999), and(equals(events.event, '$feature_flag_called'), ifNull(equals(replaceRegexpAll(nullIf(nullIf(JSONExtractRaw(events.properties, '$feature_flag'), ''), 'null'), '^"|"$', ''), 'test-experiment'), 0), ifNull(in(replaceRegexpAll(nullIf(nullIf(JSONExtractRaw(events.properties, '$feature_flag_response'), ''), 'null'), '^"|"$', ''), ['control', 'test']), 0), ifNull(in(replaceRegexpAll(nullIf(nullIf(JSONExtractRaw(events.properties, '$feature/test-experiment'), ''), 'null'), '^"|"$', ''), ['control', 'test']), 0)), greaterOrEquals(toTimeZone(events.timestamp, 'UTC'), toDateTime64('explicit_redacted_timestamp.000000', 6, 'UTC')), lessOrEquals(toTimeZone(events.timestamp, 'UTC'), toDateTime64('explicit_redacted_timestamp.000000', 6, 'UTC')), ifNull(equals(events__group_0.properties___name, 'Test Group'), 0))
        GROUP BY entity_id) AS exposure_data
     LEFT JOIN
       (SELECT toTimeZone(events.timestamp, 'UTC') AS timestamp,
               if(not(empty(events__override.distinct_id)), events__override.person_id, events.person_id) AS entity_id,
               exposure_data.variant AS variant,
               events.event AS event,
               1 AS value
        FROM events
        LEFT OUTER JOIN
          (SELECT argMax(person_distinct_id_overrides.person_id, person_distinct_id_overrides.version) AS person_id,
                  person_distinct_id_overrides.distinct_id AS distinct_id
           FROM person_distinct_id_overrides
           WHERE equals(person_distinct_id_overrides.team_id, 99999)
           GROUP BY person_distinct_id_overrides.distinct_id
           HAVING ifNull(equals(argMax(person_distinct_id_overrides.is_deleted, person_distinct_id_overrides.version), 0), 0) SETTINGS optimize_aggregation_in_order=1) AS events__override ON equals(events.distinct_id, events__override.distinct_id)
        LEFT JOIN
          (SELECT argMax(replaceRegexpAll(nullIf(nullIf(JSONExtractRaw(groups.group_properties, 'name'), ''), 'null'), '^"|"$', ''), toTimeZone(groups._timestamp, 'UTC')) AS properties___name,
                  groups.group_type_index AS index,
                  groups.group_key AS key
           FROM groups
           WHERE and(equals(groups.team_id, 99999), equals(index, 0))
           GROUP BY groups.group_type_index,
                    groups.group_key) AS events__group_0 ON equals(events.`$group_0`, events__group_0.key)
        INNER JOIN
          (SELECT if(not(empty(events__override.distinct_id)), events__override.person_id, events.person_id) AS entity_id,
                  if(ifNull(greater(count(DISTINCT replaceRegexpAll(nullIf(nullIf(JSONExtractRaw(events.properties, '$feature/test-experiment'), ''), 'null'), '^"|"$', '')), 1), 0), '$multiple', any(replaceRegexpAll(nullIf(nullIf(JSONExtractRaw(events.properties, '$feature/test-experiment'), ''), 'null'), '^"|"$', ''))) AS variant,
                  min(toTimeZone(events.timestamp, 'UTC')) AS first_exposure_time
           FROM events
           LEFT OUTER JOIN
             (SELECT argMax(person_distinct_id_overrides.person_id, person_distinct_id_overrides.version) AS person_id,
                     person_distinct_id_overrides.distinct_id AS distinct_id
              FROM person_distinct_id_overrides
              WHERE equals(person_distinct_id_overrides.team_id, 99999)
              GROUP BY person_distinct_id_overrides.distinct_id
              HAVING ifNull(equals(argMax(person_distinct_id_overrides.is_deleted, person_distinct_id_overrides.version), 0), 0) SETTINGS optimize_aggregation_in_order=1) AS events__override ON equals(events.distinct_id, events__override.distinct_id)
           LEFT JOIN
             (SELECT argMax(replaceRegexpAll(nullIf(nullIf(JSONExtractRaw(groups.group_properties, 'name'), ''), 'null'), '^"|"$', ''), toTimeZone(groups._timestamp, 'UTC')) AS properties___name,
                     groups.group_type_index AS index,
                     groups.group_key AS key
              FROM groups
              WHERE and(equals(groups.team_id, 99999), equals(index, 0))
              GROUP BY groups.group_type_index,
                       groups.group_key) AS events__group_0 ON equals(events.`$group_0`, events__group_0.key)
           WHERE and(equals(events.team_id, 99999), and(equals(events.event, '$feature_flag_called'), ifNull(equals(replaceRegexpAll(nullIf(nullIf(JSONExtractRaw(events.properties, '$feature_flag'), ''), 'null'), '^"|"$', ''), 'test-experiment'), 0), ifNull(in(replaceRegexpAll(nullIf(nullIf(JSONExtractRaw(events.properties, '$feature_flag_response'), ''), 'null'), '^"|"$', ''), ['control', 'test']), 0), ifNull(in(replaceRegexpAll(nullIf(nullIf(JSONExtractRaw(events.properties, '$feature/test-experiment'), ''), 'null'), '^"|"$', ''), ['control', 'test']), 0)), greaterOrEquals(toTimeZone(events.timestamp, 'UTC'), toDateTime64('explicit_redacted_timestamp.000000', 6, 'UTC')), lessOrEquals(toTimeZone(events.timestamp, 'UTC'), toDateTime64('explicit_redacted_timestamp.000000', 6, 'UTC')), ifNull(equals(events__group_0.properties___name, 'Test Group'), 0))
           GROUP BY entity_id) AS exposure_data ON equals(if(not(empty(events__override.distinct_id)), events__override.person_id, events.person_id), exposure_data.entity_id)
        WHERE and(equals(events.team_id, 99999), greaterOrEquals(toTimeZone(events.timestamp, 'UTC'), toDateTime64('explicit_redacted_timestamp.000000', 6, 'UTC')), greaterOrEquals(toTimeZone(events.timestamp, 'UTC'), exposure_data.first_exposure_time), lessOrEquals(toTimeZone(events.timestamp, 'UTC'), toDateTime64('explicit_redacted_timestamp.000000', 6, 'UTC')), equals(events.event, '$pageview'), ifNull(equals(events__group_0.properties___name, 'Test Group'), 0))) AS events_after_exposure ON and(equals(toString(exposure_data.entity_id), toString(events_after_exposure.entity_id)), equals(exposure_data.variant, events_after_exposure.variant))
     GROUP BY exposure_data.variant,
              exposure_data.entity_id) AS metrics_per_user
  GROUP BY metrics_per_user.variant
  LIMIT 100 SETTINGS readonly=2,
                     max_execution_time=60,
                     allow_experimental_object_type=1,
                     format_csv_allow_double_quotes=0,
                     max_ast_elements=4000000,
                     max_expanded_ast_elements=4000000,
                     max_bytes_before_external_group_by=0
  '''
# ---
# name: TestExperimentQueryRunner.test_query_runner_with_internal_filters_5_group.1
  '''
  SELECT metrics_per_user.variant AS variant,
         count(metrics_per_user.entity_id) AS num_users,
         sum(metrics_per_user.value) AS total_sum,
         sum(power(metrics_per_user.value, 2)) AS total_sum_of_squares
  FROM
    (SELECT exposure_data.variant AS variant,
            exposure_data.entity_id AS entity_id,
            sum(coalesce(events_after_exposure.value, 0)) AS value
     FROM
       (SELECT if(not(empty(events__override.distinct_id)), events__override.person_id, events.person_id) AS entity_id,
               if(ifNull(greater(count(DISTINCT replaceRegexpAll(nullIf(nullIf(JSONExtractRaw(events.properties, '$feature/test-experiment'), ''), 'null'), '^"|"$', '')), 1), 0), '$multiple', any(replaceRegexpAll(nullIf(nullIf(JSONExtractRaw(events.properties, '$feature/test-experiment'), ''), 'null'), '^"|"$', ''))) AS variant,
               min(toTimeZone(events.timestamp, 'UTC')) AS first_exposure_time
        FROM events
        LEFT OUTER JOIN
          (SELECT argMax(person_distinct_id_overrides.person_id, person_distinct_id_overrides.version) AS person_id,
                  person_distinct_id_overrides.distinct_id AS distinct_id
           FROM person_distinct_id_overrides
           WHERE equals(person_distinct_id_overrides.team_id, 99999)
           GROUP BY person_distinct_id_overrides.distinct_id
           HAVING ifNull(equals(argMax(person_distinct_id_overrides.is_deleted, person_distinct_id_overrides.version), 0), 0) SETTINGS optimize_aggregation_in_order=1) AS events__override ON equals(events.distinct_id, events__override.distinct_id)
        WHERE and(equals(events.team_id, 99999), and(equals(events.event, '$feature_flag_called'), ifNull(equals(replaceRegexpAll(nullIf(nullIf(JSONExtractRaw(events.properties, '$feature_flag'), ''), 'null'), '^"|"$', ''), 'test-experiment'), 0), ifNull(in(replaceRegexpAll(nullIf(nullIf(JSONExtractRaw(events.properties, '$feature_flag_response'), ''), 'null'), '^"|"$', ''), ['control', 'test']), 0), ifNull(in(replaceRegexpAll(nullIf(nullIf(JSONExtractRaw(events.properties, '$feature/test-experiment'), ''), 'null'), '^"|"$', ''), ['control', 'test']), 0)), greaterOrEquals(toTimeZone(events.timestamp, 'UTC'), toDateTime64('explicit_redacted_timestamp.000000', 6, 'UTC')), lessOrEquals(toTimeZone(events.timestamp, 'UTC'), toDateTime64('explicit_redacted_timestamp.000000', 6, 'UTC')))
        GROUP BY entity_id) AS exposure_data
     LEFT JOIN
       (SELECT toTimeZone(events.timestamp, 'UTC') AS timestamp,
               if(not(empty(events__override.distinct_id)), events__override.person_id, events.person_id) AS entity_id,
               exposure_data.variant AS variant,
               events.event AS event,
               1 AS value
        FROM events
        LEFT OUTER JOIN
          (SELECT argMax(person_distinct_id_overrides.person_id, person_distinct_id_overrides.version) AS person_id,
                  person_distinct_id_overrides.distinct_id AS distinct_id
           FROM person_distinct_id_overrides
           WHERE equals(person_distinct_id_overrides.team_id, 99999)
           GROUP BY person_distinct_id_overrides.distinct_id
           HAVING ifNull(equals(argMax(person_distinct_id_overrides.is_deleted, person_distinct_id_overrides.version), 0), 0) SETTINGS optimize_aggregation_in_order=1) AS events__override ON equals(events.distinct_id, events__override.distinct_id)
        INNER JOIN
          (SELECT if(not(empty(events__override.distinct_id)), events__override.person_id, events.person_id) AS entity_id,
                  if(ifNull(greater(count(DISTINCT replaceRegexpAll(nullIf(nullIf(JSONExtractRaw(events.properties, '$feature/test-experiment'), ''), 'null'), '^"|"$', '')), 1), 0), '$multiple', any(replaceRegexpAll(nullIf(nullIf(JSONExtractRaw(events.properties, '$feature/test-experiment'), ''), 'null'), '^"|"$', ''))) AS variant,
                  min(toTimeZone(events.timestamp, 'UTC')) AS first_exposure_time
           FROM events
           LEFT OUTER JOIN
             (SELECT argMax(person_distinct_id_overrides.person_id, person_distinct_id_overrides.version) AS person_id,
                     person_distinct_id_overrides.distinct_id AS distinct_id
              FROM person_distinct_id_overrides
              WHERE equals(person_distinct_id_overrides.team_id, 99999)
              GROUP BY person_distinct_id_overrides.distinct_id
              HAVING ifNull(equals(argMax(person_distinct_id_overrides.is_deleted, person_distinct_id_overrides.version), 0), 0) SETTINGS optimize_aggregation_in_order=1) AS events__override ON equals(events.distinct_id, events__override.distinct_id)
           WHERE and(equals(events.team_id, 99999), and(equals(events.event, '$feature_flag_called'), ifNull(equals(replaceRegexpAll(nullIf(nullIf(JSONExtractRaw(events.properties, '$feature_flag'), ''), 'null'), '^"|"$', ''), 'test-experiment'), 0), ifNull(in(replaceRegexpAll(nullIf(nullIf(JSONExtractRaw(events.properties, '$feature_flag_response'), ''), 'null'), '^"|"$', ''), ['control', 'test']), 0), ifNull(in(replaceRegexpAll(nullIf(nullIf(JSONExtractRaw(events.properties, '$feature/test-experiment'), ''), 'null'), '^"|"$', ''), ['control', 'test']), 0)), greaterOrEquals(toTimeZone(events.timestamp, 'UTC'), toDateTime64('explicit_redacted_timestamp.000000', 6, 'UTC')), lessOrEquals(toTimeZone(events.timestamp, 'UTC'), toDateTime64('explicit_redacted_timestamp.000000', 6, 'UTC')))
           GROUP BY entity_id) AS exposure_data ON equals(if(not(empty(events__override.distinct_id)), events__override.person_id, events.person_id), exposure_data.entity_id)
        WHERE and(equals(events.team_id, 99999), greaterOrEquals(toTimeZone(events.timestamp, 'UTC'), toDateTime64('explicit_redacted_timestamp.000000', 6, 'UTC')), greaterOrEquals(toTimeZone(events.timestamp, 'UTC'), exposure_data.first_exposure_time), lessOrEquals(toTimeZone(events.timestamp, 'UTC'), toDateTime64('explicit_redacted_timestamp.000000', 6, 'UTC')), equals(events.event, '$pageview'))) AS events_after_exposure ON and(equals(toString(exposure_data.entity_id), toString(events_after_exposure.entity_id)), equals(exposure_data.variant, events_after_exposure.variant))
     GROUP BY exposure_data.variant,
              exposure_data.entity_id) AS metrics_per_user
  GROUP BY metrics_per_user.variant
  LIMIT 100 SETTINGS readonly=2,
                     max_execution_time=60,
                     allow_experimental_object_type=1,
                     format_csv_allow_double_quotes=0,
                     max_ast_elements=4000000,
                     max_expanded_ast_elements=4000000,
                     max_bytes_before_external_group_by=0
  '''
# ---
# name: TestExperimentQueryRunner.test_query_runner_with_internal_filters_6_element
  '''
  SELECT metrics_per_user.variant AS variant,
         count(metrics_per_user.entity_id) AS num_users,
         sum(metrics_per_user.value) AS total_sum,
         sum(power(metrics_per_user.value, 2)) AS total_sum_of_squares
  FROM
    (SELECT exposure_data.variant AS variant,
            exposure_data.entity_id AS entity_id,
            sum(coalesce(events_after_exposure.value, 0)) AS value
     FROM
       (SELECT if(not(empty(events__override.distinct_id)), events__override.person_id, events.person_id) AS entity_id,
               if(ifNull(greater(count(DISTINCT replaceRegexpAll(nullIf(nullIf(JSONExtractRaw(events.properties, '$feature/test-experiment'), ''), 'null'), '^"|"$', '')), 1), 0), '$multiple', any(replaceRegexpAll(nullIf(nullIf(JSONExtractRaw(events.properties, '$feature/test-experiment'), ''), 'null'), '^"|"$', ''))) AS variant,
               min(toTimeZone(events.timestamp, 'UTC')) AS first_exposure_time
        FROM events
        LEFT OUTER JOIN
          (SELECT argMax(person_distinct_id_overrides.person_id, person_distinct_id_overrides.version) AS person_id,
                  person_distinct_id_overrides.distinct_id AS distinct_id
           FROM person_distinct_id_overrides
           WHERE equals(person_distinct_id_overrides.team_id, 99999)
           GROUP BY person_distinct_id_overrides.distinct_id
           HAVING ifNull(equals(argMax(person_distinct_id_overrides.is_deleted, person_distinct_id_overrides.version), 0), 0) SETTINGS optimize_aggregation_in_order=1) AS events__override ON equals(events.distinct_id, events__override.distinct_id)
        WHERE and(equals(events.team_id, 99999), and(equals(events.event, '$feature_flag_called'), ifNull(equals(replaceRegexpAll(nullIf(nullIf(JSONExtractRaw(events.properties, '$feature_flag'), ''), 'null'), '^"|"$', ''), 'test-experiment'), 0), ifNull(in(replaceRegexpAll(nullIf(nullIf(JSONExtractRaw(events.properties, '$feature_flag_response'), ''), 'null'), '^"|"$', ''), ['control', 'test']), 0), ifNull(in(replaceRegexpAll(nullIf(nullIf(JSONExtractRaw(events.properties, '$feature/test-experiment'), ''), 'null'), '^"|"$', ''), ['control', 'test']), 0)), greaterOrEquals(toTimeZone(events.timestamp, 'UTC'), toDateTime64('explicit_redacted_timestamp.000000', 6, 'UTC')), lessOrEquals(toTimeZone(events.timestamp, 'UTC'), toDateTime64('explicit_redacted_timestamp.000000', 6, 'UTC')), match(events.elements_chain, '(^|;)button(\\.|$|;|:)'))
        GROUP BY entity_id) AS exposure_data
     LEFT JOIN
       (SELECT toTimeZone(events.timestamp, 'UTC') AS timestamp,
               if(not(empty(events__override.distinct_id)), events__override.person_id, events.person_id) AS entity_id,
               exposure_data.variant AS variant,
               events.event AS event,
               1 AS value
        FROM events
        LEFT OUTER JOIN
          (SELECT argMax(person_distinct_id_overrides.person_id, person_distinct_id_overrides.version) AS person_id,
                  person_distinct_id_overrides.distinct_id AS distinct_id
           FROM person_distinct_id_overrides
           WHERE equals(person_distinct_id_overrides.team_id, 99999)
           GROUP BY person_distinct_id_overrides.distinct_id
           HAVING ifNull(equals(argMax(person_distinct_id_overrides.is_deleted, person_distinct_id_overrides.version), 0), 0) SETTINGS optimize_aggregation_in_order=1) AS events__override ON equals(events.distinct_id, events__override.distinct_id)
        INNER JOIN
          (SELECT if(not(empty(events__override.distinct_id)), events__override.person_id, events.person_id) AS entity_id,
                  if(ifNull(greater(count(DISTINCT replaceRegexpAll(nullIf(nullIf(JSONExtractRaw(events.properties, '$feature/test-experiment'), ''), 'null'), '^"|"$', '')), 1), 0), '$multiple', any(replaceRegexpAll(nullIf(nullIf(JSONExtractRaw(events.properties, '$feature/test-experiment'), ''), 'null'), '^"|"$', ''))) AS variant,
                  min(toTimeZone(events.timestamp, 'UTC')) AS first_exposure_time
           FROM events
           LEFT OUTER JOIN
             (SELECT argMax(person_distinct_id_overrides.person_id, person_distinct_id_overrides.version) AS person_id,
                     person_distinct_id_overrides.distinct_id AS distinct_id
              FROM person_distinct_id_overrides
              WHERE equals(person_distinct_id_overrides.team_id, 99999)
              GROUP BY person_distinct_id_overrides.distinct_id
              HAVING ifNull(equals(argMax(person_distinct_id_overrides.is_deleted, person_distinct_id_overrides.version), 0), 0) SETTINGS optimize_aggregation_in_order=1) AS events__override ON equals(events.distinct_id, events__override.distinct_id)
           WHERE and(equals(events.team_id, 99999), and(equals(events.event, '$feature_flag_called'), ifNull(equals(replaceRegexpAll(nullIf(nullIf(JSONExtractRaw(events.properties, '$feature_flag'), ''), 'null'), '^"|"$', ''), 'test-experiment'), 0), ifNull(in(replaceRegexpAll(nullIf(nullIf(JSONExtractRaw(events.properties, '$feature_flag_response'), ''), 'null'), '^"|"$', ''), ['control', 'test']), 0), ifNull(in(replaceRegexpAll(nullIf(nullIf(JSONExtractRaw(events.properties, '$feature/test-experiment'), ''), 'null'), '^"|"$', ''), ['control', 'test']), 0)), greaterOrEquals(toTimeZone(events.timestamp, 'UTC'), toDateTime64('explicit_redacted_timestamp.000000', 6, 'UTC')), lessOrEquals(toTimeZone(events.timestamp, 'UTC'), toDateTime64('explicit_redacted_timestamp.000000', 6, 'UTC')), match(events.elements_chain, '(^|;)button(\\.|$|;|:)'))
           GROUP BY entity_id) AS exposure_data ON equals(if(not(empty(events__override.distinct_id)), events__override.person_id, events.person_id), exposure_data.entity_id)
        WHERE and(equals(events.team_id, 99999), greaterOrEquals(toTimeZone(events.timestamp, 'UTC'), toDateTime64('explicit_redacted_timestamp.000000', 6, 'UTC')), greaterOrEquals(toTimeZone(events.timestamp, 'UTC'), exposure_data.first_exposure_time), lessOrEquals(toTimeZone(events.timestamp, 'UTC'), toDateTime64('explicit_redacted_timestamp.000000', 6, 'UTC')), equals(events.event, '$pageview'), match(events.elements_chain, '(^|;)button(\\.|$|;|:)'))) AS events_after_exposure ON and(equals(toString(exposure_data.entity_id), toString(events_after_exposure.entity_id)), equals(exposure_data.variant, events_after_exposure.variant))
     GROUP BY exposure_data.variant,
              exposure_data.entity_id) AS metrics_per_user
  GROUP BY metrics_per_user.variant
  LIMIT 100 SETTINGS readonly=2,
                     max_execution_time=60,
                     allow_experimental_object_type=1,
                     format_csv_allow_double_quotes=0,
                     max_ast_elements=4000000,
                     max_expanded_ast_elements=4000000,
                     max_bytes_before_external_group_by=0
  '''
# ---
# name: TestExperimentQueryRunner.test_query_runner_with_internal_filters_6_element.1
  '''
  SELECT metrics_per_user.variant AS variant,
         count(metrics_per_user.entity_id) AS num_users,
         sum(metrics_per_user.value) AS total_sum,
         sum(power(metrics_per_user.value, 2)) AS total_sum_of_squares
  FROM
    (SELECT exposure_data.variant AS variant,
            exposure_data.entity_id AS entity_id,
            sum(coalesce(events_after_exposure.value, 0)) AS value
     FROM
       (SELECT if(not(empty(events__override.distinct_id)), events__override.person_id, events.person_id) AS entity_id,
               if(ifNull(greater(count(DISTINCT replaceRegexpAll(nullIf(nullIf(JSONExtractRaw(events.properties, '$feature/test-experiment'), ''), 'null'), '^"|"$', '')), 1), 0), '$multiple', any(replaceRegexpAll(nullIf(nullIf(JSONExtractRaw(events.properties, '$feature/test-experiment'), ''), 'null'), '^"|"$', ''))) AS variant,
               min(toTimeZone(events.timestamp, 'UTC')) AS first_exposure_time
        FROM events
        LEFT OUTER JOIN
          (SELECT argMax(person_distinct_id_overrides.person_id, person_distinct_id_overrides.version) AS person_id,
                  person_distinct_id_overrides.distinct_id AS distinct_id
           FROM person_distinct_id_overrides
           WHERE equals(person_distinct_id_overrides.team_id, 99999)
           GROUP BY person_distinct_id_overrides.distinct_id
           HAVING ifNull(equals(argMax(person_distinct_id_overrides.is_deleted, person_distinct_id_overrides.version), 0), 0) SETTINGS optimize_aggregation_in_order=1) AS events__override ON equals(events.distinct_id, events__override.distinct_id)
        WHERE and(equals(events.team_id, 99999), and(equals(events.event, '$feature_flag_called'), ifNull(equals(replaceRegexpAll(nullIf(nullIf(JSONExtractRaw(events.properties, '$feature_flag'), ''), 'null'), '^"|"$', ''), 'test-experiment'), 0), ifNull(in(replaceRegexpAll(nullIf(nullIf(JSONExtractRaw(events.properties, '$feature_flag_response'), ''), 'null'), '^"|"$', ''), ['control', 'test']), 0), ifNull(in(replaceRegexpAll(nullIf(nullIf(JSONExtractRaw(events.properties, '$feature/test-experiment'), ''), 'null'), '^"|"$', ''), ['control', 'test']), 0)), greaterOrEquals(toTimeZone(events.timestamp, 'UTC'), toDateTime64('explicit_redacted_timestamp.000000', 6, 'UTC')), lessOrEquals(toTimeZone(events.timestamp, 'UTC'), toDateTime64('explicit_redacted_timestamp.000000', 6, 'UTC')))
        GROUP BY entity_id) AS exposure_data
     LEFT JOIN
       (SELECT toTimeZone(events.timestamp, 'UTC') AS timestamp,
               if(not(empty(events__override.distinct_id)), events__override.person_id, events.person_id) AS entity_id,
               exposure_data.variant AS variant,
               events.event AS event,
               1 AS value
        FROM events
        LEFT OUTER JOIN
          (SELECT argMax(person_distinct_id_overrides.person_id, person_distinct_id_overrides.version) AS person_id,
                  person_distinct_id_overrides.distinct_id AS distinct_id
           FROM person_distinct_id_overrides
           WHERE equals(person_distinct_id_overrides.team_id, 99999)
           GROUP BY person_distinct_id_overrides.distinct_id
           HAVING ifNull(equals(argMax(person_distinct_id_overrides.is_deleted, person_distinct_id_overrides.version), 0), 0) SETTINGS optimize_aggregation_in_order=1) AS events__override ON equals(events.distinct_id, events__override.distinct_id)
        INNER JOIN
          (SELECT if(not(empty(events__override.distinct_id)), events__override.person_id, events.person_id) AS entity_id,
                  if(ifNull(greater(count(DISTINCT replaceRegexpAll(nullIf(nullIf(JSONExtractRaw(events.properties, '$feature/test-experiment'), ''), 'null'), '^"|"$', '')), 1), 0), '$multiple', any(replaceRegexpAll(nullIf(nullIf(JSONExtractRaw(events.properties, '$feature/test-experiment'), ''), 'null'), '^"|"$', ''))) AS variant,
                  min(toTimeZone(events.timestamp, 'UTC')) AS first_exposure_time
           FROM events
           LEFT OUTER JOIN
             (SELECT argMax(person_distinct_id_overrides.person_id, person_distinct_id_overrides.version) AS person_id,
                     person_distinct_id_overrides.distinct_id AS distinct_id
              FROM person_distinct_id_overrides
              WHERE equals(person_distinct_id_overrides.team_id, 99999)
              GROUP BY person_distinct_id_overrides.distinct_id
              HAVING ifNull(equals(argMax(person_distinct_id_overrides.is_deleted, person_distinct_id_overrides.version), 0), 0) SETTINGS optimize_aggregation_in_order=1) AS events__override ON equals(events.distinct_id, events__override.distinct_id)
           WHERE and(equals(events.team_id, 99999), and(equals(events.event, '$feature_flag_called'), ifNull(equals(replaceRegexpAll(nullIf(nullIf(JSONExtractRaw(events.properties, '$feature_flag'), ''), 'null'), '^"|"$', ''), 'test-experiment'), 0), ifNull(in(replaceRegexpAll(nullIf(nullIf(JSONExtractRaw(events.properties, '$feature_flag_response'), ''), 'null'), '^"|"$', ''), ['control', 'test']), 0), ifNull(in(replaceRegexpAll(nullIf(nullIf(JSONExtractRaw(events.properties, '$feature/test-experiment'), ''), 'null'), '^"|"$', ''), ['control', 'test']), 0)), greaterOrEquals(toTimeZone(events.timestamp, 'UTC'), toDateTime64('explicit_redacted_timestamp.000000', 6, 'UTC')), lessOrEquals(toTimeZone(events.timestamp, 'UTC'), toDateTime64('explicit_redacted_timestamp.000000', 6, 'UTC')))
           GROUP BY entity_id) AS exposure_data ON equals(if(not(empty(events__override.distinct_id)), events__override.person_id, events.person_id), exposure_data.entity_id)
        WHERE and(equals(events.team_id, 99999), greaterOrEquals(toTimeZone(events.timestamp, 'UTC'), toDateTime64('explicit_redacted_timestamp.000000', 6, 'UTC')), greaterOrEquals(toTimeZone(events.timestamp, 'UTC'), exposure_data.first_exposure_time), lessOrEquals(toTimeZone(events.timestamp, 'UTC'), toDateTime64('explicit_redacted_timestamp.000000', 6, 'UTC')), equals(events.event, '$pageview'))) AS events_after_exposure ON and(equals(toString(exposure_data.entity_id), toString(events_after_exposure.entity_id)), equals(exposure_data.variant, events_after_exposure.variant))
     GROUP BY exposure_data.variant,
              exposure_data.entity_id) AS metrics_per_user
  GROUP BY metrics_per_user.variant
  LIMIT 100 SETTINGS readonly=2,
                     max_execution_time=60,
                     allow_experimental_object_type=1,
                     format_csv_allow_double_quotes=0,
                     max_ast_elements=4000000,
                     max_expanded_ast_elements=4000000,
                     max_bytes_before_external_group_by=0
  '''
# ---
# name: TestExperimentQueryRunner.test_query_runner_with_persons_on_events_mode_0_person_id_override_properties_on_events_no_filter
  '''
  
  SELECT DISTINCT person_id
  FROM events
  WHERE team_id = 99999
    AND distinct_id = 'person_id_1_distinct_id_2'
  '''
# ---
# name: TestExperimentQueryRunner.test_query_runner_with_persons_on_events_mode_0_person_id_override_properties_on_events_no_filter.1
  '''
  SELECT metrics_per_user.variant AS variant,
         count(metrics_per_user.entity_id) AS num_users,
         sum(metrics_per_user.value) AS total_sum,
         sum(power(metrics_per_user.value, 2)) AS total_sum_of_squares
  FROM
    (SELECT exposure_data.variant AS variant,
            exposure_data.entity_id AS entity_id,
            coalesce(argMax(events_after_exposure.value, events_after_exposure.timestamp), 0) AS value
     FROM
       (SELECT if(not(empty(events__override.distinct_id)), events__override.person_id, events.person_id) AS entity_id,
               if(ifNull(greater(count(DISTINCT replaceRegexpAll(nullIf(nullIf(JSONExtractRaw(events.properties, '$feature/test-experiment'), ''), 'null'), '^"|"$', '')), 1), 0), '$multiple', any(replaceRegexpAll(nullIf(nullIf(JSONExtractRaw(events.properties, '$feature/test-experiment'), ''), 'null'), '^"|"$', ''))) AS variant,
               min(toTimeZone(events.timestamp, 'UTC')) AS first_exposure_time
        FROM events
        LEFT OUTER JOIN
          (SELECT argMax(person_distinct_id_overrides.person_id, person_distinct_id_overrides.version) AS person_id,
                  person_distinct_id_overrides.distinct_id AS distinct_id
           FROM person_distinct_id_overrides
           WHERE equals(person_distinct_id_overrides.team_id, 99999)
           GROUP BY person_distinct_id_overrides.distinct_id
           HAVING ifNull(equals(argMax(person_distinct_id_overrides.is_deleted, person_distinct_id_overrides.version), 0), 0) SETTINGS optimize_aggregation_in_order=1) AS events__override ON equals(events.distinct_id, events__override.distinct_id)
        WHERE and(equals(events.team_id, 99999), and(equals(events.event, '$feature_flag_called'), ifNull(equals(replaceRegexpAll(nullIf(nullIf(JSONExtractRaw(events.properties, '$feature_flag'), ''), 'null'), '^"|"$', ''), 'test-experiment'), 0), ifNull(in(replaceRegexpAll(nullIf(nullIf(JSONExtractRaw(events.properties, '$feature_flag_response'), ''), 'null'), '^"|"$', ''), ['control', 'test']), 0), ifNull(in(replaceRegexpAll(nullIf(nullIf(JSONExtractRaw(events.properties, '$feature/test-experiment'), ''), 'null'), '^"|"$', ''), ['control', 'test']), 0)), greaterOrEquals(toTimeZone(events.timestamp, 'UTC'), toDateTime64('explicit_redacted_timestamp.000000', 6, 'UTC')), lessOrEquals(toTimeZone(events.timestamp, 'UTC'), toDateTime64('explicit_redacted_timestamp.000000', 6, 'UTC')), ifNull(notILike(toString(replaceRegexpAll(nullIf(nullIf(JSONExtractRaw(events.person_properties, 'email'), ''), 'null'), '^"|"$', '')), '%@posthog.com%'), 1))
        GROUP BY entity_id) AS exposure_data
     LEFT JOIN
       (SELECT toTimeZone(events.timestamp, 'UTC') AS timestamp,
               if(not(empty(events__override.distinct_id)), events__override.person_id, events.person_id) AS entity_id,
               exposure_data.variant AS variant,
               events.event AS event,
               1 AS value
        FROM events
        LEFT OUTER JOIN
          (SELECT argMax(person_distinct_id_overrides.person_id, person_distinct_id_overrides.version) AS person_id,
                  person_distinct_id_overrides.distinct_id AS distinct_id
           FROM person_distinct_id_overrides
           WHERE equals(person_distinct_id_overrides.team_id, 99999)
           GROUP BY person_distinct_id_overrides.distinct_id
           HAVING ifNull(equals(argMax(person_distinct_id_overrides.is_deleted, person_distinct_id_overrides.version), 0), 0) SETTINGS optimize_aggregation_in_order=1) AS events__override ON equals(events.distinct_id, events__override.distinct_id)
        INNER JOIN
          (SELECT if(not(empty(events__override.distinct_id)), events__override.person_id, events.person_id) AS entity_id,
                  if(ifNull(greater(count(DISTINCT replaceRegexpAll(nullIf(nullIf(JSONExtractRaw(events.properties, '$feature/test-experiment'), ''), 'null'), '^"|"$', '')), 1), 0), '$multiple', any(replaceRegexpAll(nullIf(nullIf(JSONExtractRaw(events.properties, '$feature/test-experiment'), ''), 'null'), '^"|"$', ''))) AS variant,
                  min(toTimeZone(events.timestamp, 'UTC')) AS first_exposure_time
           FROM events
           LEFT OUTER JOIN
             (SELECT argMax(person_distinct_id_overrides.person_id, person_distinct_id_overrides.version) AS person_id,
                     person_distinct_id_overrides.distinct_id AS distinct_id
              FROM person_distinct_id_overrides
              WHERE equals(person_distinct_id_overrides.team_id, 99999)
              GROUP BY person_distinct_id_overrides.distinct_id
              HAVING ifNull(equals(argMax(person_distinct_id_overrides.is_deleted, person_distinct_id_overrides.version), 0), 0) SETTINGS optimize_aggregation_in_order=1) AS events__override ON equals(events.distinct_id, events__override.distinct_id)
           WHERE and(equals(events.team_id, 99999), and(equals(events.event, '$feature_flag_called'), ifNull(equals(replaceRegexpAll(nullIf(nullIf(JSONExtractRaw(events.properties, '$feature_flag'), ''), 'null'), '^"|"$', ''), 'test-experiment'), 0), ifNull(in(replaceRegexpAll(nullIf(nullIf(JSONExtractRaw(events.properties, '$feature_flag_response'), ''), 'null'), '^"|"$', ''), ['control', 'test']), 0), ifNull(in(replaceRegexpAll(nullIf(nullIf(JSONExtractRaw(events.properties, '$feature/test-experiment'), ''), 'null'), '^"|"$', ''), ['control', 'test']), 0)), greaterOrEquals(toTimeZone(events.timestamp, 'UTC'), toDateTime64('explicit_redacted_timestamp.000000', 6, 'UTC')), lessOrEquals(toTimeZone(events.timestamp, 'UTC'), toDateTime64('explicit_redacted_timestamp.000000', 6, 'UTC')), ifNull(notILike(toString(replaceRegexpAll(nullIf(nullIf(JSONExtractRaw(events.person_properties, 'email'), ''), 'null'), '^"|"$', '')), '%@posthog.com%'), 1))
           GROUP BY entity_id) AS exposure_data ON equals(if(not(empty(events__override.distinct_id)), events__override.person_id, events.person_id), exposure_data.entity_id)
        WHERE and(equals(events.team_id, 99999), greaterOrEquals(toTimeZone(events.timestamp, 'UTC'), toDateTime64('explicit_redacted_timestamp.000000', 6, 'UTC')), greaterOrEquals(toTimeZone(events.timestamp, 'UTC'), exposure_data.first_exposure_time), lessOrEquals(toTimeZone(events.timestamp, 'UTC'), toDateTime64('explicit_redacted_timestamp.000000', 6, 'UTC')), equals(events.event, 'purchase'), ifNull(notILike(toString(replaceRegexpAll(nullIf(nullIf(JSONExtractRaw(events.person_properties, 'email'), ''), 'null'), '^"|"$', '')), '%@posthog.com%'), 1))) AS events_after_exposure ON and(equals(toString(exposure_data.entity_id), toString(events_after_exposure.entity_id)), equals(exposure_data.variant, events_after_exposure.variant))
     GROUP BY exposure_data.variant,
              exposure_data.entity_id) AS metrics_per_user
  GROUP BY metrics_per_user.variant
  LIMIT 100 SETTINGS readonly=2,
                     max_execution_time=60,
                     allow_experimental_object_type=1,
                     format_csv_allow_double_quotes=0,
                     max_ast_elements=4000000,
                     max_expanded_ast_elements=4000000,
                     max_bytes_before_external_group_by=0
  '''
# ---
# name: TestExperimentQueryRunner.test_query_runner_with_persons_on_events_mode_1_person_id_override_properties_on_events_filter_earlierevent
  '''
  
  SELECT DISTINCT person_id
  FROM events
  WHERE team_id = 99999
    AND distinct_id = 'person_id_1_distinct_id_2'
  '''
# ---
# name: TestExperimentQueryRunner.test_query_runner_with_persons_on_events_mode_1_person_id_override_properties_on_events_filter_earlierevent.1
  '''
  SELECT metrics_per_user.variant AS variant,
         count(metrics_per_user.entity_id) AS num_users,
         sum(metrics_per_user.value) AS total_sum,
         sum(power(metrics_per_user.value, 2)) AS total_sum_of_squares
  FROM
    (SELECT exposure_data.variant AS variant,
            exposure_data.entity_id AS entity_id,
            coalesce(argMax(events_after_exposure.value, events_after_exposure.timestamp), 0) AS value
     FROM
       (SELECT if(not(empty(events__override.distinct_id)), events__override.person_id, events.person_id) AS entity_id,
               if(ifNull(greater(count(DISTINCT replaceRegexpAll(nullIf(nullIf(JSONExtractRaw(events.properties, '$feature/test-experiment'), ''), 'null'), '^"|"$', '')), 1), 0), '$multiple', any(replaceRegexpAll(nullIf(nullIf(JSONExtractRaw(events.properties, '$feature/test-experiment'), ''), 'null'), '^"|"$', ''))) AS variant,
               min(toTimeZone(events.timestamp, 'UTC')) AS first_exposure_time
        FROM events
        LEFT OUTER JOIN
          (SELECT argMax(person_distinct_id_overrides.person_id, person_distinct_id_overrides.version) AS person_id,
                  person_distinct_id_overrides.distinct_id AS distinct_id
           FROM person_distinct_id_overrides
           WHERE equals(person_distinct_id_overrides.team_id, 99999)
           GROUP BY person_distinct_id_overrides.distinct_id
           HAVING ifNull(equals(argMax(person_distinct_id_overrides.is_deleted, person_distinct_id_overrides.version), 0), 0) SETTINGS optimize_aggregation_in_order=1) AS events__override ON equals(events.distinct_id, events__override.distinct_id)
        WHERE and(equals(events.team_id, 99999), and(equals(events.event, '$feature_flag_called'), ifNull(equals(replaceRegexpAll(nullIf(nullIf(JSONExtractRaw(events.properties, '$feature_flag'), ''), 'null'), '^"|"$', ''), 'test-experiment'), 0), ifNull(in(replaceRegexpAll(nullIf(nullIf(JSONExtractRaw(events.properties, '$feature_flag_response'), ''), 'null'), '^"|"$', ''), ['control', 'test']), 0), ifNull(in(replaceRegexpAll(nullIf(nullIf(JSONExtractRaw(events.properties, '$feature/test-experiment'), ''), 'null'), '^"|"$', ''), ['control', 'test']), 0)), greaterOrEquals(toTimeZone(events.timestamp, 'UTC'), toDateTime64('explicit_redacted_timestamp.000000', 6, 'UTC')), lessOrEquals(toTimeZone(events.timestamp, 'UTC'), toDateTime64('explicit_redacted_timestamp.000000', 6, 'UTC')), ifNull(notILike(toString(replaceRegexpAll(nullIf(nullIf(JSONExtractRaw(events.person_properties, 'email'), ''), 'null'), '^"|"$', '')), '%@earlierevent.com%'), 1))
        GROUP BY entity_id) AS exposure_data
     LEFT JOIN
       (SELECT toTimeZone(events.timestamp, 'UTC') AS timestamp,
               if(not(empty(events__override.distinct_id)), events__override.person_id, events.person_id) AS entity_id,
               exposure_data.variant AS variant,
               events.event AS event,
               1 AS value
        FROM events
        LEFT OUTER JOIN
          (SELECT argMax(person_distinct_id_overrides.person_id, person_distinct_id_overrides.version) AS person_id,
                  person_distinct_id_overrides.distinct_id AS distinct_id
           FROM person_distinct_id_overrides
           WHERE equals(person_distinct_id_overrides.team_id, 99999)
           GROUP BY person_distinct_id_overrides.distinct_id
           HAVING ifNull(equals(argMax(person_distinct_id_overrides.is_deleted, person_distinct_id_overrides.version), 0), 0) SETTINGS optimize_aggregation_in_order=1) AS events__override ON equals(events.distinct_id, events__override.distinct_id)
        INNER JOIN
          (SELECT if(not(empty(events__override.distinct_id)), events__override.person_id, events.person_id) AS entity_id,
                  if(ifNull(greater(count(DISTINCT replaceRegexpAll(nullIf(nullIf(JSONExtractRaw(events.properties, '$feature/test-experiment'), ''), 'null'), '^"|"$', '')), 1), 0), '$multiple', any(replaceRegexpAll(nullIf(nullIf(JSONExtractRaw(events.properties, '$feature/test-experiment'), ''), 'null'), '^"|"$', ''))) AS variant,
                  min(toTimeZone(events.timestamp, 'UTC')) AS first_exposure_time
           FROM events
           LEFT OUTER JOIN
             (SELECT argMax(person_distinct_id_overrides.person_id, person_distinct_id_overrides.version) AS person_id,
                     person_distinct_id_overrides.distinct_id AS distinct_id
              FROM person_distinct_id_overrides
              WHERE equals(person_distinct_id_overrides.team_id, 99999)
              GROUP BY person_distinct_id_overrides.distinct_id
              HAVING ifNull(equals(argMax(person_distinct_id_overrides.is_deleted, person_distinct_id_overrides.version), 0), 0) SETTINGS optimize_aggregation_in_order=1) AS events__override ON equals(events.distinct_id, events__override.distinct_id)
           WHERE and(equals(events.team_id, 99999), and(equals(events.event, '$feature_flag_called'), ifNull(equals(replaceRegexpAll(nullIf(nullIf(JSONExtractRaw(events.properties, '$feature_flag'), ''), 'null'), '^"|"$', ''), 'test-experiment'), 0), ifNull(in(replaceRegexpAll(nullIf(nullIf(JSONExtractRaw(events.properties, '$feature_flag_response'), ''), 'null'), '^"|"$', ''), ['control', 'test']), 0), ifNull(in(replaceRegexpAll(nullIf(nullIf(JSONExtractRaw(events.properties, '$feature/test-experiment'), ''), 'null'), '^"|"$', ''), ['control', 'test']), 0)), greaterOrEquals(toTimeZone(events.timestamp, 'UTC'), toDateTime64('explicit_redacted_timestamp.000000', 6, 'UTC')), lessOrEquals(toTimeZone(events.timestamp, 'UTC'), toDateTime64('explicit_redacted_timestamp.000000', 6, 'UTC')), ifNull(notILike(toString(replaceRegexpAll(nullIf(nullIf(JSONExtractRaw(events.person_properties, 'email'), ''), 'null'), '^"|"$', '')), '%@earlierevent.com%'), 1))
           GROUP BY entity_id) AS exposure_data ON equals(if(not(empty(events__override.distinct_id)), events__override.person_id, events.person_id), exposure_data.entity_id)
        WHERE and(equals(events.team_id, 99999), greaterOrEquals(toTimeZone(events.timestamp, 'UTC'), toDateTime64('explicit_redacted_timestamp.000000', 6, 'UTC')), greaterOrEquals(toTimeZone(events.timestamp, 'UTC'), exposure_data.first_exposure_time), lessOrEquals(toTimeZone(events.timestamp, 'UTC'), toDateTime64('explicit_redacted_timestamp.000000', 6, 'UTC')), equals(events.event, 'purchase'), ifNull(notILike(toString(replaceRegexpAll(nullIf(nullIf(JSONExtractRaw(events.person_properties, 'email'), ''), 'null'), '^"|"$', '')), '%@earlierevent.com%'), 1))) AS events_after_exposure ON and(equals(toString(exposure_data.entity_id), toString(events_after_exposure.entity_id)), equals(exposure_data.variant, events_after_exposure.variant))
     GROUP BY exposure_data.variant,
              exposure_data.entity_id) AS metrics_per_user
  GROUP BY metrics_per_user.variant
  LIMIT 100 SETTINGS readonly=2,
                     max_execution_time=60,
                     allow_experimental_object_type=1,
                     format_csv_allow_double_quotes=0,
                     max_ast_elements=4000000,
                     max_expanded_ast_elements=4000000,
                     max_bytes_before_external_group_by=0
  '''
# ---
# name: TestExperimentQueryRunner.test_query_runner_with_persons_on_events_mode_2_person_id_override_properties_on_events_filter_laterevent
  '''
  
  SELECT DISTINCT person_id
  FROM events
  WHERE team_id = 99999
    AND distinct_id = 'person_id_1_distinct_id_2'
  '''
# ---
# name: TestExperimentQueryRunner.test_query_runner_with_persons_on_events_mode_2_person_id_override_properties_on_events_filter_laterevent.1
  '''
  SELECT metrics_per_user.variant AS variant,
         count(metrics_per_user.entity_id) AS num_users,
         sum(metrics_per_user.value) AS total_sum,
         sum(power(metrics_per_user.value, 2)) AS total_sum_of_squares
  FROM
    (SELECT exposure_data.variant AS variant,
            exposure_data.entity_id AS entity_id,
            coalesce(argMax(events_after_exposure.value, events_after_exposure.timestamp), 0) AS value
     FROM
       (SELECT if(not(empty(events__override.distinct_id)), events__override.person_id, events.person_id) AS entity_id,
               if(ifNull(greater(count(DISTINCT replaceRegexpAll(nullIf(nullIf(JSONExtractRaw(events.properties, '$feature/test-experiment'), ''), 'null'), '^"|"$', '')), 1), 0), '$multiple', any(replaceRegexpAll(nullIf(nullIf(JSONExtractRaw(events.properties, '$feature/test-experiment'), ''), 'null'), '^"|"$', ''))) AS variant,
               min(toTimeZone(events.timestamp, 'UTC')) AS first_exposure_time
        FROM events
        LEFT OUTER JOIN
          (SELECT argMax(person_distinct_id_overrides.person_id, person_distinct_id_overrides.version) AS person_id,
                  person_distinct_id_overrides.distinct_id AS distinct_id
           FROM person_distinct_id_overrides
           WHERE equals(person_distinct_id_overrides.team_id, 99999)
           GROUP BY person_distinct_id_overrides.distinct_id
           HAVING ifNull(equals(argMax(person_distinct_id_overrides.is_deleted, person_distinct_id_overrides.version), 0), 0) SETTINGS optimize_aggregation_in_order=1) AS events__override ON equals(events.distinct_id, events__override.distinct_id)
        WHERE and(equals(events.team_id, 99999), and(equals(events.event, '$feature_flag_called'), ifNull(equals(replaceRegexpAll(nullIf(nullIf(JSONExtractRaw(events.properties, '$feature_flag'), ''), 'null'), '^"|"$', ''), 'test-experiment'), 0), ifNull(in(replaceRegexpAll(nullIf(nullIf(JSONExtractRaw(events.properties, '$feature_flag_response'), ''), 'null'), '^"|"$', ''), ['control', 'test']), 0), ifNull(in(replaceRegexpAll(nullIf(nullIf(JSONExtractRaw(events.properties, '$feature/test-experiment'), ''), 'null'), '^"|"$', ''), ['control', 'test']), 0)), greaterOrEquals(toTimeZone(events.timestamp, 'UTC'), toDateTime64('explicit_redacted_timestamp.000000', 6, 'UTC')), lessOrEquals(toTimeZone(events.timestamp, 'UTC'), toDateTime64('explicit_redacted_timestamp.000000', 6, 'UTC')), ifNull(notILike(toString(replaceRegexpAll(nullIf(nullIf(JSONExtractRaw(events.person_properties, 'email'), ''), 'null'), '^"|"$', '')), '%@laterevent.com%'), 1))
        GROUP BY entity_id) AS exposure_data
     LEFT JOIN
       (SELECT toTimeZone(events.timestamp, 'UTC') AS timestamp,
               if(not(empty(events__override.distinct_id)), events__override.person_id, events.person_id) AS entity_id,
               exposure_data.variant AS variant,
               events.event AS event,
               1 AS value
        FROM events
        LEFT OUTER JOIN
          (SELECT argMax(person_distinct_id_overrides.person_id, person_distinct_id_overrides.version) AS person_id,
                  person_distinct_id_overrides.distinct_id AS distinct_id
           FROM person_distinct_id_overrides
           WHERE equals(person_distinct_id_overrides.team_id, 99999)
           GROUP BY person_distinct_id_overrides.distinct_id
           HAVING ifNull(equals(argMax(person_distinct_id_overrides.is_deleted, person_distinct_id_overrides.version), 0), 0) SETTINGS optimize_aggregation_in_order=1) AS events__override ON equals(events.distinct_id, events__override.distinct_id)
        INNER JOIN
          (SELECT if(not(empty(events__override.distinct_id)), events__override.person_id, events.person_id) AS entity_id,
                  if(ifNull(greater(count(DISTINCT replaceRegexpAll(nullIf(nullIf(JSONExtractRaw(events.properties, '$feature/test-experiment'), ''), 'null'), '^"|"$', '')), 1), 0), '$multiple', any(replaceRegexpAll(nullIf(nullIf(JSONExtractRaw(events.properties, '$feature/test-experiment'), ''), 'null'), '^"|"$', ''))) AS variant,
                  min(toTimeZone(events.timestamp, 'UTC')) AS first_exposure_time
           FROM events
           LEFT OUTER JOIN
             (SELECT argMax(person_distinct_id_overrides.person_id, person_distinct_id_overrides.version) AS person_id,
                     person_distinct_id_overrides.distinct_id AS distinct_id
              FROM person_distinct_id_overrides
              WHERE equals(person_distinct_id_overrides.team_id, 99999)
              GROUP BY person_distinct_id_overrides.distinct_id
              HAVING ifNull(equals(argMax(person_distinct_id_overrides.is_deleted, person_distinct_id_overrides.version), 0), 0) SETTINGS optimize_aggregation_in_order=1) AS events__override ON equals(events.distinct_id, events__override.distinct_id)
           WHERE and(equals(events.team_id, 99999), and(equals(events.event, '$feature_flag_called'), ifNull(equals(replaceRegexpAll(nullIf(nullIf(JSONExtractRaw(events.properties, '$feature_flag'), ''), 'null'), '^"|"$', ''), 'test-experiment'), 0), ifNull(in(replaceRegexpAll(nullIf(nullIf(JSONExtractRaw(events.properties, '$feature_flag_response'), ''), 'null'), '^"|"$', ''), ['control', 'test']), 0), ifNull(in(replaceRegexpAll(nullIf(nullIf(JSONExtractRaw(events.properties, '$feature/test-experiment'), ''), 'null'), '^"|"$', ''), ['control', 'test']), 0)), greaterOrEquals(toTimeZone(events.timestamp, 'UTC'), toDateTime64('explicit_redacted_timestamp.000000', 6, 'UTC')), lessOrEquals(toTimeZone(events.timestamp, 'UTC'), toDateTime64('explicit_redacted_timestamp.000000', 6, 'UTC')), ifNull(notILike(toString(replaceRegexpAll(nullIf(nullIf(JSONExtractRaw(events.person_properties, 'email'), ''), 'null'), '^"|"$', '')), '%@laterevent.com%'), 1))
           GROUP BY entity_id) AS exposure_data ON equals(if(not(empty(events__override.distinct_id)), events__override.person_id, events.person_id), exposure_data.entity_id)
        WHERE and(equals(events.team_id, 99999), greaterOrEquals(toTimeZone(events.timestamp, 'UTC'), toDateTime64('explicit_redacted_timestamp.000000', 6, 'UTC')), greaterOrEquals(toTimeZone(events.timestamp, 'UTC'), exposure_data.first_exposure_time), lessOrEquals(toTimeZone(events.timestamp, 'UTC'), toDateTime64('explicit_redacted_timestamp.000000', 6, 'UTC')), equals(events.event, 'purchase'), ifNull(notILike(toString(replaceRegexpAll(nullIf(nullIf(JSONExtractRaw(events.person_properties, 'email'), ''), 'null'), '^"|"$', '')), '%@laterevent.com%'), 1))) AS events_after_exposure ON and(equals(toString(exposure_data.entity_id), toString(events_after_exposure.entity_id)), equals(exposure_data.variant, events_after_exposure.variant))
     GROUP BY exposure_data.variant,
              exposure_data.entity_id) AS metrics_per_user
  GROUP BY metrics_per_user.variant
  LIMIT 100 SETTINGS readonly=2,
                     max_execution_time=60,
                     allow_experimental_object_type=1,
                     format_csv_allow_double_quotes=0,
                     max_ast_elements=4000000,
                     max_expanded_ast_elements=4000000,
                     max_bytes_before_external_group_by=0
  '''
# ---
# name: TestExperimentQueryRunner.test_query_runner_with_persons_on_events_mode_3_person_id_override_properties_joined_no_filter
  '''
  
  SELECT DISTINCT person_id
  FROM events
  WHERE team_id = 99999
    AND distinct_id = 'person_id_1_distinct_id_2'
  '''
# ---
# name: TestExperimentQueryRunner.test_query_runner_with_persons_on_events_mode_3_person_id_override_properties_joined_no_filter.1
  '''
  SELECT metrics_per_user.variant AS variant,
         count(metrics_per_user.entity_id) AS num_users,
         sum(metrics_per_user.value) AS total_sum,
         sum(power(metrics_per_user.value, 2)) AS total_sum_of_squares
  FROM
    (SELECT exposure_data.variant AS variant,
            exposure_data.entity_id AS entity_id,
            coalesce(argMax(events_after_exposure.value, events_after_exposure.timestamp), 0) AS value
     FROM
       (SELECT if(not(empty(events__override.distinct_id)), events__override.person_id, events.person_id) AS entity_id,
               if(ifNull(greater(count(DISTINCT replaceRegexpAll(nullIf(nullIf(JSONExtractRaw(events.properties, '$feature/test-experiment'), ''), 'null'), '^"|"$', '')), 1), 0), '$multiple', any(replaceRegexpAll(nullIf(nullIf(JSONExtractRaw(events.properties, '$feature/test-experiment'), ''), 'null'), '^"|"$', ''))) AS variant,
               min(toTimeZone(events.timestamp, 'UTC')) AS first_exposure_time
        FROM events
        LEFT OUTER JOIN
          (SELECT argMax(person_distinct_id_overrides.person_id, person_distinct_id_overrides.version) AS person_id,
                  person_distinct_id_overrides.distinct_id AS distinct_id
           FROM person_distinct_id_overrides
           WHERE equals(person_distinct_id_overrides.team_id, 99999)
           GROUP BY person_distinct_id_overrides.distinct_id
           HAVING ifNull(equals(argMax(person_distinct_id_overrides.is_deleted, person_distinct_id_overrides.version), 0), 0) SETTINGS optimize_aggregation_in_order=1) AS events__override ON equals(events.distinct_id, events__override.distinct_id)
        LEFT JOIN
          (SELECT person.id AS id,
                  replaceRegexpAll(nullIf(nullIf(JSONExtractRaw(person.properties, 'email'), ''), 'null'), '^"|"$', '') AS properties___email
           FROM person
           WHERE and(equals(person.team_id, 99999), ifNull(in(tuple(person.id, person.version),
                                                                (SELECT person.id AS id, max(person.version) AS version
                                                                 FROM person
                                                                 WHERE equals(person.team_id, 99999)
                                                                 GROUP BY person.id
                                                                 HAVING and(ifNull(equals(argMax(person.is_deleted, person.version), 0), 0), ifNull(less(argMax(toTimeZone(person.created_at, 'UTC'), person.version), plus(now64(6, 'UTC'), toIntervalDay(1))), 0)))), 0)) SETTINGS optimize_aggregation_in_order=1) AS events__person ON equals(if(not(empty(events__override.distinct_id)), events__override.person_id, events.person_id), events__person.id)
        WHERE and(equals(events.team_id, 99999), and(equals(events.event, '$feature_flag_called'), ifNull(equals(replaceRegexpAll(nullIf(nullIf(JSONExtractRaw(events.properties, '$feature_flag'), ''), 'null'), '^"|"$', ''), 'test-experiment'), 0), ifNull(in(replaceRegexpAll(nullIf(nullIf(JSONExtractRaw(events.properties, '$feature_flag_response'), ''), 'null'), '^"|"$', ''), ['control', 'test']), 0), ifNull(in(replaceRegexpAll(nullIf(nullIf(JSONExtractRaw(events.properties, '$feature/test-experiment'), ''), 'null'), '^"|"$', ''), ['control', 'test']), 0)), greaterOrEquals(toTimeZone(events.timestamp, 'UTC'), toDateTime64('explicit_redacted_timestamp.000000', 6, 'UTC')), lessOrEquals(toTimeZone(events.timestamp, 'UTC'), toDateTime64('explicit_redacted_timestamp.000000', 6, 'UTC')), ifNull(notILike(toString(events__person.properties___email), '%@posthog.com%'), 1))
        GROUP BY entity_id) AS exposure_data
     LEFT JOIN
       (SELECT toTimeZone(events.timestamp, 'UTC') AS timestamp,
               if(not(empty(events__override.distinct_id)), events__override.person_id, events.person_id) AS entity_id,
               exposure_data.variant AS variant,
               events.event AS event,
               1 AS value
        FROM events
        LEFT OUTER JOIN
          (SELECT argMax(person_distinct_id_overrides.person_id, person_distinct_id_overrides.version) AS person_id,
                  person_distinct_id_overrides.distinct_id AS distinct_id
           FROM person_distinct_id_overrides
           WHERE equals(person_distinct_id_overrides.team_id, 99999)
           GROUP BY person_distinct_id_overrides.distinct_id
           HAVING ifNull(equals(argMax(person_distinct_id_overrides.is_deleted, person_distinct_id_overrides.version), 0), 0) SETTINGS optimize_aggregation_in_order=1) AS events__override ON equals(events.distinct_id, events__override.distinct_id)
        LEFT JOIN
          (SELECT person.id AS id,
                  replaceRegexpAll(nullIf(nullIf(JSONExtractRaw(person.properties, 'email'), ''), 'null'), '^"|"$', '') AS properties___email
           FROM person
           WHERE and(equals(person.team_id, 99999), ifNull(in(tuple(person.id, person.version),
                                                                (SELECT person.id AS id, max(person.version) AS version
                                                                 FROM person
                                                                 WHERE equals(person.team_id, 99999)
                                                                 GROUP BY person.id
                                                                 HAVING and(ifNull(equals(argMax(person.is_deleted, person.version), 0), 0), ifNull(less(argMax(toTimeZone(person.created_at, 'UTC'), person.version), plus(now64(6, 'UTC'), toIntervalDay(1))), 0)))), 0)) SETTINGS optimize_aggregation_in_order=1) AS events__person ON equals(if(not(empty(events__override.distinct_id)), events__override.person_id, events.person_id), events__person.id)
        INNER JOIN
          (SELECT if(not(empty(events__override.distinct_id)), events__override.person_id, events.person_id) AS entity_id,
                  if(ifNull(greater(count(DISTINCT replaceRegexpAll(nullIf(nullIf(JSONExtractRaw(events.properties, '$feature/test-experiment'), ''), 'null'), '^"|"$', '')), 1), 0), '$multiple', any(replaceRegexpAll(nullIf(nullIf(JSONExtractRaw(events.properties, '$feature/test-experiment'), ''), 'null'), '^"|"$', ''))) AS variant,
                  min(toTimeZone(events.timestamp, 'UTC')) AS first_exposure_time
           FROM events
           LEFT OUTER JOIN
             (SELECT argMax(person_distinct_id_overrides.person_id, person_distinct_id_overrides.version) AS person_id,
                     person_distinct_id_overrides.distinct_id AS distinct_id
              FROM person_distinct_id_overrides
              WHERE equals(person_distinct_id_overrides.team_id, 99999)
              GROUP BY person_distinct_id_overrides.distinct_id
              HAVING ifNull(equals(argMax(person_distinct_id_overrides.is_deleted, person_distinct_id_overrides.version), 0), 0) SETTINGS optimize_aggregation_in_order=1) AS events__override ON equals(events.distinct_id, events__override.distinct_id)
           LEFT JOIN
             (SELECT person.id AS id,
                     replaceRegexpAll(nullIf(nullIf(JSONExtractRaw(person.properties, 'email'), ''), 'null'), '^"|"$', '') AS properties___email
              FROM person
              WHERE and(equals(person.team_id, 99999), ifNull(in(tuple(person.id, person.version),
                                                                   (SELECT person.id AS id, max(person.version) AS version
                                                                    FROM person
                                                                    WHERE equals(person.team_id, 99999)
                                                                    GROUP BY person.id
                                                                    HAVING and(ifNull(equals(argMax(person.is_deleted, person.version), 0), 0), ifNull(less(argMax(toTimeZone(person.created_at, 'UTC'), person.version), plus(now64(6, 'UTC'), toIntervalDay(1))), 0)))), 0)) SETTINGS optimize_aggregation_in_order=1) AS events__person ON equals(if(not(empty(events__override.distinct_id)), events__override.person_id, events.person_id), events__person.id)
           WHERE and(equals(events.team_id, 99999), and(equals(events.event, '$feature_flag_called'), ifNull(equals(replaceRegexpAll(nullIf(nullIf(JSONExtractRaw(events.properties, '$feature_flag'), ''), 'null'), '^"|"$', ''), 'test-experiment'), 0), ifNull(in(replaceRegexpAll(nullIf(nullIf(JSONExtractRaw(events.properties, '$feature_flag_response'), ''), 'null'), '^"|"$', ''), ['control', 'test']), 0), ifNull(in(replaceRegexpAll(nullIf(nullIf(JSONExtractRaw(events.properties, '$feature/test-experiment'), ''), 'null'), '^"|"$', ''), ['control', 'test']), 0)), greaterOrEquals(toTimeZone(events.timestamp, 'UTC'), toDateTime64('explicit_redacted_timestamp.000000', 6, 'UTC')), lessOrEquals(toTimeZone(events.timestamp, 'UTC'), toDateTime64('explicit_redacted_timestamp.000000', 6, 'UTC')), ifNull(notILike(toString(events__person.properties___email), '%@posthog.com%'), 1))
           GROUP BY entity_id) AS exposure_data ON equals(if(not(empty(events__override.distinct_id)), events__override.person_id, events.person_id), exposure_data.entity_id)
        WHERE and(equals(events.team_id, 99999), greaterOrEquals(toTimeZone(events.timestamp, 'UTC'), toDateTime64('explicit_redacted_timestamp.000000', 6, 'UTC')), greaterOrEquals(toTimeZone(events.timestamp, 'UTC'), exposure_data.first_exposure_time), lessOrEquals(toTimeZone(events.timestamp, 'UTC'), toDateTime64('explicit_redacted_timestamp.000000', 6, 'UTC')), equals(events.event, 'purchase'), ifNull(notILike(toString(events__person.properties___email), '%@posthog.com%'), 1))) AS events_after_exposure ON and(equals(toString(exposure_data.entity_id), toString(events_after_exposure.entity_id)), equals(exposure_data.variant, events_after_exposure.variant))
     GROUP BY exposure_data.variant,
              exposure_data.entity_id) AS metrics_per_user
  GROUP BY metrics_per_user.variant
  LIMIT 100 SETTINGS readonly=2,
                     max_execution_time=60,
                     allow_experimental_object_type=1,
                     format_csv_allow_double_quotes=0,
                     max_ast_elements=4000000,
                     max_expanded_ast_elements=4000000,
                     max_bytes_before_external_group_by=0
  '''
# ---
# name: TestExperimentQueryRunner.test_query_runner_with_persons_on_events_mode_4_person_id_override_properties_joined_filter_earlierevent
  '''
  
  SELECT DISTINCT person_id
  FROM events
  WHERE team_id = 99999
    AND distinct_id = 'person_id_1_distinct_id_2'
  '''
# ---
# name: TestExperimentQueryRunner.test_query_runner_with_persons_on_events_mode_4_person_id_override_properties_joined_filter_earlierevent.1
  '''
  SELECT metrics_per_user.variant AS variant,
         count(metrics_per_user.entity_id) AS num_users,
         sum(metrics_per_user.value) AS total_sum,
         sum(power(metrics_per_user.value, 2)) AS total_sum_of_squares
  FROM
    (SELECT exposure_data.variant AS variant,
            exposure_data.entity_id AS entity_id,
            coalesce(argMax(events_after_exposure.value, events_after_exposure.timestamp), 0) AS value
     FROM
       (SELECT if(not(empty(events__override.distinct_id)), events__override.person_id, events.person_id) AS entity_id,
               if(ifNull(greater(count(DISTINCT replaceRegexpAll(nullIf(nullIf(JSONExtractRaw(events.properties, '$feature/test-experiment'), ''), 'null'), '^"|"$', '')), 1), 0), '$multiple', any(replaceRegexpAll(nullIf(nullIf(JSONExtractRaw(events.properties, '$feature/test-experiment'), ''), 'null'), '^"|"$', ''))) AS variant,
               min(toTimeZone(events.timestamp, 'UTC')) AS first_exposure_time
        FROM events
        LEFT OUTER JOIN
          (SELECT argMax(person_distinct_id_overrides.person_id, person_distinct_id_overrides.version) AS person_id,
                  person_distinct_id_overrides.distinct_id AS distinct_id
           FROM person_distinct_id_overrides
           WHERE equals(person_distinct_id_overrides.team_id, 99999)
           GROUP BY person_distinct_id_overrides.distinct_id
           HAVING ifNull(equals(argMax(person_distinct_id_overrides.is_deleted, person_distinct_id_overrides.version), 0), 0) SETTINGS optimize_aggregation_in_order=1) AS events__override ON equals(events.distinct_id, events__override.distinct_id)
        LEFT JOIN
          (SELECT person.id AS id,
                  replaceRegexpAll(nullIf(nullIf(JSONExtractRaw(person.properties, 'email'), ''), 'null'), '^"|"$', '') AS properties___email
           FROM person
           WHERE and(equals(person.team_id, 99999), ifNull(in(tuple(person.id, person.version),
                                                                (SELECT person.id AS id, max(person.version) AS version
                                                                 FROM person
                                                                 WHERE equals(person.team_id, 99999)
                                                                 GROUP BY person.id
                                                                 HAVING and(ifNull(equals(argMax(person.is_deleted, person.version), 0), 0), ifNull(less(argMax(toTimeZone(person.created_at, 'UTC'), person.version), plus(now64(6, 'UTC'), toIntervalDay(1))), 0)))), 0)) SETTINGS optimize_aggregation_in_order=1) AS events__person ON equals(if(not(empty(events__override.distinct_id)), events__override.person_id, events.person_id), events__person.id)
        WHERE and(equals(events.team_id, 99999), and(equals(events.event, '$feature_flag_called'), ifNull(equals(replaceRegexpAll(nullIf(nullIf(JSONExtractRaw(events.properties, '$feature_flag'), ''), 'null'), '^"|"$', ''), 'test-experiment'), 0), ifNull(in(replaceRegexpAll(nullIf(nullIf(JSONExtractRaw(events.properties, '$feature_flag_response'), ''), 'null'), '^"|"$', ''), ['control', 'test']), 0), ifNull(in(replaceRegexpAll(nullIf(nullIf(JSONExtractRaw(events.properties, '$feature/test-experiment'), ''), 'null'), '^"|"$', ''), ['control', 'test']), 0)), greaterOrEquals(toTimeZone(events.timestamp, 'UTC'), toDateTime64('explicit_redacted_timestamp.000000', 6, 'UTC')), lessOrEquals(toTimeZone(events.timestamp, 'UTC'), toDateTime64('explicit_redacted_timestamp.000000', 6, 'UTC')), ifNull(notILike(toString(events__person.properties___email), '%@earlierevent.com%'), 1))
        GROUP BY entity_id) AS exposure_data
     LEFT JOIN
       (SELECT toTimeZone(events.timestamp, 'UTC') AS timestamp,
               if(not(empty(events__override.distinct_id)), events__override.person_id, events.person_id) AS entity_id,
               exposure_data.variant AS variant,
               events.event AS event,
               1 AS value
        FROM events
        LEFT OUTER JOIN
          (SELECT argMax(person_distinct_id_overrides.person_id, person_distinct_id_overrides.version) AS person_id,
                  person_distinct_id_overrides.distinct_id AS distinct_id
           FROM person_distinct_id_overrides
           WHERE equals(person_distinct_id_overrides.team_id, 99999)
           GROUP BY person_distinct_id_overrides.distinct_id
           HAVING ifNull(equals(argMax(person_distinct_id_overrides.is_deleted, person_distinct_id_overrides.version), 0), 0) SETTINGS optimize_aggregation_in_order=1) AS events__override ON equals(events.distinct_id, events__override.distinct_id)
        LEFT JOIN
          (SELECT person.id AS id,
                  replaceRegexpAll(nullIf(nullIf(JSONExtractRaw(person.properties, 'email'), ''), 'null'), '^"|"$', '') AS properties___email
           FROM person
           WHERE and(equals(person.team_id, 99999), ifNull(in(tuple(person.id, person.version),
                                                                (SELECT person.id AS id, max(person.version) AS version
                                                                 FROM person
                                                                 WHERE equals(person.team_id, 99999)
                                                                 GROUP BY person.id
                                                                 HAVING and(ifNull(equals(argMax(person.is_deleted, person.version), 0), 0), ifNull(less(argMax(toTimeZone(person.created_at, 'UTC'), person.version), plus(now64(6, 'UTC'), toIntervalDay(1))), 0)))), 0)) SETTINGS optimize_aggregation_in_order=1) AS events__person ON equals(if(not(empty(events__override.distinct_id)), events__override.person_id, events.person_id), events__person.id)
        INNER JOIN
          (SELECT if(not(empty(events__override.distinct_id)), events__override.person_id, events.person_id) AS entity_id,
                  if(ifNull(greater(count(DISTINCT replaceRegexpAll(nullIf(nullIf(JSONExtractRaw(events.properties, '$feature/test-experiment'), ''), 'null'), '^"|"$', '')), 1), 0), '$multiple', any(replaceRegexpAll(nullIf(nullIf(JSONExtractRaw(events.properties, '$feature/test-experiment'), ''), 'null'), '^"|"$', ''))) AS variant,
                  min(toTimeZone(events.timestamp, 'UTC')) AS first_exposure_time
           FROM events
           LEFT OUTER JOIN
             (SELECT argMax(person_distinct_id_overrides.person_id, person_distinct_id_overrides.version) AS person_id,
                     person_distinct_id_overrides.distinct_id AS distinct_id
              FROM person_distinct_id_overrides
              WHERE equals(person_distinct_id_overrides.team_id, 99999)
              GROUP BY person_distinct_id_overrides.distinct_id
              HAVING ifNull(equals(argMax(person_distinct_id_overrides.is_deleted, person_distinct_id_overrides.version), 0), 0) SETTINGS optimize_aggregation_in_order=1) AS events__override ON equals(events.distinct_id, events__override.distinct_id)
           LEFT JOIN
             (SELECT person.id AS id,
                     replaceRegexpAll(nullIf(nullIf(JSONExtractRaw(person.properties, 'email'), ''), 'null'), '^"|"$', '') AS properties___email
              FROM person
              WHERE and(equals(person.team_id, 99999), ifNull(in(tuple(person.id, person.version),
                                                                   (SELECT person.id AS id, max(person.version) AS version
                                                                    FROM person
                                                                    WHERE equals(person.team_id, 99999)
                                                                    GROUP BY person.id
                                                                    HAVING and(ifNull(equals(argMax(person.is_deleted, person.version), 0), 0), ifNull(less(argMax(toTimeZone(person.created_at, 'UTC'), person.version), plus(now64(6, 'UTC'), toIntervalDay(1))), 0)))), 0)) SETTINGS optimize_aggregation_in_order=1) AS events__person ON equals(if(not(empty(events__override.distinct_id)), events__override.person_id, events.person_id), events__person.id)
           WHERE and(equals(events.team_id, 99999), and(equals(events.event, '$feature_flag_called'), ifNull(equals(replaceRegexpAll(nullIf(nullIf(JSONExtractRaw(events.properties, '$feature_flag'), ''), 'null'), '^"|"$', ''), 'test-experiment'), 0), ifNull(in(replaceRegexpAll(nullIf(nullIf(JSONExtractRaw(events.properties, '$feature_flag_response'), ''), 'null'), '^"|"$', ''), ['control', 'test']), 0), ifNull(in(replaceRegexpAll(nullIf(nullIf(JSONExtractRaw(events.properties, '$feature/test-experiment'), ''), 'null'), '^"|"$', ''), ['control', 'test']), 0)), greaterOrEquals(toTimeZone(events.timestamp, 'UTC'), toDateTime64('explicit_redacted_timestamp.000000', 6, 'UTC')), lessOrEquals(toTimeZone(events.timestamp, 'UTC'), toDateTime64('explicit_redacted_timestamp.000000', 6, 'UTC')), ifNull(notILike(toString(events__person.properties___email), '%@earlierevent.com%'), 1))
           GROUP BY entity_id) AS exposure_data ON equals(if(not(empty(events__override.distinct_id)), events__override.person_id, events.person_id), exposure_data.entity_id)
        WHERE and(equals(events.team_id, 99999), greaterOrEquals(toTimeZone(events.timestamp, 'UTC'), toDateTime64('explicit_redacted_timestamp.000000', 6, 'UTC')), greaterOrEquals(toTimeZone(events.timestamp, 'UTC'), exposure_data.first_exposure_time), lessOrEquals(toTimeZone(events.timestamp, 'UTC'), toDateTime64('explicit_redacted_timestamp.000000', 6, 'UTC')), equals(events.event, 'purchase'), ifNull(notILike(toString(events__person.properties___email), '%@earlierevent.com%'), 1))) AS events_after_exposure ON and(equals(toString(exposure_data.entity_id), toString(events_after_exposure.entity_id)), equals(exposure_data.variant, events_after_exposure.variant))
     GROUP BY exposure_data.variant,
              exposure_data.entity_id) AS metrics_per_user
  GROUP BY metrics_per_user.variant
  LIMIT 100 SETTINGS readonly=2,
                     max_execution_time=60,
                     allow_experimental_object_type=1,
                     format_csv_allow_double_quotes=0,
                     max_ast_elements=4000000,
                     max_expanded_ast_elements=4000000,
                     max_bytes_before_external_group_by=0
  '''
# ---
# name: TestExperimentQueryRunner.test_query_runner_with_persons_on_events_mode_5_person_id_override_properties_joined_filter_laterevent
  '''
  
  SELECT DISTINCT person_id
  FROM events
  WHERE team_id = 99999
    AND distinct_id = 'person_id_1_distinct_id_2'
  '''
# ---
# name: TestExperimentQueryRunner.test_query_runner_with_persons_on_events_mode_5_person_id_override_properties_joined_filter_laterevent.1
  '''
  SELECT metrics_per_user.variant AS variant,
         count(metrics_per_user.entity_id) AS num_users,
         sum(metrics_per_user.value) AS total_sum,
         sum(power(metrics_per_user.value, 2)) AS total_sum_of_squares
  FROM
    (SELECT exposure_data.variant AS variant,
            exposure_data.entity_id AS entity_id,
            coalesce(argMax(events_after_exposure.value, events_after_exposure.timestamp), 0) AS value
     FROM
       (SELECT if(not(empty(events__override.distinct_id)), events__override.person_id, events.person_id) AS entity_id,
               if(ifNull(greater(count(DISTINCT replaceRegexpAll(nullIf(nullIf(JSONExtractRaw(events.properties, '$feature/test-experiment'), ''), 'null'), '^"|"$', '')), 1), 0), '$multiple', any(replaceRegexpAll(nullIf(nullIf(JSONExtractRaw(events.properties, '$feature/test-experiment'), ''), 'null'), '^"|"$', ''))) AS variant,
               min(toTimeZone(events.timestamp, 'UTC')) AS first_exposure_time
        FROM events
        LEFT OUTER JOIN
          (SELECT argMax(person_distinct_id_overrides.person_id, person_distinct_id_overrides.version) AS person_id,
                  person_distinct_id_overrides.distinct_id AS distinct_id
           FROM person_distinct_id_overrides
           WHERE equals(person_distinct_id_overrides.team_id, 99999)
           GROUP BY person_distinct_id_overrides.distinct_id
           HAVING ifNull(equals(argMax(person_distinct_id_overrides.is_deleted, person_distinct_id_overrides.version), 0), 0) SETTINGS optimize_aggregation_in_order=1) AS events__override ON equals(events.distinct_id, events__override.distinct_id)
        LEFT JOIN
          (SELECT person.id AS id,
                  replaceRegexpAll(nullIf(nullIf(JSONExtractRaw(person.properties, 'email'), ''), 'null'), '^"|"$', '') AS properties___email
           FROM person
           WHERE and(equals(person.team_id, 99999), ifNull(in(tuple(person.id, person.version),
                                                                (SELECT person.id AS id, max(person.version) AS version
                                                                 FROM person
                                                                 WHERE equals(person.team_id, 99999)
                                                                 GROUP BY person.id
                                                                 HAVING and(ifNull(equals(argMax(person.is_deleted, person.version), 0), 0), ifNull(less(argMax(toTimeZone(person.created_at, 'UTC'), person.version), plus(now64(6, 'UTC'), toIntervalDay(1))), 0)))), 0)) SETTINGS optimize_aggregation_in_order=1) AS events__person ON equals(if(not(empty(events__override.distinct_id)), events__override.person_id, events.person_id), events__person.id)
        WHERE and(equals(events.team_id, 99999), and(equals(events.event, '$feature_flag_called'), ifNull(equals(replaceRegexpAll(nullIf(nullIf(JSONExtractRaw(events.properties, '$feature_flag'), ''), 'null'), '^"|"$', ''), 'test-experiment'), 0), ifNull(in(replaceRegexpAll(nullIf(nullIf(JSONExtractRaw(events.properties, '$feature_flag_response'), ''), 'null'), '^"|"$', ''), ['control', 'test']), 0), ifNull(in(replaceRegexpAll(nullIf(nullIf(JSONExtractRaw(events.properties, '$feature/test-experiment'), ''), 'null'), '^"|"$', ''), ['control', 'test']), 0)), greaterOrEquals(toTimeZone(events.timestamp, 'UTC'), toDateTime64('explicit_redacted_timestamp.000000', 6, 'UTC')), lessOrEquals(toTimeZone(events.timestamp, 'UTC'), toDateTime64('explicit_redacted_timestamp.000000', 6, 'UTC')), ifNull(notILike(toString(events__person.properties___email), '%@laterevent.com%'), 1))
        GROUP BY entity_id) AS exposure_data
     LEFT JOIN
       (SELECT toTimeZone(events.timestamp, 'UTC') AS timestamp,
               if(not(empty(events__override.distinct_id)), events__override.person_id, events.person_id) AS entity_id,
               exposure_data.variant AS variant,
               events.event AS event,
               1 AS value
        FROM events
        LEFT OUTER JOIN
          (SELECT argMax(person_distinct_id_overrides.person_id, person_distinct_id_overrides.version) AS person_id,
                  person_distinct_id_overrides.distinct_id AS distinct_id
           FROM person_distinct_id_overrides
           WHERE equals(person_distinct_id_overrides.team_id, 99999)
           GROUP BY person_distinct_id_overrides.distinct_id
           HAVING ifNull(equals(argMax(person_distinct_id_overrides.is_deleted, person_distinct_id_overrides.version), 0), 0) SETTINGS optimize_aggregation_in_order=1) AS events__override ON equals(events.distinct_id, events__override.distinct_id)
        LEFT JOIN
          (SELECT person.id AS id,
                  replaceRegexpAll(nullIf(nullIf(JSONExtractRaw(person.properties, 'email'), ''), 'null'), '^"|"$', '') AS properties___email
           FROM person
           WHERE and(equals(person.team_id, 99999), ifNull(in(tuple(person.id, person.version),
                                                                (SELECT person.id AS id, max(person.version) AS version
                                                                 FROM person
                                                                 WHERE equals(person.team_id, 99999)
                                                                 GROUP BY person.id
                                                                 HAVING and(ifNull(equals(argMax(person.is_deleted, person.version), 0), 0), ifNull(less(argMax(toTimeZone(person.created_at, 'UTC'), person.version), plus(now64(6, 'UTC'), toIntervalDay(1))), 0)))), 0)) SETTINGS optimize_aggregation_in_order=1) AS events__person ON equals(if(not(empty(events__override.distinct_id)), events__override.person_id, events.person_id), events__person.id)
        INNER JOIN
          (SELECT if(not(empty(events__override.distinct_id)), events__override.person_id, events.person_id) AS entity_id,
                  if(ifNull(greater(count(DISTINCT replaceRegexpAll(nullIf(nullIf(JSONExtractRaw(events.properties, '$feature/test-experiment'), ''), 'null'), '^"|"$', '')), 1), 0), '$multiple', any(replaceRegexpAll(nullIf(nullIf(JSONExtractRaw(events.properties, '$feature/test-experiment'), ''), 'null'), '^"|"$', ''))) AS variant,
                  min(toTimeZone(events.timestamp, 'UTC')) AS first_exposure_time
           FROM events
           LEFT OUTER JOIN
             (SELECT argMax(person_distinct_id_overrides.person_id, person_distinct_id_overrides.version) AS person_id,
                     person_distinct_id_overrides.distinct_id AS distinct_id
              FROM person_distinct_id_overrides
              WHERE equals(person_distinct_id_overrides.team_id, 99999)
              GROUP BY person_distinct_id_overrides.distinct_id
              HAVING ifNull(equals(argMax(person_distinct_id_overrides.is_deleted, person_distinct_id_overrides.version), 0), 0) SETTINGS optimize_aggregation_in_order=1) AS events__override ON equals(events.distinct_id, events__override.distinct_id)
           LEFT JOIN
             (SELECT person.id AS id,
                     replaceRegexpAll(nullIf(nullIf(JSONExtractRaw(person.properties, 'email'), ''), 'null'), '^"|"$', '') AS properties___email
              FROM person
              WHERE and(equals(person.team_id, 99999), ifNull(in(tuple(person.id, person.version),
                                                                   (SELECT person.id AS id, max(person.version) AS version
                                                                    FROM person
                                                                    WHERE equals(person.team_id, 99999)
                                                                    GROUP BY person.id
                                                                    HAVING and(ifNull(equals(argMax(person.is_deleted, person.version), 0), 0), ifNull(less(argMax(toTimeZone(person.created_at, 'UTC'), person.version), plus(now64(6, 'UTC'), toIntervalDay(1))), 0)))), 0)) SETTINGS optimize_aggregation_in_order=1) AS events__person ON equals(if(not(empty(events__override.distinct_id)), events__override.person_id, events.person_id), events__person.id)
           WHERE and(equals(events.team_id, 99999), and(equals(events.event, '$feature_flag_called'), ifNull(equals(replaceRegexpAll(nullIf(nullIf(JSONExtractRaw(events.properties, '$feature_flag'), ''), 'null'), '^"|"$', ''), 'test-experiment'), 0), ifNull(in(replaceRegexpAll(nullIf(nullIf(JSONExtractRaw(events.properties, '$feature_flag_response'), ''), 'null'), '^"|"$', ''), ['control', 'test']), 0), ifNull(in(replaceRegexpAll(nullIf(nullIf(JSONExtractRaw(events.properties, '$feature/test-experiment'), ''), 'null'), '^"|"$', ''), ['control', 'test']), 0)), greaterOrEquals(toTimeZone(events.timestamp, 'UTC'), toDateTime64('explicit_redacted_timestamp.000000', 6, 'UTC')), lessOrEquals(toTimeZone(events.timestamp, 'UTC'), toDateTime64('explicit_redacted_timestamp.000000', 6, 'UTC')), ifNull(notILike(toString(events__person.properties___email), '%@laterevent.com%'), 1))
           GROUP BY entity_id) AS exposure_data ON equals(if(not(empty(events__override.distinct_id)), events__override.person_id, events.person_id), exposure_data.entity_id)
        WHERE and(equals(events.team_id, 99999), greaterOrEquals(toTimeZone(events.timestamp, 'UTC'), toDateTime64('explicit_redacted_timestamp.000000', 6, 'UTC')), greaterOrEquals(toTimeZone(events.timestamp, 'UTC'), exposure_data.first_exposure_time), lessOrEquals(toTimeZone(events.timestamp, 'UTC'), toDateTime64('explicit_redacted_timestamp.000000', 6, 'UTC')), equals(events.event, 'purchase'), ifNull(notILike(toString(events__person.properties___email), '%@laterevent.com%'), 1))) AS events_after_exposure ON and(equals(toString(exposure_data.entity_id), toString(events_after_exposure.entity_id)), equals(exposure_data.variant, events_after_exposure.variant))
     GROUP BY exposure_data.variant,
              exposure_data.entity_id) AS metrics_per_user
  GROUP BY metrics_per_user.variant
  LIMIT 100 SETTINGS readonly=2,
                     max_execution_time=60,
                     allow_experimental_object_type=1,
                     format_csv_allow_double_quotes=0,
                     max_ast_elements=4000000,
                     max_expanded_ast_elements=4000000,
                     max_bytes_before_external_group_by=0
  '''
# ---
# name: TestExperimentQueryRunner.test_query_runner_with_persons_on_events_mode_6_person_id_no_override_properties_on_events_no_filter
  '''
  
  SELECT DISTINCT person_id
  FROM events
  WHERE team_id = 99999
    AND distinct_id = 'person_id_1_distinct_id_2'
  '''
# ---
# name: TestExperimentQueryRunner.test_query_runner_with_persons_on_events_mode_6_person_id_no_override_properties_on_events_no_filter.1
  '''
  SELECT metrics_per_user.variant AS variant,
         count(metrics_per_user.entity_id) AS num_users,
         sum(metrics_per_user.value) AS total_sum,
         sum(power(metrics_per_user.value, 2)) AS total_sum_of_squares
  FROM
    (SELECT exposure_data.variant AS variant,
            exposure_data.entity_id AS entity_id,
            coalesce(argMax(events_after_exposure.value, events_after_exposure.timestamp), 0) AS value
     FROM
       (SELECT events.person_id AS entity_id,
               if(ifNull(greater(count(DISTINCT replaceRegexpAll(nullIf(nullIf(JSONExtractRaw(events.properties, '$feature/test-experiment'), ''), 'null'), '^"|"$', '')), 1), 0), '$multiple', any(replaceRegexpAll(nullIf(nullIf(JSONExtractRaw(events.properties, '$feature/test-experiment'), ''), 'null'), '^"|"$', ''))) AS variant,
               min(toTimeZone(events.timestamp, 'UTC')) AS first_exposure_time
        FROM events
        WHERE and(equals(events.team_id, 99999), and(equals(events.event, '$feature_flag_called'), ifNull(equals(replaceRegexpAll(nullIf(nullIf(JSONExtractRaw(events.properties, '$feature_flag'), ''), 'null'), '^"|"$', ''), 'test-experiment'), 0), ifNull(in(replaceRegexpAll(nullIf(nullIf(JSONExtractRaw(events.properties, '$feature_flag_response'), ''), 'null'), '^"|"$', ''), ['control', 'test']), 0), ifNull(in(replaceRegexpAll(nullIf(nullIf(JSONExtractRaw(events.properties, '$feature/test-experiment'), ''), 'null'), '^"|"$', ''), ['control', 'test']), 0)), greaterOrEquals(toTimeZone(events.timestamp, 'UTC'), toDateTime64('2020-01-01 00:00:00.000000', 6, 'UTC')), lessOrEquals(toTimeZone(events.timestamp, 'UTC'), toDateTime64('2020-01-31 00:00:00.000000', 6, 'UTC')), ifNull(notILike(toString(replaceRegexpAll(nullIf(nullIf(JSONExtractRaw(events.person_properties, 'email'), ''), 'null'), '^"|"$', '')), '%@posthog.com%'), 1))
        GROUP BY entity_id) AS exposure_data
     LEFT JOIN
       (SELECT toTimeZone(events.timestamp, 'UTC') AS timestamp,
               events.person_id AS entity_id,
               exposure_data.variant AS variant,
               events.event AS event,
               1 AS value
        FROM events
        INNER JOIN
          (SELECT events.person_id AS entity_id,
                  if(ifNull(greater(count(DISTINCT replaceRegexpAll(nullIf(nullIf(JSONExtractRaw(events.properties, '$feature/test-experiment'), ''), 'null'), '^"|"$', '')), 1), 0), '$multiple', any(replaceRegexpAll(nullIf(nullIf(JSONExtractRaw(events.properties, '$feature/test-experiment'), ''), 'null'), '^"|"$', ''))) AS variant,
                  min(toTimeZone(events.timestamp, 'UTC')) AS first_exposure_time
           FROM events
           WHERE and(equals(events.team_id, 99999), and(equals(events.event, '$feature_flag_called'), ifNull(equals(replaceRegexpAll(nullIf(nullIf(JSONExtractRaw(events.properties, '$feature_flag'), ''), 'null'), '^"|"$', ''), 'test-experiment'), 0), ifNull(in(replaceRegexpAll(nullIf(nullIf(JSONExtractRaw(events.properties, '$feature_flag_response'), ''), 'null'), '^"|"$', ''), ['control', 'test']), 0), ifNull(in(replaceRegexpAll(nullIf(nullIf(JSONExtractRaw(events.properties, '$feature/test-experiment'), ''), 'null'), '^"|"$', ''), ['control', 'test']), 0)), greaterOrEquals(toTimeZone(events.timestamp, 'UTC'), toDateTime64('2020-01-01 00:00:00.000000', 6, 'UTC')), lessOrEquals(toTimeZone(events.timestamp, 'UTC'), toDateTime64('2020-01-31 00:00:00.000000', 6, 'UTC')), ifNull(notILike(toString(replaceRegexpAll(nullIf(nullIf(JSONExtractRaw(events.person_properties, 'email'), ''), 'null'), '^"|"$', '')), '%@posthog.com%'), 1))
           GROUP BY entity_id) AS exposure_data ON equals(events.person_id, exposure_data.entity_id)
        WHERE and(equals(events.team_id, 99999), greaterOrEquals(toTimeZone(events.timestamp, 'UTC'), toDateTime64('2020-01-01 00:00:00.000000', 6, 'UTC')), greaterOrEquals(toTimeZone(events.timestamp, 'UTC'), exposure_data.first_exposure_time), lessOrEquals(toTimeZone(events.timestamp, 'UTC'), toDateTime64('2020-01-31 00:00:00.000000', 6, 'UTC')), equals(events.event, 'purchase'), ifNull(notILike(toString(replaceRegexpAll(nullIf(nullIf(JSONExtractRaw(events.person_properties, 'email'), ''), 'null'), '^"|"$', '')), '%@posthog.com%'), 1))) AS events_after_exposure ON and(equals(toString(exposure_data.entity_id), toString(events_after_exposure.entity_id)), equals(exposure_data.variant, events_after_exposure.variant))
     GROUP BY exposure_data.variant,
              exposure_data.entity_id) AS metrics_per_user
  GROUP BY metrics_per_user.variant
  LIMIT 100 SETTINGS readonly=2,
                     max_execution_time=60,
                     allow_experimental_object_type=1,
                     format_csv_allow_double_quotes=0,
                     max_ast_elements=4000000,
                     max_expanded_ast_elements=4000000,
                     max_bytes_before_external_group_by=0
  '''
# ---
# name: TestExperimentQueryRunner.test_query_runner_with_persons_on_events_mode_7_person_id_no_override_properties_on_events_filter_earlierevent
  '''
  
  SELECT DISTINCT person_id
  FROM events
  WHERE team_id = 99999
    AND distinct_id = 'person_id_1_distinct_id_2'
  '''
# ---
# name: TestExperimentQueryRunner.test_query_runner_with_persons_on_events_mode_7_person_id_no_override_properties_on_events_filter_earlierevent.1
  '''
  SELECT metrics_per_user.variant AS variant,
         count(metrics_per_user.entity_id) AS num_users,
         sum(metrics_per_user.value) AS total_sum,
         sum(power(metrics_per_user.value, 2)) AS total_sum_of_squares
  FROM
    (SELECT exposure_data.variant AS variant,
            exposure_data.entity_id AS entity_id,
            coalesce(argMax(events_after_exposure.value, events_after_exposure.timestamp), 0) AS value
     FROM
       (SELECT events.person_id AS entity_id,
               if(ifNull(greater(count(DISTINCT replaceRegexpAll(nullIf(nullIf(JSONExtractRaw(events.properties, '$feature/test-experiment'), ''), 'null'), '^"|"$', '')), 1), 0), '$multiple', any(replaceRegexpAll(nullIf(nullIf(JSONExtractRaw(events.properties, '$feature/test-experiment'), ''), 'null'), '^"|"$', ''))) AS variant,
               min(toTimeZone(events.timestamp, 'UTC')) AS first_exposure_time
        FROM events
        WHERE and(equals(events.team_id, 99999), and(equals(events.event, '$feature_flag_called'), ifNull(equals(replaceRegexpAll(nullIf(nullIf(JSONExtractRaw(events.properties, '$feature_flag'), ''), 'null'), '^"|"$', ''), 'test-experiment'), 0), ifNull(in(replaceRegexpAll(nullIf(nullIf(JSONExtractRaw(events.properties, '$feature_flag_response'), ''), 'null'), '^"|"$', ''), ['control', 'test']), 0), ifNull(in(replaceRegexpAll(nullIf(nullIf(JSONExtractRaw(events.properties, '$feature/test-experiment'), ''), 'null'), '^"|"$', ''), ['control', 'test']), 0)), greaterOrEquals(toTimeZone(events.timestamp, 'UTC'), toDateTime64('2020-01-01 00:00:00.000000', 6, 'UTC')), lessOrEquals(toTimeZone(events.timestamp, 'UTC'), toDateTime64('2020-01-31 00:00:00.000000', 6, 'UTC')), ifNull(notILike(toString(replaceRegexpAll(nullIf(nullIf(JSONExtractRaw(events.person_properties, 'email'), ''), 'null'), '^"|"$', '')), '%@earlierevent.com%'), 1))
        GROUP BY entity_id) AS exposure_data
     LEFT JOIN
       (SELECT toTimeZone(events.timestamp, 'UTC') AS timestamp,
               events.person_id AS entity_id,
               exposure_data.variant AS variant,
               events.event AS event,
               1 AS value
        FROM events
        INNER JOIN
          (SELECT events.person_id AS entity_id,
                  if(ifNull(greater(count(DISTINCT replaceRegexpAll(nullIf(nullIf(JSONExtractRaw(events.properties, '$feature/test-experiment'), ''), 'null'), '^"|"$', '')), 1), 0), '$multiple', any(replaceRegexpAll(nullIf(nullIf(JSONExtractRaw(events.properties, '$feature/test-experiment'), ''), 'null'), '^"|"$', ''))) AS variant,
                  min(toTimeZone(events.timestamp, 'UTC')) AS first_exposure_time
           FROM events
           WHERE and(equals(events.team_id, 99999), and(equals(events.event, '$feature_flag_called'), ifNull(equals(replaceRegexpAll(nullIf(nullIf(JSONExtractRaw(events.properties, '$feature_flag'), ''), 'null'), '^"|"$', ''), 'test-experiment'), 0), ifNull(in(replaceRegexpAll(nullIf(nullIf(JSONExtractRaw(events.properties, '$feature_flag_response'), ''), 'null'), '^"|"$', ''), ['control', 'test']), 0), ifNull(in(replaceRegexpAll(nullIf(nullIf(JSONExtractRaw(events.properties, '$feature/test-experiment'), ''), 'null'), '^"|"$', ''), ['control', 'test']), 0)), greaterOrEquals(toTimeZone(events.timestamp, 'UTC'), toDateTime64('2020-01-01 00:00:00.000000', 6, 'UTC')), lessOrEquals(toTimeZone(events.timestamp, 'UTC'), toDateTime64('2020-01-31 00:00:00.000000', 6, 'UTC')), ifNull(notILike(toString(replaceRegexpAll(nullIf(nullIf(JSONExtractRaw(events.person_properties, 'email'), ''), 'null'), '^"|"$', '')), '%@earlierevent.com%'), 1))
           GROUP BY entity_id) AS exposure_data ON equals(events.person_id, exposure_data.entity_id)
        WHERE and(equals(events.team_id, 99999), greaterOrEquals(toTimeZone(events.timestamp, 'UTC'), toDateTime64('2020-01-01 00:00:00.000000', 6, 'UTC')), greaterOrEquals(toTimeZone(events.timestamp, 'UTC'), exposure_data.first_exposure_time), lessOrEquals(toTimeZone(events.timestamp, 'UTC'), toDateTime64('2020-01-31 00:00:00.000000', 6, 'UTC')), equals(events.event, 'purchase'), ifNull(notILike(toString(replaceRegexpAll(nullIf(nullIf(JSONExtractRaw(events.person_properties, 'email'), ''), 'null'), '^"|"$', '')), '%@earlierevent.com%'), 1))) AS events_after_exposure ON and(equals(toString(exposure_data.entity_id), toString(events_after_exposure.entity_id)), equals(exposure_data.variant, events_after_exposure.variant))
     GROUP BY exposure_data.variant,
              exposure_data.entity_id) AS metrics_per_user
  GROUP BY metrics_per_user.variant
  LIMIT 100 SETTINGS readonly=2,
                     max_execution_time=60,
                     allow_experimental_object_type=1,
                     format_csv_allow_double_quotes=0,
                     max_ast_elements=4000000,
                     max_expanded_ast_elements=4000000,
                     max_bytes_before_external_group_by=0
  '''
# ---
# name: TestExperimentQueryRunner.test_query_runner_with_persons_on_events_mode_8_person_id_no_override_properties_on_events_filter_laterevent
  '''
  
  SELECT DISTINCT person_id
  FROM events
  WHERE team_id = 99999
    AND distinct_id = 'person_id_1_distinct_id_2'
  '''
# ---
# name: TestExperimentQueryRunner.test_query_runner_with_persons_on_events_mode_8_person_id_no_override_properties_on_events_filter_laterevent.1
  '''
  SELECT metrics_per_user.variant AS variant,
         count(metrics_per_user.entity_id) AS num_users,
         sum(metrics_per_user.value) AS total_sum,
         sum(power(metrics_per_user.value, 2)) AS total_sum_of_squares
  FROM
    (SELECT exposure_data.variant AS variant,
            exposure_data.entity_id AS entity_id,
            coalesce(argMax(events_after_exposure.value, events_after_exposure.timestamp), 0) AS value
     FROM
       (SELECT events.person_id AS entity_id,
               if(ifNull(greater(count(DISTINCT replaceRegexpAll(nullIf(nullIf(JSONExtractRaw(events.properties, '$feature/test-experiment'), ''), 'null'), '^"|"$', '')), 1), 0), '$multiple', any(replaceRegexpAll(nullIf(nullIf(JSONExtractRaw(events.properties, '$feature/test-experiment'), ''), 'null'), '^"|"$', ''))) AS variant,
               min(toTimeZone(events.timestamp, 'UTC')) AS first_exposure_time
        FROM events
        WHERE and(equals(events.team_id, 99999), and(equals(events.event, '$feature_flag_called'), ifNull(equals(replaceRegexpAll(nullIf(nullIf(JSONExtractRaw(events.properties, '$feature_flag'), ''), 'null'), '^"|"$', ''), 'test-experiment'), 0), ifNull(in(replaceRegexpAll(nullIf(nullIf(JSONExtractRaw(events.properties, '$feature_flag_response'), ''), 'null'), '^"|"$', ''), ['control', 'test']), 0), ifNull(in(replaceRegexpAll(nullIf(nullIf(JSONExtractRaw(events.properties, '$feature/test-experiment'), ''), 'null'), '^"|"$', ''), ['control', 'test']), 0)), greaterOrEquals(toTimeZone(events.timestamp, 'UTC'), toDateTime64('2020-01-01 00:00:00.000000', 6, 'UTC')), lessOrEquals(toTimeZone(events.timestamp, 'UTC'), toDateTime64('2020-01-31 00:00:00.000000', 6, 'UTC')), ifNull(notILike(toString(replaceRegexpAll(nullIf(nullIf(JSONExtractRaw(events.person_properties, 'email'), ''), 'null'), '^"|"$', '')), '%@laterevent.com%'), 1))
        GROUP BY entity_id) AS exposure_data
     LEFT JOIN
       (SELECT toTimeZone(events.timestamp, 'UTC') AS timestamp,
               events.person_id AS entity_id,
               exposure_data.variant AS variant,
               events.event AS event,
               1 AS value
        FROM events
        INNER JOIN
          (SELECT events.person_id AS entity_id,
                  if(ifNull(greater(count(DISTINCT replaceRegexpAll(nullIf(nullIf(JSONExtractRaw(events.properties, '$feature/test-experiment'), ''), 'null'), '^"|"$', '')), 1), 0), '$multiple', any(replaceRegexpAll(nullIf(nullIf(JSONExtractRaw(events.properties, '$feature/test-experiment'), ''), 'null'), '^"|"$', ''))) AS variant,
                  min(toTimeZone(events.timestamp, 'UTC')) AS first_exposure_time
           FROM events
           WHERE and(equals(events.team_id, 99999), and(equals(events.event, '$feature_flag_called'), ifNull(equals(replaceRegexpAll(nullIf(nullIf(JSONExtractRaw(events.properties, '$feature_flag'), ''), 'null'), '^"|"$', ''), 'test-experiment'), 0), ifNull(in(replaceRegexpAll(nullIf(nullIf(JSONExtractRaw(events.properties, '$feature_flag_response'), ''), 'null'), '^"|"$', ''), ['control', 'test']), 0), ifNull(in(replaceRegexpAll(nullIf(nullIf(JSONExtractRaw(events.properties, '$feature/test-experiment'), ''), 'null'), '^"|"$', ''), ['control', 'test']), 0)), greaterOrEquals(toTimeZone(events.timestamp, 'UTC'), toDateTime64('2020-01-01 00:00:00.000000', 6, 'UTC')), lessOrEquals(toTimeZone(events.timestamp, 'UTC'), toDateTime64('2020-01-31 00:00:00.000000', 6, 'UTC')), ifNull(notILike(toString(replaceRegexpAll(nullIf(nullIf(JSONExtractRaw(events.person_properties, 'email'), ''), 'null'), '^"|"$', '')), '%@laterevent.com%'), 1))
           GROUP BY entity_id) AS exposure_data ON equals(events.person_id, exposure_data.entity_id)
        WHERE and(equals(events.team_id, 99999), greaterOrEquals(toTimeZone(events.timestamp, 'UTC'), toDateTime64('2020-01-01 00:00:00.000000', 6, 'UTC')), greaterOrEquals(toTimeZone(events.timestamp, 'UTC'), exposure_data.first_exposure_time), lessOrEquals(toTimeZone(events.timestamp, 'UTC'), toDateTime64('2020-01-31 00:00:00.000000', 6, 'UTC')), equals(events.event, 'purchase'), ifNull(notILike(toString(replaceRegexpAll(nullIf(nullIf(JSONExtractRaw(events.person_properties, 'email'), ''), 'null'), '^"|"$', '')), '%@laterevent.com%'), 1))) AS events_after_exposure ON and(equals(toString(exposure_data.entity_id), toString(events_after_exposure.entity_id)), equals(exposure_data.variant, events_after_exposure.variant))
     GROUP BY exposure_data.variant,
              exposure_data.entity_id) AS metrics_per_user
  GROUP BY metrics_per_user.variant
  LIMIT 100 SETTINGS readonly=2,
                     max_execution_time=60,
                     allow_experimental_object_type=1,
                     format_csv_allow_double_quotes=0,
                     max_ast_elements=4000000,
                     max_expanded_ast_elements=4000000,
                     max_bytes_before_external_group_by=0
  '''
# ---
# name: TestExperimentQueryRunner.test_query_runner_with_time_window_0_experiment_duration
  '''
  SELECT metrics_per_user.variant AS variant,
         count(metrics_per_user.entity_id) AS num_users,
         sum(metrics_per_user.value) AS total_sum,
         sum(power(metrics_per_user.value, 2)) AS total_sum_of_squares
  FROM
    (SELECT exposure_data.variant AS variant,
            exposure_data.entity_id AS entity_id,
            sum(coalesce(events_after_exposure.value, 0)) AS value
     FROM
       (SELECT if(not(empty(events__override.distinct_id)), events__override.person_id, events.person_id) AS entity_id,
               if(ifNull(greater(count(DISTINCT replaceRegexpAll(nullIf(nullIf(JSONExtractRaw(events.properties, '$feature/test-experiment'), ''), 'null'), '^"|"$', '')), 1), 0), '$multiple', any(replaceRegexpAll(nullIf(nullIf(JSONExtractRaw(events.properties, '$feature/test-experiment'), ''), 'null'), '^"|"$', ''))) AS variant,
               min(toTimeZone(events.timestamp, 'UTC')) AS first_exposure_time
        FROM events
        LEFT OUTER JOIN
          (SELECT argMax(person_distinct_id_overrides.person_id, person_distinct_id_overrides.version) AS person_id,
                  person_distinct_id_overrides.distinct_id AS distinct_id
           FROM person_distinct_id_overrides
           WHERE equals(person_distinct_id_overrides.team_id, 99999)
           GROUP BY person_distinct_id_overrides.distinct_id
           HAVING ifNull(equals(argMax(person_distinct_id_overrides.is_deleted, person_distinct_id_overrides.version), 0), 0) SETTINGS optimize_aggregation_in_order=1) AS events__override ON equals(events.distinct_id, events__override.distinct_id)
        WHERE and(equals(events.team_id, 99999), and(equals(events.event, '$feature_flag_called'), ifNull(equals(replaceRegexpAll(nullIf(nullIf(JSONExtractRaw(events.properties, '$feature_flag'), ''), 'null'), '^"|"$', ''), 'test-experiment'), 0), ifNull(in(replaceRegexpAll(nullIf(nullIf(JSONExtractRaw(events.properties, '$feature_flag_response'), ''), 'null'), '^"|"$', ''), ['control', 'test']), 0), ifNull(in(replaceRegexpAll(nullIf(nullIf(JSONExtractRaw(events.properties, '$feature/test-experiment'), ''), 'null'), '^"|"$', ''), ['control', 'test']), 0)), greaterOrEquals(toTimeZone(events.timestamp, 'UTC'), toDateTime64('explicit_redacted_timestamp.000000', 6, 'UTC')), lessOrEquals(toTimeZone(events.timestamp, 'UTC'), toDateTime64('explicit_redacted_timestamp.000000', 6, 'UTC')))
        GROUP BY entity_id) AS exposure_data
     LEFT JOIN
       (SELECT toTimeZone(events.timestamp, 'UTC') AS timestamp,
               if(not(empty(events__override.distinct_id)), events__override.person_id, events.person_id) AS entity_id,
               exposure_data.variant AS variant,
               events.event AS event,
               1 AS value
        FROM events
        LEFT OUTER JOIN
          (SELECT argMax(person_distinct_id_overrides.person_id, person_distinct_id_overrides.version) AS person_id,
                  person_distinct_id_overrides.distinct_id AS distinct_id
           FROM person_distinct_id_overrides
           WHERE equals(person_distinct_id_overrides.team_id, 99999)
           GROUP BY person_distinct_id_overrides.distinct_id
           HAVING ifNull(equals(argMax(person_distinct_id_overrides.is_deleted, person_distinct_id_overrides.version), 0), 0) SETTINGS optimize_aggregation_in_order=1) AS events__override ON equals(events.distinct_id, events__override.distinct_id)
        INNER JOIN
          (SELECT if(not(empty(events__override.distinct_id)), events__override.person_id, events.person_id) AS entity_id,
                  if(ifNull(greater(count(DISTINCT replaceRegexpAll(nullIf(nullIf(JSONExtractRaw(events.properties, '$feature/test-experiment'), ''), 'null'), '^"|"$', '')), 1), 0), '$multiple', any(replaceRegexpAll(nullIf(nullIf(JSONExtractRaw(events.properties, '$feature/test-experiment'), ''), 'null'), '^"|"$', ''))) AS variant,
                  min(toTimeZone(events.timestamp, 'UTC')) AS first_exposure_time
           FROM events
           LEFT OUTER JOIN
             (SELECT argMax(person_distinct_id_overrides.person_id, person_distinct_id_overrides.version) AS person_id,
                     person_distinct_id_overrides.distinct_id AS distinct_id
              FROM person_distinct_id_overrides
              WHERE equals(person_distinct_id_overrides.team_id, 99999)
              GROUP BY person_distinct_id_overrides.distinct_id
              HAVING ifNull(equals(argMax(person_distinct_id_overrides.is_deleted, person_distinct_id_overrides.version), 0), 0) SETTINGS optimize_aggregation_in_order=1) AS events__override ON equals(events.distinct_id, events__override.distinct_id)
           WHERE and(equals(events.team_id, 99999), and(equals(events.event, '$feature_flag_called'), ifNull(equals(replaceRegexpAll(nullIf(nullIf(JSONExtractRaw(events.properties, '$feature_flag'), ''), 'null'), '^"|"$', ''), 'test-experiment'), 0), ifNull(in(replaceRegexpAll(nullIf(nullIf(JSONExtractRaw(events.properties, '$feature_flag_response'), ''), 'null'), '^"|"$', ''), ['control', 'test']), 0), ifNull(in(replaceRegexpAll(nullIf(nullIf(JSONExtractRaw(events.properties, '$feature/test-experiment'), ''), 'null'), '^"|"$', ''), ['control', 'test']), 0)), greaterOrEquals(toTimeZone(events.timestamp, 'UTC'), toDateTime64('explicit_redacted_timestamp.000000', 6, 'UTC')), lessOrEquals(toTimeZone(events.timestamp, 'UTC'), toDateTime64('explicit_redacted_timestamp.000000', 6, 'UTC')))
           GROUP BY entity_id) AS exposure_data ON equals(if(not(empty(events__override.distinct_id)), events__override.person_id, events.person_id), exposure_data.entity_id)
        WHERE and(equals(events.team_id, 99999), greaterOrEquals(toTimeZone(events.timestamp, 'UTC'), toDateTime64('explicit_redacted_timestamp.000000', 6, 'UTC')), greaterOrEquals(toTimeZone(events.timestamp, 'UTC'), exposure_data.first_exposure_time), lessOrEquals(toTimeZone(events.timestamp, 'UTC'), toDateTime64('explicit_redacted_timestamp.000000', 6, 'UTC')), equals(events.event, 'purchase'))) AS events_after_exposure ON and(equals(toString(exposure_data.entity_id), toString(events_after_exposure.entity_id)), equals(exposure_data.variant, events_after_exposure.variant))
     GROUP BY exposure_data.variant,
              exposure_data.entity_id) AS metrics_per_user
  GROUP BY metrics_per_user.variant
  LIMIT 100 SETTINGS readonly=2,
                     max_execution_time=60,
                     allow_experimental_object_type=1,
                     format_csv_allow_double_quotes=0,
                     max_ast_elements=4000000,
                     max_expanded_ast_elements=4000000,
                     max_bytes_before_external_group_by=0
  '''
# ---
# name: TestExperimentQueryRunner.test_query_runner_with_time_window_1_24_hour_window
  '''
  SELECT metrics_per_user.variant AS variant,
         count(metrics_per_user.entity_id) AS num_users,
         sum(metrics_per_user.value) AS total_sum,
         sum(power(metrics_per_user.value, 2)) AS total_sum_of_squares
  FROM
    (SELECT exposure_data.variant AS variant,
            exposure_data.entity_id AS entity_id,
            sum(coalesce(events_after_exposure.value, 0)) AS value
     FROM
       (SELECT if(not(empty(events__override.distinct_id)), events__override.person_id, events.person_id) AS entity_id,
               if(ifNull(greater(count(DISTINCT replaceRegexpAll(nullIf(nullIf(JSONExtractRaw(events.properties, '$feature/test-experiment'), ''), 'null'), '^"|"$', '')), 1), 0), '$multiple', any(replaceRegexpAll(nullIf(nullIf(JSONExtractRaw(events.properties, '$feature/test-experiment'), ''), 'null'), '^"|"$', ''))) AS variant,
               min(toTimeZone(events.timestamp, 'UTC')) AS first_exposure_time
        FROM events
        LEFT OUTER JOIN
          (SELECT argMax(person_distinct_id_overrides.person_id, person_distinct_id_overrides.version) AS person_id,
                  person_distinct_id_overrides.distinct_id AS distinct_id
           FROM person_distinct_id_overrides
           WHERE equals(person_distinct_id_overrides.team_id, 99999)
           GROUP BY person_distinct_id_overrides.distinct_id
           HAVING ifNull(equals(argMax(person_distinct_id_overrides.is_deleted, person_distinct_id_overrides.version), 0), 0) SETTINGS optimize_aggregation_in_order=1) AS events__override ON equals(events.distinct_id, events__override.distinct_id)
        WHERE and(equals(events.team_id, 99999), and(equals(events.event, '$feature_flag_called'), ifNull(equals(replaceRegexpAll(nullIf(nullIf(JSONExtractRaw(events.properties, '$feature_flag'), ''), 'null'), '^"|"$', ''), 'test-experiment'), 0), ifNull(in(replaceRegexpAll(nullIf(nullIf(JSONExtractRaw(events.properties, '$feature_flag_response'), ''), 'null'), '^"|"$', ''), ['control', 'test']), 0), ifNull(in(replaceRegexpAll(nullIf(nullIf(JSONExtractRaw(events.properties, '$feature/test-experiment'), ''), 'null'), '^"|"$', ''), ['control', 'test']), 0)), greaterOrEquals(toTimeZone(events.timestamp, 'UTC'), toDateTime64('explicit_redacted_timestamp.000000', 6, 'UTC')), lessOrEquals(toTimeZone(events.timestamp, 'UTC'), toDateTime64('explicit_redacted_timestamp.000000', 6, 'UTC')))
        GROUP BY entity_id) AS exposure_data
     LEFT JOIN
       (SELECT toTimeZone(events.timestamp, 'UTC') AS timestamp,
               if(not(empty(events__override.distinct_id)), events__override.person_id, events.person_id) AS entity_id,
               exposure_data.variant AS variant,
               events.event AS event,
               1 AS value
        FROM events
        LEFT OUTER JOIN
          (SELECT argMax(person_distinct_id_overrides.person_id, person_distinct_id_overrides.version) AS person_id,
                  person_distinct_id_overrides.distinct_id AS distinct_id
           FROM person_distinct_id_overrides
           WHERE equals(person_distinct_id_overrides.team_id, 99999)
           GROUP BY person_distinct_id_overrides.distinct_id
           HAVING ifNull(equals(argMax(person_distinct_id_overrides.is_deleted, person_distinct_id_overrides.version), 0), 0) SETTINGS optimize_aggregation_in_order=1) AS events__override ON equals(events.distinct_id, events__override.distinct_id)
        INNER JOIN
          (SELECT if(not(empty(events__override.distinct_id)), events__override.person_id, events.person_id) AS entity_id,
                  if(ifNull(greater(count(DISTINCT replaceRegexpAll(nullIf(nullIf(JSONExtractRaw(events.properties, '$feature/test-experiment'), ''), 'null'), '^"|"$', '')), 1), 0), '$multiple', any(replaceRegexpAll(nullIf(nullIf(JSONExtractRaw(events.properties, '$feature/test-experiment'), ''), 'null'), '^"|"$', ''))) AS variant,
                  min(toTimeZone(events.timestamp, 'UTC')) AS first_exposure_time
           FROM events
           LEFT OUTER JOIN
             (SELECT argMax(person_distinct_id_overrides.person_id, person_distinct_id_overrides.version) AS person_id,
                     person_distinct_id_overrides.distinct_id AS distinct_id
              FROM person_distinct_id_overrides
              WHERE equals(person_distinct_id_overrides.team_id, 99999)
              GROUP BY person_distinct_id_overrides.distinct_id
              HAVING ifNull(equals(argMax(person_distinct_id_overrides.is_deleted, person_distinct_id_overrides.version), 0), 0) SETTINGS optimize_aggregation_in_order=1) AS events__override ON equals(events.distinct_id, events__override.distinct_id)
           WHERE and(equals(events.team_id, 99999), and(equals(events.event, '$feature_flag_called'), ifNull(equals(replaceRegexpAll(nullIf(nullIf(JSONExtractRaw(events.properties, '$feature_flag'), ''), 'null'), '^"|"$', ''), 'test-experiment'), 0), ifNull(in(replaceRegexpAll(nullIf(nullIf(JSONExtractRaw(events.properties, '$feature_flag_response'), ''), 'null'), '^"|"$', ''), ['control', 'test']), 0), ifNull(in(replaceRegexpAll(nullIf(nullIf(JSONExtractRaw(events.properties, '$feature/test-experiment'), ''), 'null'), '^"|"$', ''), ['control', 'test']), 0)), greaterOrEquals(toTimeZone(events.timestamp, 'UTC'), toDateTime64('explicit_redacted_timestamp.000000', 6, 'UTC')), lessOrEquals(toTimeZone(events.timestamp, 'UTC'), toDateTime64('explicit_redacted_timestamp.000000', 6, 'UTC')))
           GROUP BY entity_id) AS exposure_data ON equals(if(not(empty(events__override.distinct_id)), events__override.person_id, events.person_id), exposure_data.entity_id)
        WHERE and(equals(events.team_id, 99999), greaterOrEquals(toTimeZone(events.timestamp, 'UTC'), toDateTime64('explicit_redacted_timestamp.000000', 6, 'UTC')), greaterOrEquals(toTimeZone(events.timestamp, 'UTC'), exposure_data.first_exposure_time), less(toTimeZone(events.timestamp, 'UTC'), plus(exposure_data.first_exposure_time, toIntervalHour(24.0))), equals(events.event, 'purchase'))) AS events_after_exposure ON and(equals(toString(exposure_data.entity_id), toString(events_after_exposure.entity_id)), equals(exposure_data.variant, events_after_exposure.variant))
     GROUP BY exposure_data.variant,
              exposure_data.entity_id) AS metrics_per_user
  GROUP BY metrics_per_user.variant
  LIMIT 100 SETTINGS readonly=2,
                     max_execution_time=60,
                     allow_experimental_object_type=1,
                     format_csv_allow_double_quotes=0,
                     max_ast_elements=4000000,
                     max_expanded_ast_elements=4000000,
                     max_bytes_before_external_group_by=0
  '''
# ---
# name: TestExperimentQueryRunner.test_query_runner_with_time_window_2_48_hour_window
  '''
  SELECT metrics_per_user.variant AS variant,
         count(metrics_per_user.entity_id) AS num_users,
         sum(metrics_per_user.value) AS total_sum,
         sum(power(metrics_per_user.value, 2)) AS total_sum_of_squares
  FROM
    (SELECT exposure_data.variant AS variant,
            exposure_data.entity_id AS entity_id,
            sum(coalesce(events_after_exposure.value, 0)) AS value
     FROM
       (SELECT if(not(empty(events__override.distinct_id)), events__override.person_id, events.person_id) AS entity_id,
               if(ifNull(greater(count(DISTINCT replaceRegexpAll(nullIf(nullIf(JSONExtractRaw(events.properties, '$feature/test-experiment'), ''), 'null'), '^"|"$', '')), 1), 0), '$multiple', any(replaceRegexpAll(nullIf(nullIf(JSONExtractRaw(events.properties, '$feature/test-experiment'), ''), 'null'), '^"|"$', ''))) AS variant,
               min(toTimeZone(events.timestamp, 'UTC')) AS first_exposure_time
        FROM events
        LEFT OUTER JOIN
          (SELECT argMax(person_distinct_id_overrides.person_id, person_distinct_id_overrides.version) AS person_id,
                  person_distinct_id_overrides.distinct_id AS distinct_id
           FROM person_distinct_id_overrides
           WHERE equals(person_distinct_id_overrides.team_id, 99999)
           GROUP BY person_distinct_id_overrides.distinct_id
           HAVING ifNull(equals(argMax(person_distinct_id_overrides.is_deleted, person_distinct_id_overrides.version), 0), 0) SETTINGS optimize_aggregation_in_order=1) AS events__override ON equals(events.distinct_id, events__override.distinct_id)
        WHERE and(equals(events.team_id, 99999), and(equals(events.event, '$feature_flag_called'), ifNull(equals(replaceRegexpAll(nullIf(nullIf(JSONExtractRaw(events.properties, '$feature_flag'), ''), 'null'), '^"|"$', ''), 'test-experiment'), 0), ifNull(in(replaceRegexpAll(nullIf(nullIf(JSONExtractRaw(events.properties, '$feature_flag_response'), ''), 'null'), '^"|"$', ''), ['control', 'test']), 0), ifNull(in(replaceRegexpAll(nullIf(nullIf(JSONExtractRaw(events.properties, '$feature/test-experiment'), ''), 'null'), '^"|"$', ''), ['control', 'test']), 0)), greaterOrEquals(toTimeZone(events.timestamp, 'UTC'), toDateTime64('explicit_redacted_timestamp.000000', 6, 'UTC')), lessOrEquals(toTimeZone(events.timestamp, 'UTC'), toDateTime64('explicit_redacted_timestamp.000000', 6, 'UTC')))
        GROUP BY entity_id) AS exposure_data
     LEFT JOIN
       (SELECT toTimeZone(events.timestamp, 'UTC') AS timestamp,
               if(not(empty(events__override.distinct_id)), events__override.person_id, events.person_id) AS entity_id,
               exposure_data.variant AS variant,
               events.event AS event,
               1 AS value
        FROM events
        LEFT OUTER JOIN
          (SELECT argMax(person_distinct_id_overrides.person_id, person_distinct_id_overrides.version) AS person_id,
                  person_distinct_id_overrides.distinct_id AS distinct_id
           FROM person_distinct_id_overrides
           WHERE equals(person_distinct_id_overrides.team_id, 99999)
           GROUP BY person_distinct_id_overrides.distinct_id
           HAVING ifNull(equals(argMax(person_distinct_id_overrides.is_deleted, person_distinct_id_overrides.version), 0), 0) SETTINGS optimize_aggregation_in_order=1) AS events__override ON equals(events.distinct_id, events__override.distinct_id)
        INNER JOIN
          (SELECT if(not(empty(events__override.distinct_id)), events__override.person_id, events.person_id) AS entity_id,
                  if(ifNull(greater(count(DISTINCT replaceRegexpAll(nullIf(nullIf(JSONExtractRaw(events.properties, '$feature/test-experiment'), ''), 'null'), '^"|"$', '')), 1), 0), '$multiple', any(replaceRegexpAll(nullIf(nullIf(JSONExtractRaw(events.properties, '$feature/test-experiment'), ''), 'null'), '^"|"$', ''))) AS variant,
                  min(toTimeZone(events.timestamp, 'UTC')) AS first_exposure_time
           FROM events
           LEFT OUTER JOIN
             (SELECT argMax(person_distinct_id_overrides.person_id, person_distinct_id_overrides.version) AS person_id,
                     person_distinct_id_overrides.distinct_id AS distinct_id
              FROM person_distinct_id_overrides
              WHERE equals(person_distinct_id_overrides.team_id, 99999)
              GROUP BY person_distinct_id_overrides.distinct_id
              HAVING ifNull(equals(argMax(person_distinct_id_overrides.is_deleted, person_distinct_id_overrides.version), 0), 0) SETTINGS optimize_aggregation_in_order=1) AS events__override ON equals(events.distinct_id, events__override.distinct_id)
           WHERE and(equals(events.team_id, 99999), and(equals(events.event, '$feature_flag_called'), ifNull(equals(replaceRegexpAll(nullIf(nullIf(JSONExtractRaw(events.properties, '$feature_flag'), ''), 'null'), '^"|"$', ''), 'test-experiment'), 0), ifNull(in(replaceRegexpAll(nullIf(nullIf(JSONExtractRaw(events.properties, '$feature_flag_response'), ''), 'null'), '^"|"$', ''), ['control', 'test']), 0), ifNull(in(replaceRegexpAll(nullIf(nullIf(JSONExtractRaw(events.properties, '$feature/test-experiment'), ''), 'null'), '^"|"$', ''), ['control', 'test']), 0)), greaterOrEquals(toTimeZone(events.timestamp, 'UTC'), toDateTime64('explicit_redacted_timestamp.000000', 6, 'UTC')), lessOrEquals(toTimeZone(events.timestamp, 'UTC'), toDateTime64('explicit_redacted_timestamp.000000', 6, 'UTC')))
           GROUP BY entity_id) AS exposure_data ON equals(if(not(empty(events__override.distinct_id)), events__override.person_id, events.person_id), exposure_data.entity_id)
        WHERE and(equals(events.team_id, 99999), greaterOrEquals(toTimeZone(events.timestamp, 'UTC'), toDateTime64('explicit_redacted_timestamp.000000', 6, 'UTC')), greaterOrEquals(toTimeZone(events.timestamp, 'UTC'), exposure_data.first_exposure_time), less(toTimeZone(events.timestamp, 'UTC'), plus(exposure_data.first_exposure_time, toIntervalHour(48.0))), equals(events.event, 'purchase'))) AS events_after_exposure ON and(equals(toString(exposure_data.entity_id), toString(events_after_exposure.entity_id)), equals(exposure_data.variant, events_after_exposure.variant))
     GROUP BY exposure_data.variant,
              exposure_data.entity_id) AS metrics_per_user
  GROUP BY metrics_per_user.variant
  LIMIT 100 SETTINGS readonly=2,
                     max_execution_time=60,
                     allow_experimental_object_type=1,
                     format_csv_allow_double_quotes=0,
                     max_ast_elements=4000000,
                     max_expanded_ast_elements=4000000,
                     max_bytes_before_external_group_by=0
  '''
# ---
# name: TestExperimentQueryRunner.test_query_runner_with_time_window_3_72_hour_window
  '''
  SELECT metrics_per_user.variant AS variant,
         count(metrics_per_user.entity_id) AS num_users,
         sum(metrics_per_user.value) AS total_sum,
         sum(power(metrics_per_user.value, 2)) AS total_sum_of_squares
  FROM
    (SELECT exposure_data.variant AS variant,
            exposure_data.entity_id AS entity_id,
            sum(coalesce(events_after_exposure.value, 0)) AS value
     FROM
       (SELECT if(not(empty(events__override.distinct_id)), events__override.person_id, events.person_id) AS entity_id,
               if(ifNull(greater(count(DISTINCT replaceRegexpAll(nullIf(nullIf(JSONExtractRaw(events.properties, '$feature/test-experiment'), ''), 'null'), '^"|"$', '')), 1), 0), '$multiple', any(replaceRegexpAll(nullIf(nullIf(JSONExtractRaw(events.properties, '$feature/test-experiment'), ''), 'null'), '^"|"$', ''))) AS variant,
               min(toTimeZone(events.timestamp, 'UTC')) AS first_exposure_time
        FROM events
        LEFT OUTER JOIN
          (SELECT argMax(person_distinct_id_overrides.person_id, person_distinct_id_overrides.version) AS person_id,
                  person_distinct_id_overrides.distinct_id AS distinct_id
           FROM person_distinct_id_overrides
           WHERE equals(person_distinct_id_overrides.team_id, 99999)
           GROUP BY person_distinct_id_overrides.distinct_id
           HAVING ifNull(equals(argMax(person_distinct_id_overrides.is_deleted, person_distinct_id_overrides.version), 0), 0) SETTINGS optimize_aggregation_in_order=1) AS events__override ON equals(events.distinct_id, events__override.distinct_id)
        WHERE and(equals(events.team_id, 99999), and(equals(events.event, '$feature_flag_called'), ifNull(equals(replaceRegexpAll(nullIf(nullIf(JSONExtractRaw(events.properties, '$feature_flag'), ''), 'null'), '^"|"$', ''), 'test-experiment'), 0), ifNull(in(replaceRegexpAll(nullIf(nullIf(JSONExtractRaw(events.properties, '$feature_flag_response'), ''), 'null'), '^"|"$', ''), ['control', 'test']), 0), ifNull(in(replaceRegexpAll(nullIf(nullIf(JSONExtractRaw(events.properties, '$feature/test-experiment'), ''), 'null'), '^"|"$', ''), ['control', 'test']), 0)), greaterOrEquals(toTimeZone(events.timestamp, 'UTC'), toDateTime64('explicit_redacted_timestamp.000000', 6, 'UTC')), lessOrEquals(toTimeZone(events.timestamp, 'UTC'), toDateTime64('explicit_redacted_timestamp.000000', 6, 'UTC')))
        GROUP BY entity_id) AS exposure_data
     LEFT JOIN
       (SELECT toTimeZone(events.timestamp, 'UTC') AS timestamp,
               if(not(empty(events__override.distinct_id)), events__override.person_id, events.person_id) AS entity_id,
               exposure_data.variant AS variant,
               events.event AS event,
               1 AS value
        FROM events
        LEFT OUTER JOIN
          (SELECT argMax(person_distinct_id_overrides.person_id, person_distinct_id_overrides.version) AS person_id,
                  person_distinct_id_overrides.distinct_id AS distinct_id
           FROM person_distinct_id_overrides
           WHERE equals(person_distinct_id_overrides.team_id, 99999)
           GROUP BY person_distinct_id_overrides.distinct_id
           HAVING ifNull(equals(argMax(person_distinct_id_overrides.is_deleted, person_distinct_id_overrides.version), 0), 0) SETTINGS optimize_aggregation_in_order=1) AS events__override ON equals(events.distinct_id, events__override.distinct_id)
        INNER JOIN
          (SELECT if(not(empty(events__override.distinct_id)), events__override.person_id, events.person_id) AS entity_id,
                  if(ifNull(greater(count(DISTINCT replaceRegexpAll(nullIf(nullIf(JSONExtractRaw(events.properties, '$feature/test-experiment'), ''), 'null'), '^"|"$', '')), 1), 0), '$multiple', any(replaceRegexpAll(nullIf(nullIf(JSONExtractRaw(events.properties, '$feature/test-experiment'), ''), 'null'), '^"|"$', ''))) AS variant,
                  min(toTimeZone(events.timestamp, 'UTC')) AS first_exposure_time
           FROM events
           LEFT OUTER JOIN
             (SELECT argMax(person_distinct_id_overrides.person_id, person_distinct_id_overrides.version) AS person_id,
                     person_distinct_id_overrides.distinct_id AS distinct_id
              FROM person_distinct_id_overrides
              WHERE equals(person_distinct_id_overrides.team_id, 99999)
              GROUP BY person_distinct_id_overrides.distinct_id
              HAVING ifNull(equals(argMax(person_distinct_id_overrides.is_deleted, person_distinct_id_overrides.version), 0), 0) SETTINGS optimize_aggregation_in_order=1) AS events__override ON equals(events.distinct_id, events__override.distinct_id)
           WHERE and(equals(events.team_id, 99999), and(equals(events.event, '$feature_flag_called'), ifNull(equals(replaceRegexpAll(nullIf(nullIf(JSONExtractRaw(events.properties, '$feature_flag'), ''), 'null'), '^"|"$', ''), 'test-experiment'), 0), ifNull(in(replaceRegexpAll(nullIf(nullIf(JSONExtractRaw(events.properties, '$feature_flag_response'), ''), 'null'), '^"|"$', ''), ['control', 'test']), 0), ifNull(in(replaceRegexpAll(nullIf(nullIf(JSONExtractRaw(events.properties, '$feature/test-experiment'), ''), 'null'), '^"|"$', ''), ['control', 'test']), 0)), greaterOrEquals(toTimeZone(events.timestamp, 'UTC'), toDateTime64('explicit_redacted_timestamp.000000', 6, 'UTC')), lessOrEquals(toTimeZone(events.timestamp, 'UTC'), toDateTime64('explicit_redacted_timestamp.000000', 6, 'UTC')))
           GROUP BY entity_id) AS exposure_data ON equals(if(not(empty(events__override.distinct_id)), events__override.person_id, events.person_id), exposure_data.entity_id)
        WHERE and(equals(events.team_id, 99999), greaterOrEquals(toTimeZone(events.timestamp, 'UTC'), toDateTime64('explicit_redacted_timestamp.000000', 6, 'UTC')), greaterOrEquals(toTimeZone(events.timestamp, 'UTC'), exposure_data.first_exposure_time), less(toTimeZone(events.timestamp, 'UTC'), plus(exposure_data.first_exposure_time, toIntervalHour(72.0))), equals(events.event, 'purchase'))) AS events_after_exposure ON and(equals(toString(exposure_data.entity_id), toString(events_after_exposure.entity_id)), equals(exposure_data.variant, events_after_exposure.variant))
     GROUP BY exposure_data.variant,
              exposure_data.entity_id) AS metrics_per_user
  GROUP BY metrics_per_user.variant
  LIMIT 100 SETTINGS readonly=2,
                     max_execution_time=60,
                     allow_experimental_object_type=1,
                     format_csv_allow_double_quotes=0,
                     max_ast_elements=4000000,
                     max_expanded_ast_elements=4000000,
                     max_bytes_before_external_group_by=0
  '''
# ---<|MERGE_RESOLUTION|>--- conflicted
+++ resolved
@@ -47,14 +47,9 @@
               GROUP BY person_distinct_id_overrides.distinct_id
               HAVING ifNull(equals(argMax(person_distinct_id_overrides.is_deleted, person_distinct_id_overrides.version), 0), 0) SETTINGS optimize_aggregation_in_order=1) AS events__override ON equals(events.distinct_id, events__override.distinct_id)
            WHERE and(equals(events.team_id, 99999), and(equals(events.event, '$feature_flag_called'), ifNull(equals(replaceRegexpAll(nullIf(nullIf(JSONExtractRaw(events.properties, '$feature_flag'), ''), 'null'), '^"|"$', ''), 'test-experiment'), 0), ifNull(in(replaceRegexpAll(nullIf(nullIf(JSONExtractRaw(events.properties, '$feature_flag_response'), ''), 'null'), '^"|"$', ''), ['control', 'test']), 0), ifNull(in(replaceRegexpAll(nullIf(nullIf(JSONExtractRaw(events.properties, '$feature/test-experiment'), ''), 'null'), '^"|"$', ''), ['control', 'test']), 0)), greaterOrEquals(toTimeZone(events.timestamp, 'UTC'), toDateTime64('explicit_redacted_timestamp.000000', 6, 'UTC')), lessOrEquals(toTimeZone(events.timestamp, 'UTC'), toDateTime64('explicit_redacted_timestamp.000000', 6, 'UTC')))
-<<<<<<< HEAD
            GROUP BY entity_id,
                     replaceRegexpAll(nullIf(nullIf(JSONExtractRaw(events.properties, '$user_id'), ''), 'null'), '^"|"$', '')) AS exposure_data ON equals(usage.userid, toString(exposure_data.exposure_identifier))
-        WHERE and(greaterOrEquals(usage.ds, toDateTime64('explicit_redacted_timestamp.000000', 6, 'UTC')), lessOrEquals(usage.ds, toDateTime64('explicit_redacted_timestamp.000000', 6, 'UTC')), ifNull(greaterOrEquals(usage.ds, exposure_data.first_exposure_time), 0))) AS events_after_exposure ON and(equals(toString(exposure_data.exposure_identifier), toString(events_after_exposure.after_exposure_identifier)), equals(exposure_data.variant, events_after_exposure.variant))
-=======
-           GROUP BY entity_id) AS exposure_data ON equals(if(not(empty(events__override.distinct_id)), events__override.person_id, events.person_id), exposure_data.entity_id)
-        WHERE and(equals(events.team_id, 99999), greaterOrEquals(toTimeZone(events.timestamp, 'UTC'), toDateTime64('explicit_redacted_timestamp.000000', 6, 'UTC')), greaterOrEquals(toTimeZone(events.timestamp, 'UTC'), exposure_data.first_exposure_time), lessOrEquals(toTimeZone(events.timestamp, 'UTC'), toDateTime64('explicit_redacted_timestamp.000000', 6, 'UTC')), equals(events.event, 'purchase'))) AS events_after_exposure ON and(equals(toString(exposure_data.entity_id), toString(events_after_exposure.entity_id)), equals(exposure_data.variant, events_after_exposure.variant))
->>>>>>> a3f26fcd
+        WHERE and(greaterOrEquals(usage.ds, toDateTime64('explicit_redacted_timestamp.000000', 6, 'UTC')), ifNull(greaterOrEquals(usage.ds, exposure_data.first_exposure_time), 0), lessOrEquals(usage.ds, toDateTime64('explicit_redacted_timestamp.000000', 6, 'UTC')))) AS events_after_exposure ON and(equals(toString(exposure_data.exposure_identifier), toString(events_after_exposure.after_exposure_identifier)), equals(exposure_data.variant, events_after_exposure.variant))
      GROUP BY exposure_data.variant,
               exposure_data.entity_id) AS metrics_per_user
   GROUP BY metrics_per_user.variant
@@ -244,14 +239,8 @@
               GROUP BY person_distinct_id_overrides.distinct_id
               HAVING ifNull(equals(argMax(person_distinct_id_overrides.is_deleted, person_distinct_id_overrides.version), 0), 0) SETTINGS optimize_aggregation_in_order=1) AS events__override ON equals(events.distinct_id, events__override.distinct_id)
            WHERE and(equals(events.team_id, 99999), and(equals(events.event, '$feature_flag_called'), ifNull(equals(replaceRegexpAll(nullIf(nullIf(JSONExtractRaw(events.properties, '$feature_flag'), ''), 'null'), '^"|"$', ''), 'test-experiment'), 0), ifNull(in(replaceRegexpAll(nullIf(nullIf(JSONExtractRaw(events.properties, '$feature_flag_response'), ''), 'null'), '^"|"$', ''), ['control', 'test']), 0), ifNull(in(replaceRegexpAll(nullIf(nullIf(JSONExtractRaw(events.properties, '$feature/test-experiment'), ''), 'null'), '^"|"$', ''), ['control', 'test']), 0)), greaterOrEquals(toTimeZone(events.timestamp, 'UTC'), toDateTime64('explicit_redacted_timestamp.000000', 6, 'UTC')), lessOrEquals(toTimeZone(events.timestamp, 'UTC'), toDateTime64('explicit_redacted_timestamp.000000', 6, 'UTC')))
-<<<<<<< HEAD
            GROUP BY entity_id) AS exposure_data ON equals(if(not(empty(events__override.distinct_id)), events__override.person_id, events.person_id), exposure_data.entity_id)
-        WHERE and(equals(events.team_id, 99999), greaterOrEquals(toTimeZone(events.timestamp, 'UTC'), toDateTime64('explicit_redacted_timestamp.000000', 6, 'UTC')), lessOrEquals(toTimeZone(events.timestamp, 'UTC'), toDateTime64('explicit_redacted_timestamp.000000', 6, 'UTC')), greaterOrEquals(toTimeZone(events.timestamp, 'UTC'), exposure_data.first_exposure_time), equals(events.event, '$pageview'))) AS events_after_exposure ON and(equals(toString(exposure_data.entity_id), toString(events_after_exposure.entity_id)), equals(exposure_data.variant, events_after_exposure.variant))
-=======
-           GROUP BY entity_id,
-                    replaceRegexpAll(nullIf(nullIf(JSONExtractRaw(events.properties, '$user_id'), ''), 'null'), '^"|"$', '')) AS exposure_data ON equals(usage.userid, toString(exposure_data.exposure_identifier))
-        WHERE and(greaterOrEquals(usage.ds, toDateTime64('explicit_redacted_timestamp.000000', 6, 'UTC')), ifNull(greaterOrEquals(usage.ds, exposure_data.first_exposure_time), 0), lessOrEquals(usage.ds, toDateTime64('explicit_redacted_timestamp.000000', 6, 'UTC')))) AS events_after_exposure ON and(equals(toString(exposure_data.exposure_identifier), toString(events_after_exposure.after_exposure_identifier)), equals(exposure_data.variant, events_after_exposure.variant))
->>>>>>> a3f26fcd
+        WHERE and(equals(events.team_id, 99999), greaterOrEquals(toTimeZone(events.timestamp, 'UTC'), toDateTime64('explicit_redacted_timestamp.000000', 6, 'UTC')), greaterOrEquals(toTimeZone(events.timestamp, 'UTC'), exposure_data.first_exposure_time), lessOrEquals(toTimeZone(events.timestamp, 'UTC'), toDateTime64('explicit_redacted_timestamp.000000', 6, 'UTC')), equals(events.event, '$pageview'))) AS events_after_exposure ON and(equals(toString(exposure_data.entity_id), toString(events_after_exposure.entity_id)), equals(exposure_data.variant, events_after_exposure.variant))
      GROUP BY exposure_data.variant,
               exposure_data.entity_id) AS metrics_per_user
   GROUP BY metrics_per_user.variant
@@ -274,75 +263,6 @@
     (SELECT exposure_data.variant AS variant,
             exposure_data.entity_id AS entity_id,
             coalesce(argMax(events_after_exposure.value, events_after_exposure.timestamp), 0) AS value
-     FROM
-       (SELECT if(not(empty(events__override.distinct_id)), events__override.person_id, events.person_id) AS entity_id,
-               if(ifNull(greater(count(DISTINCT replaceRegexpAll(nullIf(nullIf(JSONExtractRaw(events.properties, '$feature/test-experiment'), ''), 'null'), '^"|"$', '')), 1), 0), '$multiple', any(replaceRegexpAll(nullIf(nullIf(JSONExtractRaw(events.properties, '$feature/test-experiment'), ''), 'null'), '^"|"$', ''))) AS variant,
-               min(toTimeZone(events.timestamp, 'UTC')) AS first_exposure_time
-        FROM events
-        LEFT OUTER JOIN
-          (SELECT argMax(person_distinct_id_overrides.person_id, person_distinct_id_overrides.version) AS person_id,
-                  person_distinct_id_overrides.distinct_id AS distinct_id
-           FROM person_distinct_id_overrides
-           WHERE equals(person_distinct_id_overrides.team_id, 99999)
-           GROUP BY person_distinct_id_overrides.distinct_id
-           HAVING ifNull(equals(argMax(person_distinct_id_overrides.is_deleted, person_distinct_id_overrides.version), 0), 0) SETTINGS optimize_aggregation_in_order=1) AS events__override ON equals(events.distinct_id, events__override.distinct_id)
-        WHERE and(equals(events.team_id, 99999), and(equals(events.event, '$feature_flag_called'), ifNull(equals(replaceRegexpAll(nullIf(nullIf(JSONExtractRaw(events.properties, '$feature_flag'), ''), 'null'), '^"|"$', ''), 'test-experiment'), 0), ifNull(in(replaceRegexpAll(nullIf(nullIf(JSONExtractRaw(events.properties, '$feature_flag_response'), ''), 'null'), '^"|"$', ''), ['control', 'test']), 0), ifNull(in(replaceRegexpAll(nullIf(nullIf(JSONExtractRaw(events.properties, '$feature/test-experiment'), ''), 'null'), '^"|"$', ''), ['control', 'test']), 0)), greaterOrEquals(toTimeZone(events.timestamp, 'UTC'), toDateTime64('explicit_redacted_timestamp.000000', 6, 'UTC')), lessOrEquals(toTimeZone(events.timestamp, 'UTC'), toDateTime64('explicit_redacted_timestamp.000000', 6, 'UTC')))
-        GROUP BY entity_id) AS exposure_data
-     LEFT JOIN
-       (SELECT toTimeZone(events.timestamp, 'UTC') AS timestamp,
-               if(not(empty(events__override.distinct_id)), events__override.person_id, events.person_id) AS entity_id,
-               exposure_data.variant AS variant,
-               events.event AS event,
-               1 AS value
-        FROM events
-        LEFT OUTER JOIN
-          (SELECT argMax(person_distinct_id_overrides.person_id, person_distinct_id_overrides.version) AS person_id,
-                  person_distinct_id_overrides.distinct_id AS distinct_id
-           FROM person_distinct_id_overrides
-           WHERE equals(person_distinct_id_overrides.team_id, 99999)
-           GROUP BY person_distinct_id_overrides.distinct_id
-           HAVING ifNull(equals(argMax(person_distinct_id_overrides.is_deleted, person_distinct_id_overrides.version), 0), 0) SETTINGS optimize_aggregation_in_order=1) AS events__override ON equals(events.distinct_id, events__override.distinct_id)
-        INNER JOIN
-          (SELECT if(not(empty(events__override.distinct_id)), events__override.person_id, events.person_id) AS entity_id,
-                  if(ifNull(greater(count(DISTINCT replaceRegexpAll(nullIf(nullIf(JSONExtractRaw(events.properties, '$feature/test-experiment'), ''), 'null'), '^"|"$', '')), 1), 0), '$multiple', any(replaceRegexpAll(nullIf(nullIf(JSONExtractRaw(events.properties, '$feature/test-experiment'), ''), 'null'), '^"|"$', ''))) AS variant,
-                  min(toTimeZone(events.timestamp, 'UTC')) AS first_exposure_time
-           FROM events
-           LEFT OUTER JOIN
-             (SELECT argMax(person_distinct_id_overrides.person_id, person_distinct_id_overrides.version) AS person_id,
-                     person_distinct_id_overrides.distinct_id AS distinct_id
-              FROM person_distinct_id_overrides
-              WHERE equals(person_distinct_id_overrides.team_id, 99999)
-              GROUP BY person_distinct_id_overrides.distinct_id
-              HAVING ifNull(equals(argMax(person_distinct_id_overrides.is_deleted, person_distinct_id_overrides.version), 0), 0) SETTINGS optimize_aggregation_in_order=1) AS events__override ON equals(events.distinct_id, events__override.distinct_id)
-           WHERE and(equals(events.team_id, 99999), and(equals(events.event, '$feature_flag_called'), ifNull(equals(replaceRegexpAll(nullIf(nullIf(JSONExtractRaw(events.properties, '$feature_flag'), ''), 'null'), '^"|"$', ''), 'test-experiment'), 0), ifNull(in(replaceRegexpAll(nullIf(nullIf(JSONExtractRaw(events.properties, '$feature_flag_response'), ''), 'null'), '^"|"$', ''), ['control', 'test']), 0), ifNull(in(replaceRegexpAll(nullIf(nullIf(JSONExtractRaw(events.properties, '$feature/test-experiment'), ''), 'null'), '^"|"$', ''), ['control', 'test']), 0)), greaterOrEquals(toTimeZone(events.timestamp, 'UTC'), toDateTime64('explicit_redacted_timestamp.000000', 6, 'UTC')), lessOrEquals(toTimeZone(events.timestamp, 'UTC'), toDateTime64('explicit_redacted_timestamp.000000', 6, 'UTC')))
-           GROUP BY entity_id) AS exposure_data ON equals(if(not(empty(events__override.distinct_id)), events__override.person_id, events.person_id), exposure_data.entity_id)
-<<<<<<< HEAD
-        WHERE and(equals(events.team_id, 99999), greaterOrEquals(toTimeZone(events.timestamp, 'UTC'), toDateTime64('explicit_redacted_timestamp.000000', 6, 'UTC')), lessOrEquals(toTimeZone(events.timestamp, 'UTC'), toDateTime64('explicit_redacted_timestamp.000000', 6, 'UTC')), greaterOrEquals(toTimeZone(events.timestamp, 'UTC'), exposure_data.first_exposure_time), equals(events.event, 'purchase'))) AS events_after_exposure ON and(equals(toString(exposure_data.entity_id), toString(events_after_exposure.entity_id)), equals(exposure_data.variant, events_after_exposure.variant))
-=======
-        WHERE and(equals(events.team_id, 99999), greaterOrEquals(toTimeZone(events.timestamp, 'UTC'), toDateTime64('explicit_redacted_timestamp.000000', 6, 'UTC')), greaterOrEquals(toTimeZone(events.timestamp, 'UTC'), exposure_data.first_exposure_time), lessOrEquals(toTimeZone(events.timestamp, 'UTC'), toDateTime64('explicit_redacted_timestamp.000000', 6, 'UTC')), equals(events.event, '$pageview'))) AS events_after_exposure ON and(equals(toString(exposure_data.entity_id), toString(events_after_exposure.entity_id)), equals(exposure_data.variant, events_after_exposure.variant))
->>>>>>> a3f26fcd
-     GROUP BY exposure_data.variant,
-              exposure_data.entity_id) AS metrics_per_user
-  GROUP BY metrics_per_user.variant
-  LIMIT 100 SETTINGS readonly=2,
-                     max_execution_time=60,
-                     allow_experimental_object_type=1,
-                     format_csv_allow_double_quotes=0,
-                     max_ast_elements=4000000,
-                     max_expanded_ast_elements=4000000,
-                     max_bytes_before_external_group_by=0
-  '''
-# ---
-# name: TestExperimentQueryRunner.test_query_runner_includes_date_range
-  '''
-  SELECT metrics_per_user.variant AS variant,
-         count(metrics_per_user.entity_id) AS num_users,
-         sum(metrics_per_user.value) AS total_sum,
-         sum(power(metrics_per_user.value, 2)) AS total_sum_of_squares
-  FROM
-    (SELECT exposure_data.variant AS variant,
-            exposure_data.entity_id AS entity_id,
-            sum(coalesce(events_after_exposure.value, 0)) AS value
      FROM
        (SELECT if(not(empty(events__override.distinct_id)), events__override.person_id, events.person_id) AS entity_id,
                if(ifNull(greater(count(DISTINCT replaceRegexpAll(nullIf(nullIf(JSONExtractRaw(events.properties, '$feature/test-experiment'), ''), 'null'), '^"|"$', '')), 1), 0), '$multiple', any(replaceRegexpAll(nullIf(nullIf(JSONExtractRaw(events.properties, '$feature/test-experiment'), ''), 'null'), '^"|"$', ''))) AS variant,
@@ -398,7 +318,7 @@
                      max_bytes_before_external_group_by=0
   '''
 # ---
-# name: TestExperimentQueryRunner.test_query_runner_includes_event_property_filters
+# name: TestExperimentQueryRunner.test_query_runner_includes_date_range
   '''
   SELECT metrics_per_user.variant AS variant,
          count(metrics_per_user.entity_id) AS num_users,
@@ -450,24 +370,20 @@
               HAVING ifNull(equals(argMax(person_distinct_id_overrides.is_deleted, person_distinct_id_overrides.version), 0), 0) SETTINGS optimize_aggregation_in_order=1) AS events__override ON equals(events.distinct_id, events__override.distinct_id)
            WHERE and(equals(events.team_id, 99999), and(equals(events.event, '$feature_flag_called'), ifNull(equals(replaceRegexpAll(nullIf(nullIf(JSONExtractRaw(events.properties, '$feature_flag'), ''), 'null'), '^"|"$', ''), 'test-experiment'), 0), ifNull(in(replaceRegexpAll(nullIf(nullIf(JSONExtractRaw(events.properties, '$feature_flag_response'), ''), 'null'), '^"|"$', ''), ['control', 'test']), 0), ifNull(in(replaceRegexpAll(nullIf(nullIf(JSONExtractRaw(events.properties, '$feature/test-experiment'), ''), 'null'), '^"|"$', ''), ['control', 'test']), 0)), greaterOrEquals(toTimeZone(events.timestamp, 'UTC'), toDateTime64('explicit_redacted_timestamp.000000', 6, 'UTC')), lessOrEquals(toTimeZone(events.timestamp, 'UTC'), toDateTime64('explicit_redacted_timestamp.000000', 6, 'UTC')))
            GROUP BY entity_id) AS exposure_data ON equals(if(not(empty(events__override.distinct_id)), events__override.person_id, events.person_id), exposure_data.entity_id)
-<<<<<<< HEAD
-        WHERE and(equals(events.team_id, 99999), greaterOrEquals(toTimeZone(events.timestamp, 'UTC'), toDateTime64('explicit_redacted_timestamp.000000', 6, 'UTC')), lessOrEquals(toTimeZone(events.timestamp, 'UTC'), toDateTime64('explicit_redacted_timestamp.000000', 6, 'UTC')), greaterOrEquals(toTimeZone(events.timestamp, 'UTC'), exposure_data.first_exposure_time), equals(events.event, 'purchase'), ifNull(notEquals(replaceRegexpAll(nullIf(nullIf(JSONExtractRaw(events.properties, 'plan'), ''), 'null'), '^"|"$', ''), 'pro'), 1))) AS events_after_exposure ON and(equals(toString(exposure_data.entity_id), toString(events_after_exposure.entity_id)), equals(exposure_data.variant, events_after_exposure.variant))
-=======
         WHERE and(equals(events.team_id, 99999), greaterOrEquals(toTimeZone(events.timestamp, 'UTC'), toDateTime64('explicit_redacted_timestamp.000000', 6, 'UTC')), greaterOrEquals(toTimeZone(events.timestamp, 'UTC'), exposure_data.first_exposure_time), lessOrEquals(toTimeZone(events.timestamp, 'UTC'), toDateTime64('explicit_redacted_timestamp.000000', 6, 'UTC')), equals(events.event, 'purchase'))) AS events_after_exposure ON and(equals(toString(exposure_data.entity_id), toString(events_after_exposure.entity_id)), equals(exposure_data.variant, events_after_exposure.variant))
->>>>>>> a3f26fcd
-     GROUP BY exposure_data.variant,
-              exposure_data.entity_id) AS metrics_per_user
-  GROUP BY metrics_per_user.variant
-  LIMIT 100 SETTINGS readonly=2,
-                     max_execution_time=60,
-                     allow_experimental_object_type=1,
-                     format_csv_allow_double_quotes=0,
-                     max_ast_elements=4000000,
-                     max_expanded_ast_elements=4000000,
-                     max_bytes_before_external_group_by=0
-  '''
-# ---
-# name: TestExperimentQueryRunner.test_query_runner_invalid_feature_flag_property
+     GROUP BY exposure_data.variant,
+              exposure_data.entity_id) AS metrics_per_user
+  GROUP BY metrics_per_user.variant
+  LIMIT 100 SETTINGS readonly=2,
+                     max_execution_time=60,
+                     allow_experimental_object_type=1,
+                     format_csv_allow_double_quotes=0,
+                     max_ast_elements=4000000,
+                     max_expanded_ast_elements=4000000,
+                     max_bytes_before_external_group_by=0
+  '''
+# ---
+# name: TestExperimentQueryRunner.test_query_runner_includes_event_property_filters
   '''
   SELECT metrics_per_user.variant AS variant,
          count(metrics_per_user.entity_id) AS num_users,
@@ -519,11 +435,72 @@
               HAVING ifNull(equals(argMax(person_distinct_id_overrides.is_deleted, person_distinct_id_overrides.version), 0), 0) SETTINGS optimize_aggregation_in_order=1) AS events__override ON equals(events.distinct_id, events__override.distinct_id)
            WHERE and(equals(events.team_id, 99999), and(equals(events.event, '$feature_flag_called'), ifNull(equals(replaceRegexpAll(nullIf(nullIf(JSONExtractRaw(events.properties, '$feature_flag'), ''), 'null'), '^"|"$', ''), 'test-experiment'), 0), ifNull(in(replaceRegexpAll(nullIf(nullIf(JSONExtractRaw(events.properties, '$feature_flag_response'), ''), 'null'), '^"|"$', ''), ['control', 'test']), 0), ifNull(in(replaceRegexpAll(nullIf(nullIf(JSONExtractRaw(events.properties, '$feature/test-experiment'), ''), 'null'), '^"|"$', ''), ['control', 'test']), 0)), greaterOrEquals(toTimeZone(events.timestamp, 'UTC'), toDateTime64('explicit_redacted_timestamp.000000', 6, 'UTC')), lessOrEquals(toTimeZone(events.timestamp, 'UTC'), toDateTime64('explicit_redacted_timestamp.000000', 6, 'UTC')))
            GROUP BY entity_id) AS exposure_data ON equals(if(not(empty(events__override.distinct_id)), events__override.person_id, events.person_id), exposure_data.entity_id)
-<<<<<<< HEAD
-        WHERE and(equals(events.team_id, 99999), greaterOrEquals(toTimeZone(events.timestamp, 'UTC'), toDateTime64('explicit_redacted_timestamp.000000', 6, 'UTC')), lessOrEquals(toTimeZone(events.timestamp, 'UTC'), toDateTime64('explicit_redacted_timestamp.000000', 6, 'UTC')), greaterOrEquals(toTimeZone(events.timestamp, 'UTC'), exposure_data.first_exposure_time), equals(events.event, 'purchase'))) AS events_after_exposure ON and(equals(toString(exposure_data.entity_id), toString(events_after_exposure.entity_id)), equals(exposure_data.variant, events_after_exposure.variant))
-=======
         WHERE and(equals(events.team_id, 99999), greaterOrEquals(toTimeZone(events.timestamp, 'UTC'), toDateTime64('explicit_redacted_timestamp.000000', 6, 'UTC')), greaterOrEquals(toTimeZone(events.timestamp, 'UTC'), exposure_data.first_exposure_time), lessOrEquals(toTimeZone(events.timestamp, 'UTC'), toDateTime64('explicit_redacted_timestamp.000000', 6, 'UTC')), equals(events.event, 'purchase'), ifNull(notEquals(replaceRegexpAll(nullIf(nullIf(JSONExtractRaw(events.properties, 'plan'), ''), 'null'), '^"|"$', ''), 'pro'), 1))) AS events_after_exposure ON and(equals(toString(exposure_data.entity_id), toString(events_after_exposure.entity_id)), equals(exposure_data.variant, events_after_exposure.variant))
->>>>>>> a3f26fcd
+     GROUP BY exposure_data.variant,
+              exposure_data.entity_id) AS metrics_per_user
+  GROUP BY metrics_per_user.variant
+  LIMIT 100 SETTINGS readonly=2,
+                     max_execution_time=60,
+                     allow_experimental_object_type=1,
+                     format_csv_allow_double_quotes=0,
+                     max_ast_elements=4000000,
+                     max_expanded_ast_elements=4000000,
+                     max_bytes_before_external_group_by=0
+  '''
+# ---
+# name: TestExperimentQueryRunner.test_query_runner_invalid_feature_flag_property
+  '''
+  SELECT metrics_per_user.variant AS variant,
+         count(metrics_per_user.entity_id) AS num_users,
+         sum(metrics_per_user.value) AS total_sum,
+         sum(power(metrics_per_user.value, 2)) AS total_sum_of_squares
+  FROM
+    (SELECT exposure_data.variant AS variant,
+            exposure_data.entity_id AS entity_id,
+            sum(coalesce(events_after_exposure.value, 0)) AS value
+     FROM
+       (SELECT if(not(empty(events__override.distinct_id)), events__override.person_id, events.person_id) AS entity_id,
+               if(ifNull(greater(count(DISTINCT replaceRegexpAll(nullIf(nullIf(JSONExtractRaw(events.properties, '$feature/test-experiment'), ''), 'null'), '^"|"$', '')), 1), 0), '$multiple', any(replaceRegexpAll(nullIf(nullIf(JSONExtractRaw(events.properties, '$feature/test-experiment'), ''), 'null'), '^"|"$', ''))) AS variant,
+               min(toTimeZone(events.timestamp, 'UTC')) AS first_exposure_time
+        FROM events
+        LEFT OUTER JOIN
+          (SELECT argMax(person_distinct_id_overrides.person_id, person_distinct_id_overrides.version) AS person_id,
+                  person_distinct_id_overrides.distinct_id AS distinct_id
+           FROM person_distinct_id_overrides
+           WHERE equals(person_distinct_id_overrides.team_id, 99999)
+           GROUP BY person_distinct_id_overrides.distinct_id
+           HAVING ifNull(equals(argMax(person_distinct_id_overrides.is_deleted, person_distinct_id_overrides.version), 0), 0) SETTINGS optimize_aggregation_in_order=1) AS events__override ON equals(events.distinct_id, events__override.distinct_id)
+        WHERE and(equals(events.team_id, 99999), and(equals(events.event, '$feature_flag_called'), ifNull(equals(replaceRegexpAll(nullIf(nullIf(JSONExtractRaw(events.properties, '$feature_flag'), ''), 'null'), '^"|"$', ''), 'test-experiment'), 0), ifNull(in(replaceRegexpAll(nullIf(nullIf(JSONExtractRaw(events.properties, '$feature_flag_response'), ''), 'null'), '^"|"$', ''), ['control', 'test']), 0), ifNull(in(replaceRegexpAll(nullIf(nullIf(JSONExtractRaw(events.properties, '$feature/test-experiment'), ''), 'null'), '^"|"$', ''), ['control', 'test']), 0)), greaterOrEquals(toTimeZone(events.timestamp, 'UTC'), toDateTime64('explicit_redacted_timestamp.000000', 6, 'UTC')), lessOrEquals(toTimeZone(events.timestamp, 'UTC'), toDateTime64('explicit_redacted_timestamp.000000', 6, 'UTC')))
+        GROUP BY entity_id) AS exposure_data
+     LEFT JOIN
+       (SELECT toTimeZone(events.timestamp, 'UTC') AS timestamp,
+               if(not(empty(events__override.distinct_id)), events__override.person_id, events.person_id) AS entity_id,
+               exposure_data.variant AS variant,
+               events.event AS event,
+               1 AS value
+        FROM events
+        LEFT OUTER JOIN
+          (SELECT argMax(person_distinct_id_overrides.person_id, person_distinct_id_overrides.version) AS person_id,
+                  person_distinct_id_overrides.distinct_id AS distinct_id
+           FROM person_distinct_id_overrides
+           WHERE equals(person_distinct_id_overrides.team_id, 99999)
+           GROUP BY person_distinct_id_overrides.distinct_id
+           HAVING ifNull(equals(argMax(person_distinct_id_overrides.is_deleted, person_distinct_id_overrides.version), 0), 0) SETTINGS optimize_aggregation_in_order=1) AS events__override ON equals(events.distinct_id, events__override.distinct_id)
+        INNER JOIN
+          (SELECT if(not(empty(events__override.distinct_id)), events__override.person_id, events.person_id) AS entity_id,
+                  if(ifNull(greater(count(DISTINCT replaceRegexpAll(nullIf(nullIf(JSONExtractRaw(events.properties, '$feature/test-experiment'), ''), 'null'), '^"|"$', '')), 1), 0), '$multiple', any(replaceRegexpAll(nullIf(nullIf(JSONExtractRaw(events.properties, '$feature/test-experiment'), ''), 'null'), '^"|"$', ''))) AS variant,
+                  min(toTimeZone(events.timestamp, 'UTC')) AS first_exposure_time
+           FROM events
+           LEFT OUTER JOIN
+             (SELECT argMax(person_distinct_id_overrides.person_id, person_distinct_id_overrides.version) AS person_id,
+                     person_distinct_id_overrides.distinct_id AS distinct_id
+              FROM person_distinct_id_overrides
+              WHERE equals(person_distinct_id_overrides.team_id, 99999)
+              GROUP BY person_distinct_id_overrides.distinct_id
+              HAVING ifNull(equals(argMax(person_distinct_id_overrides.is_deleted, person_distinct_id_overrides.version), 0), 0) SETTINGS optimize_aggregation_in_order=1) AS events__override ON equals(events.distinct_id, events__override.distinct_id)
+           WHERE and(equals(events.team_id, 99999), and(equals(events.event, '$feature_flag_called'), ifNull(equals(replaceRegexpAll(nullIf(nullIf(JSONExtractRaw(events.properties, '$feature_flag'), ''), 'null'), '^"|"$', ''), 'test-experiment'), 0), ifNull(in(replaceRegexpAll(nullIf(nullIf(JSONExtractRaw(events.properties, '$feature_flag_response'), ''), 'null'), '^"|"$', ''), ['control', 'test']), 0), ifNull(in(replaceRegexpAll(nullIf(nullIf(JSONExtractRaw(events.properties, '$feature/test-experiment'), ''), 'null'), '^"|"$', ''), ['control', 'test']), 0)), greaterOrEquals(toTimeZone(events.timestamp, 'UTC'), toDateTime64('explicit_redacted_timestamp.000000', 6, 'UTC')), lessOrEquals(toTimeZone(events.timestamp, 'UTC'), toDateTime64('explicit_redacted_timestamp.000000', 6, 'UTC')))
+           GROUP BY entity_id) AS exposure_data ON equals(if(not(empty(events__override.distinct_id)), events__override.person_id, events.person_id), exposure_data.entity_id)
+        WHERE and(equals(events.team_id, 99999), greaterOrEquals(toTimeZone(events.timestamp, 'UTC'), toDateTime64('explicit_redacted_timestamp.000000', 6, 'UTC')), greaterOrEquals(toTimeZone(events.timestamp, 'UTC'), exposure_data.first_exposure_time), lessOrEquals(toTimeZone(events.timestamp, 'UTC'), toDateTime64('explicit_redacted_timestamp.000000', 6, 'UTC')), equals(events.event, 'purchase'))) AS events_after_exposure ON and(equals(toString(exposure_data.entity_id), toString(events_after_exposure.entity_id)), equals(exposure_data.variant, events_after_exposure.variant))
      GROUP BY exposure_data.variant,
               exposure_data.entity_id) AS metrics_per_user
   GROUP BY metrics_per_user.variant
