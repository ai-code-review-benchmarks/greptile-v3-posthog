--- conflicted
+++ resolved
@@ -1404,7 +1404,114 @@
 # ---
 # name: TestExperimentFunnelMetric.test_query_runner_with_persons_on_events_mode_2_person_id_override_properties_on_events_filter_laterevent.3
   '''
-<<<<<<< HEAD
+  
+  SELECT DISTINCT person_id
+  FROM events
+  WHERE team_id = 99999
+    AND distinct_id = 'person_id_3_distinct_id_2'
+  '''
+# ---
+# name: TestExperimentFunnelMetric.test_query_runner_with_persons_on_events_mode_2_person_id_override_properties_on_events_filter_laterevent.4
+  '''
+  
+  SELECT DISTINCT person_id
+  FROM events
+  WHERE team_id = 99999
+    AND distinct_id = 'person_id_4_distinct_id_2'
+  '''
+# ---
+# name: TestExperimentFunnelMetric.test_query_runner_with_persons_on_events_mode_2_person_id_override_properties_on_events_filter_laterevent.5
+  '''
+  
+  SELECT DISTINCT person_id
+  FROM events
+  WHERE team_id = 99999
+    AND distinct_id = 'person_id_5_distinct_id_2'
+  '''
+# ---
+# name: TestExperimentFunnelMetric.test_query_runner_with_persons_on_events_mode_2_person_id_override_properties_on_events_filter_laterevent.6
+  '''
+  
+  SELECT DISTINCT person_id
+  FROM events
+  WHERE team_id = 99999
+    AND distinct_id = 'person_id_6_distinct_id_2'
+  '''
+# ---
+# name: TestExperimentFunnelMetric.test_query_runner_with_persons_on_events_mode_2_person_id_override_properties_on_events_filter_laterevent.7
+  '''
+  
+  SELECT DISTINCT person_id
+  FROM events
+  WHERE team_id = 99999
+    AND distinct_id = 'person_id_7_distinct_id_2'
+  '''
+# ---
+# name: TestExperimentFunnelMetric.test_query_runner_with_persons_on_events_mode_2_person_id_override_properties_on_events_filter_laterevent.8
+  '''
+  
+  SELECT DISTINCT person_id
+  FROM events
+  WHERE team_id = 99999
+    AND distinct_id = 'person_id_8_distinct_id_2'
+  '''
+# ---
+# name: TestExperimentFunnelMetric.test_query_runner_with_persons_on_events_mode_2_person_id_override_properties_on_events_filter_laterevent.9
+  '''
+  
+  SELECT DISTINCT person_id
+  FROM events
+  WHERE team_id = 99999
+    AND distinct_id = 'person_id_9_distinct_id_2'
+  '''
+# ---
+# name: TestExperimentFunnelMetric.test_query_runner_with_persons_on_events_mode_3_person_id_override_properties_joined_no_filter
+  '''
+  
+  SELECT DISTINCT person_id
+  FROM events
+  WHERE team_id = 99999
+    AND distinct_id = 'person_id_0_distinct_id_2'
+  '''
+# ---
+# name: TestExperimentFunnelMetric.test_query_runner_with_persons_on_events_mode_3_person_id_override_properties_joined_no_filter.1
+  '''
+  
+  SELECT DISTINCT person_id
+  FROM events
+  WHERE team_id = 99999
+    AND distinct_id = 'person_id_1_distinct_id_2'
+  '''
+# ---
+# name: TestExperimentFunnelMetric.test_query_runner_with_persons_on_events_mode_3_person_id_override_properties_joined_no_filter.10
+  '''
+  
+  SELECT DISTINCT person_id
+  FROM events
+  WHERE team_id = 99999
+    AND distinct_id = 'person_id_10_distinct_id_2'
+  '''
+# ---
+# name: TestExperimentFunnelMetric.test_query_runner_with_persons_on_events_mode_3_person_id_override_properties_joined_no_filter.11
+  '''
+  
+  SELECT DISTINCT person_id
+  FROM events
+  WHERE team_id = 99999
+    AND distinct_id = 'person_id_11_distinct_id_2'
+  '''
+# ---
+# name: TestExperimentFunnelMetric.test_query_runner_with_persons_on_events_mode_3_person_id_override_properties_joined_no_filter.12
+  '''
+  
+  SELECT DISTINCT person_id
+  FROM events
+  WHERE team_id = 99999
+    AND distinct_id = 'person_id_12_distinct_id_2'
+  '''
+# ---
+# name: TestExperimentFunnelMetric.test_query_runner_with_persons_on_events_mode_3_person_id_override_properties_joined_no_filter.13
+  '''
   SELECT metric_events.variant AS variant,
          count(metric_events.entity_id) AS num_users,
          sum(metric_events.value) AS total_sum,
@@ -1501,212 +1608,6 @@
                      transform_null_in=1,
                      optimize_min_equality_disjunction_chain_length=4294967295,
                      allow_experimental_join_condition=1
-=======
-  
-  SELECT DISTINCT person_id
-  FROM events
-  WHERE team_id = 99999
-    AND distinct_id = 'person_id_3_distinct_id_2'
->>>>>>> 40ce9d9c
-  '''
-# ---
-# name: TestExperimentFunnelMetric.test_query_runner_with_persons_on_events_mode_2_person_id_override_properties_on_events_filter_laterevent.4
-  '''
-  
-  SELECT DISTINCT person_id
-  FROM events
-  WHERE team_id = 99999
-    AND distinct_id = 'person_id_4_distinct_id_2'
-  '''
-# ---
-# name: TestExperimentFunnelMetric.test_query_runner_with_persons_on_events_mode_2_person_id_override_properties_on_events_filter_laterevent.5
-  '''
-  
-  SELECT DISTINCT person_id
-  FROM events
-  WHERE team_id = 99999
-    AND distinct_id = 'person_id_5_distinct_id_2'
-  '''
-# ---
-# name: TestExperimentFunnelMetric.test_query_runner_with_persons_on_events_mode_2_person_id_override_properties_on_events_filter_laterevent.6
-  '''
-  
-  SELECT DISTINCT person_id
-  FROM events
-  WHERE team_id = 99999
-    AND distinct_id = 'person_id_6_distinct_id_2'
-  '''
-# ---
-# name: TestExperimentFunnelMetric.test_query_runner_with_persons_on_events_mode_2_person_id_override_properties_on_events_filter_laterevent.7
-  '''
-  
-  SELECT DISTINCT person_id
-  FROM events
-  WHERE team_id = 99999
-    AND distinct_id = 'person_id_7_distinct_id_2'
-  '''
-# ---
-# name: TestExperimentFunnelMetric.test_query_runner_with_persons_on_events_mode_2_person_id_override_properties_on_events_filter_laterevent.8
-  '''
-  
-  SELECT DISTINCT person_id
-  FROM events
-  WHERE team_id = 99999
-    AND distinct_id = 'person_id_8_distinct_id_2'
-  '''
-# ---
-# name: TestExperimentFunnelMetric.test_query_runner_with_persons_on_events_mode_2_person_id_override_properties_on_events_filter_laterevent.9
-  '''
-  
-  SELECT DISTINCT person_id
-  FROM events
-  WHERE team_id = 99999
-    AND distinct_id = 'person_id_9_distinct_id_2'
-  '''
-# ---
-# name: TestExperimentFunnelMetric.test_query_runner_with_persons_on_events_mode_3_person_id_override_properties_joined_no_filter
-  '''
-  
-  SELECT DISTINCT person_id
-  FROM events
-  WHERE team_id = 99999
-    AND distinct_id = 'person_id_0_distinct_id_2'
-  '''
-# ---
-# name: TestExperimentFunnelMetric.test_query_runner_with_persons_on_events_mode_3_person_id_override_properties_joined_no_filter.1
-  '''
-  
-  SELECT DISTINCT person_id
-  FROM events
-  WHERE team_id = 99999
-    AND distinct_id = 'person_id_1_distinct_id_2'
-  '''
-# ---
-# name: TestExperimentFunnelMetric.test_query_runner_with_persons_on_events_mode_3_person_id_override_properties_joined_no_filter.10
-  '''
-  
-  SELECT DISTINCT person_id
-  FROM events
-  WHERE team_id = 99999
-    AND distinct_id = 'person_id_10_distinct_id_2'
-  '''
-# ---
-# name: TestExperimentFunnelMetric.test_query_runner_with_persons_on_events_mode_3_person_id_override_properties_joined_no_filter.11
-  '''
-  
-  SELECT DISTINCT person_id
-  FROM events
-  WHERE team_id = 99999
-    AND distinct_id = 'person_id_11_distinct_id_2'
-  '''
-# ---
-# name: TestExperimentFunnelMetric.test_query_runner_with_persons_on_events_mode_3_person_id_override_properties_joined_no_filter.12
-  '''
-  
-  SELECT DISTINCT person_id
-  FROM events
-  WHERE team_id = 99999
-    AND distinct_id = 'person_id_12_distinct_id_2'
-  '''
-# ---
-# name: TestExperimentFunnelMetric.test_query_runner_with_persons_on_events_mode_3_person_id_override_properties_joined_no_filter.13
-  '''
-  SELECT metric_events.variant AS variant,
-         count(metric_events.entity_id) AS num_users,
-         sum(metric_events.value) AS total_sum,
-         sum(power(metric_events.value, 2)) AS total_sum_of_squares
-  FROM
-    (SELECT exposures.variant AS variant,
-            exposures.entity_id AS entity_id,
-            if(ifNull(greater(length(arrayFilter(result -> ifNull(greaterOrEquals(result.1, 0), 0), aggregate_funnel_array_v8(1, 94608000, 'first_touch', 'ordered', array(array('')), [], arraySort(t -> t.1, groupArray(tuple(accurateCastOrNull(metric_events.timestamp, 'Float64'), metric_events.uuid, array(''), arrayFilter(x -> ifNull(notEquals(x, 0), 1), [multiply(1, metric_events.step_0)]))))))), 0), 0), 1, 0) AS value
-     FROM
-       (SELECT if(not(empty(events__override.distinct_id)), events__override.person_id, events.person_id) AS entity_id,
-               if(ifNull(greater(count(DISTINCT replaceRegexpAll(nullIf(nullIf(JSONExtractRaw(events.properties, '$feature_flag_response'), ''), 'null'), '^"|"$', '')), 1), 0), '$multiple', any(replaceRegexpAll(nullIf(nullIf(JSONExtractRaw(events.properties, '$feature_flag_response'), ''), 'null'), '^"|"$', ''))) AS variant,
-               min(toTimeZone(events.timestamp, 'UTC')) AS first_exposure_time
-        FROM events
-        LEFT OUTER JOIN
-          (SELECT argMax(person_distinct_id_overrides.person_id, person_distinct_id_overrides.version) AS person_id,
-                  person_distinct_id_overrides.distinct_id AS distinct_id
-           FROM person_distinct_id_overrides
-           WHERE equals(person_distinct_id_overrides.team_id, 99999)
-           GROUP BY person_distinct_id_overrides.distinct_id
-           HAVING ifNull(equals(argMax(person_distinct_id_overrides.is_deleted, person_distinct_id_overrides.version), 0), 0) SETTINGS optimize_aggregation_in_order=1) AS events__override ON equals(events.distinct_id, events__override.distinct_id)
-        LEFT JOIN
-          (SELECT person.id AS id,
-                  replaceRegexpAll(nullIf(nullIf(JSONExtractRaw(person.properties, 'email'), ''), 'null'), '^"|"$', '') AS properties___email
-           FROM person
-           WHERE and(equals(person.team_id, 99999), in(tuple(person.id, person.version),
-                                                         (SELECT person.id AS id, max(person.version) AS version
-                                                          FROM person
-                                                          WHERE equals(person.team_id, 99999)
-                                                          GROUP BY person.id
-                                                          HAVING and(ifNull(equals(argMax(person.is_deleted, person.version), 0), 0), ifNull(less(argMax(toTimeZone(person.created_at, 'UTC'), person.version), plus(now64(6, 'UTC'), toIntervalDay(1))), 0))))) SETTINGS optimize_aggregation_in_order=1) AS events__person ON equals(if(not(empty(events__override.distinct_id)), events__override.person_id, events.person_id), events__person.id)
-        WHERE and(equals(events.team_id, 99999), greaterOrEquals(toTimeZone(events.timestamp, 'UTC'), toDateTime64('explicit_redacted_timestamp', 6, 'UTC')), lessOrEquals(toTimeZone(events.timestamp, 'UTC'), toDateTime64('explicit_redacted_timestamp', 6, 'UTC')), equals(events.event, '$feature_flag_called'), in(replaceRegexpAll(nullIf(nullIf(JSONExtractRaw(events.properties, '$feature_flag_response'), ''), 'null'), '^"|"$', ''), ['control', 'test']), ifNull(notILike(toString(events__person.properties___email), '%@posthog.com%'), 1), ifNull(equals(replaceRegexpAll(nullIf(nullIf(JSONExtractRaw(events.properties, '$feature_flag'), ''), 'null'), '^"|"$', ''), 'test-experiment'), 0))
-        GROUP BY entity_id) AS exposures
-     LEFT JOIN
-       (SELECT toTimeZone(events.timestamp, 'UTC') AS timestamp,
-               if(not(empty(events__override.distinct_id)), events__override.person_id, events.person_id) AS entity_id,
-               exposure_data.variant AS variant,
-               events.event AS event,
-               events.uuid AS uuid,
-               events.properties AS properties,
-               if(equals(events.event, 'purchase'), 1, 0) AS step_0
-        FROM events
-        LEFT OUTER JOIN
-          (SELECT argMax(person_distinct_id_overrides.person_id, person_distinct_id_overrides.version) AS person_id,
-                  person_distinct_id_overrides.distinct_id AS distinct_id
-           FROM person_distinct_id_overrides
-           WHERE equals(person_distinct_id_overrides.team_id, 99999)
-           GROUP BY person_distinct_id_overrides.distinct_id
-           HAVING ifNull(equals(argMax(person_distinct_id_overrides.is_deleted, person_distinct_id_overrides.version), 0), 0) SETTINGS optimize_aggregation_in_order=1) AS events__override ON equals(events.distinct_id, events__override.distinct_id)
-        LEFT JOIN
-          (SELECT person.id AS id,
-                  replaceRegexpAll(nullIf(nullIf(JSONExtractRaw(person.properties, 'email'), ''), 'null'), '^"|"$', '') AS properties___email
-           FROM person
-           WHERE and(equals(person.team_id, 99999), in(tuple(person.id, person.version),
-                                                         (SELECT person.id AS id, max(person.version) AS version
-                                                          FROM person
-                                                          WHERE equals(person.team_id, 99999)
-                                                          GROUP BY person.id
-                                                          HAVING and(ifNull(equals(argMax(person.is_deleted, person.version), 0), 0), ifNull(less(argMax(toTimeZone(person.created_at, 'UTC'), person.version), plus(now64(6, 'UTC'), toIntervalDay(1))), 0))))) SETTINGS optimize_aggregation_in_order=1) AS events__person ON equals(if(not(empty(events__override.distinct_id)), events__override.person_id, events.person_id), events__person.id)
-        INNER JOIN
-          (SELECT if(not(empty(events__override.distinct_id)), events__override.person_id, events.person_id) AS entity_id,
-                  if(ifNull(greater(count(DISTINCT replaceRegexpAll(nullIf(nullIf(JSONExtractRaw(events.properties, '$feature_flag_response'), ''), 'null'), '^"|"$', '')), 1), 0), '$multiple', any(replaceRegexpAll(nullIf(nullIf(JSONExtractRaw(events.properties, '$feature_flag_response'), ''), 'null'), '^"|"$', ''))) AS variant,
-                  min(toTimeZone(events.timestamp, 'UTC')) AS first_exposure_time
-           FROM events
-           LEFT OUTER JOIN
-             (SELECT argMax(person_distinct_id_overrides.person_id, person_distinct_id_overrides.version) AS person_id,
-                     person_distinct_id_overrides.distinct_id AS distinct_id
-              FROM person_distinct_id_overrides
-              WHERE equals(person_distinct_id_overrides.team_id, 99999)
-              GROUP BY person_distinct_id_overrides.distinct_id
-              HAVING ifNull(equals(argMax(person_distinct_id_overrides.is_deleted, person_distinct_id_overrides.version), 0), 0) SETTINGS optimize_aggregation_in_order=1) AS events__override ON equals(events.distinct_id, events__override.distinct_id)
-           LEFT JOIN
-             (SELECT person.id AS id,
-                     replaceRegexpAll(nullIf(nullIf(JSONExtractRaw(person.properties, 'email'), ''), 'null'), '^"|"$', '') AS properties___email
-              FROM person
-              WHERE and(equals(person.team_id, 99999), in(tuple(person.id, person.version),
-                                                            (SELECT person.id AS id, max(person.version) AS version
-                                                             FROM person
-                                                             WHERE equals(person.team_id, 99999)
-                                                             GROUP BY person.id
-                                                             HAVING and(ifNull(equals(argMax(person.is_deleted, person.version), 0), 0), ifNull(less(argMax(toTimeZone(person.created_at, 'UTC'), person.version), plus(now64(6, 'UTC'), toIntervalDay(1))), 0))))) SETTINGS optimize_aggregation_in_order=1) AS events__person ON equals(if(not(empty(events__override.distinct_id)), events__override.person_id, events.person_id), events__person.id)
-           WHERE and(equals(events.team_id, 99999), greaterOrEquals(toTimeZone(events.timestamp, 'UTC'), toDateTime64('explicit_redacted_timestamp', 6, 'UTC')), lessOrEquals(toTimeZone(events.timestamp, 'UTC'), toDateTime64('explicit_redacted_timestamp', 6, 'UTC')), equals(events.event, '$feature_flag_called'), in(replaceRegexpAll(nullIf(nullIf(JSONExtractRaw(events.properties, '$feature_flag_response'), ''), 'null'), '^"|"$', ''), ['control', 'test']), ifNull(notILike(toString(events__person.properties___email), '%@posthog.com%'), 1), ifNull(equals(replaceRegexpAll(nullIf(nullIf(JSONExtractRaw(events.properties, '$feature_flag'), ''), 'null'), '^"|"$', ''), 'test-experiment'), 0))
-           GROUP BY entity_id) AS exposure_data ON equals(if(not(empty(events__override.distinct_id)), events__override.person_id, events.person_id), exposure_data.entity_id)
-        WHERE and(equals(events.team_id, 99999), greaterOrEquals(toTimeZone(events.timestamp, 'UTC'), toDateTime64('explicit_redacted_timestamp', 6, 'UTC')), greaterOrEquals(toTimeZone(events.timestamp, 'UTC'), exposure_data.first_exposure_time), lessOrEquals(toTimeZone(events.timestamp, 'UTC'), toDateTime64('explicit_redacted_timestamp', 6, 'UTC')), ifNull(notILike(toString(events__person.properties___email), '%@posthog.com%'), 1), equals(events.event, 'purchase'))) AS metric_events ON equals(toString(exposures.entity_id), toString(metric_events.entity_id))
-     GROUP BY exposures.variant,
-              exposures.entity_id) AS metric_events
-  GROUP BY metric_events.variant
-  LIMIT 100 SETTINGS readonly=2,
-                     max_execution_time=600,
-                     allow_experimental_object_type=1,
-                     format_csv_allow_double_quotes=0,
-                     max_ast_elements=4000000,
-                     max_expanded_ast_elements=4000000,
-                     max_bytes_before_external_group_by=0,
-                     transform_null_in=1,
-                     optimize_min_equality_disjunction_chain_length=4294967295,
-                     allow_experimental_join_condition=1
   '''
 # ---
 # name: TestExperimentFunnelMetric.test_query_runner_with_persons_on_events_mode_3_person_id_override_properties_joined_no_filter.2
@@ -1937,8 +1838,6 @@
 # ---
 # name: TestExperimentFunnelMetric.test_query_runner_with_persons_on_events_mode_4_person_id_override_properties_joined_filter_earlierevent.3
   '''
-<<<<<<< HEAD
-=======
   
   SELECT DISTINCT person_id
   FROM events
@@ -2047,7 +1946,6 @@
 # ---
 # name: TestExperimentFunnelMetric.test_query_runner_with_persons_on_events_mode_5_person_id_override_properties_joined_filter_laterevent.13
   '''
->>>>>>> 40ce9d9c
   SELECT metric_events.variant AS variant,
          count(metric_events.entity_id) AS num_users,
          sum(metric_events.value) AS total_sum,
@@ -2055,10 +1953,7 @@
   FROM
     (SELECT exposures.variant AS variant,
             exposures.entity_id AS entity_id,
-<<<<<<< HEAD
             if(ifNull(greater(length(arrayFilter(result -> ifNull(greaterOrEquals(result.1, 0), 0), aggregate_funnel_array_v8(1, 94608000, 'first_touch', 'ordered', array(array('')), [], arraySort(t -> t.1, groupArray(tuple(accurateCastOrNull(metric_events.timestamp, 'Float64'), metric_events.uuid, array(''), arrayFilter(x -> ifNull(notEquals(x, 0), 1), [multiply(1, metric_events.step_0)]))))))), 0), 0), 1, 0) AS value
-=======
-            if(ifNull(greater(length(arrayFilter(result -> ifNull(greaterOrEquals(result.1, 0), 0), aggregate_funnel_array_v7(1, 94608000, 'first_touch', 'ordered', array(array('')), arraySort(t -> t.1, groupArray(tuple(accurateCastOrNull(metric_events.timestamp, 'Float64'), metric_events.uuid, array(''), arrayFilter(x -> ifNull(notEquals(x, 0), 1), [multiply(1, metric_events.step_0)]))))))), 0), 0), 1, 0) AS value
      FROM
        (SELECT if(not(empty(events__override.distinct_id)), events__override.person_id, events.person_id) AS entity_id,
                if(ifNull(greater(count(DISTINCT replaceRegexpAll(nullIf(nullIf(JSONExtractRaw(events.properties, '$feature_flag_response'), ''), 'null'), '^"|"$', '')), 1), 0), '$multiple', any(replaceRegexpAll(nullIf(nullIf(JSONExtractRaw(events.properties, '$feature_flag_response'), ''), 'null'), '^"|"$', ''))) AS variant,
@@ -2275,8 +2170,7 @@
   FROM
     (SELECT exposures.variant AS variant,
             exposures.entity_id AS entity_id,
-            if(ifNull(greater(length(arrayFilter(result -> ifNull(greaterOrEquals(result.1, 0), 0), aggregate_funnel_array_v7(1, 94608000, 'first_touch', 'ordered', array(array('')), arraySort(t -> t.1, groupArray(tuple(accurateCastOrNull(metric_events.timestamp, 'Float64'), metric_events.uuid, array(''), arrayFilter(x -> ifNull(notEquals(x, 0), 1), [multiply(1, metric_events.step_0)]))))))), 0), 0), 1, 0) AS value
->>>>>>> 40ce9d9c
+            if(ifNull(greater(length(arrayFilter(result -> ifNull(greaterOrEquals(result.1, 0), 0), aggregate_funnel_array_v8(1, 94608000, 'first_touch', 'ordered', array(array('')), [], arraySort(t -> t.1, groupArray(tuple(accurateCastOrNull(metric_events.timestamp, 'Float64'), metric_events.uuid, array(''), arrayFilter(x -> ifNull(notEquals(x, 0), 1), [multiply(1, metric_events.step_0)]))))))), 0), 0), 1, 0) AS value
      FROM
        (SELECT events.person_id AS entity_id,
                if(ifNull(greater(count(DISTINCT replaceRegexpAll(nullIf(nullIf(JSONExtractRaw(events.properties, '$feature_flag_response'), ''), 'null'), '^"|"$', '')), 1), 0), '$multiple', any(replaceRegexpAll(nullIf(nullIf(JSONExtractRaw(events.properties, '$feature_flag_response'), ''), 'null'), '^"|"$', ''))) AS variant,
