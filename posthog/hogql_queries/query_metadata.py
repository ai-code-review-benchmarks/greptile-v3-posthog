from datetime import datetime, timedelta
from typing import Any, TypeVar, Union

from django.core.exceptions import ValidationError
from django.core.validators import URLValidator
<<<<<<< HEAD
from django.utils.timezone import now
=======

>>>>>>> e461652d
from pydantic import BaseModel, ConfigDict

from posthog.schema import (
    ActionsNode,
    ActorsQuery,
    CalendarHeatmapQuery,
    DataTableNode,
    DataWarehouseNode,
    EntityType,
    EventsNode,
    EventsQuery,
    FunnelCorrelationActorsQuery,
    FunnelCorrelationQuery,
    FunnelExclusionActionsNode,
    FunnelExclusionEventsNode,
    FunnelsActorsQuery,
    FunnelsQuery,
    InsightActorsQuery,
    InsightVizNode,
    LifecycleQuery,
    PathsQuery,
    PathType,
    RetentionEntity,
    RetentionQuery,
    StickinessActorsQuery,
    StickinessQuery,
    TrendsQuery,
)
<<<<<<< HEAD
=======

from posthog.cache_utils import cache_for
from posthog.hogql_queries.query_runner import RunnableQueryNode
from posthog.models import Action, Team
>>>>>>> e461652d
from posthog.utils import get_from_dict_or_attr

T = TypeVar("T", bound=BaseModel)


class InsightQueryMetadata(BaseModel):
    model_config = ConfigDict(
        extra="forbid",
    )
    events: list[str]
    updated_at: datetime


class QueryEventsExtractor:
    def __init__(self, team: Team):
        self.team = team

    @staticmethod
    def _ensure_model_instance(query: dict[str, Any] | BaseModel, model_class: type[T]) -> T:
        """
        Ensures the query is an instance of the specified model class.
        """
        if isinstance(query, model_class):
            return query
        return model_class.model_validate(query)

    def extract_events(self, query: dict[str, Any] | BaseModel) -> list[str]:
        """
        Extracts events from a given query dictionary.

        Args:
            query (dict): The query dictionary containing event data.

        Returns:
            list[str]: A list of events
        """
        if not query:
            return []

        try:
            kind = get_from_dict_or_attr(query, "kind")
        except AttributeError:
            raise ValueError(f"unknown query type: {query}")

        events = []

        if kind == "InsightVizNode":
            events = self.extract_events(self._ensure_model_instance(query, InsightVizNode).source)
        elif kind == "DataTableNode":
            events = self.extract_events(self._ensure_model_instance(query, DataTableNode).source)
        elif kind == "ActorsQuery":
            source = self._ensure_model_instance(query, ActorsQuery).source
            events = self.extract_events(source) if source else []
        elif kind == "InsightActorsQuery":
            events = self.extract_events(self._ensure_model_instance(query, InsightActorsQuery).source)
        elif kind == "FunnelsActorsQuery":
            events = self.extract_events(self._ensure_model_instance(query, FunnelsActorsQuery).source)
        elif kind == "FunnelCorrelationActorsQuery":
            events = self.extract_events(self._ensure_model_instance(query, FunnelCorrelationActorsQuery).source)
        elif kind == "StickinessActorsQuery":
            events = self.extract_events(self._ensure_model_instance(query, StickinessActorsQuery).source)

        elif kind == "TrendsQuery":
            events = self._extract_events_from_series(self._ensure_model_instance(query, TrendsQuery).series)
        elif kind == "StickinessQuery":
            events = self._extract_events_from_series(self._ensure_model_instance(query, StickinessQuery).series)
        elif kind == "LifecycleQuery":
            events = self._extract_events_from_series(self._ensure_model_instance(query, LifecycleQuery).series)
        elif kind == "CalendarHeatmapQuery":
            events = self._extract_events_from_series(self._ensure_model_instance(query, CalendarHeatmapQuery).series)

        elif kind == "FunnelCorrelationQuery":
            events = self._extract_events_from_funnels_correlation_query(
                self._ensure_model_instance(query, FunnelCorrelationQuery)
            )

        elif kind == "EventsQuery":
            events = self._extract_events_from_events_query(self._ensure_model_instance(query, EventsQuery))

        elif kind == "FunnelsQuery":
            events = self._extract_events_from_funnels_query(self._ensure_model_instance(query, FunnelsQuery))

        elif kind == "RetentionQuery":
            events = self._extract_events_from_retention_query(self._ensure_model_instance(query, RetentionQuery))

        elif kind == "PathsQuery":
            events = self._extract_events_from_paths_query(self._ensure_model_instance(query, PathsQuery))

        elif kind == "EventsNode":
            events = self._get_series_events(self._ensure_model_instance(query, EventsNode))

        return list(set(events))

    def _extract_events_from_series(self, series: list) -> list[str]:
        return [event for series in series for event in self._get_series_events(series)]

    def _extract_events_from_events_query(self, query: EventsQuery) -> list[str]:
        source_events = self.extract_events(query.source) if query.source else []
        return [query.event, *source_events] if query.event else source_events

    def _extract_events_from_funnels_query(self, query: FunnelsQuery) -> list[str]:
        series_events = [event for series in query.series for event in self._get_series_events(series)]

        funnel_filter_events = []
        if query.funnelsFilter and query.funnelsFilter.exclusions:
            for exclusion in query.funnelsFilter.exclusions:
                if isinstance(exclusion, FunnelExclusionEventsNode) and exclusion.event:
                    funnel_filter_events.append(exclusion.event)
                elif isinstance(exclusion, FunnelExclusionActionsNode) and exclusion.id:
                    funnel_filter_events.extend(
                        self._get_action_events(action_id=int(exclusion.id), project_id=self.team.project_id)
                    )

        return list(set(series_events + funnel_filter_events))

    def _extract_events_from_retention_query(self, query: RetentionQuery) -> list[str]:
        target_events = (
            self._get_retention_entity_events(query.retentionFilter.targetEntity)
            if query.retentionFilter.targetEntity
            else []
        )
        returning_events = (
            self._get_retention_entity_events(query.retentionFilter.returningEntity)
            if query.retentionFilter.returningEntity
            else []
        )

        return list(set(target_events + returning_events))

    def _extract_events_from_paths_query(self, query: PathsQuery) -> list[str]:
        included_events = []
        if query.pathsFilter.includeEventTypes and PathType.FIELD_PAGEVIEW in query.pathsFilter.includeEventTypes:
            included_events.append("$pageview")
        if query.pathsFilter.includeEventTypes and PathType.FIELD_SCREEN in query.pathsFilter.includeEventTypes:
            included_events.append("$screen")

        excluded_events = (
            [event for event in query.pathsFilter.excludeEvents if not self._is_valid_url(event)]
            if query.pathsFilter.excludeEvents
            else []
        )

        return list(set(included_events + excluded_events))

    def _extract_events_from_funnels_correlation_query(self, query: FunnelCorrelationQuery) -> list[str]:
        events = self.extract_events(query.source)

        if query.funnelCorrelationEventNames:
            events.extend(query.funnelCorrelationEventNames)

        if query.funnelCorrelationExcludeEventNames:
            events.extend(query.funnelCorrelationExcludeEventNames)

        return list(set(events))

    @staticmethod
    def _is_valid_url(url: str) -> bool:
        try:
            URLValidator()(url)
            return True
        except ValidationError:
            return False

    def _get_retention_entity_events(self, entity: RetentionEntity) -> list[str]:
        if entity.type == EntityType.EVENTS:
            return [str(entity.id)] if entity.id else []
        elif entity.type == EntityType.ACTIONS:
            return (
                self._get_action_events(action_id=int(entity.id), project_id=self.team.project_id) if entity.id else []
            )

        return []

    def _get_series_events(self, series: Union[EventsNode, ActionsNode, DataWarehouseNode]) -> list[str]:
        if isinstance(series, EventsNode):
            return [series.event] if series.event else []
        if isinstance(series, ActionsNode):
            return self._get_action_events(action_id=int(series.id), project_id=self.team.project_id)

        return []

    @staticmethod
    @cache_for(timedelta(minutes=1))
    def _get_action_events(action_id: int, project_id: int) -> list[str]:
        try:
            action = Action.objects.get(pk=action_id, team__project_id=project_id)
            return [event for event in action.get_step_events() if event is not None]
        except Action.DoesNotExist:
            return []


def extract_query_metadata(
    query: dict[str, Any] | BaseModel | None,
    team: Team,
) -> InsightQueryMetadata:
    """
    Extracts metadata from a given query, including the events used in the query.

    Args:
        query (dict) | BaseModel | None: The query to extract metadata from. If None, returns an empty metadata object.
        team (Team): The team associated with the query.

    Returns:
        InsightQueryMetadata: An object containing the query metadata
    """
    if not query:
        return InsightQueryMetadata(events=[], updated_at=now())

    events_extractor = QueryEventsExtractor(team=team)
    events = events_extractor.extract_events(query=query)

    return InsightQueryMetadata(events=events, updated_at=now())<|MERGE_RESOLUTION|>--- conflicted
+++ resolved
@@ -3,11 +3,8 @@
 
 from django.core.exceptions import ValidationError
 from django.core.validators import URLValidator
-<<<<<<< HEAD
 from django.utils.timezone import now
-=======
-
->>>>>>> e461652d
+
 from pydantic import BaseModel, ConfigDict
 
 from posthog.schema import (
@@ -36,13 +33,9 @@
     StickinessQuery,
     TrendsQuery,
 )
-<<<<<<< HEAD
-=======
 
 from posthog.cache_utils import cache_for
-from posthog.hogql_queries.query_runner import RunnableQueryNode
 from posthog.models import Action, Team
->>>>>>> e461652d
 from posthog.utils import get_from_dict_or_attr
 
 T = TypeVar("T", bound=BaseModel)
