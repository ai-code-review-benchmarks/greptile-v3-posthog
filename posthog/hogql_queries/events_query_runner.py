from datetime import timedelta
from functools import cached_property
from typing import Optional, cast

from django.db.models import Prefetch
from django.utils.timezone import now
import orjson

from posthog.api.element import ElementSerializer
from posthog.api.utils import get_pk_or_uuid
from posthog.hogql import ast
from posthog.hogql.ast import Alias
from posthog.hogql.parser import parse_expr, parse_order_expr, parse_select
from posthog.hogql.property import action_to_expr, has_aggregation, property_to_expr
from posthog.hogql_queries.insights.insight_actors_query_runner import InsightActorsQueryRunner
from posthog.hogql_queries.insights.paginators import HogQLHasMorePaginator
from posthog.hogql_queries.query_runner import QueryRunner, get_query_runner
from posthog.models import Action, Person
from posthog.models.element import chain_to_elements
from posthog.models.person.person import READ_DB_FOR_PERSONS, get_distinct_ids_for_subquery
from posthog.models.person.util import get_persons_by_distinct_ids
from posthog.schema import DashboardFilter, EventsQuery, EventsQueryResponse, CachedEventsQueryResponse
from posthog.utils import relative_date_parse
from posthog.api.person import PERSON_DEFAULT_DISPLAY_NAME_PROPERTIES

# Allow-listed fields returned when you select "*" from events. Person and group fields will be nested later.
SELECT_STAR_FROM_EVENTS_FIELDS = [
    "uuid",
    "event",
    "properties",
    "timestamp",
    "team_id",
    "distinct_id",
    "elements_chain",
    "created_at",
]


class EventsQueryRunner(QueryRunner):
    query: EventsQuery
    response: EventsQueryResponse
    cached_response: CachedEventsQueryResponse

    def __init__(self, *args, **kwargs):
        super().__init__(*args, **kwargs)
        self.paginator = HogQLHasMorePaginator.from_limit_context(
            limit_context=self.limit_context, limit=self.query.limit, offset=self.query.offset
        )

    @cached_property
    def source_runner(self) -> InsightActorsQueryRunner:
        if not self.query.source:
            raise ValueError("Source query is required")

        return cast(
            InsightActorsQueryRunner,
            get_query_runner(self.query.source, self.team, self.timings, self.limit_context, self.modifiers),
        )

    def select_cols(self) -> tuple[list[str], list[ast.Expr]]:
        select_input: list[str] = []
        person_indices: list[int] = []
        for index, col in enumerate(self.select_input_raw()):
            # Selecting a "*" expands the list of columns, resulting in a table that's not what we asked for.
            # Instead, ask for a tuple with all the columns we want. Later transform this back into a dict.
            if col == "*":
                select_input.append(f"tuple({', '.join(SELECT_STAR_FROM_EVENTS_FIELDS)})")
            elif col.split("--")[0].strip() == "person":
                # This will be expanded into a followup query
                select_input.append("distinct_id")
                person_indices.append(index)
            elif col.split("--")[0].strip() == "person_display_name":
                property_keys = self.team.person_display_name_properties or PERSON_DEFAULT_DISPLAY_NAME_PROPERTIES
<<<<<<< HEAD
                props = [f"person.properties.{key}" for key in property_keys]
                expr = f"(coalesce({', '.join([*props, 'distinct_id'])}), toString(person.id))"
=======
                props = [f"toString(person.properties.{key})" for key in property_keys]
                expr = f"(coalesce({', '.join([*props, 'distinct_id'])}), distinct_id)"  # we always need distinct_id for the URL, and we can't rely on it being selected elsewhere
>>>>>>> ee745a05
                select_input.append(expr)
            else:
                select_input.append(col)
        return select_input, [parse_expr(column, timings=self.timings) for column in select_input]

    def to_query(self) -> ast.SelectQuery:
        # Note: This code is inefficient and problematic, see https://github.com/PostHog/posthog/issues/13485 for details.
        with self.timings.measure("build_ast"):
            # columns & group_by
            with self.timings.measure("columns"):
                select_input, select = self.select_cols()

            with self.timings.measure("aggregations"):
                group_by: list[ast.Expr] = [column for column in select if not has_aggregation(column)]
                aggregations: list[ast.Expr] = [column for column in select if has_aggregation(column)]
                has_any_aggregation = len(aggregations) > 0

            # filters
            with self.timings.measure("filters"):
                with self.timings.measure("where"):
                    where_input = self.query.where or []
                    where_exprs = [parse_expr(expr, timings=self.timings) for expr in where_input]
                if self.query.properties:
                    with self.timings.measure("properties"):
                        where_exprs.extend(property_to_expr(property, self.team) for property in self.query.properties)
                if self.query.fixedProperties:
                    with self.timings.measure("fixed_properties"):
                        where_exprs.extend(
                            property_to_expr(property, self.team) for property in self.query.fixedProperties
                        )
                if self.query.event:
                    with self.timings.measure("event"):
                        where_exprs.append(
                            parse_expr(
                                "event = {event}",
                                {"event": ast.Constant(value=self.query.event)},
                                timings=self.timings,
                            )
                        )
                if self.query.actionId:
                    with self.timings.measure("action_id"):
                        try:
                            action = Action.objects.get(pk=self.query.actionId, team__project_id=self.team.project_id)
                        except Action.DoesNotExist:
                            raise Exception("Action does not exist")
                        if not action.steps:
                            raise Exception("Action does not have any match groups")
                        where_exprs.append(action_to_expr(action))
                if self.query.personId:
                    with self.timings.measure("person_id"):
                        person: Optional[Person] = get_pk_or_uuid(
                            Person.objects.db_manager(READ_DB_FOR_PERSONS).filter(team=self.team), self.query.personId
                        ).first()
                        where_exprs.append(
                            ast.CompareOperation(
                                left=ast.Call(name="cityHash64", args=[ast.Field(chain=["distinct_id"])]),
                                right=ast.Tuple(
                                    exprs=[
                                        ast.Call(name="cityHash64", args=[ast.Constant(value=id)])
                                        for id in get_distinct_ids_for_subquery(person, self.team)
                                    ]
                                ),
                                op=ast.CompareOperationOp.In,
                            )
                        )
                if self.query.filterTestAccounts:
                    with self.timings.measure("test_account_filters"):
                        for prop in self.team.test_account_filters or []:
                            where_exprs.append(property_to_expr(prop, self.team))

            with self.timings.measure("timestamps"):
                # prevent accidentally future events from being visible by default
                before = self.query.before or (now() + timedelta(seconds=5)).isoformat()
                parsed_date = relative_date_parse(before, self.team.timezone_info)
                where_exprs.append(
                    parse_expr(
                        "timestamp < {timestamp}",
                        {"timestamp": ast.Constant(value=parsed_date)},
                        timings=self.timings,
                    )
                )

                # limit to the last 24h by default
                after = self.query.after or "-24h"
                if after != "all":
                    parsed_date = relative_date_parse(after, self.team.timezone_info)
                    where_exprs.append(
                        parse_expr(
                            "timestamp > {timestamp}",
                            {"timestamp": ast.Constant(value=parsed_date)},
                            timings=self.timings,
                        )
                    )

            # where & having
            with self.timings.measure("where"):
                where_list = [expr for expr in where_exprs if not has_aggregation(expr)]
                where: ast.Expr | None = ast.And(exprs=where_list) if len(where_list) > 0 else None
                having_list = [expr for expr in where_exprs if has_aggregation(expr)]
                having: ast.Expr | None = ast.And(exprs=having_list) if len(having_list) > 0 else None

            # order by
            with self.timings.measure("order"):
                if self.query.orderBy is not None:
                    order_by = [parse_order_expr(column, timings=self.timings) for column in self.query.orderBy]
                elif "count()" in select_input:
                    order_by = [ast.OrderExpr(expr=parse_expr("count()"), order="DESC")]
                elif len(aggregations) > 0:
                    order_by = [ast.OrderExpr(expr=aggregations[0], order="DESC")]
                elif "timestamp" in select_input:
                    order_by = [ast.OrderExpr(expr=ast.Field(chain=["timestamp"]), order="DESC")]
                elif len(select) > 0:
                    order_by = [ast.OrderExpr(expr=select[0], order="ASC")]
                else:
                    order_by = []

            with self.timings.measure("select"):
                if self.query.source is not None:
                    # Kludge: If the events_query has logic in select that the where clauses depends on, this will potentially error.
                    # If we implement that for other runners, make this smarter.
                    events_query = self.source_runner.to_events_query()
                    events_query.select = select
                    if where is not None:
                        if events_query.where is None:
                            events_query.where = where
                        else:
                            events_query.where = ast.And(exprs=[events_query.where, where])
                    if having is not None:
                        if events_query.having is None:
                            events_query.having = having
                        else:
                            events_query.having = ast.And(exprs=[events_query.having, having])
                    events_query.group_by = group_by if has_any_aggregation else None
                    events_query.order_by = order_by
                    return events_query

                stmt = ast.SelectQuery(
                    select=select,
                    select_from=ast.JoinExpr(table=ast.Field(chain=["events"])),
                    where=where,
                    having=having,
                    group_by=group_by if has_any_aggregation else None,
                    order_by=order_by,
                )

                # sorting a large amount of columns is expensive, so we filter by a presorted table if possible
                if (
                    self.modifiers.usePresortedEventsTable
                    and (
                        order_by is not None
                        and len(order_by) == 1
                        and isinstance(order_by[0].expr, ast.Field)
                        and order_by[0].expr.chain == ["timestamp"]
                    )
                    and not has_any_aggregation
                ):
                    inner_query = parse_select(
                        "SELECT timestamp, event, cityHash64(distinct_id), cityHash64(uuid) FROM events"
                    )
                    assert isinstance(inner_query, ast.SelectQuery)
                    inner_query.where = where
                    inner_query.order_by = order_by
                    self.paginator.paginate(inner_query)

                    # prefilter the events table based on the sort order with a narrow set of columns
                    prefilter_sorted = parse_expr(
                        "(timestamp, event, cityHash64(distinct_id), cityHash64(uuid)) in ({inner_query})",
                        {"inner_query": inner_query},
                    )

                    if where is not None:
                        stmt.where = ast.And(exprs=[prefilter_sorted, where])
                    else:
                        stmt.where = prefilter_sorted

                return stmt

    def calculate(self) -> EventsQueryResponse:
        query_result = self.paginator.execute_hogql_query(
            query=self.to_query(),
            team=self.team,
            query_type="EventsQuery",
            timings=self.timings,
            modifiers=self.modifiers,
            limit_context=self.limit_context,
        )

        # Convert star field from tuple to dict in each result
        if "*" in self.select_input_raw():
            with self.timings.measure("expand_asterisk"):
                star_idx = self.select_input_raw().index("*")
                for index, result in enumerate(self.paginator.results):
                    self.paginator.results[index] = list(result)
                    select = result[star_idx]
                    new_result = dict(zip(SELECT_STAR_FROM_EVENTS_FIELDS, select))
                    new_result["properties"] = orjson.loads(new_result["properties"])
                    if new_result["elements_chain"]:
                        new_result["elements"] = ElementSerializer(
                            chain_to_elements(new_result["elements_chain"]), many=True
                        ).data
                    self.paginator.results[index][star_idx] = new_result

        person_indices: list[int] = []
        for column_index, col in enumerate(self.select_input_raw()):
            if col.split("--")[0].strip() == "person":
                person_indices.append(column_index)
            # convert tuple that gets returned into a dict
            if col.split("--")[0].strip() == "person_display_name":
                for index, result in enumerate(self.paginator.results):
                    row = list(self.paginator.results[index])
                    row[column_index] = {
                        "display_name": result[column_index][0],
                        "id": str(result[column_index][1]),
                    }
                    self.paginator.results[index] = row

        # TODO: get rid of this logic once we don't use `person` columns anywhere
        if len(person_indices) > 0 and len(self.paginator.results) > 0:
            with self.timings.measure("person_column_extra_query"):
                # Make a query into postgres to fetch person
                person_idx = person_indices[0]
                distinct_ids = list({event[person_idx] for event in self.paginator.results})
                persons = get_persons_by_distinct_ids(self.team.pk, distinct_ids)
                persons = persons.prefetch_related(Prefetch("persondistinctid_set", to_attr="distinct_ids_cache"))
                distinct_to_person: dict[str, Person] = {}
                for person in persons:
                    if person:
                        for person_distinct_id in person.distinct_ids:
                            distinct_to_person[person_distinct_id] = person

                # Loop over all columns in case there is more than one "person" column
                for column_index in person_indices:
                    for index, result in enumerate(self.paginator.results):
                        distinct_id: str = result[column_index]
                        self.paginator.results[index] = list(result)
                        if distinct_to_person.get(distinct_id):
                            person = distinct_to_person[distinct_id]
                            self.paginator.results[index][column_index] = {
                                "uuid": person.uuid,
                                "created_at": person.created_at,
                                "properties": person.properties or {},
                                "distinct_id": distinct_id,
                            }
                        else:
                            self.paginator.results[index][column_index] = {
                                "distinct_id": distinct_id,
                            }

        return EventsQueryResponse(
            results=self.paginator.results,
            columns=self.columns(query_result.columns),
            types=[t for _, t in query_result.types] if query_result.types else [],
            timings=self.timings.to_list(),
            hogql=query_result.hogql,
            modifiers=self.modifiers,
            **self.paginator.response_params(),
        )

    def apply_dashboard_filters(self, dashboard_filter: DashboardFilter):
        if dashboard_filter.date_to or dashboard_filter.date_from:
            self.query.before = dashboard_filter.date_to
            self.query.after = dashboard_filter.date_from

        if dashboard_filter.properties:
            self.query.properties = (self.query.properties or []) + dashboard_filter.properties

    def columns(self, result_columns: list | None) -> list[str]:
        _, select = self.select_cols()
        columns = result_columns or []
        return [
            columns[idx] if len(columns) > idx and isinstance(select[idx], Alias) else col
            for idx, col in enumerate(self.select_input_raw())
        ]

    def select_input_raw(self) -> list[str]:
        return ["*"] if len(self.query.select) == 0 else self.query.select<|MERGE_RESOLUTION|>--- conflicted
+++ resolved
@@ -71,13 +71,8 @@
                 person_indices.append(index)
             elif col.split("--")[0].strip() == "person_display_name":
                 property_keys = self.team.person_display_name_properties or PERSON_DEFAULT_DISPLAY_NAME_PROPERTIES
-<<<<<<< HEAD
-                props = [f"person.properties.{key}" for key in property_keys]
+                props = [f"toString(person.properties.{key})" for key in property_keys]
                 expr = f"(coalesce({', '.join([*props, 'distinct_id'])}), toString(person.id))"
-=======
-                props = [f"toString(person.properties.{key})" for key in property_keys]
-                expr = f"(coalesce({', '.join([*props, 'distinct_id'])}), distinct_id)"  # we always need distinct_id for the URL, and we can't rely on it being selected elsewhere
->>>>>>> ee745a05
                 select_input.append(expr)
             else:
                 select_input.append(col)
