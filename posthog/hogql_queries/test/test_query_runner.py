from datetime import datetime, timedelta
from typing import Any, Literal, Optional
from unittest import mock
from zoneinfo import ZoneInfo

from django.core.cache import cache
from freezegun import freeze_time
from pydantic import BaseModel

from posthog.hogql_queries.query_runner import ExecutionMode, QueryRunner
<<<<<<< HEAD
from posthog.models.team.team import Team
from posthog.hogql.constants import LimitContext
=======
from posthog.hogql_queries.utils.query_date_range import QueryDateRange
from posthog.models.team.team import Team, WeekStartDay
>>>>>>> dbeffd5a
from posthog.schema import (
    CacheMissResponse,
    HogQLQuery,
    HogQLQueryModifiers,
    InCohortVia,
    MaterializationMode,
    BounceRatePageViewMode,
    PersonsArgMaxVersion,
    PersonsOnEventsMode,
    SessionsV2JoinMode,
    SessionTableVersion,
    RevenueAnalyticsPersonsJoinModeModifier,
    TestBasicQueryResponse,
    TestCachedBasicQueryResponse,
    IntervalType,
)
from posthog.test.base import BaseTest


class TestQuery(BaseModel):
    kind: Literal["TestQuery"] = "TestQuery"
    some_attr: str
    other_attr: Optional[list[Any]] = []


class TestQueryRunner(BaseTest):
    maxDiff = None

    def tearDown(self):
        super().tearDown()
        cache.clear()

    def setup_test_query_runner_class(self):
        """Setup required methods and attributes of the abstract base class."""

        class TestQueryRunner(QueryRunner):
            query: TestQuery
            response: TestBasicQueryResponse
            cached_response: TestCachedBasicQueryResponse

            def calculate(self):
                return TestBasicQueryResponse(
                    results=[
                        ["row", 1, 2, 3],
                        (i for i in range(10)),  # Test support of cache.set with iterators
                    ]
                )

            def _refresh_frequency(self) -> timedelta:
                return timedelta(minutes=4)

            def _is_stale(self, last_refresh: Optional[datetime], lazy: bool = False, *args, **kwargs) -> bool:
                if not last_refresh:
                    raise ValueError("Cached results require a last_refresh")

                if lazy:
                    return last_refresh + timedelta(days=1) <= datetime.now(tz=ZoneInfo("UTC"))
                return last_refresh + timedelta(minutes=10) <= datetime.now(tz=ZoneInfo("UTC"))

        TestQueryRunner.__abstractmethods__ = frozenset()

        return TestQueryRunner

    def test_init_with_query_instance(self):
        TestQueryRunner = self.setup_test_query_runner_class()

        runner = TestQueryRunner(query=TestQuery(some_attr="bla"), team=self.team)

        self.assertEqual(runner.query, TestQuery(some_attr="bla"))

    def test_init_with_query_dict(self):
        TestQueryRunner = self.setup_test_query_runner_class()

        runner = TestQueryRunner(query={"some_attr": "bla"}, team=self.team)

        self.assertEqual(runner.query, TestQuery(some_attr="bla"))

    def test_cache_payload(self):
        TestQueryRunner = self.setup_test_query_runner_class()
        # set the pk directly as it affects the hash in the _cache_key call
        team = Team.objects.create(pk=42, organization=self.organization)

        runner = TestQueryRunner(query={"some_attr": "bla", "tags": {"scene": "foo", "productKey": "bar"}}, team=team)
        cache_payload = runner.get_cache_payload()

        # changes to the cache payload have a significant impact, as they'll
        # result in new cache keys, which effectively invalidates our cache.
        # this causes increased load on the cluster and increased cache
        # memory usage (until old cache items are evicted).
        assert cache_payload == {
            "hogql_modifiers": {
                "bounceRatePageViewMode": BounceRatePageViewMode.COUNT_PAGEVIEWS,
                "convertToProjectTimezone": True,
                "inCohortVia": InCohortVia.AUTO,
                "materializationMode": MaterializationMode.LEGACY_NULL_AS_NULL,
                "optimizeJoinedFilters": False,
                "personsArgMaxVersion": PersonsArgMaxVersion.AUTO,
                "personsOnEventsMode": PersonsOnEventsMode.PERSON_ID_OVERRIDE_PROPERTIES_JOINED,
                "revenueAnalyticsPersonsJoinMode": RevenueAnalyticsPersonsJoinModeModifier.ID,
                "sessionTableVersion": SessionTableVersion.AUTO,
                "sessionsV2JoinMode": SessionsV2JoinMode.STRING,
                "useMaterializedViews": True,
                "usePresortedEventsTable": False,
            },
            "limit_context": LimitContext.QUERY,
            "query": {"kind": "TestQuery", "some_attr": "bla"},
            "query_runner": "TestQueryRunner",
            "team_id": 42,
            "timezone": "UTC",
            "week_start_day": WeekStartDay.SUNDAY,
            "version": 2,
        }

    def test_cache_payload_week_interval(self):
        TestQueryRunner = self.setup_test_query_runner_class()
        # set the pk directly as it affects the hash in the _cache_key call
        team = Team.objects.create(pk=42, organization=self.organization, week_start_day=WeekStartDay.MONDAY)
        runner = TestQueryRunner(query={"some_attr": "bla", "tags": {"scene": "foo", "productKey": "bar"}}, team=team)
        runner.query_date_range = QueryDateRange(
            team=team, date_range=None, interval=IntervalType.WEEK, now=datetime.now()
        )

        cache_payload = runner.get_cache_payload()
        assert cache_payload["week_start_day"] == WeekStartDay.MONDAY

    def test_cache_key(self):
        TestQueryRunner = self.setup_test_query_runner_class()
        # set the pk directly as it affects the hash in the _cache_key call
        team = Team.objects.create(pk=42, organization=self.organization)

        runner = TestQueryRunner(query={"some_attr": "bla"}, team=team)

        cache_key = runner.get_cache_key()
<<<<<<< HEAD
        assert cache_key == "cache_295f1bb6f5e9b9f9fed9bf721e16811f"
=======
        assert cache_key == "cache_7583c7c9c2ab66ba5ff7f55ccb617c9a"
>>>>>>> dbeffd5a

    def test_cache_key_runner_subclass(self):
        TestQueryRunner = self.setup_test_query_runner_class()

        class TestSubclassQueryRunner(TestQueryRunner):
            pass

        # set the pk directly as it affects the hash in the _cache_key call
        team = Team.objects.create(pk=42, organization=self.organization)

        runner = TestSubclassQueryRunner(query={"some_attr": "bla"}, team=team)

        cache_key = runner.get_cache_key()
<<<<<<< HEAD
        assert cache_key == "cache_09a65a8826f702415e763ed0ec9a8acb"
=======
        assert cache_key == "cache_c2e0cd9925f875dba6539dc1b82078bf"
>>>>>>> dbeffd5a

    def test_cache_key_different_timezone(self):
        TestQueryRunner = self.setup_test_query_runner_class()
        team = Team.objects.create(pk=42, organization=self.organization)
        team.timezone = "Europe/Vienna"
        team.save()

        runner = TestQueryRunner(query={"some_attr": "bla"}, team=team)

        cache_key = runner.get_cache_key()
<<<<<<< HEAD
        assert cache_key == "cache_10363a119fa9bd0bf020930e6ebcff5d"
=======
        assert cache_key == "cache_af770db18dddd01c5c5d6b8f37a36006"
>>>>>>> dbeffd5a

    @mock.patch("django.db.transaction.on_commit")
    def test_cache_response(self, mock_on_commit):
        TestQueryRunner = self.setup_test_query_runner_class()

        runner = TestQueryRunner(query={"some_attr": "bla"}, team=self.team)

        with freeze_time(datetime(2023, 2, 4, 13, 37, 42)):
            # in cache-only mode, returns cache miss response if uncached
            response = runner.run(execution_mode=ExecutionMode.CACHE_ONLY_NEVER_CALCULATE)
            self.assertIsInstance(response, CacheMissResponse)

            # returns fresh response if uncached
            response = runner.run(execution_mode=ExecutionMode.RECENT_CACHE_CALCULATE_BLOCKING_IF_STALE)
            self.assertIsInstance(response, TestCachedBasicQueryResponse)
            self.assertEqual(response.is_cached, False)
            self.assertEqual(response.last_refresh.isoformat(), "2023-02-04T13:37:42+00:00")
            self.assertEqual(response.next_allowed_client_refresh.isoformat(), "2023-02-04T13:41:42+00:00")

            # returns cached response afterwards
            response = runner.run(execution_mode=ExecutionMode.RECENT_CACHE_CALCULATE_BLOCKING_IF_STALE)
            self.assertIsInstance(response, TestCachedBasicQueryResponse)
            self.assertEqual(response.is_cached, True)

            # return fresh response if refresh requested
            response = runner.run(execution_mode=ExecutionMode.CALCULATE_BLOCKING_ALWAYS)
            self.assertIsInstance(response, TestCachedBasicQueryResponse)
            self.assertEqual(response.is_cached, False)

        with freeze_time(datetime(2023, 2, 4, 13, 37 + 11, 42)):
            # returns fresh response if stale
            response = runner.run(execution_mode=ExecutionMode.RECENT_CACHE_CALCULATE_BLOCKING_IF_STALE)
            self.assertIsInstance(response, TestCachedBasicQueryResponse)
            self.assertEqual(response.is_cached, False)
            mock_on_commit.assert_not_called()

        with freeze_time(datetime(2023, 2, 4, 13, 37 + 11 + 5, 42)):
            # returns cached response - does not kick off calculation in the background
            response = runner.run(execution_mode=ExecutionMode.RECENT_CACHE_CALCULATE_ASYNC_IF_STALE)
            self.assertIsInstance(response, TestCachedBasicQueryResponse)
            self.assertEqual(response.is_cached, True)
            mock_on_commit.assert_not_called()

        with freeze_time(datetime(2023, 2, 4, 13, 37 + 11 + 11, 42)):
            # returns cached response but kicks off calculation in the background
            response = runner.run(execution_mode=ExecutionMode.RECENT_CACHE_CALCULATE_ASYNC_IF_STALE)
            self.assertIsInstance(response, TestCachedBasicQueryResponse)
            self.assertEqual(response.is_cached, True)
            mock_on_commit.assert_called_once()

        with freeze_time(datetime(2023, 2, 4, 23, 55, 42)):
            # returns cached response for extended time
            response = runner.run(execution_mode=ExecutionMode.EXTENDED_CACHE_CALCULATE_ASYNC_IF_STALE)
            self.assertIsInstance(response, TestCachedBasicQueryResponse)
            self.assertEqual(response.is_cached, True)
            mock_on_commit.assert_called_once()  # still once

        mock_on_commit.reset_mock()
        with freeze_time(datetime(2023, 2, 5, 23, 55, 42)):
            # returns cached response for extended time but finally kicks off calculation in the background
            response = runner.run(execution_mode=ExecutionMode.EXTENDED_CACHE_CALCULATE_ASYNC_IF_STALE)
            self.assertIsInstance(response, TestCachedBasicQueryResponse)
            self.assertEqual(response.is_cached, True)
            mock_on_commit.assert_called_once()

    @mock.patch("django.db.transaction.on_commit")
    def test_recent_cache_calculate_async_if_stale_and_blocking_on_miss(self, mock_on_commit):
        TestQueryRunner = self.setup_test_query_runner_class()

        runner = TestQueryRunner(query={"some_attr": "bla"}, team=self.team)

        with freeze_time(datetime(2023, 2, 4, 13, 37, 42)):
            # in cache-only mode, returns cache miss response if uncached
            response = runner.run(execution_mode=ExecutionMode.CACHE_ONLY_NEVER_CALCULATE)
            self.assertIsInstance(response, CacheMissResponse)

            response = runner.run(
                execution_mode=ExecutionMode.RECENT_CACHE_CALCULATE_ASYNC_IF_STALE_AND_BLOCKING_ON_MISS
            )
            self.assertIsInstance(response, TestCachedBasicQueryResponse)
            self.assertEqual(response.is_cached, False)
            self.assertEqual(response.last_refresh.isoformat(), "2023-02-04T13:37:42+00:00")
            self.assertEqual(response.next_allowed_client_refresh.isoformat(), "2023-02-04T13:41:42+00:00")

            # returns cached response afterwards
            response = runner.run(
                execution_mode=ExecutionMode.RECENT_CACHE_CALCULATE_ASYNC_IF_STALE_AND_BLOCKING_ON_MISS
            )
            self.assertIsInstance(response, TestCachedBasicQueryResponse)
            self.assertEqual(response.is_cached, True)

        with freeze_time(datetime(2023, 2, 4, 13, 37 + 11, 42)):
            # returns fresh response if stale
            response = runner.run(
                execution_mode=ExecutionMode.RECENT_CACHE_CALCULATE_ASYNC_IF_STALE_AND_BLOCKING_ON_MISS
            )
            self.assertIsInstance(response, TestCachedBasicQueryResponse)
            # Should kick off the calculation in the background
            self.assertEqual(response.is_cached, True)
            self.assertEqual(response.last_refresh.isoformat(), "2023-02-04T13:37:42+00:00")
            mock_on_commit.assert_called_once()

    def test_modifier_passthrough(self):
        try:
            from ee.clickhouse.materialized_columns.analyze import materialize
            from posthog.hogql_queries.hogql_query_runner import HogQLQueryRunner

            materialize("events", "$browser")
        except ModuleNotFoundError:
            # EE not available? Assume we're good
            self.assertEqual(1 + 2, 3)
            return

        runner = HogQLQueryRunner(
            query=HogQLQuery(query="select properties.$browser from events"),
            team=self.team,
            modifiers=HogQLQueryModifiers(materializationMode=MaterializationMode.LEGACY_NULL_AS_STRING),
        )
        response = runner.calculate()
        assert response.clickhouse is not None
        assert "events.`mat_$browser" in response.clickhouse

        runner = HogQLQueryRunner(
            query=HogQLQuery(query="select properties.$browser from events"),
            team=self.team,
            modifiers=HogQLQueryModifiers(materializationMode=MaterializationMode.DISABLED),
        )
        response = runner.calculate()
        assert response.clickhouse is not None
        assert "events.`mat_$browser" not in response.clickhouse<|MERGE_RESOLUTION|>--- conflicted
+++ resolved
@@ -8,13 +8,9 @@
 from pydantic import BaseModel
 
 from posthog.hogql_queries.query_runner import ExecutionMode, QueryRunner
-<<<<<<< HEAD
-from posthog.models.team.team import Team
-from posthog.hogql.constants import LimitContext
-=======
 from posthog.hogql_queries.utils.query_date_range import QueryDateRange
 from posthog.models.team.team import Team, WeekStartDay
->>>>>>> dbeffd5a
+from posthog.hogql.constants import LimitContext
 from posthog.schema import (
     CacheMissResponse,
     HogQLQuery,
@@ -148,11 +144,7 @@
         runner = TestQueryRunner(query={"some_attr": "bla"}, team=team)
 
         cache_key = runner.get_cache_key()
-<<<<<<< HEAD
         assert cache_key == "cache_295f1bb6f5e9b9f9fed9bf721e16811f"
-=======
-        assert cache_key == "cache_7583c7c9c2ab66ba5ff7f55ccb617c9a"
->>>>>>> dbeffd5a
 
     def test_cache_key_runner_subclass(self):
         TestQueryRunner = self.setup_test_query_runner_class()
@@ -166,11 +158,7 @@
         runner = TestSubclassQueryRunner(query={"some_attr": "bla"}, team=team)
 
         cache_key = runner.get_cache_key()
-<<<<<<< HEAD
         assert cache_key == "cache_09a65a8826f702415e763ed0ec9a8acb"
-=======
-        assert cache_key == "cache_c2e0cd9925f875dba6539dc1b82078bf"
->>>>>>> dbeffd5a
 
     def test_cache_key_different_timezone(self):
         TestQueryRunner = self.setup_test_query_runner_class()
@@ -181,11 +169,7 @@
         runner = TestQueryRunner(query={"some_attr": "bla"}, team=team)
 
         cache_key = runner.get_cache_key()
-<<<<<<< HEAD
         assert cache_key == "cache_10363a119fa9bd0bf020930e6ebcff5d"
-=======
-        assert cache_key == "cache_af770db18dddd01c5c5d6b8f37a36006"
->>>>>>> dbeffd5a
 
     @mock.patch("django.db.transaction.on_commit")
     def test_cache_response(self, mock_on_commit):
