# serializer version: 1
# name: TestTrends.test_action_filtering_with_cohort
  '''
  
  SELECT count(DISTINCT person_id)
  FROM cohortpeople
  WHERE team_id = 99999
    AND cohort_id = 99999
    AND version = NULL
  '''
# ---
# name: TestTrends.test_action_filtering_with_cohort.1
  '''
  /* cohort_calculation: */
  SELECT count(DISTINCT person_id)
  FROM cohortpeople
  WHERE team_id = 99999
    AND cohort_id = 99999
    AND version = 0
  '''
# ---
# name: TestTrends.test_action_filtering_with_cohort.2
  '''
  
  SELECT count(DISTINCT person_id)
  FROM cohortpeople
  WHERE team_id = 99999
    AND cohort_id = 99999
    AND version = 0
  '''
# ---
# name: TestTrends.test_action_filtering_with_cohort.3
  '''
  /* cohort_calculation: */
  SELECT count(DISTINCT person_id)
  FROM cohortpeople
  WHERE team_id = 99999
    AND cohort_id = 99999
    AND version = 2
  '''
# ---
# name: TestTrends.test_action_filtering_with_cohort.4
  '''
  /* celery:posthog.tasks.calculate_cohort.clear_stale_cohort */
  SELECT count()
  FROM cohortpeople
  WHERE team_id = 99999
    AND cohort_id = 99999
    AND version < 2
  '''
# ---
# name: TestTrends.test_action_filtering_with_cohort.5
  '''
  SELECT arrayMap(number -> plus(toStartOfDay(assumeNotNull(parseDateTime64BestEffortOrNull('2020-01-01 00:00:00', 6, 'UTC'))), toIntervalDay(number)), range(0, plus(coalesce(dateDiff('day', toStartOfDay(assumeNotNull(parseDateTime64BestEffortOrNull('2020-01-01 00:00:00', 6, 'UTC'))), toStartOfDay(assumeNotNull(parseDateTime64BestEffortOrNull('2020-01-07 23:59:59', 6, 'UTC'))))), 1))) AS date,
         arrayMap(_match_date -> arraySum(arraySlice(groupArray(ifNull(count, 0)), indexOf(groupArray(day_start) AS _days_for_count, _match_date) AS _index, plus(minus(arrayLastIndex(x -> ifNull(equals(x, _match_date), isNull(x)
                                                                                                                                                                                                   and isNull(_match_date)), _days_for_count), _index), 1))), date) AS total
  FROM
    (SELECT sum(total) AS count,
            day_start AS day_start
     FROM
       (SELECT count() AS total,
               toStartOfDay(toTimeZone(e.timestamp, 'UTC')) AS day_start
        FROM events AS e SAMPLE 1
        LEFT OUTER JOIN
          (SELECT argMax(person_distinct_id_overrides.person_id, person_distinct_id_overrides.version) AS person_id,
                  person_distinct_id_overrides.distinct_id AS distinct_id
           FROM person_distinct_id_overrides
           WHERE equals(person_distinct_id_overrides.team_id, 99999)
           GROUP BY person_distinct_id_overrides.distinct_id
           HAVING ifNull(equals(argMax(person_distinct_id_overrides.is_deleted, person_distinct_id_overrides.version), 0), 0) SETTINGS optimize_aggregation_in_order=1) AS e__override ON equals(e.distinct_id, e__override.distinct_id)
        LEFT JOIN
          (SELECT person.id AS id,
                  replaceRegexpAll(nullIf(nullIf(JSONExtractRaw(person.properties, '$bool_prop'), ''), 'null'), '^"|"$', '') AS `properties___$bool_prop`
           FROM person
           WHERE and(equals(person.team_id, 99999), ifNull(in(tuple(person.id, person.version),
                                                                (SELECT person.id AS id, max(person.version) AS version
                                                                 FROM person
                                                                 WHERE equals(person.team_id, 99999)
                                                                 GROUP BY person.id
                                                                 HAVING and(ifNull(equals(argMax(person.is_deleted, person.version), 0), 0), ifNull(less(argMax(toTimeZone(person.created_at, 'UTC'), person.version), plus(now64(6, 'UTC'), toIntervalDay(1))), 0)))), 0)) SETTINGS optimize_aggregation_in_order=1) AS e__person ON equals(if(not(empty(e__override.distinct_id)), e__override.person_id, e.person_id), e__person.id)
        WHERE and(equals(e.team_id, 99999), greaterOrEquals(toTimeZone(e.timestamp, 'UTC'), toStartOfDay(assumeNotNull(parseDateTime64BestEffortOrNull('2020-01-01 00:00:00', 6, 'UTC')))), lessOrEquals(toTimeZone(e.timestamp, 'UTC'), assumeNotNull(parseDateTime64BestEffortOrNull('2020-01-07 23:59:59', 6, 'UTC'))), and(equals(e.event, 'sign up'), ifNull(in(if(not(empty(e__override.distinct_id)), e__override.person_id, e.person_id),
                                                                                                                                                                                                                                                                                                                                                                       (SELECT cohortpeople.person_id AS person_id
                                                                                                                                                                                                                                                                                                                                                                        FROM cohortpeople
                                                                                                                                                                                                                                                                                                                                                                        WHERE and(equals(cohortpeople.team_id, 99999), equals(cohortpeople.cohort_id, 99999), equals(cohortpeople.version, 2)))), 0)), ifNull(equals(e__person.`properties___$bool_prop`, 'x'), 0))
        GROUP BY day_start)
     GROUP BY day_start
     ORDER BY day_start ASC)
  ORDER BY arraySum(total) DESC
  LIMIT 50000 SETTINGS readonly=2,
                       max_execution_time=60,
                       allow_experimental_object_type=1,
                       format_csv_allow_double_quotes=0,
                       max_ast_elements=4000000,
                       max_expanded_ast_elements=4000000,
                       max_bytes_before_external_group_by=0
  '''
# ---
# name: TestTrends.test_action_filtering_with_cohort_poe_v2
  '''
  
  SELECT count(DISTINCT person_id)
  FROM cohortpeople
  WHERE team_id = 99999
    AND cohort_id = 99999
    AND version = NULL
  '''
# ---
# name: TestTrends.test_action_filtering_with_cohort_poe_v2.1
  '''
  /* cohort_calculation: */
  SELECT count(DISTINCT person_id)
  FROM cohortpeople
  WHERE team_id = 99999
    AND cohort_id = 99999
    AND version = 0
  '''
# ---
# name: TestTrends.test_action_filtering_with_cohort_poe_v2.2
  '''
  
  SELECT count(DISTINCT person_id)
  FROM cohortpeople
  WHERE team_id = 99999
    AND cohort_id = 99999
    AND version = 0
  '''
# ---
# name: TestTrends.test_action_filtering_with_cohort_poe_v2.3
  '''
  /* cohort_calculation: */
  SELECT count(DISTINCT person_id)
  FROM cohortpeople
  WHERE team_id = 99999
    AND cohort_id = 99999
    AND version = 2
  '''
# ---
# name: TestTrends.test_action_filtering_with_cohort_poe_v2.4
  '''
  /* celery:posthog.tasks.calculate_cohort.clear_stale_cohort */
  SELECT count()
  FROM cohortpeople
  WHERE team_id = 99999
    AND cohort_id = 99999
    AND version < 2
  '''
# ---
# name: TestTrends.test_action_filtering_with_cohort_poe_v2.5
  '''
  SELECT arrayMap(number -> plus(toStartOfDay(assumeNotNull(parseDateTime64BestEffortOrNull('2020-01-01 00:00:00', 6, 'UTC'))), toIntervalDay(number)), range(0, plus(coalesce(dateDiff('day', toStartOfDay(assumeNotNull(parseDateTime64BestEffortOrNull('2020-01-01 00:00:00', 6, 'UTC'))), toStartOfDay(assumeNotNull(parseDateTime64BestEffortOrNull('2020-01-07 23:59:59', 6, 'UTC'))))), 1))) AS date,
         arrayMap(_match_date -> arraySum(arraySlice(groupArray(ifNull(count, 0)), indexOf(groupArray(day_start) AS _days_for_count, _match_date) AS _index, plus(minus(arrayLastIndex(x -> ifNull(equals(x, _match_date), isNull(x)
                                                                                                                                                                                                   and isNull(_match_date)), _days_for_count), _index), 1))), date) AS total
  FROM
    (SELECT sum(total) AS count,
            day_start AS day_start
     FROM
       (SELECT count() AS total,
               toStartOfDay(toTimeZone(e.timestamp, 'UTC')) AS day_start
        FROM events AS e SAMPLE 1
        LEFT OUTER JOIN
          (SELECT argMax(person_distinct_id_overrides.person_id, person_distinct_id_overrides.version) AS person_id,
                  person_distinct_id_overrides.distinct_id AS distinct_id
           FROM person_distinct_id_overrides
           WHERE equals(person_distinct_id_overrides.team_id, 99999)
           GROUP BY person_distinct_id_overrides.distinct_id
           HAVING ifNull(equals(argMax(person_distinct_id_overrides.is_deleted, person_distinct_id_overrides.version), 0), 0) SETTINGS optimize_aggregation_in_order=1) AS e__override ON equals(e.distinct_id, e__override.distinct_id)
        WHERE and(equals(e.team_id, 99999), greaterOrEquals(toTimeZone(e.timestamp, 'UTC'), toStartOfDay(assumeNotNull(parseDateTime64BestEffortOrNull('2020-01-01 00:00:00', 6, 'UTC')))), lessOrEquals(toTimeZone(e.timestamp, 'UTC'), assumeNotNull(parseDateTime64BestEffortOrNull('2020-01-07 23:59:59', 6, 'UTC'))), and(equals(e.event, 'sign up'), ifNull(in(if(not(empty(e__override.distinct_id)), e__override.person_id, e.person_id),
                                                                                                                                                                                                                                                                                                                                                                       (SELECT cohortpeople.person_id AS person_id
                                                                                                                                                                                                                                                                                                                                                                        FROM cohortpeople
                                                                                                                                                                                                                                                                                                                                                                        WHERE and(equals(cohortpeople.team_id, 99999), equals(cohortpeople.cohort_id, 99999), equals(cohortpeople.version, 2)))), 0)), ifNull(equals(replaceRegexpAll(nullIf(nullIf(JSONExtractRaw(e.person_properties, '$bool_prop'), ''), 'null'), '^"|"$', ''), 'x'), 0))
        GROUP BY day_start)
     GROUP BY day_start
     ORDER BY day_start ASC)
  ORDER BY arraySum(total) DESC
  LIMIT 50000 SETTINGS readonly=2,
                       max_execution_time=60,
                       allow_experimental_object_type=1,
                       format_csv_allow_double_quotes=0,
                       max_ast_elements=4000000,
                       max_expanded_ast_elements=4000000,
                       max_bytes_before_external_group_by=0
  '''
# ---
# name: TestTrends.test_breakdown_by_group_props_person_on_events
  '''
  SELECT groupArray(1)(date)[1] AS date,
                      arrayFold((acc, x) -> arrayMap(i -> plus(acc[i], x[i]), range(1, plus(length(date), 1))), groupArray(ifNull(total, 0)), arrayWithConstant(length(date), reinterpretAsFloat64(0))) AS total,
                      if(ifNull(ifNull(greaterOrEquals(row_number, 25), 0), 0), '$$_posthog_breakdown_other_$$', breakdown_value) AS breakdown_value
  FROM
    (SELECT arrayMap(number -> plus(toStartOfDay(assumeNotNull(parseDateTime64BestEffortOrNull('2020-01-01 00:00:00', 6, 'UTC'))), toIntervalDay(number)), range(0, plus(coalesce(dateDiff('day', toStartOfDay(assumeNotNull(parseDateTime64BestEffortOrNull('2020-01-01 00:00:00', 6, 'UTC'))), toStartOfDay(assumeNotNull(parseDateTime64BestEffortOrNull('2020-01-12 23:59:59', 6, 'UTC'))))), 1))) AS date,
            arrayMap(_match_date -> arraySum(arraySlice(groupArray(ifNull(count, 0)), indexOf(groupArray(day_start) AS _days_for_count, _match_date) AS _index, plus(minus(arrayLastIndex(x -> ifNull(equals(x, _match_date), isNull(x)
                                                                                                                                                                                                      and isNull(_match_date)), _days_for_count), _index), 1))), date) AS total,
            breakdown_value AS breakdown_value,
            rowNumberInAllBlocks() AS row_number
     FROM
       (SELECT sum(total) AS count,
               day_start AS day_start,
               breakdown_value AS breakdown_value
        FROM
          (SELECT count() AS total,
                  toStartOfDay(toTimeZone(e.timestamp, 'UTC')) AS day_start,
                  ifNull(nullIf(toString(e__group_0.properties___industry), ''), '$$_posthog_breakdown_null_$$') AS breakdown_value
           FROM events AS e SAMPLE 1
           LEFT JOIN
             (SELECT argMax(replaceRegexpAll(nullIf(nullIf(JSONExtractRaw(groups.group_properties, 'industry'), ''), 'null'), '^"|"$', ''), toTimeZone(groups._timestamp, 'UTC')) AS properties___industry,
                     groups.group_type_index AS index,
                     groups.group_key AS key
              FROM groups
              WHERE and(equals(groups.team_id, 99999), equals(index, 0))
              GROUP BY groups.group_type_index,
                       groups.group_key) AS e__group_0 ON equals(e.`$group_0`, e__group_0.key)
           WHERE and(equals(e.team_id, 99999), greaterOrEquals(toTimeZone(e.timestamp, 'UTC'), toStartOfDay(assumeNotNull(parseDateTime64BestEffortOrNull('2020-01-01 00:00:00', 6, 'UTC')))), lessOrEquals(toTimeZone(e.timestamp, 'UTC'), assumeNotNull(parseDateTime64BestEffortOrNull('2020-01-12 23:59:59', 6, 'UTC'))), equals(e.event, 'sign up'))
           GROUP BY day_start,
                    breakdown_value)
        GROUP BY day_start,
                 breakdown_value
        ORDER BY day_start ASC, breakdown_value ASC)
     GROUP BY breakdown_value
     ORDER BY if(ifNull(equals(breakdown_value, '$$_posthog_breakdown_other_$$'), 0), 2, if(ifNull(equals(breakdown_value, '$$_posthog_breakdown_null_$$'), 0), 1, 0)) ASC, arraySum(total) DESC, breakdown_value ASC)
  WHERE isNotNull(breakdown_value)
  GROUP BY breakdown_value
  ORDER BY if(ifNull(equals(breakdown_value, '$$_posthog_breakdown_other_$$'), 0), 2, if(ifNull(equals(breakdown_value, '$$_posthog_breakdown_null_$$'), 0), 1, 0)) ASC, arraySum(total) DESC, breakdown_value ASC
  LIMIT 50000 SETTINGS readonly=2,
                       max_execution_time=60,
                       allow_experimental_object_type=1,
                       format_csv_allow_double_quotes=0,
                       max_ast_elements=4000000,
                       max_expanded_ast_elements=4000000,
                       max_bytes_before_external_group_by=0
  '''
# ---
# name: TestTrends.test_breakdown_by_group_props_person_on_events.1
  '''
  SELECT persons.id AS id,
         persons.created_at AS created_at,
         source.event_count AS event_count,
         source.matching_events AS matching_events
  FROM
    (SELECT actor_id AS actor_id,
            count() AS event_count,
            groupUniqArray(100)(tuple(timestamp, uuid, `$session_id`, `$window_id`)) AS matching_events
     FROM
       (SELECT e.person_id AS actor_id,
               toTimeZone(e.timestamp, 'UTC') AS timestamp,
               e.uuid AS uuid,
               e.`$session_id` AS `$session_id`,
               e.`$window_id` AS `$window_id`
        FROM events AS e
        LEFT JOIN
          (SELECT argMax(replaceRegexpAll(nullIf(nullIf(JSONExtractRaw(groups.group_properties, 'industry'), ''), 'null'), '^"|"$', ''), toTimeZone(groups._timestamp, 'UTC')) AS properties___industry,
                  groups.group_type_index AS index,
                  groups.group_key AS key
           FROM groups
           WHERE and(equals(groups.team_id, 99999), equals(index, 0))
           GROUP BY groups.group_type_index,
                    groups.group_key) AS e__group_0 ON equals(e.`$group_0`, e__group_0.key)
        WHERE and(equals(e.team_id, 99999), greaterOrEquals(timestamp, toDateTime64('2020-01-02 00:00:00.000000', 6, 'UTC')), less(timestamp, toDateTime64('2020-01-03 00:00:00.000000', 6, 'UTC')), ifNull(equals(ifNull(nullIf(toString(e__group_0.properties___industry), ''), '$$_posthog_breakdown_null_$$'), 'technology'), 0), equals(e.event, 'sign up')))
     GROUP BY actor_id) AS source
  INNER JOIN
    (SELECT argMax(toTimeZone(person.created_at, 'UTC'), person.version) AS created_at,
            person.id AS id
     FROM person
     WHERE and(equals(person.team_id, 99999), in(id,
                                                   (SELECT source.actor_id AS actor_id
                                                    FROM
                                                      (SELECT actor_id AS actor_id, count() AS event_count, groupUniqArray(100)(tuple(timestamp, uuid, `$session_id`, `$window_id`)) AS matching_events
                                                       FROM
                                                         (SELECT e.person_id AS actor_id, toTimeZone(e.timestamp, 'UTC') AS timestamp, e.uuid AS uuid, e.`$session_id` AS `$session_id`, e.`$window_id` AS `$window_id`
                                                          FROM events AS e
                                                          LEFT JOIN
                                                            (SELECT argMax(replaceRegexpAll(nullIf(nullIf(JSONExtractRaw(groups.group_properties, 'industry'), ''), 'null'), '^"|"$', ''), toTimeZone(groups._timestamp, 'UTC')) AS properties___industry, groups.group_type_index AS index, groups.group_key AS key
                                                             FROM groups
                                                             WHERE and(equals(groups.team_id, 99999), equals(index, 0))
                                                             GROUP BY groups.group_type_index, groups.group_key) AS e__group_0 ON equals(e.`$group_0`, e__group_0.key)
                                                          WHERE and(equals(e.team_id, 99999), greaterOrEquals(timestamp, toDateTime64('2020-01-02 00:00:00.000000', 6, 'UTC')), less(timestamp, toDateTime64('2020-01-03 00:00:00.000000', 6, 'UTC')), ifNull(equals(ifNull(nullIf(toString(e__group_0.properties___industry), ''), '$$_posthog_breakdown_null_$$'), 'technology'), 0), equals(e.event, 'sign up')))
                                                       GROUP BY actor_id) AS source)))
     GROUP BY person.id
     HAVING and(ifNull(equals(argMax(person.is_deleted, person.version), 0), 0), ifNull(less(argMax(toTimeZone(person.created_at, 'UTC'), person.version), plus(now64(6, 'UTC'), toIntervalDay(1))), 0)) SETTINGS optimize_aggregation_in_order=1) AS persons ON equals(persons.id, source.actor_id)
  ORDER BY source.event_count DESC
  LIMIT 101
  OFFSET 0 SETTINGS readonly=2,
                    max_execution_time=60,
                    allow_experimental_object_type=1,
                    format_csv_allow_double_quotes=0,
                    max_ast_elements=4000000,
                    max_expanded_ast_elements=4000000,
                    max_bytes_before_external_group_by=0
  '''
# ---
# name: TestTrends.test_breakdown_by_group_props_person_on_events.2
  '''
  SELECT DISTINCT session_replay_events.session_id AS session_id
  FROM session_replay_events
  WHERE and(equals(session_replay_events.team_id, 99999), ifNull(greaterOrEquals(toTimeZone(session_replay_events.min_first_timestamp, 'UTC'), minus(toDateTime64('2020-01-01 00:00:00.000000', 6, 'UTC'), toIntervalDay(21))), 0), in(session_replay_events.session_id, ['']))
  LIMIT 100 SETTINGS readonly=2,
                     max_execution_time=60,
                     allow_experimental_object_type=1,
                     format_csv_allow_double_quotes=0,
                     max_ast_elements=4000000,
                     max_expanded_ast_elements=4000000,
                     max_bytes_before_external_group_by=0
  '''
# ---
# name: TestTrends.test_breakdown_by_group_props_with_person_filter_person_on_events
  '''
  SELECT groupArray(1)(date)[1] AS date,
                      arrayFold((acc, x) -> arrayMap(i -> plus(acc[i], x[i]), range(1, plus(length(date), 1))), groupArray(ifNull(total, 0)), arrayWithConstant(length(date), reinterpretAsFloat64(0))) AS total,
                      if(ifNull(ifNull(greaterOrEquals(row_number, 25), 0), 0), '$$_posthog_breakdown_other_$$', breakdown_value) AS breakdown_value
  FROM
    (SELECT arrayMap(number -> plus(toStartOfDay(assumeNotNull(parseDateTime64BestEffortOrNull('2020-01-01 00:00:00', 6, 'UTC'))), toIntervalDay(number)), range(0, plus(coalesce(dateDiff('day', toStartOfDay(assumeNotNull(parseDateTime64BestEffortOrNull('2020-01-01 00:00:00', 6, 'UTC'))), toStartOfDay(assumeNotNull(parseDateTime64BestEffortOrNull('2020-01-12 23:59:59', 6, 'UTC'))))), 1))) AS date,
            arrayMap(_match_date -> arraySum(arraySlice(groupArray(ifNull(count, 0)), indexOf(groupArray(day_start) AS _days_for_count, _match_date) AS _index, plus(minus(arrayLastIndex(x -> ifNull(equals(x, _match_date), isNull(x)
                                                                                                                                                                                                      and isNull(_match_date)), _days_for_count), _index), 1))), date) AS total,
            breakdown_value AS breakdown_value,
            rowNumberInAllBlocks() AS row_number
     FROM
       (SELECT sum(total) AS count,
               day_start AS day_start,
               breakdown_value AS breakdown_value
        FROM
          (SELECT count() AS total,
                  toStartOfDay(toTimeZone(e.timestamp, 'UTC')) AS day_start,
                  ifNull(nullIf(toString(e__group_0.properties___industry), ''), '$$_posthog_breakdown_null_$$') AS breakdown_value
           FROM events AS e SAMPLE 1
           LEFT JOIN
             (SELECT argMax(replaceRegexpAll(nullIf(nullIf(JSONExtractRaw(groups.group_properties, 'industry'), ''), 'null'), '^"|"$', ''), toTimeZone(groups._timestamp, 'UTC')) AS properties___industry,
                     groups.group_type_index AS index,
                     groups.group_key AS key
              FROM groups
              WHERE and(equals(groups.team_id, 99999), equals(index, 0))
              GROUP BY groups.group_type_index,
                       groups.group_key) AS e__group_0 ON equals(e.`$group_0`, e__group_0.key)
           WHERE and(equals(e.team_id, 99999), greaterOrEquals(toTimeZone(e.timestamp, 'UTC'), toStartOfDay(assumeNotNull(parseDateTime64BestEffortOrNull('2020-01-01 00:00:00', 6, 'UTC')))), lessOrEquals(toTimeZone(e.timestamp, 'UTC'), assumeNotNull(parseDateTime64BestEffortOrNull('2020-01-12 23:59:59', 6, 'UTC'))), equals(e.event, 'sign up'), ifNull(equals(replaceRegexpAll(nullIf(nullIf(JSONExtractRaw(e.person_properties, 'key'), ''), 'null'), '^"|"$', ''), 'value'), 0))
           GROUP BY day_start,
                    breakdown_value)
        GROUP BY day_start,
                 breakdown_value
        ORDER BY day_start ASC, breakdown_value ASC)
     GROUP BY breakdown_value
     ORDER BY if(ifNull(equals(breakdown_value, '$$_posthog_breakdown_other_$$'), 0), 2, if(ifNull(equals(breakdown_value, '$$_posthog_breakdown_null_$$'), 0), 1, 0)) ASC, arraySum(total) DESC, breakdown_value ASC)
  WHERE isNotNull(breakdown_value)
  GROUP BY breakdown_value
  ORDER BY if(ifNull(equals(breakdown_value, '$$_posthog_breakdown_other_$$'), 0), 2, if(ifNull(equals(breakdown_value, '$$_posthog_breakdown_null_$$'), 0), 1, 0)) ASC, arraySum(total) DESC, breakdown_value ASC
  LIMIT 50000 SETTINGS readonly=2,
                       max_execution_time=60,
                       allow_experimental_object_type=1,
                       format_csv_allow_double_quotes=0,
                       max_ast_elements=4000000,
                       max_expanded_ast_elements=4000000,
                       max_bytes_before_external_group_by=0
  '''
# ---
# name: TestTrends.test_breakdown_filtering_with_properties_in_new_format
  '''
  SELECT groupArray(1)(date)[1] AS date,
                      arrayFold((acc, x) -> arrayMap(i -> plus(acc[i], x[i]), range(1, plus(length(date), 1))), groupArray(ifNull(total, 0)), arrayWithConstant(length(date), reinterpretAsFloat64(0))) AS total,
                      if(ifNull(ifNull(greaterOrEquals(row_number, 25), 0), 0), '$$_posthog_breakdown_other_$$', breakdown_value) AS breakdown_value
  FROM
    (SELECT arrayMap(number -> plus(toStartOfDay(assumeNotNull(parseDateTime64BestEffortOrNull('2019-12-22 00:00:00', 6, 'UTC'))), toIntervalDay(number)), range(0, plus(coalesce(dateDiff('day', toStartOfDay(assumeNotNull(parseDateTime64BestEffortOrNull('2019-12-22 00:00:00', 6, 'UTC'))), toStartOfDay(assumeNotNull(parseDateTime64BestEffortOrNull('2020-01-05 23:59:59', 6, 'UTC'))))), 1))) AS date,
            arrayMap(_match_date -> arraySum(arraySlice(groupArray(ifNull(count, 0)), indexOf(groupArray(day_start) AS _days_for_count, _match_date) AS _index, plus(minus(arrayLastIndex(x -> ifNull(equals(x, _match_date), isNull(x)
                                                                                                                                                                                                      and isNull(_match_date)), _days_for_count), _index), 1))), date) AS total,
            breakdown_value AS breakdown_value,
            rowNumberInAllBlocks() AS row_number
     FROM
       (SELECT sum(total) AS count,
               day_start AS day_start,
               breakdown_value AS breakdown_value
        FROM
          (SELECT count() AS total,
                  toStartOfDay(toTimeZone(e.timestamp, 'UTC')) AS day_start,
                  ifNull(nullIf(toString(replaceRegexpAll(nullIf(nullIf(JSONExtractRaw(e.properties, '$current_url'), ''), 'null'), '^"|"$', '')), ''), '$$_posthog_breakdown_null_$$') AS breakdown_value
           FROM events AS e SAMPLE 1
           WHERE and(equals(e.team_id, 99999), greaterOrEquals(toTimeZone(e.timestamp, 'UTC'), toStartOfDay(assumeNotNull(parseDateTime64BestEffortOrNull('2019-12-22 00:00:00', 6, 'UTC')))), lessOrEquals(toTimeZone(e.timestamp, 'UTC'), assumeNotNull(parseDateTime64BestEffortOrNull('2020-01-05 23:59:59', 6, 'UTC'))), equals(e.event, 'sign up'), or(ifNull(equals(replaceRegexpAll(nullIf(nullIf(JSONExtractRaw(e.properties, '$browser'), ''), 'null'), '^"|"$', ''), 'Firefox'), 0), ifNull(equals(replaceRegexpAll(nullIf(nullIf(JSONExtractRaw(e.properties, '$os'), ''), 'null'), '^"|"$', ''), 'Windows'), 0)), ifNull(equals(replaceRegexpAll(nullIf(nullIf(JSONExtractRaw(e.properties, '$os'), ''), 'null'), '^"|"$', ''), 'Mac'), 0))
           GROUP BY day_start,
                    breakdown_value)
        GROUP BY day_start,
                 breakdown_value
        ORDER BY day_start ASC, breakdown_value ASC)
     GROUP BY breakdown_value
     ORDER BY if(ifNull(equals(breakdown_value, '$$_posthog_breakdown_other_$$'), 0), 2, if(ifNull(equals(breakdown_value, '$$_posthog_breakdown_null_$$'), 0), 1, 0)) ASC, arraySum(total) DESC, breakdown_value ASC)
  WHERE isNotNull(breakdown_value)
  GROUP BY breakdown_value
  ORDER BY if(ifNull(equals(breakdown_value, '$$_posthog_breakdown_other_$$'), 0), 2, if(ifNull(equals(breakdown_value, '$$_posthog_breakdown_null_$$'), 0), 1, 0)) ASC, arraySum(total) DESC, breakdown_value ASC
  LIMIT 50000 SETTINGS readonly=2,
                       max_execution_time=60,
                       allow_experimental_object_type=1,
                       format_csv_allow_double_quotes=0,
                       max_ast_elements=4000000,
                       max_expanded_ast_elements=4000000,
                       max_bytes_before_external_group_by=0
  '''
# ---
# name: TestTrends.test_breakdown_filtering_with_properties_in_new_format.1
  '''
  SELECT groupArray(1)(date)[1] AS date,
                      arrayFold((acc, x) -> arrayMap(i -> plus(acc[i], x[i]), range(1, plus(length(date), 1))), groupArray(ifNull(total, 0)), arrayWithConstant(length(date), reinterpretAsFloat64(0))) AS total,
                      if(ifNull(ifNull(greaterOrEquals(row_number, 25), 0), 0), '$$_posthog_breakdown_other_$$', breakdown_value) AS breakdown_value
  FROM
    (SELECT arrayMap(number -> plus(toStartOfDay(assumeNotNull(parseDateTime64BestEffortOrNull('2019-12-22 00:00:00', 6, 'UTC'))), toIntervalDay(number)), range(0, plus(coalesce(dateDiff('day', toStartOfDay(assumeNotNull(parseDateTime64BestEffortOrNull('2019-12-22 00:00:00', 6, 'UTC'))), toStartOfDay(assumeNotNull(parseDateTime64BestEffortOrNull('2020-01-05 23:59:59', 6, 'UTC'))))), 1))) AS date,
            arrayMap(_match_date -> arraySum(arraySlice(groupArray(ifNull(count, 0)), indexOf(groupArray(day_start) AS _days_for_count, _match_date) AS _index, plus(minus(arrayLastIndex(x -> ifNull(equals(x, _match_date), isNull(x)
                                                                                                                                                                                                      and isNull(_match_date)), _days_for_count), _index), 1))), date) AS total,
            breakdown_value AS breakdown_value,
            rowNumberInAllBlocks() AS row_number
     FROM
       (SELECT sum(total) AS count,
               day_start AS day_start,
               breakdown_value AS breakdown_value
        FROM
          (SELECT count() AS total,
                  toStartOfDay(toTimeZone(e.timestamp, 'UTC')) AS day_start,
                  ifNull(nullIf(toString(replaceRegexpAll(nullIf(nullIf(JSONExtractRaw(e.properties, '$current_url'), ''), 'null'), '^"|"$', '')), ''), '$$_posthog_breakdown_null_$$') AS breakdown_value
           FROM events AS e SAMPLE 1
           WHERE and(equals(e.team_id, 99999), greaterOrEquals(toTimeZone(e.timestamp, 'UTC'), toStartOfDay(assumeNotNull(parseDateTime64BestEffortOrNull('2019-12-22 00:00:00', 6, 'UTC')))), lessOrEquals(toTimeZone(e.timestamp, 'UTC'), assumeNotNull(parseDateTime64BestEffortOrNull('2020-01-05 23:59:59', 6, 'UTC'))), equals(e.event, 'sign up'), and(ifNull(equals(replaceRegexpAll(nullIf(nullIf(JSONExtractRaw(e.properties, '$browser'), ''), 'null'), '^"|"$', ''), 'Firefox'), 0), ifNull(equals(replaceRegexpAll(nullIf(nullIf(JSONExtractRaw(e.properties, '$os'), ''), 'null'), '^"|"$', ''), 'Windows'), 0)), ifNull(equals(replaceRegexpAll(nullIf(nullIf(JSONExtractRaw(e.properties, '$os'), ''), 'null'), '^"|"$', ''), 'Mac'), 0))
           GROUP BY day_start,
                    breakdown_value)
        GROUP BY day_start,
                 breakdown_value
        ORDER BY day_start ASC, breakdown_value ASC)
     GROUP BY breakdown_value
     ORDER BY if(ifNull(equals(breakdown_value, '$$_posthog_breakdown_other_$$'), 0), 2, if(ifNull(equals(breakdown_value, '$$_posthog_breakdown_null_$$'), 0), 1, 0)) ASC, arraySum(total) DESC, breakdown_value ASC)
  WHERE isNotNull(breakdown_value)
  GROUP BY breakdown_value
  ORDER BY if(ifNull(equals(breakdown_value, '$$_posthog_breakdown_other_$$'), 0), 2, if(ifNull(equals(breakdown_value, '$$_posthog_breakdown_null_$$'), 0), 1, 0)) ASC, arraySum(total) DESC, breakdown_value ASC
  LIMIT 50000 SETTINGS readonly=2,
                       max_execution_time=60,
                       allow_experimental_object_type=1,
                       format_csv_allow_double_quotes=0,
                       max_ast_elements=4000000,
                       max_expanded_ast_elements=4000000,
                       max_bytes_before_external_group_by=0
  '''
# ---
# name: TestTrends.test_breakdown_filtering_with_properties_in_new_format.2
  '''
  SELECT groupArray(1)(date)[1] AS date,
                      arrayFold((acc, x) -> arrayMap(i -> plus(acc[i], x[i]), range(1, plus(length(date), 1))), groupArray(ifNull(total, 0)), arrayWithConstant(length(date), reinterpretAsFloat64(0))) AS total,
                      arrayMap(i -> if(ifNull(ifNull(greaterOrEquals(row_number, 25), 0), 0), '$$_posthog_breakdown_other_$$', i), breakdown_value) AS breakdown_value
  FROM
    (SELECT arrayMap(number -> plus(toStartOfDay(assumeNotNull(parseDateTime64BestEffortOrNull('2019-12-22 00:00:00', 6, 'UTC'))), toIntervalDay(number)), range(0, plus(coalesce(dateDiff('day', toStartOfDay(assumeNotNull(parseDateTime64BestEffortOrNull('2019-12-22 00:00:00', 6, 'UTC'))), toStartOfDay(assumeNotNull(parseDateTime64BestEffortOrNull('2020-01-05 23:59:59', 6, 'UTC'))))), 1))) AS date,
            arrayMap(_match_date -> arraySum(arraySlice(groupArray(ifNull(count, 0)), indexOf(groupArray(day_start) AS _days_for_count, _match_date) AS _index, plus(minus(arrayLastIndex(x -> ifNull(equals(x, _match_date), isNull(x)
                                                                                                                                                                                                      and isNull(_match_date)), _days_for_count), _index), 1))), date) AS total,
            breakdown_value AS breakdown_value,
            rowNumberInAllBlocks() AS row_number
     FROM
       (SELECT sum(total) AS count,
               day_start AS day_start,
               [ifNull(toString(breakdown_value_1), '$$_posthog_breakdown_null_$$')] AS breakdown_value
        FROM
          (SELECT count() AS total,
                  toStartOfDay(toTimeZone(e.timestamp, 'UTC')) AS day_start,
                  ifNull(nullIf(toString(replaceRegexpAll(nullIf(nullIf(JSONExtractRaw(e.properties, '$current_url'), ''), 'null'), '^"|"$', '')), ''), '$$_posthog_breakdown_null_$$') AS breakdown_value_1
           FROM events AS e SAMPLE 1
           WHERE and(equals(e.team_id, 99999), greaterOrEquals(toTimeZone(e.timestamp, 'UTC'), toStartOfDay(assumeNotNull(parseDateTime64BestEffortOrNull('2019-12-22 00:00:00', 6, 'UTC')))), lessOrEquals(toTimeZone(e.timestamp, 'UTC'), assumeNotNull(parseDateTime64BestEffortOrNull('2020-01-05 23:59:59', 6, 'UTC'))), equals(e.event, 'sign up'), or(ifNull(equals(replaceRegexpAll(nullIf(nullIf(JSONExtractRaw(e.properties, '$browser'), ''), 'null'), '^"|"$', ''), 'Firefox'), 0), ifNull(equals(replaceRegexpAll(nullIf(nullIf(JSONExtractRaw(e.properties, '$os'), ''), 'null'), '^"|"$', ''), 'Windows'), 0)), ifNull(equals(replaceRegexpAll(nullIf(nullIf(JSONExtractRaw(e.properties, '$os'), ''), 'null'), '^"|"$', ''), 'Mac'), 0))
           GROUP BY day_start,
                    breakdown_value_1)
        GROUP BY day_start,
                 breakdown_value_1
        ORDER BY day_start ASC, breakdown_value ASC)
     GROUP BY breakdown_value
     ORDER BY if(has(breakdown_value, '$$_posthog_breakdown_other_$$'), 2, if(has(breakdown_value, '$$_posthog_breakdown_null_$$'), 1, 0)) ASC, arraySum(total) DESC, breakdown_value ASC)
  WHERE arrayExists(x -> isNotNull(x), breakdown_value)
  GROUP BY breakdown_value
  ORDER BY if(has(breakdown_value, '$$_posthog_breakdown_other_$$'), 2, if(has(breakdown_value, '$$_posthog_breakdown_null_$$'), 1, 0)) ASC, arraySum(total) DESC, breakdown_value ASC
  LIMIT 50000 SETTINGS readonly=2,
                       max_execution_time=60,
                       allow_experimental_object_type=1,
                       format_csv_allow_double_quotes=0,
                       max_ast_elements=4000000,
                       max_expanded_ast_elements=4000000,
                       max_bytes_before_external_group_by=0
  '''
# ---
# name: TestTrends.test_breakdown_filtering_with_properties_in_new_format.3
  '''
  SELECT groupArray(1)(date)[1] AS date,
                      arrayFold((acc, x) -> arrayMap(i -> plus(acc[i], x[i]), range(1, plus(length(date), 1))), groupArray(ifNull(total, 0)), arrayWithConstant(length(date), reinterpretAsFloat64(0))) AS total,
                      arrayMap(i -> if(ifNull(ifNull(greaterOrEquals(row_number, 25), 0), 0), '$$_posthog_breakdown_other_$$', i), breakdown_value) AS breakdown_value
  FROM
    (SELECT arrayMap(number -> plus(toStartOfDay(assumeNotNull(parseDateTime64BestEffortOrNull('2019-12-22 00:00:00', 6, 'UTC'))), toIntervalDay(number)), range(0, plus(coalesce(dateDiff('day', toStartOfDay(assumeNotNull(parseDateTime64BestEffortOrNull('2019-12-22 00:00:00', 6, 'UTC'))), toStartOfDay(assumeNotNull(parseDateTime64BestEffortOrNull('2020-01-05 23:59:59', 6, 'UTC'))))), 1))) AS date,
            arrayMap(_match_date -> arraySum(arraySlice(groupArray(ifNull(count, 0)), indexOf(groupArray(day_start) AS _days_for_count, _match_date) AS _index, plus(minus(arrayLastIndex(x -> ifNull(equals(x, _match_date), isNull(x)
                                                                                                                                                                                                      and isNull(_match_date)), _days_for_count), _index), 1))), date) AS total,
            breakdown_value AS breakdown_value,
            rowNumberInAllBlocks() AS row_number
     FROM
       (SELECT sum(total) AS count,
               day_start AS day_start,
               [ifNull(toString(breakdown_value_1), '$$_posthog_breakdown_null_$$')] AS breakdown_value
        FROM
          (SELECT count() AS total,
                  toStartOfDay(toTimeZone(e.timestamp, 'UTC')) AS day_start,
                  ifNull(nullIf(toString(replaceRegexpAll(nullIf(nullIf(JSONExtractRaw(e.properties, '$current_url'), ''), 'null'), '^"|"$', '')), ''), '$$_posthog_breakdown_null_$$') AS breakdown_value_1
           FROM events AS e SAMPLE 1
           WHERE and(equals(e.team_id, 99999), greaterOrEquals(toTimeZone(e.timestamp, 'UTC'), toStartOfDay(assumeNotNull(parseDateTime64BestEffortOrNull('2019-12-22 00:00:00', 6, 'UTC')))), lessOrEquals(toTimeZone(e.timestamp, 'UTC'), assumeNotNull(parseDateTime64BestEffortOrNull('2020-01-05 23:59:59', 6, 'UTC'))), equals(e.event, 'sign up'), and(ifNull(equals(replaceRegexpAll(nullIf(nullIf(JSONExtractRaw(e.properties, '$browser'), ''), 'null'), '^"|"$', ''), 'Firefox'), 0), ifNull(equals(replaceRegexpAll(nullIf(nullIf(JSONExtractRaw(e.properties, '$os'), ''), 'null'), '^"|"$', ''), 'Windows'), 0)), ifNull(equals(replaceRegexpAll(nullIf(nullIf(JSONExtractRaw(e.properties, '$os'), ''), 'null'), '^"|"$', ''), 'Mac'), 0))
           GROUP BY day_start,
                    breakdown_value_1)
        GROUP BY day_start,
                 breakdown_value_1
        ORDER BY day_start ASC, breakdown_value ASC)
     GROUP BY breakdown_value
     ORDER BY if(has(breakdown_value, '$$_posthog_breakdown_other_$$'), 2, if(has(breakdown_value, '$$_posthog_breakdown_null_$$'), 1, 0)) ASC, arraySum(total) DESC, breakdown_value ASC)
  WHERE arrayExists(x -> isNotNull(x), breakdown_value)
  GROUP BY breakdown_value
  ORDER BY if(has(breakdown_value, '$$_posthog_breakdown_other_$$'), 2, if(has(breakdown_value, '$$_posthog_breakdown_null_$$'), 1, 0)) ASC, arraySum(total) DESC, breakdown_value ASC
  LIMIT 50000 SETTINGS readonly=2,
                       max_execution_time=60,
                       allow_experimental_object_type=1,
                       format_csv_allow_double_quotes=0,
                       max_ast_elements=4000000,
                       max_expanded_ast_elements=4000000,
                       max_bytes_before_external_group_by=0
  '''
# ---
# name: TestTrends.test_breakdown_weekly_active_users_aggregated
  '''
  SELECT sum(total) AS total,
         if(ifNull(ifNull(greaterOrEquals(row_number, 26), 0), 0), '$$_posthog_breakdown_other_$$', breakdown_value) AS breakdown_value
  FROM
    (SELECT count AS total,
                     breakdown_value AS breakdown_value,
                     row_number() OVER (
                                        ORDER BY total DESC) AS row_number
     FROM
       (SELECT sum(total) AS count,
               breakdown_value AS breakdown_value
        FROM
          (SELECT count(DISTINCT actor_id) AS total,
                  breakdown_value AS breakdown_value
           FROM
             (SELECT d.timestamp AS timestamp,
                     e.actor_id AS actor_id,
                     e.breakdown_value AS breakdown_value
              FROM
                (SELECT minus(toStartOfDay(assumeNotNull(parseDateTime64BestEffortOrNull('2020-01-11 23:59:59', 6, 'UTC'))), toIntervalDay(numbers.number)) AS timestamp
                 FROM numbers(dateDiff('day', minus(toStartOfDay(assumeNotNull(parseDateTime64BestEffortOrNull('2020-01-11 00:00:00', 6, 'UTC'))), toIntervalDay(7)), assumeNotNull(parseDateTime64BestEffortOrNull('2020-01-11 23:59:59', 6, 'UTC')))) AS numbers) AS d
              CROSS JOIN
                (SELECT toTimeZone(e.timestamp, 'UTC') AS timestamp,
                        if(not(empty(e__override.distinct_id)), e__override.person_id, e.person_id) AS actor_id,
                        ifNull(nullIf(toString(replaceRegexpAll(nullIf(nullIf(JSONExtractRaw(e.properties, 'key'), ''), 'null'), '^"|"$', '')), ''), '$$_posthog_breakdown_null_$$') AS breakdown_value
                 FROM events AS e SAMPLE 1
                 LEFT OUTER JOIN
                   (SELECT argMax(person_distinct_id_overrides.person_id, person_distinct_id_overrides.version) AS person_id,
                           person_distinct_id_overrides.distinct_id AS distinct_id
                    FROM person_distinct_id_overrides
                    WHERE equals(person_distinct_id_overrides.team_id, 99999)
                    GROUP BY person_distinct_id_overrides.distinct_id
                    HAVING ifNull(equals(argMax(person_distinct_id_overrides.is_deleted, person_distinct_id_overrides.version), 0), 0) SETTINGS optimize_aggregation_in_order=1) AS e__override ON equals(e.distinct_id, e__override.distinct_id)
                 WHERE and(equals(e.team_id, 99999), equals(e.event, '$pageview'), greaterOrEquals(timestamp, minus(assumeNotNull(parseDateTime64BestEffortOrNull('2020-01-11 23:59:59', 6, 'UTC')), toIntervalDay(7))), lessOrEquals(timestamp, assumeNotNull(parseDateTime64BestEffortOrNull('2020-01-11 23:59:59', 6, 'UTC'))))
                 GROUP BY timestamp, actor_id,
                                     breakdown_value) AS e
              WHERE and(ifNull(lessOrEquals(e.timestamp, plus(d.timestamp, toIntervalDay(1))), 0), ifNull(greater(e.timestamp, minus(d.timestamp, toIntervalDay(6))), 0))
              GROUP BY d.timestamp,
                       e.actor_id,
                       breakdown_value
              ORDER BY d.timestamp ASC)
           WHERE and(ifNull(greaterOrEquals(timestamp, toStartOfDay(assumeNotNull(parseDateTime64BestEffortOrNull('2020-01-11 00:00:00', 6, 'UTC')))), 0), ifNull(lessOrEquals(timestamp, assumeNotNull(parseDateTime64BestEffortOrNull('2020-01-11 23:59:59', 6, 'UTC'))), 0))
           GROUP BY breakdown_value)
        GROUP BY breakdown_value
        ORDER BY breakdown_value ASC)
     ORDER BY total DESC, breakdown_value ASC)
  WHERE isNotNull(breakdown_value)
  GROUP BY breakdown_value
  ORDER BY if(ifNull(equals(breakdown_value, '$$_posthog_breakdown_other_$$'), 0), 2, if(ifNull(equals(breakdown_value, '$$_posthog_breakdown_null_$$'), 0), 1, 0)) ASC, total DESC,
                                                                                                                                                                         breakdown_value ASC
  LIMIT 50000 SETTINGS readonly=2,
                       max_execution_time=60,
                       allow_experimental_object_type=1,
                       format_csv_allow_double_quotes=0,
                       max_ast_elements=4000000,
                       max_expanded_ast_elements=4000000,
                       max_bytes_before_external_group_by=0
  '''
# ---
# name: TestTrends.test_breakdown_weekly_active_users_aggregated_materialized
  '''
  SELECT sum(total) AS total,
         if(ifNull(ifNull(greaterOrEquals(row_number, 26), 0), 0), '$$_posthog_breakdown_other_$$', breakdown_value) AS breakdown_value
  FROM
    (SELECT count AS total,
                     breakdown_value AS breakdown_value,
                     row_number() OVER (
                                        ORDER BY total DESC) AS row_number
     FROM
       (SELECT sum(total) AS count,
               breakdown_value AS breakdown_value
        FROM
          (SELECT count(DISTINCT actor_id) AS total,
                  breakdown_value AS breakdown_value
           FROM
             (SELECT d.timestamp AS timestamp,
                     e.actor_id AS actor_id,
                     e.breakdown_value AS breakdown_value
              FROM
                (SELECT minus(toStartOfDay(assumeNotNull(parseDateTime64BestEffortOrNull('2020-01-11 23:59:59', 6, 'UTC'))), toIntervalDay(numbers.number)) AS timestamp
                 FROM numbers(dateDiff('day', minus(toStartOfDay(assumeNotNull(parseDateTime64BestEffortOrNull('2020-01-11 00:00:00', 6, 'UTC'))), toIntervalDay(7)), assumeNotNull(parseDateTime64BestEffortOrNull('2020-01-11 23:59:59', 6, 'UTC')))) AS numbers) AS d
              CROSS JOIN
                (SELECT toTimeZone(e.timestamp, 'UTC') AS timestamp,
                        if(not(empty(e__override.distinct_id)), e__override.person_id, e.person_id) AS actor_id,
                        ifNull(nullIf(toString(nullIf(nullIf(e.mat_key, ''), 'null')), ''), '$$_posthog_breakdown_null_$$') AS breakdown_value
                 FROM events AS e SAMPLE 1
                 LEFT OUTER JOIN
                   (SELECT argMax(person_distinct_id_overrides.person_id, person_distinct_id_overrides.version) AS person_id,
                           person_distinct_id_overrides.distinct_id AS distinct_id
                    FROM person_distinct_id_overrides
                    WHERE equals(person_distinct_id_overrides.team_id, 99999)
                    GROUP BY person_distinct_id_overrides.distinct_id
                    HAVING ifNull(equals(argMax(person_distinct_id_overrides.is_deleted, person_distinct_id_overrides.version), 0), 0) SETTINGS optimize_aggregation_in_order=1) AS e__override ON equals(e.distinct_id, e__override.distinct_id)
                 WHERE and(equals(e.team_id, 99999), equals(e.event, '$pageview'), greaterOrEquals(timestamp, minus(assumeNotNull(parseDateTime64BestEffortOrNull('2020-01-11 23:59:59', 6, 'UTC')), toIntervalDay(7))), lessOrEquals(timestamp, assumeNotNull(parseDateTime64BestEffortOrNull('2020-01-11 23:59:59', 6, 'UTC'))))
                 GROUP BY timestamp, actor_id,
                                     breakdown_value) AS e
              WHERE and(ifNull(lessOrEquals(e.timestamp, plus(d.timestamp, toIntervalDay(1))), 0), ifNull(greater(e.timestamp, minus(d.timestamp, toIntervalDay(6))), 0))
              GROUP BY d.timestamp,
                       e.actor_id,
                       breakdown_value
              ORDER BY d.timestamp ASC)
           WHERE and(ifNull(greaterOrEquals(timestamp, toStartOfDay(assumeNotNull(parseDateTime64BestEffortOrNull('2020-01-11 00:00:00', 6, 'UTC')))), 0), ifNull(lessOrEquals(timestamp, assumeNotNull(parseDateTime64BestEffortOrNull('2020-01-11 23:59:59', 6, 'UTC'))), 0))
           GROUP BY breakdown_value)
        GROUP BY breakdown_value
        ORDER BY breakdown_value ASC)
     ORDER BY total DESC, breakdown_value ASC)
  WHERE isNotNull(breakdown_value)
  GROUP BY breakdown_value
  ORDER BY if(ifNull(equals(breakdown_value, '$$_posthog_breakdown_other_$$'), 0), 2, if(ifNull(equals(breakdown_value, '$$_posthog_breakdown_null_$$'), 0), 1, 0)) ASC, total DESC,
                                                                                                                                                                         breakdown_value ASC
  LIMIT 50000 SETTINGS readonly=2,
                       max_execution_time=60,
                       allow_experimental_object_type=1,
                       format_csv_allow_double_quotes=0,
                       max_ast_elements=4000000,
                       max_expanded_ast_elements=4000000,
                       max_bytes_before_external_group_by=0
  '''
# ---
# name: TestTrends.test_breakdown_weekly_active_users_daily_based_on_action
  '''
  
  SELECT count(DISTINCT person_id)
  FROM cohortpeople
  WHERE team_id = 99999
    AND cohort_id = 99999
    AND version = NULL
  '''
# ---
# name: TestTrends.test_breakdown_weekly_active_users_daily_based_on_action.1
  '''
  /* cohort_calculation: */
  SELECT count(DISTINCT person_id)
  FROM cohortpeople
  WHERE team_id = 99999
    AND cohort_id = 99999
    AND version = 0
  '''
# ---
# name: TestTrends.test_breakdown_weekly_active_users_daily_based_on_action.2
  '''
  SELECT groupArray(1)(date)[1] AS date,
                      arrayFold((acc, x) -> arrayMap(i -> plus(acc[i], x[i]), range(1, plus(length(date), 1))), groupArray(ifNull(total, 0)), arrayWithConstant(length(date), reinterpretAsFloat64(0))) AS total,
                      if(ifNull(ifNull(greaterOrEquals(row_number, 25), 0), 0), '$$_posthog_breakdown_other_$$', breakdown_value) AS breakdown_value
  FROM
    (SELECT arrayMap(number -> plus(toStartOfDay(assumeNotNull(parseDateTime64BestEffortOrNull('2020-01-01 00:00:00', 6, 'UTC'))), toIntervalDay(number)), range(0, plus(coalesce(dateDiff('day', toStartOfDay(assumeNotNull(parseDateTime64BestEffortOrNull('2020-01-01 00:00:00', 6, 'UTC'))), toStartOfDay(assumeNotNull(parseDateTime64BestEffortOrNull('2020-01-12 23:59:59', 6, 'UTC'))))), 1))) AS date,
            arrayMap(_match_date -> arraySum(arraySlice(groupArray(ifNull(count, 0)), indexOf(groupArray(day_start) AS _days_for_count, _match_date) AS _index, plus(minus(arrayLastIndex(x -> ifNull(equals(x, _match_date), isNull(x)
                                                                                                                                                                                                      and isNull(_match_date)), _days_for_count), _index), 1))), date) AS total,
            breakdown_value AS breakdown_value,
            rowNumberInAllBlocks() AS row_number
     FROM
       (SELECT sum(total) AS count,
               day_start AS day_start,
               breakdown_value AS breakdown_value
        FROM
          (SELECT counts AS total,
                  toStartOfDay(timestamp) AS day_start,
                  breakdown_value AS breakdown_value
           FROM
             (SELECT d.timestamp AS timestamp,
                     count(DISTINCT e.actor_id) AS counts,
                     e.breakdown_value AS breakdown_value
              FROM
                (SELECT minus(toStartOfDay(assumeNotNull(parseDateTime64BestEffortOrNull('2020-01-12 23:59:59', 6, 'UTC'))), toIntervalDay(numbers.number)) AS timestamp
                 FROM numbers(dateDiff('day', minus(toStartOfDay(assumeNotNull(parseDateTime64BestEffortOrNull('2020-01-01 00:00:00', 6, 'UTC'))), toIntervalDay(7)), assumeNotNull(parseDateTime64BestEffortOrNull('2020-01-12 23:59:59', 6, 'UTC')))) AS numbers) AS d
              CROSS JOIN
                (SELECT toTimeZone(e.timestamp, 'UTC') AS timestamp,
                        if(not(empty(e__override.distinct_id)), e__override.person_id, e.person_id) AS actor_id,
                        ifNull(nullIf(toString(replaceRegexpAll(nullIf(nullIf(JSONExtractRaw(e.properties, 'key'), ''), 'null'), '^"|"$', '')), ''), '$$_posthog_breakdown_null_$$') AS breakdown_value
                 FROM events AS e SAMPLE 1
                 LEFT OUTER JOIN
                   (SELECT argMax(person_distinct_id_overrides.person_id, person_distinct_id_overrides.version) AS person_id,
                           person_distinct_id_overrides.distinct_id AS distinct_id
                    FROM person_distinct_id_overrides
                    WHERE equals(person_distinct_id_overrides.team_id, 99999)
                    GROUP BY person_distinct_id_overrides.distinct_id
                    HAVING ifNull(equals(argMax(person_distinct_id_overrides.is_deleted, person_distinct_id_overrides.version), 0), 0) SETTINGS optimize_aggregation_in_order=1) AS e__override ON equals(e.distinct_id, e__override.distinct_id)
                 LEFT JOIN
                   (SELECT person.id AS id,
                           replaceRegexpAll(nullIf(nullIf(JSONExtractRaw(person.properties, 'name'), ''), 'null'), '^"|"$', '') AS properties___name
                    FROM person
                    WHERE and(equals(person.team_id, 99999), ifNull(in(tuple(person.id, person.version),
                                                                         (SELECT person.id AS id, max(person.version) AS version
                                                                          FROM person
                                                                          WHERE equals(person.team_id, 99999)
                                                                          GROUP BY person.id
                                                                          HAVING and(ifNull(equals(argMax(person.is_deleted, person.version), 0), 0), ifNull(less(argMax(toTimeZone(person.created_at, 'UTC'), person.version), plus(now64(6, 'UTC'), toIntervalDay(1))), 0)))), 0)) SETTINGS optimize_aggregation_in_order=1) AS e__person ON equals(if(not(empty(e__override.distinct_id)), e__override.person_id, e.person_id), e__person.id)
                 WHERE and(equals(e.team_id, 99999), and(equals(e.event, '$pageview'), and(or(ifNull(equals(e__person.properties___name, 'p1'), 0), ifNull(equals(e__person.properties___name, 'p2'), 0), ifNull(equals(e__person.properties___name, 'p3'), 0)), ifNull(in(if(not(empty(e__override.distinct_id)), e__override.person_id, e.person_id),
                                                                                                                                                                                                                                                                             (SELECT cohortpeople.person_id AS person_id
                                                                                                                                                                                                                                                                              FROM cohortpeople
                                                                                                                                                                                                                                                                              WHERE and(equals(cohortpeople.team_id, 99999), equals(cohortpeople.cohort_id, 99999), equals(cohortpeople.version, 0)))), 0))), greaterOrEquals(timestamp, minus(assumeNotNull(parseDateTime64BestEffortOrNull('2020-01-01 00:00:00', 6, 'UTC')), toIntervalDay(7))), lessOrEquals(timestamp, assumeNotNull(parseDateTime64BestEffortOrNull('2020-01-12 23:59:59', 6, 'UTC'))))
                 GROUP BY timestamp, actor_id,
                                     breakdown_value) AS e
              WHERE and(ifNull(lessOrEquals(e.timestamp, plus(d.timestamp, toIntervalDay(1))), 0), ifNull(greater(e.timestamp, minus(d.timestamp, toIntervalDay(6))), 0))
              GROUP BY d.timestamp,
                       breakdown_value
              ORDER BY d.timestamp ASC)
           WHERE and(ifNull(greaterOrEquals(timestamp, toStartOfDay(assumeNotNull(parseDateTime64BestEffortOrNull('2020-01-01 00:00:00', 6, 'UTC')))), 0), ifNull(lessOrEquals(timestamp, assumeNotNull(parseDateTime64BestEffortOrNull('2020-01-12 23:59:59', 6, 'UTC'))), 0)))
        GROUP BY day_start,
                 breakdown_value
        ORDER BY day_start ASC, breakdown_value ASC)
     GROUP BY breakdown_value
     ORDER BY if(ifNull(equals(breakdown_value, '$$_posthog_breakdown_other_$$'), 0), 2, if(ifNull(equals(breakdown_value, '$$_posthog_breakdown_null_$$'), 0), 1, 0)) ASC, arraySum(total) DESC, breakdown_value ASC)
  WHERE isNotNull(breakdown_value)
  GROUP BY breakdown_value
  ORDER BY if(ifNull(equals(breakdown_value, '$$_posthog_breakdown_other_$$'), 0), 2, if(ifNull(equals(breakdown_value, '$$_posthog_breakdown_null_$$'), 0), 1, 0)) ASC, arraySum(total) DESC, breakdown_value ASC
  LIMIT 50000 SETTINGS readonly=2,
                       max_execution_time=60,
                       allow_experimental_object_type=1,
                       format_csv_allow_double_quotes=0,
                       max_ast_elements=4000000,
                       max_expanded_ast_elements=4000000,
                       max_bytes_before_external_group_by=0
  '''
# ---
# name: TestTrends.test_breakdown_with_filter_groups_person_on_events
  '''
  SELECT groupArray(1)(date)[1] AS date,
                      arrayFold((acc, x) -> arrayMap(i -> plus(acc[i], x[i]), range(1, plus(length(date), 1))), groupArray(ifNull(total, 0)), arrayWithConstant(length(date), reinterpretAsFloat64(0))) AS total,
                      if(ifNull(ifNull(greaterOrEquals(row_number, 25), 0), 0), '$$_posthog_breakdown_other_$$', breakdown_value) AS breakdown_value
  FROM
    (SELECT arrayMap(number -> plus(toStartOfDay(assumeNotNull(parseDateTime64BestEffortOrNull('2020-01-01 00:00:00', 6, 'UTC'))), toIntervalDay(number)), range(0, plus(coalesce(dateDiff('day', toStartOfDay(assumeNotNull(parseDateTime64BestEffortOrNull('2020-01-01 00:00:00', 6, 'UTC'))), toStartOfDay(assumeNotNull(parseDateTime64BestEffortOrNull('2020-01-12 23:59:59', 6, 'UTC'))))), 1))) AS date,
            arrayMap(_match_date -> arraySum(arraySlice(groupArray(ifNull(count, 0)), indexOf(groupArray(day_start) AS _days_for_count, _match_date) AS _index, plus(minus(arrayLastIndex(x -> ifNull(equals(x, _match_date), isNull(x)
                                                                                                                                                                                                      and isNull(_match_date)), _days_for_count), _index), 1))), date) AS total,
            breakdown_value AS breakdown_value,
            rowNumberInAllBlocks() AS row_number
     FROM
       (SELECT sum(total) AS count,
               day_start AS day_start,
               breakdown_value AS breakdown_value
        FROM
          (SELECT count() AS total,
                  toStartOfDay(toTimeZone(e.timestamp, 'UTC')) AS day_start,
                  ifNull(nullIf(toString(replaceRegexpAll(nullIf(nullIf(JSONExtractRaw(e.properties, 'key'), ''), 'null'), '^"|"$', '')), ''), '$$_posthog_breakdown_null_$$') AS breakdown_value
           FROM events AS e SAMPLE 1
           LEFT JOIN
             (SELECT argMax(replaceRegexpAll(nullIf(nullIf(JSONExtractRaw(groups.group_properties, 'industry'), ''), 'null'), '^"|"$', ''), toTimeZone(groups._timestamp, 'UTC')) AS properties___industry,
                     groups.group_type_index AS index,
                     groups.group_key AS key
              FROM groups
              WHERE and(equals(groups.team_id, 99999), equals(index, 0))
              GROUP BY groups.group_type_index,
                       groups.group_key) AS e__group_0 ON equals(e.`$group_0`, e__group_0.key)
           WHERE and(equals(e.team_id, 99999), greaterOrEquals(toTimeZone(e.timestamp, 'UTC'), toStartOfDay(assumeNotNull(parseDateTime64BestEffortOrNull('2020-01-01 00:00:00', 6, 'UTC')))), lessOrEquals(toTimeZone(e.timestamp, 'UTC'), assumeNotNull(parseDateTime64BestEffortOrNull('2020-01-12 23:59:59', 6, 'UTC'))), equals(e.event, 'sign up'), ifNull(equals(e__group_0.properties___industry, 'finance'), 0))
           GROUP BY day_start,
                    breakdown_value)
        GROUP BY day_start,
                 breakdown_value
        ORDER BY day_start ASC, breakdown_value ASC)
     GROUP BY breakdown_value
     ORDER BY if(ifNull(equals(breakdown_value, '$$_posthog_breakdown_other_$$'), 0), 2, if(ifNull(equals(breakdown_value, '$$_posthog_breakdown_null_$$'), 0), 1, 0)) ASC, arraySum(total) DESC, breakdown_value ASC)
  WHERE isNotNull(breakdown_value)
  GROUP BY breakdown_value
  ORDER BY if(ifNull(equals(breakdown_value, '$$_posthog_breakdown_other_$$'), 0), 2, if(ifNull(equals(breakdown_value, '$$_posthog_breakdown_null_$$'), 0), 1, 0)) ASC, arraySum(total) DESC, breakdown_value ASC
  LIMIT 50000 SETTINGS readonly=2,
                       max_execution_time=60,
                       allow_experimental_object_type=1,
                       format_csv_allow_double_quotes=0,
                       max_ast_elements=4000000,
                       max_expanded_ast_elements=4000000,
                       max_bytes_before_external_group_by=0
  '''
# ---
# name: TestTrends.test_breakdown_with_filter_groups_person_on_events_v2
  '''
  
  SELECT DISTINCT person_id
  FROM events
  WHERE team_id = 99999
    AND distinct_id = 'test_breakdown_d2'
  '''
# ---
# name: TestTrends.test_breakdown_with_filter_groups_person_on_events_v2.1
  '''
  SELECT groupArray(1)(date)[1] AS date,
                      arrayFold((acc, x) -> arrayMap(i -> plus(acc[i], x[i]), range(1, plus(length(date), 1))), groupArray(ifNull(total, 0)), arrayWithConstant(length(date), reinterpretAsFloat64(0))) AS total,
                      if(ifNull(ifNull(greaterOrEquals(row_number, 25), 0), 0), '$$_posthog_breakdown_other_$$', breakdown_value) AS breakdown_value
  FROM
    (SELECT arrayMap(number -> plus(toStartOfDay(assumeNotNull(parseDateTime64BestEffortOrNull('2020-01-01 00:00:00', 6, 'UTC'))), toIntervalDay(number)), range(0, plus(coalesce(dateDiff('day', toStartOfDay(assumeNotNull(parseDateTime64BestEffortOrNull('2020-01-01 00:00:00', 6, 'UTC'))), toStartOfDay(assumeNotNull(parseDateTime64BestEffortOrNull('2020-01-12 23:59:59', 6, 'UTC'))))), 1))) AS date,
            arrayMap(_match_date -> arraySum(arraySlice(groupArray(ifNull(count, 0)), indexOf(groupArray(day_start) AS _days_for_count, _match_date) AS _index, plus(minus(arrayLastIndex(x -> ifNull(equals(x, _match_date), isNull(x)
                                                                                                                                                                                                      and isNull(_match_date)), _days_for_count), _index), 1))), date) AS total,
            breakdown_value AS breakdown_value,
            rowNumberInAllBlocks() AS row_number
     FROM
       (SELECT sum(total) AS count,
               day_start AS day_start,
               breakdown_value AS breakdown_value
        FROM
          (SELECT count(DISTINCT if(not(empty(e__override.distinct_id)), e__override.person_id, e.person_id)) AS total,
                  toStartOfDay(toTimeZone(e.timestamp, 'UTC')) AS day_start,
                  ifNull(nullIf(toString(replaceRegexpAll(nullIf(nullIf(JSONExtractRaw(e.properties, 'key'), ''), 'null'), '^"|"$', '')), ''), '$$_posthog_breakdown_null_$$') AS breakdown_value
           FROM events AS e SAMPLE 1
           LEFT OUTER JOIN
             (SELECT argMax(person_distinct_id_overrides.person_id, person_distinct_id_overrides.version) AS person_id,
                     person_distinct_id_overrides.distinct_id AS distinct_id
              FROM person_distinct_id_overrides
              WHERE equals(person_distinct_id_overrides.team_id, 99999)
              GROUP BY person_distinct_id_overrides.distinct_id
              HAVING ifNull(equals(argMax(person_distinct_id_overrides.is_deleted, person_distinct_id_overrides.version), 0), 0) SETTINGS optimize_aggregation_in_order=1) AS e__override ON equals(e.distinct_id, e__override.distinct_id)
           LEFT JOIN
             (SELECT argMax(replaceRegexpAll(nullIf(nullIf(JSONExtractRaw(groups.group_properties, 'industry'), ''), 'null'), '^"|"$', ''), toTimeZone(groups._timestamp, 'UTC')) AS properties___industry,
                     groups.group_type_index AS index,
                     groups.group_key AS key
              FROM groups
              WHERE and(equals(groups.team_id, 99999), equals(index, 0))
              GROUP BY groups.group_type_index,
                       groups.group_key) AS e__group_0 ON equals(e.`$group_0`, e__group_0.key)
           WHERE and(equals(e.team_id, 99999), greaterOrEquals(toTimeZone(e.timestamp, 'UTC'), toStartOfDay(assumeNotNull(parseDateTime64BestEffortOrNull('2020-01-01 00:00:00', 6, 'UTC')))), lessOrEquals(toTimeZone(e.timestamp, 'UTC'), assumeNotNull(parseDateTime64BestEffortOrNull('2020-01-12 23:59:59', 6, 'UTC'))), equals(e.event, 'sign up'), ifNull(equals(e__group_0.properties___industry, 'finance'), 0))
           GROUP BY day_start,
                    breakdown_value)
        GROUP BY day_start,
                 breakdown_value
        ORDER BY day_start ASC, breakdown_value ASC)
     GROUP BY breakdown_value
     ORDER BY if(ifNull(equals(breakdown_value, '$$_posthog_breakdown_other_$$'), 0), 2, if(ifNull(equals(breakdown_value, '$$_posthog_breakdown_null_$$'), 0), 1, 0)) ASC, arraySum(total) DESC, breakdown_value ASC)
  WHERE isNotNull(breakdown_value)
  GROUP BY breakdown_value
  ORDER BY if(ifNull(equals(breakdown_value, '$$_posthog_breakdown_other_$$'), 0), 2, if(ifNull(equals(breakdown_value, '$$_posthog_breakdown_null_$$'), 0), 1, 0)) ASC, arraySum(total) DESC, breakdown_value ASC
  LIMIT 50000 SETTINGS readonly=2,
                       max_execution_time=60,
                       allow_experimental_object_type=1,
                       format_csv_allow_double_quotes=0,
                       max_ast_elements=4000000,
                       max_expanded_ast_elements=4000000,
                       max_bytes_before_external_group_by=0
  '''
# ---
# name: TestTrends.test_dau_with_breakdown_filtering_with_sampling
  '''
  /* celery:posthog.tasks.tasks.sync_insight_caching_state */
  SELECT team_id,
         date_diff('second', max(timestamp), now()) AS age
  FROM events
  WHERE timestamp > date_sub(DAY, 3, now())
    AND timestamp < now()
  GROUP BY team_id
  ORDER BY age;
  '''
# ---
# name: TestTrends.test_dau_with_breakdown_filtering_with_sampling.1
  '''
  SELECT groupArray(1)(date)[1] AS date,
                      arrayFold((acc, x) -> arrayMap(i -> plus(acc[i], x[i]), range(1, plus(length(date), 1))), groupArray(ifNull(total, 0)), arrayWithConstant(length(date), reinterpretAsFloat64(0))) AS total,
                      if(ifNull(ifNull(greaterOrEquals(row_number, 25), 0), 0), '$$_posthog_breakdown_other_$$', breakdown_value) AS breakdown_value
  FROM
    (SELECT arrayMap(number -> plus(toStartOfDay(assumeNotNull(parseDateTime64BestEffortOrNull('2019-12-28 00:00:00', 6, 'UTC'))), toIntervalDay(number)), range(0, plus(coalesce(dateDiff('day', toStartOfDay(assumeNotNull(parseDateTime64BestEffortOrNull('2019-12-28 00:00:00', 6, 'UTC'))), toStartOfDay(assumeNotNull(parseDateTime64BestEffortOrNull('2020-01-04 23:59:59', 6, 'UTC'))))), 1))) AS date,
            arrayMap(_match_date -> arraySum(arraySlice(groupArray(ifNull(count, 0)), indexOf(groupArray(day_start) AS _days_for_count, _match_date) AS _index, plus(minus(arrayLastIndex(x -> ifNull(equals(x, _match_date), isNull(x)
                                                                                                                                                                                                      and isNull(_match_date)), _days_for_count), _index), 1))), date) AS total,
            breakdown_value AS breakdown_value,
            rowNumberInAllBlocks() AS row_number
     FROM
       (SELECT sum(total) AS count,
               day_start AS day_start,
               breakdown_value AS breakdown_value
        FROM
          (SELECT count(DISTINCT if(not(empty(e__override.distinct_id)), e__override.person_id, e.person_id)) AS total,
                  toStartOfDay(toTimeZone(e.timestamp, 'UTC')) AS day_start,
                  ifNull(nullIf(toString(replaceRegexpAll(nullIf(nullIf(JSONExtractRaw(e.properties, '$some_property'), ''), 'null'), '^"|"$', '')), ''), '$$_posthog_breakdown_null_$$') AS breakdown_value
           FROM events AS e SAMPLE 1.0
           LEFT OUTER JOIN
             (SELECT argMax(person_distinct_id_overrides.person_id, person_distinct_id_overrides.version) AS person_id,
                     person_distinct_id_overrides.distinct_id AS distinct_id
              FROM person_distinct_id_overrides
<<<<<<< HEAD
              WHERE equals(person_distinct_id_overrides.team_id, 2)
              GROUP BY person_distinct_id_overrides.distinct_id
              HAVING ifNull(equals(argMax(person_distinct_id_overrides.is_deleted, person_distinct_id_overrides.version), 0), 0) SETTINGS optimize_aggregation_in_order=1) AS e__override ON equals(e.distinct_id, e__override.distinct_id)
           WHERE and(equals(e.team_id, 2), greaterOrEquals(toTimeZone(e.timestamp, 'UTC'), toStartOfDay(assumeNotNull(parseDateTime64BestEffortOrNull('2019-12-28 00:00:00', 6, 'UTC')))), lessOrEquals(toTimeZone(e.timestamp, 'UTC'), assumeNotNull(parseDateTime64BestEffortOrNull('2020-01-04 23:59:59', 6, 'UTC'))), equals(e.event, 'sign up'))
=======
              WHERE equals(person_distinct_id_overrides.team_id, 99999)
              GROUP BY person_distinct_id_overrides.distinct_id
              HAVING ifNull(equals(argMax(person_distinct_id_overrides.is_deleted, person_distinct_id_overrides.version), 0), 0) SETTINGS optimize_aggregation_in_order=1) AS e__override ON equals(e.distinct_id, e__override.distinct_id)
           WHERE and(equals(e.team_id, 99999), greaterOrEquals(toTimeZone(e.timestamp, 'UTC'), toStartOfDay(assumeNotNull(parseDateTime64BestEffortOrNull('2019-12-28 00:00:00', 6, 'UTC')))), lessOrEquals(toTimeZone(e.timestamp, 'UTC'), assumeNotNull(parseDateTime64BestEffortOrNull('2020-01-04 23:59:59', 6, 'UTC'))), equals(e.event, 'sign up'))
>>>>>>> f5cf024f
           GROUP BY day_start,
                    breakdown_value)
        GROUP BY day_start,
                 breakdown_value
        ORDER BY day_start ASC, breakdown_value ASC)
     GROUP BY breakdown_value
     ORDER BY if(ifNull(equals(breakdown_value, '$$_posthog_breakdown_other_$$'), 0), 2, if(ifNull(equals(breakdown_value, '$$_posthog_breakdown_null_$$'), 0), 1, 0)) ASC, arraySum(total) DESC, breakdown_value ASC)
  WHERE isNotNull(breakdown_value)
  GROUP BY breakdown_value
  ORDER BY if(ifNull(equals(breakdown_value, '$$_posthog_breakdown_other_$$'), 0), 2, if(ifNull(equals(breakdown_value, '$$_posthog_breakdown_null_$$'), 0), 1, 0)) ASC, arraySum(total) DESC, breakdown_value ASC
  LIMIT 50000 SETTINGS readonly=2,
                       max_execution_time=60,
                       allow_experimental_object_type=1,
                       format_csv_allow_double_quotes=0,
                       max_ast_elements=4000000,
                       max_expanded_ast_elements=4000000,
                       max_bytes_before_external_group_by=0
  '''
# ---
# name: TestTrends.test_dau_with_breakdown_filtering_with_sampling.10
  '''
  /* celery:posthog.tasks.tasks.sync_insight_caching_state */
  SELECT team_id,
         date_diff('second', max(timestamp), now()) AS age
  FROM events
  WHERE timestamp > date_sub(DAY, 3, now())
    AND timestamp < now()
  GROUP BY team_id
  ORDER BY age;
  '''
# ---
# name: TestTrends.test_dau_with_breakdown_filtering_with_sampling.11
  '''
  /* celery:posthog.tasks.tasks.sync_insight_caching_state */
  SELECT team_id,
         date_diff('second', max(timestamp), now()) AS age
  FROM events
  WHERE timestamp > date_sub(DAY, 3, now())
    AND timestamp < now()
  GROUP BY team_id
  ORDER BY age;
  '''
# ---
# name: TestTrends.test_dau_with_breakdown_filtering_with_sampling.12
  '''
  SELECT groupArray(1)(date)[1] AS date,
                      arrayFold((acc, x) -> arrayMap(i -> plus(acc[i], x[i]), range(1, plus(length(date), 1))), groupArray(ifNull(total, 0)), arrayWithConstant(length(date), reinterpretAsFloat64(0))) AS total,
                      if(ifNull(ifNull(greaterOrEquals(row_number, 25), 0), 0), '$$_posthog_breakdown_other_$$', breakdown_value) AS breakdown_value
  FROM
    (SELECT arrayMap(number -> plus(toStartOfDay(assumeNotNull(parseDateTime64BestEffortOrNull('2019-12-28 00:00:00', 6, 'UTC'))), toIntervalDay(number)), range(0, plus(coalesce(dateDiff('day', toStartOfDay(assumeNotNull(parseDateTime64BestEffortOrNull('2019-12-28 00:00:00', 6, 'UTC'))), toStartOfDay(assumeNotNull(parseDateTime64BestEffortOrNull('2020-01-04 23:59:59', 6, 'UTC'))))), 1))) AS date,
            arrayMap(_match_date -> arraySum(arraySlice(groupArray(ifNull(count, 0)), indexOf(groupArray(day_start) AS _days_for_count, _match_date) AS _index, plus(minus(arrayLastIndex(x -> ifNull(equals(x, _match_date), isNull(x)
                                                                                                                                                                                                      and isNull(_match_date)), _days_for_count), _index), 1))), date) AS total,
            breakdown_value AS breakdown_value,
            rowNumberInAllBlocks() AS row_number
     FROM
       (SELECT sum(total) AS count,
               day_start AS day_start,
               breakdown_value AS breakdown_value
        FROM
          (SELECT count(DISTINCT if(not(empty(e__override.distinct_id)), e__override.person_id, e.person_id)) AS total,
                  toStartOfDay(toTimeZone(e.timestamp, 'UTC')) AS day_start,
                  ifNull(nullIf(toString(replaceRegexpAll(nullIf(nullIf(JSONExtractRaw(e.properties, '$some_property'), ''), 'null'), '^"|"$', '')), ''), '$$_posthog_breakdown_null_$$') AS breakdown_value
           FROM events AS e SAMPLE 1.0
           LEFT OUTER JOIN
             (SELECT argMax(person_distinct_id_overrides.person_id, person_distinct_id_overrides.version) AS person_id,
                     person_distinct_id_overrides.distinct_id AS distinct_id
              FROM person_distinct_id_overrides
              WHERE equals(person_distinct_id_overrides.team_id, 2)
              GROUP BY person_distinct_id_overrides.distinct_id
              HAVING ifNull(equals(argMax(person_distinct_id_overrides.is_deleted, person_distinct_id_overrides.version), 0), 0) SETTINGS optimize_aggregation_in_order=1) AS e__override ON equals(e.distinct_id, e__override.distinct_id)
           WHERE and(equals(e.team_id, 2), greaterOrEquals(toTimeZone(e.timestamp, 'UTC'), toStartOfDay(assumeNotNull(parseDateTime64BestEffortOrNull('2019-12-28 00:00:00', 6, 'UTC')))), lessOrEquals(toTimeZone(e.timestamp, 'UTC'), assumeNotNull(parseDateTime64BestEffortOrNull('2020-01-04 23:59:59', 6, 'UTC'))), equals(e.event, 'sign up'))
           GROUP BY day_start,
                    breakdown_value)
        GROUP BY day_start,
                 breakdown_value
        ORDER BY day_start ASC, breakdown_value ASC)
     GROUP BY breakdown_value
     ORDER BY if(ifNull(equals(breakdown_value, '$$_posthog_breakdown_other_$$'), 0), 2, if(ifNull(equals(breakdown_value, '$$_posthog_breakdown_null_$$'), 0), 1, 0)) ASC, arraySum(total) DESC, breakdown_value ASC)
  WHERE isNotNull(breakdown_value)
  GROUP BY breakdown_value
  ORDER BY if(ifNull(equals(breakdown_value, '$$_posthog_breakdown_other_$$'), 0), 2, if(ifNull(equals(breakdown_value, '$$_posthog_breakdown_null_$$'), 0), 1, 0)) ASC, arraySum(total) DESC, breakdown_value ASC
  LIMIT 50000 SETTINGS readonly=2,
                       max_execution_time=60,
                       allow_experimental_object_type=1,
                       format_csv_allow_double_quotes=0,
                       max_ast_elements=4000000,
                       max_expanded_ast_elements=4000000,
                       max_bytes_before_external_group_by=0
  '''
# ---
# name: TestTrends.test_dau_with_breakdown_filtering_with_sampling.13
  '''
  SELECT groupArray(1)(date)[1] AS date,
                      arrayFold((acc, x) -> arrayMap(i -> plus(acc[i], x[i]), range(1, plus(length(date), 1))), groupArray(ifNull(total, 0)), arrayWithConstant(length(date), reinterpretAsFloat64(0))) AS total,
                      if(ifNull(ifNull(greaterOrEquals(row_number, 25), 0), 0), '$$_posthog_breakdown_other_$$', breakdown_value) AS breakdown_value
  FROM
    (SELECT arrayMap(number -> plus(toStartOfDay(assumeNotNull(parseDateTime64BestEffortOrNull('2019-12-28 00:00:00', 6, 'UTC'))), toIntervalDay(number)), range(0, plus(coalesce(dateDiff('day', toStartOfDay(assumeNotNull(parseDateTime64BestEffortOrNull('2019-12-28 00:00:00', 6, 'UTC'))), toStartOfDay(assumeNotNull(parseDateTime64BestEffortOrNull('2020-01-04 23:59:59', 6, 'UTC'))))), 1))) AS date,
            arrayMap(_match_date -> arraySum(arraySlice(groupArray(ifNull(count, 0)), indexOf(groupArray(day_start) AS _days_for_count, _match_date) AS _index, plus(minus(arrayLastIndex(x -> ifNull(equals(x, _match_date), isNull(x)
                                                                                                                                                                                                      and isNull(_match_date)), _days_for_count), _index), 1))), date) AS total,
            breakdown_value AS breakdown_value,
            rowNumberInAllBlocks() AS row_number
     FROM
       (SELECT sum(total) AS count,
               day_start AS day_start,
               breakdown_value AS breakdown_value
        FROM
          (SELECT count(DISTINCT if(not(empty(e__override.distinct_id)), e__override.person_id, e.person_id)) AS total,
                  toStartOfDay(toTimeZone(e.timestamp, 'UTC')) AS day_start,
                  ifNull(nullIf(toString(replaceRegexpAll(nullIf(nullIf(JSONExtractRaw(e.properties, '$some_property'), ''), 'null'), '^"|"$', '')), ''), '$$_posthog_breakdown_null_$$') AS breakdown_value
           FROM events AS e SAMPLE 1.0
           LEFT OUTER JOIN
             (SELECT argMax(person_distinct_id_overrides.person_id, person_distinct_id_overrides.version) AS person_id,
                     person_distinct_id_overrides.distinct_id AS distinct_id
              FROM person_distinct_id_overrides
              WHERE equals(person_distinct_id_overrides.team_id, 2)
              GROUP BY person_distinct_id_overrides.distinct_id
              HAVING ifNull(equals(argMax(person_distinct_id_overrides.is_deleted, person_distinct_id_overrides.version), 0), 0) SETTINGS optimize_aggregation_in_order=1) AS e__override ON equals(e.distinct_id, e__override.distinct_id)
           WHERE and(equals(e.team_id, 2), greaterOrEquals(toTimeZone(e.timestamp, 'UTC'), toStartOfDay(assumeNotNull(parseDateTime64BestEffortOrNull('2019-12-28 00:00:00', 6, 'UTC')))), lessOrEquals(toTimeZone(e.timestamp, 'UTC'), assumeNotNull(parseDateTime64BestEffortOrNull('2020-01-04 23:59:59', 6, 'UTC'))), equals(e.event, 'sign up'))
           GROUP BY day_start,
                    breakdown_value)
        GROUP BY day_start,
                 breakdown_value
        ORDER BY day_start ASC, breakdown_value ASC)
     GROUP BY breakdown_value
     ORDER BY if(ifNull(equals(breakdown_value, '$$_posthog_breakdown_other_$$'), 0), 2, if(ifNull(equals(breakdown_value, '$$_posthog_breakdown_null_$$'), 0), 1, 0)) ASC, arraySum(total) DESC, breakdown_value ASC)
  WHERE isNotNull(breakdown_value)
  GROUP BY breakdown_value
  ORDER BY if(ifNull(equals(breakdown_value, '$$_posthog_breakdown_other_$$'), 0), 2, if(ifNull(equals(breakdown_value, '$$_posthog_breakdown_null_$$'), 0), 1, 0)) ASC, arraySum(total) DESC, breakdown_value ASC
  LIMIT 50000 SETTINGS readonly=2,
                       max_execution_time=60,
                       allow_experimental_object_type=1,
                       format_csv_allow_double_quotes=0,
                       max_ast_elements=4000000,
                       max_expanded_ast_elements=4000000,
                       max_bytes_before_external_group_by=0
  '''
# ---
# name: TestTrends.test_dau_with_breakdown_filtering_with_sampling.14
  '''
  SELECT groupArray(1)(date)[1] AS date,
                      arrayFold((acc, x) -> arrayMap(i -> plus(acc[i], x[i]), range(1, plus(length(date), 1))), groupArray(ifNull(total, 0)), arrayWithConstant(length(date), reinterpretAsFloat64(0))) AS total,
                      arrayMap(i -> if(ifNull(ifNull(greaterOrEquals(row_number, 25), 0), 0), '$$_posthog_breakdown_other_$$', i), breakdown_value) AS breakdown_value
  FROM
    (SELECT arrayMap(number -> plus(toStartOfDay(assumeNotNull(parseDateTime64BestEffortOrNull('2019-12-28 00:00:00', 6, 'UTC'))), toIntervalDay(number)), range(0, plus(coalesce(dateDiff('day', toStartOfDay(assumeNotNull(parseDateTime64BestEffortOrNull('2019-12-28 00:00:00', 6, 'UTC'))), toStartOfDay(assumeNotNull(parseDateTime64BestEffortOrNull('2020-01-04 23:59:59', 6, 'UTC'))))), 1))) AS date,
            arrayMap(_match_date -> arraySum(arraySlice(groupArray(ifNull(count, 0)), indexOf(groupArray(day_start) AS _days_for_count, _match_date) AS _index, plus(minus(arrayLastIndex(x -> ifNull(equals(x, _match_date), isNull(x)
                                                                                                                                                                                                      and isNull(_match_date)), _days_for_count), _index), 1))), date) AS total,
            breakdown_value AS breakdown_value,
            rowNumberInAllBlocks() AS row_number
     FROM
       (SELECT sum(total) AS count,
               day_start AS day_start,
               [ifNull(toString(breakdown_value_1), '$$_posthog_breakdown_null_$$')] AS breakdown_value
        FROM
          (SELECT count(DISTINCT if(not(empty(e__override.distinct_id)), e__override.person_id, e.person_id)) AS total,
                  toStartOfDay(toTimeZone(e.timestamp, 'UTC')) AS day_start,
                  ifNull(nullIf(toString(replaceRegexpAll(nullIf(nullIf(JSONExtractRaw(e.properties, '$some_property'), ''), 'null'), '^"|"$', '')), ''), '$$_posthog_breakdown_null_$$') AS breakdown_value_1
           FROM events AS e SAMPLE 1.0
           LEFT OUTER JOIN
             (SELECT argMax(person_distinct_id_overrides.person_id, person_distinct_id_overrides.version) AS person_id,
                     person_distinct_id_overrides.distinct_id AS distinct_id
              FROM person_distinct_id_overrides
              WHERE equals(person_distinct_id_overrides.team_id, 2)
              GROUP BY person_distinct_id_overrides.distinct_id
              HAVING ifNull(equals(argMax(person_distinct_id_overrides.is_deleted, person_distinct_id_overrides.version), 0), 0) SETTINGS optimize_aggregation_in_order=1) AS e__override ON equals(e.distinct_id, e__override.distinct_id)
           WHERE and(equals(e.team_id, 2), greaterOrEquals(toTimeZone(e.timestamp, 'UTC'), toStartOfDay(assumeNotNull(parseDateTime64BestEffortOrNull('2019-12-28 00:00:00', 6, 'UTC')))), lessOrEquals(toTimeZone(e.timestamp, 'UTC'), assumeNotNull(parseDateTime64BestEffortOrNull('2020-01-04 23:59:59', 6, 'UTC'))), equals(e.event, 'sign up'))
           GROUP BY day_start,
                    breakdown_value_1)
        GROUP BY day_start,
                 breakdown_value_1
        ORDER BY day_start ASC, breakdown_value ASC)
     GROUP BY breakdown_value
     ORDER BY if(has(breakdown_value, '$$_posthog_breakdown_other_$$'), 2, if(has(breakdown_value, '$$_posthog_breakdown_null_$$'), 1, 0)) ASC, arraySum(total) DESC, breakdown_value ASC)
  WHERE arrayExists(x -> isNotNull(x), breakdown_value)
  GROUP BY breakdown_value
  ORDER BY if(has(breakdown_value, '$$_posthog_breakdown_other_$$'), 2, if(has(breakdown_value, '$$_posthog_breakdown_null_$$'), 1, 0)) ASC, arraySum(total) DESC, breakdown_value ASC
  LIMIT 50000 SETTINGS readonly=2,
                       max_execution_time=60,
                       allow_experimental_object_type=1,
                       format_csv_allow_double_quotes=0,
                       max_ast_elements=4000000,
                       max_expanded_ast_elements=4000000,
                       max_bytes_before_external_group_by=0
  '''
# ---
# name: TestTrends.test_dau_with_breakdown_filtering_with_sampling.15
  '''
  SELECT groupArray(1)(date)[1] AS date,
                      arrayFold((acc, x) -> arrayMap(i -> plus(acc[i], x[i]), range(1, plus(length(date), 1))), groupArray(ifNull(total, 0)), arrayWithConstant(length(date), reinterpretAsFloat64(0))) AS total,
                      arrayMap(i -> if(ifNull(ifNull(greaterOrEquals(row_number, 25), 0), 0), '$$_posthog_breakdown_other_$$', i), breakdown_value) AS breakdown_value
  FROM
    (SELECT arrayMap(number -> plus(toStartOfDay(assumeNotNull(parseDateTime64BestEffortOrNull('2019-12-28 00:00:00', 6, 'UTC'))), toIntervalDay(number)), range(0, plus(coalesce(dateDiff('day', toStartOfDay(assumeNotNull(parseDateTime64BestEffortOrNull('2019-12-28 00:00:00', 6, 'UTC'))), toStartOfDay(assumeNotNull(parseDateTime64BestEffortOrNull('2020-01-04 23:59:59', 6, 'UTC'))))), 1))) AS date,
            arrayMap(_match_date -> arraySum(arraySlice(groupArray(ifNull(count, 0)), indexOf(groupArray(day_start) AS _days_for_count, _match_date) AS _index, plus(minus(arrayLastIndex(x -> ifNull(equals(x, _match_date), isNull(x)
                                                                                                                                                                                                      and isNull(_match_date)), _days_for_count), _index), 1))), date) AS total,
            breakdown_value AS breakdown_value,
            rowNumberInAllBlocks() AS row_number
     FROM
       (SELECT sum(total) AS count,
               day_start AS day_start,
               [ifNull(toString(breakdown_value_1), '$$_posthog_breakdown_null_$$')] AS breakdown_value
        FROM
          (SELECT count(DISTINCT if(not(empty(e__override.distinct_id)), e__override.person_id, e.person_id)) AS total,
                  toStartOfDay(toTimeZone(e.timestamp, 'UTC')) AS day_start,
                  ifNull(nullIf(toString(replaceRegexpAll(nullIf(nullIf(JSONExtractRaw(e.properties, '$some_property'), ''), 'null'), '^"|"$', '')), ''), '$$_posthog_breakdown_null_$$') AS breakdown_value_1
           FROM events AS e SAMPLE 1.0
           LEFT OUTER JOIN
             (SELECT argMax(person_distinct_id_overrides.person_id, person_distinct_id_overrides.version) AS person_id,
                     person_distinct_id_overrides.distinct_id AS distinct_id
              FROM person_distinct_id_overrides
              WHERE equals(person_distinct_id_overrides.team_id, 2)
              GROUP BY person_distinct_id_overrides.distinct_id
              HAVING ifNull(equals(argMax(person_distinct_id_overrides.is_deleted, person_distinct_id_overrides.version), 0), 0) SETTINGS optimize_aggregation_in_order=1) AS e__override ON equals(e.distinct_id, e__override.distinct_id)
           WHERE and(equals(e.team_id, 2), greaterOrEquals(toTimeZone(e.timestamp, 'UTC'), toStartOfDay(assumeNotNull(parseDateTime64BestEffortOrNull('2019-12-28 00:00:00', 6, 'UTC')))), lessOrEquals(toTimeZone(e.timestamp, 'UTC'), assumeNotNull(parseDateTime64BestEffortOrNull('2020-01-04 23:59:59', 6, 'UTC'))), equals(e.event, 'sign up'))
           GROUP BY day_start,
                    breakdown_value_1)
        GROUP BY day_start,
                 breakdown_value_1
        ORDER BY day_start ASC, breakdown_value ASC)
     GROUP BY breakdown_value
     ORDER BY if(has(breakdown_value, '$$_posthog_breakdown_other_$$'), 2, if(has(breakdown_value, '$$_posthog_breakdown_null_$$'), 1, 0)) ASC, arraySum(total) DESC, breakdown_value ASC)
  WHERE arrayExists(x -> isNotNull(x), breakdown_value)
  GROUP BY breakdown_value
  ORDER BY if(has(breakdown_value, '$$_posthog_breakdown_other_$$'), 2, if(has(breakdown_value, '$$_posthog_breakdown_null_$$'), 1, 0)) ASC, arraySum(total) DESC, breakdown_value ASC
  LIMIT 50000 SETTINGS readonly=2,
                       max_execution_time=60,
                       allow_experimental_object_type=1,
                       format_csv_allow_double_quotes=0,
                       max_ast_elements=4000000,
                       max_expanded_ast_elements=4000000,
                       max_bytes_before_external_group_by=0
  '''
# ---
# name: TestTrends.test_dau_with_breakdown_filtering_with_sampling.2
  '''
  SELECT groupArray(1)(date)[1] AS date,
                      arrayFold((acc, x) -> arrayMap(i -> plus(acc[i], x[i]), range(1, plus(length(date), 1))), groupArray(ifNull(total, 0)), arrayWithConstant(length(date), reinterpretAsFloat64(0))) AS total,
                      if(ifNull(ifNull(greaterOrEquals(row_number, 25), 0), 0), '$$_posthog_breakdown_other_$$', breakdown_value) AS breakdown_value
  FROM
    (SELECT arrayMap(number -> plus(toStartOfDay(assumeNotNull(parseDateTime64BestEffortOrNull('2019-12-28 00:00:00', 6, 'UTC'))), toIntervalDay(number)), range(0, plus(coalesce(dateDiff('day', toStartOfDay(assumeNotNull(parseDateTime64BestEffortOrNull('2019-12-28 00:00:00', 6, 'UTC'))), toStartOfDay(assumeNotNull(parseDateTime64BestEffortOrNull('2020-01-04 23:59:59', 6, 'UTC'))))), 1))) AS date,
            arrayMap(_match_date -> arraySum(arraySlice(groupArray(ifNull(count, 0)), indexOf(groupArray(day_start) AS _days_for_count, _match_date) AS _index, plus(minus(arrayLastIndex(x -> ifNull(equals(x, _match_date), isNull(x)
                                                                                                                                                                                                      and isNull(_match_date)), _days_for_count), _index), 1))), date) AS total,
            breakdown_value AS breakdown_value,
            rowNumberInAllBlocks() AS row_number
     FROM
       (SELECT sum(total) AS count,
               day_start AS day_start,
               breakdown_value AS breakdown_value
        FROM
          (SELECT count(DISTINCT if(not(empty(e__override.distinct_id)), e__override.person_id, e.person_id)) AS total,
                  toStartOfDay(toTimeZone(e.timestamp, 'UTC')) AS day_start,
                  ifNull(nullIf(toString(replaceRegexpAll(nullIf(nullIf(JSONExtractRaw(e.properties, '$some_property'), ''), 'null'), '^"|"$', '')), ''), '$$_posthog_breakdown_null_$$') AS breakdown_value
           FROM events AS e SAMPLE 1.0
           LEFT OUTER JOIN
             (SELECT argMax(person_distinct_id_overrides.person_id, person_distinct_id_overrides.version) AS person_id,
                     person_distinct_id_overrides.distinct_id AS distinct_id
              FROM person_distinct_id_overrides
<<<<<<< HEAD
              WHERE equals(person_distinct_id_overrides.team_id, 2)
              GROUP BY person_distinct_id_overrides.distinct_id
              HAVING ifNull(equals(argMax(person_distinct_id_overrides.is_deleted, person_distinct_id_overrides.version), 0), 0) SETTINGS optimize_aggregation_in_order=1) AS e__override ON equals(e.distinct_id, e__override.distinct_id)
           WHERE and(equals(e.team_id, 2), greaterOrEquals(toTimeZone(e.timestamp, 'UTC'), toStartOfDay(assumeNotNull(parseDateTime64BestEffortOrNull('2019-12-28 00:00:00', 6, 'UTC')))), lessOrEquals(toTimeZone(e.timestamp, 'UTC'), assumeNotNull(parseDateTime64BestEffortOrNull('2020-01-04 23:59:59', 6, 'UTC'))), equals(e.event, 'sign up'))
=======
              WHERE equals(person_distinct_id_overrides.team_id, 99999)
              GROUP BY person_distinct_id_overrides.distinct_id
              HAVING ifNull(equals(argMax(person_distinct_id_overrides.is_deleted, person_distinct_id_overrides.version), 0), 0) SETTINGS optimize_aggregation_in_order=1) AS e__override ON equals(e.distinct_id, e__override.distinct_id)
           WHERE and(equals(e.team_id, 99999), greaterOrEquals(toTimeZone(e.timestamp, 'UTC'), toStartOfDay(assumeNotNull(parseDateTime64BestEffortOrNull('2019-12-28 00:00:00', 6, 'UTC')))), lessOrEquals(toTimeZone(e.timestamp, 'UTC'), assumeNotNull(parseDateTime64BestEffortOrNull('2020-01-04 23:59:59', 6, 'UTC'))), equals(e.event, 'sign up'))
>>>>>>> f5cf024f
           GROUP BY day_start,
                    breakdown_value)
        GROUP BY day_start,
                 breakdown_value
        ORDER BY day_start ASC, breakdown_value ASC)
     GROUP BY breakdown_value
     ORDER BY if(ifNull(equals(breakdown_value, '$$_posthog_breakdown_other_$$'), 0), 2, if(ifNull(equals(breakdown_value, '$$_posthog_breakdown_null_$$'), 0), 1, 0)) ASC, arraySum(total) DESC, breakdown_value ASC)
  WHERE isNotNull(breakdown_value)
  GROUP BY breakdown_value
  ORDER BY if(ifNull(equals(breakdown_value, '$$_posthog_breakdown_other_$$'), 0), 2, if(ifNull(equals(breakdown_value, '$$_posthog_breakdown_null_$$'), 0), 1, 0)) ASC, arraySum(total) DESC, breakdown_value ASC
  LIMIT 50000 SETTINGS readonly=2,
                       max_execution_time=60,
                       allow_experimental_object_type=1,
                       format_csv_allow_double_quotes=0,
                       max_ast_elements=4000000,
                       max_expanded_ast_elements=4000000,
                       max_bytes_before_external_group_by=0
  '''
# ---
# name: TestTrends.test_dau_with_breakdown_filtering_with_sampling.3
  '''
  SELECT groupArray(1)(date)[1] AS date,
                      arrayFold((acc, x) -> arrayMap(i -> plus(acc[i], x[i]), range(1, plus(length(date), 1))), groupArray(ifNull(total, 0)), arrayWithConstant(length(date), reinterpretAsFloat64(0))) AS total,
                      arrayMap(i -> if(ifNull(ifNull(greaterOrEquals(row_number, 25), 0), 0), '$$_posthog_breakdown_other_$$', i), breakdown_value) AS breakdown_value
  FROM
    (SELECT arrayMap(number -> plus(toStartOfDay(assumeNotNull(parseDateTime64BestEffortOrNull('2019-12-28 00:00:00', 6, 'UTC'))), toIntervalDay(number)), range(0, plus(coalesce(dateDiff('day', toStartOfDay(assumeNotNull(parseDateTime64BestEffortOrNull('2019-12-28 00:00:00', 6, 'UTC'))), toStartOfDay(assumeNotNull(parseDateTime64BestEffortOrNull('2020-01-04 23:59:59', 6, 'UTC'))))), 1))) AS date,
            arrayMap(_match_date -> arraySum(arraySlice(groupArray(ifNull(count, 0)), indexOf(groupArray(day_start) AS _days_for_count, _match_date) AS _index, plus(minus(arrayLastIndex(x -> ifNull(equals(x, _match_date), isNull(x)
                                                                                                                                                                                                      and isNull(_match_date)), _days_for_count), _index), 1))), date) AS total,
            breakdown_value AS breakdown_value,
            rowNumberInAllBlocks() AS row_number
     FROM
       (SELECT sum(total) AS count,
               day_start AS day_start,
               [ifNull(toString(breakdown_value_1), '$$_posthog_breakdown_null_$$')] AS breakdown_value
        FROM
          (SELECT count(DISTINCT if(not(empty(e__override.distinct_id)), e__override.person_id, e.person_id)) AS total,
                  toStartOfDay(toTimeZone(e.timestamp, 'UTC')) AS day_start,
                  ifNull(nullIf(toString(replaceRegexpAll(nullIf(nullIf(JSONExtractRaw(e.properties, '$some_property'), ''), 'null'), '^"|"$', '')), ''), '$$_posthog_breakdown_null_$$') AS breakdown_value_1
           FROM events AS e SAMPLE 1.0
           LEFT OUTER JOIN
             (SELECT argMax(person_distinct_id_overrides.person_id, person_distinct_id_overrides.version) AS person_id,
                     person_distinct_id_overrides.distinct_id AS distinct_id
              FROM person_distinct_id_overrides
<<<<<<< HEAD
              WHERE equals(person_distinct_id_overrides.team_id, 2)
              GROUP BY person_distinct_id_overrides.distinct_id
              HAVING ifNull(equals(argMax(person_distinct_id_overrides.is_deleted, person_distinct_id_overrides.version), 0), 0) SETTINGS optimize_aggregation_in_order=1) AS e__override ON equals(e.distinct_id, e__override.distinct_id)
           WHERE and(equals(e.team_id, 2), greaterOrEquals(toTimeZone(e.timestamp, 'UTC'), toStartOfDay(assumeNotNull(parseDateTime64BestEffortOrNull('2019-12-28 00:00:00', 6, 'UTC')))), lessOrEquals(toTimeZone(e.timestamp, 'UTC'), assumeNotNull(parseDateTime64BestEffortOrNull('2020-01-04 23:59:59', 6, 'UTC'))), equals(e.event, 'sign up'))
=======
              WHERE equals(person_distinct_id_overrides.team_id, 99999)
              GROUP BY person_distinct_id_overrides.distinct_id
              HAVING ifNull(equals(argMax(person_distinct_id_overrides.is_deleted, person_distinct_id_overrides.version), 0), 0) SETTINGS optimize_aggregation_in_order=1) AS e__override ON equals(e.distinct_id, e__override.distinct_id)
           WHERE and(equals(e.team_id, 99999), greaterOrEquals(toTimeZone(e.timestamp, 'UTC'), toStartOfDay(assumeNotNull(parseDateTime64BestEffortOrNull('2019-12-28 00:00:00', 6, 'UTC')))), lessOrEquals(toTimeZone(e.timestamp, 'UTC'), assumeNotNull(parseDateTime64BestEffortOrNull('2020-01-04 23:59:59', 6, 'UTC'))), equals(e.event, 'sign up'))
>>>>>>> f5cf024f
           GROUP BY day_start,
                    breakdown_value_1)
        GROUP BY day_start,
                 breakdown_value_1
        ORDER BY day_start ASC, breakdown_value ASC)
     GROUP BY breakdown_value
     ORDER BY if(has(breakdown_value, '$$_posthog_breakdown_other_$$'), 2, if(has(breakdown_value, '$$_posthog_breakdown_null_$$'), 1, 0)) ASC, arraySum(total) DESC, breakdown_value ASC)
  WHERE arrayExists(x -> isNotNull(x), breakdown_value)
  GROUP BY breakdown_value
  ORDER BY if(has(breakdown_value, '$$_posthog_breakdown_other_$$'), 2, if(has(breakdown_value, '$$_posthog_breakdown_null_$$'), 1, 0)) ASC, arraySum(total) DESC, breakdown_value ASC
  LIMIT 50000 SETTINGS readonly=2,
                       max_execution_time=60,
                       allow_experimental_object_type=1,
                       format_csv_allow_double_quotes=0,
                       max_ast_elements=4000000,
                       max_expanded_ast_elements=4000000,
                       max_bytes_before_external_group_by=0
  '''
# ---
# name: TestTrends.test_dau_with_breakdown_filtering_with_sampling.4
  '''
  SELECT groupArray(1)(date)[1] AS date,
                      arrayFold((acc, x) -> arrayMap(i -> plus(acc[i], x[i]), range(1, plus(length(date), 1))), groupArray(ifNull(total, 0)), arrayWithConstant(length(date), reinterpretAsFloat64(0))) AS total,
                      arrayMap(i -> if(ifNull(ifNull(greaterOrEquals(row_number, 25), 0), 0), '$$_posthog_breakdown_other_$$', i), breakdown_value) AS breakdown_value
  FROM
    (SELECT arrayMap(number -> plus(toStartOfDay(assumeNotNull(parseDateTime64BestEffortOrNull('2019-12-28 00:00:00', 6, 'UTC'))), toIntervalDay(number)), range(0, plus(coalesce(dateDiff('day', toStartOfDay(assumeNotNull(parseDateTime64BestEffortOrNull('2019-12-28 00:00:00', 6, 'UTC'))), toStartOfDay(assumeNotNull(parseDateTime64BestEffortOrNull('2020-01-04 23:59:59', 6, 'UTC'))))), 1))) AS date,
            arrayMap(_match_date -> arraySum(arraySlice(groupArray(ifNull(count, 0)), indexOf(groupArray(day_start) AS _days_for_count, _match_date) AS _index, plus(minus(arrayLastIndex(x -> ifNull(equals(x, _match_date), isNull(x)
                                                                                                                                                                                                      and isNull(_match_date)), _days_for_count), _index), 1))), date) AS total,
            breakdown_value AS breakdown_value,
            rowNumberInAllBlocks() AS row_number
     FROM
       (SELECT sum(total) AS count,
               day_start AS day_start,
               [ifNull(toString(breakdown_value_1), '$$_posthog_breakdown_null_$$')] AS breakdown_value
        FROM
          (SELECT count(DISTINCT if(not(empty(e__override.distinct_id)), e__override.person_id, e.person_id)) AS total,
                  toStartOfDay(toTimeZone(e.timestamp, 'UTC')) AS day_start,
                  ifNull(nullIf(toString(replaceRegexpAll(nullIf(nullIf(JSONExtractRaw(e.properties, '$some_property'), ''), 'null'), '^"|"$', '')), ''), '$$_posthog_breakdown_null_$$') AS breakdown_value_1
           FROM events AS e SAMPLE 1.0
           LEFT OUTER JOIN
             (SELECT argMax(person_distinct_id_overrides.person_id, person_distinct_id_overrides.version) AS person_id,
                     person_distinct_id_overrides.distinct_id AS distinct_id
              FROM person_distinct_id_overrides
<<<<<<< HEAD
              WHERE equals(person_distinct_id_overrides.team_id, 2)
              GROUP BY person_distinct_id_overrides.distinct_id
              HAVING ifNull(equals(argMax(person_distinct_id_overrides.is_deleted, person_distinct_id_overrides.version), 0), 0) SETTINGS optimize_aggregation_in_order=1) AS e__override ON equals(e.distinct_id, e__override.distinct_id)
           WHERE and(equals(e.team_id, 2), greaterOrEquals(toTimeZone(e.timestamp, 'UTC'), toStartOfDay(assumeNotNull(parseDateTime64BestEffortOrNull('2019-12-28 00:00:00', 6, 'UTC')))), lessOrEquals(toTimeZone(e.timestamp, 'UTC'), assumeNotNull(parseDateTime64BestEffortOrNull('2020-01-04 23:59:59', 6, 'UTC'))), equals(e.event, 'sign up'))
=======
              WHERE equals(person_distinct_id_overrides.team_id, 99999)
              GROUP BY person_distinct_id_overrides.distinct_id
              HAVING ifNull(equals(argMax(person_distinct_id_overrides.is_deleted, person_distinct_id_overrides.version), 0), 0) SETTINGS optimize_aggregation_in_order=1) AS e__override ON equals(e.distinct_id, e__override.distinct_id)
           WHERE and(equals(e.team_id, 99999), greaterOrEquals(toTimeZone(e.timestamp, 'UTC'), toStartOfDay(assumeNotNull(parseDateTime64BestEffortOrNull('2019-12-28 00:00:00', 6, 'UTC')))), lessOrEquals(toTimeZone(e.timestamp, 'UTC'), assumeNotNull(parseDateTime64BestEffortOrNull('2020-01-04 23:59:59', 6, 'UTC'))), equals(e.event, 'sign up'))
>>>>>>> f5cf024f
           GROUP BY day_start,
                    breakdown_value_1)
        GROUP BY day_start,
                 breakdown_value_1
        ORDER BY day_start ASC, breakdown_value ASC)
     GROUP BY breakdown_value
     ORDER BY if(has(breakdown_value, '$$_posthog_breakdown_other_$$'), 2, if(has(breakdown_value, '$$_posthog_breakdown_null_$$'), 1, 0)) ASC, arraySum(total) DESC, breakdown_value ASC)
  WHERE arrayExists(x -> isNotNull(x), breakdown_value)
  GROUP BY breakdown_value
  ORDER BY if(has(breakdown_value, '$$_posthog_breakdown_other_$$'), 2, if(has(breakdown_value, '$$_posthog_breakdown_null_$$'), 1, 0)) ASC, arraySum(total) DESC, breakdown_value ASC
  LIMIT 50000 SETTINGS readonly=2,
                       max_execution_time=60,
                       allow_experimental_object_type=1,
                       format_csv_allow_double_quotes=0,
                       max_ast_elements=4000000,
                       max_expanded_ast_elements=4000000,
                       max_bytes_before_external_group_by=0
  '''
# ---
# name: TestTrends.test_dau_with_breakdown_filtering_with_sampling.5
  '''
  /* celery:posthog.tasks.tasks.sync_insight_caching_state */
  SELECT team_id,
         date_diff('second', max(timestamp), now()) AS age
  FROM events
  WHERE timestamp > date_sub(DAY, 3, now())
    AND timestamp < now()
  GROUP BY team_id
  ORDER BY age;
  '''
# ---
# name: TestTrends.test_dau_with_breakdown_filtering_with_sampling.6
  '''
  /* celery:posthog.tasks.tasks.sync_insight_caching_state */
  SELECT team_id,
         date_diff('second', max(timestamp), now()) AS age
  FROM events
  WHERE timestamp > date_sub(DAY, 3, now())
    AND timestamp < now()
  GROUP BY team_id
  ORDER BY age;
  '''
# ---
# name: TestTrends.test_dau_with_breakdown_filtering_with_sampling.7
  '''
  /* celery:posthog.tasks.tasks.sync_insight_caching_state */
  SELECT team_id,
         date_diff('second', max(timestamp), now()) AS age
  FROM events
  WHERE timestamp > date_sub(DAY, 3, now())
    AND timestamp < now()
  GROUP BY team_id
  ORDER BY age;
  '''
# ---
# name: TestTrends.test_dau_with_breakdown_filtering_with_sampling.8
  '''
  /* celery:posthog.tasks.tasks.sync_insight_caching_state */
  SELECT team_id,
         date_diff('second', max(timestamp), now()) AS age
  FROM events
  WHERE timestamp > date_sub(DAY, 3, now())
    AND timestamp < now()
  GROUP BY team_id
  ORDER BY age;
  '''
# ---
# name: TestTrends.test_dau_with_breakdown_filtering_with_sampling.9
  '''
  /* celery:posthog.tasks.tasks.sync_insight_caching_state */
  SELECT team_id,
         date_diff('second', max(timestamp), now()) AS age
  FROM events
  WHERE timestamp > date_sub(DAY, 3, now())
    AND timestamp < now()
  GROUP BY team_id
  ORDER BY age;
  '''
# ---
# name: TestTrends.test_filter_events_by_precalculated_cohort
  '''
  
  SELECT count(DISTINCT person_id)
  FROM cohortpeople
  WHERE team_id = 99999
    AND cohort_id = 99999
    AND version = NULL
  '''
# ---
# name: TestTrends.test_filter_events_by_precalculated_cohort.1
  '''
  /* cohort_calculation: */
  SELECT count(DISTINCT person_id)
  FROM cohortpeople
  WHERE team_id = 99999
    AND cohort_id = 99999
    AND version = 0
  '''
# ---
# name: TestTrends.test_filter_events_by_precalculated_cohort.2
  '''
  
  SELECT count(DISTINCT person_id)
  FROM cohortpeople
  WHERE team_id = 99999
    AND cohort_id = 99999
    AND version = 0
  '''
# ---
# name: TestTrends.test_filter_events_by_precalculated_cohort.3
  '''
  /* cohort_calculation: */
  SELECT count(DISTINCT person_id)
  FROM cohortpeople
  WHERE team_id = 99999
    AND cohort_id = 99999
    AND version = 0
  '''
# ---
# name: TestTrends.test_filter_events_by_precalculated_cohort.4
  '''
  SELECT arrayMap(number -> plus(toStartOfDay(assumeNotNull(parseDateTime64BestEffortOrNull('2019-12-26 00:00:00', 6, 'UTC'))), toIntervalDay(number)), range(0, plus(coalesce(dateDiff('day', toStartOfDay(assumeNotNull(parseDateTime64BestEffortOrNull('2019-12-26 00:00:00', 6, 'UTC'))), toStartOfDay(assumeNotNull(parseDateTime64BestEffortOrNull('2020-01-02 23:59:59', 6, 'UTC'))))), 1))) AS date,
         arrayMap(_match_date -> arraySum(arraySlice(groupArray(ifNull(count, 0)), indexOf(groupArray(day_start) AS _days_for_count, _match_date) AS _index, plus(minus(arrayLastIndex(x -> ifNull(equals(x, _match_date), isNull(x)
                                                                                                                                                                                                   and isNull(_match_date)), _days_for_count), _index), 1))), date) AS total
  FROM
    (SELECT sum(total) AS count,
            day_start AS day_start
     FROM
       (SELECT count() AS total,
               toStartOfDay(toTimeZone(e.timestamp, 'UTC')) AS day_start
        FROM events AS e SAMPLE 1
        LEFT OUTER JOIN
          (SELECT argMax(person_distinct_id_overrides.person_id, person_distinct_id_overrides.version) AS person_id,
                  person_distinct_id_overrides.distinct_id AS distinct_id
           FROM person_distinct_id_overrides
           WHERE equals(person_distinct_id_overrides.team_id, 99999)
           GROUP BY person_distinct_id_overrides.distinct_id
           HAVING ifNull(equals(argMax(person_distinct_id_overrides.is_deleted, person_distinct_id_overrides.version), 0), 0) SETTINGS optimize_aggregation_in_order=1) AS e__override ON equals(e.distinct_id, e__override.distinct_id)
        LEFT JOIN
          (SELECT person.id AS id,
                  replaceRegexpAll(nullIf(nullIf(JSONExtractRaw(person.properties, 'name'), ''), 'null'), '^"|"$', '') AS properties___name
           FROM person
           WHERE and(equals(person.team_id, 99999), ifNull(in(tuple(person.id, person.version),
                                                                (SELECT person.id AS id, max(person.version) AS version
                                                                 FROM person
                                                                 WHERE equals(person.team_id, 99999)
                                                                 GROUP BY person.id
                                                                 HAVING and(ifNull(equals(argMax(person.is_deleted, person.version), 0), 0), ifNull(less(argMax(toTimeZone(person.created_at, 'UTC'), person.version), plus(now64(6, 'UTC'), toIntervalDay(1))), 0)))), 0)) SETTINGS optimize_aggregation_in_order=1) AS e__person ON equals(if(not(empty(e__override.distinct_id)), e__override.person_id, e.person_id), e__person.id)
        WHERE and(equals(e.team_id, 99999), greaterOrEquals(toTimeZone(e.timestamp, 'UTC'), toStartOfDay(assumeNotNull(parseDateTime64BestEffortOrNull('2019-12-26 00:00:00', 6, 'UTC')))), lessOrEquals(toTimeZone(e.timestamp, 'UTC'), assumeNotNull(parseDateTime64BestEffortOrNull('2020-01-02 23:59:59', 6, 'UTC'))), equals(e.event, 'event_name'), ifNull(equals(e__person.properties___name, 'Jane'), 0))
        GROUP BY day_start)
     GROUP BY day_start
     ORDER BY day_start ASC)
  ORDER BY arraySum(total) DESC
  LIMIT 50000 SETTINGS readonly=2,
                       max_execution_time=60,
                       allow_experimental_object_type=1,
                       format_csv_allow_double_quotes=0,
                       max_ast_elements=4000000,
                       max_expanded_ast_elements=4000000,
                       max_bytes_before_external_group_by=0
  '''
# ---
# name: TestTrends.test_filter_events_by_precalculated_cohort_poe_v2
  '''
  
  SELECT count(DISTINCT person_id)
  FROM cohortpeople
  WHERE team_id = 99999
    AND cohort_id = 99999
    AND version = NULL
  '''
# ---
# name: TestTrends.test_filter_events_by_precalculated_cohort_poe_v2.1
  '''
  /* cohort_calculation: */
  SELECT count(DISTINCT person_id)
  FROM cohortpeople
  WHERE team_id = 99999
    AND cohort_id = 99999
    AND version = 0
  '''
# ---
# name: TestTrends.test_filter_events_by_precalculated_cohort_poe_v2.2
  '''
  
  SELECT count(DISTINCT person_id)
  FROM cohortpeople
  WHERE team_id = 99999
    AND cohort_id = 99999
    AND version = 0
  '''
# ---
# name: TestTrends.test_filter_events_by_precalculated_cohort_poe_v2.3
  '''
  /* cohort_calculation: */
  SELECT count(DISTINCT person_id)
  FROM cohortpeople
  WHERE team_id = 99999
    AND cohort_id = 99999
    AND version = 0
  '''
# ---
# name: TestTrends.test_filter_events_by_precalculated_cohort_poe_v2.4
  '''
  SELECT arrayMap(number -> plus(toStartOfDay(assumeNotNull(parseDateTime64BestEffortOrNull('2019-12-26 00:00:00', 6, 'UTC'))), toIntervalDay(number)), range(0, plus(coalesce(dateDiff('day', toStartOfDay(assumeNotNull(parseDateTime64BestEffortOrNull('2019-12-26 00:00:00', 6, 'UTC'))), toStartOfDay(assumeNotNull(parseDateTime64BestEffortOrNull('2020-01-02 23:59:59', 6, 'UTC'))))), 1))) AS date,
         arrayMap(_match_date -> arraySum(arraySlice(groupArray(ifNull(count, 0)), indexOf(groupArray(day_start) AS _days_for_count, _match_date) AS _index, plus(minus(arrayLastIndex(x -> ifNull(equals(x, _match_date), isNull(x)
                                                                                                                                                                                                   and isNull(_match_date)), _days_for_count), _index), 1))), date) AS total
  FROM
    (SELECT sum(total) AS count,
            day_start AS day_start
     FROM
       (SELECT count() AS total,
               toStartOfDay(toTimeZone(e.timestamp, 'UTC')) AS day_start
        FROM events AS e SAMPLE 1
        WHERE and(equals(e.team_id, 99999), greaterOrEquals(toTimeZone(e.timestamp, 'UTC'), toStartOfDay(assumeNotNull(parseDateTime64BestEffortOrNull('2019-12-26 00:00:00', 6, 'UTC')))), lessOrEquals(toTimeZone(e.timestamp, 'UTC'), assumeNotNull(parseDateTime64BestEffortOrNull('2020-01-02 23:59:59', 6, 'UTC'))), equals(e.event, 'event_name'), ifNull(equals(replaceRegexpAll(nullIf(nullIf(JSONExtractRaw(e.person_properties, 'name'), ''), 'null'), '^"|"$', ''), 'Jane'), 0))
        GROUP BY day_start)
     GROUP BY day_start
     ORDER BY day_start ASC)
  ORDER BY arraySum(total) DESC
  LIMIT 50000 SETTINGS readonly=2,
                       max_execution_time=60,
                       allow_experimental_object_type=1,
                       format_csv_allow_double_quotes=0,
                       max_ast_elements=4000000,
                       max_expanded_ast_elements=4000000,
                       max_bytes_before_external_group_by=0
  '''
# ---
# name: TestTrends.test_filtering_by_multiple_groups_person_on_events
  '''
  SELECT arrayMap(number -> plus(toStartOfDay(assumeNotNull(parseDateTime64BestEffortOrNull('2020-01-01 00:00:00', 6, 'UTC'))), toIntervalDay(number)), range(0, plus(coalesce(dateDiff('day', toStartOfDay(assumeNotNull(parseDateTime64BestEffortOrNull('2020-01-01 00:00:00', 6, 'UTC'))), toStartOfDay(assumeNotNull(parseDateTime64BestEffortOrNull('2020-01-12 23:59:59', 6, 'UTC'))))), 1))) AS date,
         arrayMap(_match_date -> arraySum(arraySlice(groupArray(ifNull(count, 0)), indexOf(groupArray(day_start) AS _days_for_count, _match_date) AS _index, plus(minus(arrayLastIndex(x -> ifNull(equals(x, _match_date), isNull(x)
                                                                                                                                                                                                   and isNull(_match_date)), _days_for_count), _index), 1))), date) AS total
  FROM
    (SELECT sum(total) AS count,
            day_start AS day_start
     FROM
       (SELECT count() AS total,
               toStartOfDay(toTimeZone(e.timestamp, 'UTC')) AS day_start
        FROM events AS e SAMPLE 1
        LEFT JOIN
          (SELECT argMax(replaceRegexpAll(nullIf(nullIf(JSONExtractRaw(groups.group_properties, 'name'), ''), 'null'), '^"|"$', ''), toTimeZone(groups._timestamp, 'UTC')) AS properties___name,
                  groups.group_type_index AS index,
                  groups.group_key AS key
           FROM groups
           WHERE and(equals(groups.team_id, 99999), equals(index, 2))
           GROUP BY groups.group_type_index,
                    groups.group_key) AS e__group_2 ON equals(e.`$group_2`, e__group_2.key)
        LEFT JOIN
          (SELECT argMax(replaceRegexpAll(nullIf(nullIf(JSONExtractRaw(groups.group_properties, 'industry'), ''), 'null'), '^"|"$', ''), toTimeZone(groups._timestamp, 'UTC')) AS properties___industry,
                  groups.group_type_index AS index,
                  groups.group_key AS key
           FROM groups
           WHERE and(equals(groups.team_id, 99999), equals(index, 0))
           GROUP BY groups.group_type_index,
                    groups.group_key) AS e__group_0 ON equals(e.`$group_0`, e__group_0.key)
        WHERE and(equals(e.team_id, 99999), greaterOrEquals(toTimeZone(e.timestamp, 'UTC'), toStartOfDay(assumeNotNull(parseDateTime64BestEffortOrNull('2020-01-01 00:00:00', 6, 'UTC')))), lessOrEquals(toTimeZone(e.timestamp, 'UTC'), assumeNotNull(parseDateTime64BestEffortOrNull('2020-01-12 23:59:59', 6, 'UTC'))), equals(e.event, 'sign up'), and(ifNull(equals(e__group_0.properties___industry, 'finance'), 0), ifNull(equals(e__group_2.properties___name, 'six'), 0)))
        GROUP BY day_start)
     GROUP BY day_start
     ORDER BY day_start ASC)
  ORDER BY arraySum(total) DESC
  LIMIT 50000 SETTINGS readonly=2,
                       max_execution_time=60,
                       allow_experimental_object_type=1,
                       format_csv_allow_double_quotes=0,
                       max_ast_elements=4000000,
                       max_expanded_ast_elements=4000000,
                       max_bytes_before_external_group_by=0
  '''
# ---
# name: TestTrends.test_filtering_by_multiple_groups_person_on_events.1
  '''
  SELECT persons.id AS id,
         persons.created_at AS created_at,
         source.event_count AS event_count,
         source.matching_events AS matching_events
  FROM
    (SELECT actor_id AS actor_id,
            count() AS event_count,
            groupUniqArray(100)(tuple(timestamp, uuid, `$session_id`, `$window_id`)) AS matching_events
     FROM
       (SELECT e.person_id AS actor_id,
               toTimeZone(e.timestamp, 'UTC') AS timestamp,
               e.uuid AS uuid,
               e.`$session_id` AS `$session_id`,
               e.`$window_id` AS `$window_id`
        FROM events AS e
        LEFT JOIN
          (SELECT argMax(replaceRegexpAll(nullIf(nullIf(JSONExtractRaw(groups.group_properties, 'name'), ''), 'null'), '^"|"$', ''), toTimeZone(groups._timestamp, 'UTC')) AS properties___name,
                  groups.group_type_index AS index,
                  groups.group_key AS key
           FROM groups
           WHERE and(equals(groups.team_id, 99999), equals(index, 2))
           GROUP BY groups.group_type_index,
                    groups.group_key) AS e__group_2 ON equals(e.`$group_2`, e__group_2.key)
        LEFT JOIN
          (SELECT argMax(replaceRegexpAll(nullIf(nullIf(JSONExtractRaw(groups.group_properties, 'industry'), ''), 'null'), '^"|"$', ''), toTimeZone(groups._timestamp, 'UTC')) AS properties___industry,
                  groups.group_type_index AS index,
                  groups.group_key AS key
           FROM groups
           WHERE and(equals(groups.team_id, 99999), equals(index, 0))
           GROUP BY groups.group_type_index,
                    groups.group_key) AS e__group_0 ON equals(e.`$group_0`, e__group_0.key)
        WHERE and(equals(e.team_id, 99999), and(ifNull(equals(e__group_0.properties___industry, 'finance'), 0), ifNull(equals(e__group_2.properties___name, 'six'), 0)), greaterOrEquals(timestamp, toDateTime64('2020-01-02 00:00:00.000000', 6, 'UTC')), less(timestamp, toDateTime64('2020-01-03 00:00:00.000000', 6, 'UTC')), equals(e.event, 'sign up')))
     GROUP BY actor_id) AS source
  INNER JOIN
    (SELECT argMax(toTimeZone(person.created_at, 'UTC'), person.version) AS created_at,
            person.id AS id
     FROM person
     WHERE and(equals(person.team_id, 99999), in(id,
                                                   (SELECT source.actor_id AS actor_id
                                                    FROM
                                                      (SELECT actor_id AS actor_id, count() AS event_count, groupUniqArray(100)(tuple(timestamp, uuid, `$session_id`, `$window_id`)) AS matching_events
                                                       FROM
                                                         (SELECT e.person_id AS actor_id, toTimeZone(e.timestamp, 'UTC') AS timestamp, e.uuid AS uuid, e.`$session_id` AS `$session_id`, e.`$window_id` AS `$window_id`
                                                          FROM events AS e
                                                          LEFT JOIN
                                                            (SELECT argMax(replaceRegexpAll(nullIf(nullIf(JSONExtractRaw(groups.group_properties, 'name'), ''), 'null'), '^"|"$', ''), toTimeZone(groups._timestamp, 'UTC')) AS properties___name, groups.group_type_index AS index, groups.group_key AS key
                                                             FROM groups
                                                             WHERE and(equals(groups.team_id, 99999), equals(index, 2))
                                                             GROUP BY groups.group_type_index, groups.group_key) AS e__group_2 ON equals(e.`$group_2`, e__group_2.key)
                                                          LEFT JOIN
                                                            (SELECT argMax(replaceRegexpAll(nullIf(nullIf(JSONExtractRaw(groups.group_properties, 'industry'), ''), 'null'), '^"|"$', ''), toTimeZone(groups._timestamp, 'UTC')) AS properties___industry, groups.group_type_index AS index, groups.group_key AS key
                                                             FROM groups
                                                             WHERE and(equals(groups.team_id, 99999), equals(index, 0))
                                                             GROUP BY groups.group_type_index, groups.group_key) AS e__group_0 ON equals(e.`$group_0`, e__group_0.key)
                                                          WHERE and(equals(e.team_id, 99999), and(ifNull(equals(e__group_0.properties___industry, 'finance'), 0), ifNull(equals(e__group_2.properties___name, 'six'), 0)), greaterOrEquals(timestamp, toDateTime64('2020-01-02 00:00:00.000000', 6, 'UTC')), less(timestamp, toDateTime64('2020-01-03 00:00:00.000000', 6, 'UTC')), equals(e.event, 'sign up')))
                                                       GROUP BY actor_id) AS source)))
     GROUP BY person.id
     HAVING and(ifNull(equals(argMax(person.is_deleted, person.version), 0), 0), ifNull(less(argMax(toTimeZone(person.created_at, 'UTC'), person.version), plus(now64(6, 'UTC'), toIntervalDay(1))), 0)) SETTINGS optimize_aggregation_in_order=1) AS persons ON equals(persons.id, source.actor_id)
  ORDER BY source.event_count DESC
  LIMIT 101
  OFFSET 0 SETTINGS readonly=2,
                    max_execution_time=60,
                    allow_experimental_object_type=1,
                    format_csv_allow_double_quotes=0,
                    max_ast_elements=4000000,
                    max_expanded_ast_elements=4000000,
                    max_bytes_before_external_group_by=0
  '''
# ---
# name: TestTrends.test_filtering_by_multiple_groups_person_on_events.2
  '''
  SELECT DISTINCT session_replay_events.session_id AS session_id
  FROM session_replay_events
  WHERE and(equals(session_replay_events.team_id, 99999), ifNull(greaterOrEquals(toTimeZone(session_replay_events.min_first_timestamp, 'UTC'), minus(toDateTime64('2020-01-01 00:00:00.000000', 6, 'UTC'), toIntervalDay(21))), 0), in(session_replay_events.session_id, ['']))
  LIMIT 100 SETTINGS readonly=2,
                     max_execution_time=60,
                     allow_experimental_object_type=1,
                     format_csv_allow_double_quotes=0,
                     max_ast_elements=4000000,
                     max_expanded_ast_elements=4000000,
                     max_bytes_before_external_group_by=0
  '''
# ---
# name: TestTrends.test_filtering_with_group_props_person_on_events
  '''
  SELECT arrayMap(number -> plus(toStartOfDay(assumeNotNull(parseDateTime64BestEffortOrNull('2020-01-01 00:00:00', 6, 'UTC'))), toIntervalDay(number)), range(0, plus(coalesce(dateDiff('day', toStartOfDay(assumeNotNull(parseDateTime64BestEffortOrNull('2020-01-01 00:00:00', 6, 'UTC'))), toStartOfDay(assumeNotNull(parseDateTime64BestEffortOrNull('2020-01-12 23:59:59', 6, 'UTC'))))), 1))) AS date,
         arrayMap(_match_date -> arraySum(arraySlice(groupArray(ifNull(count, 0)), indexOf(groupArray(day_start) AS _days_for_count, _match_date) AS _index, plus(minus(arrayLastIndex(x -> ifNull(equals(x, _match_date), isNull(x)
                                                                                                                                                                                                   and isNull(_match_date)), _days_for_count), _index), 1))), date) AS total
  FROM
    (SELECT sum(total) AS count,
            day_start AS day_start
     FROM
       (SELECT count() AS total,
               toStartOfDay(toTimeZone(e.timestamp, 'UTC')) AS day_start
        FROM events AS e SAMPLE 1
        LEFT JOIN
          (SELECT argMax(replaceRegexpAll(nullIf(nullIf(JSONExtractRaw(groups.group_properties, 'industry'), ''), 'null'), '^"|"$', ''), toTimeZone(groups._timestamp, 'UTC')) AS properties___industry,
                  groups.group_type_index AS index,
                  groups.group_key AS key
           FROM groups
           WHERE and(equals(groups.team_id, 99999), equals(index, 0))
           GROUP BY groups.group_type_index,
                    groups.group_key) AS e__group_0 ON equals(e.`$group_0`, e__group_0.key)
        WHERE and(equals(e.team_id, 99999), greaterOrEquals(toTimeZone(e.timestamp, 'UTC'), toStartOfDay(assumeNotNull(parseDateTime64BestEffortOrNull('2020-01-01 00:00:00', 6, 'UTC')))), lessOrEquals(toTimeZone(e.timestamp, 'UTC'), assumeNotNull(parseDateTime64BestEffortOrNull('2020-01-12 23:59:59', 6, 'UTC'))), equals(e.event, '$pageview'), and(ifNull(equals(e__group_0.properties___industry, 'finance'), 0), ifNull(equals(replaceRegexpAll(nullIf(nullIf(JSONExtractRaw(e.person_properties, 'key'), ''), 'null'), '^"|"$', ''), 'value'), 0)))
        GROUP BY day_start)
     GROUP BY day_start
     ORDER BY day_start ASC)
  ORDER BY arraySum(total) DESC
  LIMIT 50000 SETTINGS readonly=2,
                       max_execution_time=60,
                       allow_experimental_object_type=1,
                       format_csv_allow_double_quotes=0,
                       max_ast_elements=4000000,
                       max_expanded_ast_elements=4000000,
                       max_bytes_before_external_group_by=0
  '''
# ---
# name: TestTrends.test_mau_with_breakdown_filtering_and_prop_filter
  '''
  SELECT groupArray(1)(date)[1] AS date,
                      arrayFold((acc, x) -> arrayMap(i -> plus(acc[i], x[i]), range(1, plus(length(date), 1))), groupArray(ifNull(total, 0)), arrayWithConstant(length(date), reinterpretAsFloat64(0))) AS total,
                      if(ifNull(ifNull(greaterOrEquals(row_number, 25), 0), 0), '$$_posthog_breakdown_other_$$', breakdown_value) AS breakdown_value
  FROM
    (SELECT arrayMap(number -> plus(toStartOfDay(assumeNotNull(parseDateTime64BestEffortOrNull('2019-12-28 00:00:00', 6, 'UTC'))), toIntervalDay(number)), range(0, plus(coalesce(dateDiff('day', toStartOfDay(assumeNotNull(parseDateTime64BestEffortOrNull('2019-12-28 00:00:00', 6, 'UTC'))), toStartOfDay(assumeNotNull(parseDateTime64BestEffortOrNull('2020-01-04 23:59:59', 6, 'UTC'))))), 1))) AS date,
            arrayMap(_match_date -> arraySum(arraySlice(groupArray(ifNull(count, 0)), indexOf(groupArray(day_start) AS _days_for_count, _match_date) AS _index, plus(minus(arrayLastIndex(x -> ifNull(equals(x, _match_date), isNull(x)
                                                                                                                                                                                                      and isNull(_match_date)), _days_for_count), _index), 1))), date) AS total,
            breakdown_value AS breakdown_value,
            rowNumberInAllBlocks() AS row_number
     FROM
       (SELECT sum(total) AS count,
               day_start AS day_start,
               breakdown_value AS breakdown_value
        FROM
          (SELECT counts AS total,
                  toStartOfDay(timestamp) AS day_start,
                  breakdown_value AS breakdown_value
           FROM
             (SELECT d.timestamp AS timestamp,
                     count(DISTINCT e.actor_id) AS counts,
                     e.breakdown_value AS breakdown_value
              FROM
                (SELECT minus(toStartOfDay(assumeNotNull(parseDateTime64BestEffortOrNull('2020-01-04 23:59:59', 6, 'UTC'))), toIntervalDay(numbers.number)) AS timestamp
                 FROM numbers(dateDiff('day', minus(toStartOfDay(assumeNotNull(parseDateTime64BestEffortOrNull('2019-12-28 00:00:00', 6, 'UTC'))), toIntervalDay(30)), assumeNotNull(parseDateTime64BestEffortOrNull('2020-01-04 23:59:59', 6, 'UTC')))) AS numbers) AS d
              CROSS JOIN
                (SELECT toTimeZone(e.timestamp, 'UTC') AS timestamp,
                        if(not(empty(e__override.distinct_id)), e__override.person_id, e.person_id) AS actor_id,
                        ifNull(nullIf(toString(e__person.`properties___$some_prop`), ''), '$$_posthog_breakdown_null_$$') AS breakdown_value
                 FROM events AS e SAMPLE 1
                 LEFT OUTER JOIN
                   (SELECT argMax(person_distinct_id_overrides.person_id, person_distinct_id_overrides.version) AS person_id,
                           person_distinct_id_overrides.distinct_id AS distinct_id
                    FROM person_distinct_id_overrides
                    WHERE equals(person_distinct_id_overrides.team_id, 99999)
                    GROUP BY person_distinct_id_overrides.distinct_id
                    HAVING ifNull(equals(argMax(person_distinct_id_overrides.is_deleted, person_distinct_id_overrides.version), 0), 0) SETTINGS optimize_aggregation_in_order=1) AS e__override ON equals(e.distinct_id, e__override.distinct_id)
                 LEFT JOIN
                   (SELECT person.id AS id,
                           replaceRegexpAll(nullIf(nullIf(JSONExtractRaw(person.properties, '$some_prop'), ''), 'null'), '^"|"$', '') AS `properties___$some_prop`,
                           replaceRegexpAll(nullIf(nullIf(JSONExtractRaw(person.properties, 'filter_prop'), ''), 'null'), '^"|"$', '') AS properties___filter_prop
                    FROM person
                    WHERE and(equals(person.team_id, 99999), ifNull(in(tuple(person.id, person.version),
                                                                         (SELECT person.id AS id, max(person.version) AS version
                                                                          FROM person
                                                                          WHERE equals(person.team_id, 99999)
                                                                          GROUP BY person.id
                                                                          HAVING and(ifNull(equals(argMax(person.is_deleted, person.version), 0), 0), ifNull(less(argMax(toTimeZone(person.created_at, 'UTC'), person.version), plus(now64(6, 'UTC'), toIntervalDay(1))), 0)))), 0)) SETTINGS optimize_aggregation_in_order=1) AS e__person ON equals(if(not(empty(e__override.distinct_id)), e__override.person_id, e.person_id), e__person.id)
                 WHERE and(equals(e.team_id, 99999), and(equals(e.event, 'sign up'), ifNull(equals(e__person.properties___filter_prop, 'filter_val'), 0)), greaterOrEquals(timestamp, minus(assumeNotNull(parseDateTime64BestEffortOrNull('2019-12-28 00:00:00', 6, 'UTC')), toIntervalDay(30))), lessOrEquals(timestamp, assumeNotNull(parseDateTime64BestEffortOrNull('2020-01-04 23:59:59', 6, 'UTC'))))
                 GROUP BY timestamp, actor_id,
                                     breakdown_value) AS e
              WHERE and(ifNull(lessOrEquals(e.timestamp, plus(d.timestamp, toIntervalDay(1))), 0), ifNull(greater(e.timestamp, minus(d.timestamp, toIntervalDay(29))), 0))
              GROUP BY d.timestamp,
                       breakdown_value
              ORDER BY d.timestamp ASC)
           WHERE and(ifNull(greaterOrEquals(timestamp, toStartOfDay(assumeNotNull(parseDateTime64BestEffortOrNull('2019-12-28 00:00:00', 6, 'UTC')))), 0), ifNull(lessOrEquals(timestamp, assumeNotNull(parseDateTime64BestEffortOrNull('2020-01-04 23:59:59', 6, 'UTC'))), 0)))
        GROUP BY day_start,
                 breakdown_value
        ORDER BY day_start ASC, breakdown_value ASC)
     GROUP BY breakdown_value
     ORDER BY if(ifNull(equals(breakdown_value, '$$_posthog_breakdown_other_$$'), 0), 2, if(ifNull(equals(breakdown_value, '$$_posthog_breakdown_null_$$'), 0), 1, 0)) ASC, arraySum(total) DESC, breakdown_value ASC)
  WHERE isNotNull(breakdown_value)
  GROUP BY breakdown_value
  ORDER BY if(ifNull(equals(breakdown_value, '$$_posthog_breakdown_other_$$'), 0), 2, if(ifNull(equals(breakdown_value, '$$_posthog_breakdown_null_$$'), 0), 1, 0)) ASC, arraySum(total) DESC, breakdown_value ASC
  LIMIT 50000 SETTINGS readonly=2,
                       max_execution_time=60,
                       allow_experimental_object_type=1,
                       format_csv_allow_double_quotes=0,
                       max_ast_elements=4000000,
                       max_expanded_ast_elements=4000000,
                       max_bytes_before_external_group_by=0
  '''
# ---
# name: TestTrends.test_mau_with_breakdown_filtering_and_prop_filter.1
  '''
  SELECT groupArray(1)(date)[1] AS date,
                      arrayFold((acc, x) -> arrayMap(i -> plus(acc[i], x[i]), range(1, plus(length(date), 1))), groupArray(ifNull(total, 0)), arrayWithConstant(length(date), reinterpretAsFloat64(0))) AS total,
                      arrayMap(i -> if(ifNull(ifNull(greaterOrEquals(row_number, 25), 0), 0), '$$_posthog_breakdown_other_$$', i), breakdown_value) AS breakdown_value
  FROM
    (SELECT arrayMap(number -> plus(toStartOfDay(assumeNotNull(parseDateTime64BestEffortOrNull('2019-12-28 00:00:00', 6, 'UTC'))), toIntervalDay(number)), range(0, plus(coalesce(dateDiff('day', toStartOfDay(assumeNotNull(parseDateTime64BestEffortOrNull('2019-12-28 00:00:00', 6, 'UTC'))), toStartOfDay(assumeNotNull(parseDateTime64BestEffortOrNull('2020-01-04 23:59:59', 6, 'UTC'))))), 1))) AS date,
            arrayMap(_match_date -> arraySum(arraySlice(groupArray(ifNull(count, 0)), indexOf(groupArray(day_start) AS _days_for_count, _match_date) AS _index, plus(minus(arrayLastIndex(x -> ifNull(equals(x, _match_date), isNull(x)
                                                                                                                                                                                                      and isNull(_match_date)), _days_for_count), _index), 1))), date) AS total,
            breakdown_value AS breakdown_value,
            rowNumberInAllBlocks() AS row_number
     FROM
       (SELECT sum(total) AS count,
               day_start AS day_start,
               [ifNull(toString(breakdown_value_1), '$$_posthog_breakdown_null_$$')] AS breakdown_value
        FROM
          (SELECT counts AS total,
                  toStartOfDay(timestamp) AS day_start,
                  breakdown_value_1 AS breakdown_value_1
           FROM
             (SELECT d.timestamp AS timestamp,
                     count(DISTINCT e.actor_id) AS counts,
                     e.breakdown_value_1 AS breakdown_value_1
              FROM
                (SELECT minus(toStartOfDay(assumeNotNull(parseDateTime64BestEffortOrNull('2020-01-04 23:59:59', 6, 'UTC'))), toIntervalDay(numbers.number)) AS timestamp
                 FROM numbers(dateDiff('day', minus(toStartOfDay(assumeNotNull(parseDateTime64BestEffortOrNull('2019-12-28 00:00:00', 6, 'UTC'))), toIntervalDay(30)), assumeNotNull(parseDateTime64BestEffortOrNull('2020-01-04 23:59:59', 6, 'UTC')))) AS numbers) AS d
              CROSS JOIN
                (SELECT toTimeZone(e.timestamp, 'UTC') AS timestamp,
                        if(not(empty(e__override.distinct_id)), e__override.person_id, e.person_id) AS actor_id,
                        ifNull(nullIf(toString(e__person.`properties___$some_prop`), ''), '$$_posthog_breakdown_null_$$') AS breakdown_value_1
                 FROM events AS e SAMPLE 1
                 LEFT OUTER JOIN
                   (SELECT argMax(person_distinct_id_overrides.person_id, person_distinct_id_overrides.version) AS person_id,
                           person_distinct_id_overrides.distinct_id AS distinct_id
                    FROM person_distinct_id_overrides
                    WHERE equals(person_distinct_id_overrides.team_id, 99999)
                    GROUP BY person_distinct_id_overrides.distinct_id
                    HAVING ifNull(equals(argMax(person_distinct_id_overrides.is_deleted, person_distinct_id_overrides.version), 0), 0) SETTINGS optimize_aggregation_in_order=1) AS e__override ON equals(e.distinct_id, e__override.distinct_id)
                 LEFT JOIN
                   (SELECT person.id AS id,
                           replaceRegexpAll(nullIf(nullIf(JSONExtractRaw(person.properties, '$some_prop'), ''), 'null'), '^"|"$', '') AS `properties___$some_prop`,
                           replaceRegexpAll(nullIf(nullIf(JSONExtractRaw(person.properties, 'filter_prop'), ''), 'null'), '^"|"$', '') AS properties___filter_prop
                    FROM person
                    WHERE and(equals(person.team_id, 99999), ifNull(in(tuple(person.id, person.version),
                                                                         (SELECT person.id AS id, max(person.version) AS version
                                                                          FROM person
                                                                          WHERE equals(person.team_id, 99999)
                                                                          GROUP BY person.id
                                                                          HAVING and(ifNull(equals(argMax(person.is_deleted, person.version), 0), 0), ifNull(less(argMax(toTimeZone(person.created_at, 'UTC'), person.version), plus(now64(6, 'UTC'), toIntervalDay(1))), 0)))), 0)) SETTINGS optimize_aggregation_in_order=1) AS e__person ON equals(if(not(empty(e__override.distinct_id)), e__override.person_id, e.person_id), e__person.id)
                 WHERE and(equals(e.team_id, 99999), and(equals(e.event, 'sign up'), ifNull(equals(e__person.properties___filter_prop, 'filter_val'), 0)), greaterOrEquals(timestamp, minus(assumeNotNull(parseDateTime64BestEffortOrNull('2019-12-28 00:00:00', 6, 'UTC')), toIntervalDay(30))), lessOrEquals(timestamp, assumeNotNull(parseDateTime64BestEffortOrNull('2020-01-04 23:59:59', 6, 'UTC'))))
                 GROUP BY timestamp, actor_id,
                                     breakdown_value_1) AS e
              WHERE and(ifNull(lessOrEquals(e.timestamp, plus(d.timestamp, toIntervalDay(1))), 0), ifNull(greater(e.timestamp, minus(d.timestamp, toIntervalDay(29))), 0))
              GROUP BY d.timestamp,
                       breakdown_value_1
              ORDER BY d.timestamp ASC)
           WHERE and(ifNull(greaterOrEquals(timestamp, toStartOfDay(assumeNotNull(parseDateTime64BestEffortOrNull('2019-12-28 00:00:00', 6, 'UTC')))), 0), ifNull(lessOrEquals(timestamp, assumeNotNull(parseDateTime64BestEffortOrNull('2020-01-04 23:59:59', 6, 'UTC'))), 0)))
        GROUP BY day_start,
                 breakdown_value_1
        ORDER BY day_start ASC, breakdown_value ASC)
     GROUP BY breakdown_value
     ORDER BY if(has(breakdown_value, '$$_posthog_breakdown_other_$$'), 2, if(has(breakdown_value, '$$_posthog_breakdown_null_$$'), 1, 0)) ASC, arraySum(total) DESC, breakdown_value ASC)
  WHERE arrayExists(x -> isNotNull(x), breakdown_value)
  GROUP BY breakdown_value
  ORDER BY if(has(breakdown_value, '$$_posthog_breakdown_other_$$'), 2, if(has(breakdown_value, '$$_posthog_breakdown_null_$$'), 1, 0)) ASC, arraySum(total) DESC, breakdown_value ASC
  LIMIT 50000 SETTINGS readonly=2,
                       max_execution_time=60,
                       allow_experimental_object_type=1,
                       format_csv_allow_double_quotes=0,
                       max_ast_elements=4000000,
                       max_expanded_ast_elements=4000000,
                       max_bytes_before_external_group_by=0
  '''
# ---
# name: TestTrends.test_mau_with_breakdown_filtering_and_prop_filter_poe_v2
  '''
  SELECT groupArray(1)(date)[1] AS date,
                      arrayFold((acc, x) -> arrayMap(i -> plus(acc[i], x[i]), range(1, plus(length(date), 1))), groupArray(ifNull(total, 0)), arrayWithConstant(length(date), reinterpretAsFloat64(0))) AS total,
                      if(ifNull(ifNull(greaterOrEquals(row_number, 25), 0), 0), '$$_posthog_breakdown_other_$$', breakdown_value) AS breakdown_value
  FROM
    (SELECT arrayMap(number -> plus(toStartOfDay(assumeNotNull(parseDateTime64BestEffortOrNull('2019-12-28 00:00:00', 6, 'UTC'))), toIntervalDay(number)), range(0, plus(coalesce(dateDiff('day', toStartOfDay(assumeNotNull(parseDateTime64BestEffortOrNull('2019-12-28 00:00:00', 6, 'UTC'))), toStartOfDay(assumeNotNull(parseDateTime64BestEffortOrNull('2020-01-04 23:59:59', 6, 'UTC'))))), 1))) AS date,
            arrayMap(_match_date -> arraySum(arraySlice(groupArray(ifNull(count, 0)), indexOf(groupArray(day_start) AS _days_for_count, _match_date) AS _index, plus(minus(arrayLastIndex(x -> ifNull(equals(x, _match_date), isNull(x)
                                                                                                                                                                                                      and isNull(_match_date)), _days_for_count), _index), 1))), date) AS total,
            breakdown_value AS breakdown_value,
            rowNumberInAllBlocks() AS row_number
     FROM
       (SELECT sum(total) AS count,
               day_start AS day_start,
               breakdown_value AS breakdown_value
        FROM
          (SELECT counts AS total,
                  toStartOfDay(timestamp) AS day_start,
                  breakdown_value AS breakdown_value
           FROM
             (SELECT d.timestamp AS timestamp,
                     count(DISTINCT e.actor_id) AS counts,
                     e.breakdown_value AS breakdown_value
              FROM
                (SELECT minus(toStartOfDay(assumeNotNull(parseDateTime64BestEffortOrNull('2020-01-04 23:59:59', 6, 'UTC'))), toIntervalDay(numbers.number)) AS timestamp
                 FROM numbers(dateDiff('day', minus(toStartOfDay(assumeNotNull(parseDateTime64BestEffortOrNull('2019-12-28 00:00:00', 6, 'UTC'))), toIntervalDay(30)), assumeNotNull(parseDateTime64BestEffortOrNull('2020-01-04 23:59:59', 6, 'UTC')))) AS numbers) AS d
              CROSS JOIN
                (SELECT toTimeZone(e.timestamp, 'UTC') AS timestamp,
                        if(not(empty(e__override.distinct_id)), e__override.person_id, e.person_id) AS actor_id,
                        ifNull(nullIf(toString(replaceRegexpAll(nullIf(nullIf(JSONExtractRaw(e.person_properties, '$some_prop'), ''), 'null'), '^"|"$', '')), ''), '$$_posthog_breakdown_null_$$') AS breakdown_value
                 FROM events AS e SAMPLE 1
                 LEFT OUTER JOIN
                   (SELECT argMax(person_distinct_id_overrides.person_id, person_distinct_id_overrides.version) AS person_id,
                           person_distinct_id_overrides.distinct_id AS distinct_id
                    FROM person_distinct_id_overrides
                    WHERE equals(person_distinct_id_overrides.team_id, 99999)
                    GROUP BY person_distinct_id_overrides.distinct_id
                    HAVING ifNull(equals(argMax(person_distinct_id_overrides.is_deleted, person_distinct_id_overrides.version), 0), 0) SETTINGS optimize_aggregation_in_order=1) AS e__override ON equals(e.distinct_id, e__override.distinct_id)
                 WHERE and(equals(e.team_id, 99999), and(equals(e.event, 'sign up'), ifNull(equals(replaceRegexpAll(nullIf(nullIf(JSONExtractRaw(e.person_properties, 'filter_prop'), ''), 'null'), '^"|"$', ''), 'filter_val'), 0)), greaterOrEquals(timestamp, minus(assumeNotNull(parseDateTime64BestEffortOrNull('2019-12-28 00:00:00', 6, 'UTC')), toIntervalDay(30))), lessOrEquals(timestamp, assumeNotNull(parseDateTime64BestEffortOrNull('2020-01-04 23:59:59', 6, 'UTC'))))
                 GROUP BY timestamp, actor_id,
                                     breakdown_value) AS e
              WHERE and(ifNull(lessOrEquals(e.timestamp, plus(d.timestamp, toIntervalDay(1))), 0), ifNull(greater(e.timestamp, minus(d.timestamp, toIntervalDay(29))), 0))
              GROUP BY d.timestamp,
                       breakdown_value
              ORDER BY d.timestamp ASC)
           WHERE and(ifNull(greaterOrEquals(timestamp, toStartOfDay(assumeNotNull(parseDateTime64BestEffortOrNull('2019-12-28 00:00:00', 6, 'UTC')))), 0), ifNull(lessOrEquals(timestamp, assumeNotNull(parseDateTime64BestEffortOrNull('2020-01-04 23:59:59', 6, 'UTC'))), 0)))
        GROUP BY day_start,
                 breakdown_value
        ORDER BY day_start ASC, breakdown_value ASC)
     GROUP BY breakdown_value
     ORDER BY if(ifNull(equals(breakdown_value, '$$_posthog_breakdown_other_$$'), 0), 2, if(ifNull(equals(breakdown_value, '$$_posthog_breakdown_null_$$'), 0), 1, 0)) ASC, arraySum(total) DESC, breakdown_value ASC)
  WHERE isNotNull(breakdown_value)
  GROUP BY breakdown_value
  ORDER BY if(ifNull(equals(breakdown_value, '$$_posthog_breakdown_other_$$'), 0), 2, if(ifNull(equals(breakdown_value, '$$_posthog_breakdown_null_$$'), 0), 1, 0)) ASC, arraySum(total) DESC, breakdown_value ASC
  LIMIT 50000 SETTINGS readonly=2,
                       max_execution_time=60,
                       allow_experimental_object_type=1,
                       format_csv_allow_double_quotes=0,
                       max_ast_elements=4000000,
                       max_expanded_ast_elements=4000000,
                       max_bytes_before_external_group_by=0
  '''
# ---
# name: TestTrends.test_mau_with_breakdown_filtering_and_prop_filter_poe_v2.1
  '''
  SELECT groupArray(1)(date)[1] AS date,
                      arrayFold((acc, x) -> arrayMap(i -> plus(acc[i], x[i]), range(1, plus(length(date), 1))), groupArray(ifNull(total, 0)), arrayWithConstant(length(date), reinterpretAsFloat64(0))) AS total,
                      arrayMap(i -> if(ifNull(ifNull(greaterOrEquals(row_number, 25), 0), 0), '$$_posthog_breakdown_other_$$', i), breakdown_value) AS breakdown_value
  FROM
    (SELECT arrayMap(number -> plus(toStartOfDay(assumeNotNull(parseDateTime64BestEffortOrNull('2019-12-28 00:00:00', 6, 'UTC'))), toIntervalDay(number)), range(0, plus(coalesce(dateDiff('day', toStartOfDay(assumeNotNull(parseDateTime64BestEffortOrNull('2019-12-28 00:00:00', 6, 'UTC'))), toStartOfDay(assumeNotNull(parseDateTime64BestEffortOrNull('2020-01-04 23:59:59', 6, 'UTC'))))), 1))) AS date,
            arrayMap(_match_date -> arraySum(arraySlice(groupArray(ifNull(count, 0)), indexOf(groupArray(day_start) AS _days_for_count, _match_date) AS _index, plus(minus(arrayLastIndex(x -> ifNull(equals(x, _match_date), isNull(x)
                                                                                                                                                                                                      and isNull(_match_date)), _days_for_count), _index), 1))), date) AS total,
            breakdown_value AS breakdown_value,
            rowNumberInAllBlocks() AS row_number
     FROM
       (SELECT sum(total) AS count,
               day_start AS day_start,
               [ifNull(toString(breakdown_value_1), '$$_posthog_breakdown_null_$$')] AS breakdown_value
        FROM
          (SELECT counts AS total,
                  toStartOfDay(timestamp) AS day_start,
                  breakdown_value_1 AS breakdown_value_1
           FROM
             (SELECT d.timestamp AS timestamp,
                     count(DISTINCT e.actor_id) AS counts,
                     e.breakdown_value_1 AS breakdown_value_1
              FROM
                (SELECT minus(toStartOfDay(assumeNotNull(parseDateTime64BestEffortOrNull('2020-01-04 23:59:59', 6, 'UTC'))), toIntervalDay(numbers.number)) AS timestamp
                 FROM numbers(dateDiff('day', minus(toStartOfDay(assumeNotNull(parseDateTime64BestEffortOrNull('2019-12-28 00:00:00', 6, 'UTC'))), toIntervalDay(30)), assumeNotNull(parseDateTime64BestEffortOrNull('2020-01-04 23:59:59', 6, 'UTC')))) AS numbers) AS d
              CROSS JOIN
                (SELECT toTimeZone(e.timestamp, 'UTC') AS timestamp,
                        if(not(empty(e__override.distinct_id)), e__override.person_id, e.person_id) AS actor_id,
                        ifNull(nullIf(toString(replaceRegexpAll(nullIf(nullIf(JSONExtractRaw(e.person_properties, '$some_prop'), ''), 'null'), '^"|"$', '')), ''), '$$_posthog_breakdown_null_$$') AS breakdown_value_1
                 FROM events AS e SAMPLE 1
                 LEFT OUTER JOIN
                   (SELECT argMax(person_distinct_id_overrides.person_id, person_distinct_id_overrides.version) AS person_id,
                           person_distinct_id_overrides.distinct_id AS distinct_id
                    FROM person_distinct_id_overrides
                    WHERE equals(person_distinct_id_overrides.team_id, 99999)
                    GROUP BY person_distinct_id_overrides.distinct_id
                    HAVING ifNull(equals(argMax(person_distinct_id_overrides.is_deleted, person_distinct_id_overrides.version), 0), 0) SETTINGS optimize_aggregation_in_order=1) AS e__override ON equals(e.distinct_id, e__override.distinct_id)
                 WHERE and(equals(e.team_id, 99999), and(equals(e.event, 'sign up'), ifNull(equals(replaceRegexpAll(nullIf(nullIf(JSONExtractRaw(e.person_properties, 'filter_prop'), ''), 'null'), '^"|"$', ''), 'filter_val'), 0)), greaterOrEquals(timestamp, minus(assumeNotNull(parseDateTime64BestEffortOrNull('2019-12-28 00:00:00', 6, 'UTC')), toIntervalDay(30))), lessOrEquals(timestamp, assumeNotNull(parseDateTime64BestEffortOrNull('2020-01-04 23:59:59', 6, 'UTC'))))
                 GROUP BY timestamp, actor_id,
                                     breakdown_value_1) AS e
              WHERE and(ifNull(lessOrEquals(e.timestamp, plus(d.timestamp, toIntervalDay(1))), 0), ifNull(greater(e.timestamp, minus(d.timestamp, toIntervalDay(29))), 0))
              GROUP BY d.timestamp,
                       breakdown_value_1
              ORDER BY d.timestamp ASC)
           WHERE and(ifNull(greaterOrEquals(timestamp, toStartOfDay(assumeNotNull(parseDateTime64BestEffortOrNull('2019-12-28 00:00:00', 6, 'UTC')))), 0), ifNull(lessOrEquals(timestamp, assumeNotNull(parseDateTime64BestEffortOrNull('2020-01-04 23:59:59', 6, 'UTC'))), 0)))
        GROUP BY day_start,
                 breakdown_value_1
        ORDER BY day_start ASC, breakdown_value ASC)
     GROUP BY breakdown_value
     ORDER BY if(has(breakdown_value, '$$_posthog_breakdown_other_$$'), 2, if(has(breakdown_value, '$$_posthog_breakdown_null_$$'), 1, 0)) ASC, arraySum(total) DESC, breakdown_value ASC)
  WHERE arrayExists(x -> isNotNull(x), breakdown_value)
  GROUP BY breakdown_value
  ORDER BY if(has(breakdown_value, '$$_posthog_breakdown_other_$$'), 2, if(has(breakdown_value, '$$_posthog_breakdown_null_$$'), 1, 0)) ASC, arraySum(total) DESC, breakdown_value ASC
  LIMIT 50000 SETTINGS readonly=2,
                       max_execution_time=60,
                       allow_experimental_object_type=1,
                       format_csv_allow_double_quotes=0,
                       max_ast_elements=4000000,
                       max_expanded_ast_elements=4000000,
                       max_bytes_before_external_group_by=0
  '''
# ---
# name: TestTrends.test_non_deterministic_timezones
  '''
  SELECT arrayMap(number -> plus(toStartOfWeek(assumeNotNull(parseDateTime64BestEffortOrNull('2022-10-31 00:00:00', 6, 'US/Pacific')), 0), toIntervalWeek(number)), range(0, plus(coalesce(dateDiff('week', toStartOfWeek(assumeNotNull(parseDateTime64BestEffortOrNull('2022-10-31 00:00:00', 6, 'US/Pacific')), 0), toStartOfWeek(assumeNotNull(parseDateTime64BestEffortOrNull('2022-11-30 23:59:59', 6, 'US/Pacific')), 0))), 1))) AS date,
         arrayMap(_match_date -> arraySum(arraySlice(groupArray(ifNull(count, 0)), indexOf(groupArray(day_start) AS _days_for_count, _match_date) AS _index, plus(minus(arrayLastIndex(x -> ifNull(equals(x, _match_date), isNull(x)
                                                                                                                                                                                                   and isNull(_match_date)), _days_for_count), _index), 1))), date) AS total
  FROM
    (SELECT sum(total) AS count,
            day_start AS day_start
     FROM
       (SELECT count() AS total,
               toStartOfWeek(toTimeZone(e.timestamp, 'US/Pacific'), 0) AS day_start
        FROM events AS e SAMPLE 1
        WHERE and(equals(e.team_id, 99999), greaterOrEquals(toTimeZone(e.timestamp, 'US/Pacific'), toStartOfWeek(assumeNotNull(parseDateTime64BestEffortOrNull('2022-10-31 00:00:00', 6, 'US/Pacific')), 0)), lessOrEquals(toTimeZone(e.timestamp, 'US/Pacific'), assumeNotNull(parseDateTime64BestEffortOrNull('2022-11-30 23:59:59', 6, 'US/Pacific'))), equals(e.event, 'sign up'))
        GROUP BY day_start)
     GROUP BY day_start
     ORDER BY day_start ASC)
  ORDER BY arraySum(total) DESC
  LIMIT 50000 SETTINGS readonly=2,
                       max_execution_time=60,
                       allow_experimental_object_type=1,
                       format_csv_allow_double_quotes=0,
                       max_ast_elements=4000000,
                       max_expanded_ast_elements=4000000,
                       max_bytes_before_external_group_by=0
  '''
# ---
# name: TestTrends.test_person_filtering_in_cohort_in_action
  '''
  /* celery:posthog.tasks.tasks.sync_insight_caching_state */
  SELECT team_id,
         date_diff('second', max(timestamp), now()) AS age
  FROM events
  WHERE timestamp > date_sub(DAY, 3, now())
    AND timestamp < now()
  GROUP BY team_id
  ORDER BY age;
  '''
# ---
# name: TestTrends.test_person_filtering_in_cohort_in_action.1
  '''
  
  SELECT count(DISTINCT person_id)
  FROM cohortpeople
  WHERE team_id = 99999
    AND cohort_id = 99999
    AND version = NULL
  '''
# ---
# name: TestTrends.test_person_filtering_in_cohort_in_action.2
  '''
  /* cohort_calculation: */
  SELECT count(DISTINCT person_id)
  FROM cohortpeople
  WHERE team_id = 99999
    AND cohort_id = 99999
    AND version = 0
  '''
# ---
# name: TestTrends.test_person_filtering_in_cohort_in_action.3
  '''
  SELECT groupArray(1)(date)[1] AS date,
                      arrayFold((acc, x) -> arrayMap(i -> plus(acc[i], x[i]), range(1, plus(length(date), 1))), groupArray(ifNull(total, 0)), arrayWithConstant(length(date), reinterpretAsFloat64(0))) AS total,
                      if(ifNull(ifNull(greaterOrEquals(row_number, 25), 0), 0), '$$_posthog_breakdown_other_$$', breakdown_value) AS breakdown_value
  FROM
    (SELECT arrayMap(number -> plus(toStartOfDay(assumeNotNull(parseDateTime64BestEffortOrNull('2019-12-28 00:00:00', 6, 'UTC'))), toIntervalDay(number)), range(0, plus(coalesce(dateDiff('day', toStartOfDay(assumeNotNull(parseDateTime64BestEffortOrNull('2019-12-28 00:00:00', 6, 'UTC'))), toStartOfDay(assumeNotNull(parseDateTime64BestEffortOrNull('2020-01-04 23:59:59', 6, 'UTC'))))), 1))) AS date,
            arrayMap(_match_date -> arraySum(arraySlice(groupArray(ifNull(count, 0)), indexOf(groupArray(day_start) AS _days_for_count, _match_date) AS _index, plus(minus(arrayLastIndex(x -> ifNull(equals(x, _match_date), isNull(x)
                                                                                                                                                                                                      and isNull(_match_date)), _days_for_count), _index), 1))), date) AS total,
            breakdown_value AS breakdown_value,
            rowNumberInAllBlocks() AS row_number
     FROM
       (SELECT sum(total) AS count,
               day_start AS day_start,
               breakdown_value AS breakdown_value
        FROM
          (SELECT count() AS total,
                  toStartOfDay(toTimeZone(e.timestamp, 'UTC')) AS day_start,
                  ifNull(nullIf(toString(replaceRegexpAll(nullIf(nullIf(JSONExtractRaw(e.properties, '$some_property'), ''), 'null'), '^"|"$', '')), ''), '$$_posthog_breakdown_null_$$') AS breakdown_value
           FROM events AS e SAMPLE 1
           LEFT OUTER JOIN
             (SELECT argMax(person_distinct_id_overrides.person_id, person_distinct_id_overrides.version) AS person_id,
                     person_distinct_id_overrides.distinct_id AS distinct_id
              FROM person_distinct_id_overrides
              WHERE equals(person_distinct_id_overrides.team_id, 99999)
              GROUP BY person_distinct_id_overrides.distinct_id
              HAVING ifNull(equals(argMax(person_distinct_id_overrides.is_deleted, person_distinct_id_overrides.version), 0), 0) SETTINGS optimize_aggregation_in_order=1) AS e__override ON equals(e.distinct_id, e__override.distinct_id)
           WHERE and(equals(e.team_id, 99999), greaterOrEquals(toTimeZone(e.timestamp, 'UTC'), toStartOfDay(assumeNotNull(parseDateTime64BestEffortOrNull('2019-12-28 00:00:00', 6, 'UTC')))), lessOrEquals(toTimeZone(e.timestamp, 'UTC'), assumeNotNull(parseDateTime64BestEffortOrNull('2020-01-04 23:59:59', 6, 'UTC'))), and(equals(e.event, 'sign up'), ifNull(in(if(not(empty(e__override.distinct_id)), e__override.person_id, e.person_id),
                                                                                                                                                                                                                                                                                                                                                                          (SELECT cohortpeople.person_id AS person_id
                                                                                                                                                                                                                                                                                                                                                                           FROM cohortpeople
                                                                                                                                                                                                                                                                                                                                                                           WHERE and(equals(cohortpeople.team_id, 99999), equals(cohortpeople.cohort_id, 99999), equals(cohortpeople.version, 0)))), 0)))
           GROUP BY day_start,
                    breakdown_value)
        GROUP BY day_start,
                 breakdown_value
        ORDER BY day_start ASC, breakdown_value ASC)
     GROUP BY breakdown_value
     ORDER BY if(ifNull(equals(breakdown_value, '$$_posthog_breakdown_other_$$'), 0), 2, if(ifNull(equals(breakdown_value, '$$_posthog_breakdown_null_$$'), 0), 1, 0)) ASC, arraySum(total) DESC, breakdown_value ASC)
  WHERE isNotNull(breakdown_value)
  GROUP BY breakdown_value
  ORDER BY if(ifNull(equals(breakdown_value, '$$_posthog_breakdown_other_$$'), 0), 2, if(ifNull(equals(breakdown_value, '$$_posthog_breakdown_null_$$'), 0), 1, 0)) ASC, arraySum(total) DESC, breakdown_value ASC
  LIMIT 50000 SETTINGS readonly=2,
                       max_execution_time=60,
                       allow_experimental_object_type=1,
                       format_csv_allow_double_quotes=0,
                       max_ast_elements=4000000,
                       max_expanded_ast_elements=4000000,
                       max_bytes_before_external_group_by=0
  '''
# ---
# name: TestTrends.test_person_filtering_in_cohort_in_action_poe_v2
  '''
  /* celery:posthog.tasks.tasks.sync_insight_caching_state */
  SELECT team_id,
         date_diff('second', max(timestamp), now()) AS age
  FROM events
  WHERE timestamp > date_sub(DAY, 3, now())
    AND timestamp < now()
  GROUP BY team_id
  ORDER BY age;
  '''
# ---
# name: TestTrends.test_person_filtering_in_cohort_in_action_poe_v2.1
  '''
  
  SELECT count(DISTINCT person_id)
  FROM cohortpeople
  WHERE team_id = 99999
    AND cohort_id = 99999
    AND version = NULL
  '''
# ---
# name: TestTrends.test_person_filtering_in_cohort_in_action_poe_v2.2
  '''
  /* cohort_calculation: */
  SELECT count(DISTINCT person_id)
  FROM cohortpeople
  WHERE team_id = 99999
    AND cohort_id = 99999
    AND version = 0
  '''
# ---
# name: TestTrends.test_person_filtering_in_cohort_in_action_poe_v2.3
  '''
  SELECT groupArray(1)(date)[1] AS date,
                      arrayFold((acc, x) -> arrayMap(i -> plus(acc[i], x[i]), range(1, plus(length(date), 1))), groupArray(ifNull(total, 0)), arrayWithConstant(length(date), reinterpretAsFloat64(0))) AS total,
                      if(ifNull(ifNull(greaterOrEquals(row_number, 25), 0), 0), '$$_posthog_breakdown_other_$$', breakdown_value) AS breakdown_value
  FROM
    (SELECT arrayMap(number -> plus(toStartOfDay(assumeNotNull(parseDateTime64BestEffortOrNull('2019-12-28 00:00:00', 6, 'UTC'))), toIntervalDay(number)), range(0, plus(coalesce(dateDiff('day', toStartOfDay(assumeNotNull(parseDateTime64BestEffortOrNull('2019-12-28 00:00:00', 6, 'UTC'))), toStartOfDay(assumeNotNull(parseDateTime64BestEffortOrNull('2020-01-04 23:59:59', 6, 'UTC'))))), 1))) AS date,
            arrayMap(_match_date -> arraySum(arraySlice(groupArray(ifNull(count, 0)), indexOf(groupArray(day_start) AS _days_for_count, _match_date) AS _index, plus(minus(arrayLastIndex(x -> ifNull(equals(x, _match_date), isNull(x)
                                                                                                                                                                                                      and isNull(_match_date)), _days_for_count), _index), 1))), date) AS total,
            breakdown_value AS breakdown_value,
            rowNumberInAllBlocks() AS row_number
     FROM
       (SELECT sum(total) AS count,
               day_start AS day_start,
               breakdown_value AS breakdown_value
        FROM
          (SELECT count() AS total,
                  toStartOfDay(toTimeZone(e.timestamp, 'UTC')) AS day_start,
                  ifNull(nullIf(toString(replaceRegexpAll(nullIf(nullIf(JSONExtractRaw(e.properties, '$some_property'), ''), 'null'), '^"|"$', '')), ''), '$$_posthog_breakdown_null_$$') AS breakdown_value
           FROM events AS e SAMPLE 1
           LEFT OUTER JOIN
             (SELECT argMax(person_distinct_id_overrides.person_id, person_distinct_id_overrides.version) AS person_id,
                     person_distinct_id_overrides.distinct_id AS distinct_id
              FROM person_distinct_id_overrides
              WHERE equals(person_distinct_id_overrides.team_id, 99999)
              GROUP BY person_distinct_id_overrides.distinct_id
              HAVING ifNull(equals(argMax(person_distinct_id_overrides.is_deleted, person_distinct_id_overrides.version), 0), 0) SETTINGS optimize_aggregation_in_order=1) AS e__override ON equals(e.distinct_id, e__override.distinct_id)
           WHERE and(equals(e.team_id, 99999), greaterOrEquals(toTimeZone(e.timestamp, 'UTC'), toStartOfDay(assumeNotNull(parseDateTime64BestEffortOrNull('2019-12-28 00:00:00', 6, 'UTC')))), lessOrEquals(toTimeZone(e.timestamp, 'UTC'), assumeNotNull(parseDateTime64BestEffortOrNull('2020-01-04 23:59:59', 6, 'UTC'))), and(equals(e.event, 'sign up'), ifNull(in(if(not(empty(e__override.distinct_id)), e__override.person_id, e.person_id),
                                                                                                                                                                                                                                                                                                                                                                          (SELECT cohortpeople.person_id AS person_id
                                                                                                                                                                                                                                                                                                                                                                           FROM cohortpeople
                                                                                                                                                                                                                                                                                                                                                                           WHERE and(equals(cohortpeople.team_id, 99999), equals(cohortpeople.cohort_id, 99999), equals(cohortpeople.version, 0)))), 0)))
           GROUP BY day_start,
                    breakdown_value)
        GROUP BY day_start,
                 breakdown_value
        ORDER BY day_start ASC, breakdown_value ASC)
     GROUP BY breakdown_value
     ORDER BY if(ifNull(equals(breakdown_value, '$$_posthog_breakdown_other_$$'), 0), 2, if(ifNull(equals(breakdown_value, '$$_posthog_breakdown_null_$$'), 0), 1, 0)) ASC, arraySum(total) DESC, breakdown_value ASC)
  WHERE isNotNull(breakdown_value)
  GROUP BY breakdown_value
  ORDER BY if(ifNull(equals(breakdown_value, '$$_posthog_breakdown_other_$$'), 0), 2, if(ifNull(equals(breakdown_value, '$$_posthog_breakdown_null_$$'), 0), 1, 0)) ASC, arraySum(total) DESC, breakdown_value ASC
  LIMIT 50000 SETTINGS readonly=2,
                       max_execution_time=60,
                       allow_experimental_object_type=1,
                       format_csv_allow_double_quotes=0,
                       max_ast_elements=4000000,
                       max_expanded_ast_elements=4000000,
                       max_bytes_before_external_group_by=0
  '''
# ---
# name: TestTrends.test_person_property_filtering
  '''
  SELECT arrayMap(number -> plus(toStartOfDay(assumeNotNull(parseDateTime64BestEffortOrNull('2019-12-28 00:00:00', 6, 'UTC'))), toIntervalDay(number)), range(0, plus(coalesce(dateDiff('day', toStartOfDay(assumeNotNull(parseDateTime64BestEffortOrNull('2019-12-28 00:00:00', 6, 'UTC'))), toStartOfDay(assumeNotNull(parseDateTime64BestEffortOrNull('2020-01-04 23:59:59', 6, 'UTC'))))), 1))) AS date,
         arrayMap(_match_date -> arraySum(arraySlice(groupArray(ifNull(count, 0)), indexOf(groupArray(day_start) AS _days_for_count, _match_date) AS _index, plus(minus(arrayLastIndex(x -> ifNull(equals(x, _match_date), isNull(x)
                                                                                                                                                                                                   and isNull(_match_date)), _days_for_count), _index), 1))), date) AS total
  FROM
    (SELECT sum(total) AS count,
            day_start AS day_start
     FROM
       (SELECT count() AS total,
               toStartOfDay(toTimeZone(e.timestamp, 'UTC')) AS day_start
        FROM events AS e SAMPLE 1
        LEFT OUTER JOIN
          (SELECT argMax(person_distinct_id_overrides.person_id, person_distinct_id_overrides.version) AS person_id,
                  person_distinct_id_overrides.distinct_id AS distinct_id
           FROM person_distinct_id_overrides
           WHERE equals(person_distinct_id_overrides.team_id, 99999)
           GROUP BY person_distinct_id_overrides.distinct_id
           HAVING ifNull(equals(argMax(person_distinct_id_overrides.is_deleted, person_distinct_id_overrides.version), 0), 0) SETTINGS optimize_aggregation_in_order=1) AS e__override ON equals(e.distinct_id, e__override.distinct_id)
        LEFT JOIN
          (SELECT person.id AS id,
                  replaceRegexpAll(nullIf(nullIf(JSONExtractRaw(person.properties, 'name'), ''), 'null'), '^"|"$', '') AS properties___name
           FROM person
           WHERE and(equals(person.team_id, 99999), ifNull(in(tuple(person.id, person.version),
                                                                (SELECT person.id AS id, max(person.version) AS version
                                                                 FROM person
                                                                 WHERE equals(person.team_id, 99999)
                                                                 GROUP BY person.id
                                                                 HAVING and(ifNull(equals(argMax(person.is_deleted, person.version), 0), 0), ifNull(less(argMax(toTimeZone(person.created_at, 'UTC'), person.version), plus(now64(6, 'UTC'), toIntervalDay(1))), 0)))), 0)) SETTINGS optimize_aggregation_in_order=1) AS e__person ON equals(if(not(empty(e__override.distinct_id)), e__override.person_id, e.person_id), e__person.id)
        WHERE and(equals(e.team_id, 99999), greaterOrEquals(toTimeZone(e.timestamp, 'UTC'), toStartOfDay(assumeNotNull(parseDateTime64BestEffortOrNull('2019-12-28 00:00:00', 6, 'UTC')))), lessOrEquals(toTimeZone(e.timestamp, 'UTC'), assumeNotNull(parseDateTime64BestEffortOrNull('2020-01-04 23:59:59', 6, 'UTC'))), equals(e.event, 'watched movie'), ifNull(equals(e__person.properties___name, 'person1'), 0))
        GROUP BY day_start)
     GROUP BY day_start
     ORDER BY day_start ASC)
  ORDER BY arraySum(total) DESC
  LIMIT 50000 SETTINGS readonly=2,
                       max_execution_time=60,
                       allow_experimental_object_type=1,
                       format_csv_allow_double_quotes=0,
                       max_ast_elements=4000000,
                       max_expanded_ast_elements=4000000,
                       max_bytes_before_external_group_by=0
  '''
# ---
# name: TestTrends.test_person_property_filtering_clashing_with_event_property
  '''
  SELECT arrayMap(number -> plus(toStartOfDay(assumeNotNull(parseDateTime64BestEffortOrNull('2019-12-28 00:00:00', 6, 'UTC'))), toIntervalDay(number)), range(0, plus(coalesce(dateDiff('day', toStartOfDay(assumeNotNull(parseDateTime64BestEffortOrNull('2019-12-28 00:00:00', 6, 'UTC'))), toStartOfDay(assumeNotNull(parseDateTime64BestEffortOrNull('2020-01-04 23:59:59', 6, 'UTC'))))), 1))) AS date,
         arrayMap(_match_date -> arraySum(arraySlice(groupArray(ifNull(count, 0)), indexOf(groupArray(day_start) AS _days_for_count, _match_date) AS _index, plus(minus(arrayLastIndex(x -> ifNull(equals(x, _match_date), isNull(x)
                                                                                                                                                                                                   and isNull(_match_date)), _days_for_count), _index), 1))), date) AS total
  FROM
    (SELECT sum(total) AS count,
            day_start AS day_start
     FROM
       (SELECT count() AS total,
               toStartOfDay(toTimeZone(e.timestamp, 'UTC')) AS day_start
        FROM events AS e SAMPLE 1
        LEFT OUTER JOIN
          (SELECT argMax(person_distinct_id_overrides.person_id, person_distinct_id_overrides.version) AS person_id,
                  person_distinct_id_overrides.distinct_id AS distinct_id
           FROM person_distinct_id_overrides
           WHERE equals(person_distinct_id_overrides.team_id, 99999)
           GROUP BY person_distinct_id_overrides.distinct_id
           HAVING ifNull(equals(argMax(person_distinct_id_overrides.is_deleted, person_distinct_id_overrides.version), 0), 0) SETTINGS optimize_aggregation_in_order=1) AS e__override ON equals(e.distinct_id, e__override.distinct_id)
        LEFT JOIN
          (SELECT person.id AS id,
                  replaceRegexpAll(nullIf(nullIf(JSONExtractRaw(person.properties, 'name'), ''), 'null'), '^"|"$', '') AS properties___name
           FROM person
           WHERE and(equals(person.team_id, 99999), ifNull(in(tuple(person.id, person.version),
                                                                (SELECT person.id AS id, max(person.version) AS version
                                                                 FROM person
                                                                 WHERE equals(person.team_id, 99999)
                                                                 GROUP BY person.id
                                                                 HAVING and(ifNull(equals(argMax(person.is_deleted, person.version), 0), 0), ifNull(less(argMax(toTimeZone(person.created_at, 'UTC'), person.version), plus(now64(6, 'UTC'), toIntervalDay(1))), 0)))), 0)) SETTINGS optimize_aggregation_in_order=1) AS e__person ON equals(if(not(empty(e__override.distinct_id)), e__override.person_id, e.person_id), e__person.id)
        WHERE and(equals(e.team_id, 99999), greaterOrEquals(toTimeZone(e.timestamp, 'UTC'), toStartOfDay(assumeNotNull(parseDateTime64BestEffortOrNull('2019-12-28 00:00:00', 6, 'UTC')))), lessOrEquals(toTimeZone(e.timestamp, 'UTC'), assumeNotNull(parseDateTime64BestEffortOrNull('2020-01-04 23:59:59', 6, 'UTC'))), equals(e.event, 'watched movie'), ifNull(equals(e__person.properties___name, 'person1'), 0))
        GROUP BY day_start)
     GROUP BY day_start
     ORDER BY day_start ASC)
  ORDER BY arraySum(total) DESC
  LIMIT 50000 SETTINGS readonly=2,
                       max_execution_time=60,
                       allow_experimental_object_type=1,
                       format_csv_allow_double_quotes=0,
                       max_ast_elements=4000000,
                       max_expanded_ast_elements=4000000,
                       max_bytes_before_external_group_by=0
  '''
# ---
# name: TestTrends.test_person_property_filtering_clashing_with_event_property.1
  '''
  SELECT arrayMap(number -> plus(toStartOfDay(assumeNotNull(parseDateTime64BestEffortOrNull('2019-12-28 00:00:00', 6, 'UTC'))), toIntervalDay(number)), range(0, plus(coalesce(dateDiff('day', toStartOfDay(assumeNotNull(parseDateTime64BestEffortOrNull('2019-12-28 00:00:00', 6, 'UTC'))), toStartOfDay(assumeNotNull(parseDateTime64BestEffortOrNull('2020-01-04 23:59:59', 6, 'UTC'))))), 1))) AS date,
         arrayMap(_match_date -> arraySum(arraySlice(groupArray(ifNull(count, 0)), indexOf(groupArray(day_start) AS _days_for_count, _match_date) AS _index, plus(minus(arrayLastIndex(x -> ifNull(equals(x, _match_date), isNull(x)
                                                                                                                                                                                                   and isNull(_match_date)), _days_for_count), _index), 1))), date) AS total
  FROM
    (SELECT sum(total) AS count,
            day_start AS day_start
     FROM
       (SELECT count() AS total,
               toStartOfDay(toTimeZone(e.timestamp, 'UTC')) AS day_start
        FROM events AS e SAMPLE 1
        WHERE and(equals(e.team_id, 99999), greaterOrEquals(toTimeZone(e.timestamp, 'UTC'), toStartOfDay(assumeNotNull(parseDateTime64BestEffortOrNull('2019-12-28 00:00:00', 6, 'UTC')))), lessOrEquals(toTimeZone(e.timestamp, 'UTC'), assumeNotNull(parseDateTime64BestEffortOrNull('2020-01-04 23:59:59', 6, 'UTC'))), equals(e.event, 'watched movie'), ifNull(equals(replaceRegexpAll(nullIf(nullIf(JSONExtractRaw(e.properties, 'name'), ''), 'null'), '^"|"$', ''), '1'), 0))
        GROUP BY day_start)
     GROUP BY day_start
     ORDER BY day_start ASC)
  ORDER BY arraySum(total) DESC
  LIMIT 50000 SETTINGS readonly=2,
                       max_execution_time=60,
                       allow_experimental_object_type=1,
                       format_csv_allow_double_quotes=0,
                       max_ast_elements=4000000,
                       max_expanded_ast_elements=4000000,
                       max_bytes_before_external_group_by=0
  '''
# ---
# name: TestTrends.test_person_property_filtering_clashing_with_event_property_materialized
  '''
  SELECT arrayMap(number -> plus(toStartOfDay(assumeNotNull(parseDateTime64BestEffortOrNull('2019-12-28 00:00:00', 6, 'UTC'))), toIntervalDay(number)), range(0, plus(coalesce(dateDiff('day', toStartOfDay(assumeNotNull(parseDateTime64BestEffortOrNull('2019-12-28 00:00:00', 6, 'UTC'))), toStartOfDay(assumeNotNull(parseDateTime64BestEffortOrNull('2020-01-04 23:59:59', 6, 'UTC'))))), 1))) AS date,
         arrayMap(_match_date -> arraySum(arraySlice(groupArray(ifNull(count, 0)), indexOf(groupArray(day_start) AS _days_for_count, _match_date) AS _index, plus(minus(arrayLastIndex(x -> ifNull(equals(x, _match_date), isNull(x)
                                                                                                                                                                                                   and isNull(_match_date)), _days_for_count), _index), 1))), date) AS total
  FROM
    (SELECT sum(total) AS count,
            day_start AS day_start
     FROM
       (SELECT count() AS total,
               toStartOfDay(toTimeZone(e.timestamp, 'UTC')) AS day_start
        FROM events AS e SAMPLE 1
        LEFT OUTER JOIN
          (SELECT argMax(person_distinct_id_overrides.person_id, person_distinct_id_overrides.version) AS person_id,
                  person_distinct_id_overrides.distinct_id AS distinct_id
           FROM person_distinct_id_overrides
           WHERE equals(person_distinct_id_overrides.team_id, 99999)
           GROUP BY person_distinct_id_overrides.distinct_id
           HAVING ifNull(equals(argMax(person_distinct_id_overrides.is_deleted, person_distinct_id_overrides.version), 0), 0) SETTINGS optimize_aggregation_in_order=1) AS e__override ON equals(e.distinct_id, e__override.distinct_id)
        LEFT JOIN
          (SELECT person.id AS id,
                  nullIf(nullIf(person.pmat_name, ''), 'null') AS properties___name
           FROM person
           WHERE and(equals(person.team_id, 99999), ifNull(in(tuple(person.id, person.version),
                                                                (SELECT person.id AS id, max(person.version) AS version
                                                                 FROM person
                                                                 WHERE equals(person.team_id, 99999)
                                                                 GROUP BY person.id
                                                                 HAVING and(ifNull(equals(argMax(person.is_deleted, person.version), 0), 0), ifNull(less(argMax(toTimeZone(person.created_at, 'UTC'), person.version), plus(now64(6, 'UTC'), toIntervalDay(1))), 0)))), 0)) SETTINGS optimize_aggregation_in_order=1) AS e__person ON equals(if(not(empty(e__override.distinct_id)), e__override.person_id, e.person_id), e__person.id)
        WHERE and(equals(e.team_id, 99999), greaterOrEquals(toTimeZone(e.timestamp, 'UTC'), toStartOfDay(assumeNotNull(parseDateTime64BestEffortOrNull('2019-12-28 00:00:00', 6, 'UTC')))), lessOrEquals(toTimeZone(e.timestamp, 'UTC'), assumeNotNull(parseDateTime64BestEffortOrNull('2020-01-04 23:59:59', 6, 'UTC'))), equals(e.event, 'watched movie'), ifNull(equals(e__person.properties___name, 'person1'), 0))
        GROUP BY day_start)
     GROUP BY day_start
     ORDER BY day_start ASC)
  ORDER BY arraySum(total) DESC
  LIMIT 50000 SETTINGS readonly=2,
                       max_execution_time=60,
                       allow_experimental_object_type=1,
                       format_csv_allow_double_quotes=0,
                       max_ast_elements=4000000,
                       max_expanded_ast_elements=4000000,
                       max_bytes_before_external_group_by=0
  '''
# ---
# name: TestTrends.test_person_property_filtering_clashing_with_event_property_materialized.1
  '''
  SELECT arrayMap(number -> plus(toStartOfDay(assumeNotNull(parseDateTime64BestEffortOrNull('2019-12-28 00:00:00', 6, 'UTC'))), toIntervalDay(number)), range(0, plus(coalesce(dateDiff('day', toStartOfDay(assumeNotNull(parseDateTime64BestEffortOrNull('2019-12-28 00:00:00', 6, 'UTC'))), toStartOfDay(assumeNotNull(parseDateTime64BestEffortOrNull('2020-01-04 23:59:59', 6, 'UTC'))))), 1))) AS date,
         arrayMap(_match_date -> arraySum(arraySlice(groupArray(ifNull(count, 0)), indexOf(groupArray(day_start) AS _days_for_count, _match_date) AS _index, plus(minus(arrayLastIndex(x -> ifNull(equals(x, _match_date), isNull(x)
                                                                                                                                                                                                   and isNull(_match_date)), _days_for_count), _index), 1))), date) AS total
  FROM
    (SELECT sum(total) AS count,
            day_start AS day_start
     FROM
       (SELECT count() AS total,
               toStartOfDay(toTimeZone(e.timestamp, 'UTC')) AS day_start
        FROM events AS e SAMPLE 1
        WHERE and(equals(e.team_id, 99999), greaterOrEquals(toTimeZone(e.timestamp, 'UTC'), toStartOfDay(assumeNotNull(parseDateTime64BestEffortOrNull('2019-12-28 00:00:00', 6, 'UTC')))), lessOrEquals(toTimeZone(e.timestamp, 'UTC'), assumeNotNull(parseDateTime64BestEffortOrNull('2020-01-04 23:59:59', 6, 'UTC'))), equals(e.event, 'watched movie'), ifNull(equals(nullIf(nullIf(e.mat_name, ''), 'null'), '1'), 0))
        GROUP BY day_start)
     GROUP BY day_start
     ORDER BY day_start ASC)
  ORDER BY arraySum(total) DESC
  LIMIT 50000 SETTINGS readonly=2,
                       max_execution_time=60,
                       allow_experimental_object_type=1,
                       format_csv_allow_double_quotes=0,
                       max_ast_elements=4000000,
                       max_expanded_ast_elements=4000000,
                       max_bytes_before_external_group_by=0
  '''
# ---
# name: TestTrends.test_person_property_filtering_materialized
  '''
  SELECT arrayMap(number -> plus(toStartOfDay(assumeNotNull(parseDateTime64BestEffortOrNull('2019-12-28 00:00:00', 6, 'UTC'))), toIntervalDay(number)), range(0, plus(coalesce(dateDiff('day', toStartOfDay(assumeNotNull(parseDateTime64BestEffortOrNull('2019-12-28 00:00:00', 6, 'UTC'))), toStartOfDay(assumeNotNull(parseDateTime64BestEffortOrNull('2020-01-04 23:59:59', 6, 'UTC'))))), 1))) AS date,
         arrayMap(_match_date -> arraySum(arraySlice(groupArray(ifNull(count, 0)), indexOf(groupArray(day_start) AS _days_for_count, _match_date) AS _index, plus(minus(arrayLastIndex(x -> ifNull(equals(x, _match_date), isNull(x)
                                                                                                                                                                                                   and isNull(_match_date)), _days_for_count), _index), 1))), date) AS total
  FROM
    (SELECT sum(total) AS count,
            day_start AS day_start
     FROM
       (SELECT count() AS total,
               toStartOfDay(toTimeZone(e.timestamp, 'UTC')) AS day_start
        FROM events AS e SAMPLE 1
        LEFT OUTER JOIN
          (SELECT argMax(person_distinct_id_overrides.person_id, person_distinct_id_overrides.version) AS person_id,
                  person_distinct_id_overrides.distinct_id AS distinct_id
           FROM person_distinct_id_overrides
           WHERE equals(person_distinct_id_overrides.team_id, 99999)
           GROUP BY person_distinct_id_overrides.distinct_id
           HAVING ifNull(equals(argMax(person_distinct_id_overrides.is_deleted, person_distinct_id_overrides.version), 0), 0) SETTINGS optimize_aggregation_in_order=1) AS e__override ON equals(e.distinct_id, e__override.distinct_id)
        LEFT JOIN
          (SELECT person.id AS id,
                  nullIf(nullIf(person.pmat_name, ''), 'null') AS properties___name
           FROM person
           WHERE and(equals(person.team_id, 99999), ifNull(in(tuple(person.id, person.version),
                                                                (SELECT person.id AS id, max(person.version) AS version
                                                                 FROM person
                                                                 WHERE equals(person.team_id, 99999)
                                                                 GROUP BY person.id
                                                                 HAVING and(ifNull(equals(argMax(person.is_deleted, person.version), 0), 0), ifNull(less(argMax(toTimeZone(person.created_at, 'UTC'), person.version), plus(now64(6, 'UTC'), toIntervalDay(1))), 0)))), 0)) SETTINGS optimize_aggregation_in_order=1) AS e__person ON equals(if(not(empty(e__override.distinct_id)), e__override.person_id, e.person_id), e__person.id)
        WHERE and(equals(e.team_id, 99999), greaterOrEquals(toTimeZone(e.timestamp, 'UTC'), toStartOfDay(assumeNotNull(parseDateTime64BestEffortOrNull('2019-12-28 00:00:00', 6, 'UTC')))), lessOrEquals(toTimeZone(e.timestamp, 'UTC'), assumeNotNull(parseDateTime64BestEffortOrNull('2020-01-04 23:59:59', 6, 'UTC'))), equals(e.event, 'watched movie'), ifNull(equals(e__person.properties___name, 'person1'), 0))
        GROUP BY day_start)
     GROUP BY day_start
     ORDER BY day_start ASC)
  ORDER BY arraySum(total) DESC
  LIMIT 50000 SETTINGS readonly=2,
                       max_execution_time=60,
                       allow_experimental_object_type=1,
                       format_csv_allow_double_quotes=0,
                       max_ast_elements=4000000,
                       max_expanded_ast_elements=4000000,
                       max_bytes_before_external_group_by=0
  '''
# ---
# name: TestTrends.test_same_day_with_person_on_events_v2
  '''
  
  SELECT DISTINCT person_id
  FROM events
  WHERE team_id = 99999
    AND distinct_id = 'distinctid2'
  '''
# ---
# name: TestTrends.test_same_day_with_person_on_events_v2.1
  '''
  SELECT arrayMap(number -> plus(toStartOfDay(assumeNotNull(parseDateTime64BestEffortOrNull('2020-01-03 00:00:00', 6, 'UTC'))), toIntervalDay(number)), range(0, plus(coalesce(dateDiff('day', toStartOfDay(assumeNotNull(parseDateTime64BestEffortOrNull('2020-01-03 00:00:00', 6, 'UTC'))), toStartOfDay(assumeNotNull(parseDateTime64BestEffortOrNull('2020-01-03 23:59:59', 6, 'UTC'))))), 1))) AS date,
         arrayMap(_match_date -> arraySum(arraySlice(groupArray(ifNull(count, 0)), indexOf(groupArray(day_start) AS _days_for_count, _match_date) AS _index, plus(minus(arrayLastIndex(x -> ifNull(equals(x, _match_date), isNull(x)
                                                                                                                                                                                                   and isNull(_match_date)), _days_for_count), _index), 1))), date) AS total
  FROM
    (SELECT sum(total) AS count,
            day_start AS day_start
     FROM
       (SELECT count() AS total,
               toStartOfDay(toTimeZone(e.timestamp, 'UTC')) AS day_start
        FROM events AS e SAMPLE 1
        WHERE and(equals(e.team_id, 99999), greaterOrEquals(toTimeZone(e.timestamp, 'UTC'), toStartOfDay(assumeNotNull(parseDateTime64BestEffortOrNull('2020-01-03 00:00:00', 6, 'UTC')))), lessOrEquals(toTimeZone(e.timestamp, 'UTC'), assumeNotNull(parseDateTime64BestEffortOrNull('2020-01-03 23:59:59', 6, 'UTC'))), equals(e.event, 'sign up'))
        GROUP BY day_start)
     GROUP BY day_start
     ORDER BY day_start ASC)
  ORDER BY arraySum(total) DESC
  LIMIT 50000 SETTINGS readonly=2,
                       max_execution_time=60,
                       allow_experimental_object_type=1,
                       format_csv_allow_double_quotes=0,
                       max_ast_elements=4000000,
                       max_expanded_ast_elements=4000000,
                       max_bytes_before_external_group_by=0
  '''
# ---
# name: TestTrends.test_same_day_with_person_on_events_v2.2
  '''
  SELECT arrayMap(number -> plus(toStartOfDay(assumeNotNull(parseDateTime64BestEffortOrNull('2020-01-03 00:00:00', 6, 'UTC'))), toIntervalDay(number)), range(0, plus(coalesce(dateDiff('day', toStartOfDay(assumeNotNull(parseDateTime64BestEffortOrNull('2020-01-03 00:00:00', 6, 'UTC'))), toStartOfDay(assumeNotNull(parseDateTime64BestEffortOrNull('2020-01-03 23:59:59', 6, 'UTC'))))), 1))) AS date,
         arrayMap(_match_date -> arraySum(arraySlice(groupArray(ifNull(count, 0)), indexOf(groupArray(day_start) AS _days_for_count, _match_date) AS _index, plus(minus(arrayLastIndex(x -> ifNull(equals(x, _match_date), isNull(x)
                                                                                                                                                                                                   and isNull(_match_date)), _days_for_count), _index), 1))), date) AS total
  FROM
    (SELECT sum(total) AS count,
            day_start AS day_start
     FROM
       (SELECT count(DISTINCT if(not(empty(e__override.distinct_id)), e__override.person_id, e.person_id)) AS total,
               toStartOfDay(toTimeZone(e.timestamp, 'UTC')) AS day_start
        FROM events AS e SAMPLE 1
        LEFT OUTER JOIN
          (SELECT argMax(person_distinct_id_overrides.person_id, person_distinct_id_overrides.version) AS person_id,
                  person_distinct_id_overrides.distinct_id AS distinct_id
           FROM person_distinct_id_overrides
           WHERE equals(person_distinct_id_overrides.team_id, 99999)
           GROUP BY person_distinct_id_overrides.distinct_id
           HAVING ifNull(equals(argMax(person_distinct_id_overrides.is_deleted, person_distinct_id_overrides.version), 0), 0) SETTINGS optimize_aggregation_in_order=1) AS e__override ON equals(e.distinct_id, e__override.distinct_id)
        WHERE and(equals(e.team_id, 99999), greaterOrEquals(toTimeZone(e.timestamp, 'UTC'), toStartOfDay(assumeNotNull(parseDateTime64BestEffortOrNull('2020-01-03 00:00:00', 6, 'UTC')))), lessOrEquals(toTimeZone(e.timestamp, 'UTC'), assumeNotNull(parseDateTime64BestEffortOrNull('2020-01-03 23:59:59', 6, 'UTC'))), equals(e.event, 'sign up'))
        GROUP BY day_start)
     GROUP BY day_start
     ORDER BY day_start ASC)
  ORDER BY arraySum(total) DESC
  LIMIT 50000 SETTINGS readonly=2,
                       max_execution_time=60,
                       allow_experimental_object_type=1,
                       format_csv_allow_double_quotes=0,
                       max_ast_elements=4000000,
                       max_expanded_ast_elements=4000000,
                       max_bytes_before_external_group_by=0
  '''
# ---
# name: TestTrends.test_same_day_with_person_on_events_v2_latest_override
  '''
  
  SELECT DISTINCT person_id
  FROM events
  WHERE team_id = 99999
    AND distinct_id = 'distinctid2'
  '''
# ---
# name: TestTrends.test_same_day_with_person_on_events_v2_latest_override.1
  '''
  SELECT arrayMap(number -> plus(toStartOfDay(assumeNotNull(parseDateTime64BestEffortOrNull('2020-01-03 00:00:00', 6, 'UTC'))), toIntervalDay(number)), range(0, plus(coalesce(dateDiff('day', toStartOfDay(assumeNotNull(parseDateTime64BestEffortOrNull('2020-01-03 00:00:00', 6, 'UTC'))), toStartOfDay(assumeNotNull(parseDateTime64BestEffortOrNull('2020-01-03 23:59:59', 6, 'UTC'))))), 1))) AS date,
         arrayMap(_match_date -> arraySum(arraySlice(groupArray(ifNull(count, 0)), indexOf(groupArray(day_start) AS _days_for_count, _match_date) AS _index, plus(minus(arrayLastIndex(x -> ifNull(equals(x, _match_date), isNull(x)
                                                                                                                                                                                                   and isNull(_match_date)), _days_for_count), _index), 1))), date) AS total
  FROM
    (SELECT sum(total) AS count,
            day_start AS day_start
     FROM
       (SELECT count(DISTINCT if(not(empty(e__override.distinct_id)), e__override.person_id, e.person_id)) AS total,
               toStartOfDay(toTimeZone(e.timestamp, 'UTC')) AS day_start
        FROM events AS e SAMPLE 1
        LEFT OUTER JOIN
          (SELECT argMax(person_distinct_id_overrides.person_id, person_distinct_id_overrides.version) AS person_id,
                  person_distinct_id_overrides.distinct_id AS distinct_id
           FROM person_distinct_id_overrides
           WHERE equals(person_distinct_id_overrides.team_id, 99999)
           GROUP BY person_distinct_id_overrides.distinct_id
           HAVING ifNull(equals(argMax(person_distinct_id_overrides.is_deleted, person_distinct_id_overrides.version), 0), 0) SETTINGS optimize_aggregation_in_order=1) AS e__override ON equals(e.distinct_id, e__override.distinct_id)
        WHERE and(equals(e.team_id, 99999), greaterOrEquals(toTimeZone(e.timestamp, 'UTC'), toStartOfDay(assumeNotNull(parseDateTime64BestEffortOrNull('2020-01-03 00:00:00', 6, 'UTC')))), lessOrEquals(toTimeZone(e.timestamp, 'UTC'), assumeNotNull(parseDateTime64BestEffortOrNull('2020-01-03 23:59:59', 6, 'UTC'))), equals(e.event, 'sign up'))
        GROUP BY day_start)
     GROUP BY day_start
     ORDER BY day_start ASC)
  ORDER BY arraySum(total) DESC
  LIMIT 50000 SETTINGS readonly=2,
                       max_execution_time=60,
                       allow_experimental_object_type=1,
                       format_csv_allow_double_quotes=0,
                       max_ast_elements=4000000,
                       max_expanded_ast_elements=4000000,
                       max_bytes_before_external_group_by=0
  '''
# ---
# name: TestTrends.test_same_day_with_person_on_events_v2_latest_override.2
  '''
  
  SELECT DISTINCT person_id
  FROM events
  WHERE team_id = 99999
    AND distinct_id = 'distinctid3'
  '''
# ---
# name: TestTrends.test_same_day_with_person_on_events_v2_latest_override.3
  '''
  SELECT arrayMap(number -> plus(toStartOfDay(assumeNotNull(parseDateTime64BestEffortOrNull('2020-01-03 00:00:00', 6, 'UTC'))), toIntervalDay(number)), range(0, plus(coalesce(dateDiff('day', toStartOfDay(assumeNotNull(parseDateTime64BestEffortOrNull('2020-01-03 00:00:00', 6, 'UTC'))), toStartOfDay(assumeNotNull(parseDateTime64BestEffortOrNull('2020-01-03 23:59:59', 6, 'UTC'))))), 1))) AS date,
         arrayMap(_match_date -> arraySum(arraySlice(groupArray(ifNull(count, 0)), indexOf(groupArray(day_start) AS _days_for_count, _match_date) AS _index, plus(minus(arrayLastIndex(x -> ifNull(equals(x, _match_date), isNull(x)
                                                                                                                                                                                                   and isNull(_match_date)), _days_for_count), _index), 1))), date) AS total
  FROM
    (SELECT sum(total) AS count,
            day_start AS day_start
     FROM
       (SELECT count(DISTINCT if(not(empty(e__override.distinct_id)), e__override.person_id, e.person_id)) AS total,
               toStartOfDay(toTimeZone(e.timestamp, 'UTC')) AS day_start
        FROM events AS e SAMPLE 1
        LEFT OUTER JOIN
          (SELECT argMax(person_distinct_id_overrides.person_id, person_distinct_id_overrides.version) AS person_id,
                  person_distinct_id_overrides.distinct_id AS distinct_id
           FROM person_distinct_id_overrides
           WHERE equals(person_distinct_id_overrides.team_id, 99999)
           GROUP BY person_distinct_id_overrides.distinct_id
           HAVING ifNull(equals(argMax(person_distinct_id_overrides.is_deleted, person_distinct_id_overrides.version), 0), 0) SETTINGS optimize_aggregation_in_order=1) AS e__override ON equals(e.distinct_id, e__override.distinct_id)
        WHERE and(equals(e.team_id, 99999), greaterOrEquals(toTimeZone(e.timestamp, 'UTC'), toStartOfDay(assumeNotNull(parseDateTime64BestEffortOrNull('2020-01-03 00:00:00', 6, 'UTC')))), lessOrEquals(toTimeZone(e.timestamp, 'UTC'), assumeNotNull(parseDateTime64BestEffortOrNull('2020-01-03 23:59:59', 6, 'UTC'))), equals(e.event, 'sign up'))
        GROUP BY day_start)
     GROUP BY day_start
     ORDER BY day_start ASC)
  ORDER BY arraySum(total) DESC
  LIMIT 50000 SETTINGS readonly=2,
                       max_execution_time=60,
                       allow_experimental_object_type=1,
                       format_csv_allow_double_quotes=0,
                       max_ast_elements=4000000,
                       max_expanded_ast_elements=4000000,
                       max_bytes_before_external_group_by=0
  '''
# ---
# name: TestTrends.test_same_day_with_person_on_events_v2_latest_override.4
  '''
  
  SELECT DISTINCT person_id
  FROM events
  WHERE team_id = 99999
    AND distinct_id = 'distinctid2'
  '''
# ---
# name: TestTrends.test_same_day_with_person_on_events_v2_latest_override.5
  '''
  SELECT arrayMap(number -> plus(toStartOfDay(assumeNotNull(parseDateTime64BestEffortOrNull('2020-01-03 00:00:00', 6, 'UTC'))), toIntervalDay(number)), range(0, plus(coalesce(dateDiff('day', toStartOfDay(assumeNotNull(parseDateTime64BestEffortOrNull('2020-01-03 00:00:00', 6, 'UTC'))), toStartOfDay(assumeNotNull(parseDateTime64BestEffortOrNull('2020-01-03 23:59:59', 6, 'UTC'))))), 1))) AS date,
         arrayMap(_match_date -> arraySum(arraySlice(groupArray(ifNull(count, 0)), indexOf(groupArray(day_start) AS _days_for_count, _match_date) AS _index, plus(minus(arrayLastIndex(x -> ifNull(equals(x, _match_date), isNull(x)
                                                                                                                                                                                                   and isNull(_match_date)), _days_for_count), _index), 1))), date) AS total
  FROM
    (SELECT sum(total) AS count,
            day_start AS day_start
     FROM
       (SELECT count(DISTINCT if(not(empty(e__override.distinct_id)), e__override.person_id, e.person_id)) AS total,
               toStartOfDay(toTimeZone(e.timestamp, 'UTC')) AS day_start
        FROM events AS e SAMPLE 1
        LEFT OUTER JOIN
          (SELECT argMax(person_distinct_id_overrides.person_id, person_distinct_id_overrides.version) AS person_id,
                  person_distinct_id_overrides.distinct_id AS distinct_id
           FROM person_distinct_id_overrides
           WHERE equals(person_distinct_id_overrides.team_id, 99999)
           GROUP BY person_distinct_id_overrides.distinct_id
           HAVING ifNull(equals(argMax(person_distinct_id_overrides.is_deleted, person_distinct_id_overrides.version), 0), 0) SETTINGS optimize_aggregation_in_order=1) AS e__override ON equals(e.distinct_id, e__override.distinct_id)
        WHERE and(equals(e.team_id, 99999), greaterOrEquals(toTimeZone(e.timestamp, 'UTC'), toStartOfDay(assumeNotNull(parseDateTime64BestEffortOrNull('2020-01-03 00:00:00', 6, 'UTC')))), lessOrEquals(toTimeZone(e.timestamp, 'UTC'), assumeNotNull(parseDateTime64BestEffortOrNull('2020-01-03 23:59:59', 6, 'UTC'))), equals(e.event, 'sign up'))
        GROUP BY day_start)
     GROUP BY day_start
     ORDER BY day_start ASC)
  ORDER BY arraySum(total) DESC
  LIMIT 50000 SETTINGS readonly=2,
                       max_execution_time=60,
                       allow_experimental_object_type=1,
                       format_csv_allow_double_quotes=0,
                       max_ast_elements=4000000,
                       max_expanded_ast_elements=4000000,
                       max_bytes_before_external_group_by=0
  '''
# ---
# name: TestTrends.test_timezones_daily
  '''
  SELECT arrayMap(number -> plus(toStartOfDay(assumeNotNull(parseDateTime64BestEffortOrNull('2019-12-29 00:00:00', 6, 'UTC'))), toIntervalDay(number)), range(0, plus(coalesce(dateDiff('day', toStartOfDay(assumeNotNull(parseDateTime64BestEffortOrNull('2019-12-29 00:00:00', 6, 'UTC'))), toStartOfDay(assumeNotNull(parseDateTime64BestEffortOrNull('2020-01-05 23:59:59', 6, 'UTC'))))), 1))) AS date,
         arrayMap(_match_date -> arraySum(arraySlice(groupArray(ifNull(count, 0)), indexOf(groupArray(day_start) AS _days_for_count, _match_date) AS _index, plus(minus(arrayLastIndex(x -> ifNull(equals(x, _match_date), isNull(x)
                                                                                                                                                                                                   and isNull(_match_date)), _days_for_count), _index), 1))), date) AS total
  FROM
    (SELECT sum(total) AS count,
            day_start AS day_start
     FROM
       (SELECT count() AS total,
               toStartOfDay(toTimeZone(e.timestamp, 'UTC')) AS day_start
        FROM events AS e SAMPLE 1
        WHERE and(equals(e.team_id, 99999), greaterOrEquals(toTimeZone(e.timestamp, 'UTC'), toStartOfDay(assumeNotNull(parseDateTime64BestEffortOrNull('2019-12-29 00:00:00', 6, 'UTC')))), lessOrEquals(toTimeZone(e.timestamp, 'UTC'), assumeNotNull(parseDateTime64BestEffortOrNull('2020-01-05 23:59:59', 6, 'UTC'))), equals(e.event, 'sign up'))
        GROUP BY day_start)
     GROUP BY day_start
     ORDER BY day_start ASC)
  ORDER BY arraySum(total) DESC
  LIMIT 50000 SETTINGS readonly=2,
                       max_execution_time=60,
                       allow_experimental_object_type=1,
                       format_csv_allow_double_quotes=0,
                       max_ast_elements=4000000,
                       max_expanded_ast_elements=4000000,
                       max_bytes_before_external_group_by=0
  '''
# ---
# name: TestTrends.test_timezones_daily.1
  '''
  SELECT arrayMap(number -> plus(toStartOfDay(assumeNotNull(parseDateTime64BestEffortOrNull('2019-12-22 00:00:00', 6, 'UTC'))), toIntervalDay(number)), range(0, plus(coalesce(dateDiff('day', toStartOfDay(assumeNotNull(parseDateTime64BestEffortOrNull('2019-12-22 00:00:00', 6, 'UTC'))), toStartOfDay(assumeNotNull(parseDateTime64BestEffortOrNull('2020-01-05 23:59:59', 6, 'UTC'))))), 1))) AS date,
         arrayMap(_match_date -> arraySum(arraySlice(groupArray(ifNull(count, 0)), indexOf(groupArray(day_start) AS _days_for_count, _match_date) AS _index, plus(minus(arrayLastIndex(x -> ifNull(equals(x, _match_date), isNull(x)
                                                                                                                                                                                                   and isNull(_match_date)), _days_for_count), _index), 1))), date) AS total
  FROM
    (SELECT sum(total) AS count,
            day_start AS day_start
     FROM
       (SELECT count(DISTINCT if(not(empty(e__override.distinct_id)), e__override.person_id, e.person_id)) AS total,
               toStartOfDay(toTimeZone(e.timestamp, 'UTC')) AS day_start
        FROM events AS e SAMPLE 1
        LEFT OUTER JOIN
          (SELECT argMax(person_distinct_id_overrides.person_id, person_distinct_id_overrides.version) AS person_id,
                  person_distinct_id_overrides.distinct_id AS distinct_id
           FROM person_distinct_id_overrides
           WHERE equals(person_distinct_id_overrides.team_id, 99999)
           GROUP BY person_distinct_id_overrides.distinct_id
           HAVING ifNull(equals(argMax(person_distinct_id_overrides.is_deleted, person_distinct_id_overrides.version), 0), 0) SETTINGS optimize_aggregation_in_order=1) AS e__override ON equals(e.distinct_id, e__override.distinct_id)
        WHERE and(equals(e.team_id, 99999), greaterOrEquals(toTimeZone(e.timestamp, 'UTC'), toStartOfDay(assumeNotNull(parseDateTime64BestEffortOrNull('2019-12-22 00:00:00', 6, 'UTC')))), lessOrEquals(toTimeZone(e.timestamp, 'UTC'), assumeNotNull(parseDateTime64BestEffortOrNull('2020-01-05 23:59:59', 6, 'UTC'))), equals(e.event, 'sign up'))
        GROUP BY day_start)
     GROUP BY day_start
     ORDER BY day_start ASC)
  ORDER BY arraySum(total) DESC
  LIMIT 50000 SETTINGS readonly=2,
                       max_execution_time=60,
                       allow_experimental_object_type=1,
                       format_csv_allow_double_quotes=0,
                       max_ast_elements=4000000,
                       max_expanded_ast_elements=4000000,
                       max_bytes_before_external_group_by=0
  '''
# ---
# name: TestTrends.test_timezones_daily.2
  '''
  SELECT arrayMap(number -> plus(toStartOfDay(assumeNotNull(parseDateTime64BestEffortOrNull('2019-12-29 00:00:00', 6, 'UTC'))), toIntervalDay(number)), range(0, plus(coalesce(dateDiff('day', toStartOfDay(assumeNotNull(parseDateTime64BestEffortOrNull('2019-12-29 00:00:00', 6, 'UTC'))), toStartOfDay(assumeNotNull(parseDateTime64BestEffortOrNull('2020-01-05 23:59:59', 6, 'UTC'))))), 1))) AS date,
         arrayMap(_match_date -> arraySum(arraySlice(groupArray(ifNull(count, 0)), indexOf(groupArray(day_start) AS _days_for_count, _match_date) AS _index, plus(minus(arrayLastIndex(x -> ifNull(equals(x, _match_date), isNull(x)
                                                                                                                                                                                                   and isNull(_match_date)), _days_for_count), _index), 1))), date) AS total
  FROM
    (SELECT sum(total) AS count,
            day_start AS day_start
     FROM
       (SELECT counts AS total,
               toStartOfDay(timestamp) AS day_start
        FROM
          (SELECT d.timestamp AS timestamp,
                  count(DISTINCT e.actor_id) AS counts
           FROM
             (SELECT minus(toStartOfDay(assumeNotNull(parseDateTime64BestEffortOrNull('2020-01-05 23:59:59', 6, 'UTC'))), toIntervalDay(numbers.number)) AS timestamp
              FROM numbers(dateDiff('day', minus(toStartOfDay(assumeNotNull(parseDateTime64BestEffortOrNull('2019-12-29 00:00:00', 6, 'UTC'))), toIntervalDay(7)), assumeNotNull(parseDateTime64BestEffortOrNull('2020-01-05 23:59:59', 6, 'UTC')))) AS numbers) AS d
           CROSS JOIN
             (SELECT toTimeZone(e.timestamp, 'UTC') AS timestamp,
                     if(not(empty(e__override.distinct_id)), e__override.person_id, e.person_id) AS actor_id
              FROM events AS e SAMPLE 1
              LEFT OUTER JOIN
                (SELECT argMax(person_distinct_id_overrides.person_id, person_distinct_id_overrides.version) AS person_id,
                        person_distinct_id_overrides.distinct_id AS distinct_id
                 FROM person_distinct_id_overrides
                 WHERE equals(person_distinct_id_overrides.team_id, 99999)
                 GROUP BY person_distinct_id_overrides.distinct_id
                 HAVING ifNull(equals(argMax(person_distinct_id_overrides.is_deleted, person_distinct_id_overrides.version), 0), 0) SETTINGS optimize_aggregation_in_order=1) AS e__override ON equals(e.distinct_id, e__override.distinct_id)
              WHERE and(equals(e.team_id, 99999), equals(e.event, 'sign up'), greaterOrEquals(timestamp, minus(assumeNotNull(parseDateTime64BestEffortOrNull('2019-12-29 00:00:00', 6, 'UTC')), toIntervalDay(7))), lessOrEquals(timestamp, assumeNotNull(parseDateTime64BestEffortOrNull('2020-01-05 23:59:59', 6, 'UTC'))))
              GROUP BY timestamp, actor_id) AS e
           WHERE and(ifNull(lessOrEquals(e.timestamp, plus(d.timestamp, toIntervalDay(1))), 0), ifNull(greater(e.timestamp, minus(d.timestamp, toIntervalDay(6))), 0))
           GROUP BY d.timestamp
           ORDER BY d.timestamp ASC)
        WHERE and(ifNull(greaterOrEquals(timestamp, toStartOfDay(assumeNotNull(parseDateTime64BestEffortOrNull('2019-12-29 00:00:00', 6, 'UTC')))), 0), ifNull(lessOrEquals(timestamp, assumeNotNull(parseDateTime64BestEffortOrNull('2020-01-05 23:59:59', 6, 'UTC'))), 0)))
     GROUP BY day_start
     ORDER BY day_start ASC)
  ORDER BY arraySum(total) DESC
  LIMIT 50000 SETTINGS readonly=2,
                       max_execution_time=60,
                       allow_experimental_object_type=1,
                       format_csv_allow_double_quotes=0,
                       max_ast_elements=4000000,
                       max_expanded_ast_elements=4000000,
                       max_bytes_before_external_group_by=0
  '''
# ---
# name: TestTrends.test_timezones_daily.3
  '''
  SELECT arrayMap(number -> plus(toStartOfDay(assumeNotNull(parseDateTime64BestEffortOrNull('2019-12-29 00:00:00', 6, 'UTC'))), toIntervalDay(number)), range(0, plus(coalesce(dateDiff('day', toStartOfDay(assumeNotNull(parseDateTime64BestEffortOrNull('2019-12-29 00:00:00', 6, 'UTC'))), toStartOfDay(assumeNotNull(parseDateTime64BestEffortOrNull('2020-01-05 23:59:59', 6, 'UTC'))))), 1))) AS date,
         arrayMap(_match_date -> arraySum(arraySlice(groupArray(ifNull(count, 0)), indexOf(groupArray(day_start) AS _days_for_count, _match_date) AS _index, plus(minus(arrayLastIndex(x -> ifNull(equals(x, _match_date), isNull(x)
                                                                                                                                                                                                   and isNull(_match_date)), _days_for_count), _index), 1))), date) AS total
  FROM
    (SELECT sum(total) AS count,
            day_start AS day_start
     FROM
       (SELECT count() AS total,
               toStartOfDay(toTimeZone(e.timestamp, 'UTC')) AS day_start
        FROM events AS e SAMPLE 1
        WHERE and(equals(e.team_id, 99999), greaterOrEquals(toTimeZone(e.timestamp, 'UTC'), toStartOfDay(assumeNotNull(parseDateTime64BestEffortOrNull('2019-12-29 00:00:00', 6, 'UTC')))), lessOrEquals(toTimeZone(e.timestamp, 'UTC'), assumeNotNull(parseDateTime64BestEffortOrNull('2020-01-05 23:59:59', 6, 'UTC'))), equals(e.event, 'sign up'))
        GROUP BY day_start)
     GROUP BY day_start
     ORDER BY day_start ASC)
  ORDER BY arraySum(total) DESC
  LIMIT 50000 SETTINGS readonly=2,
                       max_execution_time=60,
                       allow_experimental_object_type=1,
                       format_csv_allow_double_quotes=0,
                       max_ast_elements=4000000,
                       max_expanded_ast_elements=4000000,
                       max_bytes_before_external_group_by=0
  '''
# ---
# name: TestTrends.test_timezones_daily.4
  '''
  SELECT groupArray(1)(date)[1] AS date,
                      arrayFold((acc, x) -> arrayMap(i -> plus(acc[i], x[i]), range(1, plus(length(date), 1))), groupArray(ifNull(total, 0)), arrayWithConstant(length(date), reinterpretAsFloat64(0))) AS total,
                      if(ifNull(ifNull(greaterOrEquals(row_number, 25), 0), 0), '$$_posthog_breakdown_other_$$', breakdown_value) AS breakdown_value
  FROM
    (SELECT arrayMap(number -> plus(toStartOfDay(assumeNotNull(parseDateTime64BestEffortOrNull('2019-12-29 00:00:00', 6, 'UTC'))), toIntervalDay(number)), range(0, plus(coalesce(dateDiff('day', toStartOfDay(assumeNotNull(parseDateTime64BestEffortOrNull('2019-12-29 00:00:00', 6, 'UTC'))), toStartOfDay(assumeNotNull(parseDateTime64BestEffortOrNull('2020-01-05 23:59:59', 6, 'UTC'))))), 1))) AS date,
            arrayMap(_match_date -> arraySum(arraySlice(groupArray(ifNull(count, 0)), indexOf(groupArray(day_start) AS _days_for_count, _match_date) AS _index, plus(minus(arrayLastIndex(x -> ifNull(equals(x, _match_date), isNull(x)
                                                                                                                                                                                                      and isNull(_match_date)), _days_for_count), _index), 1))), date) AS total,
            breakdown_value AS breakdown_value,
            rowNumberInAllBlocks() AS row_number
     FROM
       (SELECT sum(total) AS count,
               day_start AS day_start,
               breakdown_value AS breakdown_value
        FROM
          (SELECT count(DISTINCT if(not(empty(e__override.distinct_id)), e__override.person_id, e.person_id)) AS total,
                  toStartOfDay(toTimeZone(e.timestamp, 'UTC')) AS day_start,
                  ifNull(nullIf(toString(replaceRegexpAll(nullIf(nullIf(JSONExtractRaw(e.properties, '$os'), ''), 'null'), '^"|"$', '')), ''), '$$_posthog_breakdown_null_$$') AS breakdown_value
           FROM events AS e SAMPLE 1
           LEFT OUTER JOIN
             (SELECT argMax(person_distinct_id_overrides.person_id, person_distinct_id_overrides.version) AS person_id,
                     person_distinct_id_overrides.distinct_id AS distinct_id
              FROM person_distinct_id_overrides
              WHERE equals(person_distinct_id_overrides.team_id, 99999)
              GROUP BY person_distinct_id_overrides.distinct_id
              HAVING ifNull(equals(argMax(person_distinct_id_overrides.is_deleted, person_distinct_id_overrides.version), 0), 0) SETTINGS optimize_aggregation_in_order=1) AS e__override ON equals(e.distinct_id, e__override.distinct_id)
           WHERE and(equals(e.team_id, 99999), greaterOrEquals(toTimeZone(e.timestamp, 'UTC'), toStartOfDay(assumeNotNull(parseDateTime64BestEffortOrNull('2019-12-29 00:00:00', 6, 'UTC')))), lessOrEquals(toTimeZone(e.timestamp, 'UTC'), assumeNotNull(parseDateTime64BestEffortOrNull('2020-01-05 23:59:59', 6, 'UTC'))), equals(e.event, 'sign up'))
           GROUP BY day_start,
                    breakdown_value)
        GROUP BY day_start,
                 breakdown_value
        ORDER BY day_start ASC, breakdown_value ASC)
     GROUP BY breakdown_value
     ORDER BY if(ifNull(equals(breakdown_value, '$$_posthog_breakdown_other_$$'), 0), 2, if(ifNull(equals(breakdown_value, '$$_posthog_breakdown_null_$$'), 0), 1, 0)) ASC, arraySum(total) DESC, breakdown_value ASC)
  WHERE isNotNull(breakdown_value)
  GROUP BY breakdown_value
  ORDER BY if(ifNull(equals(breakdown_value, '$$_posthog_breakdown_other_$$'), 0), 2, if(ifNull(equals(breakdown_value, '$$_posthog_breakdown_null_$$'), 0), 1, 0)) ASC, arraySum(total) DESC, breakdown_value ASC
  LIMIT 50000 SETTINGS readonly=2,
                       max_execution_time=60,
                       allow_experimental_object_type=1,
                       format_csv_allow_double_quotes=0,
                       max_ast_elements=4000000,
                       max_expanded_ast_elements=4000000,
                       max_bytes_before_external_group_by=0
  '''
# ---
# name: TestTrends.test_timezones_daily_minus_utc
  '''
  SELECT arrayMap(number -> plus(toStartOfDay(assumeNotNull(parseDateTime64BestEffortOrNull('2019-12-29 00:00:00', 6, 'America/Phoenix'))), toIntervalDay(number)), range(0, plus(coalesce(dateDiff('day', toStartOfDay(assumeNotNull(parseDateTime64BestEffortOrNull('2019-12-29 00:00:00', 6, 'America/Phoenix'))), toStartOfDay(assumeNotNull(parseDateTime64BestEffortOrNull('2020-01-05 23:59:59', 6, 'America/Phoenix'))))), 1))) AS date,
         arrayMap(_match_date -> arraySum(arraySlice(groupArray(ifNull(count, 0)), indexOf(groupArray(day_start) AS _days_for_count, _match_date) AS _index, plus(minus(arrayLastIndex(x -> ifNull(equals(x, _match_date), isNull(x)
                                                                                                                                                                                                   and isNull(_match_date)), _days_for_count), _index), 1))), date) AS total
  FROM
    (SELECT sum(total) AS count,
            day_start AS day_start
     FROM
       (SELECT count() AS total,
               toStartOfDay(toTimeZone(e.timestamp, 'America/Phoenix')) AS day_start
        FROM events AS e SAMPLE 1
        WHERE and(equals(e.team_id, 99999), greaterOrEquals(toTimeZone(e.timestamp, 'America/Phoenix'), toStartOfDay(assumeNotNull(parseDateTime64BestEffortOrNull('2019-12-29 00:00:00', 6, 'America/Phoenix')))), lessOrEquals(toTimeZone(e.timestamp, 'America/Phoenix'), assumeNotNull(parseDateTime64BestEffortOrNull('2020-01-05 23:59:59', 6, 'America/Phoenix'))), equals(e.event, 'sign up'))
        GROUP BY day_start)
     GROUP BY day_start
     ORDER BY day_start ASC)
  ORDER BY arraySum(total) DESC
  LIMIT 50000 SETTINGS readonly=2,
                       max_execution_time=60,
                       allow_experimental_object_type=1,
                       format_csv_allow_double_quotes=0,
                       max_ast_elements=4000000,
                       max_expanded_ast_elements=4000000,
                       max_bytes_before_external_group_by=0
  '''
# ---
# name: TestTrends.test_timezones_daily_minus_utc.1
  '''
  SELECT arrayMap(number -> plus(toStartOfDay(assumeNotNull(parseDateTime64BestEffortOrNull('2019-12-22 00:00:00', 6, 'America/Phoenix'))), toIntervalDay(number)), range(0, plus(coalesce(dateDiff('day', toStartOfDay(assumeNotNull(parseDateTime64BestEffortOrNull('2019-12-22 00:00:00', 6, 'America/Phoenix'))), toStartOfDay(assumeNotNull(parseDateTime64BestEffortOrNull('2020-01-05 23:59:59', 6, 'America/Phoenix'))))), 1))) AS date,
         arrayMap(_match_date -> arraySum(arraySlice(groupArray(ifNull(count, 0)), indexOf(groupArray(day_start) AS _days_for_count, _match_date) AS _index, plus(minus(arrayLastIndex(x -> ifNull(equals(x, _match_date), isNull(x)
                                                                                                                                                                                                   and isNull(_match_date)), _days_for_count), _index), 1))), date) AS total
  FROM
    (SELECT sum(total) AS count,
            day_start AS day_start
     FROM
       (SELECT count(DISTINCT if(not(empty(e__override.distinct_id)), e__override.person_id, e.person_id)) AS total,
               toStartOfDay(toTimeZone(e.timestamp, 'America/Phoenix')) AS day_start
        FROM events AS e SAMPLE 1
        LEFT OUTER JOIN
          (SELECT argMax(person_distinct_id_overrides.person_id, person_distinct_id_overrides.version) AS person_id,
                  person_distinct_id_overrides.distinct_id AS distinct_id
           FROM person_distinct_id_overrides
           WHERE equals(person_distinct_id_overrides.team_id, 99999)
           GROUP BY person_distinct_id_overrides.distinct_id
           HAVING ifNull(equals(argMax(person_distinct_id_overrides.is_deleted, person_distinct_id_overrides.version), 0), 0) SETTINGS optimize_aggregation_in_order=1) AS e__override ON equals(e.distinct_id, e__override.distinct_id)
        WHERE and(equals(e.team_id, 99999), greaterOrEquals(toTimeZone(e.timestamp, 'America/Phoenix'), toStartOfDay(assumeNotNull(parseDateTime64BestEffortOrNull('2019-12-22 00:00:00', 6, 'America/Phoenix')))), lessOrEquals(toTimeZone(e.timestamp, 'America/Phoenix'), assumeNotNull(parseDateTime64BestEffortOrNull('2020-01-05 23:59:59', 6, 'America/Phoenix'))), equals(e.event, 'sign up'))
        GROUP BY day_start)
     GROUP BY day_start
     ORDER BY day_start ASC)
  ORDER BY arraySum(total) DESC
  LIMIT 50000 SETTINGS readonly=2,
                       max_execution_time=60,
                       allow_experimental_object_type=1,
                       format_csv_allow_double_quotes=0,
                       max_ast_elements=4000000,
                       max_expanded_ast_elements=4000000,
                       max_bytes_before_external_group_by=0
  '''
# ---
# name: TestTrends.test_timezones_daily_minus_utc.2
  '''
  SELECT arrayMap(number -> plus(toStartOfDay(assumeNotNull(parseDateTime64BestEffortOrNull('2019-12-29 00:00:00', 6, 'America/Phoenix'))), toIntervalDay(number)), range(0, plus(coalesce(dateDiff('day', toStartOfDay(assumeNotNull(parseDateTime64BestEffortOrNull('2019-12-29 00:00:00', 6, 'America/Phoenix'))), toStartOfDay(assumeNotNull(parseDateTime64BestEffortOrNull('2020-01-05 23:59:59', 6, 'America/Phoenix'))))), 1))) AS date,
         arrayMap(_match_date -> arraySum(arraySlice(groupArray(ifNull(count, 0)), indexOf(groupArray(day_start) AS _days_for_count, _match_date) AS _index, plus(minus(arrayLastIndex(x -> ifNull(equals(x, _match_date), isNull(x)
                                                                                                                                                                                                   and isNull(_match_date)), _days_for_count), _index), 1))), date) AS total
  FROM
    (SELECT sum(total) AS count,
            day_start AS day_start
     FROM
       (SELECT counts AS total,
               toStartOfDay(timestamp) AS day_start
        FROM
          (SELECT d.timestamp AS timestamp,
                  count(DISTINCT e.actor_id) AS counts
           FROM
             (SELECT minus(toStartOfDay(assumeNotNull(parseDateTime64BestEffortOrNull('2020-01-05 23:59:59', 6, 'America/Phoenix'))), toIntervalDay(numbers.number)) AS timestamp
              FROM numbers(dateDiff('day', minus(toStartOfDay(assumeNotNull(parseDateTime64BestEffortOrNull('2019-12-29 00:00:00', 6, 'America/Phoenix'))), toIntervalDay(7)), assumeNotNull(parseDateTime64BestEffortOrNull('2020-01-05 23:59:59', 6, 'America/Phoenix')))) AS numbers) AS d
           CROSS JOIN
             (SELECT toTimeZone(e.timestamp, 'America/Phoenix') AS timestamp,
                     if(not(empty(e__override.distinct_id)), e__override.person_id, e.person_id) AS actor_id
              FROM events AS e SAMPLE 1
              LEFT OUTER JOIN
                (SELECT argMax(person_distinct_id_overrides.person_id, person_distinct_id_overrides.version) AS person_id,
                        person_distinct_id_overrides.distinct_id AS distinct_id
                 FROM person_distinct_id_overrides
                 WHERE equals(person_distinct_id_overrides.team_id, 99999)
                 GROUP BY person_distinct_id_overrides.distinct_id
                 HAVING ifNull(equals(argMax(person_distinct_id_overrides.is_deleted, person_distinct_id_overrides.version), 0), 0) SETTINGS optimize_aggregation_in_order=1) AS e__override ON equals(e.distinct_id, e__override.distinct_id)
              WHERE and(equals(e.team_id, 99999), equals(e.event, 'sign up'), greaterOrEquals(timestamp, minus(assumeNotNull(parseDateTime64BestEffortOrNull('2019-12-29 00:00:00', 6, 'America/Phoenix')), toIntervalDay(7))), lessOrEquals(timestamp, assumeNotNull(parseDateTime64BestEffortOrNull('2020-01-05 23:59:59', 6, 'America/Phoenix'))))
              GROUP BY timestamp, actor_id) AS e
           WHERE and(ifNull(lessOrEquals(e.timestamp, plus(d.timestamp, toIntervalDay(1))), 0), ifNull(greater(e.timestamp, minus(d.timestamp, toIntervalDay(6))), 0))
           GROUP BY d.timestamp
           ORDER BY d.timestamp ASC)
        WHERE and(ifNull(greaterOrEquals(timestamp, toStartOfDay(assumeNotNull(parseDateTime64BestEffortOrNull('2019-12-29 00:00:00', 6, 'America/Phoenix')))), 0), ifNull(lessOrEquals(timestamp, assumeNotNull(parseDateTime64BestEffortOrNull('2020-01-05 23:59:59', 6, 'America/Phoenix'))), 0)))
     GROUP BY day_start
     ORDER BY day_start ASC)
  ORDER BY arraySum(total) DESC
  LIMIT 50000 SETTINGS readonly=2,
                       max_execution_time=60,
                       allow_experimental_object_type=1,
                       format_csv_allow_double_quotes=0,
                       max_ast_elements=4000000,
                       max_expanded_ast_elements=4000000,
                       max_bytes_before_external_group_by=0
  '''
# ---
# name: TestTrends.test_timezones_daily_minus_utc.3
  '''
  SELECT arrayMap(number -> plus(toStartOfDay(assumeNotNull(parseDateTime64BestEffortOrNull('2019-12-29 00:00:00', 6, 'America/Phoenix'))), toIntervalDay(number)), range(0, plus(coalesce(dateDiff('day', toStartOfDay(assumeNotNull(parseDateTime64BestEffortOrNull('2019-12-29 00:00:00', 6, 'America/Phoenix'))), toStartOfDay(assumeNotNull(parseDateTime64BestEffortOrNull('2020-01-05 23:59:59', 6, 'America/Phoenix'))))), 1))) AS date,
         arrayMap(_match_date -> arraySum(arraySlice(groupArray(ifNull(count, 0)), indexOf(groupArray(day_start) AS _days_for_count, _match_date) AS _index, plus(minus(arrayLastIndex(x -> ifNull(equals(x, _match_date), isNull(x)
                                                                                                                                                                                                   and isNull(_match_date)), _days_for_count), _index), 1))), date) AS total
  FROM
    (SELECT sum(total) AS count,
            day_start AS day_start
     FROM
       (SELECT count() AS total,
               toStartOfDay(toTimeZone(e.timestamp, 'America/Phoenix')) AS day_start
        FROM events AS e SAMPLE 1
        WHERE and(equals(e.team_id, 99999), greaterOrEquals(toTimeZone(e.timestamp, 'America/Phoenix'), toStartOfDay(assumeNotNull(parseDateTime64BestEffortOrNull('2019-12-29 00:00:00', 6, 'America/Phoenix')))), lessOrEquals(toTimeZone(e.timestamp, 'America/Phoenix'), assumeNotNull(parseDateTime64BestEffortOrNull('2020-01-05 23:59:59', 6, 'America/Phoenix'))), equals(e.event, 'sign up'))
        GROUP BY day_start)
     GROUP BY day_start
     ORDER BY day_start ASC)
  ORDER BY arraySum(total) DESC
  LIMIT 50000 SETTINGS readonly=2,
                       max_execution_time=60,
                       allow_experimental_object_type=1,
                       format_csv_allow_double_quotes=0,
                       max_ast_elements=4000000,
                       max_expanded_ast_elements=4000000,
                       max_bytes_before_external_group_by=0
  '''
# ---
# name: TestTrends.test_timezones_daily_minus_utc.4
  '''
  SELECT groupArray(1)(date)[1] AS date,
                      arrayFold((acc, x) -> arrayMap(i -> plus(acc[i], x[i]), range(1, plus(length(date), 1))), groupArray(ifNull(total, 0)), arrayWithConstant(length(date), reinterpretAsFloat64(0))) AS total,
                      if(ifNull(ifNull(greaterOrEquals(row_number, 25), 0), 0), '$$_posthog_breakdown_other_$$', breakdown_value) AS breakdown_value
  FROM
    (SELECT arrayMap(number -> plus(toStartOfDay(assumeNotNull(parseDateTime64BestEffortOrNull('2019-12-29 00:00:00', 6, 'America/Phoenix'))), toIntervalDay(number)), range(0, plus(coalesce(dateDiff('day', toStartOfDay(assumeNotNull(parseDateTime64BestEffortOrNull('2019-12-29 00:00:00', 6, 'America/Phoenix'))), toStartOfDay(assumeNotNull(parseDateTime64BestEffortOrNull('2020-01-05 23:59:59', 6, 'America/Phoenix'))))), 1))) AS date,
            arrayMap(_match_date -> arraySum(arraySlice(groupArray(ifNull(count, 0)), indexOf(groupArray(day_start) AS _days_for_count, _match_date) AS _index, plus(minus(arrayLastIndex(x -> ifNull(equals(x, _match_date), isNull(x)
                                                                                                                                                                                                      and isNull(_match_date)), _days_for_count), _index), 1))), date) AS total,
            breakdown_value AS breakdown_value,
            rowNumberInAllBlocks() AS row_number
     FROM
       (SELECT sum(total) AS count,
               day_start AS day_start,
               breakdown_value AS breakdown_value
        FROM
          (SELECT count(DISTINCT if(not(empty(e__override.distinct_id)), e__override.person_id, e.person_id)) AS total,
                  toStartOfDay(toTimeZone(e.timestamp, 'America/Phoenix')) AS day_start,
                  ifNull(nullIf(toString(replaceRegexpAll(nullIf(nullIf(JSONExtractRaw(e.properties, '$os'), ''), 'null'), '^"|"$', '')), ''), '$$_posthog_breakdown_null_$$') AS breakdown_value
           FROM events AS e SAMPLE 1
           LEFT OUTER JOIN
             (SELECT argMax(person_distinct_id_overrides.person_id, person_distinct_id_overrides.version) AS person_id,
                     person_distinct_id_overrides.distinct_id AS distinct_id
              FROM person_distinct_id_overrides
              WHERE equals(person_distinct_id_overrides.team_id, 99999)
              GROUP BY person_distinct_id_overrides.distinct_id
              HAVING ifNull(equals(argMax(person_distinct_id_overrides.is_deleted, person_distinct_id_overrides.version), 0), 0) SETTINGS optimize_aggregation_in_order=1) AS e__override ON equals(e.distinct_id, e__override.distinct_id)
           WHERE and(equals(e.team_id, 99999), greaterOrEquals(toTimeZone(e.timestamp, 'America/Phoenix'), toStartOfDay(assumeNotNull(parseDateTime64BestEffortOrNull('2019-12-29 00:00:00', 6, 'America/Phoenix')))), lessOrEquals(toTimeZone(e.timestamp, 'America/Phoenix'), assumeNotNull(parseDateTime64BestEffortOrNull('2020-01-05 23:59:59', 6, 'America/Phoenix'))), equals(e.event, 'sign up'))
           GROUP BY day_start,
                    breakdown_value)
        GROUP BY day_start,
                 breakdown_value
        ORDER BY day_start ASC, breakdown_value ASC)
     GROUP BY breakdown_value
     ORDER BY if(ifNull(equals(breakdown_value, '$$_posthog_breakdown_other_$$'), 0), 2, if(ifNull(equals(breakdown_value, '$$_posthog_breakdown_null_$$'), 0), 1, 0)) ASC, arraySum(total) DESC, breakdown_value ASC)
  WHERE isNotNull(breakdown_value)
  GROUP BY breakdown_value
  ORDER BY if(ifNull(equals(breakdown_value, '$$_posthog_breakdown_other_$$'), 0), 2, if(ifNull(equals(breakdown_value, '$$_posthog_breakdown_null_$$'), 0), 1, 0)) ASC, arraySum(total) DESC, breakdown_value ASC
  LIMIT 50000 SETTINGS readonly=2,
                       max_execution_time=60,
                       allow_experimental_object_type=1,
                       format_csv_allow_double_quotes=0,
                       max_ast_elements=4000000,
                       max_expanded_ast_elements=4000000,
                       max_bytes_before_external_group_by=0
  '''
# ---
# name: TestTrends.test_timezones_daily_plus_utc
  '''
  SELECT arrayMap(number -> plus(toStartOfDay(assumeNotNull(parseDateTime64BestEffortOrNull('2019-12-29 00:00:00', 6, 'Asia/Tokyo'))), toIntervalDay(number)), range(0, plus(coalesce(dateDiff('day', toStartOfDay(assumeNotNull(parseDateTime64BestEffortOrNull('2019-12-29 00:00:00', 6, 'Asia/Tokyo'))), toStartOfDay(assumeNotNull(parseDateTime64BestEffortOrNull('2020-01-05 23:59:59', 6, 'Asia/Tokyo'))))), 1))) AS date,
         arrayMap(_match_date -> arraySum(arraySlice(groupArray(ifNull(count, 0)), indexOf(groupArray(day_start) AS _days_for_count, _match_date) AS _index, plus(minus(arrayLastIndex(x -> ifNull(equals(x, _match_date), isNull(x)
                                                                                                                                                                                                   and isNull(_match_date)), _days_for_count), _index), 1))), date) AS total
  FROM
    (SELECT sum(total) AS count,
            day_start AS day_start
     FROM
       (SELECT count() AS total,
               toStartOfDay(toTimeZone(e.timestamp, 'Asia/Tokyo')) AS day_start
        FROM events AS e SAMPLE 1
        WHERE and(equals(e.team_id, 99999), greaterOrEquals(toTimeZone(e.timestamp, 'Asia/Tokyo'), toStartOfDay(assumeNotNull(parseDateTime64BestEffortOrNull('2019-12-29 00:00:00', 6, 'Asia/Tokyo')))), lessOrEquals(toTimeZone(e.timestamp, 'Asia/Tokyo'), assumeNotNull(parseDateTime64BestEffortOrNull('2020-01-05 23:59:59', 6, 'Asia/Tokyo'))), equals(e.event, 'sign up'))
        GROUP BY day_start)
     GROUP BY day_start
     ORDER BY day_start ASC)
  ORDER BY arraySum(total) DESC
  LIMIT 50000 SETTINGS readonly=2,
                       max_execution_time=60,
                       allow_experimental_object_type=1,
                       format_csv_allow_double_quotes=0,
                       max_ast_elements=4000000,
                       max_expanded_ast_elements=4000000,
                       max_bytes_before_external_group_by=0
  '''
# ---
# name: TestTrends.test_timezones_daily_plus_utc.1
  '''
  SELECT arrayMap(number -> plus(toStartOfDay(assumeNotNull(parseDateTime64BestEffortOrNull('2019-12-22 00:00:00', 6, 'Asia/Tokyo'))), toIntervalDay(number)), range(0, plus(coalesce(dateDiff('day', toStartOfDay(assumeNotNull(parseDateTime64BestEffortOrNull('2019-12-22 00:00:00', 6, 'Asia/Tokyo'))), toStartOfDay(assumeNotNull(parseDateTime64BestEffortOrNull('2020-01-05 23:59:59', 6, 'Asia/Tokyo'))))), 1))) AS date,
         arrayMap(_match_date -> arraySum(arraySlice(groupArray(ifNull(count, 0)), indexOf(groupArray(day_start) AS _days_for_count, _match_date) AS _index, plus(minus(arrayLastIndex(x -> ifNull(equals(x, _match_date), isNull(x)
                                                                                                                                                                                                   and isNull(_match_date)), _days_for_count), _index), 1))), date) AS total
  FROM
    (SELECT sum(total) AS count,
            day_start AS day_start
     FROM
       (SELECT count(DISTINCT if(not(empty(e__override.distinct_id)), e__override.person_id, e.person_id)) AS total,
               toStartOfDay(toTimeZone(e.timestamp, 'Asia/Tokyo')) AS day_start
        FROM events AS e SAMPLE 1
        LEFT OUTER JOIN
          (SELECT argMax(person_distinct_id_overrides.person_id, person_distinct_id_overrides.version) AS person_id,
                  person_distinct_id_overrides.distinct_id AS distinct_id
           FROM person_distinct_id_overrides
           WHERE equals(person_distinct_id_overrides.team_id, 99999)
           GROUP BY person_distinct_id_overrides.distinct_id
           HAVING ifNull(equals(argMax(person_distinct_id_overrides.is_deleted, person_distinct_id_overrides.version), 0), 0) SETTINGS optimize_aggregation_in_order=1) AS e__override ON equals(e.distinct_id, e__override.distinct_id)
        WHERE and(equals(e.team_id, 99999), greaterOrEquals(toTimeZone(e.timestamp, 'Asia/Tokyo'), toStartOfDay(assumeNotNull(parseDateTime64BestEffortOrNull('2019-12-22 00:00:00', 6, 'Asia/Tokyo')))), lessOrEquals(toTimeZone(e.timestamp, 'Asia/Tokyo'), assumeNotNull(parseDateTime64BestEffortOrNull('2020-01-05 23:59:59', 6, 'Asia/Tokyo'))), equals(e.event, 'sign up'))
        GROUP BY day_start)
     GROUP BY day_start
     ORDER BY day_start ASC)
  ORDER BY arraySum(total) DESC
  LIMIT 50000 SETTINGS readonly=2,
                       max_execution_time=60,
                       allow_experimental_object_type=1,
                       format_csv_allow_double_quotes=0,
                       max_ast_elements=4000000,
                       max_expanded_ast_elements=4000000,
                       max_bytes_before_external_group_by=0
  '''
# ---
# name: TestTrends.test_timezones_daily_plus_utc.2
  '''
  SELECT arrayMap(number -> plus(toStartOfDay(assumeNotNull(parseDateTime64BestEffortOrNull('2019-12-29 00:00:00', 6, 'Asia/Tokyo'))), toIntervalDay(number)), range(0, plus(coalesce(dateDiff('day', toStartOfDay(assumeNotNull(parseDateTime64BestEffortOrNull('2019-12-29 00:00:00', 6, 'Asia/Tokyo'))), toStartOfDay(assumeNotNull(parseDateTime64BestEffortOrNull('2020-01-05 23:59:59', 6, 'Asia/Tokyo'))))), 1))) AS date,
         arrayMap(_match_date -> arraySum(arraySlice(groupArray(ifNull(count, 0)), indexOf(groupArray(day_start) AS _days_for_count, _match_date) AS _index, plus(minus(arrayLastIndex(x -> ifNull(equals(x, _match_date), isNull(x)
                                                                                                                                                                                                   and isNull(_match_date)), _days_for_count), _index), 1))), date) AS total
  FROM
    (SELECT sum(total) AS count,
            day_start AS day_start
     FROM
       (SELECT counts AS total,
               toStartOfDay(timestamp) AS day_start
        FROM
          (SELECT d.timestamp AS timestamp,
                  count(DISTINCT e.actor_id) AS counts
           FROM
             (SELECT minus(toStartOfDay(assumeNotNull(parseDateTime64BestEffortOrNull('2020-01-05 23:59:59', 6, 'Asia/Tokyo'))), toIntervalDay(numbers.number)) AS timestamp
              FROM numbers(dateDiff('day', minus(toStartOfDay(assumeNotNull(parseDateTime64BestEffortOrNull('2019-12-29 00:00:00', 6, 'Asia/Tokyo'))), toIntervalDay(7)), assumeNotNull(parseDateTime64BestEffortOrNull('2020-01-05 23:59:59', 6, 'Asia/Tokyo')))) AS numbers) AS d
           CROSS JOIN
             (SELECT toTimeZone(e.timestamp, 'Asia/Tokyo') AS timestamp,
                     if(not(empty(e__override.distinct_id)), e__override.person_id, e.person_id) AS actor_id
              FROM events AS e SAMPLE 1
              LEFT OUTER JOIN
                (SELECT argMax(person_distinct_id_overrides.person_id, person_distinct_id_overrides.version) AS person_id,
                        person_distinct_id_overrides.distinct_id AS distinct_id
                 FROM person_distinct_id_overrides
                 WHERE equals(person_distinct_id_overrides.team_id, 99999)
                 GROUP BY person_distinct_id_overrides.distinct_id
                 HAVING ifNull(equals(argMax(person_distinct_id_overrides.is_deleted, person_distinct_id_overrides.version), 0), 0) SETTINGS optimize_aggregation_in_order=1) AS e__override ON equals(e.distinct_id, e__override.distinct_id)
              WHERE and(equals(e.team_id, 99999), equals(e.event, 'sign up'), greaterOrEquals(timestamp, minus(assumeNotNull(parseDateTime64BestEffortOrNull('2019-12-29 00:00:00', 6, 'Asia/Tokyo')), toIntervalDay(7))), lessOrEquals(timestamp, assumeNotNull(parseDateTime64BestEffortOrNull('2020-01-05 23:59:59', 6, 'Asia/Tokyo'))))
              GROUP BY timestamp, actor_id) AS e
           WHERE and(ifNull(lessOrEquals(e.timestamp, plus(d.timestamp, toIntervalDay(1))), 0), ifNull(greater(e.timestamp, minus(d.timestamp, toIntervalDay(6))), 0))
           GROUP BY d.timestamp
           ORDER BY d.timestamp ASC)
        WHERE and(ifNull(greaterOrEquals(timestamp, toStartOfDay(assumeNotNull(parseDateTime64BestEffortOrNull('2019-12-29 00:00:00', 6, 'Asia/Tokyo')))), 0), ifNull(lessOrEquals(timestamp, assumeNotNull(parseDateTime64BestEffortOrNull('2020-01-05 23:59:59', 6, 'Asia/Tokyo'))), 0)))
     GROUP BY day_start
     ORDER BY day_start ASC)
  ORDER BY arraySum(total) DESC
  LIMIT 50000 SETTINGS readonly=2,
                       max_execution_time=60,
                       allow_experimental_object_type=1,
                       format_csv_allow_double_quotes=0,
                       max_ast_elements=4000000,
                       max_expanded_ast_elements=4000000,
                       max_bytes_before_external_group_by=0
  '''
# ---
# name: TestTrends.test_timezones_daily_plus_utc.3
  '''
  SELECT arrayMap(number -> plus(toStartOfDay(assumeNotNull(parseDateTime64BestEffortOrNull('2019-12-29 00:00:00', 6, 'Asia/Tokyo'))), toIntervalDay(number)), range(0, plus(coalesce(dateDiff('day', toStartOfDay(assumeNotNull(parseDateTime64BestEffortOrNull('2019-12-29 00:00:00', 6, 'Asia/Tokyo'))), toStartOfDay(assumeNotNull(parseDateTime64BestEffortOrNull('2020-01-05 23:59:59', 6, 'Asia/Tokyo'))))), 1))) AS date,
         arrayMap(_match_date -> arraySum(arraySlice(groupArray(ifNull(count, 0)), indexOf(groupArray(day_start) AS _days_for_count, _match_date) AS _index, plus(minus(arrayLastIndex(x -> ifNull(equals(x, _match_date), isNull(x)
                                                                                                                                                                                                   and isNull(_match_date)), _days_for_count), _index), 1))), date) AS total
  FROM
    (SELECT sum(total) AS count,
            day_start AS day_start
     FROM
       (SELECT count() AS total,
               toStartOfDay(toTimeZone(e.timestamp, 'Asia/Tokyo')) AS day_start
        FROM events AS e SAMPLE 1
        WHERE and(equals(e.team_id, 99999), greaterOrEquals(toTimeZone(e.timestamp, 'Asia/Tokyo'), toStartOfDay(assumeNotNull(parseDateTime64BestEffortOrNull('2019-12-29 00:00:00', 6, 'Asia/Tokyo')))), lessOrEquals(toTimeZone(e.timestamp, 'Asia/Tokyo'), assumeNotNull(parseDateTime64BestEffortOrNull('2020-01-05 23:59:59', 6, 'Asia/Tokyo'))), equals(e.event, 'sign up'))
        GROUP BY day_start)
     GROUP BY day_start
     ORDER BY day_start ASC)
  ORDER BY arraySum(total) DESC
  LIMIT 50000 SETTINGS readonly=2,
                       max_execution_time=60,
                       allow_experimental_object_type=1,
                       format_csv_allow_double_quotes=0,
                       max_ast_elements=4000000,
                       max_expanded_ast_elements=4000000,
                       max_bytes_before_external_group_by=0
  '''
# ---
# name: TestTrends.test_timezones_daily_plus_utc.4
  '''
  SELECT groupArray(1)(date)[1] AS date,
                      arrayFold((acc, x) -> arrayMap(i -> plus(acc[i], x[i]), range(1, plus(length(date), 1))), groupArray(ifNull(total, 0)), arrayWithConstant(length(date), reinterpretAsFloat64(0))) AS total,
                      if(ifNull(ifNull(greaterOrEquals(row_number, 25), 0), 0), '$$_posthog_breakdown_other_$$', breakdown_value) AS breakdown_value
  FROM
    (SELECT arrayMap(number -> plus(toStartOfDay(assumeNotNull(parseDateTime64BestEffortOrNull('2019-12-29 00:00:00', 6, 'Asia/Tokyo'))), toIntervalDay(number)), range(0, plus(coalesce(dateDiff('day', toStartOfDay(assumeNotNull(parseDateTime64BestEffortOrNull('2019-12-29 00:00:00', 6, 'Asia/Tokyo'))), toStartOfDay(assumeNotNull(parseDateTime64BestEffortOrNull('2020-01-05 23:59:59', 6, 'Asia/Tokyo'))))), 1))) AS date,
            arrayMap(_match_date -> arraySum(arraySlice(groupArray(ifNull(count, 0)), indexOf(groupArray(day_start) AS _days_for_count, _match_date) AS _index, plus(minus(arrayLastIndex(x -> ifNull(equals(x, _match_date), isNull(x)
                                                                                                                                                                                                      and isNull(_match_date)), _days_for_count), _index), 1))), date) AS total,
            breakdown_value AS breakdown_value,
            rowNumberInAllBlocks() AS row_number
     FROM
       (SELECT sum(total) AS count,
               day_start AS day_start,
               breakdown_value AS breakdown_value
        FROM
          (SELECT count(DISTINCT if(not(empty(e__override.distinct_id)), e__override.person_id, e.person_id)) AS total,
                  toStartOfDay(toTimeZone(e.timestamp, 'Asia/Tokyo')) AS day_start,
                  ifNull(nullIf(toString(replaceRegexpAll(nullIf(nullIf(JSONExtractRaw(e.properties, '$os'), ''), 'null'), '^"|"$', '')), ''), '$$_posthog_breakdown_null_$$') AS breakdown_value
           FROM events AS e SAMPLE 1
           LEFT OUTER JOIN
             (SELECT argMax(person_distinct_id_overrides.person_id, person_distinct_id_overrides.version) AS person_id,
                     person_distinct_id_overrides.distinct_id AS distinct_id
              FROM person_distinct_id_overrides
              WHERE equals(person_distinct_id_overrides.team_id, 99999)
              GROUP BY person_distinct_id_overrides.distinct_id
              HAVING ifNull(equals(argMax(person_distinct_id_overrides.is_deleted, person_distinct_id_overrides.version), 0), 0) SETTINGS optimize_aggregation_in_order=1) AS e__override ON equals(e.distinct_id, e__override.distinct_id)
           WHERE and(equals(e.team_id, 99999), greaterOrEquals(toTimeZone(e.timestamp, 'Asia/Tokyo'), toStartOfDay(assumeNotNull(parseDateTime64BestEffortOrNull('2019-12-29 00:00:00', 6, 'Asia/Tokyo')))), lessOrEquals(toTimeZone(e.timestamp, 'Asia/Tokyo'), assumeNotNull(parseDateTime64BestEffortOrNull('2020-01-05 23:59:59', 6, 'Asia/Tokyo'))), equals(e.event, 'sign up'))
           GROUP BY day_start,
                    breakdown_value)
        GROUP BY day_start,
                 breakdown_value
        ORDER BY day_start ASC, breakdown_value ASC)
     GROUP BY breakdown_value
     ORDER BY if(ifNull(equals(breakdown_value, '$$_posthog_breakdown_other_$$'), 0), 2, if(ifNull(equals(breakdown_value, '$$_posthog_breakdown_null_$$'), 0), 1, 0)) ASC, arraySum(total) DESC, breakdown_value ASC)
  WHERE isNotNull(breakdown_value)
  GROUP BY breakdown_value
  ORDER BY if(ifNull(equals(breakdown_value, '$$_posthog_breakdown_other_$$'), 0), 2, if(ifNull(equals(breakdown_value, '$$_posthog_breakdown_null_$$'), 0), 1, 0)) ASC, arraySum(total) DESC, breakdown_value ASC
  LIMIT 50000 SETTINGS readonly=2,
                       max_execution_time=60,
                       allow_experimental_object_type=1,
                       format_csv_allow_double_quotes=0,
                       max_ast_elements=4000000,
                       max_expanded_ast_elements=4000000,
                       max_bytes_before_external_group_by=0
  '''
# ---
# name: TestTrends.test_timezones_hourly_relative_from
  '''
  SELECT arrayMap(number -> plus(toStartOfHour(assumeNotNull(parseDateTime64BestEffortOrNull('2020-01-05 00:00:00', 6, 'UTC'))), toIntervalHour(number)), range(0, plus(coalesce(dateDiff('hour', toStartOfHour(assumeNotNull(parseDateTime64BestEffortOrNull('2020-01-05 00:00:00', 6, 'UTC'))), toStartOfHour(assumeNotNull(parseDateTime64BestEffortOrNull('2020-01-05 10:59:59', 6, 'UTC'))))), 1))) AS date,
         arrayMap(_match_date -> arraySum(arraySlice(groupArray(ifNull(count, 0)), indexOf(groupArray(day_start) AS _days_for_count, _match_date) AS _index, plus(minus(arrayLastIndex(x -> ifNull(equals(x, _match_date), isNull(x)
                                                                                                                                                                                                   and isNull(_match_date)), _days_for_count), _index), 1))), date) AS total
  FROM
    (SELECT sum(total) AS count,
            day_start AS day_start
     FROM
       (SELECT count(DISTINCT if(not(empty(e__override.distinct_id)), e__override.person_id, e.person_id)) AS total,
               toStartOfHour(toTimeZone(e.timestamp, 'UTC')) AS day_start
        FROM events AS e SAMPLE 1
        LEFT OUTER JOIN
          (SELECT argMax(person_distinct_id_overrides.person_id, person_distinct_id_overrides.version) AS person_id,
                  person_distinct_id_overrides.distinct_id AS distinct_id
           FROM person_distinct_id_overrides
           WHERE equals(person_distinct_id_overrides.team_id, 99999)
           GROUP BY person_distinct_id_overrides.distinct_id
           HAVING ifNull(equals(argMax(person_distinct_id_overrides.is_deleted, person_distinct_id_overrides.version), 0), 0) SETTINGS optimize_aggregation_in_order=1) AS e__override ON equals(e.distinct_id, e__override.distinct_id)
        WHERE and(equals(e.team_id, 99999), greaterOrEquals(toTimeZone(e.timestamp, 'UTC'), assumeNotNull(parseDateTime64BestEffortOrNull('2020-01-05 00:00:00', 6, 'UTC'))), lessOrEquals(toTimeZone(e.timestamp, 'UTC'), assumeNotNull(parseDateTime64BestEffortOrNull('2020-01-05 10:59:59', 6, 'UTC'))), equals(e.event, 'sign up'))
        GROUP BY day_start)
     GROUP BY day_start
     ORDER BY day_start ASC)
  ORDER BY arraySum(total) DESC
  LIMIT 50000 SETTINGS readonly=2,
                       max_execution_time=60,
                       allow_experimental_object_type=1,
                       format_csv_allow_double_quotes=0,
                       max_ast_elements=4000000,
                       max_expanded_ast_elements=4000000,
                       max_bytes_before_external_group_by=0
  '''
# ---
# name: TestTrends.test_timezones_hourly_relative_from.1
  '''
  SELECT arrayMap(number -> plus(toStartOfHour(assumeNotNull(parseDateTime64BestEffortOrNull('2020-01-05 00:00:00', 6, 'UTC'))), toIntervalHour(number)), range(0, plus(coalesce(dateDiff('hour', toStartOfHour(assumeNotNull(parseDateTime64BestEffortOrNull('2020-01-05 00:00:00', 6, 'UTC'))), toStartOfHour(assumeNotNull(parseDateTime64BestEffortOrNull('2020-01-05 10:59:59', 6, 'UTC'))))), 1))) AS date,
         arrayMap(_match_date -> arraySum(arraySlice(groupArray(ifNull(count, 0)), indexOf(groupArray(day_start) AS _days_for_count, _match_date) AS _index, plus(minus(arrayLastIndex(x -> ifNull(equals(x, _match_date), isNull(x)
                                                                                                                                                                                                   and isNull(_match_date)), _days_for_count), _index), 1))), date) AS total
  FROM
    (SELECT sum(total) AS count,
            day_start AS day_start
     FROM
       (SELECT count() AS total,
               toStartOfHour(toTimeZone(e.timestamp, 'UTC')) AS day_start
        FROM events AS e SAMPLE 1
        WHERE and(equals(e.team_id, 99999), greaterOrEquals(toTimeZone(e.timestamp, 'UTC'), assumeNotNull(parseDateTime64BestEffortOrNull('2020-01-05 00:00:00', 6, 'UTC'))), lessOrEquals(toTimeZone(e.timestamp, 'UTC'), assumeNotNull(parseDateTime64BestEffortOrNull('2020-01-05 10:59:59', 6, 'UTC'))), equals(e.event, 'sign up'))
        GROUP BY day_start)
     GROUP BY day_start
     ORDER BY day_start ASC)
  ORDER BY arraySum(total) DESC
  LIMIT 50000 SETTINGS readonly=2,
                       max_execution_time=60,
                       allow_experimental_object_type=1,
                       format_csv_allow_double_quotes=0,
                       max_ast_elements=4000000,
                       max_expanded_ast_elements=4000000,
                       max_bytes_before_external_group_by=0
  '''
# ---
# name: TestTrends.test_timezones_hourly_relative_from_minus_utc
  '''
  SELECT arrayMap(number -> plus(toStartOfHour(assumeNotNull(parseDateTime64BestEffortOrNull('2020-01-05 00:00:00', 6, 'America/Phoenix'))), toIntervalHour(number)), range(0, plus(coalesce(dateDiff('hour', toStartOfHour(assumeNotNull(parseDateTime64BestEffortOrNull('2020-01-05 00:00:00', 6, 'America/Phoenix'))), toStartOfHour(assumeNotNull(parseDateTime64BestEffortOrNull('2020-01-05 10:59:59', 6, 'America/Phoenix'))))), 1))) AS date,
         arrayMap(_match_date -> arraySum(arraySlice(groupArray(ifNull(count, 0)), indexOf(groupArray(day_start) AS _days_for_count, _match_date) AS _index, plus(minus(arrayLastIndex(x -> ifNull(equals(x, _match_date), isNull(x)
                                                                                                                                                                                                   and isNull(_match_date)), _days_for_count), _index), 1))), date) AS total
  FROM
    (SELECT sum(total) AS count,
            day_start AS day_start
     FROM
       (SELECT count(DISTINCT if(not(empty(e__override.distinct_id)), e__override.person_id, e.person_id)) AS total,
               toStartOfHour(toTimeZone(e.timestamp, 'America/Phoenix')) AS day_start
        FROM events AS e SAMPLE 1
        LEFT OUTER JOIN
          (SELECT argMax(person_distinct_id_overrides.person_id, person_distinct_id_overrides.version) AS person_id,
                  person_distinct_id_overrides.distinct_id AS distinct_id
           FROM person_distinct_id_overrides
           WHERE equals(person_distinct_id_overrides.team_id, 99999)
           GROUP BY person_distinct_id_overrides.distinct_id
           HAVING ifNull(equals(argMax(person_distinct_id_overrides.is_deleted, person_distinct_id_overrides.version), 0), 0) SETTINGS optimize_aggregation_in_order=1) AS e__override ON equals(e.distinct_id, e__override.distinct_id)
        WHERE and(equals(e.team_id, 99999), greaterOrEquals(toTimeZone(e.timestamp, 'America/Phoenix'), assumeNotNull(parseDateTime64BestEffortOrNull('2020-01-05 00:00:00', 6, 'America/Phoenix'))), lessOrEquals(toTimeZone(e.timestamp, 'America/Phoenix'), assumeNotNull(parseDateTime64BestEffortOrNull('2020-01-05 10:59:59', 6, 'America/Phoenix'))), equals(e.event, 'sign up'))
        GROUP BY day_start)
     GROUP BY day_start
     ORDER BY day_start ASC)
  ORDER BY arraySum(total) DESC
  LIMIT 50000 SETTINGS readonly=2,
                       max_execution_time=60,
                       allow_experimental_object_type=1,
                       format_csv_allow_double_quotes=0,
                       max_ast_elements=4000000,
                       max_expanded_ast_elements=4000000,
                       max_bytes_before_external_group_by=0
  '''
# ---
# name: TestTrends.test_timezones_hourly_relative_from_minus_utc.1
  '''
  SELECT arrayMap(number -> plus(toStartOfHour(assumeNotNull(parseDateTime64BestEffortOrNull('2020-01-05 00:00:00', 6, 'America/Phoenix'))), toIntervalHour(number)), range(0, plus(coalesce(dateDiff('hour', toStartOfHour(assumeNotNull(parseDateTime64BestEffortOrNull('2020-01-05 00:00:00', 6, 'America/Phoenix'))), toStartOfHour(assumeNotNull(parseDateTime64BestEffortOrNull('2020-01-05 10:59:59', 6, 'America/Phoenix'))))), 1))) AS date,
         arrayMap(_match_date -> arraySum(arraySlice(groupArray(ifNull(count, 0)), indexOf(groupArray(day_start) AS _days_for_count, _match_date) AS _index, plus(minus(arrayLastIndex(x -> ifNull(equals(x, _match_date), isNull(x)
                                                                                                                                                                                                   and isNull(_match_date)), _days_for_count), _index), 1))), date) AS total
  FROM
    (SELECT sum(total) AS count,
            day_start AS day_start
     FROM
       (SELECT count() AS total,
               toStartOfHour(toTimeZone(e.timestamp, 'America/Phoenix')) AS day_start
        FROM events AS e SAMPLE 1
        WHERE and(equals(e.team_id, 99999), greaterOrEquals(toTimeZone(e.timestamp, 'America/Phoenix'), assumeNotNull(parseDateTime64BestEffortOrNull('2020-01-05 00:00:00', 6, 'America/Phoenix'))), lessOrEquals(toTimeZone(e.timestamp, 'America/Phoenix'), assumeNotNull(parseDateTime64BestEffortOrNull('2020-01-05 10:59:59', 6, 'America/Phoenix'))), equals(e.event, 'sign up'))
        GROUP BY day_start)
     GROUP BY day_start
     ORDER BY day_start ASC)
  ORDER BY arraySum(total) DESC
  LIMIT 50000 SETTINGS readonly=2,
                       max_execution_time=60,
                       allow_experimental_object_type=1,
                       format_csv_allow_double_quotes=0,
                       max_ast_elements=4000000,
                       max_expanded_ast_elements=4000000,
                       max_bytes_before_external_group_by=0
  '''
# ---
# name: TestTrends.test_timezones_hourly_relative_from_plus_utc
  '''
  SELECT arrayMap(number -> plus(toStartOfHour(assumeNotNull(parseDateTime64BestEffortOrNull('2020-01-05 00:00:00', 6, 'Asia/Tokyo'))), toIntervalHour(number)), range(0, plus(coalesce(dateDiff('hour', toStartOfHour(assumeNotNull(parseDateTime64BestEffortOrNull('2020-01-05 00:00:00', 6, 'Asia/Tokyo'))), toStartOfHour(assumeNotNull(parseDateTime64BestEffortOrNull('2020-01-05 10:59:59', 6, 'Asia/Tokyo'))))), 1))) AS date,
         arrayMap(_match_date -> arraySum(arraySlice(groupArray(ifNull(count, 0)), indexOf(groupArray(day_start) AS _days_for_count, _match_date) AS _index, plus(minus(arrayLastIndex(x -> ifNull(equals(x, _match_date), isNull(x)
                                                                                                                                                                                                   and isNull(_match_date)), _days_for_count), _index), 1))), date) AS total
  FROM
    (SELECT sum(total) AS count,
            day_start AS day_start
     FROM
       (SELECT count(DISTINCT if(not(empty(e__override.distinct_id)), e__override.person_id, e.person_id)) AS total,
               toStartOfHour(toTimeZone(e.timestamp, 'Asia/Tokyo')) AS day_start
        FROM events AS e SAMPLE 1
        LEFT OUTER JOIN
          (SELECT argMax(person_distinct_id_overrides.person_id, person_distinct_id_overrides.version) AS person_id,
                  person_distinct_id_overrides.distinct_id AS distinct_id
           FROM person_distinct_id_overrides
           WHERE equals(person_distinct_id_overrides.team_id, 99999)
           GROUP BY person_distinct_id_overrides.distinct_id
           HAVING ifNull(equals(argMax(person_distinct_id_overrides.is_deleted, person_distinct_id_overrides.version), 0), 0) SETTINGS optimize_aggregation_in_order=1) AS e__override ON equals(e.distinct_id, e__override.distinct_id)
        WHERE and(equals(e.team_id, 99999), greaterOrEquals(toTimeZone(e.timestamp, 'Asia/Tokyo'), assumeNotNull(parseDateTime64BestEffortOrNull('2020-01-05 00:00:00', 6, 'Asia/Tokyo'))), lessOrEquals(toTimeZone(e.timestamp, 'Asia/Tokyo'), assumeNotNull(parseDateTime64BestEffortOrNull('2020-01-05 10:59:59', 6, 'Asia/Tokyo'))), equals(e.event, 'sign up'))
        GROUP BY day_start)
     GROUP BY day_start
     ORDER BY day_start ASC)
  ORDER BY arraySum(total) DESC
  LIMIT 50000 SETTINGS readonly=2,
                       max_execution_time=60,
                       allow_experimental_object_type=1,
                       format_csv_allow_double_quotes=0,
                       max_ast_elements=4000000,
                       max_expanded_ast_elements=4000000,
                       max_bytes_before_external_group_by=0
  '''
# ---
# name: TestTrends.test_timezones_hourly_relative_from_plus_utc.1
  '''
  SELECT arrayMap(number -> plus(toStartOfHour(assumeNotNull(parseDateTime64BestEffortOrNull('2020-01-05 00:00:00', 6, 'Asia/Tokyo'))), toIntervalHour(number)), range(0, plus(coalesce(dateDiff('hour', toStartOfHour(assumeNotNull(parseDateTime64BestEffortOrNull('2020-01-05 00:00:00', 6, 'Asia/Tokyo'))), toStartOfHour(assumeNotNull(parseDateTime64BestEffortOrNull('2020-01-05 10:59:59', 6, 'Asia/Tokyo'))))), 1))) AS date,
         arrayMap(_match_date -> arraySum(arraySlice(groupArray(ifNull(count, 0)), indexOf(groupArray(day_start) AS _days_for_count, _match_date) AS _index, plus(minus(arrayLastIndex(x -> ifNull(equals(x, _match_date), isNull(x)
                                                                                                                                                                                                   and isNull(_match_date)), _days_for_count), _index), 1))), date) AS total
  FROM
    (SELECT sum(total) AS count,
            day_start AS day_start
     FROM
       (SELECT count() AS total,
               toStartOfHour(toTimeZone(e.timestamp, 'Asia/Tokyo')) AS day_start
        FROM events AS e SAMPLE 1
        WHERE and(equals(e.team_id, 99999), greaterOrEquals(toTimeZone(e.timestamp, 'Asia/Tokyo'), assumeNotNull(parseDateTime64BestEffortOrNull('2020-01-05 00:00:00', 6, 'Asia/Tokyo'))), lessOrEquals(toTimeZone(e.timestamp, 'Asia/Tokyo'), assumeNotNull(parseDateTime64BestEffortOrNull('2020-01-05 10:59:59', 6, 'Asia/Tokyo'))), equals(e.event, 'sign up'))
        GROUP BY day_start)
     GROUP BY day_start
     ORDER BY day_start ASC)
  ORDER BY arraySum(total) DESC
  LIMIT 50000 SETTINGS readonly=2,
                       max_execution_time=60,
                       allow_experimental_object_type=1,
                       format_csv_allow_double_quotes=0,
                       max_ast_elements=4000000,
                       max_expanded_ast_elements=4000000,
                       max_bytes_before_external_group_by=0
  '''
# ---
# name: TestTrends.test_timezones_weekly
  '''
  SELECT arrayMap(number -> plus(toStartOfWeek(assumeNotNull(parseDateTime64BestEffortOrNull('2020-01-12 00:00:00', 6, 'UTC')), 0), toIntervalWeek(number)), range(0, plus(coalesce(dateDiff('week', toStartOfWeek(assumeNotNull(parseDateTime64BestEffortOrNull('2020-01-12 00:00:00', 6, 'UTC')), 0), toStartOfWeek(assumeNotNull(parseDateTime64BestEffortOrNull('2020-01-26 23:59:59', 6, 'UTC')), 0))), 1))) AS date,
         arrayMap(_match_date -> arraySum(arraySlice(groupArray(ifNull(count, 0)), indexOf(groupArray(day_start) AS _days_for_count, _match_date) AS _index, plus(minus(arrayLastIndex(x -> ifNull(equals(x, _match_date), isNull(x)
                                                                                                                                                                                                   and isNull(_match_date)), _days_for_count), _index), 1))), date) AS total
  FROM
    (SELECT sum(total) AS count,
            day_start AS day_start
     FROM
       (SELECT count() AS total,
               toStartOfWeek(toTimeZone(e.timestamp, 'UTC'), 0) AS day_start
        FROM events AS e SAMPLE 1
        WHERE and(equals(e.team_id, 99999), greaterOrEquals(toTimeZone(e.timestamp, 'UTC'), toStartOfWeek(assumeNotNull(parseDateTime64BestEffortOrNull('2020-01-12 00:00:00', 6, 'UTC')), 0)), lessOrEquals(toTimeZone(e.timestamp, 'UTC'), assumeNotNull(parseDateTime64BestEffortOrNull('2020-01-26 23:59:59', 6, 'UTC'))), equals(e.event, 'sign up'))
        GROUP BY day_start)
     GROUP BY day_start
     ORDER BY day_start ASC)
  ORDER BY arraySum(total) DESC
  LIMIT 50000 SETTINGS readonly=2,
                       max_execution_time=60,
                       allow_experimental_object_type=1,
                       format_csv_allow_double_quotes=0,
                       max_ast_elements=4000000,
                       max_expanded_ast_elements=4000000,
                       max_bytes_before_external_group_by=0
  '''
# ---
# name: TestTrends.test_timezones_weekly.1
  '''
  SELECT arrayMap(number -> plus(toStartOfWeek(assumeNotNull(parseDateTime64BestEffortOrNull('2020-01-12 00:00:00', 6, 'UTC')), 3), toIntervalWeek(number)), range(0, plus(coalesce(dateDiff('week', toStartOfWeek(assumeNotNull(parseDateTime64BestEffortOrNull('2020-01-12 00:00:00', 6, 'UTC')), 3), toStartOfWeek(assumeNotNull(parseDateTime64BestEffortOrNull('2020-01-26 23:59:59', 6, 'UTC')), 3))), 1))) AS date,
         arrayMap(_match_date -> arraySum(arraySlice(groupArray(ifNull(count, 0)), indexOf(groupArray(day_start) AS _days_for_count, _match_date) AS _index, plus(minus(arrayLastIndex(x -> ifNull(equals(x, _match_date), isNull(x)
                                                                                                                                                                                                   and isNull(_match_date)), _days_for_count), _index), 1))), date) AS total
  FROM
    (SELECT sum(total) AS count,
            day_start AS day_start
     FROM
       (SELECT count() AS total,
               toStartOfWeek(toTimeZone(e.timestamp, 'UTC'), 3) AS day_start
        FROM events AS e SAMPLE 1
        WHERE and(equals(e.team_id, 99999), greaterOrEquals(toTimeZone(e.timestamp, 'UTC'), toStartOfWeek(assumeNotNull(parseDateTime64BestEffortOrNull('2020-01-12 00:00:00', 6, 'UTC')), 3)), lessOrEquals(toTimeZone(e.timestamp, 'UTC'), assumeNotNull(parseDateTime64BestEffortOrNull('2020-01-26 23:59:59', 6, 'UTC'))), equals(e.event, 'sign up'))
        GROUP BY day_start)
     GROUP BY day_start
     ORDER BY day_start ASC)
  ORDER BY arraySum(total) DESC
  LIMIT 50000 SETTINGS readonly=2,
                       max_execution_time=60,
                       allow_experimental_object_type=1,
                       format_csv_allow_double_quotes=0,
                       max_ast_elements=4000000,
                       max_expanded_ast_elements=4000000,
                       max_bytes_before_external_group_by=0
  '''
# ---
# name: TestTrends.test_timezones_weekly_minus_utc
  '''
  SELECT arrayMap(number -> plus(toStartOfWeek(assumeNotNull(parseDateTime64BestEffortOrNull('2020-01-12 00:00:00', 6, 'America/Phoenix')), 0), toIntervalWeek(number)), range(0, plus(coalesce(dateDiff('week', toStartOfWeek(assumeNotNull(parseDateTime64BestEffortOrNull('2020-01-12 00:00:00', 6, 'America/Phoenix')), 0), toStartOfWeek(assumeNotNull(parseDateTime64BestEffortOrNull('2020-01-26 23:59:59', 6, 'America/Phoenix')), 0))), 1))) AS date,
         arrayMap(_match_date -> arraySum(arraySlice(groupArray(ifNull(count, 0)), indexOf(groupArray(day_start) AS _days_for_count, _match_date) AS _index, plus(minus(arrayLastIndex(x -> ifNull(equals(x, _match_date), isNull(x)
                                                                                                                                                                                                   and isNull(_match_date)), _days_for_count), _index), 1))), date) AS total
  FROM
    (SELECT sum(total) AS count,
            day_start AS day_start
     FROM
       (SELECT count() AS total,
               toStartOfWeek(toTimeZone(e.timestamp, 'America/Phoenix'), 0) AS day_start
        FROM events AS e SAMPLE 1
        WHERE and(equals(e.team_id, 99999), greaterOrEquals(toTimeZone(e.timestamp, 'America/Phoenix'), toStartOfWeek(assumeNotNull(parseDateTime64BestEffortOrNull('2020-01-12 00:00:00', 6, 'America/Phoenix')), 0)), lessOrEquals(toTimeZone(e.timestamp, 'America/Phoenix'), assumeNotNull(parseDateTime64BestEffortOrNull('2020-01-26 23:59:59', 6, 'America/Phoenix'))), equals(e.event, 'sign up'))
        GROUP BY day_start)
     GROUP BY day_start
     ORDER BY day_start ASC)
  ORDER BY arraySum(total) DESC
  LIMIT 50000 SETTINGS readonly=2,
                       max_execution_time=60,
                       allow_experimental_object_type=1,
                       format_csv_allow_double_quotes=0,
                       max_ast_elements=4000000,
                       max_expanded_ast_elements=4000000,
                       max_bytes_before_external_group_by=0
  '''
# ---
# name: TestTrends.test_timezones_weekly_minus_utc.1
  '''
  SELECT arrayMap(number -> plus(toStartOfWeek(assumeNotNull(parseDateTime64BestEffortOrNull('2020-01-12 00:00:00', 6, 'America/Phoenix')), 3), toIntervalWeek(number)), range(0, plus(coalesce(dateDiff('week', toStartOfWeek(assumeNotNull(parseDateTime64BestEffortOrNull('2020-01-12 00:00:00', 6, 'America/Phoenix')), 3), toStartOfWeek(assumeNotNull(parseDateTime64BestEffortOrNull('2020-01-26 23:59:59', 6, 'America/Phoenix')), 3))), 1))) AS date,
         arrayMap(_match_date -> arraySum(arraySlice(groupArray(ifNull(count, 0)), indexOf(groupArray(day_start) AS _days_for_count, _match_date) AS _index, plus(minus(arrayLastIndex(x -> ifNull(equals(x, _match_date), isNull(x)
                                                                                                                                                                                                   and isNull(_match_date)), _days_for_count), _index), 1))), date) AS total
  FROM
    (SELECT sum(total) AS count,
            day_start AS day_start
     FROM
       (SELECT count() AS total,
               toStartOfWeek(toTimeZone(e.timestamp, 'America/Phoenix'), 3) AS day_start
        FROM events AS e SAMPLE 1
        WHERE and(equals(e.team_id, 99999), greaterOrEquals(toTimeZone(e.timestamp, 'America/Phoenix'), toStartOfWeek(assumeNotNull(parseDateTime64BestEffortOrNull('2020-01-12 00:00:00', 6, 'America/Phoenix')), 3)), lessOrEquals(toTimeZone(e.timestamp, 'America/Phoenix'), assumeNotNull(parseDateTime64BestEffortOrNull('2020-01-26 23:59:59', 6, 'America/Phoenix'))), equals(e.event, 'sign up'))
        GROUP BY day_start)
     GROUP BY day_start
     ORDER BY day_start ASC)
  ORDER BY arraySum(total) DESC
  LIMIT 50000 SETTINGS readonly=2,
                       max_execution_time=60,
                       allow_experimental_object_type=1,
                       format_csv_allow_double_quotes=0,
                       max_ast_elements=4000000,
                       max_expanded_ast_elements=4000000,
                       max_bytes_before_external_group_by=0
  '''
# ---
# name: TestTrends.test_timezones_weekly_plus_utc
  '''
  SELECT arrayMap(number -> plus(toStartOfWeek(assumeNotNull(parseDateTime64BestEffortOrNull('2020-01-12 00:00:00', 6, 'Asia/Tokyo')), 0), toIntervalWeek(number)), range(0, plus(coalesce(dateDiff('week', toStartOfWeek(assumeNotNull(parseDateTime64BestEffortOrNull('2020-01-12 00:00:00', 6, 'Asia/Tokyo')), 0), toStartOfWeek(assumeNotNull(parseDateTime64BestEffortOrNull('2020-01-26 23:59:59', 6, 'Asia/Tokyo')), 0))), 1))) AS date,
         arrayMap(_match_date -> arraySum(arraySlice(groupArray(ifNull(count, 0)), indexOf(groupArray(day_start) AS _days_for_count, _match_date) AS _index, plus(minus(arrayLastIndex(x -> ifNull(equals(x, _match_date), isNull(x)
                                                                                                                                                                                                   and isNull(_match_date)), _days_for_count), _index), 1))), date) AS total
  FROM
    (SELECT sum(total) AS count,
            day_start AS day_start
     FROM
       (SELECT count() AS total,
               toStartOfWeek(toTimeZone(e.timestamp, 'Asia/Tokyo'), 0) AS day_start
        FROM events AS e SAMPLE 1
        WHERE and(equals(e.team_id, 99999), greaterOrEquals(toTimeZone(e.timestamp, 'Asia/Tokyo'), toStartOfWeek(assumeNotNull(parseDateTime64BestEffortOrNull('2020-01-12 00:00:00', 6, 'Asia/Tokyo')), 0)), lessOrEquals(toTimeZone(e.timestamp, 'Asia/Tokyo'), assumeNotNull(parseDateTime64BestEffortOrNull('2020-01-26 23:59:59', 6, 'Asia/Tokyo'))), equals(e.event, 'sign up'))
        GROUP BY day_start)
     GROUP BY day_start
     ORDER BY day_start ASC)
  ORDER BY arraySum(total) DESC
  LIMIT 50000 SETTINGS readonly=2,
                       max_execution_time=60,
                       allow_experimental_object_type=1,
                       format_csv_allow_double_quotes=0,
                       max_ast_elements=4000000,
                       max_expanded_ast_elements=4000000,
                       max_bytes_before_external_group_by=0
  '''
# ---
# name: TestTrends.test_timezones_weekly_plus_utc.1
  '''
  SELECT arrayMap(number -> plus(toStartOfWeek(assumeNotNull(parseDateTime64BestEffortOrNull('2020-01-12 00:00:00', 6, 'Asia/Tokyo')), 3), toIntervalWeek(number)), range(0, plus(coalesce(dateDiff('week', toStartOfWeek(assumeNotNull(parseDateTime64BestEffortOrNull('2020-01-12 00:00:00', 6, 'Asia/Tokyo')), 3), toStartOfWeek(assumeNotNull(parseDateTime64BestEffortOrNull('2020-01-26 23:59:59', 6, 'Asia/Tokyo')), 3))), 1))) AS date,
         arrayMap(_match_date -> arraySum(arraySlice(groupArray(ifNull(count, 0)), indexOf(groupArray(day_start) AS _days_for_count, _match_date) AS _index, plus(minus(arrayLastIndex(x -> ifNull(equals(x, _match_date), isNull(x)
                                                                                                                                                                                                   and isNull(_match_date)), _days_for_count), _index), 1))), date) AS total
  FROM
    (SELECT sum(total) AS count,
            day_start AS day_start
     FROM
       (SELECT count() AS total,
               toStartOfWeek(toTimeZone(e.timestamp, 'Asia/Tokyo'), 3) AS day_start
        FROM events AS e SAMPLE 1
        WHERE and(equals(e.team_id, 99999), greaterOrEquals(toTimeZone(e.timestamp, 'Asia/Tokyo'), toStartOfWeek(assumeNotNull(parseDateTime64BestEffortOrNull('2020-01-12 00:00:00', 6, 'Asia/Tokyo')), 3)), lessOrEquals(toTimeZone(e.timestamp, 'Asia/Tokyo'), assumeNotNull(parseDateTime64BestEffortOrNull('2020-01-26 23:59:59', 6, 'Asia/Tokyo'))), equals(e.event, 'sign up'))
        GROUP BY day_start)
     GROUP BY day_start
     ORDER BY day_start ASC)
  ORDER BY arraySum(total) DESC
  LIMIT 50000 SETTINGS readonly=2,
                       max_execution_time=60,
                       allow_experimental_object_type=1,
                       format_csv_allow_double_quotes=0,
                       max_ast_elements=4000000,
                       max_expanded_ast_elements=4000000,
                       max_bytes_before_external_group_by=0
  '''
# ---
# name: TestTrends.test_trend_breakdown_user_props_with_filter_with_partial_property_pushdowns
  '''
  SELECT groupArray(1)(date)[1] AS date,
                      arrayFold((acc, x) -> arrayMap(i -> plus(acc[i], x[i]), range(1, plus(length(date), 1))), groupArray(ifNull(total, 0)), arrayWithConstant(length(date), reinterpretAsFloat64(0))) AS total,
                      if(ifNull(ifNull(greaterOrEquals(row_number, 25), 0), 0), '$$_posthog_breakdown_other_$$', breakdown_value) AS breakdown_value
  FROM
    (SELECT arrayMap(number -> plus(toStartOfDay(assumeNotNull(parseDateTime64BestEffortOrNull('2020-01-01 00:00:00', 6, 'UTC'))), toIntervalDay(number)), range(0, plus(coalesce(dateDiff('day', toStartOfDay(assumeNotNull(parseDateTime64BestEffortOrNull('2020-01-01 00:00:00', 6, 'UTC'))), toStartOfDay(assumeNotNull(parseDateTime64BestEffortOrNull('2020-07-01 23:59:59', 6, 'UTC'))))), 1))) AS date,
            arrayMap(_match_date -> arraySum(arraySlice(groupArray(ifNull(count, 0)), indexOf(groupArray(day_start) AS _days_for_count, _match_date) AS _index, plus(minus(arrayLastIndex(x -> ifNull(equals(x, _match_date), isNull(x)
                                                                                                                                                                                                      and isNull(_match_date)), _days_for_count), _index), 1))), date) AS total,
            breakdown_value AS breakdown_value,
            rowNumberInAllBlocks() AS row_number
     FROM
       (SELECT sum(total) AS count,
               day_start AS day_start,
               breakdown_value AS breakdown_value
        FROM
          (SELECT count() AS total,
                  toStartOfDay(toTimeZone(e.timestamp, 'UTC')) AS day_start,
                  ifNull(nullIf(toString(e__person.properties___email), ''), '$$_posthog_breakdown_null_$$') AS breakdown_value
           FROM events AS e SAMPLE 1
           LEFT OUTER JOIN
             (SELECT argMax(person_distinct_id_overrides.person_id, person_distinct_id_overrides.version) AS person_id,
                     person_distinct_id_overrides.distinct_id AS distinct_id
              FROM person_distinct_id_overrides
              WHERE equals(person_distinct_id_overrides.team_id, 99999)
              GROUP BY person_distinct_id_overrides.distinct_id
              HAVING ifNull(equals(argMax(person_distinct_id_overrides.is_deleted, person_distinct_id_overrides.version), 0), 0) SETTINGS optimize_aggregation_in_order=1) AS e__override ON equals(e.distinct_id, e__override.distinct_id)
           LEFT JOIN
             (SELECT person.id AS id,
                     replaceRegexpAll(nullIf(nullIf(JSONExtractRaw(person.properties, 'email'), ''), 'null'), '^"|"$', '') AS properties___email,
                     replaceRegexpAll(nullIf(nullIf(JSONExtractRaw(person.properties, '$os'), ''), 'null'), '^"|"$', '') AS `properties___$os`,
                     replaceRegexpAll(nullIf(nullIf(JSONExtractRaw(person.properties, '$browser'), ''), 'null'), '^"|"$', '') AS `properties___$browser`
              FROM person
              WHERE and(equals(person.team_id, 99999), ifNull(in(tuple(person.id, person.version),
                                                                   (SELECT person.id AS id, max(person.version) AS version
                                                                    FROM person
                                                                    WHERE equals(person.team_id, 99999)
                                                                    GROUP BY person.id
                                                                    HAVING and(ifNull(equals(argMax(person.is_deleted, person.version), 0), 0), ifNull(less(argMax(toTimeZone(person.created_at, 'UTC'), person.version), plus(now64(6, 'UTC'), toIntervalDay(1))), 0)))), 0)) SETTINGS optimize_aggregation_in_order=1) AS e__person ON equals(if(not(empty(e__override.distinct_id)), e__override.person_id, e.person_id), e__person.id)
           WHERE and(equals(e.team_id, 99999), greaterOrEquals(toTimeZone(e.timestamp, 'UTC'), toStartOfDay(assumeNotNull(parseDateTime64BestEffortOrNull('2020-01-01 00:00:00', 6, 'UTC')))), lessOrEquals(toTimeZone(e.timestamp, 'UTC'), assumeNotNull(parseDateTime64BestEffortOrNull('2020-07-01 23:59:59', 6, 'UTC'))), equals(e.event, 'sign up'), and(or(ifNull(notILike(e__person.properties___email, '%@posthog.com%'), 1), ifNull(equals(replaceRegexpAll(nullIf(nullIf(JSONExtractRaw(e.properties, 'key'), ''), 'null'), '^"|"$', ''), 'val'), 0)), or(ifNull(equals(e__person.`properties___$os`, 'android'), 0), ifNull(equals(e__person.`properties___$browser`, 'safari'), 0))))
           GROUP BY day_start,
                    breakdown_value)
        GROUP BY day_start,
                 breakdown_value
        ORDER BY day_start ASC, breakdown_value ASC)
     GROUP BY breakdown_value
     ORDER BY if(ifNull(equals(breakdown_value, '$$_posthog_breakdown_other_$$'), 0), 2, if(ifNull(equals(breakdown_value, '$$_posthog_breakdown_null_$$'), 0), 1, 0)) ASC, arraySum(total) DESC, breakdown_value ASC)
  WHERE isNotNull(breakdown_value)
  GROUP BY breakdown_value
  ORDER BY if(ifNull(equals(breakdown_value, '$$_posthog_breakdown_other_$$'), 0), 2, if(ifNull(equals(breakdown_value, '$$_posthog_breakdown_null_$$'), 0), 1, 0)) ASC, arraySum(total) DESC, breakdown_value ASC
  LIMIT 50000 SETTINGS readonly=2,
                       max_execution_time=60,
                       allow_experimental_object_type=1,
                       format_csv_allow_double_quotes=0,
                       max_ast_elements=4000000,
                       max_expanded_ast_elements=4000000,
                       max_bytes_before_external_group_by=0
  '''
# ---
# name: TestTrends.test_trend_breakdown_user_props_with_filter_with_partial_property_pushdowns.1
  '''
  SELECT groupArray(1)(date)[1] AS date,
                      arrayFold((acc, x) -> arrayMap(i -> plus(acc[i], x[i]), range(1, plus(length(date), 1))), groupArray(ifNull(total, 0)), arrayWithConstant(length(date), reinterpretAsFloat64(0))) AS total,
                      if(ifNull(ifNull(greaterOrEquals(row_number, 25), 0), 0), '$$_posthog_breakdown_other_$$', breakdown_value) AS breakdown_value
  FROM
    (SELECT arrayMap(number -> plus(toStartOfDay(assumeNotNull(parseDateTime64BestEffortOrNull('2020-01-01 00:00:00', 6, 'UTC'))), toIntervalDay(number)), range(0, plus(coalesce(dateDiff('day', toStartOfDay(assumeNotNull(parseDateTime64BestEffortOrNull('2020-01-01 00:00:00', 6, 'UTC'))), toStartOfDay(assumeNotNull(parseDateTime64BestEffortOrNull('2020-07-01 23:59:59', 6, 'UTC'))))), 1))) AS date,
            arrayMap(_match_date -> arraySum(arraySlice(groupArray(ifNull(count, 0)), indexOf(groupArray(day_start) AS _days_for_count, _match_date) AS _index, plus(minus(arrayLastIndex(x -> ifNull(equals(x, _match_date), isNull(x)
                                                                                                                                                                                                      and isNull(_match_date)), _days_for_count), _index), 1))), date) AS total,
            breakdown_value AS breakdown_value,
            rowNumberInAllBlocks() AS row_number
     FROM
       (SELECT sum(total) AS count,
               day_start AS day_start,
               breakdown_value AS breakdown_value
        FROM
          (SELECT count() AS total,
                  toStartOfDay(toTimeZone(e.timestamp, 'UTC')) AS day_start,
                  ifNull(nullIf(toString(e__person.properties___email), ''), '$$_posthog_breakdown_null_$$') AS breakdown_value
           FROM events AS e SAMPLE 1
           LEFT OUTER JOIN
             (SELECT argMax(person_distinct_id_overrides.person_id, person_distinct_id_overrides.version) AS person_id,
                     person_distinct_id_overrides.distinct_id AS distinct_id
              FROM person_distinct_id_overrides
              WHERE equals(person_distinct_id_overrides.team_id, 99999)
              GROUP BY person_distinct_id_overrides.distinct_id
              HAVING ifNull(equals(argMax(person_distinct_id_overrides.is_deleted, person_distinct_id_overrides.version), 0), 0) SETTINGS optimize_aggregation_in_order=1) AS e__override ON equals(e.distinct_id, e__override.distinct_id)
           LEFT JOIN
             (SELECT person.id AS id,
                     replaceRegexpAll(nullIf(nullIf(JSONExtractRaw(person.properties, 'email'), ''), 'null'), '^"|"$', '') AS properties___email,
                     replaceRegexpAll(nullIf(nullIf(JSONExtractRaw(person.properties, '$os'), ''), 'null'), '^"|"$', '') AS `properties___$os`,
                     replaceRegexpAll(nullIf(nullIf(JSONExtractRaw(person.properties, '$browser'), ''), 'null'), '^"|"$', '') AS `properties___$browser`
              FROM person
              WHERE and(equals(person.team_id, 99999), ifNull(in(tuple(person.id, person.version),
                                                                   (SELECT person.id AS id, max(person.version) AS version
                                                                    FROM person
                                                                    WHERE equals(person.team_id, 99999)
                                                                    GROUP BY person.id
                                                                    HAVING and(ifNull(equals(argMax(person.is_deleted, person.version), 0), 0), ifNull(less(argMax(toTimeZone(person.created_at, 'UTC'), person.version), plus(now64(6, 'UTC'), toIntervalDay(1))), 0)))), 0)) SETTINGS optimize_aggregation_in_order=1) AS e__person ON equals(if(not(empty(e__override.distinct_id)), e__override.person_id, e.person_id), e__person.id)
           WHERE and(equals(e.team_id, 99999), greaterOrEquals(toTimeZone(e.timestamp, 'UTC'), toStartOfDay(assumeNotNull(parseDateTime64BestEffortOrNull('2020-01-01 00:00:00', 6, 'UTC')))), lessOrEquals(toTimeZone(e.timestamp, 'UTC'), assumeNotNull(parseDateTime64BestEffortOrNull('2020-07-01 23:59:59', 6, 'UTC'))), equals(e.event, 'sign up'), and(ifNull(equals(e__person.`properties___$os`, 'android'), 0), ifNull(equals(e__person.`properties___$browser`, 'chrome'), 0)), and(ifNull(equals(replaceRegexpAll(nullIf(nullIf(JSONExtractRaw(e.properties, 'key'), ''), 'null'), '^"|"$', ''), 'val'), 0), ifNull(ilike(e__person.properties___email, '%@posthog.com%'), 0)))
           GROUP BY day_start,
                    breakdown_value)
        GROUP BY day_start,
                 breakdown_value
        ORDER BY day_start ASC, breakdown_value ASC)
     GROUP BY breakdown_value
     ORDER BY if(ifNull(equals(breakdown_value, '$$_posthog_breakdown_other_$$'), 0), 2, if(ifNull(equals(breakdown_value, '$$_posthog_breakdown_null_$$'), 0), 1, 0)) ASC, arraySum(total) DESC, breakdown_value ASC)
  WHERE isNotNull(breakdown_value)
  GROUP BY breakdown_value
  ORDER BY if(ifNull(equals(breakdown_value, '$$_posthog_breakdown_other_$$'), 0), 2, if(ifNull(equals(breakdown_value, '$$_posthog_breakdown_null_$$'), 0), 1, 0)) ASC, arraySum(total) DESC, breakdown_value ASC
  LIMIT 50000 SETTINGS readonly=2,
                       max_execution_time=60,
                       allow_experimental_object_type=1,
                       format_csv_allow_double_quotes=0,
                       max_ast_elements=4000000,
                       max_expanded_ast_elements=4000000,
                       max_bytes_before_external_group_by=0
  '''
# ---
# name: TestTrends.test_trends_aggregate_by_distinct_id
  '''
  SELECT arrayMap(number -> plus(toStartOfDay(assumeNotNull(parseDateTime64BestEffortOrNull('2019-12-24 00:00:00', 6, 'UTC'))), toIntervalDay(number)), range(0, plus(coalesce(dateDiff('day', toStartOfDay(assumeNotNull(parseDateTime64BestEffortOrNull('2019-12-24 00:00:00', 6, 'UTC'))), toStartOfDay(assumeNotNull(parseDateTime64BestEffortOrNull('2019-12-31 23:59:59', 6, 'UTC'))))), 1))) AS date,
         arrayMap(_match_date -> arraySum(arraySlice(groupArray(ifNull(count, 0)), indexOf(groupArray(day_start) AS _days_for_count, _match_date) AS _index, plus(minus(arrayLastIndex(x -> ifNull(equals(x, _match_date), isNull(x)
                                                                                                                                                                                                   and isNull(_match_date)), _days_for_count), _index), 1))), date) AS total
  FROM
    (SELECT sum(total) AS count,
            day_start AS day_start
     FROM
       (SELECT count(DISTINCT e.distinct_id) AS total,
               toStartOfDay(toTimeZone(e.timestamp, 'UTC')) AS day_start
        FROM events AS e SAMPLE 1
        WHERE and(equals(e.team_id, 99999), greaterOrEquals(toTimeZone(e.timestamp, 'UTC'), toStartOfDay(assumeNotNull(parseDateTime64BestEffortOrNull('2019-12-24 00:00:00', 6, 'UTC')))), lessOrEquals(toTimeZone(e.timestamp, 'UTC'), assumeNotNull(parseDateTime64BestEffortOrNull('2019-12-31 23:59:59', 6, 'UTC'))), equals(e.event, 'sign up'))
        GROUP BY day_start)
     GROUP BY day_start
     ORDER BY day_start ASC)
  ORDER BY arraySum(total) DESC
  LIMIT 50000 SETTINGS readonly=2,
                       max_execution_time=60,
                       allow_experimental_object_type=1,
                       format_csv_allow_double_quotes=0,
                       max_ast_elements=4000000,
                       max_expanded_ast_elements=4000000,
                       max_bytes_before_external_group_by=0
  '''
# ---
# name: TestTrends.test_trends_aggregate_by_distinct_id.1
  '''
  SELECT arrayMap(number -> plus(toStartOfDay(assumeNotNull(parseDateTime64BestEffortOrNull('2019-12-24 00:00:00', 6, 'UTC'))), toIntervalDay(number)), range(0, plus(coalesce(dateDiff('day', toStartOfDay(assumeNotNull(parseDateTime64BestEffortOrNull('2019-12-24 00:00:00', 6, 'UTC'))), toStartOfDay(assumeNotNull(parseDateTime64BestEffortOrNull('2019-12-31 23:59:59', 6, 'UTC'))))), 1))) AS date,
         arrayMap(_match_date -> arraySum(arraySlice(groupArray(ifNull(count, 0)), indexOf(groupArray(day_start) AS _days_for_count, _match_date) AS _index, plus(minus(arrayLastIndex(x -> ifNull(equals(x, _match_date), isNull(x)
                                                                                                                                                                                                   and isNull(_match_date)), _days_for_count), _index), 1))), date) AS total
  FROM
    (SELECT sum(total) AS count,
            day_start AS day_start
     FROM
       (SELECT count(DISTINCT e.distinct_id) AS total,
               toStartOfDay(toTimeZone(e.timestamp, 'UTC')) AS day_start
        FROM events AS e SAMPLE 1
        LEFT OUTER JOIN
          (SELECT argMax(person_distinct_id_overrides.person_id, person_distinct_id_overrides.version) AS person_id,
                  person_distinct_id_overrides.distinct_id AS distinct_id
           FROM person_distinct_id_overrides
           WHERE equals(person_distinct_id_overrides.team_id, 99999)
           GROUP BY person_distinct_id_overrides.distinct_id
           HAVING ifNull(equals(argMax(person_distinct_id_overrides.is_deleted, person_distinct_id_overrides.version), 0), 0) SETTINGS optimize_aggregation_in_order=1) AS e__override ON equals(e.distinct_id, e__override.distinct_id)
        LEFT JOIN
          (SELECT person.id AS id,
                  replaceRegexpAll(nullIf(nullIf(JSONExtractRaw(person.properties, '$some_prop'), ''), 'null'), '^"|"$', '') AS `properties___$some_prop`
           FROM person
           WHERE and(equals(person.team_id, 99999), ifNull(in(tuple(person.id, person.version),
                                                                (SELECT person.id AS id, max(person.version) AS version
                                                                 FROM person
                                                                 WHERE equals(person.team_id, 99999)
                                                                 GROUP BY person.id
                                                                 HAVING and(ifNull(equals(argMax(person.is_deleted, person.version), 0), 0), ifNull(less(argMax(toTimeZone(person.created_at, 'UTC'), person.version), plus(now64(6, 'UTC'), toIntervalDay(1))), 0)))), 0)) SETTINGS optimize_aggregation_in_order=1) AS e__person ON equals(if(not(empty(e__override.distinct_id)), e__override.person_id, e.person_id), e__person.id)
        WHERE and(equals(e.team_id, 99999), greaterOrEquals(toTimeZone(e.timestamp, 'UTC'), toStartOfDay(assumeNotNull(parseDateTime64BestEffortOrNull('2019-12-24 00:00:00', 6, 'UTC')))), lessOrEquals(toTimeZone(e.timestamp, 'UTC'), assumeNotNull(parseDateTime64BestEffortOrNull('2019-12-31 23:59:59', 6, 'UTC'))), equals(e.event, 'sign up'), ifNull(equals(e__person.`properties___$some_prop`, 'some_val'), 0))
        GROUP BY day_start)
     GROUP BY day_start
     ORDER BY day_start ASC)
  ORDER BY arraySum(total) DESC
  LIMIT 50000 SETTINGS readonly=2,
                       max_execution_time=60,
                       allow_experimental_object_type=1,
                       format_csv_allow_double_quotes=0,
                       max_ast_elements=4000000,
                       max_expanded_ast_elements=4000000,
                       max_bytes_before_external_group_by=0
  '''
# ---
# name: TestTrends.test_trends_aggregate_by_distinct_id.2
  '''
  SELECT groupArray(1)(date)[1] AS date,
                      arrayFold((acc, x) -> arrayMap(i -> plus(acc[i], x[i]), range(1, plus(length(date), 1))), groupArray(ifNull(total, 0)), arrayWithConstant(length(date), reinterpretAsFloat64(0))) AS total,
                      if(ifNull(ifNull(greaterOrEquals(row_number, 25), 0), 0), '$$_posthog_breakdown_other_$$', breakdown_value) AS breakdown_value
  FROM
    (SELECT arrayMap(number -> plus(toStartOfDay(assumeNotNull(parseDateTime64BestEffortOrNull('2019-12-24 00:00:00', 6, 'UTC'))), toIntervalDay(number)), range(0, plus(coalesce(dateDiff('day', toStartOfDay(assumeNotNull(parseDateTime64BestEffortOrNull('2019-12-24 00:00:00', 6, 'UTC'))), toStartOfDay(assumeNotNull(parseDateTime64BestEffortOrNull('2019-12-31 23:59:59', 6, 'UTC'))))), 1))) AS date,
            arrayMap(_match_date -> arraySum(arraySlice(groupArray(ifNull(count, 0)), indexOf(groupArray(day_start) AS _days_for_count, _match_date) AS _index, plus(minus(arrayLastIndex(x -> ifNull(equals(x, _match_date), isNull(x)
                                                                                                                                                                                                      and isNull(_match_date)), _days_for_count), _index), 1))), date) AS total,
            breakdown_value AS breakdown_value,
            rowNumberInAllBlocks() AS row_number
     FROM
       (SELECT sum(total) AS count,
               day_start AS day_start,
               breakdown_value AS breakdown_value
        FROM
          (SELECT count(DISTINCT e.distinct_id) AS total,
                  toStartOfDay(toTimeZone(e.timestamp, 'UTC')) AS day_start,
                  ifNull(nullIf(toString(e__person.`properties___$some_prop`), ''), '$$_posthog_breakdown_null_$$') AS breakdown_value
           FROM events AS e SAMPLE 1
           LEFT OUTER JOIN
             (SELECT argMax(person_distinct_id_overrides.person_id, person_distinct_id_overrides.version) AS person_id,
                     person_distinct_id_overrides.distinct_id AS distinct_id
              FROM person_distinct_id_overrides
              WHERE equals(person_distinct_id_overrides.team_id, 99999)
              GROUP BY person_distinct_id_overrides.distinct_id
              HAVING ifNull(equals(argMax(person_distinct_id_overrides.is_deleted, person_distinct_id_overrides.version), 0), 0) SETTINGS optimize_aggregation_in_order=1) AS e__override ON equals(e.distinct_id, e__override.distinct_id)
           LEFT JOIN
             (SELECT person.id AS id,
                     replaceRegexpAll(nullIf(nullIf(JSONExtractRaw(person.properties, '$some_prop'), ''), 'null'), '^"|"$', '') AS `properties___$some_prop`
              FROM person
              WHERE and(equals(person.team_id, 99999), ifNull(in(tuple(person.id, person.version),
                                                                   (SELECT person.id AS id, max(person.version) AS version
                                                                    FROM person
                                                                    WHERE equals(person.team_id, 99999)
                                                                    GROUP BY person.id
                                                                    HAVING and(ifNull(equals(argMax(person.is_deleted, person.version), 0), 0), ifNull(less(argMax(toTimeZone(person.created_at, 'UTC'), person.version), plus(now64(6, 'UTC'), toIntervalDay(1))), 0)))), 0)) SETTINGS optimize_aggregation_in_order=1) AS e__person ON equals(if(not(empty(e__override.distinct_id)), e__override.person_id, e.person_id), e__person.id)
           WHERE and(equals(e.team_id, 99999), greaterOrEquals(toTimeZone(e.timestamp, 'UTC'), toStartOfDay(assumeNotNull(parseDateTime64BestEffortOrNull('2019-12-24 00:00:00', 6, 'UTC')))), lessOrEquals(toTimeZone(e.timestamp, 'UTC'), assumeNotNull(parseDateTime64BestEffortOrNull('2019-12-31 23:59:59', 6, 'UTC'))), equals(e.event, 'sign up'))
           GROUP BY day_start,
                    breakdown_value)
        GROUP BY day_start,
                 breakdown_value
        ORDER BY day_start ASC, breakdown_value ASC)
     GROUP BY breakdown_value
     ORDER BY if(ifNull(equals(breakdown_value, '$$_posthog_breakdown_other_$$'), 0), 2, if(ifNull(equals(breakdown_value, '$$_posthog_breakdown_null_$$'), 0), 1, 0)) ASC, arraySum(total) DESC, breakdown_value ASC)
  WHERE isNotNull(breakdown_value)
  GROUP BY breakdown_value
  ORDER BY if(ifNull(equals(breakdown_value, '$$_posthog_breakdown_other_$$'), 0), 2, if(ifNull(equals(breakdown_value, '$$_posthog_breakdown_null_$$'), 0), 1, 0)) ASC, arraySum(total) DESC, breakdown_value ASC
  LIMIT 50000 SETTINGS readonly=2,
                       max_execution_time=60,
                       allow_experimental_object_type=1,
                       format_csv_allow_double_quotes=0,
                       max_ast_elements=4000000,
                       max_expanded_ast_elements=4000000,
                       max_bytes_before_external_group_by=0
  '''
# ---
# name: TestTrends.test_trends_aggregate_by_distinct_id.3
  '''
  SELECT groupArray(1)(date)[1] AS date,
                      arrayFold((acc, x) -> arrayMap(i -> plus(acc[i], x[i]), range(1, plus(length(date), 1))), groupArray(ifNull(total, 0)), arrayWithConstant(length(date), reinterpretAsFloat64(0))) AS total,
                      arrayMap(i -> if(ifNull(ifNull(greaterOrEquals(row_number, 25), 0), 0), '$$_posthog_breakdown_other_$$', i), breakdown_value) AS breakdown_value
  FROM
    (SELECT arrayMap(number -> plus(toStartOfDay(assumeNotNull(parseDateTime64BestEffortOrNull('2019-12-24 00:00:00', 6, 'UTC'))), toIntervalDay(number)), range(0, plus(coalesce(dateDiff('day', toStartOfDay(assumeNotNull(parseDateTime64BestEffortOrNull('2019-12-24 00:00:00', 6, 'UTC'))), toStartOfDay(assumeNotNull(parseDateTime64BestEffortOrNull('2019-12-31 23:59:59', 6, 'UTC'))))), 1))) AS date,
            arrayMap(_match_date -> arraySum(arraySlice(groupArray(ifNull(count, 0)), indexOf(groupArray(day_start) AS _days_for_count, _match_date) AS _index, plus(minus(arrayLastIndex(x -> ifNull(equals(x, _match_date), isNull(x)
                                                                                                                                                                                                      and isNull(_match_date)), _days_for_count), _index), 1))), date) AS total,
            breakdown_value AS breakdown_value,
            rowNumberInAllBlocks() AS row_number
     FROM
       (SELECT sum(total) AS count,
               day_start AS day_start,
               [ifNull(toString(breakdown_value_1), '$$_posthog_breakdown_null_$$')] AS breakdown_value
        FROM
          (SELECT count(DISTINCT e.distinct_id) AS total,
                  toStartOfDay(toTimeZone(e.timestamp, 'UTC')) AS day_start,
                  ifNull(nullIf(toString(e__person.`properties___$some_prop`), ''), '$$_posthog_breakdown_null_$$') AS breakdown_value_1
           FROM events AS e SAMPLE 1
           LEFT OUTER JOIN
             (SELECT argMax(person_distinct_id_overrides.person_id, person_distinct_id_overrides.version) AS person_id,
                     person_distinct_id_overrides.distinct_id AS distinct_id
              FROM person_distinct_id_overrides
              WHERE equals(person_distinct_id_overrides.team_id, 99999)
              GROUP BY person_distinct_id_overrides.distinct_id
              HAVING ifNull(equals(argMax(person_distinct_id_overrides.is_deleted, person_distinct_id_overrides.version), 0), 0) SETTINGS optimize_aggregation_in_order=1) AS e__override ON equals(e.distinct_id, e__override.distinct_id)
           LEFT JOIN
             (SELECT person.id AS id,
                     replaceRegexpAll(nullIf(nullIf(JSONExtractRaw(person.properties, '$some_prop'), ''), 'null'), '^"|"$', '') AS `properties___$some_prop`
              FROM person
              WHERE and(equals(person.team_id, 99999), ifNull(in(tuple(person.id, person.version),
                                                                   (SELECT person.id AS id, max(person.version) AS version
                                                                    FROM person
                                                                    WHERE equals(person.team_id, 99999)
                                                                    GROUP BY person.id
                                                                    HAVING and(ifNull(equals(argMax(person.is_deleted, person.version), 0), 0), ifNull(less(argMax(toTimeZone(person.created_at, 'UTC'), person.version), plus(now64(6, 'UTC'), toIntervalDay(1))), 0)))), 0)) SETTINGS optimize_aggregation_in_order=1) AS e__person ON equals(if(not(empty(e__override.distinct_id)), e__override.person_id, e.person_id), e__person.id)
           WHERE and(equals(e.team_id, 99999), greaterOrEquals(toTimeZone(e.timestamp, 'UTC'), toStartOfDay(assumeNotNull(parseDateTime64BestEffortOrNull('2019-12-24 00:00:00', 6, 'UTC')))), lessOrEquals(toTimeZone(e.timestamp, 'UTC'), assumeNotNull(parseDateTime64BestEffortOrNull('2019-12-31 23:59:59', 6, 'UTC'))), equals(e.event, 'sign up'))
           GROUP BY day_start,
                    breakdown_value_1)
        GROUP BY day_start,
                 breakdown_value_1
        ORDER BY day_start ASC, breakdown_value ASC)
     GROUP BY breakdown_value
     ORDER BY if(has(breakdown_value, '$$_posthog_breakdown_other_$$'), 2, if(has(breakdown_value, '$$_posthog_breakdown_null_$$'), 1, 0)) ASC, arraySum(total) DESC, breakdown_value ASC)
  WHERE arrayExists(x -> isNotNull(x), breakdown_value)
  GROUP BY breakdown_value
  ORDER BY if(has(breakdown_value, '$$_posthog_breakdown_other_$$'), 2, if(has(breakdown_value, '$$_posthog_breakdown_null_$$'), 1, 0)) ASC, arraySum(total) DESC, breakdown_value ASC
  LIMIT 50000 SETTINGS readonly=2,
                       max_execution_time=60,
                       allow_experimental_object_type=1,
                       format_csv_allow_double_quotes=0,
                       max_ast_elements=4000000,
                       max_expanded_ast_elements=4000000,
                       max_bytes_before_external_group_by=0
  '''
# ---
# name: TestTrends.test_trends_aggregate_by_distinct_id.4
  '''
  SELECT arrayMap(number -> plus(toStartOfDay(assumeNotNull(parseDateTime64BestEffortOrNull('2019-12-24 00:00:00', 6, 'UTC'))), toIntervalDay(number)), range(0, plus(coalesce(dateDiff('day', toStartOfDay(assumeNotNull(parseDateTime64BestEffortOrNull('2019-12-24 00:00:00', 6, 'UTC'))), toStartOfDay(assumeNotNull(parseDateTime64BestEffortOrNull('2019-12-31 23:59:59', 6, 'UTC'))))), 1))) AS date,
         arrayMap(_match_date -> arraySum(arraySlice(groupArray(ifNull(count, 0)), indexOf(groupArray(day_start) AS _days_for_count, _match_date) AS _index, plus(minus(arrayLastIndex(x -> ifNull(equals(x, _match_date), isNull(x)
                                                                                                                                                                                                   and isNull(_match_date)), _days_for_count), _index), 1))), date) AS total
  FROM
    (SELECT sum(total) AS count,
            day_start AS day_start
     FROM
       (SELECT counts AS total,
               toStartOfDay(timestamp) AS day_start
        FROM
          (SELECT d.timestamp AS timestamp,
                  count(DISTINCT e.actor_id) AS counts
           FROM
             (SELECT minus(toStartOfDay(assumeNotNull(parseDateTime64BestEffortOrNull('2019-12-31 23:59:59', 6, 'UTC'))), toIntervalDay(numbers.number)) AS timestamp
              FROM numbers(dateDiff('day', minus(toStartOfDay(assumeNotNull(parseDateTime64BestEffortOrNull('2019-12-24 00:00:00', 6, 'UTC'))), toIntervalDay(30)), assumeNotNull(parseDateTime64BestEffortOrNull('2019-12-31 23:59:59', 6, 'UTC')))) AS numbers) AS d
           CROSS JOIN
             (SELECT toTimeZone(e.timestamp, 'UTC') AS timestamp,
                     e.distinct_id AS actor_id
              FROM events AS e SAMPLE 1
              WHERE and(equals(e.team_id, 99999), equals(e.event, 'sign up'), greaterOrEquals(timestamp, minus(assumeNotNull(parseDateTime64BestEffortOrNull('2019-12-24 00:00:00', 6, 'UTC')), toIntervalDay(30))), lessOrEquals(timestamp, assumeNotNull(parseDateTime64BestEffortOrNull('2019-12-31 23:59:59', 6, 'UTC'))))
              GROUP BY timestamp, actor_id) AS e
           WHERE and(ifNull(lessOrEquals(e.timestamp, plus(d.timestamp, toIntervalDay(1))), 0), ifNull(greater(e.timestamp, minus(d.timestamp, toIntervalDay(29))), 0))
           GROUP BY d.timestamp
           ORDER BY d.timestamp ASC)
        WHERE and(ifNull(greaterOrEquals(timestamp, toStartOfDay(assumeNotNull(parseDateTime64BestEffortOrNull('2019-12-24 00:00:00', 6, 'UTC')))), 0), ifNull(lessOrEquals(timestamp, assumeNotNull(parseDateTime64BestEffortOrNull('2019-12-31 23:59:59', 6, 'UTC'))), 0)))
     GROUP BY day_start
     ORDER BY day_start ASC)
  ORDER BY arraySum(total) DESC
  LIMIT 50000 SETTINGS readonly=2,
                       max_execution_time=60,
                       allow_experimental_object_type=1,
                       format_csv_allow_double_quotes=0,
                       max_ast_elements=4000000,
                       max_expanded_ast_elements=4000000,
                       max_bytes_before_external_group_by=0
  '''
# ---
# name: TestTrends.test_trends_aggregate_by_distinct_id.5
  '''
  SELECT arrayMap(number -> plus(toStartOfDay(assumeNotNull(parseDateTime64BestEffortOrNull('2019-12-24 00:00:00', 6, 'UTC'))), toIntervalDay(number)), range(0, plus(coalesce(dateDiff('day', toStartOfDay(assumeNotNull(parseDateTime64BestEffortOrNull('2019-12-24 00:00:00', 6, 'UTC'))), toStartOfDay(assumeNotNull(parseDateTime64BestEffortOrNull('2019-12-31 23:59:59', 6, 'UTC'))))), 1))) AS date,
         arrayMap(_match_date -> arraySum(arraySlice(groupArray(ifNull(count, 0)), indexOf(groupArray(day_start) AS _days_for_count, _match_date) AS _index, plus(minus(arrayLastIndex(x -> ifNull(equals(x, _match_date), isNull(x)
                                                                                                                                                                                                   and isNull(_match_date)), _days_for_count), _index), 1))), date) AS total
  FROM
    (SELECT sum(total) AS count,
            day_start AS day_start
     FROM
       (SELECT counts AS total,
               toStartOfDay(timestamp) AS day_start
        FROM
          (SELECT d.timestamp AS timestamp,
                  count(DISTINCT e.actor_id) AS counts
           FROM
             (SELECT minus(toStartOfDay(assumeNotNull(parseDateTime64BestEffortOrNull('2019-12-31 23:59:59', 6, 'UTC'))), toIntervalDay(numbers.number)) AS timestamp
              FROM numbers(dateDiff('day', minus(toStartOfDay(assumeNotNull(parseDateTime64BestEffortOrNull('2019-12-24 00:00:00', 6, 'UTC'))), toIntervalDay(7)), assumeNotNull(parseDateTime64BestEffortOrNull('2019-12-31 23:59:59', 6, 'UTC')))) AS numbers) AS d
           CROSS JOIN
             (SELECT toTimeZone(e.timestamp, 'UTC') AS timestamp,
                     e.distinct_id AS actor_id
              FROM events AS e SAMPLE 1
              WHERE and(equals(e.team_id, 99999), equals(e.event, 'sign up'), greaterOrEquals(timestamp, minus(assumeNotNull(parseDateTime64BestEffortOrNull('2019-12-24 00:00:00', 6, 'UTC')), toIntervalDay(7))), lessOrEquals(timestamp, assumeNotNull(parseDateTime64BestEffortOrNull('2019-12-31 23:59:59', 6, 'UTC'))))
              GROUP BY timestamp, actor_id) AS e
           WHERE and(ifNull(lessOrEquals(e.timestamp, plus(d.timestamp, toIntervalDay(1))), 0), ifNull(greater(e.timestamp, minus(d.timestamp, toIntervalDay(6))), 0))
           GROUP BY d.timestamp
           ORDER BY d.timestamp ASC)
        WHERE and(ifNull(greaterOrEquals(timestamp, toStartOfDay(assumeNotNull(parseDateTime64BestEffortOrNull('2019-12-24 00:00:00', 6, 'UTC')))), 0), ifNull(lessOrEquals(timestamp, assumeNotNull(parseDateTime64BestEffortOrNull('2019-12-31 23:59:59', 6, 'UTC'))), 0)))
     GROUP BY day_start
     ORDER BY day_start ASC)
  ORDER BY arraySum(total) DESC
  LIMIT 50000 SETTINGS readonly=2,
                       max_execution_time=60,
                       allow_experimental_object_type=1,
                       format_csv_allow_double_quotes=0,
                       max_ast_elements=4000000,
                       max_expanded_ast_elements=4000000,
                       max_bytes_before_external_group_by=0
  '''
# ---
# name: TestTrends.test_trends_aggregate_by_distinct_id.6
  '''
  SELECT groupArray(1)(date)[1] AS date,
                      arrayFold((acc, x) -> arrayMap(i -> plus(acc[i], x[i]), range(1, plus(length(date), 1))), groupArray(ifNull(total, 0)), arrayWithConstant(length(date), reinterpretAsFloat64(0))) AS total,
                      if(ifNull(ifNull(greaterOrEquals(row_number, 25), 0), 0), '$$_posthog_breakdown_other_$$', breakdown_value) AS breakdown_value
  FROM
    (SELECT arrayMap(number -> plus(toStartOfDay(assumeNotNull(parseDateTime64BestEffortOrNull('2019-12-24 00:00:00', 6, 'UTC'))), toIntervalDay(number)), range(0, plus(coalesce(dateDiff('day', toStartOfDay(assumeNotNull(parseDateTime64BestEffortOrNull('2019-12-24 00:00:00', 6, 'UTC'))), toStartOfDay(assumeNotNull(parseDateTime64BestEffortOrNull('2019-12-31 23:59:59', 6, 'UTC'))))), 1))) AS date,
            arrayMap(_match_date -> arraySum(arraySlice(groupArray(ifNull(count, 0)), indexOf(groupArray(day_start) AS _days_for_count, _match_date) AS _index, plus(minus(arrayLastIndex(x -> ifNull(equals(x, _match_date), isNull(x)
                                                                                                                                                                                                      and isNull(_match_date)), _days_for_count), _index), 1))), date) AS total,
            breakdown_value AS breakdown_value,
            rowNumberInAllBlocks() AS row_number
     FROM
       (SELECT sum(total) AS count,
               day_start AS day_start,
               breakdown_value AS breakdown_value
        FROM
          (SELECT count(DISTINCT e.distinct_id) AS total,
                  toStartOfDay(toTimeZone(e.timestamp, 'UTC')) AS day_start,
                  ifNull(nullIf(toString(replaceRegexpAll(nullIf(nullIf(JSONExtractRaw(e.properties, '$some_prop'), ''), 'null'), '^"|"$', '')), ''), '$$_posthog_breakdown_null_$$') AS breakdown_value
           FROM events AS e SAMPLE 1
           WHERE and(equals(e.team_id, 99999), greaterOrEquals(toTimeZone(e.timestamp, 'UTC'), toStartOfDay(assumeNotNull(parseDateTime64BestEffortOrNull('2019-12-24 00:00:00', 6, 'UTC')))), lessOrEquals(toTimeZone(e.timestamp, 'UTC'), assumeNotNull(parseDateTime64BestEffortOrNull('2019-12-31 23:59:59', 6, 'UTC'))), equals(e.event, 'sign up'))
           GROUP BY day_start,
                    breakdown_value)
        GROUP BY day_start,
                 breakdown_value
        ORDER BY day_start ASC, breakdown_value ASC)
     GROUP BY breakdown_value
     ORDER BY if(ifNull(equals(breakdown_value, '$$_posthog_breakdown_other_$$'), 0), 2, if(ifNull(equals(breakdown_value, '$$_posthog_breakdown_null_$$'), 0), 1, 0)) ASC, arraySum(total) DESC, breakdown_value ASC)
  WHERE isNotNull(breakdown_value)
  GROUP BY breakdown_value
  ORDER BY if(ifNull(equals(breakdown_value, '$$_posthog_breakdown_other_$$'), 0), 2, if(ifNull(equals(breakdown_value, '$$_posthog_breakdown_null_$$'), 0), 1, 0)) ASC, arraySum(total) DESC, breakdown_value ASC
  LIMIT 50000 SETTINGS readonly=2,
                       max_execution_time=60,
                       allow_experimental_object_type=1,
                       format_csv_allow_double_quotes=0,
                       max_ast_elements=4000000,
                       max_expanded_ast_elements=4000000,
                       max_bytes_before_external_group_by=0
  '''
# ---
# name: TestTrends.test_trends_any_event_total_count
  '''
  /* celery:posthog.tasks.tasks.sync_insight_caching_state */
  SELECT team_id,
         date_diff('second', max(timestamp), now()) AS age
  FROM events
  WHERE timestamp > date_sub(DAY, 3, now())
    AND timestamp < now()
  GROUP BY team_id
  ORDER BY age;
  '''
# ---
# name: TestTrends.test_trends_any_event_total_count.1
  '''
  SELECT arrayMap(number -> plus(toStartOfDay(assumeNotNull(parseDateTime64BestEffortOrNull('2019-12-28 00:00:00', 6, 'UTC'))), toIntervalDay(number)), range(0, plus(coalesce(dateDiff('day', toStartOfDay(assumeNotNull(parseDateTime64BestEffortOrNull('2019-12-28 00:00:00', 6, 'UTC'))), toStartOfDay(assumeNotNull(parseDateTime64BestEffortOrNull('2020-01-04 23:59:59', 6, 'UTC'))))), 1))) AS date,
         arrayMap(_match_date -> arraySum(arraySlice(groupArray(ifNull(count, 0)), indexOf(groupArray(day_start) AS _days_for_count, _match_date) AS _index, plus(minus(arrayLastIndex(x -> ifNull(equals(x, _match_date), isNull(x)
                                                                                                                                                                                                   and isNull(_match_date)), _days_for_count), _index), 1))), date) AS total
  FROM
    (SELECT sum(total) AS count,
            day_start AS day_start
     FROM
       (SELECT count() AS total,
               toStartOfDay(toTimeZone(e.timestamp, 'UTC')) AS day_start
        FROM events AS e SAMPLE 1
        WHERE and(equals(e.team_id, 99999), greaterOrEquals(toTimeZone(e.timestamp, 'UTC'), toStartOfDay(assumeNotNull(parseDateTime64BestEffortOrNull('2019-12-28 00:00:00', 6, 'UTC')))), lessOrEquals(toTimeZone(e.timestamp, 'UTC'), assumeNotNull(parseDateTime64BestEffortOrNull('2020-01-04 23:59:59', 6, 'UTC'))))
        GROUP BY day_start)
     GROUP BY day_start
     ORDER BY day_start ASC)
  ORDER BY arraySum(total) DESC
  LIMIT 50000 SETTINGS readonly=2,
                       max_execution_time=60,
                       allow_experimental_object_type=1,
                       format_csv_allow_double_quotes=0,
                       max_ast_elements=4000000,
                       max_expanded_ast_elements=4000000,
                       max_bytes_before_external_group_by=0
  '''
# ---
# name: TestTrends.test_trends_any_event_total_count.2
  '''
  SELECT arrayMap(number -> plus(toStartOfDay(assumeNotNull(parseDateTime64BestEffortOrNull('2019-12-28 00:00:00', 6, 'UTC'))), toIntervalDay(number)), range(0, plus(coalesce(dateDiff('day', toStartOfDay(assumeNotNull(parseDateTime64BestEffortOrNull('2019-12-28 00:00:00', 6, 'UTC'))), toStartOfDay(assumeNotNull(parseDateTime64BestEffortOrNull('2020-01-04 23:59:59', 6, 'UTC'))))), 1))) AS date,
         arrayMap(_match_date -> arraySum(arraySlice(groupArray(ifNull(count, 0)), indexOf(groupArray(day_start) AS _days_for_count, _match_date) AS _index, plus(minus(arrayLastIndex(x -> ifNull(equals(x, _match_date), isNull(x)
                                                                                                                                                                                                   and isNull(_match_date)), _days_for_count), _index), 1))), date) AS total
  FROM
    (SELECT sum(total) AS count,
            day_start AS day_start
     FROM
       (SELECT count() AS total,
               toStartOfDay(toTimeZone(e.timestamp, 'UTC')) AS day_start
        FROM events AS e SAMPLE 1
        WHERE and(equals(e.team_id, 99999), greaterOrEquals(toTimeZone(e.timestamp, 'UTC'), toStartOfDay(assumeNotNull(parseDateTime64BestEffortOrNull('2019-12-28 00:00:00', 6, 'UTC')))), lessOrEquals(toTimeZone(e.timestamp, 'UTC'), assumeNotNull(parseDateTime64BestEffortOrNull('2020-01-04 23:59:59', 6, 'UTC'))), equals(e.event, 'sign up'))
        GROUP BY day_start)
     GROUP BY day_start
     ORDER BY day_start ASC)
  ORDER BY arraySum(total) DESC
  LIMIT 50000 SETTINGS readonly=2,
                       max_execution_time=60,
                       allow_experimental_object_type=1,
                       format_csv_allow_double_quotes=0,
                       max_ast_elements=4000000,
                       max_expanded_ast_elements=4000000,
                       max_bytes_before_external_group_by=0
  '''
# ---
# name: TestTrends.test_trends_breakdown_cumulative
  '''
  /* celery:posthog.tasks.tasks.sync_insight_caching_state */
  SELECT team_id,
         date_diff('second', max(timestamp), now()) AS age
  FROM events
  WHERE timestamp > date_sub(DAY, 3, now())
    AND timestamp < now()
  GROUP BY team_id
  ORDER BY age;
  '''
# ---
# name: TestTrends.test_trends_breakdown_cumulative.1
  '''
  SELECT groupArray(1)(date)[1] AS date,
                      arrayFold((acc, x) -> arrayMap(i -> plus(acc[i], x[i]), range(1, plus(length(date), 1))), groupArray(ifNull(total, 0)), arrayWithConstant(length(date), reinterpretAsFloat64(0))) AS total,
                      if(ifNull(ifNull(greaterOrEquals(row_number, 25), 0), 0), '$$_posthog_breakdown_other_$$', breakdown_value) AS breakdown_value
  FROM
    (SELECT arrayMap(number -> plus(toStartOfDay(assumeNotNull(parseDateTime64BestEffortOrNull('2019-12-28 00:00:00', 6, 'UTC'))), toIntervalDay(number)), range(0, plus(coalesce(dateDiff('day', toStartOfDay(assumeNotNull(parseDateTime64BestEffortOrNull('2019-12-28 00:00:00', 6, 'UTC'))), toStartOfDay(assumeNotNull(parseDateTime64BestEffortOrNull('2020-01-04 23:59:59', 6, 'UTC'))))), 1))) AS date,
            arrayFill(x -> ifNull(greater(x, 0), 0), arrayMap(_match_date -> arraySum(arraySlice(groupArray(ifNull(count, 0)), indexOf(groupArray(day_start) AS _days_for_count, _match_date) AS _index, plus(minus(arrayLastIndex(x -> ifNull(equals(x, _match_date), isNull(x)
                                                                                                                                                                                                                                               and isNull(_match_date)), _days_for_count), _index), 1))), date)) AS total,
            breakdown_value AS breakdown_value,
            rowNumberInAllBlocks() AS row_number
     FROM
       (SELECT day_start AS day_start,
               sum(count) OVER (PARTITION BY breakdown_value
                                ORDER BY day_start ASC) AS count,
                               breakdown_value AS breakdown_value
        FROM
          (SELECT sum(total) AS count,
                  day_start AS day_start,
                  breakdown_value AS breakdown_value
           FROM
             (SELECT count(DISTINCT if(not(empty(e__override.distinct_id)), e__override.person_id, e.person_id)) AS total,
                     min(toStartOfDay(toTimeZone(e.timestamp, 'UTC'))) AS day_start,
                     ifNull(nullIf(toString(replaceRegexpAll(nullIf(nullIf(JSONExtractRaw(e.properties, '$some_property'), ''), 'null'), '^"|"$', '')), ''), '$$_posthog_breakdown_null_$$') AS breakdown_value
              FROM events AS e SAMPLE 1
              LEFT OUTER JOIN
                (SELECT argMax(person_distinct_id_overrides.person_id, person_distinct_id_overrides.version) AS person_id,
                        person_distinct_id_overrides.distinct_id AS distinct_id
                 FROM person_distinct_id_overrides
                 WHERE equals(person_distinct_id_overrides.team_id, 99999)
                 GROUP BY person_distinct_id_overrides.distinct_id
                 HAVING ifNull(equals(argMax(person_distinct_id_overrides.is_deleted, person_distinct_id_overrides.version), 0), 0) SETTINGS optimize_aggregation_in_order=1) AS e__override ON equals(e.distinct_id, e__override.distinct_id)
              WHERE and(equals(e.team_id, 99999), greaterOrEquals(toTimeZone(e.timestamp, 'UTC'), toStartOfDay(assumeNotNull(parseDateTime64BestEffortOrNull('2019-12-28 00:00:00', 6, 'UTC')))), lessOrEquals(toTimeZone(e.timestamp, 'UTC'), assumeNotNull(parseDateTime64BestEffortOrNull('2020-01-04 23:59:59', 6, 'UTC'))), equals(e.event, 'sign up'))
              GROUP BY if(not(empty(e__override.distinct_id)), e__override.person_id, e.person_id),
                       breakdown_value)
           GROUP BY day_start,
                    breakdown_value
           ORDER BY day_start ASC, breakdown_value ASC)
        ORDER BY day_start ASC)
     GROUP BY breakdown_value
     ORDER BY if(ifNull(equals(breakdown_value, '$$_posthog_breakdown_other_$$'), 0), 2, if(ifNull(equals(breakdown_value, '$$_posthog_breakdown_null_$$'), 0), 1, 0)) ASC, arraySum(total) DESC, breakdown_value ASC)
  WHERE isNotNull(breakdown_value)
  GROUP BY breakdown_value
  ORDER BY if(ifNull(equals(breakdown_value, '$$_posthog_breakdown_other_$$'), 0), 2, if(ifNull(equals(breakdown_value, '$$_posthog_breakdown_null_$$'), 0), 1, 0)) ASC, arraySum(total) DESC, breakdown_value ASC
  LIMIT 50000 SETTINGS readonly=2,
                       max_execution_time=60,
                       allow_experimental_object_type=1,
                       format_csv_allow_double_quotes=0,
                       max_ast_elements=4000000,
                       max_expanded_ast_elements=4000000,
                       max_bytes_before_external_group_by=0
  '''
# ---
# name: TestTrends.test_trends_breakdown_cumulative_poe_v2
  '''
  /* celery:posthog.tasks.tasks.sync_insight_caching_state */
  SELECT team_id,
         date_diff('second', max(timestamp), now()) AS age
  FROM events
  WHERE timestamp > date_sub(DAY, 3, now())
    AND timestamp < now()
  GROUP BY team_id
  ORDER BY age;
  '''
# ---
# name: TestTrends.test_trends_breakdown_cumulative_poe_v2.1
  '''
  SELECT groupArray(1)(date)[1] AS date,
                      arrayFold((acc, x) -> arrayMap(i -> plus(acc[i], x[i]), range(1, plus(length(date), 1))), groupArray(ifNull(total, 0)), arrayWithConstant(length(date), reinterpretAsFloat64(0))) AS total,
                      if(ifNull(ifNull(greaterOrEquals(row_number, 25), 0), 0), '$$_posthog_breakdown_other_$$', breakdown_value) AS breakdown_value
  FROM
    (SELECT arrayMap(number -> plus(toStartOfDay(assumeNotNull(parseDateTime64BestEffortOrNull('2019-12-28 00:00:00', 6, 'UTC'))), toIntervalDay(number)), range(0, plus(coalesce(dateDiff('day', toStartOfDay(assumeNotNull(parseDateTime64BestEffortOrNull('2019-12-28 00:00:00', 6, 'UTC'))), toStartOfDay(assumeNotNull(parseDateTime64BestEffortOrNull('2020-01-04 23:59:59', 6, 'UTC'))))), 1))) AS date,
            arrayFill(x -> ifNull(greater(x, 0), 0), arrayMap(_match_date -> arraySum(arraySlice(groupArray(ifNull(count, 0)), indexOf(groupArray(day_start) AS _days_for_count, _match_date) AS _index, plus(minus(arrayLastIndex(x -> ifNull(equals(x, _match_date), isNull(x)
                                                                                                                                                                                                                                               and isNull(_match_date)), _days_for_count), _index), 1))), date)) AS total,
            breakdown_value AS breakdown_value,
            rowNumberInAllBlocks() AS row_number
     FROM
       (SELECT day_start AS day_start,
               sum(count) OVER (PARTITION BY breakdown_value
                                ORDER BY day_start ASC) AS count,
                               breakdown_value AS breakdown_value
        FROM
          (SELECT sum(total) AS count,
                  day_start AS day_start,
                  breakdown_value AS breakdown_value
           FROM
             (SELECT count(DISTINCT if(not(empty(e__override.distinct_id)), e__override.person_id, e.person_id)) AS total,
                     min(toStartOfDay(toTimeZone(e.timestamp, 'UTC'))) AS day_start,
                     ifNull(nullIf(toString(replaceRegexpAll(nullIf(nullIf(JSONExtractRaw(e.properties, '$some_property'), ''), 'null'), '^"|"$', '')), ''), '$$_posthog_breakdown_null_$$') AS breakdown_value
              FROM events AS e SAMPLE 1
              LEFT OUTER JOIN
                (SELECT argMax(person_distinct_id_overrides.person_id, person_distinct_id_overrides.version) AS person_id,
                        person_distinct_id_overrides.distinct_id AS distinct_id
                 FROM person_distinct_id_overrides
                 WHERE equals(person_distinct_id_overrides.team_id, 99999)
                 GROUP BY person_distinct_id_overrides.distinct_id
                 HAVING ifNull(equals(argMax(person_distinct_id_overrides.is_deleted, person_distinct_id_overrides.version), 0), 0) SETTINGS optimize_aggregation_in_order=1) AS e__override ON equals(e.distinct_id, e__override.distinct_id)
              WHERE and(equals(e.team_id, 99999), greaterOrEquals(toTimeZone(e.timestamp, 'UTC'), toStartOfDay(assumeNotNull(parseDateTime64BestEffortOrNull('2019-12-28 00:00:00', 6, 'UTC')))), lessOrEquals(toTimeZone(e.timestamp, 'UTC'), assumeNotNull(parseDateTime64BestEffortOrNull('2020-01-04 23:59:59', 6, 'UTC'))), equals(e.event, 'sign up'))
              GROUP BY if(not(empty(e__override.distinct_id)), e__override.person_id, e.person_id),
                       breakdown_value)
           GROUP BY day_start,
                    breakdown_value
           ORDER BY day_start ASC, breakdown_value ASC)
        ORDER BY day_start ASC)
     GROUP BY breakdown_value
     ORDER BY if(ifNull(equals(breakdown_value, '$$_posthog_breakdown_other_$$'), 0), 2, if(ifNull(equals(breakdown_value, '$$_posthog_breakdown_null_$$'), 0), 1, 0)) ASC, arraySum(total) DESC, breakdown_value ASC)
  WHERE isNotNull(breakdown_value)
  GROUP BY breakdown_value
  ORDER BY if(ifNull(equals(breakdown_value, '$$_posthog_breakdown_other_$$'), 0), 2, if(ifNull(equals(breakdown_value, '$$_posthog_breakdown_null_$$'), 0), 1, 0)) ASC, arraySum(total) DESC, breakdown_value ASC
  LIMIT 50000 SETTINGS readonly=2,
                       max_execution_time=60,
                       allow_experimental_object_type=1,
                       format_csv_allow_double_quotes=0,
                       max_ast_elements=4000000,
                       max_expanded_ast_elements=4000000,
                       max_bytes_before_external_group_by=0
  '''
# ---
# name: TestTrends.test_trends_breakdown_normalize_url
  '''
  SELECT groupArray(1)(date)[1] AS date,
                      arrayFold((acc, x) -> arrayMap(i -> plus(acc[i], x[i]), range(1, plus(length(date), 1))), groupArray(ifNull(total, 0)), arrayWithConstant(length(date), reinterpretAsFloat64(0))) AS total,
                      if(ifNull(ifNull(greaterOrEquals(row_number, 25), 0), 0), '$$_posthog_breakdown_other_$$', breakdown_value) AS breakdown_value
  FROM
    (SELECT arrayMap(number -> plus(toStartOfDay(assumeNotNull(parseDateTime64BestEffortOrNull('2019-12-28 00:00:00', 6, 'UTC'))), toIntervalDay(number)), range(0, plus(coalesce(dateDiff('day', toStartOfDay(assumeNotNull(parseDateTime64BestEffortOrNull('2019-12-28 00:00:00', 6, 'UTC'))), toStartOfDay(assumeNotNull(parseDateTime64BestEffortOrNull('2020-01-04 23:59:59', 6, 'UTC'))))), 1))) AS date,
            arrayFill(x -> ifNull(greater(x, 0), 0), arrayMap(_match_date -> arraySum(arraySlice(groupArray(ifNull(count, 0)), indexOf(groupArray(day_start) AS _days_for_count, _match_date) AS _index, plus(minus(arrayLastIndex(x -> ifNull(equals(x, _match_date), isNull(x)
                                                                                                                                                                                                                                               and isNull(_match_date)), _days_for_count), _index), 1))), date)) AS total,
            breakdown_value AS breakdown_value,
            rowNumberInAllBlocks() AS row_number
     FROM
       (SELECT day_start AS day_start,
               sum(count) OVER (PARTITION BY breakdown_value
                                ORDER BY day_start ASC) AS count,
                               breakdown_value AS breakdown_value
        FROM
          (SELECT sum(total) AS count,
                  day_start AS day_start,
                  breakdown_value AS breakdown_value
           FROM
             (SELECT count(DISTINCT if(not(empty(e__override.distinct_id)), e__override.person_id, e.person_id)) AS total,
                     min(toStartOfDay(toTimeZone(e.timestamp, 'UTC'))) AS day_start,
                     ifNull(nullIf(toString(if(empty(trim(TRAILING '/?#'
                                                          FROM replaceRegexpAll(nullIf(nullIf(JSONExtractRaw(e.properties, '$current_url'), ''), 'null'), '^"|"$', ''))), '/', trim(TRAILING '/?#'
                                                                                                                                                                                    FROM replaceRegexpAll(nullIf(nullIf(JSONExtractRaw(e.properties, '$current_url'), ''), 'null'), '^"|"$', '')))), ''), '$$_posthog_breakdown_null_$$') AS breakdown_value
              FROM events AS e SAMPLE 1
              LEFT OUTER JOIN
                (SELECT argMax(person_distinct_id_overrides.person_id, person_distinct_id_overrides.version) AS person_id,
                        person_distinct_id_overrides.distinct_id AS distinct_id
                 FROM person_distinct_id_overrides
                 WHERE equals(person_distinct_id_overrides.team_id, 99999)
                 GROUP BY person_distinct_id_overrides.distinct_id
                 HAVING ifNull(equals(argMax(person_distinct_id_overrides.is_deleted, person_distinct_id_overrides.version), 0), 0) SETTINGS optimize_aggregation_in_order=1) AS e__override ON equals(e.distinct_id, e__override.distinct_id)
              WHERE and(equals(e.team_id, 99999), greaterOrEquals(toTimeZone(e.timestamp, 'UTC'), toStartOfDay(assumeNotNull(parseDateTime64BestEffortOrNull('2019-12-28 00:00:00', 6, 'UTC')))), lessOrEquals(toTimeZone(e.timestamp, 'UTC'), assumeNotNull(parseDateTime64BestEffortOrNull('2020-01-04 23:59:59', 6, 'UTC'))), equals(e.event, 'sign up'))
              GROUP BY if(not(empty(e__override.distinct_id)), e__override.person_id, e.person_id),
                       breakdown_value)
           GROUP BY day_start,
                    breakdown_value
           ORDER BY day_start ASC, breakdown_value ASC)
        ORDER BY day_start ASC)
     GROUP BY breakdown_value
     ORDER BY if(ifNull(equals(breakdown_value, '$$_posthog_breakdown_other_$$'), 0), 2, if(ifNull(equals(breakdown_value, '$$_posthog_breakdown_null_$$'), 0), 1, 0)) ASC, arraySum(total) DESC, breakdown_value ASC)
  WHERE isNotNull(breakdown_value)
  GROUP BY breakdown_value
  ORDER BY if(ifNull(equals(breakdown_value, '$$_posthog_breakdown_other_$$'), 0), 2, if(ifNull(equals(breakdown_value, '$$_posthog_breakdown_null_$$'), 0), 1, 0)) ASC, arraySum(total) DESC, breakdown_value ASC
  LIMIT 50000 SETTINGS readonly=2,
                       max_execution_time=60,
                       allow_experimental_object_type=1,
                       format_csv_allow_double_quotes=0,
                       max_ast_elements=4000000,
                       max_expanded_ast_elements=4000000,
                       max_bytes_before_external_group_by=0
  '''
# ---
# name: TestTrends.test_trends_breakdown_with_session_property_single_aggregate_math_and_breakdown
  '''
  SELECT sum(total) AS total,
         if(ifNull(ifNull(greaterOrEquals(row_number, 26), 0), 0), '$$_posthog_breakdown_other_$$', breakdown_value) AS breakdown_value
  FROM
    (SELECT count AS total,
                     breakdown_value AS breakdown_value,
                     row_number() OVER (
                                        ORDER BY total DESC) AS row_number
     FROM
       (SELECT sum(total) AS count,
               breakdown_value AS breakdown_value
        FROM
          (SELECT quantile(0.5)(session_duration) AS total,
                  breakdown_value AS breakdown_value
           FROM
             (SELECT any(e__session.`$session_duration`) AS session_duration,
                     ifNull(nullIf(toString(replaceRegexpAll(nullIf(nullIf(JSONExtractRaw(e.properties, '$some_property'), ''), 'null'), '^"|"$', '')), ''), '$$_posthog_breakdown_null_$$') AS breakdown_value
              FROM events AS e SAMPLE 1
              LEFT JOIN
                (SELECT dateDiff('second', min(toTimeZone(raw_sessions.min_timestamp, 'UTC')), max(toTimeZone(raw_sessions.max_timestamp, 'UTC'))) AS `$session_duration`,
                        raw_sessions.session_id_v7 AS session_id_v7
                 FROM raw_sessions
                 WHERE and(equals(raw_sessions.team_id, 99999), ifNull(greaterOrEquals(plus(fromUnixTimestamp(intDiv(toUInt64(bitShiftRight(raw_sessions.session_id_v7, 80)), 1000)), toIntervalDay(3)), toStartOfDay(assumeNotNull(parseDateTime64BestEffortOrNull('2019-12-28 00:00:00', 6, 'UTC')))), 0), ifNull(lessOrEquals(minus(fromUnixTimestamp(intDiv(toUInt64(bitShiftRight(raw_sessions.session_id_v7, 80)), 1000)), toIntervalDay(3)), assumeNotNull(parseDateTime64BestEffortOrNull('2020-01-04 23:59:59', 6, 'UTC'))), 0))
                 GROUP BY raw_sessions.session_id_v7,
                          raw_sessions.session_id_v7) AS e__session ON equals(toUInt128(accurateCastOrNull(e.`$session_id`, 'UUID')), e__session.session_id_v7)
              WHERE and(equals(e.team_id, 99999), greaterOrEquals(toTimeZone(e.timestamp, 'UTC'), toStartOfDay(assumeNotNull(parseDateTime64BestEffortOrNull('2019-12-28 00:00:00', 6, 'UTC')))), lessOrEquals(toTimeZone(e.timestamp, 'UTC'), assumeNotNull(parseDateTime64BestEffortOrNull('2020-01-04 23:59:59', 6, 'UTC'))), equals(e.event, 'sign up'))
              GROUP BY e.`$session_id`,
                       breakdown_value)
           GROUP BY breakdown_value)
        GROUP BY breakdown_value
        ORDER BY breakdown_value ASC)
     ORDER BY total DESC, breakdown_value ASC)
  WHERE isNotNull(breakdown_value)
  GROUP BY breakdown_value
  ORDER BY if(ifNull(equals(breakdown_value, '$$_posthog_breakdown_other_$$'), 0), 2, if(ifNull(equals(breakdown_value, '$$_posthog_breakdown_null_$$'), 0), 1, 0)) ASC, total DESC,
                                                                                                                                                                         breakdown_value ASC
  LIMIT 50000 SETTINGS readonly=2,
                       max_execution_time=60,
                       allow_experimental_object_type=1,
                       format_csv_allow_double_quotes=0,
                       max_ast_elements=4000000,
                       max_expanded_ast_elements=4000000,
                       max_bytes_before_external_group_by=0
  '''
# ---
# name: TestTrends.test_trends_breakdown_with_session_property_single_aggregate_math_and_breakdown.1
  '''
  SELECT sum(total) AS total,
         if(ifNull(ifNull(greaterOrEquals(row_number, 26), 0), 0), '$$_posthog_breakdown_other_$$', breakdown_value) AS breakdown_value
  FROM
    (SELECT count AS total,
                     breakdown_value AS breakdown_value,
                     row_number() OVER (
                                        ORDER BY total DESC) AS row_number
     FROM
       (SELECT sum(total) AS count,
               breakdown_value AS breakdown_value
        FROM
          (SELECT quantile(0.5)(session_duration) AS total,
                  breakdown_value AS breakdown_value
           FROM
             (SELECT any(e__session.`$session_duration`) AS session_duration,
                     ifNull(nullIf(toString(replaceRegexpAll(nullIf(nullIf(JSONExtractRaw(e.properties, '$some_property'), ''), 'null'), '^"|"$', '')), ''), '$$_posthog_breakdown_null_$$') AS breakdown_value
              FROM events AS e SAMPLE 1
              LEFT JOIN
                (SELECT dateDiff('second', min(toTimeZone(raw_sessions.min_timestamp, 'UTC')), max(toTimeZone(raw_sessions.max_timestamp, 'UTC'))) AS `$session_duration`,
                        raw_sessions.session_id_v7 AS session_id_v7
                 FROM raw_sessions
                 WHERE and(equals(raw_sessions.team_id, 99999), ifNull(greaterOrEquals(plus(fromUnixTimestamp(intDiv(toUInt64(bitShiftRight(raw_sessions.session_id_v7, 80)), 1000)), toIntervalDay(3)), toStartOfDay(assumeNotNull(parseDateTime64BestEffortOrNull('2019-12-28 00:00:00', 6, 'UTC')))), 0), ifNull(lessOrEquals(minus(fromUnixTimestamp(intDiv(toUInt64(bitShiftRight(raw_sessions.session_id_v7, 80)), 1000)), toIntervalDay(3)), assumeNotNull(parseDateTime64BestEffortOrNull('2020-01-04 23:59:59', 6, 'UTC'))), 0))
                 GROUP BY raw_sessions.session_id_v7,
                          raw_sessions.session_id_v7) AS e__session ON equals(toUInt128(accurateCastOrNull(e.`$session_id`, 'UUID')), e__session.session_id_v7)
              WHERE and(equals(e.team_id, 99999), greaterOrEquals(toTimeZone(e.timestamp, 'UTC'), toStartOfDay(assumeNotNull(parseDateTime64BestEffortOrNull('2019-12-28 00:00:00', 6, 'UTC')))), lessOrEquals(toTimeZone(e.timestamp, 'UTC'), assumeNotNull(parseDateTime64BestEffortOrNull('2020-01-04 23:59:59', 6, 'UTC'))), equals(e.event, 'sign up'))
              GROUP BY e.`$session_id`,
                       breakdown_value)
           GROUP BY breakdown_value)
        GROUP BY breakdown_value
        ORDER BY breakdown_value ASC)
     ORDER BY total DESC, breakdown_value ASC)
  WHERE isNotNull(breakdown_value)
  GROUP BY breakdown_value
  ORDER BY if(ifNull(equals(breakdown_value, '$$_posthog_breakdown_other_$$'), 0), 2, if(ifNull(equals(breakdown_value, '$$_posthog_breakdown_null_$$'), 0), 1, 0)) ASC, total DESC,
                                                                                                                                                                         breakdown_value ASC
  LIMIT 50000 SETTINGS readonly=2,
                       max_execution_time=60,
                       allow_experimental_object_type=1,
                       format_csv_allow_double_quotes=0,
                       max_ast_elements=4000000,
                       max_expanded_ast_elements=4000000,
                       max_bytes_before_external_group_by=0
  '''
# ---
# name: TestTrends.test_trends_breakdown_with_session_property_single_aggregate_math_and_breakdown.2
  '''
  SELECT sum(total) AS total,
         arrayMap(i -> if(ifNull(ifNull(greaterOrEquals(row_number, 26), 0), 0), '$$_posthog_breakdown_other_$$', i), breakdown_value) AS breakdown_value
  FROM
    (SELECT count AS total,
                     breakdown_value AS breakdown_value,
                     row_number() OVER (
                                        ORDER BY total DESC) AS row_number
     FROM
       (SELECT sum(total) AS count,
               [ifNull(toString(breakdown_value_1), '$$_posthog_breakdown_null_$$')] AS breakdown_value
        FROM
          (SELECT quantile(0.5)(session_duration) AS total,
                  breakdown_value_1 AS breakdown_value_1
           FROM
             (SELECT any(e__session.`$session_duration`) AS session_duration,
                     ifNull(nullIf(toString(replaceRegexpAll(nullIf(nullIf(JSONExtractRaw(e.properties, '$some_property'), ''), 'null'), '^"|"$', '')), ''), '$$_posthog_breakdown_null_$$') AS breakdown_value_1
              FROM events AS e SAMPLE 1
              LEFT JOIN
                (SELECT dateDiff('second', min(toTimeZone(raw_sessions.min_timestamp, 'UTC')), max(toTimeZone(raw_sessions.max_timestamp, 'UTC'))) AS `$session_duration`,
                        raw_sessions.session_id_v7 AS session_id_v7
                 FROM raw_sessions
                 WHERE and(equals(raw_sessions.team_id, 99999), ifNull(greaterOrEquals(plus(fromUnixTimestamp(intDiv(toUInt64(bitShiftRight(raw_sessions.session_id_v7, 80)), 1000)), toIntervalDay(3)), toStartOfDay(assumeNotNull(parseDateTime64BestEffortOrNull('2019-12-28 00:00:00', 6, 'UTC')))), 0), ifNull(lessOrEquals(minus(fromUnixTimestamp(intDiv(toUInt64(bitShiftRight(raw_sessions.session_id_v7, 80)), 1000)), toIntervalDay(3)), assumeNotNull(parseDateTime64BestEffortOrNull('2020-01-04 23:59:59', 6, 'UTC'))), 0))
                 GROUP BY raw_sessions.session_id_v7,
                          raw_sessions.session_id_v7) AS e__session ON equals(toUInt128(accurateCastOrNull(e.`$session_id`, 'UUID')), e__session.session_id_v7)
              WHERE and(equals(e.team_id, 99999), greaterOrEquals(toTimeZone(e.timestamp, 'UTC'), toStartOfDay(assumeNotNull(parseDateTime64BestEffortOrNull('2019-12-28 00:00:00', 6, 'UTC')))), lessOrEquals(toTimeZone(e.timestamp, 'UTC'), assumeNotNull(parseDateTime64BestEffortOrNull('2020-01-04 23:59:59', 6, 'UTC'))), equals(e.event, 'sign up'))
              GROUP BY e.`$session_id`,
                       breakdown_value_1)
           GROUP BY breakdown_value_1)
        GROUP BY breakdown_value_1
        ORDER BY breakdown_value ASC)
     ORDER BY total DESC, breakdown_value ASC)
  WHERE arrayExists(x -> isNotNull(x), breakdown_value)
  GROUP BY breakdown_value
  ORDER BY if(has(breakdown_value, '$$_posthog_breakdown_other_$$'), 2, if(has(breakdown_value, '$$_posthog_breakdown_null_$$'), 1, 0)) ASC, total DESC,
                                                                                                                                             breakdown_value ASC
  LIMIT 50000 SETTINGS readonly=2,
                       max_execution_time=60,
                       allow_experimental_object_type=1,
                       format_csv_allow_double_quotes=0,
                       max_ast_elements=4000000,
                       max_expanded_ast_elements=4000000,
                       max_bytes_before_external_group_by=0
  '''
# ---
# name: TestTrends.test_trends_breakdown_with_session_property_single_aggregate_math_and_breakdown.3
  '''
  SELECT sum(total) AS total,
         arrayMap(i -> if(ifNull(ifNull(greaterOrEquals(row_number, 26), 0), 0), '$$_posthog_breakdown_other_$$', i), breakdown_value) AS breakdown_value
  FROM
    (SELECT count AS total,
                     breakdown_value AS breakdown_value,
                     row_number() OVER (
                                        ORDER BY total DESC) AS row_number
     FROM
       (SELECT sum(total) AS count,
               [ifNull(toString(breakdown_value_1), '$$_posthog_breakdown_null_$$')] AS breakdown_value
        FROM
          (SELECT quantile(0.5)(session_duration) AS total,
                  breakdown_value_1 AS breakdown_value_1
           FROM
             (SELECT any(e__session.`$session_duration`) AS session_duration,
                     ifNull(nullIf(toString(replaceRegexpAll(nullIf(nullIf(JSONExtractRaw(e.properties, '$some_property'), ''), 'null'), '^"|"$', '')), ''), '$$_posthog_breakdown_null_$$') AS breakdown_value_1
              FROM events AS e SAMPLE 1
              LEFT JOIN
                (SELECT dateDiff('second', min(toTimeZone(raw_sessions.min_timestamp, 'UTC')), max(toTimeZone(raw_sessions.max_timestamp, 'UTC'))) AS `$session_duration`,
                        raw_sessions.session_id_v7 AS session_id_v7
                 FROM raw_sessions
                 WHERE and(equals(raw_sessions.team_id, 99999), ifNull(greaterOrEquals(plus(fromUnixTimestamp(intDiv(toUInt64(bitShiftRight(raw_sessions.session_id_v7, 80)), 1000)), toIntervalDay(3)), toStartOfDay(assumeNotNull(parseDateTime64BestEffortOrNull('2019-12-28 00:00:00', 6, 'UTC')))), 0), ifNull(lessOrEquals(minus(fromUnixTimestamp(intDiv(toUInt64(bitShiftRight(raw_sessions.session_id_v7, 80)), 1000)), toIntervalDay(3)), assumeNotNull(parseDateTime64BestEffortOrNull('2020-01-04 23:59:59', 6, 'UTC'))), 0))
                 GROUP BY raw_sessions.session_id_v7,
                          raw_sessions.session_id_v7) AS e__session ON equals(toUInt128(accurateCastOrNull(e.`$session_id`, 'UUID')), e__session.session_id_v7)
              WHERE and(equals(e.team_id, 99999), greaterOrEquals(toTimeZone(e.timestamp, 'UTC'), toStartOfDay(assumeNotNull(parseDateTime64BestEffortOrNull('2019-12-28 00:00:00', 6, 'UTC')))), lessOrEquals(toTimeZone(e.timestamp, 'UTC'), assumeNotNull(parseDateTime64BestEffortOrNull('2020-01-04 23:59:59', 6, 'UTC'))), equals(e.event, 'sign up'))
              GROUP BY e.`$session_id`,
                       breakdown_value_1)
           GROUP BY breakdown_value_1)
        GROUP BY breakdown_value_1
        ORDER BY breakdown_value ASC)
     ORDER BY total DESC, breakdown_value ASC)
  WHERE arrayExists(x -> isNotNull(x), breakdown_value)
  GROUP BY breakdown_value
  ORDER BY if(has(breakdown_value, '$$_posthog_breakdown_other_$$'), 2, if(has(breakdown_value, '$$_posthog_breakdown_null_$$'), 1, 0)) ASC, total DESC,
                                                                                                                                             breakdown_value ASC
  LIMIT 50000 SETTINGS readonly=2,
                       max_execution_time=60,
                       allow_experimental_object_type=1,
                       format_csv_allow_double_quotes=0,
                       max_ast_elements=4000000,
                       max_expanded_ast_elements=4000000,
                       max_bytes_before_external_group_by=0
  '''
# ---
# name: TestTrends.test_trends_compare_day_interval_relative_range
  '''
  /* celery:posthog.tasks.tasks.sync_insight_caching_state */
  SELECT team_id,
         date_diff('second', max(timestamp), now()) AS age
  FROM events
  WHERE timestamp > date_sub(DAY, 3, now())
    AND timestamp < now()
  GROUP BY team_id
  ORDER BY age;
  '''
# ---
# name: TestTrends.test_trends_compare_day_interval_relative_range.1
  '''
  SELECT arrayMap(number -> plus(toStartOfDay(assumeNotNull(parseDateTime64BestEffortOrNull('2019-12-28 00:00:00', 6, 'UTC'))), toIntervalDay(number)), range(0, plus(coalesce(dateDiff('day', toStartOfDay(assumeNotNull(parseDateTime64BestEffortOrNull('2019-12-28 00:00:00', 6, 'UTC'))), toStartOfDay(assumeNotNull(parseDateTime64BestEffortOrNull('2020-01-04 23:59:59', 6, 'UTC'))))), 1))) AS date,
         arrayMap(_match_date -> arraySum(arraySlice(groupArray(ifNull(count, 0)), indexOf(groupArray(day_start) AS _days_for_count, _match_date) AS _index, plus(minus(arrayLastIndex(x -> ifNull(equals(x, _match_date), isNull(x)
                                                                                                                                                                                                   and isNull(_match_date)), _days_for_count), _index), 1))), date) AS total
  FROM
    (SELECT sum(total) AS count,
            day_start AS day_start
     FROM
       (SELECT count() AS total,
               toStartOfDay(toTimeZone(e.timestamp, 'UTC')) AS day_start
        FROM events AS e SAMPLE 1
        WHERE and(equals(e.team_id, 99999), greaterOrEquals(toTimeZone(e.timestamp, 'UTC'), toStartOfDay(assumeNotNull(parseDateTime64BestEffortOrNull('2019-12-28 00:00:00', 6, 'UTC')))), lessOrEquals(toTimeZone(e.timestamp, 'UTC'), assumeNotNull(parseDateTime64BestEffortOrNull('2020-01-04 23:59:59', 6, 'UTC'))), equals(e.event, 'sign up'))
        GROUP BY day_start)
     GROUP BY day_start
     ORDER BY day_start ASC)
  ORDER BY arraySum(total) DESC
  LIMIT 50000 SETTINGS readonly=2,
                       max_execution_time=60,
                       allow_experimental_object_type=1,
                       format_csv_allow_double_quotes=0,
                       max_ast_elements=4000000,
                       max_expanded_ast_elements=4000000,
                       max_bytes_before_external_group_by=0
  '''
# ---
# name: TestTrends.test_trends_compare_day_interval_relative_range.2
  '''
  SELECT arrayMap(number -> plus(toStartOfDay(assumeNotNull(parseDateTime64BestEffortOrNull('2019-12-21 00:00:00', 6, 'UTC'))), toIntervalDay(number)), range(0, plus(coalesce(dateDiff('day', toStartOfDay(assumeNotNull(parseDateTime64BestEffortOrNull('2019-12-21 00:00:00', 6, 'UTC'))), toStartOfDay(assumeNotNull(parseDateTime64BestEffortOrNull('2019-12-28 23:59:59', 6, 'UTC'))))), 1))) AS date,
         arrayMap(_match_date -> arraySum(arraySlice(groupArray(ifNull(count, 0)), indexOf(groupArray(day_start) AS _days_for_count, _match_date) AS _index, plus(minus(arrayLastIndex(x -> ifNull(equals(x, _match_date), isNull(x)
                                                                                                                                                                                                   and isNull(_match_date)), _days_for_count), _index), 1))), date) AS total
  FROM
    (SELECT sum(total) AS count,
            day_start AS day_start
     FROM
       (SELECT count() AS total,
               toStartOfDay(toTimeZone(e.timestamp, 'UTC')) AS day_start
        FROM events AS e SAMPLE 1
        WHERE and(equals(e.team_id, 99999), greaterOrEquals(toTimeZone(e.timestamp, 'UTC'), toStartOfDay(assumeNotNull(parseDateTime64BestEffortOrNull('2019-12-21 00:00:00', 6, 'UTC')))), lessOrEquals(toTimeZone(e.timestamp, 'UTC'), assumeNotNull(parseDateTime64BestEffortOrNull('2019-12-28 23:59:59', 6, 'UTC'))), equals(e.event, 'sign up'))
        GROUP BY day_start)
     GROUP BY day_start
     ORDER BY day_start ASC)
  ORDER BY arraySum(total) DESC
  LIMIT 50000 SETTINGS readonly=2,
                       max_execution_time=60,
                       allow_experimental_object_type=1,
                       format_csv_allow_double_quotes=0,
                       max_ast_elements=4000000,
                       max_expanded_ast_elements=4000000,
                       max_bytes_before_external_group_by=0
  '''
# ---
# name: TestTrends.test_trends_compare_day_interval_relative_range.3
  '''
  SELECT arrayMap(number -> plus(toStartOfDay(assumeNotNull(parseDateTime64BestEffortOrNull('2019-12-28 00:00:00', 6, 'UTC'))), toIntervalDay(number)), range(0, plus(coalesce(dateDiff('day', toStartOfDay(assumeNotNull(parseDateTime64BestEffortOrNull('2019-12-28 00:00:00', 6, 'UTC'))), toStartOfDay(assumeNotNull(parseDateTime64BestEffortOrNull('2020-01-04 23:59:59', 6, 'UTC'))))), 1))) AS date,
         arrayMap(_match_date -> arraySum(arraySlice(groupArray(ifNull(count, 0)), indexOf(groupArray(day_start) AS _days_for_count, _match_date) AS _index, plus(minus(arrayLastIndex(x -> ifNull(equals(x, _match_date), isNull(x)
                                                                                                                                                                                                   and isNull(_match_date)), _days_for_count), _index), 1))), date) AS total
  FROM
    (SELECT sum(total) AS count,
            day_start AS day_start
     FROM
       (SELECT count() AS total,
               toStartOfDay(toTimeZone(e.timestamp, 'UTC')) AS day_start
        FROM events AS e SAMPLE 1
        WHERE and(equals(e.team_id, 99999), greaterOrEquals(toTimeZone(e.timestamp, 'UTC'), toStartOfDay(assumeNotNull(parseDateTime64BestEffortOrNull('2019-12-28 00:00:00', 6, 'UTC')))), lessOrEquals(toTimeZone(e.timestamp, 'UTC'), assumeNotNull(parseDateTime64BestEffortOrNull('2020-01-04 23:59:59', 6, 'UTC'))), equals(e.event, 'sign up'))
        GROUP BY day_start)
     GROUP BY day_start
     ORDER BY day_start ASC)
  ORDER BY arraySum(total) DESC
  LIMIT 50000 SETTINGS readonly=2,
                       max_execution_time=60,
                       allow_experimental_object_type=1,
                       format_csv_allow_double_quotes=0,
                       max_ast_elements=4000000,
                       max_expanded_ast_elements=4000000,
                       max_bytes_before_external_group_by=0
  '''
# ---
# name: TestTrends.test_trends_count_per_user_average_aggregated
  '''
  SELECT total AS total
  FROM
    (SELECT avg(total) AS total
     FROM
       (SELECT count() AS total
        FROM events AS e SAMPLE 1
        LEFT OUTER JOIN
          (SELECT argMax(person_distinct_id_overrides.person_id, person_distinct_id_overrides.version) AS person_id,
                  person_distinct_id_overrides.distinct_id AS distinct_id
           FROM person_distinct_id_overrides
           WHERE equals(person_distinct_id_overrides.team_id, 99999)
           GROUP BY person_distinct_id_overrides.distinct_id
           HAVING ifNull(equals(argMax(person_distinct_id_overrides.is_deleted, person_distinct_id_overrides.version), 0), 0) SETTINGS optimize_aggregation_in_order=1) AS e__override ON equals(e.distinct_id, e__override.distinct_id)
        WHERE and(equals(e.team_id, 99999), equals(e.event, 'viewed video'), greaterOrEquals(toTimeZone(e.timestamp, 'UTC'), minus(assumeNotNull(parseDateTime64BestEffortOrNull('2020-01-01 00:00:00', 6, 'UTC')), toIntervalDay(0))), lessOrEquals(toTimeZone(e.timestamp, 'UTC'), assumeNotNull(parseDateTime64BestEffortOrNull('2020-01-07 23:59:59', 6, 'UTC'))))
        GROUP BY if(not(empty(e__override.distinct_id)), e__override.person_id, e.person_id)))
  LIMIT 50000 SETTINGS readonly=2,
                       max_execution_time=60,
                       allow_experimental_object_type=1,
                       format_csv_allow_double_quotes=0,
                       max_ast_elements=4000000,
                       max_expanded_ast_elements=4000000,
                       max_bytes_before_external_group_by=0
  '''
# ---
# name: TestTrends.test_trends_count_per_user_average_aggregated_poe_v2
  '''
  SELECT total AS total
  FROM
    (SELECT avg(total) AS total
     FROM
       (SELECT count() AS total
        FROM events AS e SAMPLE 1
        LEFT OUTER JOIN
          (SELECT argMax(person_distinct_id_overrides.person_id, person_distinct_id_overrides.version) AS person_id,
                  person_distinct_id_overrides.distinct_id AS distinct_id
           FROM person_distinct_id_overrides
           WHERE equals(person_distinct_id_overrides.team_id, 99999)
           GROUP BY person_distinct_id_overrides.distinct_id
           HAVING ifNull(equals(argMax(person_distinct_id_overrides.is_deleted, person_distinct_id_overrides.version), 0), 0) SETTINGS optimize_aggregation_in_order=1) AS e__override ON equals(e.distinct_id, e__override.distinct_id)
        WHERE and(equals(e.team_id, 99999), equals(e.event, 'viewed video'), greaterOrEquals(toTimeZone(e.timestamp, 'UTC'), minus(assumeNotNull(parseDateTime64BestEffortOrNull('2020-01-01 00:00:00', 6, 'UTC')), toIntervalDay(0))), lessOrEquals(toTimeZone(e.timestamp, 'UTC'), assumeNotNull(parseDateTime64BestEffortOrNull('2020-01-07 23:59:59', 6, 'UTC'))))
        GROUP BY if(not(empty(e__override.distinct_id)), e__override.person_id, e.person_id)))
  LIMIT 50000 SETTINGS readonly=2,
                       max_execution_time=60,
                       allow_experimental_object_type=1,
                       format_csv_allow_double_quotes=0,
                       max_ast_elements=4000000,
                       max_expanded_ast_elements=4000000,
                       max_bytes_before_external_group_by=0
  '''
# ---
# name: TestTrends.test_trends_count_per_user_average_aggregated_with_event_property_breakdown_with_sampling
  '''
  SELECT sum(total) AS total,
         if(ifNull(ifNull(greaterOrEquals(row_number, 26), 0), 0), '$$_posthog_breakdown_other_$$', breakdown_value) AS breakdown_value
  FROM
    (SELECT count AS total,
                     breakdown_value AS breakdown_value,
                     row_number() OVER (
                                        ORDER BY total DESC) AS row_number
     FROM
       (SELECT sum(total) AS count,
               breakdown_value AS breakdown_value
        FROM
          (SELECT total AS total,
                  breakdown_value AS breakdown_value
           FROM
             (SELECT avg(total) AS total,
                     breakdown_value AS breakdown_value
              FROM
                (SELECT count() AS total,
                        ifNull(nullIf(toString(replaceRegexpAll(nullIf(nullIf(JSONExtractRaw(e.properties, 'color'), ''), 'null'), '^"|"$', '')), ''), '$$_posthog_breakdown_null_$$') AS breakdown_value
                 FROM events AS e SAMPLE 1.0
                 LEFT OUTER JOIN
                   (SELECT argMax(person_distinct_id_overrides.person_id, person_distinct_id_overrides.version) AS person_id,
                           person_distinct_id_overrides.distinct_id AS distinct_id
                    FROM person_distinct_id_overrides
                    WHERE equals(person_distinct_id_overrides.team_id, 99999)
                    GROUP BY person_distinct_id_overrides.distinct_id
                    HAVING ifNull(equals(argMax(person_distinct_id_overrides.is_deleted, person_distinct_id_overrides.version), 0), 0) SETTINGS optimize_aggregation_in_order=1) AS e__override ON equals(e.distinct_id, e__override.distinct_id)
                 WHERE and(equals(e.team_id, 99999), equals(e.event, 'viewed video'), greaterOrEquals(toTimeZone(e.timestamp, 'UTC'), minus(assumeNotNull(parseDateTime64BestEffortOrNull('2020-01-01 00:00:00', 6, 'UTC')), toIntervalDay(0))), lessOrEquals(toTimeZone(e.timestamp, 'UTC'), assumeNotNull(parseDateTime64BestEffortOrNull('2020-01-07 23:59:59', 6, 'UTC'))))
                 GROUP BY if(not(empty(e__override.distinct_id)), e__override.person_id, e.person_id),
                          breakdown_value)
              GROUP BY breakdown_value))
        GROUP BY breakdown_value
        ORDER BY breakdown_value ASC)
     ORDER BY total DESC, breakdown_value ASC)
  WHERE isNotNull(breakdown_value)
  GROUP BY breakdown_value
  ORDER BY if(ifNull(equals(breakdown_value, '$$_posthog_breakdown_other_$$'), 0), 2, if(ifNull(equals(breakdown_value, '$$_posthog_breakdown_null_$$'), 0), 1, 0)) ASC, total DESC,
                                                                                                                                                                         breakdown_value ASC
  LIMIT 50000 SETTINGS readonly=2,
                       max_execution_time=60,
                       allow_experimental_object_type=1,
                       format_csv_allow_double_quotes=0,
                       max_ast_elements=4000000,
                       max_expanded_ast_elements=4000000,
                       max_bytes_before_external_group_by=0
  '''
# ---
# name: TestTrends.test_trends_count_per_user_average_daily
  '''
  SELECT arrayMap(number -> plus(toStartOfDay(assumeNotNull(parseDateTime64BestEffortOrNull('2020-01-01 00:00:00', 6, 'UTC'))), toIntervalDay(number)), range(0, plus(coalesce(dateDiff('day', toStartOfDay(assumeNotNull(parseDateTime64BestEffortOrNull('2020-01-01 00:00:00', 6, 'UTC'))), toStartOfDay(assumeNotNull(parseDateTime64BestEffortOrNull('2020-01-07 23:59:59', 6, 'UTC'))))), 1))) AS date,
         arrayMap(_match_date -> arraySum(arraySlice(groupArray(ifNull(count, 0)), indexOf(groupArray(day_start) AS _days_for_count, _match_date) AS _index, plus(minus(arrayLastIndex(x -> ifNull(equals(x, _match_date), isNull(x)
                                                                                                                                                                                                   and isNull(_match_date)), _days_for_count), _index), 1))), date) AS total
  FROM
    (SELECT sum(total) AS count,
            day_start AS day_start
     FROM
       (SELECT total AS total,
               day_start AS day_start
        FROM
          (SELECT avg(total) AS total,
                  day_start AS day_start
           FROM
             (SELECT count() AS total,
                     toStartOfDay(toTimeZone(e.timestamp, 'UTC')) AS day_start
              FROM events AS e SAMPLE 1
              LEFT OUTER JOIN
                (SELECT argMax(person_distinct_id_overrides.person_id, person_distinct_id_overrides.version) AS person_id,
                        person_distinct_id_overrides.distinct_id AS distinct_id
                 FROM person_distinct_id_overrides
                 WHERE equals(person_distinct_id_overrides.team_id, 99999)
                 GROUP BY person_distinct_id_overrides.distinct_id
                 HAVING ifNull(equals(argMax(person_distinct_id_overrides.is_deleted, person_distinct_id_overrides.version), 0), 0) SETTINGS optimize_aggregation_in_order=1) AS e__override ON equals(e.distinct_id, e__override.distinct_id)
              WHERE and(equals(e.team_id, 99999), equals(e.event, 'viewed video'), greaterOrEquals(toTimeZone(e.timestamp, 'UTC'), minus(assumeNotNull(parseDateTime64BestEffortOrNull('2020-01-01 00:00:00', 6, 'UTC')), toIntervalDay(0))), lessOrEquals(toTimeZone(e.timestamp, 'UTC'), assumeNotNull(parseDateTime64BestEffortOrNull('2020-01-07 23:59:59', 6, 'UTC'))))
              GROUP BY if(not(empty(e__override.distinct_id)), e__override.person_id, e.person_id),
                       day_start)
           GROUP BY day_start))
     GROUP BY day_start
     ORDER BY day_start ASC)
  ORDER BY arraySum(total) DESC
  LIMIT 50000 SETTINGS readonly=2,
                       max_execution_time=60,
                       allow_experimental_object_type=1,
                       format_csv_allow_double_quotes=0,
                       max_ast_elements=4000000,
                       max_expanded_ast_elements=4000000,
                       max_bytes_before_external_group_by=0
  '''
# ---
# name: TestTrends.test_trends_count_per_user_average_daily_poe_v2
  '''
  SELECT arrayMap(number -> plus(toStartOfDay(assumeNotNull(parseDateTime64BestEffortOrNull('2020-01-01 00:00:00', 6, 'UTC'))), toIntervalDay(number)), range(0, plus(coalesce(dateDiff('day', toStartOfDay(assumeNotNull(parseDateTime64BestEffortOrNull('2020-01-01 00:00:00', 6, 'UTC'))), toStartOfDay(assumeNotNull(parseDateTime64BestEffortOrNull('2020-01-07 23:59:59', 6, 'UTC'))))), 1))) AS date,
         arrayMap(_match_date -> arraySum(arraySlice(groupArray(ifNull(count, 0)), indexOf(groupArray(day_start) AS _days_for_count, _match_date) AS _index, plus(minus(arrayLastIndex(x -> ifNull(equals(x, _match_date), isNull(x)
                                                                                                                                                                                                   and isNull(_match_date)), _days_for_count), _index), 1))), date) AS total
  FROM
    (SELECT sum(total) AS count,
            day_start AS day_start
     FROM
       (SELECT total AS total,
               day_start AS day_start
        FROM
          (SELECT avg(total) AS total,
                  day_start AS day_start
           FROM
             (SELECT count() AS total,
                     toStartOfDay(toTimeZone(e.timestamp, 'UTC')) AS day_start
              FROM events AS e SAMPLE 1
              LEFT OUTER JOIN
                (SELECT argMax(person_distinct_id_overrides.person_id, person_distinct_id_overrides.version) AS person_id,
                        person_distinct_id_overrides.distinct_id AS distinct_id
                 FROM person_distinct_id_overrides
                 WHERE equals(person_distinct_id_overrides.team_id, 99999)
                 GROUP BY person_distinct_id_overrides.distinct_id
                 HAVING ifNull(equals(argMax(person_distinct_id_overrides.is_deleted, person_distinct_id_overrides.version), 0), 0) SETTINGS optimize_aggregation_in_order=1) AS e__override ON equals(e.distinct_id, e__override.distinct_id)
              WHERE and(equals(e.team_id, 99999), equals(e.event, 'viewed video'), greaterOrEquals(toTimeZone(e.timestamp, 'UTC'), minus(assumeNotNull(parseDateTime64BestEffortOrNull('2020-01-01 00:00:00', 6, 'UTC')), toIntervalDay(0))), lessOrEquals(toTimeZone(e.timestamp, 'UTC'), assumeNotNull(parseDateTime64BestEffortOrNull('2020-01-07 23:59:59', 6, 'UTC'))))
              GROUP BY if(not(empty(e__override.distinct_id)), e__override.person_id, e.person_id),
                       day_start)
           GROUP BY day_start))
     GROUP BY day_start
     ORDER BY day_start ASC)
  ORDER BY arraySum(total) DESC
  LIMIT 50000 SETTINGS readonly=2,
                       max_execution_time=60,
                       allow_experimental_object_type=1,
                       format_csv_allow_double_quotes=0,
                       max_ast_elements=4000000,
                       max_expanded_ast_elements=4000000,
                       max_bytes_before_external_group_by=0
  '''
# ---
# name: TestTrends.test_trends_groups_per_day
  '''
  SELECT arrayMap(number -> plus(toStartOfDay(assumeNotNull(parseDateTime64BestEffortOrNull('2019-12-30 00:00:00', 6, 'UTC'))), toIntervalDay(number)), range(0, plus(coalesce(dateDiff('day', toStartOfDay(assumeNotNull(parseDateTime64BestEffortOrNull('2019-12-30 00:00:00', 6, 'UTC'))), toStartOfDay(assumeNotNull(parseDateTime64BestEffortOrNull('2020-01-06 23:59:59', 6, 'UTC'))))), 1))) AS date,
         arrayMap(_match_date -> arraySum(arraySlice(groupArray(ifNull(count, 0)), indexOf(groupArray(day_start) AS _days_for_count, _match_date) AS _index, plus(minus(arrayLastIndex(x -> ifNull(equals(x, _match_date), isNull(x)
                                                                                                                                                                                                   and isNull(_match_date)), _days_for_count), _index), 1))), date) AS total
  FROM
    (SELECT sum(total) AS count,
            day_start AS day_start
     FROM
       (SELECT count(DISTINCT e.`$group_0`) AS total,
               toStartOfDay(toTimeZone(e.timestamp, 'UTC')) AS day_start
        FROM events AS e SAMPLE 1
        WHERE and(equals(e.team_id, 99999), greaterOrEquals(toTimeZone(e.timestamp, 'UTC'), toStartOfDay(assumeNotNull(parseDateTime64BestEffortOrNull('2019-12-30 00:00:00', 6, 'UTC')))), lessOrEquals(toTimeZone(e.timestamp, 'UTC'), assumeNotNull(parseDateTime64BestEffortOrNull('2020-01-06 23:59:59', 6, 'UTC'))), equals(e.event, 'viewed video'), ifNull(notEquals(nullIf(nullIf(e.`$group_0`, ''), 'null'), ''), 1), notEquals(e.`$group_0`, ''))
        GROUP BY day_start)
     GROUP BY day_start
     ORDER BY day_start ASC)
  ORDER BY arraySum(total) DESC
  LIMIT 50000 SETTINGS readonly=2,
                       max_execution_time=60,
                       allow_experimental_object_type=1,
                       format_csv_allow_double_quotes=0,
                       max_ast_elements=4000000,
                       max_expanded_ast_elements=4000000,
                       max_bytes_before_external_group_by=0
  '''
# ---
# name: TestTrends.test_trends_groups_per_day_cumulative
  '''
  SELECT arrayMap(number -> plus(toStartOfDay(assumeNotNull(parseDateTime64BestEffortOrNull('2019-12-30 00:00:00', 6, 'UTC'))), toIntervalDay(number)), range(0, plus(coalesce(dateDiff('day', toStartOfDay(assumeNotNull(parseDateTime64BestEffortOrNull('2019-12-30 00:00:00', 6, 'UTC'))), toStartOfDay(assumeNotNull(parseDateTime64BestEffortOrNull('2020-01-06 23:59:59', 6, 'UTC'))))), 1))) AS date,
         arrayFill(x -> ifNull(greater(x, 0), 0), arrayMap(_match_date -> arraySum(arraySlice(groupArray(ifNull(count, 0)), indexOf(groupArray(day_start) AS _days_for_count, _match_date) AS _index, plus(minus(arrayLastIndex(x -> ifNull(equals(x, _match_date), isNull(x)
                                                                                                                                                                                                                                            and isNull(_match_date)), _days_for_count), _index), 1))), date)) AS total
  FROM
    (SELECT day_start AS day_start,
            sum(count) OVER (
                             ORDER BY day_start ASC) AS count
     FROM
       (SELECT sum(total) AS count,
               day_start AS day_start
        FROM
          (SELECT count(DISTINCT e.`$group_0`) AS total,
                  min(toStartOfDay(toTimeZone(e.timestamp, 'UTC'))) AS day_start
           FROM events AS e SAMPLE 1
           WHERE and(equals(e.team_id, 99999), greaterOrEquals(toTimeZone(e.timestamp, 'UTC'), toStartOfDay(assumeNotNull(parseDateTime64BestEffortOrNull('2019-12-30 00:00:00', 6, 'UTC')))), lessOrEquals(toTimeZone(e.timestamp, 'UTC'), assumeNotNull(parseDateTime64BestEffortOrNull('2020-01-06 23:59:59', 6, 'UTC'))), equals(e.event, 'viewed video'), ifNull(notEquals(nullIf(nullIf(e.`$group_0`, ''), 'null'), ''), 1), notEquals(e.`$group_0`, ''))
           GROUP BY e.`$group_0`)
        GROUP BY day_start
        ORDER BY day_start ASC)
     ORDER BY day_start ASC)
  ORDER BY arraySum(total) DESC
  LIMIT 50000 SETTINGS readonly=2,
                       max_execution_time=60,
                       allow_experimental_object_type=1,
                       format_csv_allow_double_quotes=0,
                       max_ast_elements=4000000,
                       max_expanded_ast_elements=4000000,
                       max_bytes_before_external_group_by=0
  '''
# ---
# name: TestTrends.test_trends_per_day_cumulative
  '''
  /* celery:posthog.tasks.tasks.sync_insight_caching_state */
  SELECT team_id,
         date_diff('second', max(timestamp), now()) AS age
  FROM events
  WHERE timestamp > date_sub(DAY, 3, now())
    AND timestamp < now()
  GROUP BY team_id
  ORDER BY age;
  '''
# ---
# name: TestTrends.test_trends_per_day_cumulative.1
  '''
  SELECT arrayMap(number -> plus(toStartOfDay(assumeNotNull(parseDateTime64BestEffortOrNull('2019-12-28 00:00:00', 6, 'UTC'))), toIntervalDay(number)), range(0, plus(coalesce(dateDiff('day', toStartOfDay(assumeNotNull(parseDateTime64BestEffortOrNull('2019-12-28 00:00:00', 6, 'UTC'))), toStartOfDay(assumeNotNull(parseDateTime64BestEffortOrNull('2020-01-04 23:59:59', 6, 'UTC'))))), 1))) AS date,
         arrayFill(x -> ifNull(greater(x, 0), 0), arrayMap(_match_date -> arraySum(arraySlice(groupArray(ifNull(count, 0)), indexOf(groupArray(day_start) AS _days_for_count, _match_date) AS _index, plus(minus(arrayLastIndex(x -> ifNull(equals(x, _match_date), isNull(x)
                                                                                                                                                                                                                                            and isNull(_match_date)), _days_for_count), _index), 1))), date)) AS total
  FROM
    (SELECT day_start AS day_start,
            sum(count) OVER (
                             ORDER BY day_start ASC) AS count
     FROM
       (SELECT sum(total) AS count,
               day_start AS day_start
        FROM
          (SELECT count() AS total,
                  toStartOfDay(toTimeZone(e.timestamp, 'UTC')) AS day_start
           FROM events AS e SAMPLE 1
           WHERE and(equals(e.team_id, 99999), greaterOrEquals(toTimeZone(e.timestamp, 'UTC'), toStartOfDay(assumeNotNull(parseDateTime64BestEffortOrNull('2019-12-28 00:00:00', 6, 'UTC')))), lessOrEquals(toTimeZone(e.timestamp, 'UTC'), assumeNotNull(parseDateTime64BestEffortOrNull('2020-01-04 23:59:59', 6, 'UTC'))), equals(e.event, 'sign up'))
           GROUP BY day_start)
        GROUP BY day_start
        ORDER BY day_start ASC)
     ORDER BY day_start ASC)
  ORDER BY arraySum(total) DESC
  LIMIT 50000 SETTINGS readonly=2,
                       max_execution_time=60,
                       allow_experimental_object_type=1,
                       format_csv_allow_double_quotes=0,
                       max_ast_elements=4000000,
                       max_expanded_ast_elements=4000000,
                       max_bytes_before_external_group_by=0
  '''
# ---
# name: TestTrends.test_trends_per_day_dau_cumulative
  '''
  /* celery:posthog.tasks.tasks.sync_insight_caching_state */
  SELECT team_id,
         date_diff('second', max(timestamp), now()) AS age
  FROM events
  WHERE timestamp > date_sub(DAY, 3, now())
    AND timestamp < now()
  GROUP BY team_id
  ORDER BY age;
  '''
# ---
# name: TestTrends.test_trends_per_day_dau_cumulative.1
  '''
  SELECT arrayMap(number -> plus(toStartOfDay(assumeNotNull(parseDateTime64BestEffortOrNull('2019-12-28 00:00:00', 6, 'UTC'))), toIntervalDay(number)), range(0, plus(coalesce(dateDiff('day', toStartOfDay(assumeNotNull(parseDateTime64BestEffortOrNull('2019-12-28 00:00:00', 6, 'UTC'))), toStartOfDay(assumeNotNull(parseDateTime64BestEffortOrNull('2020-01-04 23:59:59', 6, 'UTC'))))), 1))) AS date,
         arrayFill(x -> ifNull(greater(x, 0), 0), arrayMap(_match_date -> arraySum(arraySlice(groupArray(ifNull(count, 0)), indexOf(groupArray(day_start) AS _days_for_count, _match_date) AS _index, plus(minus(arrayLastIndex(x -> ifNull(equals(x, _match_date), isNull(x)
                                                                                                                                                                                                                                            and isNull(_match_date)), _days_for_count), _index), 1))), date)) AS total
  FROM
    (SELECT day_start AS day_start,
            sum(count) OVER (
                             ORDER BY day_start ASC) AS count
     FROM
       (SELECT sum(total) AS count,
               day_start AS day_start
        FROM
          (SELECT count(DISTINCT if(not(empty(e__override.distinct_id)), e__override.person_id, e.person_id)) AS total,
                  min(toStartOfDay(toTimeZone(e.timestamp, 'UTC'))) AS day_start
           FROM events AS e SAMPLE 1
           LEFT OUTER JOIN
             (SELECT argMax(person_distinct_id_overrides.person_id, person_distinct_id_overrides.version) AS person_id,
                     person_distinct_id_overrides.distinct_id AS distinct_id
              FROM person_distinct_id_overrides
              WHERE equals(person_distinct_id_overrides.team_id, 99999)
              GROUP BY person_distinct_id_overrides.distinct_id
              HAVING ifNull(equals(argMax(person_distinct_id_overrides.is_deleted, person_distinct_id_overrides.version), 0), 0) SETTINGS optimize_aggregation_in_order=1) AS e__override ON equals(e.distinct_id, e__override.distinct_id)
           WHERE and(equals(e.team_id, 99999), greaterOrEquals(toTimeZone(e.timestamp, 'UTC'), toStartOfDay(assumeNotNull(parseDateTime64BestEffortOrNull('2019-12-28 00:00:00', 6, 'UTC')))), lessOrEquals(toTimeZone(e.timestamp, 'UTC'), assumeNotNull(parseDateTime64BestEffortOrNull('2020-01-04 23:59:59', 6, 'UTC'))), equals(e.event, 'sign up'))
           GROUP BY if(not(empty(e__override.distinct_id)), e__override.person_id, e.person_id))
        GROUP BY day_start
        ORDER BY day_start ASC)
     ORDER BY day_start ASC)
  ORDER BY arraySum(total) DESC
  LIMIT 50000 SETTINGS readonly=2,
                       max_execution_time=60,
                       allow_experimental_object_type=1,
                       format_csv_allow_double_quotes=0,
                       max_ast_elements=4000000,
                       max_expanded_ast_elements=4000000,
                       max_bytes_before_external_group_by=0
  '''
# ---
# name: TestTrends.test_trends_person_breakdown_with_session_property_single_aggregate_math_and_breakdown
  '''
  SELECT sum(total) AS total,
         if(ifNull(ifNull(greaterOrEquals(row_number, 26), 0), 0), '$$_posthog_breakdown_other_$$', breakdown_value) AS breakdown_value
  FROM
    (SELECT count AS total,
                     breakdown_value AS breakdown_value,
                     row_number() OVER (
                                        ORDER BY total DESC) AS row_number
     FROM
       (SELECT sum(total) AS count,
               breakdown_value AS breakdown_value
        FROM
          (SELECT quantile(0.5)(session_duration) AS total,
                  breakdown_value AS breakdown_value
           FROM
             (SELECT any(e__session.`$session_duration`) AS session_duration,
                     ifNull(nullIf(toString(e__person.`properties___$some_prop`), ''), '$$_posthog_breakdown_null_$$') AS breakdown_value
              FROM events AS e SAMPLE 1
              LEFT OUTER JOIN
                (SELECT argMax(person_distinct_id_overrides.person_id, person_distinct_id_overrides.version) AS person_id,
                        person_distinct_id_overrides.distinct_id AS distinct_id
                 FROM person_distinct_id_overrides
                 WHERE equals(person_distinct_id_overrides.team_id, 99999)
                 GROUP BY person_distinct_id_overrides.distinct_id
                 HAVING ifNull(equals(argMax(person_distinct_id_overrides.is_deleted, person_distinct_id_overrides.version), 0), 0) SETTINGS optimize_aggregation_in_order=1) AS e__override ON equals(e.distinct_id, e__override.distinct_id)
              LEFT JOIN
                (SELECT dateDiff('second', min(toTimeZone(raw_sessions.min_timestamp, 'UTC')), max(toTimeZone(raw_sessions.max_timestamp, 'UTC'))) AS `$session_duration`,
                        raw_sessions.session_id_v7 AS session_id_v7
                 FROM raw_sessions
                 WHERE and(equals(raw_sessions.team_id, 99999), ifNull(greaterOrEquals(plus(fromUnixTimestamp(intDiv(toUInt64(bitShiftRight(raw_sessions.session_id_v7, 80)), 1000)), toIntervalDay(3)), toStartOfDay(assumeNotNull(parseDateTime64BestEffortOrNull('2019-12-28 00:00:00', 6, 'UTC')))), 0), ifNull(lessOrEquals(minus(fromUnixTimestamp(intDiv(toUInt64(bitShiftRight(raw_sessions.session_id_v7, 80)), 1000)), toIntervalDay(3)), assumeNotNull(parseDateTime64BestEffortOrNull('2020-01-04 23:59:59', 6, 'UTC'))), 0))
                 GROUP BY raw_sessions.session_id_v7,
                          raw_sessions.session_id_v7) AS e__session ON equals(toUInt128(accurateCastOrNull(e.`$session_id`, 'UUID')), e__session.session_id_v7)
              LEFT JOIN
                (SELECT person.id AS id,
                        replaceRegexpAll(nullIf(nullIf(JSONExtractRaw(person.properties, '$some_prop'), ''), 'null'), '^"|"$', '') AS `properties___$some_prop`
                 FROM person
                 WHERE and(equals(person.team_id, 99999), ifNull(in(tuple(person.id, person.version),
                                                                      (SELECT person.id AS id, max(person.version) AS version
                                                                       FROM person
                                                                       WHERE equals(person.team_id, 99999)
                                                                       GROUP BY person.id
                                                                       HAVING and(ifNull(equals(argMax(person.is_deleted, person.version), 0), 0), ifNull(less(argMax(toTimeZone(person.created_at, 'UTC'), person.version), plus(now64(6, 'UTC'), toIntervalDay(1))), 0)))), 0)) SETTINGS optimize_aggregation_in_order=1) AS e__person ON equals(if(not(empty(e__override.distinct_id)), e__override.person_id, e.person_id), e__person.id)
              WHERE and(equals(e.team_id, 99999), greaterOrEquals(toTimeZone(e.timestamp, 'UTC'), toStartOfDay(assumeNotNull(parseDateTime64BestEffortOrNull('2019-12-28 00:00:00', 6, 'UTC')))), lessOrEquals(toTimeZone(e.timestamp, 'UTC'), assumeNotNull(parseDateTime64BestEffortOrNull('2020-01-04 23:59:59', 6, 'UTC'))), equals(e.event, 'sign up'))
              GROUP BY e.`$session_id`,
                       breakdown_value)
           GROUP BY breakdown_value)
        GROUP BY breakdown_value
        ORDER BY breakdown_value ASC)
     ORDER BY total DESC, breakdown_value ASC)
  WHERE isNotNull(breakdown_value)
  GROUP BY breakdown_value
  ORDER BY if(ifNull(equals(breakdown_value, '$$_posthog_breakdown_other_$$'), 0), 2, if(ifNull(equals(breakdown_value, '$$_posthog_breakdown_null_$$'), 0), 1, 0)) ASC, total DESC,
                                                                                                                                                                         breakdown_value ASC
  LIMIT 50000 SETTINGS readonly=2,
                       max_execution_time=60,
                       allow_experimental_object_type=1,
                       format_csv_allow_double_quotes=0,
                       max_ast_elements=4000000,
                       max_expanded_ast_elements=4000000,
                       max_bytes_before_external_group_by=0
  '''
# ---
# name: TestTrends.test_trends_person_breakdown_with_session_property_single_aggregate_math_and_breakdown.1
  '''
  SELECT sum(total) AS total,
         arrayMap(i -> if(ifNull(ifNull(greaterOrEquals(row_number, 26), 0), 0), '$$_posthog_breakdown_other_$$', i), breakdown_value) AS breakdown_value
  FROM
    (SELECT count AS total,
                     breakdown_value AS breakdown_value,
                     row_number() OVER (
                                        ORDER BY total DESC) AS row_number
     FROM
       (SELECT sum(total) AS count,
               [ifNull(toString(breakdown_value_1), '$$_posthog_breakdown_null_$$')] AS breakdown_value
        FROM
          (SELECT quantile(0.5)(session_duration) AS total,
                  breakdown_value_1 AS breakdown_value_1
           FROM
             (SELECT any(e__session.`$session_duration`) AS session_duration,
                     ifNull(nullIf(toString(e__person.`properties___$some_prop`), ''), '$$_posthog_breakdown_null_$$') AS breakdown_value_1
              FROM events AS e SAMPLE 1
              LEFT OUTER JOIN
                (SELECT argMax(person_distinct_id_overrides.person_id, person_distinct_id_overrides.version) AS person_id,
                        person_distinct_id_overrides.distinct_id AS distinct_id
                 FROM person_distinct_id_overrides
                 WHERE equals(person_distinct_id_overrides.team_id, 99999)
                 GROUP BY person_distinct_id_overrides.distinct_id
                 HAVING ifNull(equals(argMax(person_distinct_id_overrides.is_deleted, person_distinct_id_overrides.version), 0), 0) SETTINGS optimize_aggregation_in_order=1) AS e__override ON equals(e.distinct_id, e__override.distinct_id)
              LEFT JOIN
                (SELECT dateDiff('second', min(toTimeZone(raw_sessions.min_timestamp, 'UTC')), max(toTimeZone(raw_sessions.max_timestamp, 'UTC'))) AS `$session_duration`,
                        raw_sessions.session_id_v7 AS session_id_v7
                 FROM raw_sessions
                 WHERE and(equals(raw_sessions.team_id, 99999), ifNull(greaterOrEquals(plus(fromUnixTimestamp(intDiv(toUInt64(bitShiftRight(raw_sessions.session_id_v7, 80)), 1000)), toIntervalDay(3)), toStartOfDay(assumeNotNull(parseDateTime64BestEffortOrNull('2019-12-28 00:00:00', 6, 'UTC')))), 0), ifNull(lessOrEquals(minus(fromUnixTimestamp(intDiv(toUInt64(bitShiftRight(raw_sessions.session_id_v7, 80)), 1000)), toIntervalDay(3)), assumeNotNull(parseDateTime64BestEffortOrNull('2020-01-04 23:59:59', 6, 'UTC'))), 0))
                 GROUP BY raw_sessions.session_id_v7,
                          raw_sessions.session_id_v7) AS e__session ON equals(toUInt128(accurateCastOrNull(e.`$session_id`, 'UUID')), e__session.session_id_v7)
              LEFT JOIN
                (SELECT person.id AS id,
                        replaceRegexpAll(nullIf(nullIf(JSONExtractRaw(person.properties, '$some_prop'), ''), 'null'), '^"|"$', '') AS `properties___$some_prop`
                 FROM person
                 WHERE and(equals(person.team_id, 99999), ifNull(in(tuple(person.id, person.version),
                                                                      (SELECT person.id AS id, max(person.version) AS version
                                                                       FROM person
                                                                       WHERE equals(person.team_id, 99999)
                                                                       GROUP BY person.id
                                                                       HAVING and(ifNull(equals(argMax(person.is_deleted, person.version), 0), 0), ifNull(less(argMax(toTimeZone(person.created_at, 'UTC'), person.version), plus(now64(6, 'UTC'), toIntervalDay(1))), 0)))), 0)) SETTINGS optimize_aggregation_in_order=1) AS e__person ON equals(if(not(empty(e__override.distinct_id)), e__override.person_id, e.person_id), e__person.id)
              WHERE and(equals(e.team_id, 99999), greaterOrEquals(toTimeZone(e.timestamp, 'UTC'), toStartOfDay(assumeNotNull(parseDateTime64BestEffortOrNull('2019-12-28 00:00:00', 6, 'UTC')))), lessOrEquals(toTimeZone(e.timestamp, 'UTC'), assumeNotNull(parseDateTime64BestEffortOrNull('2020-01-04 23:59:59', 6, 'UTC'))), equals(e.event, 'sign up'))
              GROUP BY e.`$session_id`,
                       breakdown_value_1)
           GROUP BY breakdown_value_1)
        GROUP BY breakdown_value_1
        ORDER BY breakdown_value ASC)
     ORDER BY total DESC, breakdown_value ASC)
  WHERE arrayExists(x -> isNotNull(x), breakdown_value)
  GROUP BY breakdown_value
  ORDER BY if(has(breakdown_value, '$$_posthog_breakdown_other_$$'), 2, if(has(breakdown_value, '$$_posthog_breakdown_null_$$'), 1, 0)) ASC, total DESC,
                                                                                                                                             breakdown_value ASC
  LIMIT 50000 SETTINGS readonly=2,
                       max_execution_time=60,
                       allow_experimental_object_type=1,
                       format_csv_allow_double_quotes=0,
                       max_ast_elements=4000000,
                       max_expanded_ast_elements=4000000,
                       max_bytes_before_external_group_by=0
  '''
# ---
# name: TestTrends.test_trends_with_hogql_math
  '''
  SELECT arrayMap(number -> plus(toStartOfWeek(assumeNotNull(parseDateTime64BestEffortOrNull('2019-12-28 00:00:00', 6, 'UTC')), 0), toIntervalWeek(number)), range(0, plus(coalesce(dateDiff('week', toStartOfWeek(assumeNotNull(parseDateTime64BestEffortOrNull('2019-12-28 00:00:00', 6, 'UTC')), 0), toStartOfWeek(assumeNotNull(parseDateTime64BestEffortOrNull('2020-01-04 23:59:59', 6, 'UTC')), 0))), 1))) AS date,
         arrayMap(_match_date -> arraySum(arraySlice(groupArray(ifNull(count, 0)), indexOf(groupArray(day_start) AS _days_for_count, _match_date) AS _index, plus(minus(arrayLastIndex(x -> ifNull(equals(x, _match_date), isNull(x)
                                                                                                                                                                                                   and isNull(_match_date)), _days_for_count), _index), 1))), date) AS total
  FROM
    (SELECT sum(total) AS count,
            day_start AS day_start
     FROM
       (SELECT plus(avg(accurateCastOrNull(replaceRegexpAll(nullIf(nullIf(JSONExtractRaw(e.properties, 'x'), ''), 'null'), '^"|"$', ''), 'Float64')), 1000) AS total,
               toStartOfWeek(toTimeZone(e.timestamp, 'UTC'), 0) AS day_start
        FROM events AS e SAMPLE 1
        WHERE and(equals(e.team_id, 99999), greaterOrEquals(toTimeZone(e.timestamp, 'UTC'), toStartOfWeek(assumeNotNull(parseDateTime64BestEffortOrNull('2019-12-28 00:00:00', 6, 'UTC')), 0)), lessOrEquals(toTimeZone(e.timestamp, 'UTC'), assumeNotNull(parseDateTime64BestEffortOrNull('2020-01-04 23:59:59', 6, 'UTC'))), equals(e.event, 'sign up'))
        GROUP BY day_start)
     GROUP BY day_start
     ORDER BY day_start ASC)
  ORDER BY arraySum(total) DESC
  LIMIT 50000 SETTINGS readonly=2,
                       max_execution_time=60,
                       allow_experimental_object_type=1,
                       format_csv_allow_double_quotes=0,
                       max_ast_elements=4000000,
                       max_expanded_ast_elements=4000000,
                       max_bytes_before_external_group_by=0
  '''
# ---
# name: TestTrends.test_trends_with_session_property_single_aggregate_math
  '''
  SELECT quantile(0.5)(session_duration) AS total
  FROM
    (SELECT any(e__session.`$session_duration`) AS session_duration
     FROM events AS e SAMPLE 1
     LEFT JOIN
       (SELECT dateDiff('second', min(toTimeZone(raw_sessions.min_timestamp, 'UTC')), max(toTimeZone(raw_sessions.max_timestamp, 'UTC'))) AS `$session_duration`,
               raw_sessions.session_id_v7 AS session_id_v7
        FROM raw_sessions
        WHERE and(equals(raw_sessions.team_id, 99999), ifNull(greaterOrEquals(plus(fromUnixTimestamp(intDiv(toUInt64(bitShiftRight(raw_sessions.session_id_v7, 80)), 1000)), toIntervalDay(3)), toStartOfDay(assumeNotNull(parseDateTime64BestEffortOrNull('2019-12-28 00:00:00', 6, 'UTC')))), 0), ifNull(lessOrEquals(minus(fromUnixTimestamp(intDiv(toUInt64(bitShiftRight(raw_sessions.session_id_v7, 80)), 1000)), toIntervalDay(3)), assumeNotNull(parseDateTime64BestEffortOrNull('2020-01-04 23:59:59', 6, 'UTC'))), 0))
        GROUP BY raw_sessions.session_id_v7,
                 raw_sessions.session_id_v7) AS e__session ON equals(toUInt128(accurateCastOrNull(e.`$session_id`, 'UUID')), e__session.session_id_v7)
     WHERE and(equals(e.team_id, 99999), greaterOrEquals(toTimeZone(e.timestamp, 'UTC'), toStartOfDay(assumeNotNull(parseDateTime64BestEffortOrNull('2019-12-28 00:00:00', 6, 'UTC')))), lessOrEquals(toTimeZone(e.timestamp, 'UTC'), assumeNotNull(parseDateTime64BestEffortOrNull('2020-01-04 23:59:59', 6, 'UTC'))), equals(e.event, 'sign up'))
     GROUP BY e.`$session_id`
     ORDER BY 1 DESC)
  LIMIT 50000 SETTINGS readonly=2,
                       max_execution_time=60,
                       allow_experimental_object_type=1,
                       format_csv_allow_double_quotes=0,
                       max_ast_elements=4000000,
                       max_expanded_ast_elements=4000000,
                       max_bytes_before_external_group_by=0
  '''
# ---
# name: TestTrends.test_trends_with_session_property_single_aggregate_math.1
  '''
  SELECT quantile(0.5)(session_duration) AS total
  FROM
    (SELECT any(e__session.`$session_duration`) AS session_duration
     FROM events AS e SAMPLE 1
     LEFT JOIN
       (SELECT dateDiff('second', min(toTimeZone(raw_sessions.min_timestamp, 'UTC')), max(toTimeZone(raw_sessions.max_timestamp, 'UTC'))) AS `$session_duration`,
               raw_sessions.session_id_v7 AS session_id_v7
        FROM raw_sessions
        WHERE and(equals(raw_sessions.team_id, 99999), ifNull(greaterOrEquals(plus(fromUnixTimestamp(intDiv(toUInt64(bitShiftRight(raw_sessions.session_id_v7, 80)), 1000)), toIntervalDay(3)), toStartOfDay(assumeNotNull(parseDateTime64BestEffortOrNull('2019-12-28 00:00:00', 6, 'UTC')))), 0), ifNull(lessOrEquals(minus(fromUnixTimestamp(intDiv(toUInt64(bitShiftRight(raw_sessions.session_id_v7, 80)), 1000)), toIntervalDay(3)), assumeNotNull(parseDateTime64BestEffortOrNull('2020-01-04 23:59:59', 6, 'UTC'))), 0))
        GROUP BY raw_sessions.session_id_v7,
                 raw_sessions.session_id_v7) AS e__session ON equals(toUInt128(accurateCastOrNull(e.`$session_id`, 'UUID')), e__session.session_id_v7)
     WHERE and(equals(e.team_id, 99999), greaterOrEquals(toTimeZone(e.timestamp, 'UTC'), toStartOfDay(assumeNotNull(parseDateTime64BestEffortOrNull('2019-12-28 00:00:00', 6, 'UTC')))), lessOrEquals(toTimeZone(e.timestamp, 'UTC'), assumeNotNull(parseDateTime64BestEffortOrNull('2020-01-04 23:59:59', 6, 'UTC'))), equals(e.event, 'sign up'))
     GROUP BY e.`$session_id`
     ORDER BY 1 DESC)
  LIMIT 50000 SETTINGS readonly=2,
                       max_execution_time=60,
                       allow_experimental_object_type=1,
                       format_csv_allow_double_quotes=0,
                       max_ast_elements=4000000,
                       max_expanded_ast_elements=4000000,
                       max_bytes_before_external_group_by=0
  '''
# ---
# name: TestTrends.test_trends_with_session_property_total_volume_math
  '''
  SELECT arrayMap(number -> plus(toStartOfWeek(assumeNotNull(parseDateTime64BestEffortOrNull('2019-12-28 00:00:00', 6, 'UTC')), 0), toIntervalWeek(number)), range(0, plus(coalesce(dateDiff('week', toStartOfWeek(assumeNotNull(parseDateTime64BestEffortOrNull('2019-12-28 00:00:00', 6, 'UTC')), 0), toStartOfWeek(assumeNotNull(parseDateTime64BestEffortOrNull('2020-01-04 23:59:59', 6, 'UTC')), 0))), 1))) AS date,
         arrayMap(_match_date -> arraySum(arraySlice(groupArray(ifNull(count, 0)), indexOf(groupArray(day_start) AS _days_for_count, _match_date) AS _index, plus(minus(arrayLastIndex(x -> ifNull(equals(x, _match_date), isNull(x)
                                                                                                                                                                                                   and isNull(_match_date)), _days_for_count), _index), 1))), date) AS total
  FROM
    (SELECT sum(total) AS count,
            day_start AS day_start
     FROM
       (SELECT quantile(0.5)(session_duration) AS total,
               day_start AS day_start
        FROM
          (SELECT any(e__session.`$session_duration`) AS session_duration,
                  toStartOfWeek(toTimeZone(e.timestamp, 'UTC'), 0) AS day_start
           FROM events AS e SAMPLE 1
           LEFT JOIN
             (SELECT dateDiff('second', min(toTimeZone(raw_sessions.min_timestamp, 'UTC')), max(toTimeZone(raw_sessions.max_timestamp, 'UTC'))) AS `$session_duration`,
                     raw_sessions.session_id_v7 AS session_id_v7
              FROM raw_sessions
              WHERE and(equals(raw_sessions.team_id, 99999), ifNull(greaterOrEquals(plus(fromUnixTimestamp(intDiv(toUInt64(bitShiftRight(raw_sessions.session_id_v7, 80)), 1000)), toIntervalDay(3)), toStartOfWeek(assumeNotNull(parseDateTime64BestEffortOrNull('2019-12-28 00:00:00', 6, 'UTC')), 0)), 0), ifNull(lessOrEquals(minus(fromUnixTimestamp(intDiv(toUInt64(bitShiftRight(raw_sessions.session_id_v7, 80)), 1000)), toIntervalDay(3)), assumeNotNull(parseDateTime64BestEffortOrNull('2020-01-04 23:59:59', 6, 'UTC'))), 0))
              GROUP BY raw_sessions.session_id_v7,
                       raw_sessions.session_id_v7) AS e__session ON equals(toUInt128(accurateCastOrNull(e.`$session_id`, 'UUID')), e__session.session_id_v7)
           WHERE and(equals(e.team_id, 99999), greaterOrEquals(toTimeZone(e.timestamp, 'UTC'), toStartOfWeek(assumeNotNull(parseDateTime64BestEffortOrNull('2019-12-28 00:00:00', 6, 'UTC')), 0)), lessOrEquals(toTimeZone(e.timestamp, 'UTC'), assumeNotNull(parseDateTime64BestEffortOrNull('2020-01-04 23:59:59', 6, 'UTC'))), equals(e.event, 'sign up'))
           GROUP BY day_start,
                    e.`$session_id`,
                    day_start)
        GROUP BY day_start)
     GROUP BY day_start
     ORDER BY day_start ASC)
  ORDER BY arraySum(total) DESC
  LIMIT 50000 SETTINGS readonly=2,
                       max_execution_time=60,
                       allow_experimental_object_type=1,
                       format_csv_allow_double_quotes=0,
                       max_ast_elements=4000000,
                       max_expanded_ast_elements=4000000,
                       max_bytes_before_external_group_by=0
  '''
# ---
# name: TestTrends.test_trends_with_session_property_total_volume_math.1
  '''
  SELECT arrayMap(number -> plus(toStartOfDay(assumeNotNull(parseDateTime64BestEffortOrNull('2019-12-28 00:00:00', 6, 'UTC'))), toIntervalDay(number)), range(0, plus(coalesce(dateDiff('day', toStartOfDay(assumeNotNull(parseDateTime64BestEffortOrNull('2019-12-28 00:00:00', 6, 'UTC'))), toStartOfDay(assumeNotNull(parseDateTime64BestEffortOrNull('2020-01-04 23:59:59', 6, 'UTC'))))), 1))) AS date,
         arrayMap(_match_date -> arraySum(arraySlice(groupArray(ifNull(count, 0)), indexOf(groupArray(day_start) AS _days_for_count, _match_date) AS _index, plus(minus(arrayLastIndex(x -> ifNull(equals(x, _match_date), isNull(x)
                                                                                                                                                                                                   and isNull(_match_date)), _days_for_count), _index), 1))), date) AS total
  FROM
    (SELECT sum(total) AS count,
            day_start AS day_start
     FROM
       (SELECT quantile(0.5)(session_duration) AS total,
               day_start AS day_start
        FROM
          (SELECT any(e__session.`$session_duration`) AS session_duration,
                  toStartOfDay(toTimeZone(e.timestamp, 'UTC')) AS day_start
           FROM events AS e SAMPLE 1
           LEFT JOIN
             (SELECT dateDiff('second', min(toTimeZone(raw_sessions.min_timestamp, 'UTC')), max(toTimeZone(raw_sessions.max_timestamp, 'UTC'))) AS `$session_duration`,
                     raw_sessions.session_id_v7 AS session_id_v7
              FROM raw_sessions
              WHERE and(equals(raw_sessions.team_id, 99999), ifNull(greaterOrEquals(plus(fromUnixTimestamp(intDiv(toUInt64(bitShiftRight(raw_sessions.session_id_v7, 80)), 1000)), toIntervalDay(3)), toStartOfDay(assumeNotNull(parseDateTime64BestEffortOrNull('2019-12-28 00:00:00', 6, 'UTC')))), 0), ifNull(lessOrEquals(minus(fromUnixTimestamp(intDiv(toUInt64(bitShiftRight(raw_sessions.session_id_v7, 80)), 1000)), toIntervalDay(3)), assumeNotNull(parseDateTime64BestEffortOrNull('2020-01-04 23:59:59', 6, 'UTC'))), 0))
              GROUP BY raw_sessions.session_id_v7,
                       raw_sessions.session_id_v7) AS e__session ON equals(toUInt128(accurateCastOrNull(e.`$session_id`, 'UUID')), e__session.session_id_v7)
           WHERE and(equals(e.team_id, 99999), greaterOrEquals(toTimeZone(e.timestamp, 'UTC'), toStartOfDay(assumeNotNull(parseDateTime64BestEffortOrNull('2019-12-28 00:00:00', 6, 'UTC')))), lessOrEquals(toTimeZone(e.timestamp, 'UTC'), assumeNotNull(parseDateTime64BestEffortOrNull('2020-01-04 23:59:59', 6, 'UTC'))), equals(e.event, 'sign up'))
           GROUP BY day_start,
                    e.`$session_id`,
                    day_start)
        GROUP BY day_start)
     GROUP BY day_start
     ORDER BY day_start ASC)
  ORDER BY arraySum(total) DESC
  LIMIT 50000 SETTINGS readonly=2,
                       max_execution_time=60,
                       allow_experimental_object_type=1,
                       format_csv_allow_double_quotes=0,
                       max_ast_elements=4000000,
                       max_expanded_ast_elements=4000000,
                       max_bytes_before_external_group_by=0
  '''
# ---
# name: TestTrends.test_trends_with_session_property_total_volume_math_with_breakdowns
  '''
  SELECT groupArray(1)(date)[1] AS date,
                      arrayFold((acc, x) -> arrayMap(i -> plus(acc[i], x[i]), range(1, plus(length(date), 1))), groupArray(ifNull(total, 0)), arrayWithConstant(length(date), reinterpretAsFloat64(0))) AS total,
                      if(ifNull(ifNull(greaterOrEquals(row_number, 25), 0), 0), '$$_posthog_breakdown_other_$$', breakdown_value) AS breakdown_value
  FROM
    (SELECT arrayMap(number -> plus(toStartOfWeek(assumeNotNull(parseDateTime64BestEffortOrNull('2019-12-28 00:00:00', 6, 'UTC')), 0), toIntervalWeek(number)), range(0, plus(coalesce(dateDiff('week', toStartOfWeek(assumeNotNull(parseDateTime64BestEffortOrNull('2019-12-28 00:00:00', 6, 'UTC')), 0), toStartOfWeek(assumeNotNull(parseDateTime64BestEffortOrNull('2020-01-04 23:59:59', 6, 'UTC')), 0))), 1))) AS date,
            arrayMap(_match_date -> arraySum(arraySlice(groupArray(ifNull(count, 0)), indexOf(groupArray(day_start) AS _days_for_count, _match_date) AS _index, plus(minus(arrayLastIndex(x -> ifNull(equals(x, _match_date), isNull(x)
                                                                                                                                                                                                      and isNull(_match_date)), _days_for_count), _index), 1))), date) AS total,
            breakdown_value AS breakdown_value,
            rowNumberInAllBlocks() AS row_number
     FROM
       (SELECT sum(total) AS count,
               day_start AS day_start,
               breakdown_value AS breakdown_value
        FROM
          (SELECT quantile(0.5)(session_duration) AS total,
                  breakdown_value AS breakdown_value,
                  day_start AS day_start
           FROM
             (SELECT any(e__session.`$session_duration`) AS session_duration,
                     ifNull(nullIf(toString(replaceRegexpAll(nullIf(nullIf(JSONExtractRaw(e.properties, '$some_property'), ''), 'null'), '^"|"$', '')), ''), '$$_posthog_breakdown_null_$$') AS breakdown_value,
                     toStartOfWeek(toTimeZone(e.timestamp, 'UTC'), 0) AS day_start
              FROM events AS e SAMPLE 1
              LEFT JOIN
                (SELECT dateDiff('second', min(toTimeZone(raw_sessions.min_timestamp, 'UTC')), max(toTimeZone(raw_sessions.max_timestamp, 'UTC'))) AS `$session_duration`,
                        raw_sessions.session_id_v7 AS session_id_v7
                 FROM raw_sessions
                 WHERE and(equals(raw_sessions.team_id, 99999), ifNull(greaterOrEquals(plus(fromUnixTimestamp(intDiv(toUInt64(bitShiftRight(raw_sessions.session_id_v7, 80)), 1000)), toIntervalDay(3)), toStartOfWeek(assumeNotNull(parseDateTime64BestEffortOrNull('2019-12-28 00:00:00', 6, 'UTC')), 0)), 0), ifNull(lessOrEquals(minus(fromUnixTimestamp(intDiv(toUInt64(bitShiftRight(raw_sessions.session_id_v7, 80)), 1000)), toIntervalDay(3)), assumeNotNull(parseDateTime64BestEffortOrNull('2020-01-04 23:59:59', 6, 'UTC'))), 0))
                 GROUP BY raw_sessions.session_id_v7,
                          raw_sessions.session_id_v7) AS e__session ON equals(toUInt128(accurateCastOrNull(e.`$session_id`, 'UUID')), e__session.session_id_v7)
              WHERE and(equals(e.team_id, 99999), greaterOrEquals(toTimeZone(e.timestamp, 'UTC'), toStartOfWeek(assumeNotNull(parseDateTime64BestEffortOrNull('2019-12-28 00:00:00', 6, 'UTC')), 0)), lessOrEquals(toTimeZone(e.timestamp, 'UTC'), assumeNotNull(parseDateTime64BestEffortOrNull('2020-01-04 23:59:59', 6, 'UTC'))), equals(e.event, 'sign up'))
              GROUP BY day_start,
                       e.`$session_id`,
                       breakdown_value,
                       day_start)
           GROUP BY breakdown_value,
                    day_start)
        GROUP BY day_start,
                 breakdown_value
        ORDER BY day_start ASC, breakdown_value ASC)
     GROUP BY breakdown_value
     ORDER BY if(ifNull(equals(breakdown_value, '$$_posthog_breakdown_other_$$'), 0), 2, if(ifNull(equals(breakdown_value, '$$_posthog_breakdown_null_$$'), 0), 1, 0)) ASC, arraySum(total) DESC, breakdown_value ASC)
  WHERE isNotNull(breakdown_value)
  GROUP BY breakdown_value
  ORDER BY if(ifNull(equals(breakdown_value, '$$_posthog_breakdown_other_$$'), 0), 2, if(ifNull(equals(breakdown_value, '$$_posthog_breakdown_null_$$'), 0), 1, 0)) ASC, arraySum(total) DESC, breakdown_value ASC
  LIMIT 50000 SETTINGS readonly=2,
                       max_execution_time=60,
                       allow_experimental_object_type=1,
                       format_csv_allow_double_quotes=0,
                       max_ast_elements=4000000,
                       max_expanded_ast_elements=4000000,
                       max_bytes_before_external_group_by=0
  '''
# ---
# name: TestTrends.test_trends_with_session_property_total_volume_math_with_breakdowns.1
  '''
  SELECT groupArray(1)(date)[1] AS date,
                      arrayFold((acc, x) -> arrayMap(i -> plus(acc[i], x[i]), range(1, plus(length(date), 1))), groupArray(ifNull(total, 0)), arrayWithConstant(length(date), reinterpretAsFloat64(0))) AS total,
                      if(ifNull(ifNull(greaterOrEquals(row_number, 25), 0), 0), '$$_posthog_breakdown_other_$$', breakdown_value) AS breakdown_value
  FROM
    (SELECT arrayMap(number -> plus(toStartOfDay(assumeNotNull(parseDateTime64BestEffortOrNull('2019-12-28 00:00:00', 6, 'UTC'))), toIntervalDay(number)), range(0, plus(coalesce(dateDiff('day', toStartOfDay(assumeNotNull(parseDateTime64BestEffortOrNull('2019-12-28 00:00:00', 6, 'UTC'))), toStartOfDay(assumeNotNull(parseDateTime64BestEffortOrNull('2020-01-04 23:59:59', 6, 'UTC'))))), 1))) AS date,
            arrayMap(_match_date -> arraySum(arraySlice(groupArray(ifNull(count, 0)), indexOf(groupArray(day_start) AS _days_for_count, _match_date) AS _index, plus(minus(arrayLastIndex(x -> ifNull(equals(x, _match_date), isNull(x)
                                                                                                                                                                                                      and isNull(_match_date)), _days_for_count), _index), 1))), date) AS total,
            breakdown_value AS breakdown_value,
            rowNumberInAllBlocks() AS row_number
     FROM
       (SELECT sum(total) AS count,
               day_start AS day_start,
               breakdown_value AS breakdown_value
        FROM
          (SELECT quantile(0.5)(session_duration) AS total,
                  breakdown_value AS breakdown_value,
                  day_start AS day_start
           FROM
             (SELECT any(e__session.`$session_duration`) AS session_duration,
                     ifNull(nullIf(toString(replaceRegexpAll(nullIf(nullIf(JSONExtractRaw(e.properties, '$some_property'), ''), 'null'), '^"|"$', '')), ''), '$$_posthog_breakdown_null_$$') AS breakdown_value,
                     toStartOfDay(toTimeZone(e.timestamp, 'UTC')) AS day_start
              FROM events AS e SAMPLE 1
              LEFT JOIN
                (SELECT dateDiff('second', min(toTimeZone(raw_sessions.min_timestamp, 'UTC')), max(toTimeZone(raw_sessions.max_timestamp, 'UTC'))) AS `$session_duration`,
                        raw_sessions.session_id_v7 AS session_id_v7
                 FROM raw_sessions
                 WHERE and(equals(raw_sessions.team_id, 99999), ifNull(greaterOrEquals(plus(fromUnixTimestamp(intDiv(toUInt64(bitShiftRight(raw_sessions.session_id_v7, 80)), 1000)), toIntervalDay(3)), toStartOfDay(assumeNotNull(parseDateTime64BestEffortOrNull('2019-12-28 00:00:00', 6, 'UTC')))), 0), ifNull(lessOrEquals(minus(fromUnixTimestamp(intDiv(toUInt64(bitShiftRight(raw_sessions.session_id_v7, 80)), 1000)), toIntervalDay(3)), assumeNotNull(parseDateTime64BestEffortOrNull('2020-01-04 23:59:59', 6, 'UTC'))), 0))
                 GROUP BY raw_sessions.session_id_v7,
                          raw_sessions.session_id_v7) AS e__session ON equals(toUInt128(accurateCastOrNull(e.`$session_id`, 'UUID')), e__session.session_id_v7)
              WHERE and(equals(e.team_id, 99999), greaterOrEquals(toTimeZone(e.timestamp, 'UTC'), toStartOfDay(assumeNotNull(parseDateTime64BestEffortOrNull('2019-12-28 00:00:00', 6, 'UTC')))), lessOrEquals(toTimeZone(e.timestamp, 'UTC'), assumeNotNull(parseDateTime64BestEffortOrNull('2020-01-04 23:59:59', 6, 'UTC'))), equals(e.event, 'sign up'))
              GROUP BY day_start,
                       e.`$session_id`,
                       breakdown_value,
                       day_start)
           GROUP BY breakdown_value,
                    day_start)
        GROUP BY day_start,
                 breakdown_value
        ORDER BY day_start ASC, breakdown_value ASC)
     GROUP BY breakdown_value
     ORDER BY if(ifNull(equals(breakdown_value, '$$_posthog_breakdown_other_$$'), 0), 2, if(ifNull(equals(breakdown_value, '$$_posthog_breakdown_null_$$'), 0), 1, 0)) ASC, arraySum(total) DESC, breakdown_value ASC)
  WHERE isNotNull(breakdown_value)
  GROUP BY breakdown_value
  ORDER BY if(ifNull(equals(breakdown_value, '$$_posthog_breakdown_other_$$'), 0), 2, if(ifNull(equals(breakdown_value, '$$_posthog_breakdown_null_$$'), 0), 1, 0)) ASC, arraySum(total) DESC, breakdown_value ASC
  LIMIT 50000 SETTINGS readonly=2,
                       max_execution_time=60,
                       allow_experimental_object_type=1,
                       format_csv_allow_double_quotes=0,
                       max_ast_elements=4000000,
                       max_expanded_ast_elements=4000000,
                       max_bytes_before_external_group_by=0
  '''
# ---
# name: TestTrends.test_trends_with_session_property_total_volume_math_with_breakdowns.2
  '''
  SELECT groupArray(1)(date)[1] AS date,
                      arrayFold((acc, x) -> arrayMap(i -> plus(acc[i], x[i]), range(1, plus(length(date), 1))), groupArray(ifNull(total, 0)), arrayWithConstant(length(date), reinterpretAsFloat64(0))) AS total,
                      arrayMap(i -> if(ifNull(ifNull(greaterOrEquals(row_number, 25), 0), 0), '$$_posthog_breakdown_other_$$', i), breakdown_value) AS breakdown_value
  FROM
    (SELECT arrayMap(number -> plus(toStartOfWeek(assumeNotNull(parseDateTime64BestEffortOrNull('2019-12-28 00:00:00', 6, 'UTC')), 0), toIntervalWeek(number)), range(0, plus(coalesce(dateDiff('week', toStartOfWeek(assumeNotNull(parseDateTime64BestEffortOrNull('2019-12-28 00:00:00', 6, 'UTC')), 0), toStartOfWeek(assumeNotNull(parseDateTime64BestEffortOrNull('2020-01-04 23:59:59', 6, 'UTC')), 0))), 1))) AS date,
            arrayMap(_match_date -> arraySum(arraySlice(groupArray(ifNull(count, 0)), indexOf(groupArray(day_start) AS _days_for_count, _match_date) AS _index, plus(minus(arrayLastIndex(x -> ifNull(equals(x, _match_date), isNull(x)
                                                                                                                                                                                                      and isNull(_match_date)), _days_for_count), _index), 1))), date) AS total,
            breakdown_value AS breakdown_value,
            rowNumberInAllBlocks() AS row_number
     FROM
       (SELECT sum(total) AS count,
               day_start AS day_start,
               [ifNull(toString(breakdown_value_1), '$$_posthog_breakdown_null_$$')] AS breakdown_value
        FROM
          (SELECT quantile(0.5)(session_duration) AS total,
                  breakdown_value_1 AS breakdown_value_1,
                  day_start AS day_start
           FROM
             (SELECT any(e__session.`$session_duration`) AS session_duration,
                     ifNull(nullIf(toString(replaceRegexpAll(nullIf(nullIf(JSONExtractRaw(e.properties, '$some_property'), ''), 'null'), '^"|"$', '')), ''), '$$_posthog_breakdown_null_$$') AS breakdown_value_1,
                     toStartOfWeek(toTimeZone(e.timestamp, 'UTC'), 0) AS day_start
              FROM events AS e SAMPLE 1
              LEFT JOIN
                (SELECT dateDiff('second', min(toTimeZone(raw_sessions.min_timestamp, 'UTC')), max(toTimeZone(raw_sessions.max_timestamp, 'UTC'))) AS `$session_duration`,
                        raw_sessions.session_id_v7 AS session_id_v7
                 FROM raw_sessions
                 WHERE and(equals(raw_sessions.team_id, 99999), ifNull(greaterOrEquals(plus(fromUnixTimestamp(intDiv(toUInt64(bitShiftRight(raw_sessions.session_id_v7, 80)), 1000)), toIntervalDay(3)), toStartOfWeek(assumeNotNull(parseDateTime64BestEffortOrNull('2019-12-28 00:00:00', 6, 'UTC')), 0)), 0), ifNull(lessOrEquals(minus(fromUnixTimestamp(intDiv(toUInt64(bitShiftRight(raw_sessions.session_id_v7, 80)), 1000)), toIntervalDay(3)), assumeNotNull(parseDateTime64BestEffortOrNull('2020-01-04 23:59:59', 6, 'UTC'))), 0))
                 GROUP BY raw_sessions.session_id_v7,
                          raw_sessions.session_id_v7) AS e__session ON equals(toUInt128(accurateCastOrNull(e.`$session_id`, 'UUID')), e__session.session_id_v7)
              WHERE and(equals(e.team_id, 99999), greaterOrEquals(toTimeZone(e.timestamp, 'UTC'), toStartOfWeek(assumeNotNull(parseDateTime64BestEffortOrNull('2019-12-28 00:00:00', 6, 'UTC')), 0)), lessOrEquals(toTimeZone(e.timestamp, 'UTC'), assumeNotNull(parseDateTime64BestEffortOrNull('2020-01-04 23:59:59', 6, 'UTC'))), equals(e.event, 'sign up'))
              GROUP BY day_start,
                       e.`$session_id`,
                       breakdown_value_1,
                       day_start)
           GROUP BY breakdown_value_1,
                    day_start)
        GROUP BY day_start,
                 breakdown_value_1
        ORDER BY day_start ASC, breakdown_value ASC)
     GROUP BY breakdown_value
     ORDER BY if(has(breakdown_value, '$$_posthog_breakdown_other_$$'), 2, if(has(breakdown_value, '$$_posthog_breakdown_null_$$'), 1, 0)) ASC, arraySum(total) DESC, breakdown_value ASC)
  WHERE arrayExists(x -> isNotNull(x), breakdown_value)
  GROUP BY breakdown_value
  ORDER BY if(has(breakdown_value, '$$_posthog_breakdown_other_$$'), 2, if(has(breakdown_value, '$$_posthog_breakdown_null_$$'), 1, 0)) ASC, arraySum(total) DESC, breakdown_value ASC
  LIMIT 50000 SETTINGS readonly=2,
                       max_execution_time=60,
                       allow_experimental_object_type=1,
                       format_csv_allow_double_quotes=0,
                       max_ast_elements=4000000,
                       max_expanded_ast_elements=4000000,
                       max_bytes_before_external_group_by=0
  '''
# ---
# name: TestTrends.test_trends_with_session_property_total_volume_math_with_breakdowns.3
  '''
  SELECT groupArray(1)(date)[1] AS date,
                      arrayFold((acc, x) -> arrayMap(i -> plus(acc[i], x[i]), range(1, plus(length(date), 1))), groupArray(ifNull(total, 0)), arrayWithConstant(length(date), reinterpretAsFloat64(0))) AS total,
                      arrayMap(i -> if(ifNull(ifNull(greaterOrEquals(row_number, 25), 0), 0), '$$_posthog_breakdown_other_$$', i), breakdown_value) AS breakdown_value
  FROM
    (SELECT arrayMap(number -> plus(toStartOfDay(assumeNotNull(parseDateTime64BestEffortOrNull('2019-12-28 00:00:00', 6, 'UTC'))), toIntervalDay(number)), range(0, plus(coalesce(dateDiff('day', toStartOfDay(assumeNotNull(parseDateTime64BestEffortOrNull('2019-12-28 00:00:00', 6, 'UTC'))), toStartOfDay(assumeNotNull(parseDateTime64BestEffortOrNull('2020-01-04 23:59:59', 6, 'UTC'))))), 1))) AS date,
            arrayMap(_match_date -> arraySum(arraySlice(groupArray(ifNull(count, 0)), indexOf(groupArray(day_start) AS _days_for_count, _match_date) AS _index, plus(minus(arrayLastIndex(x -> ifNull(equals(x, _match_date), isNull(x)
                                                                                                                                                                                                      and isNull(_match_date)), _days_for_count), _index), 1))), date) AS total,
            breakdown_value AS breakdown_value,
            rowNumberInAllBlocks() AS row_number
     FROM
       (SELECT sum(total) AS count,
               day_start AS day_start,
               [ifNull(toString(breakdown_value_1), '$$_posthog_breakdown_null_$$')] AS breakdown_value
        FROM
          (SELECT quantile(0.5)(session_duration) AS total,
                  breakdown_value_1 AS breakdown_value_1,
                  day_start AS day_start
           FROM
             (SELECT any(e__session.`$session_duration`) AS session_duration,
                     ifNull(nullIf(toString(replaceRegexpAll(nullIf(nullIf(JSONExtractRaw(e.properties, '$some_property'), ''), 'null'), '^"|"$', '')), ''), '$$_posthog_breakdown_null_$$') AS breakdown_value_1,
                     toStartOfDay(toTimeZone(e.timestamp, 'UTC')) AS day_start
              FROM events AS e SAMPLE 1
              LEFT JOIN
                (SELECT dateDiff('second', min(toTimeZone(raw_sessions.min_timestamp, 'UTC')), max(toTimeZone(raw_sessions.max_timestamp, 'UTC'))) AS `$session_duration`,
                        raw_sessions.session_id_v7 AS session_id_v7
                 FROM raw_sessions
                 WHERE and(equals(raw_sessions.team_id, 99999), ifNull(greaterOrEquals(plus(fromUnixTimestamp(intDiv(toUInt64(bitShiftRight(raw_sessions.session_id_v7, 80)), 1000)), toIntervalDay(3)), toStartOfDay(assumeNotNull(parseDateTime64BestEffortOrNull('2019-12-28 00:00:00', 6, 'UTC')))), 0), ifNull(lessOrEquals(minus(fromUnixTimestamp(intDiv(toUInt64(bitShiftRight(raw_sessions.session_id_v7, 80)), 1000)), toIntervalDay(3)), assumeNotNull(parseDateTime64BestEffortOrNull('2020-01-04 23:59:59', 6, 'UTC'))), 0))
                 GROUP BY raw_sessions.session_id_v7,
                          raw_sessions.session_id_v7) AS e__session ON equals(toUInt128(accurateCastOrNull(e.`$session_id`, 'UUID')), e__session.session_id_v7)
              WHERE and(equals(e.team_id, 99999), greaterOrEquals(toTimeZone(e.timestamp, 'UTC'), toStartOfDay(assumeNotNull(parseDateTime64BestEffortOrNull('2019-12-28 00:00:00', 6, 'UTC')))), lessOrEquals(toTimeZone(e.timestamp, 'UTC'), assumeNotNull(parseDateTime64BestEffortOrNull('2020-01-04 23:59:59', 6, 'UTC'))), equals(e.event, 'sign up'))
              GROUP BY day_start,
                       e.`$session_id`,
                       breakdown_value_1,
                       day_start)
           GROUP BY breakdown_value_1,
                    day_start)
        GROUP BY day_start,
                 breakdown_value_1
        ORDER BY day_start ASC, breakdown_value ASC)
     GROUP BY breakdown_value
     ORDER BY if(has(breakdown_value, '$$_posthog_breakdown_other_$$'), 2, if(has(breakdown_value, '$$_posthog_breakdown_null_$$'), 1, 0)) ASC, arraySum(total) DESC, breakdown_value ASC)
  WHERE arrayExists(x -> isNotNull(x), breakdown_value)
  GROUP BY breakdown_value
  ORDER BY if(has(breakdown_value, '$$_posthog_breakdown_other_$$'), 2, if(has(breakdown_value, '$$_posthog_breakdown_null_$$'), 1, 0)) ASC, arraySum(total) DESC, breakdown_value ASC
  LIMIT 50000 SETTINGS readonly=2,
                       max_execution_time=60,
                       allow_experimental_object_type=1,
                       format_csv_allow_double_quotes=0,
                       max_ast_elements=4000000,
                       max_expanded_ast_elements=4000000,
                       max_bytes_before_external_group_by=0
  '''
# ---
# name: TestTrends.test_weekly_active_users_aggregated_range_narrower_than_week
  '''
  SELECT count(DISTINCT actor_id) AS total
  FROM
    (SELECT d.timestamp AS timestamp,
            e.actor_id AS actor_id
     FROM
       (SELECT minus(toStartOfDay(assumeNotNull(parseDateTime64BestEffortOrNull('2020-01-12 23:59:59', 6, 'UTC'))), toIntervalDay(numbers.number)) AS timestamp
        FROM numbers(dateDiff('day', minus(toStartOfDay(assumeNotNull(parseDateTime64BestEffortOrNull('2020-01-11 00:00:00', 6, 'UTC'))), toIntervalDay(7)), assumeNotNull(parseDateTime64BestEffortOrNull('2020-01-12 23:59:59', 6, 'UTC')))) AS numbers) AS d
     CROSS JOIN
       (SELECT toTimeZone(e.timestamp, 'UTC') AS timestamp,
               if(not(empty(e__override.distinct_id)), e__override.person_id, e.person_id) AS actor_id
        FROM events AS e SAMPLE 1
        LEFT OUTER JOIN
          (SELECT argMax(person_distinct_id_overrides.person_id, person_distinct_id_overrides.version) AS person_id,
                  person_distinct_id_overrides.distinct_id AS distinct_id
           FROM person_distinct_id_overrides
           WHERE equals(person_distinct_id_overrides.team_id, 99999)
           GROUP BY person_distinct_id_overrides.distinct_id
           HAVING ifNull(equals(argMax(person_distinct_id_overrides.is_deleted, person_distinct_id_overrides.version), 0), 0) SETTINGS optimize_aggregation_in_order=1) AS e__override ON equals(e.distinct_id, e__override.distinct_id)
        WHERE and(equals(e.team_id, 99999), equals(e.event, '$pageview'), greaterOrEquals(timestamp, minus(assumeNotNull(parseDateTime64BestEffortOrNull('2020-01-12 23:59:59', 6, 'UTC')), toIntervalDay(7))), lessOrEquals(timestamp, assumeNotNull(parseDateTime64BestEffortOrNull('2020-01-12 23:59:59', 6, 'UTC'))))
        GROUP BY timestamp, actor_id) AS e
     WHERE and(ifNull(lessOrEquals(e.timestamp, plus(d.timestamp, toIntervalDay(1))), 0), ifNull(greater(e.timestamp, minus(d.timestamp, toIntervalDay(6))), 0))
     GROUP BY d.timestamp,
              e.actor_id
     ORDER BY d.timestamp ASC)
  WHERE and(ifNull(greaterOrEquals(timestamp, toStartOfDay(assumeNotNull(parseDateTime64BestEffortOrNull('2020-01-11 00:00:00', 6, 'UTC')))), 0), ifNull(lessOrEquals(timestamp, assumeNotNull(parseDateTime64BestEffortOrNull('2020-01-12 23:59:59', 6, 'UTC'))), 0))
  LIMIT 50000 SETTINGS readonly=2,
                       max_execution_time=60,
                       allow_experimental_object_type=1,
                       format_csv_allow_double_quotes=0,
                       max_ast_elements=4000000,
                       max_expanded_ast_elements=4000000,
                       max_bytes_before_external_group_by=0
  '''
# ---
# name: TestTrends.test_weekly_active_users_aggregated_range_wider_than_week
  '''
  SELECT count(DISTINCT actor_id) AS total
  FROM
    (SELECT d.timestamp AS timestamp,
            e.actor_id AS actor_id
     FROM
       (SELECT minus(toStartOfDay(assumeNotNull(parseDateTime64BestEffortOrNull('2020-01-18 23:59:59', 6, 'UTC'))), toIntervalDay(numbers.number)) AS timestamp
        FROM numbers(dateDiff('day', minus(toStartOfDay(assumeNotNull(parseDateTime64BestEffortOrNull('2020-01-01 00:00:00', 6, 'UTC'))), toIntervalDay(7)), assumeNotNull(parseDateTime64BestEffortOrNull('2020-01-18 23:59:59', 6, 'UTC')))) AS numbers) AS d
     CROSS JOIN
       (SELECT toTimeZone(e.timestamp, 'UTC') AS timestamp,
               if(not(empty(e__override.distinct_id)), e__override.person_id, e.person_id) AS actor_id
        FROM events AS e SAMPLE 1
        LEFT OUTER JOIN
          (SELECT argMax(person_distinct_id_overrides.person_id, person_distinct_id_overrides.version) AS person_id,
                  person_distinct_id_overrides.distinct_id AS distinct_id
           FROM person_distinct_id_overrides
           WHERE equals(person_distinct_id_overrides.team_id, 99999)
           GROUP BY person_distinct_id_overrides.distinct_id
           HAVING ifNull(equals(argMax(person_distinct_id_overrides.is_deleted, person_distinct_id_overrides.version), 0), 0) SETTINGS optimize_aggregation_in_order=1) AS e__override ON equals(e.distinct_id, e__override.distinct_id)
        WHERE and(equals(e.team_id, 99999), equals(e.event, '$pageview'), greaterOrEquals(timestamp, minus(assumeNotNull(parseDateTime64BestEffortOrNull('2020-01-18 23:59:59', 6, 'UTC')), toIntervalDay(7))), lessOrEquals(timestamp, assumeNotNull(parseDateTime64BestEffortOrNull('2020-01-18 23:59:59', 6, 'UTC'))))
        GROUP BY timestamp, actor_id) AS e
     WHERE and(ifNull(lessOrEquals(e.timestamp, plus(d.timestamp, toIntervalDay(1))), 0), ifNull(greater(e.timestamp, minus(d.timestamp, toIntervalDay(6))), 0))
     GROUP BY d.timestamp,
              e.actor_id
     ORDER BY d.timestamp ASC)
  WHERE and(ifNull(greaterOrEquals(timestamp, toStartOfDay(assumeNotNull(parseDateTime64BestEffortOrNull('2020-01-01 00:00:00', 6, 'UTC')))), 0), ifNull(lessOrEquals(timestamp, assumeNotNull(parseDateTime64BestEffortOrNull('2020-01-18 23:59:59', 6, 'UTC'))), 0))
  LIMIT 50000 SETTINGS readonly=2,
                       max_execution_time=60,
                       allow_experimental_object_type=1,
                       format_csv_allow_double_quotes=0,
                       max_ast_elements=4000000,
                       max_expanded_ast_elements=4000000,
                       max_bytes_before_external_group_by=0
  '''
# ---
# name: TestTrends.test_weekly_active_users_aggregated_range_wider_than_week_with_sampling
  '''
  SELECT count(DISTINCT actor_id) AS total
  FROM
    (SELECT d.timestamp AS timestamp,
            e.actor_id AS actor_id
     FROM
       (SELECT minus(toStartOfDay(assumeNotNull(parseDateTime64BestEffortOrNull('2020-01-18 23:59:59', 6, 'UTC'))), toIntervalDay(numbers.number)) AS timestamp
        FROM numbers(dateDiff('day', minus(toStartOfDay(assumeNotNull(parseDateTime64BestEffortOrNull('2020-01-01 00:00:00', 6, 'UTC'))), toIntervalDay(7)), assumeNotNull(parseDateTime64BestEffortOrNull('2020-01-18 23:59:59', 6, 'UTC')))) AS numbers) AS d
     CROSS JOIN
       (SELECT toTimeZone(e.timestamp, 'UTC') AS timestamp,
               if(not(empty(e__override.distinct_id)), e__override.person_id, e.person_id) AS actor_id
        FROM events AS e SAMPLE 1.0
        LEFT OUTER JOIN
          (SELECT argMax(person_distinct_id_overrides.person_id, person_distinct_id_overrides.version) AS person_id,
                  person_distinct_id_overrides.distinct_id AS distinct_id
           FROM person_distinct_id_overrides
           WHERE equals(person_distinct_id_overrides.team_id, 99999)
           GROUP BY person_distinct_id_overrides.distinct_id
           HAVING ifNull(equals(argMax(person_distinct_id_overrides.is_deleted, person_distinct_id_overrides.version), 0), 0) SETTINGS optimize_aggregation_in_order=1) AS e__override ON equals(e.distinct_id, e__override.distinct_id)
        WHERE and(equals(e.team_id, 99999), equals(e.event, '$pageview'), greaterOrEquals(timestamp, minus(assumeNotNull(parseDateTime64BestEffortOrNull('2020-01-18 23:59:59', 6, 'UTC')), toIntervalDay(7))), lessOrEquals(timestamp, assumeNotNull(parseDateTime64BestEffortOrNull('2020-01-18 23:59:59', 6, 'UTC'))))
        GROUP BY timestamp, actor_id) AS e
     WHERE and(ifNull(lessOrEquals(e.timestamp, plus(d.timestamp, toIntervalDay(1))), 0), ifNull(greater(e.timestamp, minus(d.timestamp, toIntervalDay(6))), 0))
     GROUP BY d.timestamp,
              e.actor_id
     ORDER BY d.timestamp ASC)
  WHERE and(ifNull(greaterOrEquals(timestamp, toStartOfDay(assumeNotNull(parseDateTime64BestEffortOrNull('2020-01-01 00:00:00', 6, 'UTC')))), 0), ifNull(lessOrEquals(timestamp, assumeNotNull(parseDateTime64BestEffortOrNull('2020-01-18 23:59:59', 6, 'UTC'))), 0))
  LIMIT 50000 SETTINGS readonly=2,
                       max_execution_time=60,
                       allow_experimental_object_type=1,
                       format_csv_allow_double_quotes=0,
                       max_ast_elements=4000000,
                       max_expanded_ast_elements=4000000,
                       max_bytes_before_external_group_by=0
  '''
# ---
# name: TestTrends.test_weekly_active_users_daily
  '''
  SELECT arrayMap(number -> plus(toStartOfDay(assumeNotNull(parseDateTime64BestEffortOrNull('2020-01-08 00:00:00', 6, 'UTC'))), toIntervalDay(number)), range(0, plus(coalesce(dateDiff('day', toStartOfDay(assumeNotNull(parseDateTime64BestEffortOrNull('2020-01-08 00:00:00', 6, 'UTC'))), toStartOfDay(assumeNotNull(parseDateTime64BestEffortOrNull('2020-01-19 23:59:59', 6, 'UTC'))))), 1))) AS date,
         arrayMap(_match_date -> arraySum(arraySlice(groupArray(ifNull(count, 0)), indexOf(groupArray(day_start) AS _days_for_count, _match_date) AS _index, plus(minus(arrayLastIndex(x -> ifNull(equals(x, _match_date), isNull(x)
                                                                                                                                                                                                   and isNull(_match_date)), _days_for_count), _index), 1))), date) AS total
  FROM
    (SELECT sum(total) AS count,
            day_start AS day_start
     FROM
       (SELECT counts AS total,
               toStartOfDay(timestamp) AS day_start
        FROM
          (SELECT d.timestamp AS timestamp,
                  count(DISTINCT e.actor_id) AS counts
           FROM
             (SELECT minus(toStartOfDay(assumeNotNull(parseDateTime64BestEffortOrNull('2020-01-19 23:59:59', 6, 'UTC'))), toIntervalDay(numbers.number)) AS timestamp
              FROM numbers(dateDiff('day', minus(toStartOfDay(assumeNotNull(parseDateTime64BestEffortOrNull('2020-01-08 00:00:00', 6, 'UTC'))), toIntervalDay(7)), assumeNotNull(parseDateTime64BestEffortOrNull('2020-01-19 23:59:59', 6, 'UTC')))) AS numbers) AS d
           CROSS JOIN
             (SELECT toTimeZone(e.timestamp, 'UTC') AS timestamp,
                     if(not(empty(e__override.distinct_id)), e__override.person_id, e.person_id) AS actor_id
              FROM events AS e SAMPLE 1
              LEFT OUTER JOIN
                (SELECT argMax(person_distinct_id_overrides.person_id, person_distinct_id_overrides.version) AS person_id,
                        person_distinct_id_overrides.distinct_id AS distinct_id
                 FROM person_distinct_id_overrides
                 WHERE equals(person_distinct_id_overrides.team_id, 99999)
                 GROUP BY person_distinct_id_overrides.distinct_id
                 HAVING ifNull(equals(argMax(person_distinct_id_overrides.is_deleted, person_distinct_id_overrides.version), 0), 0) SETTINGS optimize_aggregation_in_order=1) AS e__override ON equals(e.distinct_id, e__override.distinct_id)
              WHERE and(equals(e.team_id, 99999), equals(e.event, '$pageview'), greaterOrEquals(timestamp, minus(assumeNotNull(parseDateTime64BestEffortOrNull('2020-01-08 00:00:00', 6, 'UTC')), toIntervalDay(7))), lessOrEquals(timestamp, assumeNotNull(parseDateTime64BestEffortOrNull('2020-01-19 23:59:59', 6, 'UTC'))))
              GROUP BY timestamp, actor_id) AS e
           WHERE and(ifNull(lessOrEquals(e.timestamp, plus(d.timestamp, toIntervalDay(1))), 0), ifNull(greater(e.timestamp, minus(d.timestamp, toIntervalDay(6))), 0))
           GROUP BY d.timestamp
           ORDER BY d.timestamp ASC)
        WHERE and(ifNull(greaterOrEquals(timestamp, toStartOfDay(assumeNotNull(parseDateTime64BestEffortOrNull('2020-01-08 00:00:00', 6, 'UTC')))), 0), ifNull(lessOrEquals(timestamp, assumeNotNull(parseDateTime64BestEffortOrNull('2020-01-19 23:59:59', 6, 'UTC'))), 0)))
     GROUP BY day_start
     ORDER BY day_start ASC)
  ORDER BY arraySum(total) DESC
  LIMIT 50000 SETTINGS readonly=2,
                       max_execution_time=60,
                       allow_experimental_object_type=1,
                       format_csv_allow_double_quotes=0,
                       max_ast_elements=4000000,
                       max_expanded_ast_elements=4000000,
                       max_bytes_before_external_group_by=0
  '''
# ---
# name: TestTrends.test_weekly_active_users_daily_minus_utc
  '''
  SELECT arrayMap(number -> plus(toStartOfDay(assumeNotNull(parseDateTime64BestEffortOrNull('2020-01-08 00:00:00', 6, 'America/Phoenix'))), toIntervalDay(number)), range(0, plus(coalesce(dateDiff('day', toStartOfDay(assumeNotNull(parseDateTime64BestEffortOrNull('2020-01-08 00:00:00', 6, 'America/Phoenix'))), toStartOfDay(assumeNotNull(parseDateTime64BestEffortOrNull('2020-01-19 23:59:59', 6, 'America/Phoenix'))))), 1))) AS date,
         arrayMap(_match_date -> arraySum(arraySlice(groupArray(ifNull(count, 0)), indexOf(groupArray(day_start) AS _days_for_count, _match_date) AS _index, plus(minus(arrayLastIndex(x -> ifNull(equals(x, _match_date), isNull(x)
                                                                                                                                                                                                   and isNull(_match_date)), _days_for_count), _index), 1))), date) AS total
  FROM
    (SELECT sum(total) AS count,
            day_start AS day_start
     FROM
       (SELECT counts AS total,
               toStartOfDay(timestamp) AS day_start
        FROM
          (SELECT d.timestamp AS timestamp,
                  count(DISTINCT e.actor_id) AS counts
           FROM
             (SELECT minus(toStartOfDay(assumeNotNull(parseDateTime64BestEffortOrNull('2020-01-19 23:59:59', 6, 'America/Phoenix'))), toIntervalDay(numbers.number)) AS timestamp
              FROM numbers(dateDiff('day', minus(toStartOfDay(assumeNotNull(parseDateTime64BestEffortOrNull('2020-01-08 00:00:00', 6, 'America/Phoenix'))), toIntervalDay(7)), assumeNotNull(parseDateTime64BestEffortOrNull('2020-01-19 23:59:59', 6, 'America/Phoenix')))) AS numbers) AS d
           CROSS JOIN
             (SELECT toTimeZone(e.timestamp, 'America/Phoenix') AS timestamp,
                     if(not(empty(e__override.distinct_id)), e__override.person_id, e.person_id) AS actor_id
              FROM events AS e SAMPLE 1
              LEFT OUTER JOIN
                (SELECT argMax(person_distinct_id_overrides.person_id, person_distinct_id_overrides.version) AS person_id,
                        person_distinct_id_overrides.distinct_id AS distinct_id
                 FROM person_distinct_id_overrides
                 WHERE equals(person_distinct_id_overrides.team_id, 99999)
                 GROUP BY person_distinct_id_overrides.distinct_id
                 HAVING ifNull(equals(argMax(person_distinct_id_overrides.is_deleted, person_distinct_id_overrides.version), 0), 0) SETTINGS optimize_aggregation_in_order=1) AS e__override ON equals(e.distinct_id, e__override.distinct_id)
              WHERE and(equals(e.team_id, 99999), equals(e.event, '$pageview'), greaterOrEquals(timestamp, minus(assumeNotNull(parseDateTime64BestEffortOrNull('2020-01-08 00:00:00', 6, 'America/Phoenix')), toIntervalDay(7))), lessOrEquals(timestamp, assumeNotNull(parseDateTime64BestEffortOrNull('2020-01-19 23:59:59', 6, 'America/Phoenix'))))
              GROUP BY timestamp, actor_id) AS e
           WHERE and(ifNull(lessOrEquals(e.timestamp, plus(d.timestamp, toIntervalDay(1))), 0), ifNull(greater(e.timestamp, minus(d.timestamp, toIntervalDay(6))), 0))
           GROUP BY d.timestamp
           ORDER BY d.timestamp ASC)
        WHERE and(ifNull(greaterOrEquals(timestamp, toStartOfDay(assumeNotNull(parseDateTime64BestEffortOrNull('2020-01-08 00:00:00', 6, 'America/Phoenix')))), 0), ifNull(lessOrEquals(timestamp, assumeNotNull(parseDateTime64BestEffortOrNull('2020-01-19 23:59:59', 6, 'America/Phoenix'))), 0)))
     GROUP BY day_start
     ORDER BY day_start ASC)
  ORDER BY arraySum(total) DESC
  LIMIT 50000 SETTINGS readonly=2,
                       max_execution_time=60,
                       allow_experimental_object_type=1,
                       format_csv_allow_double_quotes=0,
                       max_ast_elements=4000000,
                       max_expanded_ast_elements=4000000,
                       max_bytes_before_external_group_by=0
  '''
# ---
# name: TestTrends.test_weekly_active_users_daily_plus_utc
  '''
  SELECT arrayMap(number -> plus(toStartOfDay(assumeNotNull(parseDateTime64BestEffortOrNull('2020-01-08 00:00:00', 6, 'Asia/Tokyo'))), toIntervalDay(number)), range(0, plus(coalesce(dateDiff('day', toStartOfDay(assumeNotNull(parseDateTime64BestEffortOrNull('2020-01-08 00:00:00', 6, 'Asia/Tokyo'))), toStartOfDay(assumeNotNull(parseDateTime64BestEffortOrNull('2020-01-19 23:59:59', 6, 'Asia/Tokyo'))))), 1))) AS date,
         arrayMap(_match_date -> arraySum(arraySlice(groupArray(ifNull(count, 0)), indexOf(groupArray(day_start) AS _days_for_count, _match_date) AS _index, plus(minus(arrayLastIndex(x -> ifNull(equals(x, _match_date), isNull(x)
                                                                                                                                                                                                   and isNull(_match_date)), _days_for_count), _index), 1))), date) AS total
  FROM
    (SELECT sum(total) AS count,
            day_start AS day_start
     FROM
       (SELECT counts AS total,
               toStartOfDay(timestamp) AS day_start
        FROM
          (SELECT d.timestamp AS timestamp,
                  count(DISTINCT e.actor_id) AS counts
           FROM
             (SELECT minus(toStartOfDay(assumeNotNull(parseDateTime64BestEffortOrNull('2020-01-19 23:59:59', 6, 'Asia/Tokyo'))), toIntervalDay(numbers.number)) AS timestamp
              FROM numbers(dateDiff('day', minus(toStartOfDay(assumeNotNull(parseDateTime64BestEffortOrNull('2020-01-08 00:00:00', 6, 'Asia/Tokyo'))), toIntervalDay(7)), assumeNotNull(parseDateTime64BestEffortOrNull('2020-01-19 23:59:59', 6, 'Asia/Tokyo')))) AS numbers) AS d
           CROSS JOIN
             (SELECT toTimeZone(e.timestamp, 'Asia/Tokyo') AS timestamp,
                     if(not(empty(e__override.distinct_id)), e__override.person_id, e.person_id) AS actor_id
              FROM events AS e SAMPLE 1
              LEFT OUTER JOIN
                (SELECT argMax(person_distinct_id_overrides.person_id, person_distinct_id_overrides.version) AS person_id,
                        person_distinct_id_overrides.distinct_id AS distinct_id
                 FROM person_distinct_id_overrides
                 WHERE equals(person_distinct_id_overrides.team_id, 99999)
                 GROUP BY person_distinct_id_overrides.distinct_id
                 HAVING ifNull(equals(argMax(person_distinct_id_overrides.is_deleted, person_distinct_id_overrides.version), 0), 0) SETTINGS optimize_aggregation_in_order=1) AS e__override ON equals(e.distinct_id, e__override.distinct_id)
              WHERE and(equals(e.team_id, 99999), equals(e.event, '$pageview'), greaterOrEquals(timestamp, minus(assumeNotNull(parseDateTime64BestEffortOrNull('2020-01-08 00:00:00', 6, 'Asia/Tokyo')), toIntervalDay(7))), lessOrEquals(timestamp, assumeNotNull(parseDateTime64BestEffortOrNull('2020-01-19 23:59:59', 6, 'Asia/Tokyo'))))
              GROUP BY timestamp, actor_id) AS e
           WHERE and(ifNull(lessOrEquals(e.timestamp, plus(d.timestamp, toIntervalDay(1))), 0), ifNull(greater(e.timestamp, minus(d.timestamp, toIntervalDay(6))), 0))
           GROUP BY d.timestamp
           ORDER BY d.timestamp ASC)
        WHERE and(ifNull(greaterOrEquals(timestamp, toStartOfDay(assumeNotNull(parseDateTime64BestEffortOrNull('2020-01-08 00:00:00', 6, 'Asia/Tokyo')))), 0), ifNull(lessOrEquals(timestamp, assumeNotNull(parseDateTime64BestEffortOrNull('2020-01-19 23:59:59', 6, 'Asia/Tokyo'))), 0)))
     GROUP BY day_start
     ORDER BY day_start ASC)
  ORDER BY arraySum(total) DESC
  LIMIT 50000 SETTINGS readonly=2,
                       max_execution_time=60,
                       allow_experimental_object_type=1,
                       format_csv_allow_double_quotes=0,
                       max_ast_elements=4000000,
                       max_expanded_ast_elements=4000000,
                       max_bytes_before_external_group_by=0
  '''
# ---
# name: TestTrends.test_weekly_active_users_filtering
  '''
  SELECT arrayMap(number -> plus(toStartOfDay(assumeNotNull(parseDateTime64BestEffortOrNull('2020-01-01 00:00:00', 6, 'UTC'))), toIntervalDay(number)), range(0, plus(coalesce(dateDiff('day', toStartOfDay(assumeNotNull(parseDateTime64BestEffortOrNull('2020-01-01 00:00:00', 6, 'UTC'))), toStartOfDay(assumeNotNull(parseDateTime64BestEffortOrNull('2020-01-12 23:59:59', 6, 'UTC'))))), 1))) AS date,
         arrayMap(_match_date -> arraySum(arraySlice(groupArray(ifNull(count, 0)), indexOf(groupArray(day_start) AS _days_for_count, _match_date) AS _index, plus(minus(arrayLastIndex(x -> ifNull(equals(x, _match_date), isNull(x)
                                                                                                                                                                                                   and isNull(_match_date)), _days_for_count), _index), 1))), date) AS total
  FROM
    (SELECT sum(total) AS count,
            day_start AS day_start
     FROM
       (SELECT counts AS total,
               toStartOfDay(timestamp) AS day_start
        FROM
          (SELECT d.timestamp AS timestamp,
                  count(DISTINCT e.actor_id) AS counts
           FROM
             (SELECT minus(toStartOfDay(assumeNotNull(parseDateTime64BestEffortOrNull('2020-01-12 23:59:59', 6, 'UTC'))), toIntervalDay(numbers.number)) AS timestamp
              FROM numbers(dateDiff('day', minus(toStartOfDay(assumeNotNull(parseDateTime64BestEffortOrNull('2020-01-01 00:00:00', 6, 'UTC'))), toIntervalDay(7)), assumeNotNull(parseDateTime64BestEffortOrNull('2020-01-12 23:59:59', 6, 'UTC')))) AS numbers) AS d
           CROSS JOIN
             (SELECT toTimeZone(e.timestamp, 'UTC') AS timestamp,
                     if(not(empty(e__override.distinct_id)), e__override.person_id, e.person_id) AS actor_id
              FROM events AS e SAMPLE 1
              LEFT OUTER JOIN
                (SELECT argMax(person_distinct_id_overrides.person_id, person_distinct_id_overrides.version) AS person_id,
                        person_distinct_id_overrides.distinct_id AS distinct_id
                 FROM person_distinct_id_overrides
                 WHERE equals(person_distinct_id_overrides.team_id, 99999)
                 GROUP BY person_distinct_id_overrides.distinct_id
                 HAVING ifNull(equals(argMax(person_distinct_id_overrides.is_deleted, person_distinct_id_overrides.version), 0), 0) SETTINGS optimize_aggregation_in_order=1) AS e__override ON equals(e.distinct_id, e__override.distinct_id)
              LEFT JOIN
                (SELECT person.id AS id,
                        replaceRegexpAll(nullIf(nullIf(JSONExtractRaw(person.properties, 'name'), ''), 'null'), '^"|"$', '') AS properties___name
                 FROM person
                 WHERE and(equals(person.team_id, 99999), ifNull(in(tuple(person.id, person.version),
                                                                      (SELECT person.id AS id, max(person.version) AS version
                                                                       FROM person
                                                                       WHERE equals(person.team_id, 99999)
                                                                       GROUP BY person.id
                                                                       HAVING and(ifNull(equals(argMax(person.is_deleted, person.version), 0), 0), ifNull(less(argMax(toTimeZone(person.created_at, 'UTC'), person.version), plus(now64(6, 'UTC'), toIntervalDay(1))), 0)))), 0)) SETTINGS optimize_aggregation_in_order=1) AS e__person ON equals(if(not(empty(e__override.distinct_id)), e__override.person_id, e.person_id), e__person.id)
              WHERE and(equals(e.team_id, 99999), and(equals(e.event, '$pageview'), or(ifNull(equals(e__person.properties___name, 'person-1'), 0), ifNull(equals(e__person.properties___name, 'person-2'), 0))), greaterOrEquals(timestamp, minus(assumeNotNull(parseDateTime64BestEffortOrNull('2020-01-01 00:00:00', 6, 'UTC')), toIntervalDay(7))), lessOrEquals(timestamp, assumeNotNull(parseDateTime64BestEffortOrNull('2020-01-12 23:59:59', 6, 'UTC'))))
              GROUP BY timestamp, actor_id) AS e
           WHERE and(ifNull(lessOrEquals(e.timestamp, plus(d.timestamp, toIntervalDay(1))), 0), ifNull(greater(e.timestamp, minus(d.timestamp, toIntervalDay(6))), 0))
           GROUP BY d.timestamp
           ORDER BY d.timestamp ASC)
        WHERE and(ifNull(greaterOrEquals(timestamp, toStartOfDay(assumeNotNull(parseDateTime64BestEffortOrNull('2020-01-01 00:00:00', 6, 'UTC')))), 0), ifNull(lessOrEquals(timestamp, assumeNotNull(parseDateTime64BestEffortOrNull('2020-01-12 23:59:59', 6, 'UTC'))), 0)))
     GROUP BY day_start
     ORDER BY day_start ASC)
  ORDER BY arraySum(total) DESC
  LIMIT 50000 SETTINGS readonly=2,
                       max_execution_time=60,
                       allow_experimental_object_type=1,
                       format_csv_allow_double_quotes=0,
                       max_ast_elements=4000000,
                       max_expanded_ast_elements=4000000,
                       max_bytes_before_external_group_by=0
  '''
# ---
# name: TestTrends.test_weekly_active_users_filtering_materialized
  '''
  SELECT arrayMap(number -> plus(toStartOfDay(assumeNotNull(parseDateTime64BestEffortOrNull('2020-01-01 00:00:00', 6, 'UTC'))), toIntervalDay(number)), range(0, plus(coalesce(dateDiff('day', toStartOfDay(assumeNotNull(parseDateTime64BestEffortOrNull('2020-01-01 00:00:00', 6, 'UTC'))), toStartOfDay(assumeNotNull(parseDateTime64BestEffortOrNull('2020-01-12 23:59:59', 6, 'UTC'))))), 1))) AS date,
         arrayMap(_match_date -> arraySum(arraySlice(groupArray(ifNull(count, 0)), indexOf(groupArray(day_start) AS _days_for_count, _match_date) AS _index, plus(minus(arrayLastIndex(x -> ifNull(equals(x, _match_date), isNull(x)
                                                                                                                                                                                                   and isNull(_match_date)), _days_for_count), _index), 1))), date) AS total
  FROM
    (SELECT sum(total) AS count,
            day_start AS day_start
     FROM
       (SELECT counts AS total,
               toStartOfDay(timestamp) AS day_start
        FROM
          (SELECT d.timestamp AS timestamp,
                  count(DISTINCT e.actor_id) AS counts
           FROM
             (SELECT minus(toStartOfDay(assumeNotNull(parseDateTime64BestEffortOrNull('2020-01-12 23:59:59', 6, 'UTC'))), toIntervalDay(numbers.number)) AS timestamp
              FROM numbers(dateDiff('day', minus(toStartOfDay(assumeNotNull(parseDateTime64BestEffortOrNull('2020-01-01 00:00:00', 6, 'UTC'))), toIntervalDay(7)), assumeNotNull(parseDateTime64BestEffortOrNull('2020-01-12 23:59:59', 6, 'UTC')))) AS numbers) AS d
           CROSS JOIN
             (SELECT toTimeZone(e.timestamp, 'UTC') AS timestamp,
                     if(not(empty(e__override.distinct_id)), e__override.person_id, e.person_id) AS actor_id
              FROM events AS e SAMPLE 1
              LEFT OUTER JOIN
                (SELECT argMax(person_distinct_id_overrides.person_id, person_distinct_id_overrides.version) AS person_id,
                        person_distinct_id_overrides.distinct_id AS distinct_id
                 FROM person_distinct_id_overrides
                 WHERE equals(person_distinct_id_overrides.team_id, 99999)
                 GROUP BY person_distinct_id_overrides.distinct_id
                 HAVING ifNull(equals(argMax(person_distinct_id_overrides.is_deleted, person_distinct_id_overrides.version), 0), 0) SETTINGS optimize_aggregation_in_order=1) AS e__override ON equals(e.distinct_id, e__override.distinct_id)
              LEFT JOIN
                (SELECT person.id AS id,
                        nullIf(nullIf(person.pmat_name, ''), 'null') AS properties___name
                 FROM person
                 WHERE and(equals(person.team_id, 99999), ifNull(in(tuple(person.id, person.version),
                                                                      (SELECT person.id AS id, max(person.version) AS version
                                                                       FROM person
                                                                       WHERE equals(person.team_id, 99999)
                                                                       GROUP BY person.id
                                                                       HAVING and(ifNull(equals(argMax(person.is_deleted, person.version), 0), 0), ifNull(less(argMax(toTimeZone(person.created_at, 'UTC'), person.version), plus(now64(6, 'UTC'), toIntervalDay(1))), 0)))), 0)) SETTINGS optimize_aggregation_in_order=1) AS e__person ON equals(if(not(empty(e__override.distinct_id)), e__override.person_id, e.person_id), e__person.id)
              WHERE and(equals(e.team_id, 99999), and(equals(e.event, '$pageview'), or(ifNull(equals(e__person.properties___name, 'person-1'), 0), ifNull(equals(e__person.properties___name, 'person-2'), 0))), greaterOrEquals(timestamp, minus(assumeNotNull(parseDateTime64BestEffortOrNull('2020-01-01 00:00:00', 6, 'UTC')), toIntervalDay(7))), lessOrEquals(timestamp, assumeNotNull(parseDateTime64BestEffortOrNull('2020-01-12 23:59:59', 6, 'UTC'))))
              GROUP BY timestamp, actor_id) AS e
           WHERE and(ifNull(lessOrEquals(e.timestamp, plus(d.timestamp, toIntervalDay(1))), 0), ifNull(greater(e.timestamp, minus(d.timestamp, toIntervalDay(6))), 0))
           GROUP BY d.timestamp
           ORDER BY d.timestamp ASC)
        WHERE and(ifNull(greaterOrEquals(timestamp, toStartOfDay(assumeNotNull(parseDateTime64BestEffortOrNull('2020-01-01 00:00:00', 6, 'UTC')))), 0), ifNull(lessOrEquals(timestamp, assumeNotNull(parseDateTime64BestEffortOrNull('2020-01-12 23:59:59', 6, 'UTC'))), 0)))
     GROUP BY day_start
     ORDER BY day_start ASC)
  ORDER BY arraySum(total) DESC
  LIMIT 50000 SETTINGS readonly=2,
                       max_execution_time=60,
                       allow_experimental_object_type=1,
                       format_csv_allow_double_quotes=0,
                       max_ast_elements=4000000,
                       max_expanded_ast_elements=4000000,
                       max_bytes_before_external_group_by=0
  '''
# ---
# name: TestTrends.test_weekly_active_users_hourly
  '''
  SELECT arrayMap(number -> plus(toStartOfHour(assumeNotNull(parseDateTime64BestEffortOrNull('2020-01-09 06:00:00', 6, 'UTC'))), toIntervalHour(number)), range(0, plus(coalesce(dateDiff('hour', toStartOfHour(assumeNotNull(parseDateTime64BestEffortOrNull('2020-01-09 06:00:00', 6, 'UTC'))), toStartOfHour(assumeNotNull(parseDateTime64BestEffortOrNull('2020-01-09 17:00:00', 6, 'UTC'))))), 1))) AS date,
         arrayMap(_match_date -> arraySum(arraySlice(groupArray(ifNull(count, 0)), indexOf(groupArray(day_start) AS _days_for_count, _match_date) AS _index, plus(minus(arrayLastIndex(x -> ifNull(equals(x, _match_date), isNull(x)
                                                                                                                                                                                                   and isNull(_match_date)), _days_for_count), _index), 1))), date) AS total
  FROM
    (SELECT sum(total) AS count,
            day_start AS day_start
     FROM
       (SELECT counts AS total,
               toStartOfHour(timestamp) AS day_start
        FROM
          (SELECT d.timestamp AS timestamp,
                  count(DISTINCT e.actor_id) AS counts
           FROM
             (SELECT minus(toStartOfHour(assumeNotNull(parseDateTime64BestEffortOrNull('2020-01-09 17:00:00', 6, 'UTC'))), toIntervalHour(numbers.number)) AS timestamp
              FROM numbers(dateDiff('hour', minus(toStartOfHour(assumeNotNull(parseDateTime64BestEffortOrNull('2020-01-09 06:00:00', 6, 'UTC'))), toIntervalDay(7)), assumeNotNull(parseDateTime64BestEffortOrNull('2020-01-09 17:00:00', 6, 'UTC')))) AS numbers) AS d
           CROSS JOIN
             (SELECT toTimeZone(e.timestamp, 'UTC') AS timestamp,
                     if(not(empty(e__override.distinct_id)), e__override.person_id, e.person_id) AS actor_id
              FROM events AS e SAMPLE 1
              LEFT OUTER JOIN
                (SELECT argMax(person_distinct_id_overrides.person_id, person_distinct_id_overrides.version) AS person_id,
                        person_distinct_id_overrides.distinct_id AS distinct_id
                 FROM person_distinct_id_overrides
                 WHERE equals(person_distinct_id_overrides.team_id, 99999)
                 GROUP BY person_distinct_id_overrides.distinct_id
                 HAVING ifNull(equals(argMax(person_distinct_id_overrides.is_deleted, person_distinct_id_overrides.version), 0), 0) SETTINGS optimize_aggregation_in_order=1) AS e__override ON equals(e.distinct_id, e__override.distinct_id)
              WHERE and(equals(e.team_id, 99999), equals(e.event, '$pageview'), greaterOrEquals(timestamp, minus(assumeNotNull(parseDateTime64BestEffortOrNull('2020-01-09 06:00:00', 6, 'UTC')), toIntervalDay(7))), lessOrEquals(timestamp, assumeNotNull(parseDateTime64BestEffortOrNull('2020-01-09 17:00:00', 6, 'UTC'))))
              GROUP BY timestamp, actor_id) AS e
           WHERE and(ifNull(lessOrEquals(e.timestamp, plus(d.timestamp, toIntervalDay(1))), 0), ifNull(greater(e.timestamp, minus(d.timestamp, toIntervalDay(6))), 0))
           GROUP BY d.timestamp
           ORDER BY d.timestamp ASC)
        WHERE and(ifNull(greaterOrEquals(timestamp, toStartOfHour(assumeNotNull(parseDateTime64BestEffortOrNull('2020-01-09 06:00:00', 6, 'UTC')))), 0), ifNull(lessOrEquals(timestamp, assumeNotNull(parseDateTime64BestEffortOrNull('2020-01-09 17:00:00', 6, 'UTC'))), 0)))
     GROUP BY day_start
     ORDER BY day_start ASC)
  ORDER BY arraySum(total) DESC
  LIMIT 50000 SETTINGS readonly=2,
                       max_execution_time=60,
                       allow_experimental_object_type=1,
                       format_csv_allow_double_quotes=0,
                       max_ast_elements=4000000,
                       max_expanded_ast_elements=4000000,
                       max_bytes_before_external_group_by=0
  '''
# ---
# name: TestTrends.test_weekly_active_users_weekly
  '''
  SELECT arrayMap(number -> plus(toStartOfWeek(assumeNotNull(parseDateTime64BestEffortOrNull('2019-12-29 00:00:00', 6, 'UTC')), 0), toIntervalWeek(number)), range(0, plus(coalesce(dateDiff('week', toStartOfWeek(assumeNotNull(parseDateTime64BestEffortOrNull('2019-12-29 00:00:00', 6, 'UTC')), 0), toStartOfWeek(assumeNotNull(parseDateTime64BestEffortOrNull('2020-01-18 23:59:59', 6, 'UTC')), 0))), 1))) AS date,
         arrayMap(_match_date -> arraySum(arraySlice(groupArray(ifNull(count, 0)), indexOf(groupArray(day_start) AS _days_for_count, _match_date) AS _index, plus(minus(arrayLastIndex(x -> ifNull(equals(x, _match_date), isNull(x)
                                                                                                                                                                                                   and isNull(_match_date)), _days_for_count), _index), 1))), date) AS total
  FROM
    (SELECT sum(total) AS count,
            day_start AS day_start
     FROM
       (SELECT counts AS total,
               toStartOfWeek(timestamp, 0) AS day_start
        FROM
          (SELECT d.timestamp AS timestamp,
                  count(DISTINCT e.actor_id) AS counts
           FROM
             (SELECT minus(toStartOfWeek(assumeNotNull(parseDateTime64BestEffortOrNull('2020-01-18 23:59:59', 6, 'UTC')), 0), toIntervalWeek(numbers.number)) AS timestamp
              FROM numbers(dateDiff('week', minus(toStartOfWeek(assumeNotNull(parseDateTime64BestEffortOrNull('2019-12-29 00:00:00', 6, 'UTC')), 0), toIntervalDay(7)), assumeNotNull(parseDateTime64BestEffortOrNull('2020-01-18 23:59:59', 6, 'UTC')))) AS numbers) AS d
           CROSS JOIN
             (SELECT toTimeZone(e.timestamp, 'UTC') AS timestamp,
                     if(not(empty(e__override.distinct_id)), e__override.person_id, e.person_id) AS actor_id
              FROM events AS e SAMPLE 1
              LEFT OUTER JOIN
                (SELECT argMax(person_distinct_id_overrides.person_id, person_distinct_id_overrides.version) AS person_id,
                        person_distinct_id_overrides.distinct_id AS distinct_id
                 FROM person_distinct_id_overrides
                 WHERE equals(person_distinct_id_overrides.team_id, 99999)
                 GROUP BY person_distinct_id_overrides.distinct_id
                 HAVING ifNull(equals(argMax(person_distinct_id_overrides.is_deleted, person_distinct_id_overrides.version), 0), 0) SETTINGS optimize_aggregation_in_order=1) AS e__override ON equals(e.distinct_id, e__override.distinct_id)
              WHERE and(equals(e.team_id, 99999), equals(e.event, '$pageview'), greaterOrEquals(timestamp, minus(assumeNotNull(parseDateTime64BestEffortOrNull('2019-12-29 00:00:00', 6, 'UTC')), toIntervalDay(7))), lessOrEquals(timestamp, assumeNotNull(parseDateTime64BestEffortOrNull('2020-01-18 23:59:59', 6, 'UTC'))))
              GROUP BY timestamp, actor_id) AS e
           WHERE and(ifNull(lessOrEquals(e.timestamp, plus(d.timestamp, toIntervalDay(1))), 0), ifNull(greater(e.timestamp, minus(d.timestamp, toIntervalDay(6))), 0))
           GROUP BY d.timestamp
           ORDER BY d.timestamp ASC)
        WHERE and(ifNull(greaterOrEquals(timestamp, toStartOfWeek(assumeNotNull(parseDateTime64BestEffortOrNull('2019-12-29 00:00:00', 6, 'UTC')), 0)), 0), ifNull(lessOrEquals(timestamp, assumeNotNull(parseDateTime64BestEffortOrNull('2020-01-18 23:59:59', 6, 'UTC'))), 0)))
     GROUP BY day_start
     ORDER BY day_start ASC)
  ORDER BY arraySum(total) DESC
  LIMIT 50000 SETTINGS readonly=2,
                       max_execution_time=60,
                       allow_experimental_object_type=1,
                       format_csv_allow_double_quotes=0,
                       max_ast_elements=4000000,
                       max_expanded_ast_elements=4000000,
                       max_bytes_before_external_group_by=0
  '''
# ---
# name: TestTrends.test_weekly_active_users_weekly_minus_utc
  '''
  SELECT arrayMap(number -> plus(toStartOfWeek(assumeNotNull(parseDateTime64BestEffortOrNull('2019-12-29 00:00:00', 6, 'America/Phoenix')), 0), toIntervalWeek(number)), range(0, plus(coalesce(dateDiff('week', toStartOfWeek(assumeNotNull(parseDateTime64BestEffortOrNull('2019-12-29 00:00:00', 6, 'America/Phoenix')), 0), toStartOfWeek(assumeNotNull(parseDateTime64BestEffortOrNull('2020-01-18 23:59:59', 6, 'America/Phoenix')), 0))), 1))) AS date,
         arrayMap(_match_date -> arraySum(arraySlice(groupArray(ifNull(count, 0)), indexOf(groupArray(day_start) AS _days_for_count, _match_date) AS _index, plus(minus(arrayLastIndex(x -> ifNull(equals(x, _match_date), isNull(x)
                                                                                                                                                                                                   and isNull(_match_date)), _days_for_count), _index), 1))), date) AS total
  FROM
    (SELECT sum(total) AS count,
            day_start AS day_start
     FROM
       (SELECT counts AS total,
               toStartOfWeek(timestamp, 0) AS day_start
        FROM
          (SELECT d.timestamp AS timestamp,
                  count(DISTINCT e.actor_id) AS counts
           FROM
             (SELECT minus(toStartOfWeek(assumeNotNull(parseDateTime64BestEffortOrNull('2020-01-18 23:59:59', 6, 'America/Phoenix')), 0), toIntervalWeek(numbers.number)) AS timestamp
              FROM numbers(dateDiff('week', minus(toStartOfWeek(assumeNotNull(parseDateTime64BestEffortOrNull('2019-12-29 00:00:00', 6, 'America/Phoenix')), 0), toIntervalDay(7)), assumeNotNull(parseDateTime64BestEffortOrNull('2020-01-18 23:59:59', 6, 'America/Phoenix')))) AS numbers) AS d
           CROSS JOIN
             (SELECT toTimeZone(e.timestamp, 'America/Phoenix') AS timestamp,
                     if(not(empty(e__override.distinct_id)), e__override.person_id, e.person_id) AS actor_id
              FROM events AS e SAMPLE 1
              LEFT OUTER JOIN
                (SELECT argMax(person_distinct_id_overrides.person_id, person_distinct_id_overrides.version) AS person_id,
                        person_distinct_id_overrides.distinct_id AS distinct_id
                 FROM person_distinct_id_overrides
                 WHERE equals(person_distinct_id_overrides.team_id, 99999)
                 GROUP BY person_distinct_id_overrides.distinct_id
                 HAVING ifNull(equals(argMax(person_distinct_id_overrides.is_deleted, person_distinct_id_overrides.version), 0), 0) SETTINGS optimize_aggregation_in_order=1) AS e__override ON equals(e.distinct_id, e__override.distinct_id)
              WHERE and(equals(e.team_id, 99999), equals(e.event, '$pageview'), greaterOrEquals(timestamp, minus(assumeNotNull(parseDateTime64BestEffortOrNull('2019-12-29 00:00:00', 6, 'America/Phoenix')), toIntervalDay(7))), lessOrEquals(timestamp, assumeNotNull(parseDateTime64BestEffortOrNull('2020-01-18 23:59:59', 6, 'America/Phoenix'))))
              GROUP BY timestamp, actor_id) AS e
           WHERE and(ifNull(lessOrEquals(e.timestamp, plus(d.timestamp, toIntervalDay(1))), 0), ifNull(greater(e.timestamp, minus(d.timestamp, toIntervalDay(6))), 0))
           GROUP BY d.timestamp
           ORDER BY d.timestamp ASC)
        WHERE and(ifNull(greaterOrEquals(timestamp, toStartOfWeek(assumeNotNull(parseDateTime64BestEffortOrNull('2019-12-29 00:00:00', 6, 'America/Phoenix')), 0)), 0), ifNull(lessOrEquals(timestamp, assumeNotNull(parseDateTime64BestEffortOrNull('2020-01-18 23:59:59', 6, 'America/Phoenix'))), 0)))
     GROUP BY day_start
     ORDER BY day_start ASC)
  ORDER BY arraySum(total) DESC
  LIMIT 50000 SETTINGS readonly=2,
                       max_execution_time=60,
                       allow_experimental_object_type=1,
                       format_csv_allow_double_quotes=0,
                       max_ast_elements=4000000,
                       max_expanded_ast_elements=4000000,
                       max_bytes_before_external_group_by=0
  '''
# ---
# name: TestTrends.test_weekly_active_users_weekly_plus_utc
  '''
  SELECT arrayMap(number -> plus(toStartOfWeek(assumeNotNull(parseDateTime64BestEffortOrNull('2019-12-29 00:00:00', 6, 'Asia/Tokyo')), 0), toIntervalWeek(number)), range(0, plus(coalesce(dateDiff('week', toStartOfWeek(assumeNotNull(parseDateTime64BestEffortOrNull('2019-12-29 00:00:00', 6, 'Asia/Tokyo')), 0), toStartOfWeek(assumeNotNull(parseDateTime64BestEffortOrNull('2020-01-18 23:59:59', 6, 'Asia/Tokyo')), 0))), 1))) AS date,
         arrayMap(_match_date -> arraySum(arraySlice(groupArray(ifNull(count, 0)), indexOf(groupArray(day_start) AS _days_for_count, _match_date) AS _index, plus(minus(arrayLastIndex(x -> ifNull(equals(x, _match_date), isNull(x)
                                                                                                                                                                                                   and isNull(_match_date)), _days_for_count), _index), 1))), date) AS total
  FROM
    (SELECT sum(total) AS count,
            day_start AS day_start
     FROM
       (SELECT counts AS total,
               toStartOfWeek(timestamp, 0) AS day_start
        FROM
          (SELECT d.timestamp AS timestamp,
                  count(DISTINCT e.actor_id) AS counts
           FROM
             (SELECT minus(toStartOfWeek(assumeNotNull(parseDateTime64BestEffortOrNull('2020-01-18 23:59:59', 6, 'Asia/Tokyo')), 0), toIntervalWeek(numbers.number)) AS timestamp
              FROM numbers(dateDiff('week', minus(toStartOfWeek(assumeNotNull(parseDateTime64BestEffortOrNull('2019-12-29 00:00:00', 6, 'Asia/Tokyo')), 0), toIntervalDay(7)), assumeNotNull(parseDateTime64BestEffortOrNull('2020-01-18 23:59:59', 6, 'Asia/Tokyo')))) AS numbers) AS d
           CROSS JOIN
             (SELECT toTimeZone(e.timestamp, 'Asia/Tokyo') AS timestamp,
                     if(not(empty(e__override.distinct_id)), e__override.person_id, e.person_id) AS actor_id
              FROM events AS e SAMPLE 1
              LEFT OUTER JOIN
                (SELECT argMax(person_distinct_id_overrides.person_id, person_distinct_id_overrides.version) AS person_id,
                        person_distinct_id_overrides.distinct_id AS distinct_id
                 FROM person_distinct_id_overrides
                 WHERE equals(person_distinct_id_overrides.team_id, 99999)
                 GROUP BY person_distinct_id_overrides.distinct_id
                 HAVING ifNull(equals(argMax(person_distinct_id_overrides.is_deleted, person_distinct_id_overrides.version), 0), 0) SETTINGS optimize_aggregation_in_order=1) AS e__override ON equals(e.distinct_id, e__override.distinct_id)
              WHERE and(equals(e.team_id, 99999), equals(e.event, '$pageview'), greaterOrEquals(timestamp, minus(assumeNotNull(parseDateTime64BestEffortOrNull('2019-12-29 00:00:00', 6, 'Asia/Tokyo')), toIntervalDay(7))), lessOrEquals(timestamp, assumeNotNull(parseDateTime64BestEffortOrNull('2020-01-18 23:59:59', 6, 'Asia/Tokyo'))))
              GROUP BY timestamp, actor_id) AS e
           WHERE and(ifNull(lessOrEquals(e.timestamp, plus(d.timestamp, toIntervalDay(1))), 0), ifNull(greater(e.timestamp, minus(d.timestamp, toIntervalDay(6))), 0))
           GROUP BY d.timestamp
           ORDER BY d.timestamp ASC)
        WHERE and(ifNull(greaterOrEquals(timestamp, toStartOfWeek(assumeNotNull(parseDateTime64BestEffortOrNull('2019-12-29 00:00:00', 6, 'Asia/Tokyo')), 0)), 0), ifNull(lessOrEquals(timestamp, assumeNotNull(parseDateTime64BestEffortOrNull('2020-01-18 23:59:59', 6, 'Asia/Tokyo'))), 0)))
     GROUP BY day_start
     ORDER BY day_start ASC)
  ORDER BY arraySum(total) DESC
  LIMIT 50000 SETTINGS readonly=2,
                       max_execution_time=60,
                       allow_experimental_object_type=1,
                       format_csv_allow_double_quotes=0,
                       max_ast_elements=4000000,
                       max_expanded_ast_elements=4000000,
                       max_bytes_before_external_group_by=0
  '''
# ---<|MERGE_RESOLUTION|>--- conflicted
+++ resolved
@@ -873,17 +873,10 @@
              (SELECT argMax(person_distinct_id_overrides.person_id, person_distinct_id_overrides.version) AS person_id,
                      person_distinct_id_overrides.distinct_id AS distinct_id
               FROM person_distinct_id_overrides
-<<<<<<< HEAD
-              WHERE equals(person_distinct_id_overrides.team_id, 2)
-              GROUP BY person_distinct_id_overrides.distinct_id
-              HAVING ifNull(equals(argMax(person_distinct_id_overrides.is_deleted, person_distinct_id_overrides.version), 0), 0) SETTINGS optimize_aggregation_in_order=1) AS e__override ON equals(e.distinct_id, e__override.distinct_id)
-           WHERE and(equals(e.team_id, 2), greaterOrEquals(toTimeZone(e.timestamp, 'UTC'), toStartOfDay(assumeNotNull(parseDateTime64BestEffortOrNull('2019-12-28 00:00:00', 6, 'UTC')))), lessOrEquals(toTimeZone(e.timestamp, 'UTC'), assumeNotNull(parseDateTime64BestEffortOrNull('2020-01-04 23:59:59', 6, 'UTC'))), equals(e.event, 'sign up'))
-=======
               WHERE equals(person_distinct_id_overrides.team_id, 99999)
               GROUP BY person_distinct_id_overrides.distinct_id
               HAVING ifNull(equals(argMax(person_distinct_id_overrides.is_deleted, person_distinct_id_overrides.version), 0), 0) SETTINGS optimize_aggregation_in_order=1) AS e__override ON equals(e.distinct_id, e__override.distinct_id)
            WHERE and(equals(e.team_id, 99999), greaterOrEquals(toTimeZone(e.timestamp, 'UTC'), toStartOfDay(assumeNotNull(parseDateTime64BestEffortOrNull('2019-12-28 00:00:00', 6, 'UTC')))), lessOrEquals(toTimeZone(e.timestamp, 'UTC'), assumeNotNull(parseDateTime64BestEffortOrNull('2020-01-04 23:59:59', 6, 'UTC'))), equals(e.event, 'sign up'))
->>>>>>> f5cf024f
            GROUP BY day_start,
                     breakdown_value)
         GROUP BY day_start,
@@ -1139,17 +1132,10 @@
              (SELECT argMax(person_distinct_id_overrides.person_id, person_distinct_id_overrides.version) AS person_id,
                      person_distinct_id_overrides.distinct_id AS distinct_id
               FROM person_distinct_id_overrides
-<<<<<<< HEAD
-              WHERE equals(person_distinct_id_overrides.team_id, 2)
-              GROUP BY person_distinct_id_overrides.distinct_id
-              HAVING ifNull(equals(argMax(person_distinct_id_overrides.is_deleted, person_distinct_id_overrides.version), 0), 0) SETTINGS optimize_aggregation_in_order=1) AS e__override ON equals(e.distinct_id, e__override.distinct_id)
-           WHERE and(equals(e.team_id, 2), greaterOrEquals(toTimeZone(e.timestamp, 'UTC'), toStartOfDay(assumeNotNull(parseDateTime64BestEffortOrNull('2019-12-28 00:00:00', 6, 'UTC')))), lessOrEquals(toTimeZone(e.timestamp, 'UTC'), assumeNotNull(parseDateTime64BestEffortOrNull('2020-01-04 23:59:59', 6, 'UTC'))), equals(e.event, 'sign up'))
-=======
               WHERE equals(person_distinct_id_overrides.team_id, 99999)
               GROUP BY person_distinct_id_overrides.distinct_id
               HAVING ifNull(equals(argMax(person_distinct_id_overrides.is_deleted, person_distinct_id_overrides.version), 0), 0) SETTINGS optimize_aggregation_in_order=1) AS e__override ON equals(e.distinct_id, e__override.distinct_id)
            WHERE and(equals(e.team_id, 99999), greaterOrEquals(toTimeZone(e.timestamp, 'UTC'), toStartOfDay(assumeNotNull(parseDateTime64BestEffortOrNull('2019-12-28 00:00:00', 6, 'UTC')))), lessOrEquals(toTimeZone(e.timestamp, 'UTC'), assumeNotNull(parseDateTime64BestEffortOrNull('2020-01-04 23:59:59', 6, 'UTC'))), equals(e.event, 'sign up'))
->>>>>>> f5cf024f
            GROUP BY day_start,
                     breakdown_value)
         GROUP BY day_start,
@@ -1193,17 +1179,10 @@
              (SELECT argMax(person_distinct_id_overrides.person_id, person_distinct_id_overrides.version) AS person_id,
                      person_distinct_id_overrides.distinct_id AS distinct_id
               FROM person_distinct_id_overrides
-<<<<<<< HEAD
-              WHERE equals(person_distinct_id_overrides.team_id, 2)
-              GROUP BY person_distinct_id_overrides.distinct_id
-              HAVING ifNull(equals(argMax(person_distinct_id_overrides.is_deleted, person_distinct_id_overrides.version), 0), 0) SETTINGS optimize_aggregation_in_order=1) AS e__override ON equals(e.distinct_id, e__override.distinct_id)
-           WHERE and(equals(e.team_id, 2), greaterOrEquals(toTimeZone(e.timestamp, 'UTC'), toStartOfDay(assumeNotNull(parseDateTime64BestEffortOrNull('2019-12-28 00:00:00', 6, 'UTC')))), lessOrEquals(toTimeZone(e.timestamp, 'UTC'), assumeNotNull(parseDateTime64BestEffortOrNull('2020-01-04 23:59:59', 6, 'UTC'))), equals(e.event, 'sign up'))
-=======
               WHERE equals(person_distinct_id_overrides.team_id, 99999)
               GROUP BY person_distinct_id_overrides.distinct_id
               HAVING ifNull(equals(argMax(person_distinct_id_overrides.is_deleted, person_distinct_id_overrides.version), 0), 0) SETTINGS optimize_aggregation_in_order=1) AS e__override ON equals(e.distinct_id, e__override.distinct_id)
            WHERE and(equals(e.team_id, 99999), greaterOrEquals(toTimeZone(e.timestamp, 'UTC'), toStartOfDay(assumeNotNull(parseDateTime64BestEffortOrNull('2019-12-28 00:00:00', 6, 'UTC')))), lessOrEquals(toTimeZone(e.timestamp, 'UTC'), assumeNotNull(parseDateTime64BestEffortOrNull('2020-01-04 23:59:59', 6, 'UTC'))), equals(e.event, 'sign up'))
->>>>>>> f5cf024f
            GROUP BY day_start,
                     breakdown_value_1)
         GROUP BY day_start,
@@ -1247,17 +1226,10 @@
              (SELECT argMax(person_distinct_id_overrides.person_id, person_distinct_id_overrides.version) AS person_id,
                      person_distinct_id_overrides.distinct_id AS distinct_id
               FROM person_distinct_id_overrides
-<<<<<<< HEAD
-              WHERE equals(person_distinct_id_overrides.team_id, 2)
-              GROUP BY person_distinct_id_overrides.distinct_id
-              HAVING ifNull(equals(argMax(person_distinct_id_overrides.is_deleted, person_distinct_id_overrides.version), 0), 0) SETTINGS optimize_aggregation_in_order=1) AS e__override ON equals(e.distinct_id, e__override.distinct_id)
-           WHERE and(equals(e.team_id, 2), greaterOrEquals(toTimeZone(e.timestamp, 'UTC'), toStartOfDay(assumeNotNull(parseDateTime64BestEffortOrNull('2019-12-28 00:00:00', 6, 'UTC')))), lessOrEquals(toTimeZone(e.timestamp, 'UTC'), assumeNotNull(parseDateTime64BestEffortOrNull('2020-01-04 23:59:59', 6, 'UTC'))), equals(e.event, 'sign up'))
-=======
               WHERE equals(person_distinct_id_overrides.team_id, 99999)
               GROUP BY person_distinct_id_overrides.distinct_id
               HAVING ifNull(equals(argMax(person_distinct_id_overrides.is_deleted, person_distinct_id_overrides.version), 0), 0) SETTINGS optimize_aggregation_in_order=1) AS e__override ON equals(e.distinct_id, e__override.distinct_id)
            WHERE and(equals(e.team_id, 99999), greaterOrEquals(toTimeZone(e.timestamp, 'UTC'), toStartOfDay(assumeNotNull(parseDateTime64BestEffortOrNull('2019-12-28 00:00:00', 6, 'UTC')))), lessOrEquals(toTimeZone(e.timestamp, 'UTC'), assumeNotNull(parseDateTime64BestEffortOrNull('2020-01-04 23:59:59', 6, 'UTC'))), equals(e.event, 'sign up'))
->>>>>>> f5cf024f
            GROUP BY day_start,
                     breakdown_value_1)
         GROUP BY day_start,
