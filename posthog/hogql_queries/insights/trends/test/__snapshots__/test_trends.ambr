# serializer version: 1
# name: TestTrends.test_action_filtering_with_cohort
  '''
  
  SELECT count(DISTINCT person_id)
  FROM cohortpeople
  WHERE team_id = 2
    AND cohort_id = 2
    AND version = NULL
  '''
# ---
# name: TestTrends.test_action_filtering_with_cohort.1
  '''
  /* cohort_calculation: */
  SELECT count(DISTINCT person_id)
  FROM cohortpeople
  WHERE team_id = 2
    AND cohort_id = 2
    AND version = 0
  '''
# ---
# name: TestTrends.test_action_filtering_with_cohort.2
  '''
  
  SELECT count(DISTINCT person_id)
  FROM cohortpeople
  WHERE team_id = 2
    AND cohort_id = 2
    AND version = 0
  '''
# ---
# name: TestTrends.test_action_filtering_with_cohort.3
  '''
  /* cohort_calculation: */
  SELECT count(DISTINCT person_id)
  FROM cohortpeople
  WHERE team_id = 2
    AND cohort_id = 2
    AND version = 2
  '''
# ---
# name: TestTrends.test_action_filtering_with_cohort.4
  '''
  /* celery:posthog.tasks.calculate_cohort.clear_stale_cohort */
  SELECT count()
  FROM cohortpeople
  WHERE team_id = 2
    AND cohort_id = 2
    AND version < 2
  '''
# ---
# name: TestTrends.test_action_filtering_with_cohort.5
  '''
  SELECT arrayMap(number -> plus(toStartOfDay(assumeNotNull(parseDateTime64BestEffortOrNull('2020-01-01 00:00:00', 6, 'UTC'))), toIntervalDay(number)), range(0, plus(coalesce(dateDiff('day', toStartOfDay(assumeNotNull(parseDateTime64BestEffortOrNull('2020-01-01 00:00:00', 6, 'UTC'))), toStartOfDay(assumeNotNull(parseDateTime64BestEffortOrNull('2020-01-07 23:59:59', 6, 'UTC'))))), 1))) AS date,
         arrayMap(_match_date -> arraySum(arraySlice(groupArray(count), indexOf(groupArray(day_start) AS _days_for_count, _match_date) AS _index, plus(minus(arrayLastIndex(x -> ifNull(equals(x, _match_date), isNull(x)
                                                                                                                                                                                        and isNull(_match_date)), _days_for_count), _index), 1))), date) AS total
  FROM
    (SELECT sum(total) AS count,
            day_start AS day_start
     FROM
       (SELECT count(e.uuid) AS total,
               toStartOfDay(toTimeZone(e.timestamp, 'UTC')) AS day_start
        FROM events AS e SAMPLE 1
        INNER JOIN
          (SELECT argMax(person_distinct_id2.person_id, person_distinct_id2.version) AS person_id,
                  argMax(person_distinct_id2.person_id, person_distinct_id2.version) AS e__pdi___person_id,
                  person_distinct_id2.distinct_id AS distinct_id
           FROM person_distinct_id2
           WHERE equals(person_distinct_id2.team_id, 2)
           GROUP BY person_distinct_id2.distinct_id
           HAVING ifNull(equals(argMax(person_distinct_id2.is_deleted, person_distinct_id2.version), 0), 0)) AS e__pdi ON equals(e.distinct_id, e__pdi.distinct_id)
        LEFT JOIN
          (SELECT person.id AS id,
                  replaceRegexpAll(nullIf(nullIf(JSONExtractRaw(person.properties, '$bool_prop'), ''), 'null'), '^"|"$', '') AS `properties___$bool_prop`
           FROM person
           WHERE and(equals(person.team_id, 2), ifNull(in(tuple(person.id, person.version),
                                                            (SELECT person.id AS id, max(person.version) AS version
                                                             FROM person
                                                             WHERE equals(person.team_id, 2)
                                                             GROUP BY person.id
                                                             HAVING and(ifNull(equals(argMax(person.is_deleted, person.version), 0), 0), ifNull(less(argMax(person.created_at, person.version), plus(now64(6, 'UTC'), toIntervalDay(1))), 0)))), 0)) SETTINGS optimize_aggregation_in_order=1) AS e__pdi__person ON equals(e__pdi.e__pdi___person_id, e__pdi__person.id)
        WHERE and(equals(e.team_id, 2), greaterOrEquals(toTimeZone(e.timestamp, 'UTC'), toStartOfDay(assumeNotNull(parseDateTime64BestEffortOrNull('2020-01-01 00:00:00', 6, 'UTC')))), lessOrEquals(toTimeZone(e.timestamp, 'UTC'), assumeNotNull(parseDateTime64BestEffortOrNull('2020-01-07 23:59:59', 6, 'UTC'))), ifNull(equals(e__pdi__person.`properties___$bool_prop`, 'x'), 0), and(equals(e.event, 'sign up'), ifNull(in(e__pdi.person_id,
                                                                                                                                                                                                                                                                                                                                                                                                                                     (SELECT cohortpeople.person_id AS person_id
                                                                                                                                                                                                                                                                                                                                                                                                                                      FROM cohortpeople
                                                                                                                                                                                                                                                                                                                                                                                                                                      WHERE and(equals(cohortpeople.team_id, 2), equals(cohortpeople.cohort_id, 2), equals(cohortpeople.version, 2)))), 0)))
        GROUP BY day_start)
     GROUP BY day_start
     ORDER BY day_start ASC)
  ORDER BY arraySum(total) DESC
  LIMIT 50000 SETTINGS readonly=2,
                       max_execution_time=60,
                       allow_experimental_object_type=1,
                       format_csv_allow_double_quotes=0,
                       max_ast_elements=1000000,
                       max_expanded_ast_elements=1000000,
                       max_query_size=524288
  '''
# ---
# name: TestTrends.test_action_filtering_with_cohort_poe_v2
  '''
  
  SELECT count(DISTINCT person_id)
  FROM cohortpeople
  WHERE team_id = 2
    AND cohort_id = 2
    AND version = NULL
  '''
# ---
# name: TestTrends.test_action_filtering_with_cohort_poe_v2.1
  '''
  /* cohort_calculation: */
  SELECT count(DISTINCT person_id)
  FROM cohortpeople
  WHERE team_id = 2
    AND cohort_id = 2
    AND version = 0
  '''
# ---
# name: TestTrends.test_action_filtering_with_cohort_poe_v2.2
  '''
  
  SELECT count(DISTINCT person_id)
  FROM cohortpeople
  WHERE team_id = 2
    AND cohort_id = 2
    AND version = 0
  '''
# ---
# name: TestTrends.test_action_filtering_with_cohort_poe_v2.3
  '''
  /* cohort_calculation: */
  SELECT count(DISTINCT person_id)
  FROM cohortpeople
  WHERE team_id = 2
    AND cohort_id = 2
    AND version = 2
  '''
# ---
# name: TestTrends.test_action_filtering_with_cohort_poe_v2.4
  '''
  /* celery:posthog.tasks.calculate_cohort.clear_stale_cohort */
  SELECT count()
  FROM cohortpeople
  WHERE team_id = 2
    AND cohort_id = 2
    AND version < 2
  '''
# ---
# name: TestTrends.test_action_filtering_with_cohort_poe_v2.5
  '''
  SELECT arrayMap(number -> plus(toStartOfDay(assumeNotNull(parseDateTime64BestEffortOrNull('2020-01-01 00:00:00', 6, 'UTC'))), toIntervalDay(number)), range(0, plus(coalesce(dateDiff('day', toStartOfDay(assumeNotNull(parseDateTime64BestEffortOrNull('2020-01-01 00:00:00', 6, 'UTC'))), toStartOfDay(assumeNotNull(parseDateTime64BestEffortOrNull('2020-01-07 23:59:59', 6, 'UTC'))))), 1))) AS date,
         arrayMap(_match_date -> arraySum(arraySlice(groupArray(count), indexOf(groupArray(day_start) AS _days_for_count, _match_date) AS _index, plus(minus(arrayLastIndex(x -> ifNull(equals(x, _match_date), isNull(x)
                                                                                                                                                                                        and isNull(_match_date)), _days_for_count), _index), 1))), date) AS total
  FROM
    (SELECT sum(total) AS count,
            day_start AS day_start
     FROM
       (SELECT count(e.uuid) AS total,
               toStartOfDay(toTimeZone(e.timestamp, 'UTC')) AS day_start
        FROM events AS e SAMPLE 1
        LEFT OUTER JOIN
          (SELECT argMax(person_distinct_id_overrides.person_id, person_distinct_id_overrides.version) AS person_id,
                  person_distinct_id_overrides.distinct_id AS distinct_id
           FROM person_distinct_id_overrides
           WHERE equals(person_distinct_id_overrides.team_id, 2)
           GROUP BY person_distinct_id_overrides.distinct_id
           HAVING ifNull(equals(argMax(person_distinct_id_overrides.is_deleted, person_distinct_id_overrides.version), 0), 0)) AS e__override ON equals(e.distinct_id, e__override.distinct_id)
        WHERE and(equals(e.team_id, 2), greaterOrEquals(toTimeZone(e.timestamp, 'UTC'), toStartOfDay(assumeNotNull(parseDateTime64BestEffortOrNull('2020-01-01 00:00:00', 6, 'UTC')))), lessOrEquals(toTimeZone(e.timestamp, 'UTC'), assumeNotNull(parseDateTime64BestEffortOrNull('2020-01-07 23:59:59', 6, 'UTC'))), ifNull(equals(replaceRegexpAll(nullIf(nullIf(JSONExtractRaw(e.person_properties, '$bool_prop'), ''), 'null'), '^"|"$', ''), 'x'), 0), and(equals(e.event, 'sign up'), ifNull(in(if(not(empty(e__override.distinct_id)), e__override.person_id, e.person_id),
                                                                                                                                                                                                                                                                                                                                                                                                                                                                                                         (SELECT cohortpeople.person_id AS person_id
                                                                                                                                                                                                                                                                                                                                                                                                                                                                                                          FROM cohortpeople
                                                                                                                                                                                                                                                                                                                                                                                                                                                                                                          WHERE and(equals(cohortpeople.team_id, 2), equals(cohortpeople.cohort_id, 2), equals(cohortpeople.version, 2)))), 0)))
        GROUP BY day_start)
     GROUP BY day_start
     ORDER BY day_start ASC)
  ORDER BY arraySum(total) DESC
  LIMIT 50000 SETTINGS readonly=2,
                       max_execution_time=60,
                       allow_experimental_object_type=1,
                       format_csv_allow_double_quotes=0,
                       max_ast_elements=1000000,
                       max_expanded_ast_elements=1000000,
                       max_query_size=524288
  '''
# ---
# name: TestTrends.test_breakdown_by_group_props_person_on_events
  '''
  SELECT toString(e__group_0.properties___industry) AS value,
         count(e.uuid) AS count
  FROM events AS e
  LEFT JOIN
    (SELECT argMax(replaceRegexpAll(nullIf(nullIf(JSONExtractRaw(groups.group_properties, 'industry'), ''), 'null'), '^"|"$', ''), groups._timestamp) AS properties___industry,
            groups.group_type_index AS index,
            groups.group_key AS key
     FROM groups
     WHERE and(equals(groups.team_id, 2), ifNull(equals(index, 0), 0))
     GROUP BY groups.group_type_index,
              groups.group_key) AS e__group_0 ON equals(e.`$group_0`, e__group_0.key)
  WHERE and(equals(e.team_id, 2), and(greaterOrEquals(toTimeZone(e.timestamp, 'UTC'), toStartOfDay(assumeNotNull(parseDateTime64BestEffortOrNull('2020-01-01 00:00:00', 6, 'UTC')))), lessOrEquals(toTimeZone(e.timestamp, 'UTC'), assumeNotNull(parseDateTime64BestEffortOrNull('2020-01-12 23:59:59', 6, 'UTC')))), and(greaterOrEquals(toTimeZone(e.timestamp, 'UTC'), toStartOfDay(assumeNotNull(parseDateTime64BestEffortOrNull('2020-01-01 00:00:00', 6, 'UTC')))), lessOrEquals(toTimeZone(e.timestamp, 'UTC'), assumeNotNull(parseDateTime64BestEffortOrNull('2020-01-12 23:59:59', 6, 'UTC'))), equals(e.event, 'sign up')))
  GROUP BY value
  ORDER BY count DESC, value DESC
  LIMIT 26 SETTINGS readonly=2,
                    max_execution_time=60,
                    allow_experimental_object_type=1,
                    format_csv_allow_double_quotes=0,
                    max_ast_elements=1000000,
                    max_expanded_ast_elements=1000000,
                    max_query_size=524288
  '''
# ---
# name: TestTrends.test_breakdown_by_group_props_person_on_events.1
  '''
  SELECT arrayMap(number -> plus(toStartOfDay(assumeNotNull(parseDateTime64BestEffortOrNull('2020-01-01 00:00:00', 6, 'UTC'))), toIntervalDay(number)), range(0, plus(coalesce(dateDiff('day', toStartOfDay(assumeNotNull(parseDateTime64BestEffortOrNull('2020-01-01 00:00:00', 6, 'UTC'))), toStartOfDay(assumeNotNull(parseDateTime64BestEffortOrNull('2020-01-12 23:59:59', 6, 'UTC'))))), 1))) AS date,
         arrayMap(_match_date -> arraySum(arraySlice(groupArray(count), indexOf(groupArray(day_start) AS _days_for_count, _match_date) AS _index, plus(minus(arrayLastIndex(x -> ifNull(equals(x, _match_date), isNull(x)
                                                                                                                                                                                        and isNull(_match_date)), _days_for_count), _index), 1))), date) AS total,
         ifNull(toString(breakdown_value), '$$_posthog_breakdown_null_$$') AS breakdown_value
  FROM
    (SELECT sum(total) AS count,
            day_start AS day_start,
            breakdown_value AS breakdown_value
     FROM
       (SELECT count(e.uuid) AS total,
               toStartOfDay(toTimeZone(e.timestamp, 'UTC')) AS day_start,
               transform(ifNull(nullIf(toString(e__group_0.properties___industry), ''), '$$_posthog_breakdown_null_$$'), ['finance', 'technology'], ['finance', 'technology'], '$$_posthog_breakdown_other_$$') AS breakdown_value
        FROM events AS e SAMPLE 1
        LEFT JOIN
          (SELECT argMax(replaceRegexpAll(nullIf(nullIf(JSONExtractRaw(groups.group_properties, 'industry'), ''), 'null'), '^"|"$', ''), groups._timestamp) AS properties___industry,
                  groups.group_type_index AS index,
                  groups.group_key AS key
           FROM groups
           WHERE and(equals(groups.team_id, 2), ifNull(equals(index, 0), 0))
           GROUP BY groups.group_type_index,
                    groups.group_key) AS e__group_0 ON equals(e.`$group_0`, e__group_0.key)
        WHERE and(equals(e.team_id, 2), greaterOrEquals(toTimeZone(e.timestamp, 'UTC'), toStartOfDay(assumeNotNull(parseDateTime64BestEffortOrNull('2020-01-01 00:00:00', 6, 'UTC')))), lessOrEquals(toTimeZone(e.timestamp, 'UTC'), assumeNotNull(parseDateTime64BestEffortOrNull('2020-01-12 23:59:59', 6, 'UTC'))), equals(e.event, 'sign up'), true)
        GROUP BY day_start,
                 breakdown_value)
     GROUP BY day_start,
              breakdown_value
     ORDER BY day_start ASC, breakdown_value ASC)
  GROUP BY breakdown_value
  ORDER BY if(ifNull(equals(breakdown_value, '$$_posthog_breakdown_other_$$'), 0), 2, if(ifNull(equals(breakdown_value, '$$_posthog_breakdown_null_$$'), 0), 1, 0)),
           arraySum(total) DESC, breakdown_value ASC
  LIMIT 50000 SETTINGS readonly=2,
                       max_execution_time=60,
                       allow_experimental_object_type=1,
                       format_csv_allow_double_quotes=0,
                       max_ast_elements=1000000,
                       max_expanded_ast_elements=1000000,
                       max_query_size=524288
  '''
# ---
# name: TestTrends.test_breakdown_by_group_props_person_on_events.2
  '''
  SELECT persons.id AS id,
         toTimeZone(persons.created_at, 'UTC') AS created_at,
         source.event_count AS event_count,
         source.matching_events AS matching_events
  FROM
    (SELECT actor_id AS actor_id,
            count() AS event_count,
            groupUniqArray(100)(tuple(timestamp, uuid, `$session_id`, `$window_id`)) AS matching_events
     FROM
       (SELECT e.person_id AS actor_id,
               toTimeZone(e.timestamp, 'UTC') AS timestamp,
               e.uuid AS uuid,
               e.`$session_id` AS `$session_id`,
               e.`$window_id` AS `$window_id`
        FROM events AS e
        LEFT JOIN
          (SELECT argMax(replaceRegexpAll(nullIf(nullIf(JSONExtractRaw(groups.group_properties, 'industry'), ''), 'null'), '^"|"$', ''), groups._timestamp) AS properties___industry,
                  groups.group_type_index AS index,
                  groups.group_key AS key
           FROM groups
           WHERE and(equals(groups.team_id, 2), ifNull(equals(index, 0), 0))
           GROUP BY groups.group_type_index,
                    groups.group_key) AS e__group_0 ON equals(e.`$group_0`, e__group_0.key)
        WHERE and(equals(e.team_id, 2), equals(e.event, 'sign up'), greaterOrEquals(toTimeZone(e.timestamp, 'UTC'), toDateTime64('2020-01-02 00:00:00.000000', 6, 'UTC')), less(toTimeZone(e.timestamp, 'UTC'), toDateTime64('2020-01-03 00:00:00.000000', 6, 'UTC')), ifNull(equals(toString(e__group_0.properties___industry), 'technology'), 0)))
     GROUP BY actor_id) AS source
  INNER JOIN
    (SELECT argMax(person.created_at, person.version) AS created_at,
            person.id AS id
     FROM person
     WHERE equals(person.team_id, 2)
     GROUP BY person.id
     HAVING and(ifNull(equals(argMax(person.is_deleted, person.version), 0), 0), ifNull(less(argMax(person.created_at, person.version), plus(now64(6, 'UTC'), toIntervalDay(1))), 0)) SETTINGS optimize_aggregation_in_order=1) AS persons ON equals(persons.id, source.actor_id)
  ORDER BY source.event_count DESC
  LIMIT 101
  OFFSET 0 SETTINGS readonly=2,
                    max_execution_time=60,
                    allow_experimental_object_type=1,
                    format_csv_allow_double_quotes=0,
                    max_ast_elements=1000000,
                    max_expanded_ast_elements=1000000,
                    max_query_size=524288
  '''
# ---
# name: TestTrends.test_breakdown_by_group_props_person_on_events.3
  '''
  SELECT DISTINCT session_replay_events.session_id AS session_id
  FROM session_replay_events
  WHERE and(equals(session_replay_events.team_id, 2), ifNull(greaterOrEquals(toTimeZone(session_replay_events.min_first_timestamp, 'UTC'), minus(toDateTime64('2020-01-01 00:00:00.000000', 6, 'UTC'), toIntervalDay(21))), 0), in(session_replay_events.session_id, ['']))
  LIMIT 100 SETTINGS readonly=2,
                     max_execution_time=60,
                     allow_experimental_object_type=1,
                     format_csv_allow_double_quotes=0,
                     max_ast_elements=1000000,
                     max_expanded_ast_elements=1000000,
                     max_query_size=524288
  '''
# ---
# name: TestTrends.test_breakdown_by_group_props_with_person_filter_person_on_events
  '''
  SELECT toString(e__group_0.properties___industry) AS value,
         count(e.uuid) AS count
  FROM events AS e
  LEFT JOIN
    (SELECT argMax(replaceRegexpAll(nullIf(nullIf(JSONExtractRaw(groups.group_properties, 'industry'), ''), 'null'), '^"|"$', ''), groups._timestamp) AS properties___industry,
            groups.group_type_index AS index,
            groups.group_key AS key
     FROM groups
     WHERE and(equals(groups.team_id, 2), ifNull(equals(index, 0), 0))
     GROUP BY groups.group_type_index,
              groups.group_key) AS e__group_0 ON equals(e.`$group_0`, e__group_0.key)
  WHERE and(equals(e.team_id, 2), and(greaterOrEquals(toTimeZone(e.timestamp, 'UTC'), toStartOfDay(assumeNotNull(parseDateTime64BestEffortOrNull('2020-01-01 00:00:00', 6, 'UTC')))), lessOrEquals(toTimeZone(e.timestamp, 'UTC'), assumeNotNull(parseDateTime64BestEffortOrNull('2020-01-12 23:59:59', 6, 'UTC')))), and(greaterOrEquals(toTimeZone(e.timestamp, 'UTC'), toStartOfDay(assumeNotNull(parseDateTime64BestEffortOrNull('2020-01-01 00:00:00', 6, 'UTC')))), lessOrEquals(toTimeZone(e.timestamp, 'UTC'), assumeNotNull(parseDateTime64BestEffortOrNull('2020-01-12 23:59:59', 6, 'UTC'))), equals(e.event, 'sign up'), ifNull(equals(replaceRegexpAll(nullIf(nullIf(JSONExtractRaw(e.person_properties, 'key'), ''), 'null'), '^"|"$', ''), 'value'), 0)))
  GROUP BY value
  ORDER BY count DESC, value DESC
  LIMIT 26 SETTINGS readonly=2,
                    max_execution_time=60,
                    allow_experimental_object_type=1,
                    format_csv_allow_double_quotes=0,
                    max_ast_elements=1000000,
                    max_expanded_ast_elements=1000000,
                    max_query_size=524288
  '''
# ---
# name: TestTrends.test_breakdown_by_group_props_with_person_filter_person_on_events.1
  '''
  SELECT arrayMap(number -> plus(toStartOfDay(assumeNotNull(parseDateTime64BestEffortOrNull('2020-01-01 00:00:00', 6, 'UTC'))), toIntervalDay(number)), range(0, plus(coalesce(dateDiff('day', toStartOfDay(assumeNotNull(parseDateTime64BestEffortOrNull('2020-01-01 00:00:00', 6, 'UTC'))), toStartOfDay(assumeNotNull(parseDateTime64BestEffortOrNull('2020-01-12 23:59:59', 6, 'UTC'))))), 1))) AS date,
         arrayMap(_match_date -> arraySum(arraySlice(groupArray(count), indexOf(groupArray(day_start) AS _days_for_count, _match_date) AS _index, plus(minus(arrayLastIndex(x -> ifNull(equals(x, _match_date), isNull(x)
                                                                                                                                                                                        and isNull(_match_date)), _days_for_count), _index), 1))), date) AS total,
         ifNull(toString(breakdown_value), '$$_posthog_breakdown_null_$$') AS breakdown_value
  FROM
    (SELECT sum(total) AS count,
            day_start AS day_start,
            breakdown_value AS breakdown_value
     FROM
       (SELECT count(e.uuid) AS total,
               toStartOfDay(toTimeZone(e.timestamp, 'UTC')) AS day_start,
               transform(ifNull(nullIf(toString(e__group_0.properties___industry), ''), '$$_posthog_breakdown_null_$$'), ['finance'], ['finance'], '$$_posthog_breakdown_other_$$') AS breakdown_value
        FROM events AS e SAMPLE 1
        LEFT JOIN
          (SELECT argMax(replaceRegexpAll(nullIf(nullIf(JSONExtractRaw(groups.group_properties, 'industry'), ''), 'null'), '^"|"$', ''), groups._timestamp) AS properties___industry,
                  groups.group_type_index AS index,
                  groups.group_key AS key
           FROM groups
           WHERE and(equals(groups.team_id, 2), ifNull(equals(index, 0), 0))
           GROUP BY groups.group_type_index,
                    groups.group_key) AS e__group_0 ON equals(e.`$group_0`, e__group_0.key)
        WHERE and(equals(e.team_id, 2), greaterOrEquals(toTimeZone(e.timestamp, 'UTC'), toStartOfDay(assumeNotNull(parseDateTime64BestEffortOrNull('2020-01-01 00:00:00', 6, 'UTC')))), lessOrEquals(toTimeZone(e.timestamp, 'UTC'), assumeNotNull(parseDateTime64BestEffortOrNull('2020-01-12 23:59:59', 6, 'UTC'))), equals(e.event, 'sign up'), ifNull(equals(replaceRegexpAll(nullIf(nullIf(JSONExtractRaw(e.person_properties, 'key'), ''), 'null'), '^"|"$', ''), 'value'), 0), true)
        GROUP BY day_start,
                 breakdown_value)
     GROUP BY day_start,
              breakdown_value
     ORDER BY day_start ASC, breakdown_value ASC)
  GROUP BY breakdown_value
  ORDER BY if(ifNull(equals(breakdown_value, '$$_posthog_breakdown_other_$$'), 0), 2, if(ifNull(equals(breakdown_value, '$$_posthog_breakdown_null_$$'), 0), 1, 0)),
           arraySum(total) DESC, breakdown_value ASC
  LIMIT 50000 SETTINGS readonly=2,
                       max_execution_time=60,
                       allow_experimental_object_type=1,
                       format_csv_allow_double_quotes=0,
                       max_ast_elements=1000000,
                       max_expanded_ast_elements=1000000,
                       max_query_size=524288
  '''
# ---
# name: TestTrends.test_breakdown_filtering_with_properties_in_new_format
  '''
  SELECT toString(replaceRegexpAll(nullIf(nullIf(JSONExtractRaw(e.properties, '$current_url'), ''), 'null'), '^"|"$', '')) AS value,
         count(e.uuid) AS count
  FROM events AS e
  WHERE and(equals(e.team_id, 2), and(greaterOrEquals(toTimeZone(e.timestamp, 'UTC'), toStartOfDay(assumeNotNull(parseDateTime64BestEffortOrNull('2019-12-22 00:00:00', 6, 'UTC')))), lessOrEquals(toTimeZone(e.timestamp, 'UTC'), assumeNotNull(parseDateTime64BestEffortOrNull('2020-01-05 23:59:59', 6, 'UTC')))), and(greaterOrEquals(toTimeZone(e.timestamp, 'UTC'), toStartOfDay(assumeNotNull(parseDateTime64BestEffortOrNull('2019-12-22 00:00:00', 6, 'UTC')))), lessOrEquals(toTimeZone(e.timestamp, 'UTC'), assumeNotNull(parseDateTime64BestEffortOrNull('2020-01-05 23:59:59', 6, 'UTC'))), equals(e.event, 'sign up'), or(ifNull(equals(replaceRegexpAll(nullIf(nullIf(JSONExtractRaw(e.properties, '$browser'), ''), 'null'), '^"|"$', ''), 'Firefox'), 0), ifNull(equals(replaceRegexpAll(nullIf(nullIf(JSONExtractRaw(e.properties, '$os'), ''), 'null'), '^"|"$', ''), 'Windows'), 0)), ifNull(equals(replaceRegexpAll(nullIf(nullIf(JSONExtractRaw(e.properties, '$os'), ''), 'null'), '^"|"$', ''), 'Mac'), 0)))
  GROUP BY value
  ORDER BY count DESC, value DESC
  LIMIT 26 SETTINGS readonly=2,
                    max_execution_time=60,
                    allow_experimental_object_type=1,
                    format_csv_allow_double_quotes=0,
                    max_ast_elements=1000000,
                    max_expanded_ast_elements=1000000,
                    max_query_size=524288
  '''
# ---
# name: TestTrends.test_breakdown_filtering_with_properties_in_new_format.1
  '''
  SELECT arrayMap(number -> plus(toStartOfDay(assumeNotNull(parseDateTime64BestEffortOrNull('2019-12-22 00:00:00', 6, 'UTC'))), toIntervalDay(number)), range(0, plus(coalesce(dateDiff('day', toStartOfDay(assumeNotNull(parseDateTime64BestEffortOrNull('2019-12-22 00:00:00', 6, 'UTC'))), toStartOfDay(assumeNotNull(parseDateTime64BestEffortOrNull('2020-01-05 23:59:59', 6, 'UTC'))))), 1))) AS date,
         arrayMap(_match_date -> arraySum(arraySlice(groupArray(count), indexOf(groupArray(day_start) AS _days_for_count, _match_date) AS _index, plus(minus(arrayLastIndex(x -> ifNull(equals(x, _match_date), isNull(x)
                                                                                                                                                                                        and isNull(_match_date)), _days_for_count), _index), 1))), date) AS total,
         ifNull(toString(breakdown_value), '$$_posthog_breakdown_null_$$') AS breakdown_value
  FROM
    (SELECT sum(total) AS count,
            day_start AS day_start,
            breakdown_value AS breakdown_value
     FROM
       (SELECT count(e.uuid) AS total,
               toStartOfDay(toTimeZone(e.timestamp, 'UTC')) AS day_start,
               transform(ifNull(nullIf(toString(replaceRegexpAll(nullIf(nullIf(JSONExtractRaw(e.properties, '$current_url'), ''), 'null'), '^"|"$', '')), ''), '$$_posthog_breakdown_null_$$'), ['second url'], ['second url'], '$$_posthog_breakdown_other_$$') AS breakdown_value
        FROM events AS e SAMPLE 1
        WHERE and(equals(e.team_id, 2), greaterOrEquals(toTimeZone(e.timestamp, 'UTC'), toStartOfDay(assumeNotNull(parseDateTime64BestEffortOrNull('2019-12-22 00:00:00', 6, 'UTC')))), lessOrEquals(toTimeZone(e.timestamp, 'UTC'), assumeNotNull(parseDateTime64BestEffortOrNull('2020-01-05 23:59:59', 6, 'UTC'))), equals(e.event, 'sign up'), or(ifNull(equals(replaceRegexpAll(nullIf(nullIf(JSONExtractRaw(e.properties, '$browser'), ''), 'null'), '^"|"$', ''), 'Firefox'), 0), ifNull(equals(replaceRegexpAll(nullIf(nullIf(JSONExtractRaw(e.properties, '$os'), ''), 'null'), '^"|"$', ''), 'Windows'), 0)), ifNull(equals(replaceRegexpAll(nullIf(nullIf(JSONExtractRaw(e.properties, '$os'), ''), 'null'), '^"|"$', ''), 'Mac'), 0), true)
        GROUP BY day_start,
                 breakdown_value)
     GROUP BY day_start,
              breakdown_value
     ORDER BY day_start ASC, breakdown_value ASC)
  GROUP BY breakdown_value
  ORDER BY if(ifNull(equals(breakdown_value, '$$_posthog_breakdown_other_$$'), 0), 2, if(ifNull(equals(breakdown_value, '$$_posthog_breakdown_null_$$'), 0), 1, 0)),
           arraySum(total) DESC, breakdown_value ASC
  LIMIT 50000 SETTINGS readonly=2,
                       max_execution_time=60,
                       allow_experimental_object_type=1,
                       format_csv_allow_double_quotes=0,
                       max_ast_elements=1000000,
                       max_expanded_ast_elements=1000000,
                       max_query_size=524288
  '''
# ---
# name: TestTrends.test_breakdown_filtering_with_properties_in_new_format.2
  '''
  SELECT toString(replaceRegexpAll(nullIf(nullIf(JSONExtractRaw(e.properties, '$current_url'), ''), 'null'), '^"|"$', '')) AS value,
         count(e.uuid) AS count
  FROM events AS e
  WHERE and(equals(e.team_id, 2), and(greaterOrEquals(toTimeZone(e.timestamp, 'UTC'), toStartOfDay(assumeNotNull(parseDateTime64BestEffortOrNull('2019-12-22 00:00:00', 6, 'UTC')))), lessOrEquals(toTimeZone(e.timestamp, 'UTC'), assumeNotNull(parseDateTime64BestEffortOrNull('2020-01-05 23:59:59', 6, 'UTC')))), and(greaterOrEquals(toTimeZone(e.timestamp, 'UTC'), toStartOfDay(assumeNotNull(parseDateTime64BestEffortOrNull('2019-12-22 00:00:00', 6, 'UTC')))), lessOrEquals(toTimeZone(e.timestamp, 'UTC'), assumeNotNull(parseDateTime64BestEffortOrNull('2020-01-05 23:59:59', 6, 'UTC'))), equals(e.event, 'sign up'), and(ifNull(equals(replaceRegexpAll(nullIf(nullIf(JSONExtractRaw(e.properties, '$browser'), ''), 'null'), '^"|"$', ''), 'Firefox'), 0), ifNull(equals(replaceRegexpAll(nullIf(nullIf(JSONExtractRaw(e.properties, '$os'), ''), 'null'), '^"|"$', ''), 'Windows'), 0)), ifNull(equals(replaceRegexpAll(nullIf(nullIf(JSONExtractRaw(e.properties, '$os'), ''), 'null'), '^"|"$', ''), 'Mac'), 0)))
  GROUP BY value
  ORDER BY count DESC, value DESC
  LIMIT 26 SETTINGS readonly=2,
                    max_execution_time=60,
                    allow_experimental_object_type=1,
                    format_csv_allow_double_quotes=0,
                    max_ast_elements=1000000,
                    max_expanded_ast_elements=1000000,
                    max_query_size=524288
  '''
# ---
# name: TestTrends.test_breakdown_filtering_with_properties_in_new_format.3
  '''
  SELECT arrayMap(number -> plus(toStartOfDay(assumeNotNull(parseDateTime64BestEffortOrNull('2019-12-22 00:00:00', 6, 'UTC'))), toIntervalDay(number)), range(0, plus(coalesce(dateDiff('day', toStartOfDay(assumeNotNull(parseDateTime64BestEffortOrNull('2019-12-22 00:00:00', 6, 'UTC'))), toStartOfDay(assumeNotNull(parseDateTime64BestEffortOrNull('2020-01-05 23:59:59', 6, 'UTC'))))), 1))) AS date,
         arrayMap(_match_date -> arraySum(arraySlice(groupArray(count), indexOf(groupArray(day_start) AS _days_for_count, _match_date) AS _index, plus(minus(arrayLastIndex(x -> ifNull(equals(x, _match_date), isNull(x)
                                                                                                                                                                                        and isNull(_match_date)), _days_for_count), _index), 1))), date) AS total,
         ifNull(toString(breakdown_value), '$$_posthog_breakdown_null_$$') AS breakdown_value
  FROM
    (SELECT sum(total) AS count,
            day_start AS day_start,
            breakdown_value AS breakdown_value
     FROM
       (SELECT count(e.uuid) AS total,
               toStartOfDay(toTimeZone(e.timestamp, 'UTC')) AS day_start,
               transform(ifNull(nullIf(toString(replaceRegexpAll(nullIf(nullIf(JSONExtractRaw(e.properties, '$current_url'), ''), 'null'), '^"|"$', '')), ''), '$$_posthog_breakdown_null_$$'), ['$$_posthog_breakdown_null_$$'], ['$$_posthog_breakdown_null_$$'], '$$_posthog_breakdown_other_$$') AS breakdown_value
        FROM events AS e SAMPLE 1
        WHERE and(equals(e.team_id, 2), greaterOrEquals(toTimeZone(e.timestamp, 'UTC'), toStartOfDay(assumeNotNull(parseDateTime64BestEffortOrNull('2019-12-22 00:00:00', 6, 'UTC')))), lessOrEquals(toTimeZone(e.timestamp, 'UTC'), assumeNotNull(parseDateTime64BestEffortOrNull('2020-01-05 23:59:59', 6, 'UTC'))), equals(e.event, 'sign up'), and(ifNull(equals(replaceRegexpAll(nullIf(nullIf(JSONExtractRaw(e.properties, '$browser'), ''), 'null'), '^"|"$', ''), 'Firefox'), 0), ifNull(equals(replaceRegexpAll(nullIf(nullIf(JSONExtractRaw(e.properties, '$os'), ''), 'null'), '^"|"$', ''), 'Windows'), 0)), ifNull(equals(replaceRegexpAll(nullIf(nullIf(JSONExtractRaw(e.properties, '$os'), ''), 'null'), '^"|"$', ''), 'Mac'), 0), true)
        GROUP BY day_start,
                 breakdown_value)
     GROUP BY day_start,
              breakdown_value
     ORDER BY day_start ASC, breakdown_value ASC)
  GROUP BY breakdown_value
  ORDER BY if(ifNull(equals(breakdown_value, '$$_posthog_breakdown_other_$$'), 0), 2, if(ifNull(equals(breakdown_value, '$$_posthog_breakdown_null_$$'), 0), 1, 0)),
           arraySum(total) DESC, breakdown_value ASC
  LIMIT 50000 SETTINGS readonly=2,
                       max_execution_time=60,
                       allow_experimental_object_type=1,
                       format_csv_allow_double_quotes=0,
                       max_ast_elements=1000000,
                       max_expanded_ast_elements=1000000,
                       max_query_size=524288
  '''
# ---
# name: TestTrends.test_breakdown_weekly_active_users_aggregated
  '''
  SELECT toString(replaceRegexpAll(nullIf(nullIf(JSONExtractRaw(e.properties, 'key'), ''), 'null'), '^"|"$', '')) AS value,
         count(DISTINCT e__pdi.person_id) AS count
  FROM events AS e
  INNER JOIN
    (SELECT argMax(person_distinct_id2.person_id, person_distinct_id2.version) AS person_id,
            person_distinct_id2.distinct_id AS distinct_id
     FROM person_distinct_id2
     WHERE equals(person_distinct_id2.team_id, 2)
     GROUP BY person_distinct_id2.distinct_id
     HAVING ifNull(equals(argMax(person_distinct_id2.is_deleted, person_distinct_id2.version), 0), 0)) AS e__pdi ON equals(e.distinct_id, e__pdi.distinct_id)
  WHERE and(equals(e.team_id, 2), and(greaterOrEquals(toTimeZone(e.timestamp, 'UTC'), toStartOfDay(assumeNotNull(parseDateTime64BestEffortOrNull('2020-01-11 00:00:00', 6, 'UTC')))), lessOrEquals(toTimeZone(e.timestamp, 'UTC'), assumeNotNull(parseDateTime64BestEffortOrNull('2020-01-11 23:59:59', 6, 'UTC')))), equals(e.event, '$pageview'))
  GROUP BY value
  ORDER BY count DESC, value DESC
  LIMIT 26 SETTINGS readonly=2,
                    max_execution_time=60,
                    allow_experimental_object_type=1,
                    format_csv_allow_double_quotes=0,
                    max_ast_elements=1000000,
                    max_expanded_ast_elements=1000000,
                    max_query_size=524288
  '''
# ---
# name: TestTrends.test_breakdown_weekly_active_users_aggregated.1
  '''
  SELECT count(DISTINCT actor_id) AS total,
         breakdown_value AS breakdown_value
  FROM
    (SELECT d.timestamp AS timestamp,
            e.actor_id AS actor_id,
            e.breakdown_value AS breakdown_value
     FROM
       (SELECT minus(toStartOfDay(assumeNotNull(parseDateTime64BestEffortOrNull('2020-01-11 23:59:59', 6, 'UTC'))), toIntervalDay(numbers.number)) AS timestamp
        FROM numbers(dateDiff('day', minus(toStartOfDay(assumeNotNull(parseDateTime64BestEffortOrNull('2020-01-11 00:00:00', 6, 'UTC'))), toIntervalDay(7)), assumeNotNull(parseDateTime64BestEffortOrNull('2020-01-11 23:59:59', 6, 'UTC')))) AS numbers) AS d
     CROSS JOIN
       (SELECT toTimeZone(e.timestamp, 'UTC') AS timestamp,
               e__pdi.person_id AS actor_id,
               transform(ifNull(nullIf(toString(replaceRegexpAll(nullIf(nullIf(JSONExtractRaw(e.properties, 'key'), ''), 'null'), '^"|"$', '')), ''), '$$_posthog_breakdown_null_$$'), ['val', 'bor'], ['val', 'bor'], '$$_posthog_breakdown_other_$$') AS breakdown_value
        FROM events AS e SAMPLE 1
        INNER JOIN
          (SELECT argMax(person_distinct_id2.person_id, person_distinct_id2.version) AS person_id,
                  person_distinct_id2.distinct_id AS distinct_id
           FROM person_distinct_id2
           WHERE equals(person_distinct_id2.team_id, 2)
           GROUP BY person_distinct_id2.distinct_id
           HAVING ifNull(equals(argMax(person_distinct_id2.is_deleted, person_distinct_id2.version), 0), 0)) AS e__pdi ON equals(e.distinct_id, e__pdi.distinct_id)
        WHERE and(equals(e.team_id, 2), and(equals(e.event, '$pageview'), true), ifNull(greaterOrEquals(timestamp, minus(assumeNotNull(parseDateTime64BestEffortOrNull('2020-01-11 23:59:59', 6, 'UTC')), toIntervalDay(7))), 0), ifNull(lessOrEquals(timestamp, assumeNotNull(parseDateTime64BestEffortOrNull('2020-01-11 23:59:59', 6, 'UTC'))), 0))
        GROUP BY timestamp, actor_id,
                            breakdown_value) AS e
     WHERE and(ifNull(lessOrEquals(e.timestamp, plus(d.timestamp, toIntervalDay(1))), 0), ifNull(greater(e.timestamp, minus(d.timestamp, toIntervalDay(6))), 0))
     GROUP BY d.timestamp,
              e.actor_id,
              e.breakdown_value
     ORDER BY d.timestamp ASC)
  WHERE and(ifNull(greaterOrEquals(timestamp, toStartOfDay(assumeNotNull(parseDateTime64BestEffortOrNull('2020-01-11 00:00:00', 6, 'UTC')))), 0), ifNull(lessOrEquals(timestamp, assumeNotNull(parseDateTime64BestEffortOrNull('2020-01-11 23:59:59', 6, 'UTC'))), 0))
  GROUP BY breakdown_value
  LIMIT 50000 SETTINGS readonly=2,
                       max_execution_time=60,
                       allow_experimental_object_type=1,
                       format_csv_allow_double_quotes=0,
                       max_ast_elements=1000000,
                       max_expanded_ast_elements=1000000,
                       max_query_size=524288
  '''
# ---
# name: TestTrends.test_breakdown_weekly_active_users_aggregated_materialized
  '''
  SELECT toString(nullIf(nullIf(e.mat_key, ''), 'null')) AS value,
         count(DISTINCT e__pdi.person_id) AS count
  FROM events AS e
  INNER JOIN
    (SELECT argMax(person_distinct_id2.person_id, person_distinct_id2.version) AS person_id,
            person_distinct_id2.distinct_id AS distinct_id
     FROM person_distinct_id2
     WHERE equals(person_distinct_id2.team_id, 2)
     GROUP BY person_distinct_id2.distinct_id
     HAVING ifNull(equals(argMax(person_distinct_id2.is_deleted, person_distinct_id2.version), 0), 0)) AS e__pdi ON equals(e.distinct_id, e__pdi.distinct_id)
  WHERE and(equals(e.team_id, 2), and(greaterOrEquals(toTimeZone(e.timestamp, 'UTC'), toStartOfDay(assumeNotNull(parseDateTime64BestEffortOrNull('2020-01-11 00:00:00', 6, 'UTC')))), lessOrEquals(toTimeZone(e.timestamp, 'UTC'), assumeNotNull(parseDateTime64BestEffortOrNull('2020-01-11 23:59:59', 6, 'UTC')))), equals(e.event, '$pageview'))
  GROUP BY value
  ORDER BY count DESC, value DESC
  LIMIT 26 SETTINGS readonly=2,
                    max_execution_time=60,
                    allow_experimental_object_type=1,
                    format_csv_allow_double_quotes=0,
                    max_ast_elements=1000000,
                    max_expanded_ast_elements=1000000,
                    max_query_size=524288
  '''
# ---
# name: TestTrends.test_breakdown_weekly_active_users_aggregated_materialized.1
  '''
  SELECT count(DISTINCT actor_id) AS total,
         breakdown_value AS breakdown_value
  FROM
    (SELECT d.timestamp AS timestamp,
            e.actor_id AS actor_id,
            e.breakdown_value AS breakdown_value
     FROM
       (SELECT minus(toStartOfDay(assumeNotNull(parseDateTime64BestEffortOrNull('2020-01-11 23:59:59', 6, 'UTC'))), toIntervalDay(numbers.number)) AS timestamp
        FROM numbers(dateDiff('day', minus(toStartOfDay(assumeNotNull(parseDateTime64BestEffortOrNull('2020-01-11 00:00:00', 6, 'UTC'))), toIntervalDay(7)), assumeNotNull(parseDateTime64BestEffortOrNull('2020-01-11 23:59:59', 6, 'UTC')))) AS numbers) AS d
     CROSS JOIN
       (SELECT toTimeZone(e.timestamp, 'UTC') AS timestamp,
               e__pdi.person_id AS actor_id,
               transform(ifNull(nullIf(toString(nullIf(nullIf(e.mat_key, ''), 'null')), ''), '$$_posthog_breakdown_null_$$'), ['val', 'bor'], ['val', 'bor'], '$$_posthog_breakdown_other_$$') AS breakdown_value
        FROM events AS e SAMPLE 1
        INNER JOIN
          (SELECT argMax(person_distinct_id2.person_id, person_distinct_id2.version) AS person_id,
                  person_distinct_id2.distinct_id AS distinct_id
           FROM person_distinct_id2
           WHERE equals(person_distinct_id2.team_id, 2)
           GROUP BY person_distinct_id2.distinct_id
           HAVING ifNull(equals(argMax(person_distinct_id2.is_deleted, person_distinct_id2.version), 0), 0)) AS e__pdi ON equals(e.distinct_id, e__pdi.distinct_id)
        WHERE and(equals(e.team_id, 2), and(equals(e.event, '$pageview'), true), ifNull(greaterOrEquals(timestamp, minus(assumeNotNull(parseDateTime64BestEffortOrNull('2020-01-11 23:59:59', 6, 'UTC')), toIntervalDay(7))), 0), ifNull(lessOrEquals(timestamp, assumeNotNull(parseDateTime64BestEffortOrNull('2020-01-11 23:59:59', 6, 'UTC'))), 0))
        GROUP BY timestamp, actor_id,
                            breakdown_value) AS e
     WHERE and(ifNull(lessOrEquals(e.timestamp, plus(d.timestamp, toIntervalDay(1))), 0), ifNull(greater(e.timestamp, minus(d.timestamp, toIntervalDay(6))), 0))
     GROUP BY d.timestamp,
              e.actor_id,
              e.breakdown_value
     ORDER BY d.timestamp ASC)
  WHERE and(ifNull(greaterOrEquals(timestamp, toStartOfDay(assumeNotNull(parseDateTime64BestEffortOrNull('2020-01-11 00:00:00', 6, 'UTC')))), 0), ifNull(lessOrEquals(timestamp, assumeNotNull(parseDateTime64BestEffortOrNull('2020-01-11 23:59:59', 6, 'UTC'))), 0))
  GROUP BY breakdown_value
  LIMIT 50000 SETTINGS readonly=2,
                       max_execution_time=60,
                       allow_experimental_object_type=1,
                       format_csv_allow_double_quotes=0,
                       max_ast_elements=1000000,
                       max_expanded_ast_elements=1000000,
                       max_query_size=524288
  '''
# ---
# name: TestTrends.test_breakdown_weekly_active_users_daily_based_on_action
  '''
  
  SELECT count(DISTINCT person_id)
  FROM cohortpeople
  WHERE team_id = 2
    AND cohort_id = 2
    AND version = NULL
  '''
# ---
# name: TestTrends.test_breakdown_weekly_active_users_daily_based_on_action.1
  '''
  /* cohort_calculation: */
  SELECT count(DISTINCT person_id)
  FROM cohortpeople
  WHERE team_id = 2
    AND cohort_id = 2
    AND version = 0
  '''
# ---
# name: TestTrends.test_breakdown_weekly_active_users_daily_based_on_action.2
  '''
  SELECT toString(replaceRegexpAll(nullIf(nullIf(JSONExtractRaw(e.properties, 'key'), ''), 'null'), '^"|"$', '')) AS value,
         count(DISTINCT e__pdi.person_id) AS count
  FROM events AS e
  INNER JOIN
    (SELECT argMax(person_distinct_id2.person_id, person_distinct_id2.version) AS person_id,
            argMax(person_distinct_id2.person_id, person_distinct_id2.version) AS e__pdi___person_id,
            person_distinct_id2.distinct_id AS distinct_id
     FROM person_distinct_id2
     WHERE equals(person_distinct_id2.team_id, 2)
     GROUP BY person_distinct_id2.distinct_id
     HAVING ifNull(equals(argMax(person_distinct_id2.is_deleted, person_distinct_id2.version), 0), 0)) AS e__pdi ON equals(e.distinct_id, e__pdi.distinct_id)
  LEFT JOIN
    (SELECT person.id AS id,
            replaceRegexpAll(nullIf(nullIf(JSONExtractRaw(person.properties, 'name'), ''), 'null'), '^"|"$', '') AS properties___name
     FROM person
     WHERE and(equals(person.team_id, 2), ifNull(in(tuple(person.id, person.version),
                                                      (SELECT person.id AS id, max(person.version) AS version
                                                       FROM person
                                                       WHERE equals(person.team_id, 2)
                                                       GROUP BY person.id
                                                       HAVING and(ifNull(equals(argMax(person.is_deleted, person.version), 0), 0), ifNull(less(argMax(person.created_at, person.version), plus(now64(6, 'UTC'), toIntervalDay(1))), 0)))), 0)) SETTINGS optimize_aggregation_in_order=1) AS e__pdi__person ON equals(e__pdi.e__pdi___person_id, e__pdi__person.id)
  WHERE and(equals(e.team_id, 2), and(greaterOrEquals(toTimeZone(e.timestamp, 'UTC'), toStartOfDay(assumeNotNull(parseDateTime64BestEffortOrNull('2020-01-01 00:00:00', 6, 'UTC')))), lessOrEquals(toTimeZone(e.timestamp, 'UTC'), assumeNotNull(parseDateTime64BestEffortOrNull('2020-01-12 23:59:59', 6, 'UTC')))), and(equals(e.event, '$pageview'), and(or(ifNull(equals(e__pdi__person.properties___name, 'p1'), 0), ifNull(equals(e__pdi__person.properties___name, 'p2'), 0), ifNull(equals(e__pdi__person.properties___name, 'p3'), 0)), ifNull(in(e__pdi.person_id,
                                                                                                                                                                                                                                                                                                                                                                                                                                                                                                                                                             (SELECT cohortpeople.person_id AS person_id
                                                                                                                                                                                                                                                                                                                                                                                                                                                                                                                                                              FROM cohortpeople
                                                                                                                                                                                                                                                                                                                                                                                                                                                                                                                                                              WHERE and(equals(cohortpeople.team_id, 2), equals(cohortpeople.cohort_id, 2), equals(cohortpeople.version, 0)))), 0))))
  GROUP BY value
  ORDER BY count DESC, value DESC
  LIMIT 26 SETTINGS readonly=2,
                    max_execution_time=60,
                    allow_experimental_object_type=1,
                    format_csv_allow_double_quotes=0,
                    max_ast_elements=1000000,
                    max_expanded_ast_elements=1000000,
                    max_query_size=524288
  '''
# ---
# name: TestTrends.test_breakdown_weekly_active_users_daily_based_on_action.3
  '''
  SELECT arrayMap(number -> plus(toStartOfDay(assumeNotNull(parseDateTime64BestEffortOrNull('2020-01-01 00:00:00', 6, 'UTC'))), toIntervalDay(number)), range(0, plus(coalesce(dateDiff('day', toStartOfDay(assumeNotNull(parseDateTime64BestEffortOrNull('2020-01-01 00:00:00', 6, 'UTC'))), toStartOfDay(assumeNotNull(parseDateTime64BestEffortOrNull('2020-01-12 23:59:59', 6, 'UTC'))))), 1))) AS date,
         arrayMap(_match_date -> arraySum(arraySlice(groupArray(count), indexOf(groupArray(day_start) AS _days_for_count, _match_date) AS _index, plus(minus(arrayLastIndex(x -> ifNull(equals(x, _match_date), isNull(x)
                                                                                                                                                                                        and isNull(_match_date)), _days_for_count), _index), 1))), date) AS total,
         ifNull(toString(breakdown_value), '$$_posthog_breakdown_null_$$') AS breakdown_value
  FROM
    (SELECT sum(total) AS count,
            day_start AS day_start,
            breakdown_value AS breakdown_value
     FROM
       (SELECT counts AS total,
               toStartOfDay(timestamp) AS day_start,
               breakdown_value AS breakdown_value
        FROM
          (SELECT d.timestamp AS timestamp,
                  count(DISTINCT e.actor_id) AS counts,
                  e.breakdown_value AS breakdown_value
           FROM
             (SELECT minus(toStartOfDay(assumeNotNull(parseDateTime64BestEffortOrNull('2020-01-12 23:59:59', 6, 'UTC'))), toIntervalDay(numbers.number)) AS timestamp
              FROM numbers(dateDiff('day', minus(toStartOfDay(assumeNotNull(parseDateTime64BestEffortOrNull('2020-01-01 00:00:00', 6, 'UTC'))), toIntervalDay(7)), assumeNotNull(parseDateTime64BestEffortOrNull('2020-01-12 23:59:59', 6, 'UTC')))) AS numbers) AS d
           CROSS JOIN
             (SELECT toTimeZone(e.timestamp, 'UTC') AS timestamp,
                     e__pdi.person_id AS actor_id,
                     transform(ifNull(nullIf(toString(replaceRegexpAll(nullIf(nullIf(JSONExtractRaw(e.properties, 'key'), ''), 'null'), '^"|"$', '')), ''), '$$_posthog_breakdown_null_$$'), ['val'], ['val'], '$$_posthog_breakdown_other_$$') AS breakdown_value
              FROM events AS e SAMPLE 1
              INNER JOIN
                (SELECT argMax(person_distinct_id2.person_id, person_distinct_id2.version) AS person_id,
                        argMax(person_distinct_id2.person_id, person_distinct_id2.version) AS e__pdi___person_id,
                        person_distinct_id2.distinct_id AS distinct_id
                 FROM person_distinct_id2
                 WHERE equals(person_distinct_id2.team_id, 2)
                 GROUP BY person_distinct_id2.distinct_id
                 HAVING ifNull(equals(argMax(person_distinct_id2.is_deleted, person_distinct_id2.version), 0), 0)) AS e__pdi ON equals(e.distinct_id, e__pdi.distinct_id)
              LEFT JOIN
                (SELECT person.id AS id,
                        replaceRegexpAll(nullIf(nullIf(JSONExtractRaw(person.properties, 'name'), ''), 'null'), '^"|"$', '') AS properties___name
                 FROM person
                 WHERE and(equals(person.team_id, 2), ifNull(in(tuple(person.id, person.version),
                                                                  (SELECT person.id AS id, max(person.version) AS version
                                                                   FROM person
                                                                   WHERE equals(person.team_id, 2)
                                                                   GROUP BY person.id
                                                                   HAVING and(ifNull(equals(argMax(person.is_deleted, person.version), 0), 0), ifNull(less(argMax(person.created_at, person.version), plus(now64(6, 'UTC'), toIntervalDay(1))), 0)))), 0)) SETTINGS optimize_aggregation_in_order=1) AS e__pdi__person ON equals(e__pdi.e__pdi___person_id, e__pdi__person.id)
              WHERE and(equals(e.team_id, 2), and(and(equals(e.event, '$pageview'), and(or(ifNull(equals(e__pdi__person.properties___name, 'p1'), 0), ifNull(equals(e__pdi__person.properties___name, 'p2'), 0), ifNull(equals(e__pdi__person.properties___name, 'p3'), 0)), ifNull(in(e__pdi.person_id,
                                                                                                                                                                                                                                                                                         (SELECT cohortpeople.person_id AS person_id
                                                                                                                                                                                                                                                                                          FROM cohortpeople
                                                                                                                                                                                                                                                                                          WHERE and(equals(cohortpeople.team_id, 2), equals(cohortpeople.cohort_id, 2), equals(cohortpeople.version, 0)))), 0))), true), ifNull(greaterOrEquals(timestamp, minus(assumeNotNull(parseDateTime64BestEffortOrNull('2020-01-01 00:00:00', 6, 'UTC')), toIntervalDay(7))), 0), ifNull(lessOrEquals(timestamp, assumeNotNull(parseDateTime64BestEffortOrNull('2020-01-12 23:59:59', 6, 'UTC'))), 0))
              GROUP BY timestamp, actor_id,
                                  breakdown_value) AS e
           WHERE and(ifNull(lessOrEquals(e.timestamp, plus(d.timestamp, toIntervalDay(1))), 0), ifNull(greater(e.timestamp, minus(d.timestamp, toIntervalDay(6))), 0))
           GROUP BY d.timestamp,
                    e.breakdown_value
           ORDER BY d.timestamp ASC)
        WHERE and(ifNull(greaterOrEquals(timestamp, toStartOfDay(assumeNotNull(parseDateTime64BestEffortOrNull('2020-01-01 00:00:00', 6, 'UTC')))), 0), ifNull(lessOrEquals(timestamp, assumeNotNull(parseDateTime64BestEffortOrNull('2020-01-12 23:59:59', 6, 'UTC'))), 0)))
     GROUP BY day_start,
              breakdown_value
     ORDER BY day_start ASC, breakdown_value ASC)
  GROUP BY breakdown_value
  ORDER BY if(ifNull(equals(breakdown_value, '$$_posthog_breakdown_other_$$'), 0), 2, if(ifNull(equals(breakdown_value, '$$_posthog_breakdown_null_$$'), 0), 1, 0)),
           arraySum(total) DESC, breakdown_value ASC
  LIMIT 50000 SETTINGS readonly=2,
                       max_execution_time=60,
                       allow_experimental_object_type=1,
                       format_csv_allow_double_quotes=0,
                       max_ast_elements=1000000,
                       max_expanded_ast_elements=1000000,
                       max_query_size=524288
  '''
# ---
# name: TestTrends.test_breakdown_with_filter_groups_person_on_events
  '''
  SELECT toString(replaceRegexpAll(nullIf(nullIf(JSONExtractRaw(e.properties, 'key'), ''), 'null'), '^"|"$', '')) AS value,
         count(e.uuid) AS count
  FROM events AS e
  LEFT JOIN
    (SELECT argMax(replaceRegexpAll(nullIf(nullIf(JSONExtractRaw(groups.group_properties, 'industry'), ''), 'null'), '^"|"$', ''), groups._timestamp) AS properties___industry,
            groups.group_type_index AS index,
            groups.group_key AS key
     FROM groups
     WHERE and(equals(groups.team_id, 2), ifNull(equals(index, 0), 0))
     GROUP BY groups.group_type_index,
              groups.group_key) AS e__group_0 ON equals(e.`$group_0`, e__group_0.key)
  WHERE and(equals(e.team_id, 2), and(greaterOrEquals(toTimeZone(e.timestamp, 'UTC'), toStartOfDay(assumeNotNull(parseDateTime64BestEffortOrNull('2020-01-01 00:00:00', 6, 'UTC')))), lessOrEquals(toTimeZone(e.timestamp, 'UTC'), assumeNotNull(parseDateTime64BestEffortOrNull('2020-01-12 23:59:59', 6, 'UTC')))), and(greaterOrEquals(toTimeZone(e.timestamp, 'UTC'), toStartOfDay(assumeNotNull(parseDateTime64BestEffortOrNull('2020-01-01 00:00:00', 6, 'UTC')))), lessOrEquals(toTimeZone(e.timestamp, 'UTC'), assumeNotNull(parseDateTime64BestEffortOrNull('2020-01-12 23:59:59', 6, 'UTC'))), equals(e.event, 'sign up'), ifNull(equals(e__group_0.properties___industry, 'finance'), 0)))
  GROUP BY value
  ORDER BY count DESC, value DESC
  LIMIT 26 SETTINGS readonly=2,
                    max_execution_time=60,
                    allow_experimental_object_type=1,
                    format_csv_allow_double_quotes=0,
                    max_ast_elements=1000000,
                    max_expanded_ast_elements=1000000,
                    max_query_size=524288
  '''
# ---
# name: TestTrends.test_breakdown_with_filter_groups_person_on_events.1
  '''
  SELECT arrayMap(number -> plus(toStartOfDay(assumeNotNull(parseDateTime64BestEffortOrNull('2020-01-01 00:00:00', 6, 'UTC'))), toIntervalDay(number)), range(0, plus(coalesce(dateDiff('day', toStartOfDay(assumeNotNull(parseDateTime64BestEffortOrNull('2020-01-01 00:00:00', 6, 'UTC'))), toStartOfDay(assumeNotNull(parseDateTime64BestEffortOrNull('2020-01-12 23:59:59', 6, 'UTC'))))), 1))) AS date,
         arrayMap(_match_date -> arraySum(arraySlice(groupArray(count), indexOf(groupArray(day_start) AS _days_for_count, _match_date) AS _index, plus(minus(arrayLastIndex(x -> ifNull(equals(x, _match_date), isNull(x)
                                                                                                                                                                                        and isNull(_match_date)), _days_for_count), _index), 1))), date) AS total,
         ifNull(toString(breakdown_value), '$$_posthog_breakdown_null_$$') AS breakdown_value
  FROM
    (SELECT sum(total) AS count,
            day_start AS day_start,
            breakdown_value AS breakdown_value
     FROM
       (SELECT count(e.uuid) AS total,
               toStartOfDay(toTimeZone(e.timestamp, 'UTC')) AS day_start,
               transform(ifNull(nullIf(toString(replaceRegexpAll(nullIf(nullIf(JSONExtractRaw(e.properties, 'key'), ''), 'null'), '^"|"$', '')), ''), '$$_posthog_breakdown_null_$$'), ['uh', 'oh'], ['uh', 'oh'], '$$_posthog_breakdown_other_$$') AS breakdown_value
        FROM events AS e SAMPLE 1
        LEFT JOIN
          (SELECT argMax(replaceRegexpAll(nullIf(nullIf(JSONExtractRaw(groups.group_properties, 'industry'), ''), 'null'), '^"|"$', ''), groups._timestamp) AS properties___industry,
                  groups.group_type_index AS index,
                  groups.group_key AS key
           FROM groups
           WHERE and(equals(groups.team_id, 2), ifNull(equals(index, 0), 0))
           GROUP BY groups.group_type_index,
                    groups.group_key) AS e__group_0 ON equals(e.`$group_0`, e__group_0.key)
        WHERE and(equals(e.team_id, 2), greaterOrEquals(toTimeZone(e.timestamp, 'UTC'), toStartOfDay(assumeNotNull(parseDateTime64BestEffortOrNull('2020-01-01 00:00:00', 6, 'UTC')))), lessOrEquals(toTimeZone(e.timestamp, 'UTC'), assumeNotNull(parseDateTime64BestEffortOrNull('2020-01-12 23:59:59', 6, 'UTC'))), equals(e.event, 'sign up'), ifNull(equals(e__group_0.properties___industry, 'finance'), 0), true)
        GROUP BY day_start,
                 breakdown_value)
     GROUP BY day_start,
              breakdown_value
     ORDER BY day_start ASC, breakdown_value ASC)
  GROUP BY breakdown_value
  ORDER BY if(ifNull(equals(breakdown_value, '$$_posthog_breakdown_other_$$'), 0), 2, if(ifNull(equals(breakdown_value, '$$_posthog_breakdown_null_$$'), 0), 1, 0)),
           arraySum(total) DESC, breakdown_value ASC
  LIMIT 50000 SETTINGS readonly=2,
                       max_execution_time=60,
                       allow_experimental_object_type=1,
                       format_csv_allow_double_quotes=0,
                       max_ast_elements=1000000,
                       max_expanded_ast_elements=1000000,
                       max_query_size=524288
  '''
# ---
# name: TestTrends.test_breakdown_with_filter_groups_person_on_events_v2
  '''
  
  SELECT DISTINCT person_id
  FROM events
  WHERE team_id = 2
    AND distinct_id = 'test_breakdown_d2'
  '''
# ---
# name: TestTrends.test_breakdown_with_filter_groups_person_on_events_v2.1
  '''
  SELECT toString(replaceRegexpAll(nullIf(nullIf(JSONExtractRaw(e.properties, 'key'), ''), 'null'), '^"|"$', '')) AS value,
         count(e.uuid) AS count
  FROM events AS e
  LEFT JOIN
    (SELECT argMax(replaceRegexpAll(nullIf(nullIf(JSONExtractRaw(groups.group_properties, 'industry'), ''), 'null'), '^"|"$', ''), groups._timestamp) AS properties___industry,
            groups.group_type_index AS index,
            groups.group_key AS key
     FROM groups
     WHERE and(equals(groups.team_id, 2), ifNull(equals(index, 0), 0))
     GROUP BY groups.group_type_index,
              groups.group_key) AS e__group_0 ON equals(e.`$group_0`, e__group_0.key)
  WHERE and(equals(e.team_id, 2), and(greaterOrEquals(toTimeZone(e.timestamp, 'UTC'), toStartOfDay(assumeNotNull(parseDateTime64BestEffortOrNull('2020-01-01 00:00:00', 6, 'UTC')))), lessOrEquals(toTimeZone(e.timestamp, 'UTC'), assumeNotNull(parseDateTime64BestEffortOrNull('2020-01-12 23:59:59', 6, 'UTC')))), and(greaterOrEquals(toTimeZone(e.timestamp, 'UTC'), toStartOfDay(assumeNotNull(parseDateTime64BestEffortOrNull('2020-01-01 00:00:00', 6, 'UTC')))), lessOrEquals(toTimeZone(e.timestamp, 'UTC'), assumeNotNull(parseDateTime64BestEffortOrNull('2020-01-12 23:59:59', 6, 'UTC'))), equals(e.event, 'sign up'), ifNull(equals(e__group_0.properties___industry, 'finance'), 0)))
  GROUP BY value
  ORDER BY count DESC, value DESC
  LIMIT 26 SETTINGS readonly=2,
                    max_execution_time=60,
                    allow_experimental_object_type=1,
                    format_csv_allow_double_quotes=0,
                    max_ast_elements=1000000,
                    max_expanded_ast_elements=1000000,
                    max_query_size=524288
  '''
# ---
# name: TestTrends.test_breakdown_with_filter_groups_person_on_events_v2.2
  '''
  SELECT arrayMap(number -> plus(toStartOfDay(assumeNotNull(parseDateTime64BestEffortOrNull('2020-01-01 00:00:00', 6, 'UTC'))), toIntervalDay(number)), range(0, plus(coalesce(dateDiff('day', toStartOfDay(assumeNotNull(parseDateTime64BestEffortOrNull('2020-01-01 00:00:00', 6, 'UTC'))), toStartOfDay(assumeNotNull(parseDateTime64BestEffortOrNull('2020-01-12 23:59:59', 6, 'UTC'))))), 1))) AS date,
         arrayMap(_match_date -> arraySum(arraySlice(groupArray(count), indexOf(groupArray(day_start) AS _days_for_count, _match_date) AS _index, plus(minus(arrayLastIndex(x -> ifNull(equals(x, _match_date), isNull(x)
                                                                                                                                                                                        and isNull(_match_date)), _days_for_count), _index), 1))), date) AS total,
         ifNull(toString(breakdown_value), '$$_posthog_breakdown_null_$$') AS breakdown_value
  FROM
    (SELECT sum(total) AS count,
            day_start AS day_start,
            breakdown_value AS breakdown_value
     FROM
<<<<<<< HEAD
       (SELECT 0 AS total,
               ticks.day_start AS day_start,
               sec.breakdown_value AS breakdown_value
        FROM
          (SELECT minus(toStartOfDay(assumeNotNull(parseDateTime64BestEffortOrNull('2020-01-12 23:59:59', 6, 'UTC'))), toIntervalDay(numbers.number)) AS day_start
           FROM numbers(coalesce(dateDiff('day', assumeNotNull(parseDateTime64BestEffortOrNull('2020-01-01 00:00:00', 6, 'UTC')), assumeNotNull(parseDateTime64BestEffortOrNull('2020-01-12 23:59:59', 6, 'UTC'))), 0)) AS numbers
           UNION ALL SELECT toStartOfDay(assumeNotNull(parseDateTime64BestEffortOrNull('2020-01-01 00:00:00', 6, 'UTC'))) AS day_start) AS ticks
        CROSS JOIN
          (SELECT breakdown_value
           FROM
             (SELECT ['uh', 'oh'] AS breakdown_value) ARRAY
           JOIN breakdown_value AS breakdown_value) AS sec
        ORDER BY sec.breakdown_value ASC, day_start ASC
        UNION ALL SELECT count(DISTINCT if(not(empty(e__override.distinct_id)), e__override.person_id, e.person_id)) AS total,
                         toStartOfDay(toTimeZone(e.timestamp, 'UTC')) AS day_start,
                         transform(ifNull(nullIf(toString(replaceRegexpAll(nullIf(nullIf(JSONExtractRaw(e.properties, 'key'), ''), 'null'), '^"|"$', '')), ''), '$$_posthog_breakdown_null_$$'), ['uh', 'oh'], ['uh', 'oh'], '$$_posthog_breakdown_other_$$') AS breakdown_value
=======
       (SELECT count(DISTINCT ifNull(nullIf(e__override.override_person_id, '00000000-0000-0000-0000-000000000000'), e.person_id)) AS total,
               toStartOfDay(toTimeZone(e.timestamp, 'UTC')) AS day_start,
               transform(ifNull(nullIf(toString(replaceRegexpAll(nullIf(nullIf(JSONExtractRaw(e.properties, 'key'), ''), 'null'), '^"|"$', '')), ''), '$$_posthog_breakdown_null_$$'), ['uh', 'oh'], ['uh', 'oh'], '$$_posthog_breakdown_other_$$') AS breakdown_value
>>>>>>> 38614ea7
        FROM events AS e SAMPLE 1
        LEFT OUTER JOIN
          (SELECT argMax(person_distinct_id_overrides.person_id, person_distinct_id_overrides.version) AS person_id,
                  person_distinct_id_overrides.distinct_id AS distinct_id
           FROM person_distinct_id_overrides
           WHERE equals(person_distinct_id_overrides.team_id, 2)
           GROUP BY person_distinct_id_overrides.distinct_id
           HAVING ifNull(equals(argMax(person_distinct_id_overrides.is_deleted, person_distinct_id_overrides.version), 0), 0)) AS e__override ON equals(e.distinct_id, e__override.distinct_id)
        LEFT JOIN
          (SELECT argMax(replaceRegexpAll(nullIf(nullIf(JSONExtractRaw(groups.group_properties, 'industry'), ''), 'null'), '^"|"$', ''), groups._timestamp) AS properties___industry,
                  groups.group_type_index AS index,
                  groups.group_key AS key
           FROM groups
           WHERE and(equals(groups.team_id, 2), ifNull(equals(index, 0), 0))
           GROUP BY groups.group_type_index,
                    groups.group_key) AS e__group_0 ON equals(e.`$group_0`, e__group_0.key)
        WHERE and(equals(e.team_id, 2), greaterOrEquals(toTimeZone(e.timestamp, 'UTC'), toStartOfDay(assumeNotNull(parseDateTime64BestEffortOrNull('2020-01-01 00:00:00', 6, 'UTC')))), lessOrEquals(toTimeZone(e.timestamp, 'UTC'), assumeNotNull(parseDateTime64BestEffortOrNull('2020-01-12 23:59:59', 6, 'UTC'))), equals(e.event, 'sign up'), ifNull(equals(e__group_0.properties___industry, 'finance'), 0), true)
        GROUP BY day_start,
                 breakdown_value)
     GROUP BY day_start,
              breakdown_value
     ORDER BY day_start ASC, breakdown_value ASC)
  GROUP BY breakdown_value
  ORDER BY if(ifNull(equals(breakdown_value, '$$_posthog_breakdown_other_$$'), 0), 2, if(ifNull(equals(breakdown_value, '$$_posthog_breakdown_null_$$'), 0), 1, 0)),
           arraySum(total) DESC, breakdown_value ASC
  LIMIT 50000 SETTINGS readonly=2,
                       max_execution_time=60,
                       allow_experimental_object_type=1,
                       format_csv_allow_double_quotes=0,
                       max_ast_elements=1000000,
                       max_expanded_ast_elements=1000000,
                       max_query_size=524288
  '''
# ---
# name: TestTrends.test_dau_with_breakdown_filtering_with_sampling
  '''
  SELECT toString(replaceRegexpAll(nullIf(nullIf(JSONExtractRaw(e.properties, '$some_property'), ''), 'null'), '^"|"$', '')) AS value,
         count(e.uuid) AS count
  FROM events AS e
  WHERE and(equals(e.team_id, 2), and(greaterOrEquals(toTimeZone(e.timestamp, 'UTC'), toStartOfDay(assumeNotNull(parseDateTime64BestEffortOrNull('2019-12-28 00:00:00', 6, 'UTC')))), lessOrEquals(toTimeZone(e.timestamp, 'UTC'), assumeNotNull(parseDateTime64BestEffortOrNull('2020-01-04 23:59:59', 6, 'UTC')))), and(greaterOrEquals(toTimeZone(e.timestamp, 'UTC'), toStartOfDay(assumeNotNull(parseDateTime64BestEffortOrNull('2019-12-28 00:00:00', 6, 'UTC')))), lessOrEquals(toTimeZone(e.timestamp, 'UTC'), assumeNotNull(parseDateTime64BestEffortOrNull('2020-01-04 23:59:59', 6, 'UTC'))), equals(e.event, 'sign up')))
  GROUP BY value
  ORDER BY count DESC, value DESC
  LIMIT 26 SETTINGS readonly=2,
                    max_execution_time=60,
                    allow_experimental_object_type=1,
                    format_csv_allow_double_quotes=0,
                    max_ast_elements=1000000,
                    max_expanded_ast_elements=1000000,
                    max_query_size=524288
  '''
# ---
# name: TestTrends.test_dau_with_breakdown_filtering_with_sampling.1
  '''
  SELECT arrayMap(number -> plus(toStartOfDay(assumeNotNull(parseDateTime64BestEffortOrNull('2019-12-28 00:00:00', 6, 'UTC'))), toIntervalDay(number)), range(0, plus(coalesce(dateDiff('day', toStartOfDay(assumeNotNull(parseDateTime64BestEffortOrNull('2019-12-28 00:00:00', 6, 'UTC'))), toStartOfDay(assumeNotNull(parseDateTime64BestEffortOrNull('2020-01-04 23:59:59', 6, 'UTC'))))), 1))) AS date,
         arrayMap(_match_date -> arraySum(arraySlice(groupArray(count), indexOf(groupArray(day_start) AS _days_for_count, _match_date) AS _index, plus(minus(arrayLastIndex(x -> ifNull(equals(x, _match_date), isNull(x)
                                                                                                                                                                                        and isNull(_match_date)), _days_for_count), _index), 1))), date) AS total,
         ifNull(toString(breakdown_value), '$$_posthog_breakdown_null_$$') AS breakdown_value
  FROM
    (SELECT sum(total) AS count,
            day_start AS day_start,
            breakdown_value AS breakdown_value
     FROM
       (SELECT count(DISTINCT e__pdi.person_id) AS total,
               toStartOfDay(toTimeZone(e.timestamp, 'UTC')) AS day_start,
               transform(ifNull(nullIf(toString(replaceRegexpAll(nullIf(nullIf(JSONExtractRaw(e.properties, '$some_property'), ''), 'null'), '^"|"$', '')), ''), '$$_posthog_breakdown_null_$$'), ['other_value', '$$_posthog_breakdown_null_$$', 'value'], ['other_value', '$$_posthog_breakdown_null_$$', 'value'], '$$_posthog_breakdown_other_$$') AS breakdown_value
        FROM events AS e SAMPLE 1.0
        INNER JOIN
          (SELECT argMax(person_distinct_id2.person_id, person_distinct_id2.version) AS person_id,
                  person_distinct_id2.distinct_id AS distinct_id
           FROM person_distinct_id2
           WHERE equals(person_distinct_id2.team_id, 2)
           GROUP BY person_distinct_id2.distinct_id
           HAVING ifNull(equals(argMax(person_distinct_id2.is_deleted, person_distinct_id2.version), 0), 0)) AS e__pdi ON equals(e.distinct_id, e__pdi.distinct_id)
        WHERE and(equals(e.team_id, 2), greaterOrEquals(toTimeZone(e.timestamp, 'UTC'), toStartOfDay(assumeNotNull(parseDateTime64BestEffortOrNull('2019-12-28 00:00:00', 6, 'UTC')))), lessOrEquals(toTimeZone(e.timestamp, 'UTC'), assumeNotNull(parseDateTime64BestEffortOrNull('2020-01-04 23:59:59', 6, 'UTC'))), equals(e.event, 'sign up'), true)
        GROUP BY day_start,
                 breakdown_value)
     GROUP BY day_start,
              breakdown_value
     ORDER BY day_start ASC, breakdown_value ASC)
  GROUP BY breakdown_value
  ORDER BY if(ifNull(equals(breakdown_value, '$$_posthog_breakdown_other_$$'), 0), 2, if(ifNull(equals(breakdown_value, '$$_posthog_breakdown_null_$$'), 0), 1, 0)),
           arraySum(total) DESC, breakdown_value ASC
  LIMIT 50000 SETTINGS readonly=2,
                       max_execution_time=60,
                       allow_experimental_object_type=1,
                       format_csv_allow_double_quotes=0,
                       max_ast_elements=1000000,
                       max_expanded_ast_elements=1000000,
                       max_query_size=524288
  '''
# ---
# name: TestTrends.test_dau_with_breakdown_filtering_with_sampling.2
  '''
  SELECT toString(replaceRegexpAll(nullIf(nullIf(JSONExtractRaw(e.properties, '$some_property'), ''), 'null'), '^"|"$', '')) AS value,
         count(e.uuid) AS count
  FROM events AS e
  WHERE and(equals(e.team_id, 2), and(greaterOrEquals(toTimeZone(e.timestamp, 'UTC'), toStartOfDay(assumeNotNull(parseDateTime64BestEffortOrNull('2019-12-28 00:00:00', 6, 'UTC')))), lessOrEquals(toTimeZone(e.timestamp, 'UTC'), assumeNotNull(parseDateTime64BestEffortOrNull('2020-01-04 23:59:59', 6, 'UTC')))), and(greaterOrEquals(toTimeZone(e.timestamp, 'UTC'), toStartOfDay(assumeNotNull(parseDateTime64BestEffortOrNull('2019-12-28 00:00:00', 6, 'UTC')))), lessOrEquals(toTimeZone(e.timestamp, 'UTC'), assumeNotNull(parseDateTime64BestEffortOrNull('2020-01-04 23:59:59', 6, 'UTC'))), equals(e.event, 'sign up')))
  GROUP BY value
  ORDER BY count DESC, value DESC
  LIMIT 26 SETTINGS readonly=2,
                    max_execution_time=60,
                    allow_experimental_object_type=1,
                    format_csv_allow_double_quotes=0,
                    max_ast_elements=1000000,
                    max_expanded_ast_elements=1000000,
                    max_query_size=524288
  '''
# ---
# name: TestTrends.test_dau_with_breakdown_filtering_with_sampling.3
  '''
  SELECT arrayMap(number -> plus(toStartOfDay(assumeNotNull(parseDateTime64BestEffortOrNull('2019-12-28 00:00:00', 6, 'UTC'))), toIntervalDay(number)), range(0, plus(coalesce(dateDiff('day', toStartOfDay(assumeNotNull(parseDateTime64BestEffortOrNull('2019-12-28 00:00:00', 6, 'UTC'))), toStartOfDay(assumeNotNull(parseDateTime64BestEffortOrNull('2020-01-04 23:59:59', 6, 'UTC'))))), 1))) AS date,
         arrayMap(_match_date -> arraySum(arraySlice(groupArray(count), indexOf(groupArray(day_start) AS _days_for_count, _match_date) AS _index, plus(minus(arrayLastIndex(x -> ifNull(equals(x, _match_date), isNull(x)
                                                                                                                                                                                        and isNull(_match_date)), _days_for_count), _index), 1))), date) AS total,
         ifNull(toString(breakdown_value), '$$_posthog_breakdown_null_$$') AS breakdown_value
  FROM
    (SELECT sum(total) AS count,
            day_start AS day_start,
            breakdown_value AS breakdown_value
     FROM
       (SELECT count(DISTINCT e__pdi.person_id) AS total,
               toStartOfDay(toTimeZone(e.timestamp, 'UTC')) AS day_start,
               transform(ifNull(nullIf(toString(replaceRegexpAll(nullIf(nullIf(JSONExtractRaw(e.properties, '$some_property'), ''), 'null'), '^"|"$', '')), ''), '$$_posthog_breakdown_null_$$'), ['other_value', '$$_posthog_breakdown_null_$$', 'value'], ['other_value', '$$_posthog_breakdown_null_$$', 'value'], '$$_posthog_breakdown_other_$$') AS breakdown_value
        FROM events AS e SAMPLE 1.0
        INNER JOIN
          (SELECT argMax(person_distinct_id2.person_id, person_distinct_id2.version) AS person_id,
                  person_distinct_id2.distinct_id AS distinct_id
           FROM person_distinct_id2
           WHERE equals(person_distinct_id2.team_id, 2)
           GROUP BY person_distinct_id2.distinct_id
           HAVING ifNull(equals(argMax(person_distinct_id2.is_deleted, person_distinct_id2.version), 0), 0)) AS e__pdi ON equals(e.distinct_id, e__pdi.distinct_id)
        WHERE and(equals(e.team_id, 2), greaterOrEquals(toTimeZone(e.timestamp, 'UTC'), toStartOfDay(assumeNotNull(parseDateTime64BestEffortOrNull('2019-12-28 00:00:00', 6, 'UTC')))), lessOrEquals(toTimeZone(e.timestamp, 'UTC'), assumeNotNull(parseDateTime64BestEffortOrNull('2020-01-04 23:59:59', 6, 'UTC'))), equals(e.event, 'sign up'), true)
        GROUP BY day_start,
                 breakdown_value)
     GROUP BY day_start,
              breakdown_value
     ORDER BY day_start ASC, breakdown_value ASC)
  GROUP BY breakdown_value
  ORDER BY if(ifNull(equals(breakdown_value, '$$_posthog_breakdown_other_$$'), 0), 2, if(ifNull(equals(breakdown_value, '$$_posthog_breakdown_null_$$'), 0), 1, 0)),
           arraySum(total) DESC, breakdown_value ASC
  LIMIT 50000 SETTINGS readonly=2,
                       max_execution_time=60,
                       allow_experimental_object_type=1,
                       format_csv_allow_double_quotes=0,
                       max_ast_elements=1000000,
                       max_expanded_ast_elements=1000000,
                       max_query_size=524288
  '''
# ---
# name: TestTrends.test_filter_events_by_precalculated_cohort
  '''
  
  SELECT count(DISTINCT person_id)
  FROM cohortpeople
  WHERE team_id = 2
    AND cohort_id = 2
    AND version = NULL
  '''
# ---
# name: TestTrends.test_filter_events_by_precalculated_cohort.1
  '''
  /* cohort_calculation: */
  SELECT count(DISTINCT person_id)
  FROM cohortpeople
  WHERE team_id = 2
    AND cohort_id = 2
    AND version = 0
  '''
# ---
# name: TestTrends.test_filter_events_by_precalculated_cohort.2
  '''
  
  SELECT count(DISTINCT person_id)
  FROM cohortpeople
  WHERE team_id = 2
    AND cohort_id = 2
    AND version = 0
  '''
# ---
# name: TestTrends.test_filter_events_by_precalculated_cohort.3
  '''
  /* cohort_calculation: */
  SELECT count(DISTINCT person_id)
  FROM cohortpeople
  WHERE team_id = 2
    AND cohort_id = 2
    AND version = 0
  '''
# ---
# name: TestTrends.test_filter_events_by_precalculated_cohort.4
  '''
  SELECT arrayMap(number -> plus(toStartOfDay(assumeNotNull(parseDateTime64BestEffortOrNull('2019-12-26 00:00:00', 6, 'UTC'))), toIntervalDay(number)), range(0, plus(coalesce(dateDiff('day', toStartOfDay(assumeNotNull(parseDateTime64BestEffortOrNull('2019-12-26 00:00:00', 6, 'UTC'))), toStartOfDay(assumeNotNull(parseDateTime64BestEffortOrNull('2020-01-02 23:59:59', 6, 'UTC'))))), 1))) AS date,
         arrayMap(_match_date -> arraySum(arraySlice(groupArray(count), indexOf(groupArray(day_start) AS _days_for_count, _match_date) AS _index, plus(minus(arrayLastIndex(x -> ifNull(equals(x, _match_date), isNull(x)
                                                                                                                                                                                        and isNull(_match_date)), _days_for_count), _index), 1))), date) AS total
  FROM
    (SELECT sum(total) AS count,
            day_start AS day_start
     FROM
       (SELECT count(e.uuid) AS total,
               toStartOfDay(toTimeZone(e.timestamp, 'UTC')) AS day_start
        FROM events AS e SAMPLE 1
        INNER JOIN
          (SELECT argMax(person_distinct_id2.person_id, person_distinct_id2.version) AS e__pdi___person_id,
                  argMax(person_distinct_id2.person_id, person_distinct_id2.version) AS person_id,
                  person_distinct_id2.distinct_id AS distinct_id
           FROM person_distinct_id2
           WHERE equals(person_distinct_id2.team_id, 2)
           GROUP BY person_distinct_id2.distinct_id
           HAVING ifNull(equals(argMax(person_distinct_id2.is_deleted, person_distinct_id2.version), 0), 0)) AS e__pdi ON equals(e.distinct_id, e__pdi.distinct_id)
        LEFT JOIN
          (SELECT person.id AS id,
                  replaceRegexpAll(nullIf(nullIf(JSONExtractRaw(person.properties, 'name'), ''), 'null'), '^"|"$', '') AS properties___name
           FROM person
           WHERE and(equals(person.team_id, 2), ifNull(in(tuple(person.id, person.version),
                                                            (SELECT person.id AS id, max(person.version) AS version
                                                             FROM person
                                                             WHERE equals(person.team_id, 2)
                                                             GROUP BY person.id
                                                             HAVING and(ifNull(equals(argMax(person.is_deleted, person.version), 0), 0), ifNull(less(argMax(person.created_at, person.version), plus(now64(6, 'UTC'), toIntervalDay(1))), 0)))), 0)) SETTINGS optimize_aggregation_in_order=1) AS e__pdi__person ON equals(e__pdi.e__pdi___person_id, e__pdi__person.id)
        WHERE and(equals(e.team_id, 2), greaterOrEquals(toTimeZone(e.timestamp, 'UTC'), toStartOfDay(assumeNotNull(parseDateTime64BestEffortOrNull('2019-12-26 00:00:00', 6, 'UTC')))), lessOrEquals(toTimeZone(e.timestamp, 'UTC'), assumeNotNull(parseDateTime64BestEffortOrNull('2020-01-02 23:59:59', 6, 'UTC'))), equals(e.event, 'event_name'), ifNull(equals(e__pdi__person.properties___name, 'Jane'), 0))
        GROUP BY day_start)
     GROUP BY day_start
     ORDER BY day_start ASC)
  ORDER BY arraySum(total) DESC
  LIMIT 50000 SETTINGS readonly=2,
                       max_execution_time=60,
                       allow_experimental_object_type=1,
                       format_csv_allow_double_quotes=0,
                       max_ast_elements=1000000,
                       max_expanded_ast_elements=1000000,
                       max_query_size=524288
  '''
# ---
# name: TestTrends.test_filter_events_by_precalculated_cohort_poe_v2
  '''
  
  SELECT count(DISTINCT person_id)
  FROM cohortpeople
  WHERE team_id = 2
    AND cohort_id = 2
    AND version = NULL
  '''
# ---
# name: TestTrends.test_filter_events_by_precalculated_cohort_poe_v2.1
  '''
  /* cohort_calculation: */
  SELECT count(DISTINCT person_id)
  FROM cohortpeople
  WHERE team_id = 2
    AND cohort_id = 2
    AND version = 0
  '''
# ---
# name: TestTrends.test_filter_events_by_precalculated_cohort_poe_v2.2
  '''
  
  SELECT count(DISTINCT person_id)
  FROM cohortpeople
  WHERE team_id = 2
    AND cohort_id = 2
    AND version = 0
  '''
# ---
# name: TestTrends.test_filter_events_by_precalculated_cohort_poe_v2.3
  '''
  /* cohort_calculation: */
  SELECT count(DISTINCT person_id)
  FROM cohortpeople
  WHERE team_id = 2
    AND cohort_id = 2
    AND version = 0
  '''
# ---
# name: TestTrends.test_filter_events_by_precalculated_cohort_poe_v2.4
  '''
  SELECT arrayMap(number -> plus(toStartOfDay(assumeNotNull(parseDateTime64BestEffortOrNull('2019-12-26 00:00:00', 6, 'UTC'))), toIntervalDay(number)), range(0, plus(coalesce(dateDiff('day', toStartOfDay(assumeNotNull(parseDateTime64BestEffortOrNull('2019-12-26 00:00:00', 6, 'UTC'))), toStartOfDay(assumeNotNull(parseDateTime64BestEffortOrNull('2020-01-02 23:59:59', 6, 'UTC'))))), 1))) AS date,
         arrayMap(_match_date -> arraySum(arraySlice(groupArray(count), indexOf(groupArray(day_start) AS _days_for_count, _match_date) AS _index, plus(minus(arrayLastIndex(x -> ifNull(equals(x, _match_date), isNull(x)
                                                                                                                                                                                        and isNull(_match_date)), _days_for_count), _index), 1))), date) AS total
  FROM
    (SELECT sum(total) AS count,
            day_start AS day_start
     FROM
       (SELECT count(e.uuid) AS total,
               toStartOfDay(toTimeZone(e.timestamp, 'UTC')) AS day_start
        FROM events AS e SAMPLE 1
        WHERE and(equals(e.team_id, 2), greaterOrEquals(toTimeZone(e.timestamp, 'UTC'), toStartOfDay(assumeNotNull(parseDateTime64BestEffortOrNull('2019-12-26 00:00:00', 6, 'UTC')))), lessOrEquals(toTimeZone(e.timestamp, 'UTC'), assumeNotNull(parseDateTime64BestEffortOrNull('2020-01-02 23:59:59', 6, 'UTC'))), equals(e.event, 'event_name'), ifNull(equals(replaceRegexpAll(nullIf(nullIf(JSONExtractRaw(e.person_properties, 'name'), ''), 'null'), '^"|"$', ''), 'Jane'), 0))
        GROUP BY day_start)
     GROUP BY day_start
     ORDER BY day_start ASC)
  ORDER BY arraySum(total) DESC
  LIMIT 50000 SETTINGS readonly=2,
                       max_execution_time=60,
                       allow_experimental_object_type=1,
                       format_csv_allow_double_quotes=0,
                       max_ast_elements=1000000,
                       max_expanded_ast_elements=1000000,
                       max_query_size=524288
  '''
# ---
# name: TestTrends.test_filtering_by_multiple_groups_person_on_events
  '''
  SELECT arrayMap(number -> plus(toStartOfDay(assumeNotNull(parseDateTime64BestEffortOrNull('2020-01-01 00:00:00', 6, 'UTC'))), toIntervalDay(number)), range(0, plus(coalesce(dateDiff('day', toStartOfDay(assumeNotNull(parseDateTime64BestEffortOrNull('2020-01-01 00:00:00', 6, 'UTC'))), toStartOfDay(assumeNotNull(parseDateTime64BestEffortOrNull('2020-01-12 23:59:59', 6, 'UTC'))))), 1))) AS date,
         arrayMap(_match_date -> arraySum(arraySlice(groupArray(count), indexOf(groupArray(day_start) AS _days_for_count, _match_date) AS _index, plus(minus(arrayLastIndex(x -> ifNull(equals(x, _match_date), isNull(x)
                                                                                                                                                                                        and isNull(_match_date)), _days_for_count), _index), 1))), date) AS total
  FROM
    (SELECT sum(total) AS count,
            day_start AS day_start
     FROM
       (SELECT count(e.uuid) AS total,
               toStartOfDay(toTimeZone(e.timestamp, 'UTC')) AS day_start
        FROM events AS e SAMPLE 1
        LEFT JOIN
          (SELECT argMax(replaceRegexpAll(nullIf(nullIf(JSONExtractRaw(groups.group_properties, 'name'), ''), 'null'), '^"|"$', ''), groups._timestamp) AS properties___name,
                  groups.group_type_index AS index,
                  groups.group_key AS key
           FROM groups
           WHERE and(equals(groups.team_id, 2), ifNull(equals(index, 2), 0))
           GROUP BY groups.group_type_index,
                    groups.group_key) AS e__group_2 ON equals(e.`$group_2`, e__group_2.key)
        LEFT JOIN
          (SELECT argMax(replaceRegexpAll(nullIf(nullIf(JSONExtractRaw(groups.group_properties, 'industry'), ''), 'null'), '^"|"$', ''), groups._timestamp) AS properties___industry,
                  groups.group_type_index AS index,
                  groups.group_key AS key
           FROM groups
           WHERE and(equals(groups.team_id, 2), ifNull(equals(index, 0), 0))
           GROUP BY groups.group_type_index,
                    groups.group_key) AS e__group_0 ON equals(e.`$group_0`, e__group_0.key)
        WHERE and(equals(e.team_id, 2), greaterOrEquals(toTimeZone(e.timestamp, 'UTC'), toStartOfDay(assumeNotNull(parseDateTime64BestEffortOrNull('2020-01-01 00:00:00', 6, 'UTC')))), lessOrEquals(toTimeZone(e.timestamp, 'UTC'), assumeNotNull(parseDateTime64BestEffortOrNull('2020-01-12 23:59:59', 6, 'UTC'))), equals(e.event, 'sign up'), and(ifNull(equals(e__group_0.properties___industry, 'finance'), 0), ifNull(equals(e__group_2.properties___name, 'six'), 0)))
        GROUP BY day_start)
     GROUP BY day_start
     ORDER BY day_start ASC)
  ORDER BY arraySum(total) DESC
  LIMIT 50000 SETTINGS readonly=2,
                       max_execution_time=60,
                       allow_experimental_object_type=1,
                       format_csv_allow_double_quotes=0,
                       max_ast_elements=1000000,
                       max_expanded_ast_elements=1000000,
                       max_query_size=524288
  '''
# ---
# name: TestTrends.test_filtering_by_multiple_groups_person_on_events.1
  '''
  SELECT persons.id AS id,
         toTimeZone(persons.created_at, 'UTC') AS created_at,
         source.event_count AS event_count,
         source.matching_events AS matching_events
  FROM
    (SELECT actor_id AS actor_id,
            count() AS event_count,
            groupUniqArray(100)(tuple(timestamp, uuid, `$session_id`, `$window_id`)) AS matching_events
     FROM
       (SELECT e.person_id AS actor_id,
               toTimeZone(e.timestamp, 'UTC') AS timestamp,
               e.uuid AS uuid,
               e.`$session_id` AS `$session_id`,
               e.`$window_id` AS `$window_id`
        FROM events AS e
        LEFT JOIN
          (SELECT argMax(replaceRegexpAll(nullIf(nullIf(JSONExtractRaw(groups.group_properties, 'name'), ''), 'null'), '^"|"$', ''), groups._timestamp) AS properties___name,
                  groups.group_type_index AS index,
                  groups.group_key AS key
           FROM groups
           WHERE and(equals(groups.team_id, 2), ifNull(equals(index, 2), 0))
           GROUP BY groups.group_type_index,
                    groups.group_key) AS e__group_2 ON equals(e.`$group_2`, e__group_2.key)
        LEFT JOIN
          (SELECT argMax(replaceRegexpAll(nullIf(nullIf(JSONExtractRaw(groups.group_properties, 'industry'), ''), 'null'), '^"|"$', ''), groups._timestamp) AS properties___industry,
                  groups.group_type_index AS index,
                  groups.group_key AS key
           FROM groups
           WHERE and(equals(groups.team_id, 2), ifNull(equals(index, 0), 0))
           GROUP BY groups.group_type_index,
                    groups.group_key) AS e__group_0 ON equals(e.`$group_0`, e__group_0.key)
        WHERE and(equals(e.team_id, 2), equals(e.event, 'sign up'), and(ifNull(equals(e__group_0.properties___industry, 'finance'), 0), ifNull(equals(e__group_2.properties___name, 'six'), 0)), greaterOrEquals(toTimeZone(e.timestamp, 'UTC'), toDateTime64('2020-01-02 00:00:00.000000', 6, 'UTC')), less(toTimeZone(e.timestamp, 'UTC'), toDateTime64('2020-01-03 00:00:00.000000', 6, 'UTC'))))
     GROUP BY actor_id) AS source
  INNER JOIN
    (SELECT argMax(person.created_at, person.version) AS created_at,
            person.id AS id
     FROM person
     WHERE equals(person.team_id, 2)
     GROUP BY person.id
     HAVING and(ifNull(equals(argMax(person.is_deleted, person.version), 0), 0), ifNull(less(argMax(person.created_at, person.version), plus(now64(6, 'UTC'), toIntervalDay(1))), 0)) SETTINGS optimize_aggregation_in_order=1) AS persons ON equals(persons.id, source.actor_id)
  ORDER BY source.event_count DESC
  LIMIT 101
  OFFSET 0 SETTINGS readonly=2,
                    max_execution_time=60,
                    allow_experimental_object_type=1,
                    format_csv_allow_double_quotes=0,
                    max_ast_elements=1000000,
                    max_expanded_ast_elements=1000000,
                    max_query_size=524288
  '''
# ---
# name: TestTrends.test_filtering_by_multiple_groups_person_on_events.2
  '''
  SELECT DISTINCT session_replay_events.session_id AS session_id
  FROM session_replay_events
  WHERE and(equals(session_replay_events.team_id, 2), ifNull(greaterOrEquals(toTimeZone(session_replay_events.min_first_timestamp, 'UTC'), minus(toDateTime64('2020-01-01 00:00:00.000000', 6, 'UTC'), toIntervalDay(21))), 0), in(session_replay_events.session_id, ['']))
  LIMIT 100 SETTINGS readonly=2,
                     max_execution_time=60,
                     allow_experimental_object_type=1,
                     format_csv_allow_double_quotes=0,
                     max_ast_elements=1000000,
                     max_expanded_ast_elements=1000000,
                     max_query_size=524288
  '''
# ---
# name: TestTrends.test_filtering_with_group_props_person_on_events
  '''
  SELECT arrayMap(number -> plus(toStartOfDay(assumeNotNull(parseDateTime64BestEffortOrNull('2020-01-01 00:00:00', 6, 'UTC'))), toIntervalDay(number)), range(0, plus(coalesce(dateDiff('day', toStartOfDay(assumeNotNull(parseDateTime64BestEffortOrNull('2020-01-01 00:00:00', 6, 'UTC'))), toStartOfDay(assumeNotNull(parseDateTime64BestEffortOrNull('2020-01-12 23:59:59', 6, 'UTC'))))), 1))) AS date,
         arrayMap(_match_date -> arraySum(arraySlice(groupArray(count), indexOf(groupArray(day_start) AS _days_for_count, _match_date) AS _index, plus(minus(arrayLastIndex(x -> ifNull(equals(x, _match_date), isNull(x)
                                                                                                                                                                                        and isNull(_match_date)), _days_for_count), _index), 1))), date) AS total
  FROM
    (SELECT sum(total) AS count,
            day_start AS day_start
     FROM
       (SELECT count(e.uuid) AS total,
               toStartOfDay(toTimeZone(e.timestamp, 'UTC')) AS day_start
        FROM events AS e SAMPLE 1
        LEFT JOIN
          (SELECT argMax(replaceRegexpAll(nullIf(nullIf(JSONExtractRaw(groups.group_properties, 'industry'), ''), 'null'), '^"|"$', ''), groups._timestamp) AS properties___industry,
                  groups.group_type_index AS index,
                  groups.group_key AS key
           FROM groups
           WHERE and(equals(groups.team_id, 2), ifNull(equals(index, 0), 0))
           GROUP BY groups.group_type_index,
                    groups.group_key) AS e__group_0 ON equals(e.`$group_0`, e__group_0.key)
        WHERE and(equals(e.team_id, 2), greaterOrEquals(toTimeZone(e.timestamp, 'UTC'), toStartOfDay(assumeNotNull(parseDateTime64BestEffortOrNull('2020-01-01 00:00:00', 6, 'UTC')))), lessOrEquals(toTimeZone(e.timestamp, 'UTC'), assumeNotNull(parseDateTime64BestEffortOrNull('2020-01-12 23:59:59', 6, 'UTC'))), equals(e.event, '$pageview'), and(ifNull(equals(e__group_0.properties___industry, 'finance'), 0), ifNull(equals(replaceRegexpAll(nullIf(nullIf(JSONExtractRaw(e.person_properties, 'key'), ''), 'null'), '^"|"$', ''), 'value'), 0)))
        GROUP BY day_start)
     GROUP BY day_start
     ORDER BY day_start ASC)
  ORDER BY arraySum(total) DESC
  LIMIT 50000 SETTINGS readonly=2,
                       max_execution_time=60,
                       allow_experimental_object_type=1,
                       format_csv_allow_double_quotes=0,
                       max_ast_elements=1000000,
                       max_expanded_ast_elements=1000000,
                       max_query_size=524288
  '''
# ---
# name: TestTrends.test_mau_with_breakdown_filtering_and_prop_filter
  '''
  SELECT toString(e__pdi__person.`properties___$some_prop`) AS value,
         count(DISTINCT e__pdi.person_id) AS count
  FROM events AS e
  INNER JOIN
    (SELECT argMax(person_distinct_id2.person_id, person_distinct_id2.version) AS person_id,
            argMax(person_distinct_id2.person_id, person_distinct_id2.version) AS e__pdi___person_id,
            person_distinct_id2.distinct_id AS distinct_id
     FROM person_distinct_id2
     WHERE equals(person_distinct_id2.team_id, 2)
     GROUP BY person_distinct_id2.distinct_id
     HAVING ifNull(equals(argMax(person_distinct_id2.is_deleted, person_distinct_id2.version), 0), 0)) AS e__pdi ON equals(e.distinct_id, e__pdi.distinct_id)
  LEFT JOIN
    (SELECT person.id AS id,
            replaceRegexpAll(nullIf(nullIf(JSONExtractRaw(person.properties, '$some_prop'), ''), 'null'), '^"|"$', '') AS `properties___$some_prop`,
            replaceRegexpAll(nullIf(nullIf(JSONExtractRaw(person.properties, 'filter_prop'), ''), 'null'), '^"|"$', '') AS properties___filter_prop
     FROM person
     WHERE and(equals(person.team_id, 2), ifNull(in(tuple(person.id, person.version),
                                                      (SELECT person.id AS id, max(person.version) AS version
                                                       FROM person
                                                       WHERE equals(person.team_id, 2)
                                                       GROUP BY person.id
                                                       HAVING and(ifNull(equals(argMax(person.is_deleted, person.version), 0), 0), ifNull(less(argMax(person.created_at, person.version), plus(now64(6, 'UTC'), toIntervalDay(1))), 0)))), 0)) SETTINGS optimize_aggregation_in_order=1) AS e__pdi__person ON equals(e__pdi.e__pdi___person_id, e__pdi__person.id)
  WHERE and(equals(e.team_id, 2), and(greaterOrEquals(toTimeZone(e.timestamp, 'UTC'), toStartOfDay(assumeNotNull(parseDateTime64BestEffortOrNull('2019-12-28 00:00:00', 6, 'UTC')))), lessOrEquals(toTimeZone(e.timestamp, 'UTC'), assumeNotNull(parseDateTime64BestEffortOrNull('2020-01-04 23:59:59', 6, 'UTC')))), and(equals(e.event, 'sign up'), ifNull(equals(e__pdi__person.properties___filter_prop, 'filter_val'), 0)))
  GROUP BY value
  ORDER BY count DESC, value DESC
  LIMIT 26 SETTINGS readonly=2,
                    max_execution_time=60,
                    allow_experimental_object_type=1,
                    format_csv_allow_double_quotes=0,
                    max_ast_elements=1000000,
                    max_expanded_ast_elements=1000000,
                    max_query_size=524288
  '''
# ---
# name: TestTrends.test_mau_with_breakdown_filtering_and_prop_filter.1
  '''
  SELECT arrayMap(number -> plus(toStartOfDay(assumeNotNull(parseDateTime64BestEffortOrNull('2019-12-28 00:00:00', 6, 'UTC'))), toIntervalDay(number)), range(0, plus(coalesce(dateDiff('day', toStartOfDay(assumeNotNull(parseDateTime64BestEffortOrNull('2019-12-28 00:00:00', 6, 'UTC'))), toStartOfDay(assumeNotNull(parseDateTime64BestEffortOrNull('2020-01-04 23:59:59', 6, 'UTC'))))), 1))) AS date,
         arrayMap(_match_date -> arraySum(arraySlice(groupArray(count), indexOf(groupArray(day_start) AS _days_for_count, _match_date) AS _index, plus(minus(arrayLastIndex(x -> ifNull(equals(x, _match_date), isNull(x)
                                                                                                                                                                                        and isNull(_match_date)), _days_for_count), _index), 1))), date) AS total,
         ifNull(toString(breakdown_value), '$$_posthog_breakdown_null_$$') AS breakdown_value
  FROM
    (SELECT sum(total) AS count,
            day_start AS day_start,
            breakdown_value AS breakdown_value
     FROM
       (SELECT counts AS total,
               toStartOfDay(timestamp) AS day_start,
               breakdown_value AS breakdown_value
        FROM
          (SELECT d.timestamp AS timestamp,
                  count(DISTINCT e.actor_id) AS counts,
                  e.breakdown_value AS breakdown_value
           FROM
             (SELECT minus(toStartOfDay(assumeNotNull(parseDateTime64BestEffortOrNull('2020-01-04 23:59:59', 6, 'UTC'))), toIntervalDay(numbers.number)) AS timestamp
              FROM numbers(dateDiff('day', minus(toStartOfDay(assumeNotNull(parseDateTime64BestEffortOrNull('2019-12-28 00:00:00', 6, 'UTC'))), toIntervalDay(30)), assumeNotNull(parseDateTime64BestEffortOrNull('2020-01-04 23:59:59', 6, 'UTC')))) AS numbers) AS d
           CROSS JOIN
             (SELECT toTimeZone(e.timestamp, 'UTC') AS timestamp,
                     e__pdi.person_id AS actor_id,
                     transform(ifNull(nullIf(toString(e__pdi__person.`properties___$some_prop`), ''), '$$_posthog_breakdown_null_$$'), ['some_val2', 'some_val'], ['some_val2', 'some_val'], '$$_posthog_breakdown_other_$$') AS breakdown_value
              FROM events AS e SAMPLE 1
              INNER JOIN
                (SELECT argMax(person_distinct_id2.person_id, person_distinct_id2.version) AS person_id,
                        argMax(person_distinct_id2.person_id, person_distinct_id2.version) AS e__pdi___person_id,
                        person_distinct_id2.distinct_id AS distinct_id
                 FROM person_distinct_id2
                 WHERE equals(person_distinct_id2.team_id, 2)
                 GROUP BY person_distinct_id2.distinct_id
                 HAVING ifNull(equals(argMax(person_distinct_id2.is_deleted, person_distinct_id2.version), 0), 0)) AS e__pdi ON equals(e.distinct_id, e__pdi.distinct_id)
              LEFT JOIN
                (SELECT person.id AS id,
                        replaceRegexpAll(nullIf(nullIf(JSONExtractRaw(person.properties, '$some_prop'), ''), 'null'), '^"|"$', '') AS `properties___$some_prop`,
                        replaceRegexpAll(nullIf(nullIf(JSONExtractRaw(person.properties, 'filter_prop'), ''), 'null'), '^"|"$', '') AS properties___filter_prop
                 FROM person
                 WHERE and(equals(person.team_id, 2), ifNull(in(tuple(person.id, person.version),
                                                                  (SELECT person.id AS id, max(person.version) AS version
                                                                   FROM person
                                                                   WHERE equals(person.team_id, 2)
                                                                   GROUP BY person.id
                                                                   HAVING and(ifNull(equals(argMax(person.is_deleted, person.version), 0), 0), ifNull(less(argMax(person.created_at, person.version), plus(now64(6, 'UTC'), toIntervalDay(1))), 0)))), 0)) SETTINGS optimize_aggregation_in_order=1) AS e__pdi__person ON equals(e__pdi.e__pdi___person_id, e__pdi__person.id)
              WHERE and(equals(e.team_id, 2), and(equals(e.event, 'sign up'), ifNull(equals(e__pdi__person.properties___filter_prop, 'filter_val'), 0), true), ifNull(greaterOrEquals(timestamp, minus(assumeNotNull(parseDateTime64BestEffortOrNull('2019-12-28 00:00:00', 6, 'UTC')), toIntervalDay(30))), 0), ifNull(lessOrEquals(timestamp, assumeNotNull(parseDateTime64BestEffortOrNull('2020-01-04 23:59:59', 6, 'UTC'))), 0))
              GROUP BY timestamp, actor_id,
                                  breakdown_value) AS e
           WHERE and(ifNull(lessOrEquals(e.timestamp, plus(d.timestamp, toIntervalDay(1))), 0), ifNull(greater(e.timestamp, minus(d.timestamp, toIntervalDay(29))), 0))
           GROUP BY d.timestamp,
                    e.breakdown_value
           ORDER BY d.timestamp ASC)
        WHERE and(ifNull(greaterOrEquals(timestamp, toStartOfDay(assumeNotNull(parseDateTime64BestEffortOrNull('2019-12-28 00:00:00', 6, 'UTC')))), 0), ifNull(lessOrEquals(timestamp, assumeNotNull(parseDateTime64BestEffortOrNull('2020-01-04 23:59:59', 6, 'UTC'))), 0)))
     GROUP BY day_start,
              breakdown_value
     ORDER BY day_start ASC, breakdown_value ASC)
  GROUP BY breakdown_value
  ORDER BY if(ifNull(equals(breakdown_value, '$$_posthog_breakdown_other_$$'), 0), 2, if(ifNull(equals(breakdown_value, '$$_posthog_breakdown_null_$$'), 0), 1, 0)),
           arraySum(total) DESC, breakdown_value ASC
  LIMIT 50000 SETTINGS readonly=2,
                       max_execution_time=60,
                       allow_experimental_object_type=1,
                       format_csv_allow_double_quotes=0,
                       max_ast_elements=1000000,
                       max_expanded_ast_elements=1000000,
                       max_query_size=524288
  '''
# ---
# name: TestTrends.test_mau_with_breakdown_filtering_and_prop_filter_poe_v2
  '''
  SELECT toString(replaceRegexpAll(nullIf(nullIf(JSONExtractRaw(e.person_properties, '$some_prop'), ''), 'null'), '^"|"$', '')) AS value,
         count(DISTINCT if(not(empty(e__override.distinct_id)), e__override.person_id, e.person_id)) AS count
  FROM events AS e
  LEFT OUTER JOIN
    (SELECT argMax(person_distinct_id_overrides.person_id, person_distinct_id_overrides.version) AS person_id,
            person_distinct_id_overrides.distinct_id AS distinct_id
     FROM person_distinct_id_overrides
     WHERE equals(person_distinct_id_overrides.team_id, 2)
     GROUP BY person_distinct_id_overrides.distinct_id
     HAVING ifNull(equals(argMax(person_distinct_id_overrides.is_deleted, person_distinct_id_overrides.version), 0), 0)) AS e__override ON equals(e.distinct_id, e__override.distinct_id)
  WHERE and(equals(e.team_id, 2), and(greaterOrEquals(toTimeZone(e.timestamp, 'UTC'), toStartOfDay(assumeNotNull(parseDateTime64BestEffortOrNull('2019-12-28 00:00:00', 6, 'UTC')))), lessOrEquals(toTimeZone(e.timestamp, 'UTC'), assumeNotNull(parseDateTime64BestEffortOrNull('2020-01-04 23:59:59', 6, 'UTC')))), and(equals(e.event, 'sign up'), ifNull(equals(replaceRegexpAll(nullIf(nullIf(JSONExtractRaw(e.person_properties, 'filter_prop'), ''), 'null'), '^"|"$', ''), 'filter_val'), 0)))
  GROUP BY value
  ORDER BY count DESC, value DESC
  LIMIT 26 SETTINGS readonly=2,
                    max_execution_time=60,
                    allow_experimental_object_type=1,
                    format_csv_allow_double_quotes=0,
                    max_ast_elements=1000000,
                    max_expanded_ast_elements=1000000,
                    max_query_size=524288
  '''
# ---
# name: TestTrends.test_mau_with_breakdown_filtering_and_prop_filter_poe_v2.1
  '''
  SELECT arrayMap(number -> plus(toStartOfDay(assumeNotNull(parseDateTime64BestEffortOrNull('2019-12-28 00:00:00', 6, 'UTC'))), toIntervalDay(number)), range(0, plus(coalesce(dateDiff('day', toStartOfDay(assumeNotNull(parseDateTime64BestEffortOrNull('2019-12-28 00:00:00', 6, 'UTC'))), toStartOfDay(assumeNotNull(parseDateTime64BestEffortOrNull('2020-01-04 23:59:59', 6, 'UTC'))))), 1))) AS date,
         arrayMap(_match_date -> arraySum(arraySlice(groupArray(count), indexOf(groupArray(day_start) AS _days_for_count, _match_date) AS _index, plus(minus(arrayLastIndex(x -> ifNull(equals(x, _match_date), isNull(x)
                                                                                                                                                                                        and isNull(_match_date)), _days_for_count), _index), 1))), date) AS total,
         ifNull(toString(breakdown_value), '$$_posthog_breakdown_null_$$') AS breakdown_value
  FROM
    (SELECT sum(total) AS count,
            day_start AS day_start,
            breakdown_value AS breakdown_value
     FROM
       (SELECT counts AS total,
               toStartOfDay(timestamp) AS day_start,
               breakdown_value AS breakdown_value
        FROM
          (SELECT d.timestamp AS timestamp,
                  count(DISTINCT e.actor_id) AS counts,
                  e.breakdown_value AS breakdown_value
           FROM
             (SELECT minus(toStartOfDay(assumeNotNull(parseDateTime64BestEffortOrNull('2020-01-04 23:59:59', 6, 'UTC'))), toIntervalDay(numbers.number)) AS timestamp
              FROM numbers(dateDiff('day', minus(toStartOfDay(assumeNotNull(parseDateTime64BestEffortOrNull('2019-12-28 00:00:00', 6, 'UTC'))), toIntervalDay(30)), assumeNotNull(parseDateTime64BestEffortOrNull('2020-01-04 23:59:59', 6, 'UTC')))) AS numbers) AS d
           CROSS JOIN
             (SELECT toTimeZone(e.timestamp, 'UTC') AS timestamp,
                     if(not(empty(e__override.distinct_id)), e__override.person_id, e.person_id) AS actor_id,
                     transform(ifNull(nullIf(toString(replaceRegexpAll(nullIf(nullIf(JSONExtractRaw(e.person_properties, '$some_prop'), ''), 'null'), '^"|"$', '')), ''), '$$_posthog_breakdown_null_$$'), ['some_val2', 'some_val'], ['some_val2', 'some_val'], '$$_posthog_breakdown_other_$$') AS breakdown_value
              FROM events AS e SAMPLE 1
              LEFT OUTER JOIN
                (SELECT argMax(person_distinct_id_overrides.person_id, person_distinct_id_overrides.version) AS person_id,
                        person_distinct_id_overrides.distinct_id AS distinct_id
                 FROM person_distinct_id_overrides
                 WHERE equals(person_distinct_id_overrides.team_id, 2)
                 GROUP BY person_distinct_id_overrides.distinct_id
                 HAVING ifNull(equals(argMax(person_distinct_id_overrides.is_deleted, person_distinct_id_overrides.version), 0), 0)) AS e__override ON equals(e.distinct_id, e__override.distinct_id)
              WHERE and(equals(e.team_id, 2), and(equals(e.event, 'sign up'), ifNull(equals(replaceRegexpAll(nullIf(nullIf(JSONExtractRaw(e.person_properties, 'filter_prop'), ''), 'null'), '^"|"$', ''), 'filter_val'), 0), true), ifNull(greaterOrEquals(timestamp, minus(assumeNotNull(parseDateTime64BestEffortOrNull('2019-12-28 00:00:00', 6, 'UTC')), toIntervalDay(30))), 0), ifNull(lessOrEquals(timestamp, assumeNotNull(parseDateTime64BestEffortOrNull('2020-01-04 23:59:59', 6, 'UTC'))), 0))
              GROUP BY timestamp, actor_id,
                                  breakdown_value) AS e
           WHERE and(ifNull(lessOrEquals(e.timestamp, plus(d.timestamp, toIntervalDay(1))), 0), ifNull(greater(e.timestamp, minus(d.timestamp, toIntervalDay(29))), 0))
           GROUP BY d.timestamp,
                    e.breakdown_value
           ORDER BY d.timestamp ASC)
        WHERE and(ifNull(greaterOrEquals(timestamp, toStartOfDay(assumeNotNull(parseDateTime64BestEffortOrNull('2019-12-28 00:00:00', 6, 'UTC')))), 0), ifNull(lessOrEquals(timestamp, assumeNotNull(parseDateTime64BestEffortOrNull('2020-01-04 23:59:59', 6, 'UTC'))), 0)))
     GROUP BY day_start,
              breakdown_value
     ORDER BY day_start ASC, breakdown_value ASC)
  GROUP BY breakdown_value
  ORDER BY if(ifNull(equals(breakdown_value, '$$_posthog_breakdown_other_$$'), 0), 2, if(ifNull(equals(breakdown_value, '$$_posthog_breakdown_null_$$'), 0), 1, 0)),
           arraySum(total) DESC, breakdown_value ASC
  LIMIT 50000 SETTINGS readonly=2,
                       max_execution_time=60,
                       allow_experimental_object_type=1,
                       format_csv_allow_double_quotes=0,
                       max_ast_elements=1000000,
                       max_expanded_ast_elements=1000000,
                       max_query_size=524288
  '''
# ---
# name: TestTrends.test_non_deterministic_timezones
  '''
  SELECT arrayMap(number -> plus(toStartOfWeek(assumeNotNull(parseDateTime64BestEffortOrNull('2022-10-31 00:00:00', 6, 'US/Pacific')), 0), toIntervalWeek(number)), range(0, plus(coalesce(dateDiff('week', toStartOfWeek(assumeNotNull(parseDateTime64BestEffortOrNull('2022-10-31 00:00:00', 6, 'US/Pacific')), 0), toStartOfWeek(assumeNotNull(parseDateTime64BestEffortOrNull('2022-11-30 23:59:59', 6, 'US/Pacific')), 0))), 1))) AS date,
         arrayMap(_match_date -> arraySum(arraySlice(groupArray(count), indexOf(groupArray(day_start) AS _days_for_count, _match_date) AS _index, plus(minus(arrayLastIndex(x -> ifNull(equals(x, _match_date), isNull(x)
                                                                                                                                                                                        and isNull(_match_date)), _days_for_count), _index), 1))), date) AS total
  FROM
    (SELECT sum(total) AS count,
            day_start AS day_start
     FROM
       (SELECT count(e.uuid) AS total,
               toStartOfWeek(toTimeZone(e.timestamp, 'US/Pacific'), 0) AS day_start
        FROM events AS e SAMPLE 1
        WHERE and(equals(e.team_id, 2), greaterOrEquals(toTimeZone(e.timestamp, 'US/Pacific'), toStartOfWeek(assumeNotNull(parseDateTime64BestEffortOrNull('2022-10-31 00:00:00', 6, 'US/Pacific')), 0)), lessOrEquals(toTimeZone(e.timestamp, 'US/Pacific'), assumeNotNull(parseDateTime64BestEffortOrNull('2022-11-30 23:59:59', 6, 'US/Pacific'))), equals(e.event, 'sign up'))
        GROUP BY day_start)
     GROUP BY day_start
     ORDER BY day_start ASC)
  ORDER BY arraySum(total) DESC
  LIMIT 50000 SETTINGS readonly=2,
                       max_execution_time=60,
                       allow_experimental_object_type=1,
                       format_csv_allow_double_quotes=0,
                       max_ast_elements=1000000,
                       max_expanded_ast_elements=1000000,
                       max_query_size=524288
  '''
# ---
# name: TestTrends.test_person_filtering_in_cohort_in_action
  '''
  
  SELECT count(DISTINCT person_id)
  FROM cohortpeople
  WHERE team_id = 2
    AND cohort_id = 2
    AND version = NULL
  '''
# ---
# name: TestTrends.test_person_filtering_in_cohort_in_action.1
  '''
  /* cohort_calculation: */
  SELECT count(DISTINCT person_id)
  FROM cohortpeople
  WHERE team_id = 2
    AND cohort_id = 2
    AND version = 0
  '''
# ---
# name: TestTrends.test_person_filtering_in_cohort_in_action.2
  '''
  SELECT toString(replaceRegexpAll(nullIf(nullIf(JSONExtractRaw(e.properties, '$some_property'), ''), 'null'), '^"|"$', '')) AS value,
         count(e.uuid) AS count
  FROM events AS e
  INNER JOIN
    (SELECT argMax(person_distinct_id2.person_id, person_distinct_id2.version) AS person_id,
            person_distinct_id2.distinct_id AS distinct_id
     FROM person_distinct_id2
     WHERE equals(person_distinct_id2.team_id, 2)
     GROUP BY person_distinct_id2.distinct_id
     HAVING ifNull(equals(argMax(person_distinct_id2.is_deleted, person_distinct_id2.version), 0), 0)) AS e__pdi ON equals(e.distinct_id, e__pdi.distinct_id)
  WHERE and(equals(e.team_id, 2), and(greaterOrEquals(toTimeZone(e.timestamp, 'UTC'), toStartOfDay(assumeNotNull(parseDateTime64BestEffortOrNull('2019-12-28 00:00:00', 6, 'UTC')))), lessOrEquals(toTimeZone(e.timestamp, 'UTC'), assumeNotNull(parseDateTime64BestEffortOrNull('2020-01-04 23:59:59', 6, 'UTC')))), and(greaterOrEquals(toTimeZone(e.timestamp, 'UTC'), toStartOfDay(assumeNotNull(parseDateTime64BestEffortOrNull('2019-12-28 00:00:00', 6, 'UTC')))), lessOrEquals(toTimeZone(e.timestamp, 'UTC'), assumeNotNull(parseDateTime64BestEffortOrNull('2020-01-04 23:59:59', 6, 'UTC'))), and(equals(e.event, 'sign up'), ifNull(in(e__pdi.person_id,
                                                                                                                                                                                                                                                                                                                                                                                                                                                                                                                                                                                                                                                     (SELECT cohortpeople.person_id AS person_id
                                                                                                                                                                                                                                                                                                                                                                                                                                                                                                                                                                                                                                                      FROM cohortpeople
                                                                                                                                                                                                                                                                                                                                                                                                                                                                                                                                                                                                                                                      WHERE and(equals(cohortpeople.team_id, 2), equals(cohortpeople.cohort_id, 2), equals(cohortpeople.version, 0)))), 0))))
  GROUP BY value
  ORDER BY count DESC, value DESC
  LIMIT 26 SETTINGS readonly=2,
                    max_execution_time=60,
                    allow_experimental_object_type=1,
                    format_csv_allow_double_quotes=0,
                    max_ast_elements=1000000,
                    max_expanded_ast_elements=1000000,
                    max_query_size=524288
  '''
# ---
# name: TestTrends.test_person_filtering_in_cohort_in_action.3
  '''
  SELECT arrayMap(number -> plus(toStartOfDay(assumeNotNull(parseDateTime64BestEffortOrNull('2019-12-28 00:00:00', 6, 'UTC'))), toIntervalDay(number)), range(0, plus(coalesce(dateDiff('day', toStartOfDay(assumeNotNull(parseDateTime64BestEffortOrNull('2019-12-28 00:00:00', 6, 'UTC'))), toStartOfDay(assumeNotNull(parseDateTime64BestEffortOrNull('2020-01-04 23:59:59', 6, 'UTC'))))), 1))) AS date,
         arrayMap(_match_date -> arraySum(arraySlice(groupArray(count), indexOf(groupArray(day_start) AS _days_for_count, _match_date) AS _index, plus(minus(arrayLastIndex(x -> ifNull(equals(x, _match_date), isNull(x)
                                                                                                                                                                                        and isNull(_match_date)), _days_for_count), _index), 1))), date) AS total,
         ifNull(toString(breakdown_value), '$$_posthog_breakdown_null_$$') AS breakdown_value
  FROM
    (SELECT sum(total) AS count,
            day_start AS day_start,
            breakdown_value AS breakdown_value
     FROM
       (SELECT count(e.uuid) AS total,
               toStartOfDay(toTimeZone(e.timestamp, 'UTC')) AS day_start,
               transform(ifNull(nullIf(toString(replaceRegexpAll(nullIf(nullIf(JSONExtractRaw(e.properties, '$some_property'), ''), 'null'), '^"|"$', '')), ''), '$$_posthog_breakdown_null_$$'), ['$$_posthog_breakdown_null_$$', 'value', 'other_value'], ['$$_posthog_breakdown_null_$$', 'value', 'other_value'], '$$_posthog_breakdown_other_$$') AS breakdown_value
        FROM events AS e SAMPLE 1
        INNER JOIN
          (SELECT argMax(person_distinct_id2.person_id, person_distinct_id2.version) AS person_id,
                  person_distinct_id2.distinct_id AS distinct_id
           FROM person_distinct_id2
           WHERE equals(person_distinct_id2.team_id, 2)
           GROUP BY person_distinct_id2.distinct_id
           HAVING ifNull(equals(argMax(person_distinct_id2.is_deleted, person_distinct_id2.version), 0), 0)) AS e__pdi ON equals(e.distinct_id, e__pdi.distinct_id)
        WHERE and(equals(e.team_id, 2), greaterOrEquals(toTimeZone(e.timestamp, 'UTC'), toStartOfDay(assumeNotNull(parseDateTime64BestEffortOrNull('2019-12-28 00:00:00', 6, 'UTC')))), lessOrEquals(toTimeZone(e.timestamp, 'UTC'), assumeNotNull(parseDateTime64BestEffortOrNull('2020-01-04 23:59:59', 6, 'UTC'))), and(equals(e.event, 'sign up'), ifNull(in(e__pdi.person_id,
                                                                                                                                                                                                                                                                                                                                                                   (SELECT cohortpeople.person_id AS person_id
                                                                                                                                                                                                                                                                                                                                                                    FROM cohortpeople
                                                                                                                                                                                                                                                                                                                                                                    WHERE and(equals(cohortpeople.team_id, 2), equals(cohortpeople.cohort_id, 2), equals(cohortpeople.version, 0)))), 0)), true)
        GROUP BY day_start,
                 breakdown_value)
     GROUP BY day_start,
              breakdown_value
     ORDER BY day_start ASC, breakdown_value ASC)
  GROUP BY breakdown_value
  ORDER BY if(ifNull(equals(breakdown_value, '$$_posthog_breakdown_other_$$'), 0), 2, if(ifNull(equals(breakdown_value, '$$_posthog_breakdown_null_$$'), 0), 1, 0)),
           arraySum(total) DESC, breakdown_value ASC
  LIMIT 50000 SETTINGS readonly=2,
                       max_execution_time=60,
                       allow_experimental_object_type=1,
                       format_csv_allow_double_quotes=0,
                       max_ast_elements=1000000,
                       max_expanded_ast_elements=1000000,
                       max_query_size=524288
  '''
# ---
# name: TestTrends.test_person_filtering_in_cohort_in_action_poe_v2
  '''
  
  SELECT count(DISTINCT person_id)
  FROM cohortpeople
  WHERE team_id = 2
    AND cohort_id = 2
    AND version = NULL
  '''
# ---
# name: TestTrends.test_person_filtering_in_cohort_in_action_poe_v2.1
  '''
  /* cohort_calculation: */
  SELECT count(DISTINCT person_id)
  FROM cohortpeople
  WHERE team_id = 2
    AND cohort_id = 2
    AND version = 0
  '''
# ---
# name: TestTrends.test_person_filtering_in_cohort_in_action_poe_v2.2
  '''
  SELECT toString(replaceRegexpAll(nullIf(nullIf(JSONExtractRaw(e.properties, '$some_property'), ''), 'null'), '^"|"$', '')) AS value,
         count(e.uuid) AS count
  FROM events AS e
  LEFT OUTER JOIN
    (SELECT argMax(person_distinct_id_overrides.person_id, person_distinct_id_overrides.version) AS person_id,
            person_distinct_id_overrides.distinct_id AS distinct_id
     FROM person_distinct_id_overrides
     WHERE equals(person_distinct_id_overrides.team_id, 2)
     GROUP BY person_distinct_id_overrides.distinct_id
     HAVING ifNull(equals(argMax(person_distinct_id_overrides.is_deleted, person_distinct_id_overrides.version), 0), 0)) AS e__override ON equals(e.distinct_id, e__override.distinct_id)
  WHERE and(equals(e.team_id, 2), and(greaterOrEquals(toTimeZone(e.timestamp, 'UTC'), toStartOfDay(assumeNotNull(parseDateTime64BestEffortOrNull('2019-12-28 00:00:00', 6, 'UTC')))), lessOrEquals(toTimeZone(e.timestamp, 'UTC'), assumeNotNull(parseDateTime64BestEffortOrNull('2020-01-04 23:59:59', 6, 'UTC')))), and(greaterOrEquals(toTimeZone(e.timestamp, 'UTC'), toStartOfDay(assumeNotNull(parseDateTime64BestEffortOrNull('2019-12-28 00:00:00', 6, 'UTC')))), lessOrEquals(toTimeZone(e.timestamp, 'UTC'), assumeNotNull(parseDateTime64BestEffortOrNull('2020-01-04 23:59:59', 6, 'UTC'))), and(equals(e.event, 'sign up'), ifNull(in(if(not(empty(e__override.distinct_id)), e__override.person_id, e.person_id),
                                                                                                                                                                                                                                                                                                                                                                                                                                                                                                                                                                                                                                                     (SELECT cohortpeople.person_id AS person_id
                                                                                                                                                                                                                                                                                                                                                                                                                                                                                                                                                                                                                                                      FROM cohortpeople
                                                                                                                                                                                                                                                                                                                                                                                                                                                                                                                                                                                                                                                      WHERE and(equals(cohortpeople.team_id, 2), equals(cohortpeople.cohort_id, 2), equals(cohortpeople.version, 0)))), 0))))
  GROUP BY value
  ORDER BY count DESC, value DESC
  LIMIT 26 SETTINGS readonly=2,
                    max_execution_time=60,
                    allow_experimental_object_type=1,
                    format_csv_allow_double_quotes=0,
                    max_ast_elements=1000000,
                    max_expanded_ast_elements=1000000,
                    max_query_size=524288
  '''
# ---
# name: TestTrends.test_person_filtering_in_cohort_in_action_poe_v2.3
  '''
  SELECT arrayMap(number -> plus(toStartOfDay(assumeNotNull(parseDateTime64BestEffortOrNull('2019-12-28 00:00:00', 6, 'UTC'))), toIntervalDay(number)), range(0, plus(coalesce(dateDiff('day', toStartOfDay(assumeNotNull(parseDateTime64BestEffortOrNull('2019-12-28 00:00:00', 6, 'UTC'))), toStartOfDay(assumeNotNull(parseDateTime64BestEffortOrNull('2020-01-04 23:59:59', 6, 'UTC'))))), 1))) AS date,
         arrayMap(_match_date -> arraySum(arraySlice(groupArray(count), indexOf(groupArray(day_start) AS _days_for_count, _match_date) AS _index, plus(minus(arrayLastIndex(x -> ifNull(equals(x, _match_date), isNull(x)
                                                                                                                                                                                        and isNull(_match_date)), _days_for_count), _index), 1))), date) AS total,
         ifNull(toString(breakdown_value), '$$_posthog_breakdown_null_$$') AS breakdown_value
  FROM
    (SELECT sum(total) AS count,
            day_start AS day_start,
            breakdown_value AS breakdown_value
     FROM
       (SELECT count(e.uuid) AS total,
               toStartOfDay(toTimeZone(e.timestamp, 'UTC')) AS day_start,
               transform(ifNull(nullIf(toString(replaceRegexpAll(nullIf(nullIf(JSONExtractRaw(e.properties, '$some_property'), ''), 'null'), '^"|"$', '')), ''), '$$_posthog_breakdown_null_$$'), ['$$_posthog_breakdown_null_$$', 'value', 'other_value'], ['$$_posthog_breakdown_null_$$', 'value', 'other_value'], '$$_posthog_breakdown_other_$$') AS breakdown_value
        FROM events AS e SAMPLE 1
        LEFT OUTER JOIN
          (SELECT argMax(person_distinct_id_overrides.person_id, person_distinct_id_overrides.version) AS person_id,
                  person_distinct_id_overrides.distinct_id AS distinct_id
           FROM person_distinct_id_overrides
           WHERE equals(person_distinct_id_overrides.team_id, 2)
           GROUP BY person_distinct_id_overrides.distinct_id
           HAVING ifNull(equals(argMax(person_distinct_id_overrides.is_deleted, person_distinct_id_overrides.version), 0), 0)) AS e__override ON equals(e.distinct_id, e__override.distinct_id)
        WHERE and(equals(e.team_id, 2), greaterOrEquals(toTimeZone(e.timestamp, 'UTC'), toStartOfDay(assumeNotNull(parseDateTime64BestEffortOrNull('2019-12-28 00:00:00', 6, 'UTC')))), lessOrEquals(toTimeZone(e.timestamp, 'UTC'), assumeNotNull(parseDateTime64BestEffortOrNull('2020-01-04 23:59:59', 6, 'UTC'))), and(equals(e.event, 'sign up'), ifNull(in(if(not(empty(e__override.distinct_id)), e__override.person_id, e.person_id),
                                                                                                                                                                                                                                                                                                                                                                   (SELECT cohortpeople.person_id AS person_id
                                                                                                                                                                                                                                                                                                                                                                    FROM cohortpeople
                                                                                                                                                                                                                                                                                                                                                                    WHERE and(equals(cohortpeople.team_id, 2), equals(cohortpeople.cohort_id, 2), equals(cohortpeople.version, 0)))), 0)), true)
        GROUP BY day_start,
                 breakdown_value)
     GROUP BY day_start,
              breakdown_value
     ORDER BY day_start ASC, breakdown_value ASC)
  GROUP BY breakdown_value
  ORDER BY if(ifNull(equals(breakdown_value, '$$_posthog_breakdown_other_$$'), 0), 2, if(ifNull(equals(breakdown_value, '$$_posthog_breakdown_null_$$'), 0), 1, 0)),
           arraySum(total) DESC, breakdown_value ASC
  LIMIT 50000 SETTINGS readonly=2,
                       max_execution_time=60,
                       allow_experimental_object_type=1,
                       format_csv_allow_double_quotes=0,
                       max_ast_elements=1000000,
                       max_expanded_ast_elements=1000000,
                       max_query_size=524288
  '''
# ---
# name: TestTrends.test_person_property_filtering
  '''
  SELECT arrayMap(number -> plus(toStartOfDay(assumeNotNull(parseDateTime64BestEffortOrNull('2019-12-28 00:00:00', 6, 'UTC'))), toIntervalDay(number)), range(0, plus(coalesce(dateDiff('day', toStartOfDay(assumeNotNull(parseDateTime64BestEffortOrNull('2019-12-28 00:00:00', 6, 'UTC'))), toStartOfDay(assumeNotNull(parseDateTime64BestEffortOrNull('2020-01-04 23:59:59', 6, 'UTC'))))), 1))) AS date,
         arrayMap(_match_date -> arraySum(arraySlice(groupArray(count), indexOf(groupArray(day_start) AS _days_for_count, _match_date) AS _index, plus(minus(arrayLastIndex(x -> ifNull(equals(x, _match_date), isNull(x)
                                                                                                                                                                                        and isNull(_match_date)), _days_for_count), _index), 1))), date) AS total
  FROM
    (SELECT sum(total) AS count,
            day_start AS day_start
     FROM
       (SELECT count(e.uuid) AS total,
               toStartOfDay(toTimeZone(e.timestamp, 'UTC')) AS day_start
        FROM events AS e SAMPLE 1
        INNER JOIN
          (SELECT argMax(person_distinct_id2.person_id, person_distinct_id2.version) AS e__pdi___person_id,
                  argMax(person_distinct_id2.person_id, person_distinct_id2.version) AS person_id,
                  person_distinct_id2.distinct_id AS distinct_id
           FROM person_distinct_id2
           WHERE equals(person_distinct_id2.team_id, 2)
           GROUP BY person_distinct_id2.distinct_id
           HAVING ifNull(equals(argMax(person_distinct_id2.is_deleted, person_distinct_id2.version), 0), 0)) AS e__pdi ON equals(e.distinct_id, e__pdi.distinct_id)
        LEFT JOIN
          (SELECT person.id AS id,
                  replaceRegexpAll(nullIf(nullIf(JSONExtractRaw(person.properties, 'name'), ''), 'null'), '^"|"$', '') AS properties___name
           FROM person
           WHERE and(equals(person.team_id, 2), ifNull(in(tuple(person.id, person.version),
                                                            (SELECT person.id AS id, max(person.version) AS version
                                                             FROM person
                                                             WHERE equals(person.team_id, 2)
                                                             GROUP BY person.id
                                                             HAVING and(ifNull(equals(argMax(person.is_deleted, person.version), 0), 0), ifNull(less(argMax(person.created_at, person.version), plus(now64(6, 'UTC'), toIntervalDay(1))), 0)))), 0)) SETTINGS optimize_aggregation_in_order=1) AS e__pdi__person ON equals(e__pdi.e__pdi___person_id, e__pdi__person.id)
        WHERE and(equals(e.team_id, 2), greaterOrEquals(toTimeZone(e.timestamp, 'UTC'), toStartOfDay(assumeNotNull(parseDateTime64BestEffortOrNull('2019-12-28 00:00:00', 6, 'UTC')))), lessOrEquals(toTimeZone(e.timestamp, 'UTC'), assumeNotNull(parseDateTime64BestEffortOrNull('2020-01-04 23:59:59', 6, 'UTC'))), equals(e.event, 'watched movie'), ifNull(equals(e__pdi__person.properties___name, 'person1'), 0))
        GROUP BY day_start)
     GROUP BY day_start
     ORDER BY day_start ASC)
  ORDER BY arraySum(total) DESC
  LIMIT 50000 SETTINGS readonly=2,
                       max_execution_time=60,
                       allow_experimental_object_type=1,
                       format_csv_allow_double_quotes=0,
                       max_ast_elements=1000000,
                       max_expanded_ast_elements=1000000,
                       max_query_size=524288
  '''
# ---
# name: TestTrends.test_person_property_filtering_clashing_with_event_property
  '''
  SELECT arrayMap(number -> plus(toStartOfDay(assumeNotNull(parseDateTime64BestEffortOrNull('2019-12-28 00:00:00', 6, 'UTC'))), toIntervalDay(number)), range(0, plus(coalesce(dateDiff('day', toStartOfDay(assumeNotNull(parseDateTime64BestEffortOrNull('2019-12-28 00:00:00', 6, 'UTC'))), toStartOfDay(assumeNotNull(parseDateTime64BestEffortOrNull('2020-01-04 23:59:59', 6, 'UTC'))))), 1))) AS date,
         arrayMap(_match_date -> arraySum(arraySlice(groupArray(count), indexOf(groupArray(day_start) AS _days_for_count, _match_date) AS _index, plus(minus(arrayLastIndex(x -> ifNull(equals(x, _match_date), isNull(x)
                                                                                                                                                                                        and isNull(_match_date)), _days_for_count), _index), 1))), date) AS total
  FROM
    (SELECT sum(total) AS count,
            day_start AS day_start
     FROM
       (SELECT count(e.uuid) AS total,
               toStartOfDay(toTimeZone(e.timestamp, 'UTC')) AS day_start
        FROM events AS e SAMPLE 1
        INNER JOIN
          (SELECT argMax(person_distinct_id2.person_id, person_distinct_id2.version) AS e__pdi___person_id,
                  argMax(person_distinct_id2.person_id, person_distinct_id2.version) AS person_id,
                  person_distinct_id2.distinct_id AS distinct_id
           FROM person_distinct_id2
           WHERE equals(person_distinct_id2.team_id, 2)
           GROUP BY person_distinct_id2.distinct_id
           HAVING ifNull(equals(argMax(person_distinct_id2.is_deleted, person_distinct_id2.version), 0), 0)) AS e__pdi ON equals(e.distinct_id, e__pdi.distinct_id)
        LEFT JOIN
          (SELECT person.id AS id,
                  replaceRegexpAll(nullIf(nullIf(JSONExtractRaw(person.properties, 'name'), ''), 'null'), '^"|"$', '') AS properties___name
           FROM person
           WHERE and(equals(person.team_id, 2), ifNull(in(tuple(person.id, person.version),
                                                            (SELECT person.id AS id, max(person.version) AS version
                                                             FROM person
                                                             WHERE equals(person.team_id, 2)
                                                             GROUP BY person.id
                                                             HAVING and(ifNull(equals(argMax(person.is_deleted, person.version), 0), 0), ifNull(less(argMax(person.created_at, person.version), plus(now64(6, 'UTC'), toIntervalDay(1))), 0)))), 0)) SETTINGS optimize_aggregation_in_order=1) AS e__pdi__person ON equals(e__pdi.e__pdi___person_id, e__pdi__person.id)
        WHERE and(equals(e.team_id, 2), greaterOrEquals(toTimeZone(e.timestamp, 'UTC'), toStartOfDay(assumeNotNull(parseDateTime64BestEffortOrNull('2019-12-28 00:00:00', 6, 'UTC')))), lessOrEquals(toTimeZone(e.timestamp, 'UTC'), assumeNotNull(parseDateTime64BestEffortOrNull('2020-01-04 23:59:59', 6, 'UTC'))), equals(e.event, 'watched movie'), ifNull(equals(e__pdi__person.properties___name, 'person1'), 0))
        GROUP BY day_start)
     GROUP BY day_start
     ORDER BY day_start ASC)
  ORDER BY arraySum(total) DESC
  LIMIT 50000 SETTINGS readonly=2,
                       max_execution_time=60,
                       allow_experimental_object_type=1,
                       format_csv_allow_double_quotes=0,
                       max_ast_elements=1000000,
                       max_expanded_ast_elements=1000000,
                       max_query_size=524288
  '''
# ---
# name: TestTrends.test_person_property_filtering_clashing_with_event_property.1
  '''
  SELECT arrayMap(number -> plus(toStartOfDay(assumeNotNull(parseDateTime64BestEffortOrNull('2019-12-28 00:00:00', 6, 'UTC'))), toIntervalDay(number)), range(0, plus(coalesce(dateDiff('day', toStartOfDay(assumeNotNull(parseDateTime64BestEffortOrNull('2019-12-28 00:00:00', 6, 'UTC'))), toStartOfDay(assumeNotNull(parseDateTime64BestEffortOrNull('2020-01-04 23:59:59', 6, 'UTC'))))), 1))) AS date,
         arrayMap(_match_date -> arraySum(arraySlice(groupArray(count), indexOf(groupArray(day_start) AS _days_for_count, _match_date) AS _index, plus(minus(arrayLastIndex(x -> ifNull(equals(x, _match_date), isNull(x)
                                                                                                                                                                                        and isNull(_match_date)), _days_for_count), _index), 1))), date) AS total
  FROM
    (SELECT sum(total) AS count,
            day_start AS day_start
     FROM
       (SELECT count(e.uuid) AS total,
               toStartOfDay(toTimeZone(e.timestamp, 'UTC')) AS day_start
        FROM events AS e SAMPLE 1
        WHERE and(equals(e.team_id, 2), greaterOrEquals(toTimeZone(e.timestamp, 'UTC'), toStartOfDay(assumeNotNull(parseDateTime64BestEffortOrNull('2019-12-28 00:00:00', 6, 'UTC')))), lessOrEquals(toTimeZone(e.timestamp, 'UTC'), assumeNotNull(parseDateTime64BestEffortOrNull('2020-01-04 23:59:59', 6, 'UTC'))), equals(e.event, 'watched movie'), ifNull(equals(replaceRegexpAll(nullIf(nullIf(JSONExtractRaw(e.properties, 'name'), ''), 'null'), '^"|"$', ''), '1'), 0))
        GROUP BY day_start)
     GROUP BY day_start
     ORDER BY day_start ASC)
  ORDER BY arraySum(total) DESC
  LIMIT 50000 SETTINGS readonly=2,
                       max_execution_time=60,
                       allow_experimental_object_type=1,
                       format_csv_allow_double_quotes=0,
                       max_ast_elements=1000000,
                       max_expanded_ast_elements=1000000,
                       max_query_size=524288
  '''
# ---
# name: TestTrends.test_person_property_filtering_clashing_with_event_property_materialized
  '''
  SELECT arrayMap(number -> plus(toStartOfDay(assumeNotNull(parseDateTime64BestEffortOrNull('2019-12-28 00:00:00', 6, 'UTC'))), toIntervalDay(number)), range(0, plus(coalesce(dateDiff('day', toStartOfDay(assumeNotNull(parseDateTime64BestEffortOrNull('2019-12-28 00:00:00', 6, 'UTC'))), toStartOfDay(assumeNotNull(parseDateTime64BestEffortOrNull('2020-01-04 23:59:59', 6, 'UTC'))))), 1))) AS date,
         arrayMap(_match_date -> arraySum(arraySlice(groupArray(count), indexOf(groupArray(day_start) AS _days_for_count, _match_date) AS _index, plus(minus(arrayLastIndex(x -> ifNull(equals(x, _match_date), isNull(x)
                                                                                                                                                                                        and isNull(_match_date)), _days_for_count), _index), 1))), date) AS total
  FROM
    (SELECT sum(total) AS count,
            day_start AS day_start
     FROM
       (SELECT count(e.uuid) AS total,
               toStartOfDay(toTimeZone(e.timestamp, 'UTC')) AS day_start
        FROM events AS e SAMPLE 1
        INNER JOIN
          (SELECT argMax(person_distinct_id2.person_id, person_distinct_id2.version) AS e__pdi___person_id,
                  argMax(person_distinct_id2.person_id, person_distinct_id2.version) AS person_id,
                  person_distinct_id2.distinct_id AS distinct_id
           FROM person_distinct_id2
           WHERE equals(person_distinct_id2.team_id, 2)
           GROUP BY person_distinct_id2.distinct_id
           HAVING ifNull(equals(argMax(person_distinct_id2.is_deleted, person_distinct_id2.version), 0), 0)) AS e__pdi ON equals(e.distinct_id, e__pdi.distinct_id)
        LEFT JOIN
          (SELECT person.id AS id,
                  nullIf(nullIf(person.pmat_name, ''), 'null') AS properties___name
           FROM person
           WHERE and(equals(person.team_id, 2), ifNull(in(tuple(person.id, person.version),
                                                            (SELECT person.id AS id, max(person.version) AS version
                                                             FROM person
                                                             WHERE equals(person.team_id, 2)
                                                             GROUP BY person.id
                                                             HAVING and(ifNull(equals(argMax(person.is_deleted, person.version), 0), 0), ifNull(less(argMax(person.created_at, person.version), plus(now64(6, 'UTC'), toIntervalDay(1))), 0)))), 0)) SETTINGS optimize_aggregation_in_order=1) AS e__pdi__person ON equals(e__pdi.e__pdi___person_id, e__pdi__person.id)
        WHERE and(equals(e.team_id, 2), greaterOrEquals(toTimeZone(e.timestamp, 'UTC'), toStartOfDay(assumeNotNull(parseDateTime64BestEffortOrNull('2019-12-28 00:00:00', 6, 'UTC')))), lessOrEquals(toTimeZone(e.timestamp, 'UTC'), assumeNotNull(parseDateTime64BestEffortOrNull('2020-01-04 23:59:59', 6, 'UTC'))), equals(e.event, 'watched movie'), ifNull(equals(e__pdi__person.properties___name, 'person1'), 0))
        GROUP BY day_start)
     GROUP BY day_start
     ORDER BY day_start ASC)
  ORDER BY arraySum(total) DESC
  LIMIT 50000 SETTINGS readonly=2,
                       max_execution_time=60,
                       allow_experimental_object_type=1,
                       format_csv_allow_double_quotes=0,
                       max_ast_elements=1000000,
                       max_expanded_ast_elements=1000000,
                       max_query_size=524288
  '''
# ---
# name: TestTrends.test_person_property_filtering_clashing_with_event_property_materialized.1
  '''
  SELECT arrayMap(number -> plus(toStartOfDay(assumeNotNull(parseDateTime64BestEffortOrNull('2019-12-28 00:00:00', 6, 'UTC'))), toIntervalDay(number)), range(0, plus(coalesce(dateDiff('day', toStartOfDay(assumeNotNull(parseDateTime64BestEffortOrNull('2019-12-28 00:00:00', 6, 'UTC'))), toStartOfDay(assumeNotNull(parseDateTime64BestEffortOrNull('2020-01-04 23:59:59', 6, 'UTC'))))), 1))) AS date,
         arrayMap(_match_date -> arraySum(arraySlice(groupArray(count), indexOf(groupArray(day_start) AS _days_for_count, _match_date) AS _index, plus(minus(arrayLastIndex(x -> ifNull(equals(x, _match_date), isNull(x)
                                                                                                                                                                                        and isNull(_match_date)), _days_for_count), _index), 1))), date) AS total
  FROM
    (SELECT sum(total) AS count,
            day_start AS day_start
     FROM
       (SELECT count(e.uuid) AS total,
               toStartOfDay(toTimeZone(e.timestamp, 'UTC')) AS day_start
        FROM events AS e SAMPLE 1
        WHERE and(equals(e.team_id, 2), greaterOrEquals(toTimeZone(e.timestamp, 'UTC'), toStartOfDay(assumeNotNull(parseDateTime64BestEffortOrNull('2019-12-28 00:00:00', 6, 'UTC')))), lessOrEquals(toTimeZone(e.timestamp, 'UTC'), assumeNotNull(parseDateTime64BestEffortOrNull('2020-01-04 23:59:59', 6, 'UTC'))), equals(e.event, 'watched movie'), ifNull(equals(nullIf(nullIf(e.mat_name, ''), 'null'), '1'), 0))
        GROUP BY day_start)
     GROUP BY day_start
     ORDER BY day_start ASC)
  ORDER BY arraySum(total) DESC
  LIMIT 50000 SETTINGS readonly=2,
                       max_execution_time=60,
                       allow_experimental_object_type=1,
                       format_csv_allow_double_quotes=0,
                       max_ast_elements=1000000,
                       max_expanded_ast_elements=1000000,
                       max_query_size=524288
  '''
# ---
# name: TestTrends.test_person_property_filtering_materialized
  '''
  SELECT arrayMap(number -> plus(toStartOfDay(assumeNotNull(parseDateTime64BestEffortOrNull('2019-12-28 00:00:00', 6, 'UTC'))), toIntervalDay(number)), range(0, plus(coalesce(dateDiff('day', toStartOfDay(assumeNotNull(parseDateTime64BestEffortOrNull('2019-12-28 00:00:00', 6, 'UTC'))), toStartOfDay(assumeNotNull(parseDateTime64BestEffortOrNull('2020-01-04 23:59:59', 6, 'UTC'))))), 1))) AS date,
         arrayMap(_match_date -> arraySum(arraySlice(groupArray(count), indexOf(groupArray(day_start) AS _days_for_count, _match_date) AS _index, plus(minus(arrayLastIndex(x -> ifNull(equals(x, _match_date), isNull(x)
                                                                                                                                                                                        and isNull(_match_date)), _days_for_count), _index), 1))), date) AS total
  FROM
    (SELECT sum(total) AS count,
            day_start AS day_start
     FROM
       (SELECT count(e.uuid) AS total,
               toStartOfDay(toTimeZone(e.timestamp, 'UTC')) AS day_start
        FROM events AS e SAMPLE 1
        INNER JOIN
          (SELECT argMax(person_distinct_id2.person_id, person_distinct_id2.version) AS e__pdi___person_id,
                  argMax(person_distinct_id2.person_id, person_distinct_id2.version) AS person_id,
                  person_distinct_id2.distinct_id AS distinct_id
           FROM person_distinct_id2
           WHERE equals(person_distinct_id2.team_id, 2)
           GROUP BY person_distinct_id2.distinct_id
           HAVING ifNull(equals(argMax(person_distinct_id2.is_deleted, person_distinct_id2.version), 0), 0)) AS e__pdi ON equals(e.distinct_id, e__pdi.distinct_id)
        LEFT JOIN
          (SELECT person.id AS id,
                  nullIf(nullIf(person.pmat_name, ''), 'null') AS properties___name
           FROM person
           WHERE and(equals(person.team_id, 2), ifNull(in(tuple(person.id, person.version),
                                                            (SELECT person.id AS id, max(person.version) AS version
                                                             FROM person
                                                             WHERE equals(person.team_id, 2)
                                                             GROUP BY person.id
                                                             HAVING and(ifNull(equals(argMax(person.is_deleted, person.version), 0), 0), ifNull(less(argMax(person.created_at, person.version), plus(now64(6, 'UTC'), toIntervalDay(1))), 0)))), 0)) SETTINGS optimize_aggregation_in_order=1) AS e__pdi__person ON equals(e__pdi.e__pdi___person_id, e__pdi__person.id)
        WHERE and(equals(e.team_id, 2), greaterOrEquals(toTimeZone(e.timestamp, 'UTC'), toStartOfDay(assumeNotNull(parseDateTime64BestEffortOrNull('2019-12-28 00:00:00', 6, 'UTC')))), lessOrEquals(toTimeZone(e.timestamp, 'UTC'), assumeNotNull(parseDateTime64BestEffortOrNull('2020-01-04 23:59:59', 6, 'UTC'))), equals(e.event, 'watched movie'), ifNull(equals(e__pdi__person.properties___name, 'person1'), 0))
        GROUP BY day_start)
     GROUP BY day_start
     ORDER BY day_start ASC)
  ORDER BY arraySum(total) DESC
  LIMIT 50000 SETTINGS readonly=2,
                       max_execution_time=60,
                       allow_experimental_object_type=1,
                       format_csv_allow_double_quotes=0,
                       max_ast_elements=1000000,
                       max_expanded_ast_elements=1000000,
                       max_query_size=524288
  '''
# ---
# name: TestTrends.test_same_day_with_person_on_events_v2
  '''
  
  SELECT DISTINCT person_id
  FROM events
  WHERE team_id = 2
    AND distinct_id = 'distinctid2'
  '''
# ---
# name: TestTrends.test_same_day_with_person_on_events_v2.1
  '''
  SELECT arrayMap(number -> plus(toStartOfDay(assumeNotNull(parseDateTime64BestEffortOrNull('2020-01-03 00:00:00', 6, 'UTC'))), toIntervalDay(number)), range(0, plus(coalesce(dateDiff('day', toStartOfDay(assumeNotNull(parseDateTime64BestEffortOrNull('2020-01-03 00:00:00', 6, 'UTC'))), toStartOfDay(assumeNotNull(parseDateTime64BestEffortOrNull('2020-01-03 23:59:59', 6, 'UTC'))))), 1))) AS date,
         arrayMap(_match_date -> arraySum(arraySlice(groupArray(count), indexOf(groupArray(day_start) AS _days_for_count, _match_date) AS _index, plus(minus(arrayLastIndex(x -> ifNull(equals(x, _match_date), isNull(x)
                                                                                                                                                                                        and isNull(_match_date)), _days_for_count), _index), 1))), date) AS total
  FROM
    (SELECT sum(total) AS count,
            day_start AS day_start
     FROM
       (SELECT count(e.uuid) AS total,
               toStartOfDay(toTimeZone(e.timestamp, 'UTC')) AS day_start
        FROM events AS e SAMPLE 1
        WHERE and(equals(e.team_id, 2), greaterOrEquals(toTimeZone(e.timestamp, 'UTC'), toStartOfDay(assumeNotNull(parseDateTime64BestEffortOrNull('2020-01-03 00:00:00', 6, 'UTC')))), lessOrEquals(toTimeZone(e.timestamp, 'UTC'), assumeNotNull(parseDateTime64BestEffortOrNull('2020-01-03 23:59:59', 6, 'UTC'))), equals(e.event, 'sign up'))
        GROUP BY day_start)
     GROUP BY day_start
     ORDER BY day_start ASC)
  ORDER BY arraySum(total) DESC
  LIMIT 50000 SETTINGS readonly=2,
                       max_execution_time=60,
                       allow_experimental_object_type=1,
                       format_csv_allow_double_quotes=0,
                       max_ast_elements=1000000,
                       max_expanded_ast_elements=1000000,
                       max_query_size=524288
  '''
# ---
# name: TestTrends.test_same_day_with_person_on_events_v2.2
  '''
  SELECT arrayMap(number -> plus(toStartOfDay(assumeNotNull(parseDateTime64BestEffortOrNull('2020-01-03 00:00:00', 6, 'UTC'))), toIntervalDay(number)), range(0, plus(coalesce(dateDiff('day', toStartOfDay(assumeNotNull(parseDateTime64BestEffortOrNull('2020-01-03 00:00:00', 6, 'UTC'))), toStartOfDay(assumeNotNull(parseDateTime64BestEffortOrNull('2020-01-03 23:59:59', 6, 'UTC'))))), 1))) AS date,
         arrayMap(_match_date -> arraySum(arraySlice(groupArray(count), indexOf(groupArray(day_start) AS _days_for_count, _match_date) AS _index, plus(minus(arrayLastIndex(x -> ifNull(equals(x, _match_date), isNull(x)
                                                                                                                                                                                        and isNull(_match_date)), _days_for_count), _index), 1))), date) AS total
  FROM
    (SELECT sum(total) AS count,
            day_start AS day_start
     FROM
<<<<<<< HEAD
       (SELECT 0 AS total,
               minus(toStartOfDay(assumeNotNull(parseDateTime64BestEffortOrNull('2020-01-03 23:59:59', 6, 'UTC'))), toIntervalDay(numbers.number)) AS day_start
        FROM numbers(coalesce(dateDiff('day', assumeNotNull(parseDateTime64BestEffortOrNull('2020-01-03 00:00:00', 6, 'UTC')), assumeNotNull(parseDateTime64BestEffortOrNull('2020-01-03 23:59:59', 6, 'UTC'))), 0)) AS numbers
        UNION ALL SELECT 0 AS total,
                         toStartOfDay(assumeNotNull(parseDateTime64BestEffortOrNull('2020-01-03 00:00:00', 6, 'UTC'))) AS day_start
        UNION ALL SELECT count(DISTINCT if(not(empty(e__override.distinct_id)), e__override.person_id, e.person_id)) AS total,
                         toStartOfDay(toTimeZone(e.timestamp, 'UTC')) AS day_start
=======
       (SELECT count(DISTINCT ifNull(nullIf(e__override.override_person_id, '00000000-0000-0000-0000-000000000000'), e.person_id)) AS total,
               toStartOfDay(toTimeZone(e.timestamp, 'UTC')) AS day_start
>>>>>>> 38614ea7
        FROM events AS e SAMPLE 1
        LEFT OUTER JOIN
          (SELECT argMax(person_distinct_id_overrides.person_id, person_distinct_id_overrides.version) AS person_id,
                  person_distinct_id_overrides.distinct_id AS distinct_id
           FROM person_distinct_id_overrides
           WHERE equals(person_distinct_id_overrides.team_id, 2)
           GROUP BY person_distinct_id_overrides.distinct_id
           HAVING ifNull(equals(argMax(person_distinct_id_overrides.is_deleted, person_distinct_id_overrides.version), 0), 0)) AS e__override ON equals(e.distinct_id, e__override.distinct_id)
        WHERE and(equals(e.team_id, 2), greaterOrEquals(toTimeZone(e.timestamp, 'UTC'), toStartOfDay(assumeNotNull(parseDateTime64BestEffortOrNull('2020-01-03 00:00:00', 6, 'UTC')))), lessOrEquals(toTimeZone(e.timestamp, 'UTC'), assumeNotNull(parseDateTime64BestEffortOrNull('2020-01-03 23:59:59', 6, 'UTC'))), equals(e.event, 'sign up'))
        GROUP BY day_start)
     GROUP BY day_start
     ORDER BY day_start ASC)
  ORDER BY arraySum(total) DESC
  LIMIT 50000 SETTINGS readonly=2,
                       max_execution_time=60,
                       allow_experimental_object_type=1,
                       format_csv_allow_double_quotes=0,
                       max_ast_elements=1000000,
                       max_expanded_ast_elements=1000000,
                       max_query_size=524288
  '''
# ---
# name: TestTrends.test_same_day_with_person_on_events_v2_latest_override
  '''
  
  SELECT DISTINCT person_id
  FROM events
  WHERE team_id = 2
    AND distinct_id = 'distinctid2'
  '''
# ---
# name: TestTrends.test_same_day_with_person_on_events_v2_latest_override.1
  '''
  SELECT arrayMap(number -> plus(toStartOfDay(assumeNotNull(parseDateTime64BestEffortOrNull('2020-01-03 00:00:00', 6, 'UTC'))), toIntervalDay(number)), range(0, plus(coalesce(dateDiff('day', toStartOfDay(assumeNotNull(parseDateTime64BestEffortOrNull('2020-01-03 00:00:00', 6, 'UTC'))), toStartOfDay(assumeNotNull(parseDateTime64BestEffortOrNull('2020-01-03 23:59:59', 6, 'UTC'))))), 1))) AS date,
         arrayMap(_match_date -> arraySum(arraySlice(groupArray(count), indexOf(groupArray(day_start) AS _days_for_count, _match_date) AS _index, plus(minus(arrayLastIndex(x -> ifNull(equals(x, _match_date), isNull(x)
                                                                                                                                                                                        and isNull(_match_date)), _days_for_count), _index), 1))), date) AS total
  FROM
    (SELECT sum(total) AS count,
            day_start AS day_start
     FROM
<<<<<<< HEAD
       (SELECT 0 AS total,
               minus(toStartOfDay(assumeNotNull(parseDateTime64BestEffortOrNull('2020-01-03 23:59:59', 6, 'UTC'))), toIntervalDay(numbers.number)) AS day_start
        FROM numbers(coalesce(dateDiff('day', assumeNotNull(parseDateTime64BestEffortOrNull('2020-01-03 00:00:00', 6, 'UTC')), assumeNotNull(parseDateTime64BestEffortOrNull('2020-01-03 23:59:59', 6, 'UTC'))), 0)) AS numbers
        UNION ALL SELECT 0 AS total,
                         toStartOfDay(assumeNotNull(parseDateTime64BestEffortOrNull('2020-01-03 00:00:00', 6, 'UTC'))) AS day_start
        UNION ALL SELECT count(DISTINCT if(not(empty(e__override.distinct_id)), e__override.person_id, e.person_id)) AS total,
                         toStartOfDay(toTimeZone(e.timestamp, 'UTC')) AS day_start
=======
       (SELECT count(DISTINCT ifNull(nullIf(e__override.override_person_id, '00000000-0000-0000-0000-000000000000'), e.person_id)) AS total,
               toStartOfDay(toTimeZone(e.timestamp, 'UTC')) AS day_start
>>>>>>> 38614ea7
        FROM events AS e SAMPLE 1
        LEFT OUTER JOIN
          (SELECT argMax(person_distinct_id_overrides.person_id, person_distinct_id_overrides.version) AS person_id,
                  person_distinct_id_overrides.distinct_id AS distinct_id
           FROM person_distinct_id_overrides
           WHERE equals(person_distinct_id_overrides.team_id, 2)
           GROUP BY person_distinct_id_overrides.distinct_id
           HAVING ifNull(equals(argMax(person_distinct_id_overrides.is_deleted, person_distinct_id_overrides.version), 0), 0)) AS e__override ON equals(e.distinct_id, e__override.distinct_id)
        WHERE and(equals(e.team_id, 2), greaterOrEquals(toTimeZone(e.timestamp, 'UTC'), toStartOfDay(assumeNotNull(parseDateTime64BestEffortOrNull('2020-01-03 00:00:00', 6, 'UTC')))), lessOrEquals(toTimeZone(e.timestamp, 'UTC'), assumeNotNull(parseDateTime64BestEffortOrNull('2020-01-03 23:59:59', 6, 'UTC'))), equals(e.event, 'sign up'))
        GROUP BY day_start)
     GROUP BY day_start
     ORDER BY day_start ASC)
  ORDER BY arraySum(total) DESC
  LIMIT 50000 SETTINGS readonly=2,
                       max_execution_time=60,
                       allow_experimental_object_type=1,
                       format_csv_allow_double_quotes=0,
                       max_ast_elements=1000000,
                       max_expanded_ast_elements=1000000,
                       max_query_size=524288
  '''
# ---
# name: TestTrends.test_same_day_with_person_on_events_v2_latest_override.2
  '''
  
  SELECT DISTINCT person_id
  FROM events
  WHERE team_id = 2
    AND distinct_id = 'distinctid3'
  '''
# ---
# name: TestTrends.test_same_day_with_person_on_events_v2_latest_override.3
  '''
  SELECT arrayMap(number -> plus(toStartOfDay(assumeNotNull(parseDateTime64BestEffortOrNull('2020-01-03 00:00:00', 6, 'UTC'))), toIntervalDay(number)), range(0, plus(coalesce(dateDiff('day', toStartOfDay(assumeNotNull(parseDateTime64BestEffortOrNull('2020-01-03 00:00:00', 6, 'UTC'))), toStartOfDay(assumeNotNull(parseDateTime64BestEffortOrNull('2020-01-03 23:59:59', 6, 'UTC'))))), 1))) AS date,
         arrayMap(_match_date -> arraySum(arraySlice(groupArray(count), indexOf(groupArray(day_start) AS _days_for_count, _match_date) AS _index, plus(minus(arrayLastIndex(x -> ifNull(equals(x, _match_date), isNull(x)
                                                                                                                                                                                        and isNull(_match_date)), _days_for_count), _index), 1))), date) AS total
  FROM
    (SELECT sum(total) AS count,
            day_start AS day_start
     FROM
<<<<<<< HEAD
       (SELECT 0 AS total,
               minus(toStartOfDay(assumeNotNull(parseDateTime64BestEffortOrNull('2020-01-03 23:59:59', 6, 'UTC'))), toIntervalDay(numbers.number)) AS day_start
        FROM numbers(coalesce(dateDiff('day', assumeNotNull(parseDateTime64BestEffortOrNull('2020-01-03 00:00:00', 6, 'UTC')), assumeNotNull(parseDateTime64BestEffortOrNull('2020-01-03 23:59:59', 6, 'UTC'))), 0)) AS numbers
        UNION ALL SELECT 0 AS total,
                         toStartOfDay(assumeNotNull(parseDateTime64BestEffortOrNull('2020-01-03 00:00:00', 6, 'UTC'))) AS day_start
        UNION ALL SELECT count(DISTINCT if(not(empty(e__override.distinct_id)), e__override.person_id, e.person_id)) AS total,
                         toStartOfDay(toTimeZone(e.timestamp, 'UTC')) AS day_start
=======
       (SELECT count(DISTINCT ifNull(nullIf(e__override.override_person_id, '00000000-0000-0000-0000-000000000000'), e.person_id)) AS total,
               toStartOfDay(toTimeZone(e.timestamp, 'UTC')) AS day_start
>>>>>>> 38614ea7
        FROM events AS e SAMPLE 1
        LEFT OUTER JOIN
          (SELECT argMax(person_distinct_id_overrides.person_id, person_distinct_id_overrides.version) AS person_id,
                  person_distinct_id_overrides.distinct_id AS distinct_id
           FROM person_distinct_id_overrides
           WHERE equals(person_distinct_id_overrides.team_id, 2)
           GROUP BY person_distinct_id_overrides.distinct_id
           HAVING ifNull(equals(argMax(person_distinct_id_overrides.is_deleted, person_distinct_id_overrides.version), 0), 0)) AS e__override ON equals(e.distinct_id, e__override.distinct_id)
        WHERE and(equals(e.team_id, 2), greaterOrEquals(toTimeZone(e.timestamp, 'UTC'), toStartOfDay(assumeNotNull(parseDateTime64BestEffortOrNull('2020-01-03 00:00:00', 6, 'UTC')))), lessOrEquals(toTimeZone(e.timestamp, 'UTC'), assumeNotNull(parseDateTime64BestEffortOrNull('2020-01-03 23:59:59', 6, 'UTC'))), equals(e.event, 'sign up'))
        GROUP BY day_start)
     GROUP BY day_start
     ORDER BY day_start ASC)
  ORDER BY arraySum(total) DESC
  LIMIT 50000 SETTINGS readonly=2,
                       max_execution_time=60,
                       allow_experimental_object_type=1,
                       format_csv_allow_double_quotes=0,
                       max_ast_elements=1000000,
                       max_expanded_ast_elements=1000000,
                       max_query_size=524288
  '''
# ---
# name: TestTrends.test_same_day_with_person_on_events_v2_latest_override.4
  '''
  
  SELECT DISTINCT person_id
  FROM events
  WHERE team_id = 2
    AND distinct_id = 'distinctid2'
  '''
# ---
# name: TestTrends.test_same_day_with_person_on_events_v2_latest_override.5
  '''
  SELECT arrayMap(number -> plus(toStartOfDay(assumeNotNull(parseDateTime64BestEffortOrNull('2020-01-03 00:00:00', 6, 'UTC'))), toIntervalDay(number)), range(0, plus(coalesce(dateDiff('day', toStartOfDay(assumeNotNull(parseDateTime64BestEffortOrNull('2020-01-03 00:00:00', 6, 'UTC'))), toStartOfDay(assumeNotNull(parseDateTime64BestEffortOrNull('2020-01-03 23:59:59', 6, 'UTC'))))), 1))) AS date,
         arrayMap(_match_date -> arraySum(arraySlice(groupArray(count), indexOf(groupArray(day_start) AS _days_for_count, _match_date) AS _index, plus(minus(arrayLastIndex(x -> ifNull(equals(x, _match_date), isNull(x)
                                                                                                                                                                                        and isNull(_match_date)), _days_for_count), _index), 1))), date) AS total
  FROM
    (SELECT sum(total) AS count,
            day_start AS day_start
     FROM
<<<<<<< HEAD
       (SELECT 0 AS total,
               minus(toStartOfDay(assumeNotNull(parseDateTime64BestEffortOrNull('2020-01-03 23:59:59', 6, 'UTC'))), toIntervalDay(numbers.number)) AS day_start
        FROM numbers(coalesce(dateDiff('day', assumeNotNull(parseDateTime64BestEffortOrNull('2020-01-03 00:00:00', 6, 'UTC')), assumeNotNull(parseDateTime64BestEffortOrNull('2020-01-03 23:59:59', 6, 'UTC'))), 0)) AS numbers
        UNION ALL SELECT 0 AS total,
                         toStartOfDay(assumeNotNull(parseDateTime64BestEffortOrNull('2020-01-03 00:00:00', 6, 'UTC'))) AS day_start
        UNION ALL SELECT count(DISTINCT if(not(empty(e__override.distinct_id)), e__override.person_id, e.person_id)) AS total,
                         toStartOfDay(toTimeZone(e.timestamp, 'UTC')) AS day_start
=======
       (SELECT count(DISTINCT ifNull(nullIf(e__override.override_person_id, '00000000-0000-0000-0000-000000000000'), e.person_id)) AS total,
               toStartOfDay(toTimeZone(e.timestamp, 'UTC')) AS day_start
>>>>>>> 38614ea7
        FROM events AS e SAMPLE 1
        LEFT OUTER JOIN
          (SELECT argMax(person_distinct_id_overrides.person_id, person_distinct_id_overrides.version) AS person_id,
                  person_distinct_id_overrides.distinct_id AS distinct_id
           FROM person_distinct_id_overrides
           WHERE equals(person_distinct_id_overrides.team_id, 2)
           GROUP BY person_distinct_id_overrides.distinct_id
           HAVING ifNull(equals(argMax(person_distinct_id_overrides.is_deleted, person_distinct_id_overrides.version), 0), 0)) AS e__override ON equals(e.distinct_id, e__override.distinct_id)
        WHERE and(equals(e.team_id, 2), greaterOrEquals(toTimeZone(e.timestamp, 'UTC'), toStartOfDay(assumeNotNull(parseDateTime64BestEffortOrNull('2020-01-03 00:00:00', 6, 'UTC')))), lessOrEquals(toTimeZone(e.timestamp, 'UTC'), assumeNotNull(parseDateTime64BestEffortOrNull('2020-01-03 23:59:59', 6, 'UTC'))), equals(e.event, 'sign up'))
        GROUP BY day_start)
     GROUP BY day_start
     ORDER BY day_start ASC)
  ORDER BY arraySum(total) DESC
  LIMIT 50000 SETTINGS readonly=2,
                       max_execution_time=60,
                       allow_experimental_object_type=1,
                       format_csv_allow_double_quotes=0,
                       max_ast_elements=1000000,
                       max_expanded_ast_elements=1000000,
                       max_query_size=524288
  '''
# ---
# name: TestTrends.test_timezones_daily
  '''
  SELECT arrayMap(number -> plus(toStartOfDay(assumeNotNull(parseDateTime64BestEffortOrNull('2019-12-29 00:00:00', 6, 'UTC'))), toIntervalDay(number)), range(0, plus(coalesce(dateDiff('day', toStartOfDay(assumeNotNull(parseDateTime64BestEffortOrNull('2019-12-29 00:00:00', 6, 'UTC'))), toStartOfDay(assumeNotNull(parseDateTime64BestEffortOrNull('2020-01-05 23:59:59', 6, 'UTC'))))), 1))) AS date,
         arrayMap(_match_date -> arraySum(arraySlice(groupArray(count), indexOf(groupArray(day_start) AS _days_for_count, _match_date) AS _index, plus(minus(arrayLastIndex(x -> ifNull(equals(x, _match_date), isNull(x)
                                                                                                                                                                                        and isNull(_match_date)), _days_for_count), _index), 1))), date) AS total
  FROM
    (SELECT sum(total) AS count,
            day_start AS day_start
     FROM
       (SELECT count(e.uuid) AS total,
               toStartOfDay(toTimeZone(e.timestamp, 'UTC')) AS day_start
        FROM events AS e SAMPLE 1
        WHERE and(equals(e.team_id, 2), greaterOrEquals(toTimeZone(e.timestamp, 'UTC'), toStartOfDay(assumeNotNull(parseDateTime64BestEffortOrNull('2019-12-29 00:00:00', 6, 'UTC')))), lessOrEquals(toTimeZone(e.timestamp, 'UTC'), assumeNotNull(parseDateTime64BestEffortOrNull('2020-01-05 23:59:59', 6, 'UTC'))), equals(e.event, 'sign up'))
        GROUP BY day_start)
     GROUP BY day_start
     ORDER BY day_start ASC)
  ORDER BY arraySum(total) DESC
  LIMIT 50000 SETTINGS readonly=2,
                       max_execution_time=60,
                       allow_experimental_object_type=1,
                       format_csv_allow_double_quotes=0,
                       max_ast_elements=1000000,
                       max_expanded_ast_elements=1000000,
                       max_query_size=524288
  '''
# ---
# name: TestTrends.test_timezones_daily.1
  '''
  SELECT arrayMap(number -> plus(toStartOfDay(assumeNotNull(parseDateTime64BestEffortOrNull('2019-12-22 00:00:00', 6, 'UTC'))), toIntervalDay(number)), range(0, plus(coalesce(dateDiff('day', toStartOfDay(assumeNotNull(parseDateTime64BestEffortOrNull('2019-12-22 00:00:00', 6, 'UTC'))), toStartOfDay(assumeNotNull(parseDateTime64BestEffortOrNull('2020-01-05 23:59:59', 6, 'UTC'))))), 1))) AS date,
         arrayMap(_match_date -> arraySum(arraySlice(groupArray(count), indexOf(groupArray(day_start) AS _days_for_count, _match_date) AS _index, plus(minus(arrayLastIndex(x -> ifNull(equals(x, _match_date), isNull(x)
                                                                                                                                                                                        and isNull(_match_date)), _days_for_count), _index), 1))), date) AS total
  FROM
    (SELECT sum(total) AS count,
            day_start AS day_start
     FROM
       (SELECT count(DISTINCT e__pdi.person_id) AS total,
               toStartOfDay(toTimeZone(e.timestamp, 'UTC')) AS day_start
        FROM events AS e SAMPLE 1
        INNER JOIN
          (SELECT argMax(person_distinct_id2.person_id, person_distinct_id2.version) AS person_id,
                  person_distinct_id2.distinct_id AS distinct_id
           FROM person_distinct_id2
           WHERE equals(person_distinct_id2.team_id, 2)
           GROUP BY person_distinct_id2.distinct_id
           HAVING ifNull(equals(argMax(person_distinct_id2.is_deleted, person_distinct_id2.version), 0), 0)) AS e__pdi ON equals(e.distinct_id, e__pdi.distinct_id)
        WHERE and(equals(e.team_id, 2), greaterOrEquals(toTimeZone(e.timestamp, 'UTC'), toStartOfDay(assumeNotNull(parseDateTime64BestEffortOrNull('2019-12-22 00:00:00', 6, 'UTC')))), lessOrEquals(toTimeZone(e.timestamp, 'UTC'), assumeNotNull(parseDateTime64BestEffortOrNull('2020-01-05 23:59:59', 6, 'UTC'))), equals(e.event, 'sign up'))
        GROUP BY day_start)
     GROUP BY day_start
     ORDER BY day_start ASC)
  ORDER BY arraySum(total) DESC
  LIMIT 50000 SETTINGS readonly=2,
                       max_execution_time=60,
                       allow_experimental_object_type=1,
                       format_csv_allow_double_quotes=0,
                       max_ast_elements=1000000,
                       max_expanded_ast_elements=1000000,
                       max_query_size=524288
  '''
# ---
# name: TestTrends.test_timezones_daily.2
  '''
  SELECT arrayMap(number -> plus(toStartOfDay(assumeNotNull(parseDateTime64BestEffortOrNull('2019-12-29 00:00:00', 6, 'UTC'))), toIntervalDay(number)), range(0, plus(coalesce(dateDiff('day', toStartOfDay(assumeNotNull(parseDateTime64BestEffortOrNull('2019-12-29 00:00:00', 6, 'UTC'))), toStartOfDay(assumeNotNull(parseDateTime64BestEffortOrNull('2020-01-05 23:59:59', 6, 'UTC'))))), 1))) AS date,
         arrayMap(_match_date -> arraySum(arraySlice(groupArray(count), indexOf(groupArray(day_start) AS _days_for_count, _match_date) AS _index, plus(minus(arrayLastIndex(x -> ifNull(equals(x, _match_date), isNull(x)
                                                                                                                                                                                        and isNull(_match_date)), _days_for_count), _index), 1))), date) AS total
  FROM
    (SELECT sum(total) AS count,
            day_start AS day_start
     FROM
       (SELECT counts AS total,
               toStartOfDay(timestamp) AS day_start
        FROM
          (SELECT d.timestamp AS timestamp,
                  count(DISTINCT e.actor_id) AS counts
           FROM
             (SELECT minus(toStartOfDay(assumeNotNull(parseDateTime64BestEffortOrNull('2020-01-05 23:59:59', 6, 'UTC'))), toIntervalDay(numbers.number)) AS timestamp
              FROM numbers(dateDiff('day', minus(toStartOfDay(assumeNotNull(parseDateTime64BestEffortOrNull('2019-12-29 00:00:00', 6, 'UTC'))), toIntervalDay(7)), assumeNotNull(parseDateTime64BestEffortOrNull('2020-01-05 23:59:59', 6, 'UTC')))) AS numbers) AS d
           CROSS JOIN
             (SELECT toTimeZone(e.timestamp, 'UTC') AS timestamp,
                     e__pdi.person_id AS actor_id
              FROM events AS e SAMPLE 1
              INNER JOIN
                (SELECT argMax(person_distinct_id2.person_id, person_distinct_id2.version) AS person_id,
                        person_distinct_id2.distinct_id AS distinct_id
                 FROM person_distinct_id2
                 WHERE equals(person_distinct_id2.team_id, 2)
                 GROUP BY person_distinct_id2.distinct_id
                 HAVING ifNull(equals(argMax(person_distinct_id2.is_deleted, person_distinct_id2.version), 0), 0)) AS e__pdi ON equals(e.distinct_id, e__pdi.distinct_id)
              WHERE and(equals(e.team_id, 2), equals(e.event, 'sign up'), ifNull(greaterOrEquals(timestamp, minus(assumeNotNull(parseDateTime64BestEffortOrNull('2019-12-29 00:00:00', 6, 'UTC')), toIntervalDay(7))), 0), ifNull(lessOrEquals(timestamp, assumeNotNull(parseDateTime64BestEffortOrNull('2020-01-05 23:59:59', 6, 'UTC'))), 0))
              GROUP BY timestamp, actor_id) AS e
           WHERE and(ifNull(lessOrEquals(e.timestamp, plus(d.timestamp, toIntervalDay(1))), 0), ifNull(greater(e.timestamp, minus(d.timestamp, toIntervalDay(6))), 0))
           GROUP BY d.timestamp
           ORDER BY d.timestamp ASC)
        WHERE and(ifNull(greaterOrEquals(timestamp, toStartOfDay(assumeNotNull(parseDateTime64BestEffortOrNull('2019-12-29 00:00:00', 6, 'UTC')))), 0), ifNull(lessOrEquals(timestamp, assumeNotNull(parseDateTime64BestEffortOrNull('2020-01-05 23:59:59', 6, 'UTC'))), 0)))
     GROUP BY day_start
     ORDER BY day_start ASC)
  ORDER BY arraySum(total) DESC
  LIMIT 50000 SETTINGS readonly=2,
                       max_execution_time=60,
                       allow_experimental_object_type=1,
                       format_csv_allow_double_quotes=0,
                       max_ast_elements=1000000,
                       max_expanded_ast_elements=1000000,
                       max_query_size=524288
  '''
# ---
# name: TestTrends.test_timezones_daily.3
  '''
  SELECT arrayMap(number -> plus(toStartOfDay(assumeNotNull(parseDateTime64BestEffortOrNull('2019-12-29 00:00:00', 6, 'UTC'))), toIntervalDay(number)), range(0, plus(coalesce(dateDiff('day', toStartOfDay(assumeNotNull(parseDateTime64BestEffortOrNull('2019-12-29 00:00:00', 6, 'UTC'))), toStartOfDay(assumeNotNull(parseDateTime64BestEffortOrNull('2020-01-05 23:59:59', 6, 'UTC'))))), 1))) AS date,
         arrayMap(_match_date -> arraySum(arraySlice(groupArray(count), indexOf(groupArray(day_start) AS _days_for_count, _match_date) AS _index, plus(minus(arrayLastIndex(x -> ifNull(equals(x, _match_date), isNull(x)
                                                                                                                                                                                        and isNull(_match_date)), _days_for_count), _index), 1))), date) AS total
  FROM
    (SELECT sum(total) AS count,
            day_start AS day_start
     FROM
       (SELECT count(e.uuid) AS total,
               toStartOfDay(toTimeZone(e.timestamp, 'UTC')) AS day_start
        FROM events AS e SAMPLE 1
        WHERE and(equals(e.team_id, 2), greaterOrEquals(toTimeZone(e.timestamp, 'UTC'), toStartOfDay(assumeNotNull(parseDateTime64BestEffortOrNull('2019-12-29 00:00:00', 6, 'UTC')))), lessOrEquals(toTimeZone(e.timestamp, 'UTC'), assumeNotNull(parseDateTime64BestEffortOrNull('2020-01-05 23:59:59', 6, 'UTC'))), equals(e.event, 'sign up'))
        GROUP BY day_start)
     GROUP BY day_start
     ORDER BY day_start ASC)
  ORDER BY arraySum(total) DESC
  LIMIT 50000 SETTINGS readonly=2,
                       max_execution_time=60,
                       allow_experimental_object_type=1,
                       format_csv_allow_double_quotes=0,
                       max_ast_elements=1000000,
                       max_expanded_ast_elements=1000000,
                       max_query_size=524288
  '''
# ---
# name: TestTrends.test_timezones_daily.4
  '''
  SELECT toString(replaceRegexpAll(nullIf(nullIf(JSONExtractRaw(e.properties, '$os'), ''), 'null'), '^"|"$', '')) AS value,
         count(e.uuid) AS count
  FROM events AS e
  WHERE and(equals(e.team_id, 2), and(greaterOrEquals(toTimeZone(e.timestamp, 'UTC'), toStartOfDay(assumeNotNull(parseDateTime64BestEffortOrNull('2019-12-29 00:00:00', 6, 'UTC')))), lessOrEquals(toTimeZone(e.timestamp, 'UTC'), assumeNotNull(parseDateTime64BestEffortOrNull('2020-01-05 23:59:59', 6, 'UTC')))), and(greaterOrEquals(toTimeZone(e.timestamp, 'UTC'), toStartOfDay(assumeNotNull(parseDateTime64BestEffortOrNull('2019-12-29 00:00:00', 6, 'UTC')))), lessOrEquals(toTimeZone(e.timestamp, 'UTC'), assumeNotNull(parseDateTime64BestEffortOrNull('2020-01-05 23:59:59', 6, 'UTC'))), equals(e.event, 'sign up')))
  GROUP BY value
  ORDER BY count DESC, value DESC
  LIMIT 26 SETTINGS readonly=2,
                    max_execution_time=60,
                    allow_experimental_object_type=1,
                    format_csv_allow_double_quotes=0,
                    max_ast_elements=1000000,
                    max_expanded_ast_elements=1000000,
                    max_query_size=524288
  '''
# ---
# name: TestTrends.test_timezones_daily.5
  '''
  SELECT arrayMap(number -> plus(toStartOfDay(assumeNotNull(parseDateTime64BestEffortOrNull('2019-12-29 00:00:00', 6, 'UTC'))), toIntervalDay(number)), range(0, plus(coalesce(dateDiff('day', toStartOfDay(assumeNotNull(parseDateTime64BestEffortOrNull('2019-12-29 00:00:00', 6, 'UTC'))), toStartOfDay(assumeNotNull(parseDateTime64BestEffortOrNull('2020-01-05 23:59:59', 6, 'UTC'))))), 1))) AS date,
         arrayMap(_match_date -> arraySum(arraySlice(groupArray(count), indexOf(groupArray(day_start) AS _days_for_count, _match_date) AS _index, plus(minus(arrayLastIndex(x -> ifNull(equals(x, _match_date), isNull(x)
                                                                                                                                                                                        and isNull(_match_date)), _days_for_count), _index), 1))), date) AS total,
         ifNull(toString(breakdown_value), '$$_posthog_breakdown_null_$$') AS breakdown_value
  FROM
    (SELECT sum(total) AS count,
            day_start AS day_start,
            breakdown_value AS breakdown_value
     FROM
       (SELECT count(DISTINCT e__pdi.person_id) AS total,
               toStartOfDay(toTimeZone(e.timestamp, 'UTC')) AS day_start,
               transform(ifNull(nullIf(toString(replaceRegexpAll(nullIf(nullIf(JSONExtractRaw(e.properties, '$os'), ''), 'null'), '^"|"$', '')), ''), '$$_posthog_breakdown_null_$$'), ['Mac'], ['Mac'], '$$_posthog_breakdown_other_$$') AS breakdown_value
        FROM events AS e SAMPLE 1
        INNER JOIN
          (SELECT argMax(person_distinct_id2.person_id, person_distinct_id2.version) AS person_id,
                  person_distinct_id2.distinct_id AS distinct_id
           FROM person_distinct_id2
           WHERE equals(person_distinct_id2.team_id, 2)
           GROUP BY person_distinct_id2.distinct_id
           HAVING ifNull(equals(argMax(person_distinct_id2.is_deleted, person_distinct_id2.version), 0), 0)) AS e__pdi ON equals(e.distinct_id, e__pdi.distinct_id)
        WHERE and(equals(e.team_id, 2), greaterOrEquals(toTimeZone(e.timestamp, 'UTC'), toStartOfDay(assumeNotNull(parseDateTime64BestEffortOrNull('2019-12-29 00:00:00', 6, 'UTC')))), lessOrEquals(toTimeZone(e.timestamp, 'UTC'), assumeNotNull(parseDateTime64BestEffortOrNull('2020-01-05 23:59:59', 6, 'UTC'))), equals(e.event, 'sign up'), true)
        GROUP BY day_start,
                 breakdown_value)
     GROUP BY day_start,
              breakdown_value
     ORDER BY day_start ASC, breakdown_value ASC)
  GROUP BY breakdown_value
  ORDER BY if(ifNull(equals(breakdown_value, '$$_posthog_breakdown_other_$$'), 0), 2, if(ifNull(equals(breakdown_value, '$$_posthog_breakdown_null_$$'), 0), 1, 0)),
           arraySum(total) DESC, breakdown_value ASC
  LIMIT 50000 SETTINGS readonly=2,
                       max_execution_time=60,
                       allow_experimental_object_type=1,
                       format_csv_allow_double_quotes=0,
                       max_ast_elements=1000000,
                       max_expanded_ast_elements=1000000,
                       max_query_size=524288
  '''
# ---
# name: TestTrends.test_timezones_daily_minus_utc
  '''
  SELECT arrayMap(number -> plus(toStartOfDay(assumeNotNull(parseDateTime64BestEffortOrNull('2019-12-29 00:00:00', 6, 'America/Phoenix'))), toIntervalDay(number)), range(0, plus(coalesce(dateDiff('day', toStartOfDay(assumeNotNull(parseDateTime64BestEffortOrNull('2019-12-29 00:00:00', 6, 'America/Phoenix'))), toStartOfDay(assumeNotNull(parseDateTime64BestEffortOrNull('2020-01-05 23:59:59', 6, 'America/Phoenix'))))), 1))) AS date,
         arrayMap(_match_date -> arraySum(arraySlice(groupArray(count), indexOf(groupArray(day_start) AS _days_for_count, _match_date) AS _index, plus(minus(arrayLastIndex(x -> ifNull(equals(x, _match_date), isNull(x)
                                                                                                                                                                                        and isNull(_match_date)), _days_for_count), _index), 1))), date) AS total
  FROM
    (SELECT sum(total) AS count,
            day_start AS day_start
     FROM
       (SELECT count(e.uuid) AS total,
               toStartOfDay(toTimeZone(e.timestamp, 'America/Phoenix')) AS day_start
        FROM events AS e SAMPLE 1
        WHERE and(equals(e.team_id, 2), greaterOrEquals(toTimeZone(e.timestamp, 'America/Phoenix'), toStartOfDay(assumeNotNull(parseDateTime64BestEffortOrNull('2019-12-29 00:00:00', 6, 'America/Phoenix')))), lessOrEquals(toTimeZone(e.timestamp, 'America/Phoenix'), assumeNotNull(parseDateTime64BestEffortOrNull('2020-01-05 23:59:59', 6, 'America/Phoenix'))), equals(e.event, 'sign up'))
        GROUP BY day_start)
     GROUP BY day_start
     ORDER BY day_start ASC)
  ORDER BY arraySum(total) DESC
  LIMIT 50000 SETTINGS readonly=2,
                       max_execution_time=60,
                       allow_experimental_object_type=1,
                       format_csv_allow_double_quotes=0,
                       max_ast_elements=1000000,
                       max_expanded_ast_elements=1000000,
                       max_query_size=524288
  '''
# ---
# name: TestTrends.test_timezones_daily_minus_utc.1
  '''
  SELECT arrayMap(number -> plus(toStartOfDay(assumeNotNull(parseDateTime64BestEffortOrNull('2019-12-22 00:00:00', 6, 'America/Phoenix'))), toIntervalDay(number)), range(0, plus(coalesce(dateDiff('day', toStartOfDay(assumeNotNull(parseDateTime64BestEffortOrNull('2019-12-22 00:00:00', 6, 'America/Phoenix'))), toStartOfDay(assumeNotNull(parseDateTime64BestEffortOrNull('2020-01-05 23:59:59', 6, 'America/Phoenix'))))), 1))) AS date,
         arrayMap(_match_date -> arraySum(arraySlice(groupArray(count), indexOf(groupArray(day_start) AS _days_for_count, _match_date) AS _index, plus(minus(arrayLastIndex(x -> ifNull(equals(x, _match_date), isNull(x)
                                                                                                                                                                                        and isNull(_match_date)), _days_for_count), _index), 1))), date) AS total
  FROM
    (SELECT sum(total) AS count,
            day_start AS day_start
     FROM
       (SELECT count(DISTINCT e__pdi.person_id) AS total,
               toStartOfDay(toTimeZone(e.timestamp, 'America/Phoenix')) AS day_start
        FROM events AS e SAMPLE 1
        INNER JOIN
          (SELECT argMax(person_distinct_id2.person_id, person_distinct_id2.version) AS person_id,
                  person_distinct_id2.distinct_id AS distinct_id
           FROM person_distinct_id2
           WHERE equals(person_distinct_id2.team_id, 2)
           GROUP BY person_distinct_id2.distinct_id
           HAVING ifNull(equals(argMax(person_distinct_id2.is_deleted, person_distinct_id2.version), 0), 0)) AS e__pdi ON equals(e.distinct_id, e__pdi.distinct_id)
        WHERE and(equals(e.team_id, 2), greaterOrEquals(toTimeZone(e.timestamp, 'America/Phoenix'), toStartOfDay(assumeNotNull(parseDateTime64BestEffortOrNull('2019-12-22 00:00:00', 6, 'America/Phoenix')))), lessOrEquals(toTimeZone(e.timestamp, 'America/Phoenix'), assumeNotNull(parseDateTime64BestEffortOrNull('2020-01-05 23:59:59', 6, 'America/Phoenix'))), equals(e.event, 'sign up'))
        GROUP BY day_start)
     GROUP BY day_start
     ORDER BY day_start ASC)
  ORDER BY arraySum(total) DESC
  LIMIT 50000 SETTINGS readonly=2,
                       max_execution_time=60,
                       allow_experimental_object_type=1,
                       format_csv_allow_double_quotes=0,
                       max_ast_elements=1000000,
                       max_expanded_ast_elements=1000000,
                       max_query_size=524288
  '''
# ---
# name: TestTrends.test_timezones_daily_minus_utc.2
  '''
  SELECT arrayMap(number -> plus(toStartOfDay(assumeNotNull(parseDateTime64BestEffortOrNull('2019-12-29 00:00:00', 6, 'America/Phoenix'))), toIntervalDay(number)), range(0, plus(coalesce(dateDiff('day', toStartOfDay(assumeNotNull(parseDateTime64BestEffortOrNull('2019-12-29 00:00:00', 6, 'America/Phoenix'))), toStartOfDay(assumeNotNull(parseDateTime64BestEffortOrNull('2020-01-05 23:59:59', 6, 'America/Phoenix'))))), 1))) AS date,
         arrayMap(_match_date -> arraySum(arraySlice(groupArray(count), indexOf(groupArray(day_start) AS _days_for_count, _match_date) AS _index, plus(minus(arrayLastIndex(x -> ifNull(equals(x, _match_date), isNull(x)
                                                                                                                                                                                        and isNull(_match_date)), _days_for_count), _index), 1))), date) AS total
  FROM
    (SELECT sum(total) AS count,
            day_start AS day_start
     FROM
       (SELECT counts AS total,
               toStartOfDay(timestamp) AS day_start
        FROM
          (SELECT d.timestamp AS timestamp,
                  count(DISTINCT e.actor_id) AS counts
           FROM
             (SELECT minus(toStartOfDay(assumeNotNull(parseDateTime64BestEffortOrNull('2020-01-05 23:59:59', 6, 'America/Phoenix'))), toIntervalDay(numbers.number)) AS timestamp
              FROM numbers(dateDiff('day', minus(toStartOfDay(assumeNotNull(parseDateTime64BestEffortOrNull('2019-12-29 00:00:00', 6, 'America/Phoenix'))), toIntervalDay(7)), assumeNotNull(parseDateTime64BestEffortOrNull('2020-01-05 23:59:59', 6, 'America/Phoenix')))) AS numbers) AS d
           CROSS JOIN
             (SELECT toTimeZone(e.timestamp, 'America/Phoenix') AS timestamp,
                     e__pdi.person_id AS actor_id
              FROM events AS e SAMPLE 1
              INNER JOIN
                (SELECT argMax(person_distinct_id2.person_id, person_distinct_id2.version) AS person_id,
                        person_distinct_id2.distinct_id AS distinct_id
                 FROM person_distinct_id2
                 WHERE equals(person_distinct_id2.team_id, 2)
                 GROUP BY person_distinct_id2.distinct_id
                 HAVING ifNull(equals(argMax(person_distinct_id2.is_deleted, person_distinct_id2.version), 0), 0)) AS e__pdi ON equals(e.distinct_id, e__pdi.distinct_id)
              WHERE and(equals(e.team_id, 2), equals(e.event, 'sign up'), ifNull(greaterOrEquals(timestamp, minus(assumeNotNull(parseDateTime64BestEffortOrNull('2019-12-29 00:00:00', 6, 'America/Phoenix')), toIntervalDay(7))), 0), ifNull(lessOrEquals(timestamp, assumeNotNull(parseDateTime64BestEffortOrNull('2020-01-05 23:59:59', 6, 'America/Phoenix'))), 0))
              GROUP BY timestamp, actor_id) AS e
           WHERE and(ifNull(lessOrEquals(e.timestamp, plus(d.timestamp, toIntervalDay(1))), 0), ifNull(greater(e.timestamp, minus(d.timestamp, toIntervalDay(6))), 0))
           GROUP BY d.timestamp
           ORDER BY d.timestamp ASC)
        WHERE and(ifNull(greaterOrEquals(timestamp, toStartOfDay(assumeNotNull(parseDateTime64BestEffortOrNull('2019-12-29 00:00:00', 6, 'America/Phoenix')))), 0), ifNull(lessOrEquals(timestamp, assumeNotNull(parseDateTime64BestEffortOrNull('2020-01-05 23:59:59', 6, 'America/Phoenix'))), 0)))
     GROUP BY day_start
     ORDER BY day_start ASC)
  ORDER BY arraySum(total) DESC
  LIMIT 50000 SETTINGS readonly=2,
                       max_execution_time=60,
                       allow_experimental_object_type=1,
                       format_csv_allow_double_quotes=0,
                       max_ast_elements=1000000,
                       max_expanded_ast_elements=1000000,
                       max_query_size=524288
  '''
# ---
# name: TestTrends.test_timezones_daily_minus_utc.3
  '''
  SELECT arrayMap(number -> plus(toStartOfDay(assumeNotNull(parseDateTime64BestEffortOrNull('2019-12-29 00:00:00', 6, 'America/Phoenix'))), toIntervalDay(number)), range(0, plus(coalesce(dateDiff('day', toStartOfDay(assumeNotNull(parseDateTime64BestEffortOrNull('2019-12-29 00:00:00', 6, 'America/Phoenix'))), toStartOfDay(assumeNotNull(parseDateTime64BestEffortOrNull('2020-01-05 23:59:59', 6, 'America/Phoenix'))))), 1))) AS date,
         arrayMap(_match_date -> arraySum(arraySlice(groupArray(count), indexOf(groupArray(day_start) AS _days_for_count, _match_date) AS _index, plus(minus(arrayLastIndex(x -> ifNull(equals(x, _match_date), isNull(x)
                                                                                                                                                                                        and isNull(_match_date)), _days_for_count), _index), 1))), date) AS total
  FROM
    (SELECT sum(total) AS count,
            day_start AS day_start
     FROM
       (SELECT count(e.uuid) AS total,
               toStartOfDay(toTimeZone(e.timestamp, 'America/Phoenix')) AS day_start
        FROM events AS e SAMPLE 1
        WHERE and(equals(e.team_id, 2), greaterOrEquals(toTimeZone(e.timestamp, 'America/Phoenix'), toStartOfDay(assumeNotNull(parseDateTime64BestEffortOrNull('2019-12-29 00:00:00', 6, 'America/Phoenix')))), lessOrEquals(toTimeZone(e.timestamp, 'America/Phoenix'), assumeNotNull(parseDateTime64BestEffortOrNull('2020-01-05 23:59:59', 6, 'America/Phoenix'))), equals(e.event, 'sign up'))
        GROUP BY day_start)
     GROUP BY day_start
     ORDER BY day_start ASC)
  ORDER BY arraySum(total) DESC
  LIMIT 50000 SETTINGS readonly=2,
                       max_execution_time=60,
                       allow_experimental_object_type=1,
                       format_csv_allow_double_quotes=0,
                       max_ast_elements=1000000,
                       max_expanded_ast_elements=1000000,
                       max_query_size=524288
  '''
# ---
# name: TestTrends.test_timezones_daily_minus_utc.4
  '''
  SELECT toString(replaceRegexpAll(nullIf(nullIf(JSONExtractRaw(e.properties, '$os'), ''), 'null'), '^"|"$', '')) AS value,
         count(e.uuid) AS count
  FROM events AS e
  WHERE and(equals(e.team_id, 2), and(greaterOrEquals(toTimeZone(e.timestamp, 'America/Phoenix'), toStartOfDay(assumeNotNull(parseDateTime64BestEffortOrNull('2019-12-29 00:00:00', 6, 'America/Phoenix')))), lessOrEquals(toTimeZone(e.timestamp, 'America/Phoenix'), assumeNotNull(parseDateTime64BestEffortOrNull('2020-01-05 23:59:59', 6, 'America/Phoenix')))), and(greaterOrEquals(toTimeZone(e.timestamp, 'America/Phoenix'), toStartOfDay(assumeNotNull(parseDateTime64BestEffortOrNull('2019-12-29 00:00:00', 6, 'America/Phoenix')))), lessOrEquals(toTimeZone(e.timestamp, 'America/Phoenix'), assumeNotNull(parseDateTime64BestEffortOrNull('2020-01-05 23:59:59', 6, 'America/Phoenix'))), equals(e.event, 'sign up')))
  GROUP BY value
  ORDER BY count DESC, value DESC
  LIMIT 26 SETTINGS readonly=2,
                    max_execution_time=60,
                    allow_experimental_object_type=1,
                    format_csv_allow_double_quotes=0,
                    max_ast_elements=1000000,
                    max_expanded_ast_elements=1000000,
                    max_query_size=524288
  '''
# ---
# name: TestTrends.test_timezones_daily_minus_utc.5
  '''
  SELECT arrayMap(number -> plus(toStartOfDay(assumeNotNull(parseDateTime64BestEffortOrNull('2019-12-29 00:00:00', 6, 'America/Phoenix'))), toIntervalDay(number)), range(0, plus(coalesce(dateDiff('day', toStartOfDay(assumeNotNull(parseDateTime64BestEffortOrNull('2019-12-29 00:00:00', 6, 'America/Phoenix'))), toStartOfDay(assumeNotNull(parseDateTime64BestEffortOrNull('2020-01-05 23:59:59', 6, 'America/Phoenix'))))), 1))) AS date,
         arrayMap(_match_date -> arraySum(arraySlice(groupArray(count), indexOf(groupArray(day_start) AS _days_for_count, _match_date) AS _index, plus(minus(arrayLastIndex(x -> ifNull(equals(x, _match_date), isNull(x)
                                                                                                                                                                                        and isNull(_match_date)), _days_for_count), _index), 1))), date) AS total,
         ifNull(toString(breakdown_value), '$$_posthog_breakdown_null_$$') AS breakdown_value
  FROM
    (SELECT sum(total) AS count,
            day_start AS day_start,
            breakdown_value AS breakdown_value
     FROM
       (SELECT count(DISTINCT e__pdi.person_id) AS total,
               toStartOfDay(toTimeZone(e.timestamp, 'America/Phoenix')) AS day_start,
               transform(ifNull(nullIf(toString(replaceRegexpAll(nullIf(nullIf(JSONExtractRaw(e.properties, '$os'), ''), 'null'), '^"|"$', '')), ''), '$$_posthog_breakdown_null_$$'), ['Mac'], ['Mac'], '$$_posthog_breakdown_other_$$') AS breakdown_value
        FROM events AS e SAMPLE 1
        INNER JOIN
          (SELECT argMax(person_distinct_id2.person_id, person_distinct_id2.version) AS person_id,
                  person_distinct_id2.distinct_id AS distinct_id
           FROM person_distinct_id2
           WHERE equals(person_distinct_id2.team_id, 2)
           GROUP BY person_distinct_id2.distinct_id
           HAVING ifNull(equals(argMax(person_distinct_id2.is_deleted, person_distinct_id2.version), 0), 0)) AS e__pdi ON equals(e.distinct_id, e__pdi.distinct_id)
        WHERE and(equals(e.team_id, 2), greaterOrEquals(toTimeZone(e.timestamp, 'America/Phoenix'), toStartOfDay(assumeNotNull(parseDateTime64BestEffortOrNull('2019-12-29 00:00:00', 6, 'America/Phoenix')))), lessOrEquals(toTimeZone(e.timestamp, 'America/Phoenix'), assumeNotNull(parseDateTime64BestEffortOrNull('2020-01-05 23:59:59', 6, 'America/Phoenix'))), equals(e.event, 'sign up'), true)
        GROUP BY day_start,
                 breakdown_value)
     GROUP BY day_start,
              breakdown_value
     ORDER BY day_start ASC, breakdown_value ASC)
  GROUP BY breakdown_value
  ORDER BY if(ifNull(equals(breakdown_value, '$$_posthog_breakdown_other_$$'), 0), 2, if(ifNull(equals(breakdown_value, '$$_posthog_breakdown_null_$$'), 0), 1, 0)),
           arraySum(total) DESC, breakdown_value ASC
  LIMIT 50000 SETTINGS readonly=2,
                       max_execution_time=60,
                       allow_experimental_object_type=1,
                       format_csv_allow_double_quotes=0,
                       max_ast_elements=1000000,
                       max_expanded_ast_elements=1000000,
                       max_query_size=524288
  '''
# ---
# name: TestTrends.test_timezones_daily_plus_utc
  '''
  SELECT arrayMap(number -> plus(toStartOfDay(assumeNotNull(parseDateTime64BestEffortOrNull('2019-12-29 00:00:00', 6, 'Asia/Tokyo'))), toIntervalDay(number)), range(0, plus(coalesce(dateDiff('day', toStartOfDay(assumeNotNull(parseDateTime64BestEffortOrNull('2019-12-29 00:00:00', 6, 'Asia/Tokyo'))), toStartOfDay(assumeNotNull(parseDateTime64BestEffortOrNull('2020-01-05 23:59:59', 6, 'Asia/Tokyo'))))), 1))) AS date,
         arrayMap(_match_date -> arraySum(arraySlice(groupArray(count), indexOf(groupArray(day_start) AS _days_for_count, _match_date) AS _index, plus(minus(arrayLastIndex(x -> ifNull(equals(x, _match_date), isNull(x)
                                                                                                                                                                                        and isNull(_match_date)), _days_for_count), _index), 1))), date) AS total
  FROM
    (SELECT sum(total) AS count,
            day_start AS day_start
     FROM
       (SELECT count(e.uuid) AS total,
               toStartOfDay(toTimeZone(e.timestamp, 'Asia/Tokyo')) AS day_start
        FROM events AS e SAMPLE 1
        WHERE and(equals(e.team_id, 2), greaterOrEquals(toTimeZone(e.timestamp, 'Asia/Tokyo'), toStartOfDay(assumeNotNull(parseDateTime64BestEffortOrNull('2019-12-29 00:00:00', 6, 'Asia/Tokyo')))), lessOrEquals(toTimeZone(e.timestamp, 'Asia/Tokyo'), assumeNotNull(parseDateTime64BestEffortOrNull('2020-01-05 23:59:59', 6, 'Asia/Tokyo'))), equals(e.event, 'sign up'))
        GROUP BY day_start)
     GROUP BY day_start
     ORDER BY day_start ASC)
  ORDER BY arraySum(total) DESC
  LIMIT 50000 SETTINGS readonly=2,
                       max_execution_time=60,
                       allow_experimental_object_type=1,
                       format_csv_allow_double_quotes=0,
                       max_ast_elements=1000000,
                       max_expanded_ast_elements=1000000,
                       max_query_size=524288
  '''
# ---
# name: TestTrends.test_timezones_daily_plus_utc.1
  '''
  SELECT arrayMap(number -> plus(toStartOfDay(assumeNotNull(parseDateTime64BestEffortOrNull('2019-12-22 00:00:00', 6, 'Asia/Tokyo'))), toIntervalDay(number)), range(0, plus(coalesce(dateDiff('day', toStartOfDay(assumeNotNull(parseDateTime64BestEffortOrNull('2019-12-22 00:00:00', 6, 'Asia/Tokyo'))), toStartOfDay(assumeNotNull(parseDateTime64BestEffortOrNull('2020-01-05 23:59:59', 6, 'Asia/Tokyo'))))), 1))) AS date,
         arrayMap(_match_date -> arraySum(arraySlice(groupArray(count), indexOf(groupArray(day_start) AS _days_for_count, _match_date) AS _index, plus(minus(arrayLastIndex(x -> ifNull(equals(x, _match_date), isNull(x)
                                                                                                                                                                                        and isNull(_match_date)), _days_for_count), _index), 1))), date) AS total
  FROM
    (SELECT sum(total) AS count,
            day_start AS day_start
     FROM
       (SELECT count(DISTINCT e__pdi.person_id) AS total,
               toStartOfDay(toTimeZone(e.timestamp, 'Asia/Tokyo')) AS day_start
        FROM events AS e SAMPLE 1
        INNER JOIN
          (SELECT argMax(person_distinct_id2.person_id, person_distinct_id2.version) AS person_id,
                  person_distinct_id2.distinct_id AS distinct_id
           FROM person_distinct_id2
           WHERE equals(person_distinct_id2.team_id, 2)
           GROUP BY person_distinct_id2.distinct_id
           HAVING ifNull(equals(argMax(person_distinct_id2.is_deleted, person_distinct_id2.version), 0), 0)) AS e__pdi ON equals(e.distinct_id, e__pdi.distinct_id)
        WHERE and(equals(e.team_id, 2), greaterOrEquals(toTimeZone(e.timestamp, 'Asia/Tokyo'), toStartOfDay(assumeNotNull(parseDateTime64BestEffortOrNull('2019-12-22 00:00:00', 6, 'Asia/Tokyo')))), lessOrEquals(toTimeZone(e.timestamp, 'Asia/Tokyo'), assumeNotNull(parseDateTime64BestEffortOrNull('2020-01-05 23:59:59', 6, 'Asia/Tokyo'))), equals(e.event, 'sign up'))
        GROUP BY day_start)
     GROUP BY day_start
     ORDER BY day_start ASC)
  ORDER BY arraySum(total) DESC
  LIMIT 50000 SETTINGS readonly=2,
                       max_execution_time=60,
                       allow_experimental_object_type=1,
                       format_csv_allow_double_quotes=0,
                       max_ast_elements=1000000,
                       max_expanded_ast_elements=1000000,
                       max_query_size=524288
  '''
# ---
# name: TestTrends.test_timezones_daily_plus_utc.2
  '''
  SELECT arrayMap(number -> plus(toStartOfDay(assumeNotNull(parseDateTime64BestEffortOrNull('2019-12-29 00:00:00', 6, 'Asia/Tokyo'))), toIntervalDay(number)), range(0, plus(coalesce(dateDiff('day', toStartOfDay(assumeNotNull(parseDateTime64BestEffortOrNull('2019-12-29 00:00:00', 6, 'Asia/Tokyo'))), toStartOfDay(assumeNotNull(parseDateTime64BestEffortOrNull('2020-01-05 23:59:59', 6, 'Asia/Tokyo'))))), 1))) AS date,
         arrayMap(_match_date -> arraySum(arraySlice(groupArray(count), indexOf(groupArray(day_start) AS _days_for_count, _match_date) AS _index, plus(minus(arrayLastIndex(x -> ifNull(equals(x, _match_date), isNull(x)
                                                                                                                                                                                        and isNull(_match_date)), _days_for_count), _index), 1))), date) AS total
  FROM
    (SELECT sum(total) AS count,
            day_start AS day_start
     FROM
       (SELECT counts AS total,
               toStartOfDay(timestamp) AS day_start
        FROM
          (SELECT d.timestamp AS timestamp,
                  count(DISTINCT e.actor_id) AS counts
           FROM
             (SELECT minus(toStartOfDay(assumeNotNull(parseDateTime64BestEffortOrNull('2020-01-05 23:59:59', 6, 'Asia/Tokyo'))), toIntervalDay(numbers.number)) AS timestamp
              FROM numbers(dateDiff('day', minus(toStartOfDay(assumeNotNull(parseDateTime64BestEffortOrNull('2019-12-29 00:00:00', 6, 'Asia/Tokyo'))), toIntervalDay(7)), assumeNotNull(parseDateTime64BestEffortOrNull('2020-01-05 23:59:59', 6, 'Asia/Tokyo')))) AS numbers) AS d
           CROSS JOIN
             (SELECT toTimeZone(e.timestamp, 'Asia/Tokyo') AS timestamp,
                     e__pdi.person_id AS actor_id
              FROM events AS e SAMPLE 1
              INNER JOIN
                (SELECT argMax(person_distinct_id2.person_id, person_distinct_id2.version) AS person_id,
                        person_distinct_id2.distinct_id AS distinct_id
                 FROM person_distinct_id2
                 WHERE equals(person_distinct_id2.team_id, 2)
                 GROUP BY person_distinct_id2.distinct_id
                 HAVING ifNull(equals(argMax(person_distinct_id2.is_deleted, person_distinct_id2.version), 0), 0)) AS e__pdi ON equals(e.distinct_id, e__pdi.distinct_id)
              WHERE and(equals(e.team_id, 2), equals(e.event, 'sign up'), ifNull(greaterOrEquals(timestamp, minus(assumeNotNull(parseDateTime64BestEffortOrNull('2019-12-29 00:00:00', 6, 'Asia/Tokyo')), toIntervalDay(7))), 0), ifNull(lessOrEquals(timestamp, assumeNotNull(parseDateTime64BestEffortOrNull('2020-01-05 23:59:59', 6, 'Asia/Tokyo'))), 0))
              GROUP BY timestamp, actor_id) AS e
           WHERE and(ifNull(lessOrEquals(e.timestamp, plus(d.timestamp, toIntervalDay(1))), 0), ifNull(greater(e.timestamp, minus(d.timestamp, toIntervalDay(6))), 0))
           GROUP BY d.timestamp
           ORDER BY d.timestamp ASC)
        WHERE and(ifNull(greaterOrEquals(timestamp, toStartOfDay(assumeNotNull(parseDateTime64BestEffortOrNull('2019-12-29 00:00:00', 6, 'Asia/Tokyo')))), 0), ifNull(lessOrEquals(timestamp, assumeNotNull(parseDateTime64BestEffortOrNull('2020-01-05 23:59:59', 6, 'Asia/Tokyo'))), 0)))
     GROUP BY day_start
     ORDER BY day_start ASC)
  ORDER BY arraySum(total) DESC
  LIMIT 50000 SETTINGS readonly=2,
                       max_execution_time=60,
                       allow_experimental_object_type=1,
                       format_csv_allow_double_quotes=0,
                       max_ast_elements=1000000,
                       max_expanded_ast_elements=1000000,
                       max_query_size=524288
  '''
# ---
# name: TestTrends.test_timezones_daily_plus_utc.3
  '''
  SELECT arrayMap(number -> plus(toStartOfDay(assumeNotNull(parseDateTime64BestEffortOrNull('2019-12-29 00:00:00', 6, 'Asia/Tokyo'))), toIntervalDay(number)), range(0, plus(coalesce(dateDiff('day', toStartOfDay(assumeNotNull(parseDateTime64BestEffortOrNull('2019-12-29 00:00:00', 6, 'Asia/Tokyo'))), toStartOfDay(assumeNotNull(parseDateTime64BestEffortOrNull('2020-01-05 23:59:59', 6, 'Asia/Tokyo'))))), 1))) AS date,
         arrayMap(_match_date -> arraySum(arraySlice(groupArray(count), indexOf(groupArray(day_start) AS _days_for_count, _match_date) AS _index, plus(minus(arrayLastIndex(x -> ifNull(equals(x, _match_date), isNull(x)
                                                                                                                                                                                        and isNull(_match_date)), _days_for_count), _index), 1))), date) AS total
  FROM
    (SELECT sum(total) AS count,
            day_start AS day_start
     FROM
       (SELECT count(e.uuid) AS total,
               toStartOfDay(toTimeZone(e.timestamp, 'Asia/Tokyo')) AS day_start
        FROM events AS e SAMPLE 1
        WHERE and(equals(e.team_id, 2), greaterOrEquals(toTimeZone(e.timestamp, 'Asia/Tokyo'), toStartOfDay(assumeNotNull(parseDateTime64BestEffortOrNull('2019-12-29 00:00:00', 6, 'Asia/Tokyo')))), lessOrEquals(toTimeZone(e.timestamp, 'Asia/Tokyo'), assumeNotNull(parseDateTime64BestEffortOrNull('2020-01-05 23:59:59', 6, 'Asia/Tokyo'))), equals(e.event, 'sign up'))
        GROUP BY day_start)
     GROUP BY day_start
     ORDER BY day_start ASC)
  ORDER BY arraySum(total) DESC
  LIMIT 50000 SETTINGS readonly=2,
                       max_execution_time=60,
                       allow_experimental_object_type=1,
                       format_csv_allow_double_quotes=0,
                       max_ast_elements=1000000,
                       max_expanded_ast_elements=1000000,
                       max_query_size=524288
  '''
# ---
# name: TestTrends.test_timezones_daily_plus_utc.4
  '''
  SELECT toString(replaceRegexpAll(nullIf(nullIf(JSONExtractRaw(e.properties, '$os'), ''), 'null'), '^"|"$', '')) AS value,
         count(e.uuid) AS count
  FROM events AS e
  WHERE and(equals(e.team_id, 2), and(greaterOrEquals(toTimeZone(e.timestamp, 'Asia/Tokyo'), toStartOfDay(assumeNotNull(parseDateTime64BestEffortOrNull('2019-12-29 00:00:00', 6, 'Asia/Tokyo')))), lessOrEquals(toTimeZone(e.timestamp, 'Asia/Tokyo'), assumeNotNull(parseDateTime64BestEffortOrNull('2020-01-05 23:59:59', 6, 'Asia/Tokyo')))), and(greaterOrEquals(toTimeZone(e.timestamp, 'Asia/Tokyo'), toStartOfDay(assumeNotNull(parseDateTime64BestEffortOrNull('2019-12-29 00:00:00', 6, 'Asia/Tokyo')))), lessOrEquals(toTimeZone(e.timestamp, 'Asia/Tokyo'), assumeNotNull(parseDateTime64BestEffortOrNull('2020-01-05 23:59:59', 6, 'Asia/Tokyo'))), equals(e.event, 'sign up')))
  GROUP BY value
  ORDER BY count DESC, value DESC
  LIMIT 26 SETTINGS readonly=2,
                    max_execution_time=60,
                    allow_experimental_object_type=1,
                    format_csv_allow_double_quotes=0,
                    max_ast_elements=1000000,
                    max_expanded_ast_elements=1000000,
                    max_query_size=524288
  '''
# ---
# name: TestTrends.test_timezones_daily_plus_utc.5
  '''
  SELECT arrayMap(number -> plus(toStartOfDay(assumeNotNull(parseDateTime64BestEffortOrNull('2019-12-29 00:00:00', 6, 'Asia/Tokyo'))), toIntervalDay(number)), range(0, plus(coalesce(dateDiff('day', toStartOfDay(assumeNotNull(parseDateTime64BestEffortOrNull('2019-12-29 00:00:00', 6, 'Asia/Tokyo'))), toStartOfDay(assumeNotNull(parseDateTime64BestEffortOrNull('2020-01-05 23:59:59', 6, 'Asia/Tokyo'))))), 1))) AS date,
         arrayMap(_match_date -> arraySum(arraySlice(groupArray(count), indexOf(groupArray(day_start) AS _days_for_count, _match_date) AS _index, plus(minus(arrayLastIndex(x -> ifNull(equals(x, _match_date), isNull(x)
                                                                                                                                                                                        and isNull(_match_date)), _days_for_count), _index), 1))), date) AS total,
         ifNull(toString(breakdown_value), '$$_posthog_breakdown_null_$$') AS breakdown_value
  FROM
    (SELECT sum(total) AS count,
            day_start AS day_start,
            breakdown_value AS breakdown_value
     FROM
       (SELECT count(DISTINCT e__pdi.person_id) AS total,
               toStartOfDay(toTimeZone(e.timestamp, 'Asia/Tokyo')) AS day_start,
               transform(ifNull(nullIf(toString(replaceRegexpAll(nullIf(nullIf(JSONExtractRaw(e.properties, '$os'), ''), 'null'), '^"|"$', '')), ''), '$$_posthog_breakdown_null_$$'), ['Mac'], ['Mac'], '$$_posthog_breakdown_other_$$') AS breakdown_value
        FROM events AS e SAMPLE 1
        INNER JOIN
          (SELECT argMax(person_distinct_id2.person_id, person_distinct_id2.version) AS person_id,
                  person_distinct_id2.distinct_id AS distinct_id
           FROM person_distinct_id2
           WHERE equals(person_distinct_id2.team_id, 2)
           GROUP BY person_distinct_id2.distinct_id
           HAVING ifNull(equals(argMax(person_distinct_id2.is_deleted, person_distinct_id2.version), 0), 0)) AS e__pdi ON equals(e.distinct_id, e__pdi.distinct_id)
        WHERE and(equals(e.team_id, 2), greaterOrEquals(toTimeZone(e.timestamp, 'Asia/Tokyo'), toStartOfDay(assumeNotNull(parseDateTime64BestEffortOrNull('2019-12-29 00:00:00', 6, 'Asia/Tokyo')))), lessOrEquals(toTimeZone(e.timestamp, 'Asia/Tokyo'), assumeNotNull(parseDateTime64BestEffortOrNull('2020-01-05 23:59:59', 6, 'Asia/Tokyo'))), equals(e.event, 'sign up'), true)
        GROUP BY day_start,
                 breakdown_value)
     GROUP BY day_start,
              breakdown_value
     ORDER BY day_start ASC, breakdown_value ASC)
  GROUP BY breakdown_value
  ORDER BY if(ifNull(equals(breakdown_value, '$$_posthog_breakdown_other_$$'), 0), 2, if(ifNull(equals(breakdown_value, '$$_posthog_breakdown_null_$$'), 0), 1, 0)),
           arraySum(total) DESC, breakdown_value ASC
  LIMIT 50000 SETTINGS readonly=2,
                       max_execution_time=60,
                       allow_experimental_object_type=1,
                       format_csv_allow_double_quotes=0,
                       max_ast_elements=1000000,
                       max_expanded_ast_elements=1000000,
                       max_query_size=524288
  '''
# ---
# name: TestTrends.test_timezones_hourly_relative_from
  '''
  SELECT arrayMap(number -> plus(toStartOfHour(assumeNotNull(parseDateTime64BestEffortOrNull('2020-01-05 00:00:00', 6, 'UTC'))), toIntervalHour(number)), range(0, plus(coalesce(dateDiff('hour', toStartOfHour(assumeNotNull(parseDateTime64BestEffortOrNull('2020-01-05 00:00:00', 6, 'UTC'))), toStartOfHour(assumeNotNull(parseDateTime64BestEffortOrNull('2020-01-05 10:59:59', 6, 'UTC'))))), 1))) AS date,
         arrayMap(_match_date -> arraySum(arraySlice(groupArray(count), indexOf(groupArray(day_start) AS _days_for_count, _match_date) AS _index, plus(minus(arrayLastIndex(x -> ifNull(equals(x, _match_date), isNull(x)
                                                                                                                                                                                        and isNull(_match_date)), _days_for_count), _index), 1))), date) AS total
  FROM
    (SELECT sum(total) AS count,
            day_start AS day_start
     FROM
       (SELECT count(DISTINCT e__pdi.person_id) AS total,
               toStartOfHour(toTimeZone(e.timestamp, 'UTC')) AS day_start
        FROM events AS e SAMPLE 1
        INNER JOIN
          (SELECT argMax(person_distinct_id2.person_id, person_distinct_id2.version) AS person_id,
                  person_distinct_id2.distinct_id AS distinct_id
           FROM person_distinct_id2
           WHERE equals(person_distinct_id2.team_id, 2)
           GROUP BY person_distinct_id2.distinct_id
           HAVING ifNull(equals(argMax(person_distinct_id2.is_deleted, person_distinct_id2.version), 0), 0)) AS e__pdi ON equals(e.distinct_id, e__pdi.distinct_id)
        WHERE and(equals(e.team_id, 2), greaterOrEquals(toTimeZone(e.timestamp, 'UTC'), assumeNotNull(parseDateTime64BestEffortOrNull('2020-01-05 00:00:00', 6, 'UTC'))), lessOrEquals(toTimeZone(e.timestamp, 'UTC'), assumeNotNull(parseDateTime64BestEffortOrNull('2020-01-05 10:59:59', 6, 'UTC'))), equals(e.event, 'sign up'))
        GROUP BY day_start)
     GROUP BY day_start
     ORDER BY day_start ASC)
  ORDER BY arraySum(total) DESC
  LIMIT 50000 SETTINGS readonly=2,
                       max_execution_time=60,
                       allow_experimental_object_type=1,
                       format_csv_allow_double_quotes=0,
                       max_ast_elements=1000000,
                       max_expanded_ast_elements=1000000,
                       max_query_size=524288
  '''
# ---
# name: TestTrends.test_timezones_hourly_relative_from.1
  '''
  SELECT arrayMap(number -> plus(toStartOfHour(assumeNotNull(parseDateTime64BestEffortOrNull('2020-01-05 00:00:00', 6, 'UTC'))), toIntervalHour(number)), range(0, plus(coalesce(dateDiff('hour', toStartOfHour(assumeNotNull(parseDateTime64BestEffortOrNull('2020-01-05 00:00:00', 6, 'UTC'))), toStartOfHour(assumeNotNull(parseDateTime64BestEffortOrNull('2020-01-05 10:59:59', 6, 'UTC'))))), 1))) AS date,
         arrayMap(_match_date -> arraySum(arraySlice(groupArray(count), indexOf(groupArray(day_start) AS _days_for_count, _match_date) AS _index, plus(minus(arrayLastIndex(x -> ifNull(equals(x, _match_date), isNull(x)
                                                                                                                                                                                        and isNull(_match_date)), _days_for_count), _index), 1))), date) AS total
  FROM
    (SELECT sum(total) AS count,
            day_start AS day_start
     FROM
       (SELECT count(e.uuid) AS total,
               toStartOfHour(toTimeZone(e.timestamp, 'UTC')) AS day_start
        FROM events AS e SAMPLE 1
        WHERE and(equals(e.team_id, 2), greaterOrEquals(toTimeZone(e.timestamp, 'UTC'), assumeNotNull(parseDateTime64BestEffortOrNull('2020-01-05 00:00:00', 6, 'UTC'))), lessOrEquals(toTimeZone(e.timestamp, 'UTC'), assumeNotNull(parseDateTime64BestEffortOrNull('2020-01-05 10:59:59', 6, 'UTC'))), equals(e.event, 'sign up'))
        GROUP BY day_start)
     GROUP BY day_start
     ORDER BY day_start ASC)
  ORDER BY arraySum(total) DESC
  LIMIT 50000 SETTINGS readonly=2,
                       max_execution_time=60,
                       allow_experimental_object_type=1,
                       format_csv_allow_double_quotes=0,
                       max_ast_elements=1000000,
                       max_expanded_ast_elements=1000000,
                       max_query_size=524288
  '''
# ---
# name: TestTrends.test_timezones_hourly_relative_from_minus_utc
  '''
  SELECT arrayMap(number -> plus(toStartOfHour(assumeNotNull(parseDateTime64BestEffortOrNull('2020-01-05 00:00:00', 6, 'America/Phoenix'))), toIntervalHour(number)), range(0, plus(coalesce(dateDiff('hour', toStartOfHour(assumeNotNull(parseDateTime64BestEffortOrNull('2020-01-05 00:00:00', 6, 'America/Phoenix'))), toStartOfHour(assumeNotNull(parseDateTime64BestEffortOrNull('2020-01-05 10:59:59', 6, 'America/Phoenix'))))), 1))) AS date,
         arrayMap(_match_date -> arraySum(arraySlice(groupArray(count), indexOf(groupArray(day_start) AS _days_for_count, _match_date) AS _index, plus(minus(arrayLastIndex(x -> ifNull(equals(x, _match_date), isNull(x)
                                                                                                                                                                                        and isNull(_match_date)), _days_for_count), _index), 1))), date) AS total
  FROM
    (SELECT sum(total) AS count,
            day_start AS day_start
     FROM
       (SELECT count(DISTINCT e__pdi.person_id) AS total,
               toStartOfHour(toTimeZone(e.timestamp, 'America/Phoenix')) AS day_start
        FROM events AS e SAMPLE 1
        INNER JOIN
          (SELECT argMax(person_distinct_id2.person_id, person_distinct_id2.version) AS person_id,
                  person_distinct_id2.distinct_id AS distinct_id
           FROM person_distinct_id2
           WHERE equals(person_distinct_id2.team_id, 2)
           GROUP BY person_distinct_id2.distinct_id
           HAVING ifNull(equals(argMax(person_distinct_id2.is_deleted, person_distinct_id2.version), 0), 0)) AS e__pdi ON equals(e.distinct_id, e__pdi.distinct_id)
        WHERE and(equals(e.team_id, 2), greaterOrEquals(toTimeZone(e.timestamp, 'America/Phoenix'), assumeNotNull(parseDateTime64BestEffortOrNull('2020-01-05 00:00:00', 6, 'America/Phoenix'))), lessOrEquals(toTimeZone(e.timestamp, 'America/Phoenix'), assumeNotNull(parseDateTime64BestEffortOrNull('2020-01-05 10:59:59', 6, 'America/Phoenix'))), equals(e.event, 'sign up'))
        GROUP BY day_start)
     GROUP BY day_start
     ORDER BY day_start ASC)
  ORDER BY arraySum(total) DESC
  LIMIT 50000 SETTINGS readonly=2,
                       max_execution_time=60,
                       allow_experimental_object_type=1,
                       format_csv_allow_double_quotes=0,
                       max_ast_elements=1000000,
                       max_expanded_ast_elements=1000000,
                       max_query_size=524288
  '''
# ---
# name: TestTrends.test_timezones_hourly_relative_from_minus_utc.1
  '''
  SELECT arrayMap(number -> plus(toStartOfHour(assumeNotNull(parseDateTime64BestEffortOrNull('2020-01-05 00:00:00', 6, 'America/Phoenix'))), toIntervalHour(number)), range(0, plus(coalesce(dateDiff('hour', toStartOfHour(assumeNotNull(parseDateTime64BestEffortOrNull('2020-01-05 00:00:00', 6, 'America/Phoenix'))), toStartOfHour(assumeNotNull(parseDateTime64BestEffortOrNull('2020-01-05 10:59:59', 6, 'America/Phoenix'))))), 1))) AS date,
         arrayMap(_match_date -> arraySum(arraySlice(groupArray(count), indexOf(groupArray(day_start) AS _days_for_count, _match_date) AS _index, plus(minus(arrayLastIndex(x -> ifNull(equals(x, _match_date), isNull(x)
                                                                                                                                                                                        and isNull(_match_date)), _days_for_count), _index), 1))), date) AS total
  FROM
    (SELECT sum(total) AS count,
            day_start AS day_start
     FROM
       (SELECT count(e.uuid) AS total,
               toStartOfHour(toTimeZone(e.timestamp, 'America/Phoenix')) AS day_start
        FROM events AS e SAMPLE 1
        WHERE and(equals(e.team_id, 2), greaterOrEquals(toTimeZone(e.timestamp, 'America/Phoenix'), assumeNotNull(parseDateTime64BestEffortOrNull('2020-01-05 00:00:00', 6, 'America/Phoenix'))), lessOrEquals(toTimeZone(e.timestamp, 'America/Phoenix'), assumeNotNull(parseDateTime64BestEffortOrNull('2020-01-05 10:59:59', 6, 'America/Phoenix'))), equals(e.event, 'sign up'))
        GROUP BY day_start)
     GROUP BY day_start
     ORDER BY day_start ASC)
  ORDER BY arraySum(total) DESC
  LIMIT 50000 SETTINGS readonly=2,
                       max_execution_time=60,
                       allow_experimental_object_type=1,
                       format_csv_allow_double_quotes=0,
                       max_ast_elements=1000000,
                       max_expanded_ast_elements=1000000,
                       max_query_size=524288
  '''
# ---
# name: TestTrends.test_timezones_hourly_relative_from_plus_utc
  '''
  SELECT arrayMap(number -> plus(toStartOfHour(assumeNotNull(parseDateTime64BestEffortOrNull('2020-01-05 00:00:00', 6, 'Asia/Tokyo'))), toIntervalHour(number)), range(0, plus(coalesce(dateDiff('hour', toStartOfHour(assumeNotNull(parseDateTime64BestEffortOrNull('2020-01-05 00:00:00', 6, 'Asia/Tokyo'))), toStartOfHour(assumeNotNull(parseDateTime64BestEffortOrNull('2020-01-05 10:59:59', 6, 'Asia/Tokyo'))))), 1))) AS date,
         arrayMap(_match_date -> arraySum(arraySlice(groupArray(count), indexOf(groupArray(day_start) AS _days_for_count, _match_date) AS _index, plus(minus(arrayLastIndex(x -> ifNull(equals(x, _match_date), isNull(x)
                                                                                                                                                                                        and isNull(_match_date)), _days_for_count), _index), 1))), date) AS total
  FROM
    (SELECT sum(total) AS count,
            day_start AS day_start
     FROM
       (SELECT count(DISTINCT e__pdi.person_id) AS total,
               toStartOfHour(toTimeZone(e.timestamp, 'Asia/Tokyo')) AS day_start
        FROM events AS e SAMPLE 1
        INNER JOIN
          (SELECT argMax(person_distinct_id2.person_id, person_distinct_id2.version) AS person_id,
                  person_distinct_id2.distinct_id AS distinct_id
           FROM person_distinct_id2
           WHERE equals(person_distinct_id2.team_id, 2)
           GROUP BY person_distinct_id2.distinct_id
           HAVING ifNull(equals(argMax(person_distinct_id2.is_deleted, person_distinct_id2.version), 0), 0)) AS e__pdi ON equals(e.distinct_id, e__pdi.distinct_id)
        WHERE and(equals(e.team_id, 2), greaterOrEquals(toTimeZone(e.timestamp, 'Asia/Tokyo'), assumeNotNull(parseDateTime64BestEffortOrNull('2020-01-05 00:00:00', 6, 'Asia/Tokyo'))), lessOrEquals(toTimeZone(e.timestamp, 'Asia/Tokyo'), assumeNotNull(parseDateTime64BestEffortOrNull('2020-01-05 10:59:59', 6, 'Asia/Tokyo'))), equals(e.event, 'sign up'))
        GROUP BY day_start)
     GROUP BY day_start
     ORDER BY day_start ASC)
  ORDER BY arraySum(total) DESC
  LIMIT 50000 SETTINGS readonly=2,
                       max_execution_time=60,
                       allow_experimental_object_type=1,
                       format_csv_allow_double_quotes=0,
                       max_ast_elements=1000000,
                       max_expanded_ast_elements=1000000,
                       max_query_size=524288
  '''
# ---
# name: TestTrends.test_timezones_hourly_relative_from_plus_utc.1
  '''
  SELECT arrayMap(number -> plus(toStartOfHour(assumeNotNull(parseDateTime64BestEffortOrNull('2020-01-05 00:00:00', 6, 'Asia/Tokyo'))), toIntervalHour(number)), range(0, plus(coalesce(dateDiff('hour', toStartOfHour(assumeNotNull(parseDateTime64BestEffortOrNull('2020-01-05 00:00:00', 6, 'Asia/Tokyo'))), toStartOfHour(assumeNotNull(parseDateTime64BestEffortOrNull('2020-01-05 10:59:59', 6, 'Asia/Tokyo'))))), 1))) AS date,
         arrayMap(_match_date -> arraySum(arraySlice(groupArray(count), indexOf(groupArray(day_start) AS _days_for_count, _match_date) AS _index, plus(minus(arrayLastIndex(x -> ifNull(equals(x, _match_date), isNull(x)
                                                                                                                                                                                        and isNull(_match_date)), _days_for_count), _index), 1))), date) AS total
  FROM
    (SELECT sum(total) AS count,
            day_start AS day_start
     FROM
       (SELECT count(e.uuid) AS total,
               toStartOfHour(toTimeZone(e.timestamp, 'Asia/Tokyo')) AS day_start
        FROM events AS e SAMPLE 1
        WHERE and(equals(e.team_id, 2), greaterOrEquals(toTimeZone(e.timestamp, 'Asia/Tokyo'), assumeNotNull(parseDateTime64BestEffortOrNull('2020-01-05 00:00:00', 6, 'Asia/Tokyo'))), lessOrEquals(toTimeZone(e.timestamp, 'Asia/Tokyo'), assumeNotNull(parseDateTime64BestEffortOrNull('2020-01-05 10:59:59', 6, 'Asia/Tokyo'))), equals(e.event, 'sign up'))
        GROUP BY day_start)
     GROUP BY day_start
     ORDER BY day_start ASC)
  ORDER BY arraySum(total) DESC
  LIMIT 50000 SETTINGS readonly=2,
                       max_execution_time=60,
                       allow_experimental_object_type=1,
                       format_csv_allow_double_quotes=0,
                       max_ast_elements=1000000,
                       max_expanded_ast_elements=1000000,
                       max_query_size=524288
  '''
# ---
# name: TestTrends.test_timezones_weekly
  '''
  SELECT arrayMap(number -> plus(toStartOfWeek(assumeNotNull(parseDateTime64BestEffortOrNull('2020-01-12 00:00:00', 6, 'UTC')), 0), toIntervalWeek(number)), range(0, plus(coalesce(dateDiff('week', toStartOfWeek(assumeNotNull(parseDateTime64BestEffortOrNull('2020-01-12 00:00:00', 6, 'UTC')), 0), toStartOfWeek(assumeNotNull(parseDateTime64BestEffortOrNull('2020-01-26 23:59:59', 6, 'UTC')), 0))), 1))) AS date,
         arrayMap(_match_date -> arraySum(arraySlice(groupArray(count), indexOf(groupArray(day_start) AS _days_for_count, _match_date) AS _index, plus(minus(arrayLastIndex(x -> ifNull(equals(x, _match_date), isNull(x)
                                                                                                                                                                                        and isNull(_match_date)), _days_for_count), _index), 1))), date) AS total
  FROM
    (SELECT sum(total) AS count,
            day_start AS day_start
     FROM
       (SELECT count(e.uuid) AS total,
               toStartOfWeek(toTimeZone(e.timestamp, 'UTC'), 0) AS day_start
        FROM events AS e SAMPLE 1
        WHERE and(equals(e.team_id, 2), greaterOrEquals(toTimeZone(e.timestamp, 'UTC'), toStartOfWeek(assumeNotNull(parseDateTime64BestEffortOrNull('2020-01-12 00:00:00', 6, 'UTC')), 0)), lessOrEquals(toTimeZone(e.timestamp, 'UTC'), assumeNotNull(parseDateTime64BestEffortOrNull('2020-01-26 23:59:59', 6, 'UTC'))), equals(e.event, 'sign up'))
        GROUP BY day_start)
     GROUP BY day_start
     ORDER BY day_start ASC)
  ORDER BY arraySum(total) DESC
  LIMIT 50000 SETTINGS readonly=2,
                       max_execution_time=60,
                       allow_experimental_object_type=1,
                       format_csv_allow_double_quotes=0,
                       max_ast_elements=1000000,
                       max_expanded_ast_elements=1000000,
                       max_query_size=524288
  '''
# ---
# name: TestTrends.test_timezones_weekly.1
  '''
  SELECT arrayMap(number -> plus(toStartOfWeek(assumeNotNull(parseDateTime64BestEffortOrNull('2020-01-12 00:00:00', 6, 'UTC')), 3), toIntervalWeek(number)), range(0, plus(coalesce(dateDiff('week', toStartOfWeek(assumeNotNull(parseDateTime64BestEffortOrNull('2020-01-12 00:00:00', 6, 'UTC')), 3), toStartOfWeek(assumeNotNull(parseDateTime64BestEffortOrNull('2020-01-26 23:59:59', 6, 'UTC')), 3))), 1))) AS date,
         arrayMap(_match_date -> arraySum(arraySlice(groupArray(count), indexOf(groupArray(day_start) AS _days_for_count, _match_date) AS _index, plus(minus(arrayLastIndex(x -> ifNull(equals(x, _match_date), isNull(x)
                                                                                                                                                                                        and isNull(_match_date)), _days_for_count), _index), 1))), date) AS total
  FROM
    (SELECT sum(total) AS count,
            day_start AS day_start
     FROM
       (SELECT count(e.uuid) AS total,
               toStartOfWeek(toTimeZone(e.timestamp, 'UTC'), 3) AS day_start
        FROM events AS e SAMPLE 1
        WHERE and(equals(e.team_id, 2), greaterOrEquals(toTimeZone(e.timestamp, 'UTC'), toStartOfWeek(assumeNotNull(parseDateTime64BestEffortOrNull('2020-01-12 00:00:00', 6, 'UTC')), 3)), lessOrEquals(toTimeZone(e.timestamp, 'UTC'), assumeNotNull(parseDateTime64BestEffortOrNull('2020-01-26 23:59:59', 6, 'UTC'))), equals(e.event, 'sign up'))
        GROUP BY day_start)
     GROUP BY day_start
     ORDER BY day_start ASC)
  ORDER BY arraySum(total) DESC
  LIMIT 50000 SETTINGS readonly=2,
                       max_execution_time=60,
                       allow_experimental_object_type=1,
                       format_csv_allow_double_quotes=0,
                       max_ast_elements=1000000,
                       max_expanded_ast_elements=1000000,
                       max_query_size=524288
  '''
# ---
# name: TestTrends.test_timezones_weekly_minus_utc
  '''
  SELECT arrayMap(number -> plus(toStartOfWeek(assumeNotNull(parseDateTime64BestEffortOrNull('2020-01-12 00:00:00', 6, 'America/Phoenix')), 0), toIntervalWeek(number)), range(0, plus(coalesce(dateDiff('week', toStartOfWeek(assumeNotNull(parseDateTime64BestEffortOrNull('2020-01-12 00:00:00', 6, 'America/Phoenix')), 0), toStartOfWeek(assumeNotNull(parseDateTime64BestEffortOrNull('2020-01-26 23:59:59', 6, 'America/Phoenix')), 0))), 1))) AS date,
         arrayMap(_match_date -> arraySum(arraySlice(groupArray(count), indexOf(groupArray(day_start) AS _days_for_count, _match_date) AS _index, plus(minus(arrayLastIndex(x -> ifNull(equals(x, _match_date), isNull(x)
                                                                                                                                                                                        and isNull(_match_date)), _days_for_count), _index), 1))), date) AS total
  FROM
    (SELECT sum(total) AS count,
            day_start AS day_start
     FROM
       (SELECT count(e.uuid) AS total,
               toStartOfWeek(toTimeZone(e.timestamp, 'America/Phoenix'), 0) AS day_start
        FROM events AS e SAMPLE 1
        WHERE and(equals(e.team_id, 2), greaterOrEquals(toTimeZone(e.timestamp, 'America/Phoenix'), toStartOfWeek(assumeNotNull(parseDateTime64BestEffortOrNull('2020-01-12 00:00:00', 6, 'America/Phoenix')), 0)), lessOrEquals(toTimeZone(e.timestamp, 'America/Phoenix'), assumeNotNull(parseDateTime64BestEffortOrNull('2020-01-26 23:59:59', 6, 'America/Phoenix'))), equals(e.event, 'sign up'))
        GROUP BY day_start)
     GROUP BY day_start
     ORDER BY day_start ASC)
  ORDER BY arraySum(total) DESC
  LIMIT 50000 SETTINGS readonly=2,
                       max_execution_time=60,
                       allow_experimental_object_type=1,
                       format_csv_allow_double_quotes=0,
                       max_ast_elements=1000000,
                       max_expanded_ast_elements=1000000,
                       max_query_size=524288
  '''
# ---
# name: TestTrends.test_timezones_weekly_minus_utc.1
  '''
  SELECT arrayMap(number -> plus(toStartOfWeek(assumeNotNull(parseDateTime64BestEffortOrNull('2020-01-12 00:00:00', 6, 'America/Phoenix')), 3), toIntervalWeek(number)), range(0, plus(coalesce(dateDiff('week', toStartOfWeek(assumeNotNull(parseDateTime64BestEffortOrNull('2020-01-12 00:00:00', 6, 'America/Phoenix')), 3), toStartOfWeek(assumeNotNull(parseDateTime64BestEffortOrNull('2020-01-26 23:59:59', 6, 'America/Phoenix')), 3))), 1))) AS date,
         arrayMap(_match_date -> arraySum(arraySlice(groupArray(count), indexOf(groupArray(day_start) AS _days_for_count, _match_date) AS _index, plus(minus(arrayLastIndex(x -> ifNull(equals(x, _match_date), isNull(x)
                                                                                                                                                                                        and isNull(_match_date)), _days_for_count), _index), 1))), date) AS total
  FROM
    (SELECT sum(total) AS count,
            day_start AS day_start
     FROM
       (SELECT count(e.uuid) AS total,
               toStartOfWeek(toTimeZone(e.timestamp, 'America/Phoenix'), 3) AS day_start
        FROM events AS e SAMPLE 1
        WHERE and(equals(e.team_id, 2), greaterOrEquals(toTimeZone(e.timestamp, 'America/Phoenix'), toStartOfWeek(assumeNotNull(parseDateTime64BestEffortOrNull('2020-01-12 00:00:00', 6, 'America/Phoenix')), 3)), lessOrEquals(toTimeZone(e.timestamp, 'America/Phoenix'), assumeNotNull(parseDateTime64BestEffortOrNull('2020-01-26 23:59:59', 6, 'America/Phoenix'))), equals(e.event, 'sign up'))
        GROUP BY day_start)
     GROUP BY day_start
     ORDER BY day_start ASC)
  ORDER BY arraySum(total) DESC
  LIMIT 50000 SETTINGS readonly=2,
                       max_execution_time=60,
                       allow_experimental_object_type=1,
                       format_csv_allow_double_quotes=0,
                       max_ast_elements=1000000,
                       max_expanded_ast_elements=1000000,
                       max_query_size=524288
  '''
# ---
# name: TestTrends.test_timezones_weekly_plus_utc
  '''
  SELECT arrayMap(number -> plus(toStartOfWeek(assumeNotNull(parseDateTime64BestEffortOrNull('2020-01-12 00:00:00', 6, 'Asia/Tokyo')), 0), toIntervalWeek(number)), range(0, plus(coalesce(dateDiff('week', toStartOfWeek(assumeNotNull(parseDateTime64BestEffortOrNull('2020-01-12 00:00:00', 6, 'Asia/Tokyo')), 0), toStartOfWeek(assumeNotNull(parseDateTime64BestEffortOrNull('2020-01-26 23:59:59', 6, 'Asia/Tokyo')), 0))), 1))) AS date,
         arrayMap(_match_date -> arraySum(arraySlice(groupArray(count), indexOf(groupArray(day_start) AS _days_for_count, _match_date) AS _index, plus(minus(arrayLastIndex(x -> ifNull(equals(x, _match_date), isNull(x)
                                                                                                                                                                                        and isNull(_match_date)), _days_for_count), _index), 1))), date) AS total
  FROM
    (SELECT sum(total) AS count,
            day_start AS day_start
     FROM
       (SELECT count(e.uuid) AS total,
               toStartOfWeek(toTimeZone(e.timestamp, 'Asia/Tokyo'), 0) AS day_start
        FROM events AS e SAMPLE 1
        WHERE and(equals(e.team_id, 2), greaterOrEquals(toTimeZone(e.timestamp, 'Asia/Tokyo'), toStartOfWeek(assumeNotNull(parseDateTime64BestEffortOrNull('2020-01-12 00:00:00', 6, 'Asia/Tokyo')), 0)), lessOrEquals(toTimeZone(e.timestamp, 'Asia/Tokyo'), assumeNotNull(parseDateTime64BestEffortOrNull('2020-01-26 23:59:59', 6, 'Asia/Tokyo'))), equals(e.event, 'sign up'))
        GROUP BY day_start)
     GROUP BY day_start
     ORDER BY day_start ASC)
  ORDER BY arraySum(total) DESC
  LIMIT 50000 SETTINGS readonly=2,
                       max_execution_time=60,
                       allow_experimental_object_type=1,
                       format_csv_allow_double_quotes=0,
                       max_ast_elements=1000000,
                       max_expanded_ast_elements=1000000,
                       max_query_size=524288
  '''
# ---
# name: TestTrends.test_timezones_weekly_plus_utc.1
  '''
  SELECT arrayMap(number -> plus(toStartOfWeek(assumeNotNull(parseDateTime64BestEffortOrNull('2020-01-12 00:00:00', 6, 'Asia/Tokyo')), 3), toIntervalWeek(number)), range(0, plus(coalesce(dateDiff('week', toStartOfWeek(assumeNotNull(parseDateTime64BestEffortOrNull('2020-01-12 00:00:00', 6, 'Asia/Tokyo')), 3), toStartOfWeek(assumeNotNull(parseDateTime64BestEffortOrNull('2020-01-26 23:59:59', 6, 'Asia/Tokyo')), 3))), 1))) AS date,
         arrayMap(_match_date -> arraySum(arraySlice(groupArray(count), indexOf(groupArray(day_start) AS _days_for_count, _match_date) AS _index, plus(minus(arrayLastIndex(x -> ifNull(equals(x, _match_date), isNull(x)
                                                                                                                                                                                        and isNull(_match_date)), _days_for_count), _index), 1))), date) AS total
  FROM
    (SELECT sum(total) AS count,
            day_start AS day_start
     FROM
       (SELECT count(e.uuid) AS total,
               toStartOfWeek(toTimeZone(e.timestamp, 'Asia/Tokyo'), 3) AS day_start
        FROM events AS e SAMPLE 1
        WHERE and(equals(e.team_id, 2), greaterOrEquals(toTimeZone(e.timestamp, 'Asia/Tokyo'), toStartOfWeek(assumeNotNull(parseDateTime64BestEffortOrNull('2020-01-12 00:00:00', 6, 'Asia/Tokyo')), 3)), lessOrEquals(toTimeZone(e.timestamp, 'Asia/Tokyo'), assumeNotNull(parseDateTime64BestEffortOrNull('2020-01-26 23:59:59', 6, 'Asia/Tokyo'))), equals(e.event, 'sign up'))
        GROUP BY day_start)
     GROUP BY day_start
     ORDER BY day_start ASC)
  ORDER BY arraySum(total) DESC
  LIMIT 50000 SETTINGS readonly=2,
                       max_execution_time=60,
                       allow_experimental_object_type=1,
                       format_csv_allow_double_quotes=0,
                       max_ast_elements=1000000,
                       max_expanded_ast_elements=1000000,
                       max_query_size=524288
  '''
# ---
# name: TestTrends.test_trend_breakdown_user_props_with_filter_with_partial_property_pushdowns
  '''
  SELECT toString(e__pdi__person.properties___email) AS value,
         count(e.uuid) AS count
  FROM events AS e
  INNER JOIN
    (SELECT argMax(person_distinct_id2.person_id, person_distinct_id2.version) AS e__pdi___person_id,
            argMax(person_distinct_id2.person_id, person_distinct_id2.version) AS person_id,
            person_distinct_id2.distinct_id AS distinct_id
     FROM person_distinct_id2
     WHERE equals(person_distinct_id2.team_id, 2)
     GROUP BY person_distinct_id2.distinct_id
     HAVING ifNull(equals(argMax(person_distinct_id2.is_deleted, person_distinct_id2.version), 0), 0)) AS e__pdi ON equals(e.distinct_id, e__pdi.distinct_id)
  LEFT JOIN
    (SELECT person.id AS id,
            replaceRegexpAll(nullIf(nullIf(JSONExtractRaw(person.properties, 'email'), ''), 'null'), '^"|"$', '') AS properties___email,
            replaceRegexpAll(nullIf(nullIf(JSONExtractRaw(person.properties, '$os'), ''), 'null'), '^"|"$', '') AS `properties___$os`,
            replaceRegexpAll(nullIf(nullIf(JSONExtractRaw(person.properties, '$browser'), ''), 'null'), '^"|"$', '') AS `properties___$browser`
     FROM person
     WHERE and(equals(person.team_id, 2), ifNull(in(tuple(person.id, person.version),
                                                      (SELECT person.id AS id, max(person.version) AS version
                                                       FROM person
                                                       WHERE equals(person.team_id, 2)
                                                       GROUP BY person.id
                                                       HAVING and(ifNull(equals(argMax(person.is_deleted, person.version), 0), 0), ifNull(less(argMax(person.created_at, person.version), plus(now64(6, 'UTC'), toIntervalDay(1))), 0)))), 0)) SETTINGS optimize_aggregation_in_order=1) AS e__pdi__person ON equals(e__pdi.e__pdi___person_id, e__pdi__person.id)
  WHERE and(equals(e.team_id, 2), and(greaterOrEquals(toTimeZone(e.timestamp, 'UTC'), toStartOfDay(assumeNotNull(parseDateTime64BestEffortOrNull('2020-01-01 00:00:00', 6, 'UTC')))), lessOrEquals(toTimeZone(e.timestamp, 'UTC'), assumeNotNull(parseDateTime64BestEffortOrNull('2020-07-01 23:59:59', 6, 'UTC')))), and(greaterOrEquals(toTimeZone(e.timestamp, 'UTC'), toStartOfDay(assumeNotNull(parseDateTime64BestEffortOrNull('2020-01-01 00:00:00', 6, 'UTC')))), lessOrEquals(toTimeZone(e.timestamp, 'UTC'), assumeNotNull(parseDateTime64BestEffortOrNull('2020-07-01 23:59:59', 6, 'UTC'))), equals(e.event, 'sign up'), and(or(ifNull(notILike(e__pdi__person.properties___email, '%@posthog.com%'), 1), ifNull(equals(replaceRegexpAll(nullIf(nullIf(JSONExtractRaw(e.properties, 'key'), ''), 'null'), '^"|"$', ''), 'val'), 0)), or(ifNull(equals(e__pdi__person.`properties___$os`, 'android'), 0), ifNull(equals(e__pdi__person.`properties___$browser`, 'safari'), 0)))))
  GROUP BY value
  ORDER BY count DESC, value DESC
  LIMIT 26 SETTINGS readonly=2,
                    max_execution_time=60,
                    allow_experimental_object_type=1,
                    format_csv_allow_double_quotes=0,
                    max_ast_elements=1000000,
                    max_expanded_ast_elements=1000000,
                    max_query_size=524288
  '''
# ---
# name: TestTrends.test_trend_breakdown_user_props_with_filter_with_partial_property_pushdowns.1
  '''
  SELECT arrayMap(number -> plus(toStartOfDay(assumeNotNull(parseDateTime64BestEffortOrNull('2020-01-01 00:00:00', 6, 'UTC'))), toIntervalDay(number)), range(0, plus(coalesce(dateDiff('day', toStartOfDay(assumeNotNull(parseDateTime64BestEffortOrNull('2020-01-01 00:00:00', 6, 'UTC'))), toStartOfDay(assumeNotNull(parseDateTime64BestEffortOrNull('2020-07-01 23:59:59', 6, 'UTC'))))), 1))) AS date,
         arrayMap(_match_date -> arraySum(arraySlice(groupArray(count), indexOf(groupArray(day_start) AS _days_for_count, _match_date) AS _index, plus(minus(arrayLastIndex(x -> ifNull(equals(x, _match_date), isNull(x)
                                                                                                                                                                                        and isNull(_match_date)), _days_for_count), _index), 1))), date) AS total,
         ifNull(toString(breakdown_value), '$$_posthog_breakdown_null_$$') AS breakdown_value
  FROM
    (SELECT sum(total) AS count,
            day_start AS day_start,
            breakdown_value AS breakdown_value
     FROM
       (SELECT count(e.uuid) AS total,
               toStartOfDay(toTimeZone(e.timestamp, 'UTC')) AS day_start,
               transform(ifNull(nullIf(toString(e__pdi__person.properties___email), ''), '$$_posthog_breakdown_null_$$'), ['test2@posthog.com', 'test@gmail.com', 'test5@posthog.com', 'test4@posthog.com', 'test3@posthog.com'], ['test2@posthog.com', 'test@gmail.com', 'test5@posthog.com', 'test4@posthog.com', 'test3@posthog.com'], '$$_posthog_breakdown_other_$$') AS breakdown_value
        FROM events AS e SAMPLE 1
        INNER JOIN
          (SELECT argMax(person_distinct_id2.person_id, person_distinct_id2.version) AS e__pdi___person_id,
                  argMax(person_distinct_id2.person_id, person_distinct_id2.version) AS person_id,
                  person_distinct_id2.distinct_id AS distinct_id
           FROM person_distinct_id2
           WHERE equals(person_distinct_id2.team_id, 2)
           GROUP BY person_distinct_id2.distinct_id
           HAVING ifNull(equals(argMax(person_distinct_id2.is_deleted, person_distinct_id2.version), 0), 0)) AS e__pdi ON equals(e.distinct_id, e__pdi.distinct_id)
        LEFT JOIN
          (SELECT person.id AS id,
                  replaceRegexpAll(nullIf(nullIf(JSONExtractRaw(person.properties, 'email'), ''), 'null'), '^"|"$', '') AS properties___email,
                  replaceRegexpAll(nullIf(nullIf(JSONExtractRaw(person.properties, '$os'), ''), 'null'), '^"|"$', '') AS `properties___$os`,
                  replaceRegexpAll(nullIf(nullIf(JSONExtractRaw(person.properties, '$browser'), ''), 'null'), '^"|"$', '') AS `properties___$browser`
           FROM person
           WHERE and(equals(person.team_id, 2), ifNull(in(tuple(person.id, person.version),
                                                            (SELECT person.id AS id, max(person.version) AS version
                                                             FROM person
                                                             WHERE equals(person.team_id, 2)
                                                             GROUP BY person.id
                                                             HAVING and(ifNull(equals(argMax(person.is_deleted, person.version), 0), 0), ifNull(less(argMax(person.created_at, person.version), plus(now64(6, 'UTC'), toIntervalDay(1))), 0)))), 0)) SETTINGS optimize_aggregation_in_order=1) AS e__pdi__person ON equals(e__pdi.e__pdi___person_id, e__pdi__person.id)
        WHERE and(equals(e.team_id, 2), greaterOrEquals(toTimeZone(e.timestamp, 'UTC'), toStartOfDay(assumeNotNull(parseDateTime64BestEffortOrNull('2020-01-01 00:00:00', 6, 'UTC')))), lessOrEquals(toTimeZone(e.timestamp, 'UTC'), assumeNotNull(parseDateTime64BestEffortOrNull('2020-07-01 23:59:59', 6, 'UTC'))), equals(e.event, 'sign up'), and(or(ifNull(notILike(e__pdi__person.properties___email, '%@posthog.com%'), 1), ifNull(equals(replaceRegexpAll(nullIf(nullIf(JSONExtractRaw(e.properties, 'key'), ''), 'null'), '^"|"$', ''), 'val'), 0)), or(ifNull(equals(e__pdi__person.`properties___$os`, 'android'), 0), ifNull(equals(e__pdi__person.`properties___$browser`, 'safari'), 0))), true)
        GROUP BY day_start,
                 breakdown_value)
     GROUP BY day_start,
              breakdown_value
     ORDER BY day_start ASC, breakdown_value ASC)
  GROUP BY breakdown_value
  ORDER BY if(ifNull(equals(breakdown_value, '$$_posthog_breakdown_other_$$'), 0), 2, if(ifNull(equals(breakdown_value, '$$_posthog_breakdown_null_$$'), 0), 1, 0)),
           arraySum(total) DESC, breakdown_value ASC
  LIMIT 50000 SETTINGS readonly=2,
                       max_execution_time=60,
                       allow_experimental_object_type=1,
                       format_csv_allow_double_quotes=0,
                       max_ast_elements=1000000,
                       max_expanded_ast_elements=1000000,
                       max_query_size=524288
  '''
# ---
# name: TestTrends.test_trend_breakdown_user_props_with_filter_with_partial_property_pushdowns.2
  '''
  SELECT toString(e__pdi__person.properties___email) AS value,
         count(e.uuid) AS count
  FROM events AS e
  INNER JOIN
    (SELECT argMax(person_distinct_id2.person_id, person_distinct_id2.version) AS e__pdi___person_id,
            argMax(person_distinct_id2.person_id, person_distinct_id2.version) AS person_id,
            person_distinct_id2.distinct_id AS distinct_id
     FROM person_distinct_id2
     WHERE equals(person_distinct_id2.team_id, 2)
     GROUP BY person_distinct_id2.distinct_id
     HAVING ifNull(equals(argMax(person_distinct_id2.is_deleted, person_distinct_id2.version), 0), 0)) AS e__pdi ON equals(e.distinct_id, e__pdi.distinct_id)
  LEFT JOIN
    (SELECT person.id AS id,
            replaceRegexpAll(nullIf(nullIf(JSONExtractRaw(person.properties, 'email'), ''), 'null'), '^"|"$', '') AS properties___email,
            replaceRegexpAll(nullIf(nullIf(JSONExtractRaw(person.properties, '$os'), ''), 'null'), '^"|"$', '') AS `properties___$os`,
            replaceRegexpAll(nullIf(nullIf(JSONExtractRaw(person.properties, '$browser'), ''), 'null'), '^"|"$', '') AS `properties___$browser`
     FROM person
     WHERE and(equals(person.team_id, 2), ifNull(in(tuple(person.id, person.version),
                                                      (SELECT person.id AS id, max(person.version) AS version
                                                       FROM person
                                                       WHERE equals(person.team_id, 2)
                                                       GROUP BY person.id
                                                       HAVING and(ifNull(equals(argMax(person.is_deleted, person.version), 0), 0), ifNull(less(argMax(person.created_at, person.version), plus(now64(6, 'UTC'), toIntervalDay(1))), 0)))), 0)) SETTINGS optimize_aggregation_in_order=1) AS e__pdi__person ON equals(e__pdi.e__pdi___person_id, e__pdi__person.id)
  WHERE and(equals(e.team_id, 2), and(greaterOrEquals(toTimeZone(e.timestamp, 'UTC'), toStartOfDay(assumeNotNull(parseDateTime64BestEffortOrNull('2020-01-01 00:00:00', 6, 'UTC')))), lessOrEquals(toTimeZone(e.timestamp, 'UTC'), assumeNotNull(parseDateTime64BestEffortOrNull('2020-07-01 23:59:59', 6, 'UTC')))), and(greaterOrEquals(toTimeZone(e.timestamp, 'UTC'), toStartOfDay(assumeNotNull(parseDateTime64BestEffortOrNull('2020-01-01 00:00:00', 6, 'UTC')))), lessOrEquals(toTimeZone(e.timestamp, 'UTC'), assumeNotNull(parseDateTime64BestEffortOrNull('2020-07-01 23:59:59', 6, 'UTC'))), equals(e.event, 'sign up'), and(ifNull(equals(e__pdi__person.`properties___$os`, 'android'), 0), ifNull(equals(e__pdi__person.`properties___$browser`, 'chrome'), 0)), and(ifNull(equals(replaceRegexpAll(nullIf(nullIf(JSONExtractRaw(e.properties, 'key'), ''), 'null'), '^"|"$', ''), 'val'), 0), ifNull(ilike(e__pdi__person.properties___email, '%@posthog.com%'), 0))))
  GROUP BY value
  ORDER BY count DESC, value DESC
  LIMIT 26 SETTINGS readonly=2,
                    max_execution_time=60,
                    allow_experimental_object_type=1,
                    format_csv_allow_double_quotes=0,
                    max_ast_elements=1000000,
                    max_expanded_ast_elements=1000000,
                    max_query_size=524288
  '''
# ---
# name: TestTrends.test_trend_breakdown_user_props_with_filter_with_partial_property_pushdowns.3
  '''
  SELECT arrayMap(number -> plus(toStartOfDay(assumeNotNull(parseDateTime64BestEffortOrNull('2020-01-01 00:00:00', 6, 'UTC'))), toIntervalDay(number)), range(0, plus(coalesce(dateDiff('day', toStartOfDay(assumeNotNull(parseDateTime64BestEffortOrNull('2020-01-01 00:00:00', 6, 'UTC'))), toStartOfDay(assumeNotNull(parseDateTime64BestEffortOrNull('2020-07-01 23:59:59', 6, 'UTC'))))), 1))) AS date,
         arrayMap(_match_date -> arraySum(arraySlice(groupArray(count), indexOf(groupArray(day_start) AS _days_for_count, _match_date) AS _index, plus(minus(arrayLastIndex(x -> ifNull(equals(x, _match_date), isNull(x)
                                                                                                                                                                                        and isNull(_match_date)), _days_for_count), _index), 1))), date) AS total,
         ifNull(toString(breakdown_value), '$$_posthog_breakdown_null_$$') AS breakdown_value
  FROM
    (SELECT sum(total) AS count,
            day_start AS day_start,
            breakdown_value AS breakdown_value
     FROM
       (SELECT count(e.uuid) AS total,
               toStartOfDay(toTimeZone(e.timestamp, 'UTC')) AS day_start,
               transform(ifNull(nullIf(toString(e__pdi__person.properties___email), ''), '$$_posthog_breakdown_null_$$'), ['test2@posthog.com'], ['test2@posthog.com'], '$$_posthog_breakdown_other_$$') AS breakdown_value
        FROM events AS e SAMPLE 1
        INNER JOIN
          (SELECT argMax(person_distinct_id2.person_id, person_distinct_id2.version) AS e__pdi___person_id,
                  argMax(person_distinct_id2.person_id, person_distinct_id2.version) AS person_id,
                  person_distinct_id2.distinct_id AS distinct_id
           FROM person_distinct_id2
           WHERE equals(person_distinct_id2.team_id, 2)
           GROUP BY person_distinct_id2.distinct_id
           HAVING ifNull(equals(argMax(person_distinct_id2.is_deleted, person_distinct_id2.version), 0), 0)) AS e__pdi ON equals(e.distinct_id, e__pdi.distinct_id)
        LEFT JOIN
          (SELECT person.id AS id,
                  replaceRegexpAll(nullIf(nullIf(JSONExtractRaw(person.properties, 'email'), ''), 'null'), '^"|"$', '') AS properties___email,
                  replaceRegexpAll(nullIf(nullIf(JSONExtractRaw(person.properties, '$os'), ''), 'null'), '^"|"$', '') AS `properties___$os`,
                  replaceRegexpAll(nullIf(nullIf(JSONExtractRaw(person.properties, '$browser'), ''), 'null'), '^"|"$', '') AS `properties___$browser`
           FROM person
           WHERE and(equals(person.team_id, 2), ifNull(in(tuple(person.id, person.version),
                                                            (SELECT person.id AS id, max(person.version) AS version
                                                             FROM person
                                                             WHERE equals(person.team_id, 2)
                                                             GROUP BY person.id
                                                             HAVING and(ifNull(equals(argMax(person.is_deleted, person.version), 0), 0), ifNull(less(argMax(person.created_at, person.version), plus(now64(6, 'UTC'), toIntervalDay(1))), 0)))), 0)) SETTINGS optimize_aggregation_in_order=1) AS e__pdi__person ON equals(e__pdi.e__pdi___person_id, e__pdi__person.id)
        WHERE and(equals(e.team_id, 2), greaterOrEquals(toTimeZone(e.timestamp, 'UTC'), toStartOfDay(assumeNotNull(parseDateTime64BestEffortOrNull('2020-01-01 00:00:00', 6, 'UTC')))), lessOrEquals(toTimeZone(e.timestamp, 'UTC'), assumeNotNull(parseDateTime64BestEffortOrNull('2020-07-01 23:59:59', 6, 'UTC'))), equals(e.event, 'sign up'), and(ifNull(equals(e__pdi__person.`properties___$os`, 'android'), 0), ifNull(equals(e__pdi__person.`properties___$browser`, 'chrome'), 0)), and(ifNull(equals(replaceRegexpAll(nullIf(nullIf(JSONExtractRaw(e.properties, 'key'), ''), 'null'), '^"|"$', ''), 'val'), 0), ifNull(ilike(e__pdi__person.properties___email, '%@posthog.com%'), 0)), true)
        GROUP BY day_start,
                 breakdown_value)
     GROUP BY day_start,
              breakdown_value
     ORDER BY day_start ASC, breakdown_value ASC)
  GROUP BY breakdown_value
  ORDER BY if(ifNull(equals(breakdown_value, '$$_posthog_breakdown_other_$$'), 0), 2, if(ifNull(equals(breakdown_value, '$$_posthog_breakdown_null_$$'), 0), 1, 0)),
           arraySum(total) DESC, breakdown_value ASC
  LIMIT 50000 SETTINGS readonly=2,
                       max_execution_time=60,
                       allow_experimental_object_type=1,
                       format_csv_allow_double_quotes=0,
                       max_ast_elements=1000000,
                       max_expanded_ast_elements=1000000,
                       max_query_size=524288
  '''
# ---
# name: TestTrends.test_trends_aggregate_by_distinct_id
  '''
  SELECT arrayMap(number -> plus(toStartOfDay(assumeNotNull(parseDateTime64BestEffortOrNull('2019-12-24 00:00:00', 6, 'UTC'))), toIntervalDay(number)), range(0, plus(coalesce(dateDiff('day', toStartOfDay(assumeNotNull(parseDateTime64BestEffortOrNull('2019-12-24 00:00:00', 6, 'UTC'))), toStartOfDay(assumeNotNull(parseDateTime64BestEffortOrNull('2019-12-31 23:59:59', 6, 'UTC'))))), 1))) AS date,
         arrayMap(_match_date -> arraySum(arraySlice(groupArray(count), indexOf(groupArray(day_start) AS _days_for_count, _match_date) AS _index, plus(minus(arrayLastIndex(x -> ifNull(equals(x, _match_date), isNull(x)
                                                                                                                                                                                        and isNull(_match_date)), _days_for_count), _index), 1))), date) AS total
  FROM
    (SELECT sum(total) AS count,
            day_start AS day_start
     FROM
       (SELECT count(DISTINCT e.distinct_id) AS total,
               toStartOfDay(toTimeZone(e.timestamp, 'UTC')) AS day_start
        FROM events AS e SAMPLE 1
        WHERE and(equals(e.team_id, 2), greaterOrEquals(toTimeZone(e.timestamp, 'UTC'), toStartOfDay(assumeNotNull(parseDateTime64BestEffortOrNull('2019-12-24 00:00:00', 6, 'UTC')))), lessOrEquals(toTimeZone(e.timestamp, 'UTC'), assumeNotNull(parseDateTime64BestEffortOrNull('2019-12-31 23:59:59', 6, 'UTC'))), equals(e.event, 'sign up'))
        GROUP BY day_start)
     GROUP BY day_start
     ORDER BY day_start ASC)
  ORDER BY arraySum(total) DESC
  LIMIT 50000 SETTINGS readonly=2,
                       max_execution_time=60,
                       allow_experimental_object_type=1,
                       format_csv_allow_double_quotes=0,
                       max_ast_elements=1000000,
                       max_expanded_ast_elements=1000000,
                       max_query_size=524288
  '''
# ---
# name: TestTrends.test_trends_aggregate_by_distinct_id.1
  '''
  SELECT arrayMap(number -> plus(toStartOfDay(assumeNotNull(parseDateTime64BestEffortOrNull('2019-12-24 00:00:00', 6, 'UTC'))), toIntervalDay(number)), range(0, plus(coalesce(dateDiff('day', toStartOfDay(assumeNotNull(parseDateTime64BestEffortOrNull('2019-12-24 00:00:00', 6, 'UTC'))), toStartOfDay(assumeNotNull(parseDateTime64BestEffortOrNull('2019-12-31 23:59:59', 6, 'UTC'))))), 1))) AS date,
         arrayMap(_match_date -> arraySum(arraySlice(groupArray(count), indexOf(groupArray(day_start) AS _days_for_count, _match_date) AS _index, plus(minus(arrayLastIndex(x -> ifNull(equals(x, _match_date), isNull(x)
                                                                                                                                                                                        and isNull(_match_date)), _days_for_count), _index), 1))), date) AS total
  FROM
    (SELECT sum(total) AS count,
            day_start AS day_start
     FROM
       (SELECT count(DISTINCT e.distinct_id) AS total,
               toStartOfDay(toTimeZone(e.timestamp, 'UTC')) AS day_start
        FROM events AS e SAMPLE 1
        INNER JOIN
          (SELECT argMax(person_distinct_id2.person_id, person_distinct_id2.version) AS e__pdi___person_id,
                  argMax(person_distinct_id2.person_id, person_distinct_id2.version) AS person_id,
                  person_distinct_id2.distinct_id AS distinct_id
           FROM person_distinct_id2
           WHERE equals(person_distinct_id2.team_id, 2)
           GROUP BY person_distinct_id2.distinct_id
           HAVING ifNull(equals(argMax(person_distinct_id2.is_deleted, person_distinct_id2.version), 0), 0)) AS e__pdi ON equals(e.distinct_id, e__pdi.distinct_id)
        LEFT JOIN
          (SELECT person.id AS id,
                  replaceRegexpAll(nullIf(nullIf(JSONExtractRaw(person.properties, '$some_prop'), ''), 'null'), '^"|"$', '') AS `properties___$some_prop`
           FROM person
           WHERE and(equals(person.team_id, 2), ifNull(in(tuple(person.id, person.version),
                                                            (SELECT person.id AS id, max(person.version) AS version
                                                             FROM person
                                                             WHERE equals(person.team_id, 2)
                                                             GROUP BY person.id
                                                             HAVING and(ifNull(equals(argMax(person.is_deleted, person.version), 0), 0), ifNull(less(argMax(person.created_at, person.version), plus(now64(6, 'UTC'), toIntervalDay(1))), 0)))), 0)) SETTINGS optimize_aggregation_in_order=1) AS e__pdi__person ON equals(e__pdi.e__pdi___person_id, e__pdi__person.id)
        WHERE and(equals(e.team_id, 2), greaterOrEquals(toTimeZone(e.timestamp, 'UTC'), toStartOfDay(assumeNotNull(parseDateTime64BestEffortOrNull('2019-12-24 00:00:00', 6, 'UTC')))), lessOrEquals(toTimeZone(e.timestamp, 'UTC'), assumeNotNull(parseDateTime64BestEffortOrNull('2019-12-31 23:59:59', 6, 'UTC'))), equals(e.event, 'sign up'), ifNull(equals(e__pdi__person.`properties___$some_prop`, 'some_val'), 0))
        GROUP BY day_start)
     GROUP BY day_start
     ORDER BY day_start ASC)
  ORDER BY arraySum(total) DESC
  LIMIT 50000 SETTINGS readonly=2,
                       max_execution_time=60,
                       allow_experimental_object_type=1,
                       format_csv_allow_double_quotes=0,
                       max_ast_elements=1000000,
                       max_expanded_ast_elements=1000000,
                       max_query_size=524288
  '''
# ---
# name: TestTrends.test_trends_aggregate_by_distinct_id.2
  '''
  SELECT toString(e__pdi__person.`properties___$some_prop`) AS value,
         count(e.uuid) AS count
  FROM events AS e
  INNER JOIN
    (SELECT argMax(person_distinct_id2.person_id, person_distinct_id2.version) AS e__pdi___person_id,
            argMax(person_distinct_id2.person_id, person_distinct_id2.version) AS person_id,
            person_distinct_id2.distinct_id AS distinct_id
     FROM person_distinct_id2
     WHERE equals(person_distinct_id2.team_id, 2)
     GROUP BY person_distinct_id2.distinct_id
     HAVING ifNull(equals(argMax(person_distinct_id2.is_deleted, person_distinct_id2.version), 0), 0)) AS e__pdi ON equals(e.distinct_id, e__pdi.distinct_id)
  LEFT JOIN
    (SELECT person.id AS id,
            replaceRegexpAll(nullIf(nullIf(JSONExtractRaw(person.properties, '$some_prop'), ''), 'null'), '^"|"$', '') AS `properties___$some_prop`
     FROM person
     WHERE and(equals(person.team_id, 2), ifNull(in(tuple(person.id, person.version),
                                                      (SELECT person.id AS id, max(person.version) AS version
                                                       FROM person
                                                       WHERE equals(person.team_id, 2)
                                                       GROUP BY person.id
                                                       HAVING and(ifNull(equals(argMax(person.is_deleted, person.version), 0), 0), ifNull(less(argMax(person.created_at, person.version), plus(now64(6, 'UTC'), toIntervalDay(1))), 0)))), 0)) SETTINGS optimize_aggregation_in_order=1) AS e__pdi__person ON equals(e__pdi.e__pdi___person_id, e__pdi__person.id)
  WHERE and(equals(e.team_id, 2), and(greaterOrEquals(toTimeZone(e.timestamp, 'UTC'), toStartOfDay(assumeNotNull(parseDateTime64BestEffortOrNull('2019-12-24 00:00:00', 6, 'UTC')))), lessOrEquals(toTimeZone(e.timestamp, 'UTC'), assumeNotNull(parseDateTime64BestEffortOrNull('2019-12-31 23:59:59', 6, 'UTC')))), and(greaterOrEquals(toTimeZone(e.timestamp, 'UTC'), toStartOfDay(assumeNotNull(parseDateTime64BestEffortOrNull('2019-12-24 00:00:00', 6, 'UTC')))), lessOrEquals(toTimeZone(e.timestamp, 'UTC'), assumeNotNull(parseDateTime64BestEffortOrNull('2019-12-31 23:59:59', 6, 'UTC'))), equals(e.event, 'sign up')))
  GROUP BY value
  ORDER BY count DESC, value DESC
  LIMIT 26 SETTINGS readonly=2,
                    max_execution_time=60,
                    allow_experimental_object_type=1,
                    format_csv_allow_double_quotes=0,
                    max_ast_elements=1000000,
                    max_expanded_ast_elements=1000000,
                    max_query_size=524288
  '''
# ---
# name: TestTrends.test_trends_aggregate_by_distinct_id.3
  '''
  SELECT arrayMap(number -> plus(toStartOfDay(assumeNotNull(parseDateTime64BestEffortOrNull('2019-12-24 00:00:00', 6, 'UTC'))), toIntervalDay(number)), range(0, plus(coalesce(dateDiff('day', toStartOfDay(assumeNotNull(parseDateTime64BestEffortOrNull('2019-12-24 00:00:00', 6, 'UTC'))), toStartOfDay(assumeNotNull(parseDateTime64BestEffortOrNull('2019-12-31 23:59:59', 6, 'UTC'))))), 1))) AS date,
         arrayMap(_match_date -> arraySum(arraySlice(groupArray(count), indexOf(groupArray(day_start) AS _days_for_count, _match_date) AS _index, plus(minus(arrayLastIndex(x -> ifNull(equals(x, _match_date), isNull(x)
                                                                                                                                                                                        and isNull(_match_date)), _days_for_count), _index), 1))), date) AS total,
         ifNull(toString(breakdown_value), '$$_posthog_breakdown_null_$$') AS breakdown_value
  FROM
    (SELECT sum(total) AS count,
            day_start AS day_start,
            breakdown_value AS breakdown_value
     FROM
       (SELECT count(DISTINCT e.distinct_id) AS total,
               toStartOfDay(toTimeZone(e.timestamp, 'UTC')) AS day_start,
               transform(ifNull(nullIf(toString(e__pdi__person.`properties___$some_prop`), ''), '$$_posthog_breakdown_null_$$'), ['some_val', '$$_posthog_breakdown_null_$$'], ['some_val', '$$_posthog_breakdown_null_$$'], '$$_posthog_breakdown_other_$$') AS breakdown_value
        FROM events AS e SAMPLE 1
        INNER JOIN
          (SELECT argMax(person_distinct_id2.person_id, person_distinct_id2.version) AS e__pdi___person_id,
                  argMax(person_distinct_id2.person_id, person_distinct_id2.version) AS person_id,
                  person_distinct_id2.distinct_id AS distinct_id
           FROM person_distinct_id2
           WHERE equals(person_distinct_id2.team_id, 2)
           GROUP BY person_distinct_id2.distinct_id
           HAVING ifNull(equals(argMax(person_distinct_id2.is_deleted, person_distinct_id2.version), 0), 0)) AS e__pdi ON equals(e.distinct_id, e__pdi.distinct_id)
        LEFT JOIN
          (SELECT person.id AS id,
                  replaceRegexpAll(nullIf(nullIf(JSONExtractRaw(person.properties, '$some_prop'), ''), 'null'), '^"|"$', '') AS `properties___$some_prop`
           FROM person
           WHERE and(equals(person.team_id, 2), ifNull(in(tuple(person.id, person.version),
                                                            (SELECT person.id AS id, max(person.version) AS version
                                                             FROM person
                                                             WHERE equals(person.team_id, 2)
                                                             GROUP BY person.id
                                                             HAVING and(ifNull(equals(argMax(person.is_deleted, person.version), 0), 0), ifNull(less(argMax(person.created_at, person.version), plus(now64(6, 'UTC'), toIntervalDay(1))), 0)))), 0)) SETTINGS optimize_aggregation_in_order=1) AS e__pdi__person ON equals(e__pdi.e__pdi___person_id, e__pdi__person.id)
        WHERE and(equals(e.team_id, 2), greaterOrEquals(toTimeZone(e.timestamp, 'UTC'), toStartOfDay(assumeNotNull(parseDateTime64BestEffortOrNull('2019-12-24 00:00:00', 6, 'UTC')))), lessOrEquals(toTimeZone(e.timestamp, 'UTC'), assumeNotNull(parseDateTime64BestEffortOrNull('2019-12-31 23:59:59', 6, 'UTC'))), equals(e.event, 'sign up'), true)
        GROUP BY day_start,
                 breakdown_value)
     GROUP BY day_start,
              breakdown_value
     ORDER BY day_start ASC, breakdown_value ASC)
  GROUP BY breakdown_value
  ORDER BY if(ifNull(equals(breakdown_value, '$$_posthog_breakdown_other_$$'), 0), 2, if(ifNull(equals(breakdown_value, '$$_posthog_breakdown_null_$$'), 0), 1, 0)),
           arraySum(total) DESC, breakdown_value ASC
  LIMIT 50000 SETTINGS readonly=2,
                       max_execution_time=60,
                       allow_experimental_object_type=1,
                       format_csv_allow_double_quotes=0,
                       max_ast_elements=1000000,
                       max_expanded_ast_elements=1000000,
                       max_query_size=524288
  '''
# ---
# name: TestTrends.test_trends_aggregate_by_distinct_id.4
  '''
  SELECT arrayMap(number -> plus(toStartOfDay(assumeNotNull(parseDateTime64BestEffortOrNull('2019-12-24 00:00:00', 6, 'UTC'))), toIntervalDay(number)), range(0, plus(coalesce(dateDiff('day', toStartOfDay(assumeNotNull(parseDateTime64BestEffortOrNull('2019-12-24 00:00:00', 6, 'UTC'))), toStartOfDay(assumeNotNull(parseDateTime64BestEffortOrNull('2019-12-31 23:59:59', 6, 'UTC'))))), 1))) AS date,
         arrayMap(_match_date -> arraySum(arraySlice(groupArray(count), indexOf(groupArray(day_start) AS _days_for_count, _match_date) AS _index, plus(minus(arrayLastIndex(x -> ifNull(equals(x, _match_date), isNull(x)
                                                                                                                                                                                        and isNull(_match_date)), _days_for_count), _index), 1))), date) AS total
  FROM
    (SELECT sum(total) AS count,
            day_start AS day_start
     FROM
       (SELECT counts AS total,
               toStartOfDay(timestamp) AS day_start
        FROM
          (SELECT d.timestamp AS timestamp,
                  count(DISTINCT e.actor_id) AS counts
           FROM
             (SELECT minus(toStartOfDay(assumeNotNull(parseDateTime64BestEffortOrNull('2019-12-31 23:59:59', 6, 'UTC'))), toIntervalDay(numbers.number)) AS timestamp
              FROM numbers(dateDiff('day', minus(toStartOfDay(assumeNotNull(parseDateTime64BestEffortOrNull('2019-12-24 00:00:00', 6, 'UTC'))), toIntervalDay(30)), assumeNotNull(parseDateTime64BestEffortOrNull('2019-12-31 23:59:59', 6, 'UTC')))) AS numbers) AS d
           CROSS JOIN
             (SELECT toTimeZone(e.timestamp, 'UTC') AS timestamp,
                     e.distinct_id AS actor_id
              FROM events AS e SAMPLE 1
              WHERE and(equals(e.team_id, 2), equals(e.event, 'sign up'), ifNull(greaterOrEquals(timestamp, minus(assumeNotNull(parseDateTime64BestEffortOrNull('2019-12-24 00:00:00', 6, 'UTC')), toIntervalDay(30))), 0), ifNull(lessOrEquals(timestamp, assumeNotNull(parseDateTime64BestEffortOrNull('2019-12-31 23:59:59', 6, 'UTC'))), 0))
              GROUP BY timestamp, actor_id) AS e
           WHERE and(ifNull(lessOrEquals(e.timestamp, plus(d.timestamp, toIntervalDay(1))), 0), ifNull(greater(e.timestamp, minus(d.timestamp, toIntervalDay(29))), 0))
           GROUP BY d.timestamp
           ORDER BY d.timestamp ASC)
        WHERE and(ifNull(greaterOrEquals(timestamp, toStartOfDay(assumeNotNull(parseDateTime64BestEffortOrNull('2019-12-24 00:00:00', 6, 'UTC')))), 0), ifNull(lessOrEquals(timestamp, assumeNotNull(parseDateTime64BestEffortOrNull('2019-12-31 23:59:59', 6, 'UTC'))), 0)))
     GROUP BY day_start
     ORDER BY day_start ASC)
  ORDER BY arraySum(total) DESC
  LIMIT 50000 SETTINGS readonly=2,
                       max_execution_time=60,
                       allow_experimental_object_type=1,
                       format_csv_allow_double_quotes=0,
                       max_ast_elements=1000000,
                       max_expanded_ast_elements=1000000,
                       max_query_size=524288
  '''
# ---
# name: TestTrends.test_trends_aggregate_by_distinct_id.5
  '''
  SELECT arrayMap(number -> plus(toStartOfDay(assumeNotNull(parseDateTime64BestEffortOrNull('2019-12-24 00:00:00', 6, 'UTC'))), toIntervalDay(number)), range(0, plus(coalesce(dateDiff('day', toStartOfDay(assumeNotNull(parseDateTime64BestEffortOrNull('2019-12-24 00:00:00', 6, 'UTC'))), toStartOfDay(assumeNotNull(parseDateTime64BestEffortOrNull('2019-12-31 23:59:59', 6, 'UTC'))))), 1))) AS date,
         arrayMap(_match_date -> arraySum(arraySlice(groupArray(count), indexOf(groupArray(day_start) AS _days_for_count, _match_date) AS _index, plus(minus(arrayLastIndex(x -> ifNull(equals(x, _match_date), isNull(x)
                                                                                                                                                                                        and isNull(_match_date)), _days_for_count), _index), 1))), date) AS total
  FROM
    (SELECT sum(total) AS count,
            day_start AS day_start
     FROM
       (SELECT counts AS total,
               toStartOfDay(timestamp) AS day_start
        FROM
          (SELECT d.timestamp AS timestamp,
                  count(DISTINCT e.actor_id) AS counts
           FROM
             (SELECT minus(toStartOfDay(assumeNotNull(parseDateTime64BestEffortOrNull('2019-12-31 23:59:59', 6, 'UTC'))), toIntervalDay(numbers.number)) AS timestamp
              FROM numbers(dateDiff('day', minus(toStartOfDay(assumeNotNull(parseDateTime64BestEffortOrNull('2019-12-24 00:00:00', 6, 'UTC'))), toIntervalDay(7)), assumeNotNull(parseDateTime64BestEffortOrNull('2019-12-31 23:59:59', 6, 'UTC')))) AS numbers) AS d
           CROSS JOIN
             (SELECT toTimeZone(e.timestamp, 'UTC') AS timestamp,
                     e.distinct_id AS actor_id
              FROM events AS e SAMPLE 1
              WHERE and(equals(e.team_id, 2), equals(e.event, 'sign up'), ifNull(greaterOrEquals(timestamp, minus(assumeNotNull(parseDateTime64BestEffortOrNull('2019-12-24 00:00:00', 6, 'UTC')), toIntervalDay(7))), 0), ifNull(lessOrEquals(timestamp, assumeNotNull(parseDateTime64BestEffortOrNull('2019-12-31 23:59:59', 6, 'UTC'))), 0))
              GROUP BY timestamp, actor_id) AS e
           WHERE and(ifNull(lessOrEquals(e.timestamp, plus(d.timestamp, toIntervalDay(1))), 0), ifNull(greater(e.timestamp, minus(d.timestamp, toIntervalDay(6))), 0))
           GROUP BY d.timestamp
           ORDER BY d.timestamp ASC)
        WHERE and(ifNull(greaterOrEquals(timestamp, toStartOfDay(assumeNotNull(parseDateTime64BestEffortOrNull('2019-12-24 00:00:00', 6, 'UTC')))), 0), ifNull(lessOrEquals(timestamp, assumeNotNull(parseDateTime64BestEffortOrNull('2019-12-31 23:59:59', 6, 'UTC'))), 0)))
     GROUP BY day_start
     ORDER BY day_start ASC)
  ORDER BY arraySum(total) DESC
  LIMIT 50000 SETTINGS readonly=2,
                       max_execution_time=60,
                       allow_experimental_object_type=1,
                       format_csv_allow_double_quotes=0,
                       max_ast_elements=1000000,
                       max_expanded_ast_elements=1000000,
                       max_query_size=524288
  '''
# ---
# name: TestTrends.test_trends_aggregate_by_distinct_id.6
  '''
  SELECT toString(replaceRegexpAll(nullIf(nullIf(JSONExtractRaw(e.properties, '$some_prop'), ''), 'null'), '^"|"$', '')) AS value,
         count(e.uuid) AS count
  FROM events AS e
  WHERE and(equals(e.team_id, 2), and(greaterOrEquals(toTimeZone(e.timestamp, 'UTC'), toStartOfDay(assumeNotNull(parseDateTime64BestEffortOrNull('2019-12-24 00:00:00', 6, 'UTC')))), lessOrEquals(toTimeZone(e.timestamp, 'UTC'), assumeNotNull(parseDateTime64BestEffortOrNull('2019-12-31 23:59:59', 6, 'UTC')))), and(greaterOrEquals(toTimeZone(e.timestamp, 'UTC'), toStartOfDay(assumeNotNull(parseDateTime64BestEffortOrNull('2019-12-24 00:00:00', 6, 'UTC')))), lessOrEquals(toTimeZone(e.timestamp, 'UTC'), assumeNotNull(parseDateTime64BestEffortOrNull('2019-12-31 23:59:59', 6, 'UTC'))), equals(e.event, 'sign up')))
  GROUP BY value
  ORDER BY count DESC, value DESC
  LIMIT 26 SETTINGS readonly=2,
                    max_execution_time=60,
                    allow_experimental_object_type=1,
                    format_csv_allow_double_quotes=0,
                    max_ast_elements=1000000,
                    max_expanded_ast_elements=1000000,
                    max_query_size=524288
  '''
# ---
# name: TestTrends.test_trends_aggregate_by_distinct_id.7
  '''
  SELECT arrayMap(number -> plus(toStartOfDay(assumeNotNull(parseDateTime64BestEffortOrNull('2019-12-24 00:00:00', 6, 'UTC'))), toIntervalDay(number)), range(0, plus(coalesce(dateDiff('day', toStartOfDay(assumeNotNull(parseDateTime64BestEffortOrNull('2019-12-24 00:00:00', 6, 'UTC'))), toStartOfDay(assumeNotNull(parseDateTime64BestEffortOrNull('2019-12-31 23:59:59', 6, 'UTC'))))), 1))) AS date,
         arrayMap(_match_date -> arraySum(arraySlice(groupArray(count), indexOf(groupArray(day_start) AS _days_for_count, _match_date) AS _index, plus(minus(arrayLastIndex(x -> ifNull(equals(x, _match_date), isNull(x)
                                                                                                                                                                                        and isNull(_match_date)), _days_for_count), _index), 1))), date) AS total,
         ifNull(toString(breakdown_value), '$$_posthog_breakdown_null_$$') AS breakdown_value
  FROM
    (SELECT sum(total) AS count,
            day_start AS day_start,
            breakdown_value AS breakdown_value
     FROM
       (SELECT count(DISTINCT e.distinct_id) AS total,
               toStartOfDay(toTimeZone(e.timestamp, 'UTC')) AS day_start,
               transform(ifNull(nullIf(toString(replaceRegexpAll(nullIf(nullIf(JSONExtractRaw(e.properties, '$some_prop'), ''), 'null'), '^"|"$', '')), ''), '$$_posthog_breakdown_null_$$'), ['$$_posthog_breakdown_null_$$'], ['$$_posthog_breakdown_null_$$'], '$$_posthog_breakdown_other_$$') AS breakdown_value
        FROM events AS e SAMPLE 1
        WHERE and(equals(e.team_id, 2), greaterOrEquals(toTimeZone(e.timestamp, 'UTC'), toStartOfDay(assumeNotNull(parseDateTime64BestEffortOrNull('2019-12-24 00:00:00', 6, 'UTC')))), lessOrEquals(toTimeZone(e.timestamp, 'UTC'), assumeNotNull(parseDateTime64BestEffortOrNull('2019-12-31 23:59:59', 6, 'UTC'))), equals(e.event, 'sign up'), true)
        GROUP BY day_start,
                 breakdown_value)
     GROUP BY day_start,
              breakdown_value
     ORDER BY day_start ASC, breakdown_value ASC)
  GROUP BY breakdown_value
  ORDER BY if(ifNull(equals(breakdown_value, '$$_posthog_breakdown_other_$$'), 0), 2, if(ifNull(equals(breakdown_value, '$$_posthog_breakdown_null_$$'), 0), 1, 0)),
           arraySum(total) DESC, breakdown_value ASC
  LIMIT 50000 SETTINGS readonly=2,
                       max_execution_time=60,
                       allow_experimental_object_type=1,
                       format_csv_allow_double_quotes=0,
                       max_ast_elements=1000000,
                       max_expanded_ast_elements=1000000,
                       max_query_size=524288
  '''
# ---
# name: TestTrends.test_trends_any_event_total_count
  '''
  SELECT arrayMap(number -> plus(toStartOfDay(assumeNotNull(parseDateTime64BestEffortOrNull('2019-12-28 00:00:00', 6, 'UTC'))), toIntervalDay(number)), range(0, plus(coalesce(dateDiff('day', toStartOfDay(assumeNotNull(parseDateTime64BestEffortOrNull('2019-12-28 00:00:00', 6, 'UTC'))), toStartOfDay(assumeNotNull(parseDateTime64BestEffortOrNull('2020-01-04 23:59:59', 6, 'UTC'))))), 1))) AS date,
         arrayMap(_match_date -> arraySum(arraySlice(groupArray(count), indexOf(groupArray(day_start) AS _days_for_count, _match_date) AS _index, plus(minus(arrayLastIndex(x -> ifNull(equals(x, _match_date), isNull(x)
                                                                                                                                                                                        and isNull(_match_date)), _days_for_count), _index), 1))), date) AS total
  FROM
    (SELECT sum(total) AS count,
            day_start AS day_start
     FROM
       (SELECT count(e.uuid) AS total,
               toStartOfDay(toTimeZone(e.timestamp, 'UTC')) AS day_start
        FROM events AS e SAMPLE 1
        WHERE and(equals(e.team_id, 2), greaterOrEquals(toTimeZone(e.timestamp, 'UTC'), toStartOfDay(assumeNotNull(parseDateTime64BestEffortOrNull('2019-12-28 00:00:00', 6, 'UTC')))), lessOrEquals(toTimeZone(e.timestamp, 'UTC'), assumeNotNull(parseDateTime64BestEffortOrNull('2020-01-04 23:59:59', 6, 'UTC'))))
        GROUP BY day_start)
     GROUP BY day_start
     ORDER BY day_start ASC)
  ORDER BY arraySum(total) DESC
  LIMIT 50000 SETTINGS readonly=2,
                       max_execution_time=60,
                       allow_experimental_object_type=1,
                       format_csv_allow_double_quotes=0,
                       max_ast_elements=1000000,
                       max_expanded_ast_elements=1000000,
                       max_query_size=524288
  '''
# ---
# name: TestTrends.test_trends_any_event_total_count.1
  '''
  SELECT arrayMap(number -> plus(toStartOfDay(assumeNotNull(parseDateTime64BestEffortOrNull('2019-12-28 00:00:00', 6, 'UTC'))), toIntervalDay(number)), range(0, plus(coalesce(dateDiff('day', toStartOfDay(assumeNotNull(parseDateTime64BestEffortOrNull('2019-12-28 00:00:00', 6, 'UTC'))), toStartOfDay(assumeNotNull(parseDateTime64BestEffortOrNull('2020-01-04 23:59:59', 6, 'UTC'))))), 1))) AS date,
         arrayMap(_match_date -> arraySum(arraySlice(groupArray(count), indexOf(groupArray(day_start) AS _days_for_count, _match_date) AS _index, plus(minus(arrayLastIndex(x -> ifNull(equals(x, _match_date), isNull(x)
                                                                                                                                                                                        and isNull(_match_date)), _days_for_count), _index), 1))), date) AS total
  FROM
    (SELECT sum(total) AS count,
            day_start AS day_start
     FROM
       (SELECT count(e.uuid) AS total,
               toStartOfDay(toTimeZone(e.timestamp, 'UTC')) AS day_start
        FROM events AS e SAMPLE 1
        WHERE and(equals(e.team_id, 2), greaterOrEquals(toTimeZone(e.timestamp, 'UTC'), toStartOfDay(assumeNotNull(parseDateTime64BestEffortOrNull('2019-12-28 00:00:00', 6, 'UTC')))), lessOrEquals(toTimeZone(e.timestamp, 'UTC'), assumeNotNull(parseDateTime64BestEffortOrNull('2020-01-04 23:59:59', 6, 'UTC'))), equals(e.event, 'sign up'))
        GROUP BY day_start)
     GROUP BY day_start
     ORDER BY day_start ASC)
  ORDER BY arraySum(total) DESC
  LIMIT 50000 SETTINGS readonly=2,
                       max_execution_time=60,
                       allow_experimental_object_type=1,
                       format_csv_allow_double_quotes=0,
                       max_ast_elements=1000000,
                       max_expanded_ast_elements=1000000,
                       max_query_size=524288
  '''
# ---
# name: TestTrends.test_trends_breakdown_cumulative
  '''
  SELECT toString(replaceRegexpAll(nullIf(nullIf(JSONExtractRaw(e.properties, '$some_property'), ''), 'null'), '^"|"$', '')) AS value,
         count(e.uuid) AS count
  FROM events AS e
  WHERE and(equals(e.team_id, 2), and(greaterOrEquals(toTimeZone(e.timestamp, 'UTC'), toStartOfDay(assumeNotNull(parseDateTime64BestEffortOrNull('2019-12-28 00:00:00', 6, 'UTC')))), lessOrEquals(toTimeZone(e.timestamp, 'UTC'), assumeNotNull(parseDateTime64BestEffortOrNull('2020-01-04 23:59:59', 6, 'UTC')))), and(greaterOrEquals(toTimeZone(e.timestamp, 'UTC'), toStartOfDay(assumeNotNull(parseDateTime64BestEffortOrNull('2019-12-28 00:00:00', 6, 'UTC')))), lessOrEquals(toTimeZone(e.timestamp, 'UTC'), assumeNotNull(parseDateTime64BestEffortOrNull('2020-01-04 23:59:59', 6, 'UTC'))), equals(e.event, 'sign up')))
  GROUP BY value
  ORDER BY count DESC, value DESC
  LIMIT 26 SETTINGS readonly=2,
                    max_execution_time=60,
                    allow_experimental_object_type=1,
                    format_csv_allow_double_quotes=0,
                    max_ast_elements=1000000,
                    max_expanded_ast_elements=1000000,
                    max_query_size=524288
  '''
# ---
# name: TestTrends.test_trends_breakdown_cumulative.1
  '''
  SELECT arrayMap(number -> plus(toStartOfDay(assumeNotNull(parseDateTime64BestEffortOrNull('2019-12-28 00:00:00', 6, 'UTC'))), toIntervalDay(number)), range(0, plus(coalesce(dateDiff('day', toStartOfDay(assumeNotNull(parseDateTime64BestEffortOrNull('2019-12-28 00:00:00', 6, 'UTC'))), toStartOfDay(assumeNotNull(parseDateTime64BestEffortOrNull('2020-01-04 23:59:59', 6, 'UTC'))))), 1))) AS date,
         arrayFill(x -> ifNull(greater(x, 0), 0), arrayMap(_match_date -> arraySum(arraySlice(groupArray(count), indexOf(groupArray(day_start) AS _days_for_count, _match_date) AS _index, plus(minus(arrayLastIndex(x -> ifNull(equals(x, _match_date), isNull(x)
                                                                                                                                                                                                                                 and isNull(_match_date)), _days_for_count), _index), 1))), date)) AS total,
         ifNull(toString(breakdown_value), '$$_posthog_breakdown_null_$$') AS breakdown_value
  FROM
    (SELECT day_start AS day_start,
            sum(count) OVER (PARTITION BY breakdown_value
                             ORDER BY day_start ASC) AS count,
                            breakdown_value AS breakdown_value
     FROM
       (SELECT sum(total) AS count,
               day_start AS day_start,
               breakdown_value AS breakdown_value
        FROM
          (SELECT count(DISTINCT e__pdi.person_id) AS total,
                  min(toStartOfDay(toTimeZone(e.timestamp, 'UTC'))) AS day_start,
                  transform(ifNull(nullIf(toString(replaceRegexpAll(nullIf(nullIf(JSONExtractRaw(e.properties, '$some_property'), ''), 'null'), '^"|"$', '')), ''), '$$_posthog_breakdown_null_$$'), ['$$_posthog_breakdown_null_$$', 'value', 'other_value'], ['$$_posthog_breakdown_null_$$', 'value', 'other_value'], '$$_posthog_breakdown_other_$$') AS breakdown_value
           FROM events AS e SAMPLE 1
           INNER JOIN
             (SELECT argMax(person_distinct_id2.person_id, person_distinct_id2.version) AS person_id,
                     person_distinct_id2.distinct_id AS distinct_id
              FROM person_distinct_id2
              WHERE equals(person_distinct_id2.team_id, 2)
              GROUP BY person_distinct_id2.distinct_id
              HAVING ifNull(equals(argMax(person_distinct_id2.is_deleted, person_distinct_id2.version), 0), 0)) AS e__pdi ON equals(e.distinct_id, e__pdi.distinct_id)
           WHERE and(equals(e.team_id, 2), greaterOrEquals(toTimeZone(e.timestamp, 'UTC'), toStartOfDay(assumeNotNull(parseDateTime64BestEffortOrNull('2019-12-28 00:00:00', 6, 'UTC')))), lessOrEquals(toTimeZone(e.timestamp, 'UTC'), assumeNotNull(parseDateTime64BestEffortOrNull('2020-01-04 23:59:59', 6, 'UTC'))), equals(e.event, 'sign up'), true)
           GROUP BY e__pdi.person_id,
                    breakdown_value)
        GROUP BY day_start,
                 breakdown_value
        ORDER BY day_start ASC, breakdown_value ASC)
     ORDER BY day_start ASC)
  GROUP BY breakdown_value
  ORDER BY if(ifNull(equals(breakdown_value, '$$_posthog_breakdown_other_$$'), 0), 2, if(ifNull(equals(breakdown_value, '$$_posthog_breakdown_null_$$'), 0), 1, 0)),
           arraySum(total) DESC, breakdown_value ASC
  LIMIT 50000 SETTINGS readonly=2,
                       max_execution_time=60,
                       allow_experimental_object_type=1,
                       format_csv_allow_double_quotes=0,
                       max_ast_elements=1000000,
                       max_expanded_ast_elements=1000000,
                       max_query_size=524288
  '''
# ---
# name: TestTrends.test_trends_breakdown_cumulative_poe_v2
  '''
  SELECT toString(replaceRegexpAll(nullIf(nullIf(JSONExtractRaw(e.properties, '$some_property'), ''), 'null'), '^"|"$', '')) AS value,
         count(e.uuid) AS count
  FROM events AS e
  WHERE and(equals(e.team_id, 2), and(greaterOrEquals(toTimeZone(e.timestamp, 'UTC'), toStartOfDay(assumeNotNull(parseDateTime64BestEffortOrNull('2019-12-28 00:00:00', 6, 'UTC')))), lessOrEquals(toTimeZone(e.timestamp, 'UTC'), assumeNotNull(parseDateTime64BestEffortOrNull('2020-01-04 23:59:59', 6, 'UTC')))), and(greaterOrEquals(toTimeZone(e.timestamp, 'UTC'), toStartOfDay(assumeNotNull(parseDateTime64BestEffortOrNull('2019-12-28 00:00:00', 6, 'UTC')))), lessOrEquals(toTimeZone(e.timestamp, 'UTC'), assumeNotNull(parseDateTime64BestEffortOrNull('2020-01-04 23:59:59', 6, 'UTC'))), equals(e.event, 'sign up')))
  GROUP BY value
  ORDER BY count DESC, value DESC
  LIMIT 26 SETTINGS readonly=2,
                    max_execution_time=60,
                    allow_experimental_object_type=1,
                    format_csv_allow_double_quotes=0,
                    max_ast_elements=1000000,
                    max_expanded_ast_elements=1000000,
                    max_query_size=524288
  '''
# ---
# name: TestTrends.test_trends_breakdown_cumulative_poe_v2.1
  '''
  SELECT arrayMap(number -> plus(toStartOfDay(assumeNotNull(parseDateTime64BestEffortOrNull('2019-12-28 00:00:00', 6, 'UTC'))), toIntervalDay(number)), range(0, plus(coalesce(dateDiff('day', toStartOfDay(assumeNotNull(parseDateTime64BestEffortOrNull('2019-12-28 00:00:00', 6, 'UTC'))), toStartOfDay(assumeNotNull(parseDateTime64BestEffortOrNull('2020-01-04 23:59:59', 6, 'UTC'))))), 1))) AS date,
         arrayFill(x -> ifNull(greater(x, 0), 0), arrayMap(_match_date -> arraySum(arraySlice(groupArray(count), indexOf(groupArray(day_start) AS _days_for_count, _match_date) AS _index, plus(minus(arrayLastIndex(x -> ifNull(equals(x, _match_date), isNull(x)
                                                                                                                                                                                                                                 and isNull(_match_date)), _days_for_count), _index), 1))), date)) AS total,
         ifNull(toString(breakdown_value), '$$_posthog_breakdown_null_$$') AS breakdown_value
  FROM
    (SELECT day_start AS day_start,
            sum(count) OVER (PARTITION BY breakdown_value
                             ORDER BY day_start ASC) AS count,
                            breakdown_value AS breakdown_value
     FROM
       (SELECT sum(total) AS count,
               day_start AS day_start,
               breakdown_value AS breakdown_value
        FROM
<<<<<<< HEAD
          (SELECT 0 AS total,
                  ticks.day_start AS day_start,
                  sec.breakdown_value AS breakdown_value
           FROM
             (SELECT minus(toStartOfDay(assumeNotNull(parseDateTime64BestEffortOrNull('2020-01-04 23:59:59', 6, 'UTC'))), toIntervalDay(numbers.number)) AS day_start
              FROM numbers(coalesce(dateDiff('day', assumeNotNull(parseDateTime64BestEffortOrNull('2019-12-28 00:00:00', 6, 'UTC')), assumeNotNull(parseDateTime64BestEffortOrNull('2020-01-04 23:59:59', 6, 'UTC'))), 0)) AS numbers
              UNION ALL SELECT toStartOfDay(assumeNotNull(parseDateTime64BestEffortOrNull('2019-12-28 00:00:00', 6, 'UTC'))) AS day_start) AS ticks
           CROSS JOIN
             (SELECT breakdown_value
              FROM
                (SELECT ['$$_posthog_breakdown_null_$$', 'value', 'other_value'] AS breakdown_value) ARRAY
              JOIN breakdown_value AS breakdown_value) AS sec
           ORDER BY sec.breakdown_value ASC, day_start ASC
           UNION ALL SELECT count(DISTINCT if(not(empty(e__override.distinct_id)), e__override.person_id, e.person_id)) AS total,
                            min(toStartOfDay(toTimeZone(e.timestamp, 'UTC'))) AS day_start,
                            transform(ifNull(nullIf(toString(replaceRegexpAll(nullIf(nullIf(JSONExtractRaw(e.properties, '$some_property'), ''), 'null'), '^"|"$', '')), ''), '$$_posthog_breakdown_null_$$'), ['$$_posthog_breakdown_null_$$', 'value', 'other_value'], ['$$_posthog_breakdown_null_$$', 'value', 'other_value'], '$$_posthog_breakdown_other_$$') AS breakdown_value
=======
          (SELECT count(DISTINCT ifNull(nullIf(e__override.override_person_id, '00000000-0000-0000-0000-000000000000'), e.person_id)) AS total,
                  min(toStartOfDay(toTimeZone(e.timestamp, 'UTC'))) AS day_start,
                  transform(ifNull(nullIf(toString(replaceRegexpAll(nullIf(nullIf(JSONExtractRaw(e.properties, '$some_property'), ''), 'null'), '^"|"$', '')), ''), '$$_posthog_breakdown_null_$$'), ['$$_posthog_breakdown_null_$$', 'value', 'other_value'], ['$$_posthog_breakdown_null_$$', 'value', 'other_value'], '$$_posthog_breakdown_other_$$') AS breakdown_value
>>>>>>> 38614ea7
           FROM events AS e SAMPLE 1
           LEFT OUTER JOIN
             (SELECT argMax(person_distinct_id_overrides.person_id, person_distinct_id_overrides.version) AS person_id,
                     person_distinct_id_overrides.distinct_id AS distinct_id
              FROM person_distinct_id_overrides
              WHERE equals(person_distinct_id_overrides.team_id, 2)
              GROUP BY person_distinct_id_overrides.distinct_id
              HAVING ifNull(equals(argMax(person_distinct_id_overrides.is_deleted, person_distinct_id_overrides.version), 0), 0)) AS e__override ON equals(e.distinct_id, e__override.distinct_id)
           WHERE and(equals(e.team_id, 2), greaterOrEquals(toTimeZone(e.timestamp, 'UTC'), toStartOfDay(assumeNotNull(parseDateTime64BestEffortOrNull('2019-12-28 00:00:00', 6, 'UTC')))), lessOrEquals(toTimeZone(e.timestamp, 'UTC'), assumeNotNull(parseDateTime64BestEffortOrNull('2020-01-04 23:59:59', 6, 'UTC'))), equals(e.event, 'sign up'), true)
           GROUP BY if(not(empty(e__override.distinct_id)), e__override.person_id, e.person_id),
                    breakdown_value)
        GROUP BY day_start,
                 breakdown_value
        ORDER BY day_start ASC, breakdown_value ASC)
     ORDER BY day_start ASC)
  GROUP BY breakdown_value
  ORDER BY if(ifNull(equals(breakdown_value, '$$_posthog_breakdown_other_$$'), 0), 2, if(ifNull(equals(breakdown_value, '$$_posthog_breakdown_null_$$'), 0), 1, 0)),
           arraySum(total) DESC, breakdown_value ASC
  LIMIT 50000 SETTINGS readonly=2,
                       max_execution_time=60,
                       allow_experimental_object_type=1,
                       format_csv_allow_double_quotes=0,
                       max_ast_elements=1000000,
                       max_expanded_ast_elements=1000000,
                       max_query_size=524288
  '''
# ---
# name: TestTrends.test_trends_breakdown_normalize_url
  '''
  SELECT toString(if(empty(trim(TRAILING '/?#'
                                FROM replaceRegexpAll(nullIf(nullIf(JSONExtractRaw(e.properties, '$current_url'), ''), 'null'), '^"|"$', ''))), '/', trim(TRAILING '/?#'
                                                                                                                                                          FROM replaceRegexpAll(nullIf(nullIf(JSONExtractRaw(e.properties, '$current_url'), ''), 'null'), '^"|"$', '')))) AS value,
         count(e.uuid) AS count
  FROM events AS e
  WHERE and(equals(e.team_id, 2), and(greaterOrEquals(toTimeZone(e.timestamp, 'UTC'), toStartOfDay(assumeNotNull(parseDateTime64BestEffortOrNull('2019-12-28 00:00:00', 6, 'UTC')))), lessOrEquals(toTimeZone(e.timestamp, 'UTC'), assumeNotNull(parseDateTime64BestEffortOrNull('2020-01-04 23:59:59', 6, 'UTC')))), and(greaterOrEquals(toTimeZone(e.timestamp, 'UTC'), toStartOfDay(assumeNotNull(parseDateTime64BestEffortOrNull('2019-12-28 00:00:00', 6, 'UTC')))), lessOrEquals(toTimeZone(e.timestamp, 'UTC'), assumeNotNull(parseDateTime64BestEffortOrNull('2020-01-04 23:59:59', 6, 'UTC'))), equals(e.event, 'sign up')))
  GROUP BY value
  ORDER BY count DESC, value DESC
  LIMIT 26 SETTINGS readonly=2,
                    max_execution_time=60,
                    allow_experimental_object_type=1,
                    format_csv_allow_double_quotes=0,
                    max_ast_elements=1000000,
                    max_expanded_ast_elements=1000000,
                    max_query_size=524288
  '''
# ---
# name: TestTrends.test_trends_breakdown_normalize_url.1
  '''
  SELECT arrayMap(number -> plus(toStartOfDay(assumeNotNull(parseDateTime64BestEffortOrNull('2019-12-28 00:00:00', 6, 'UTC'))), toIntervalDay(number)), range(0, plus(coalesce(dateDiff('day', toStartOfDay(assumeNotNull(parseDateTime64BestEffortOrNull('2019-12-28 00:00:00', 6, 'UTC'))), toStartOfDay(assumeNotNull(parseDateTime64BestEffortOrNull('2020-01-04 23:59:59', 6, 'UTC'))))), 1))) AS date,
         arrayFill(x -> ifNull(greater(x, 0), 0), arrayMap(_match_date -> arraySum(arraySlice(groupArray(count), indexOf(groupArray(day_start) AS _days_for_count, _match_date) AS _index, plus(minus(arrayLastIndex(x -> ifNull(equals(x, _match_date), isNull(x)
                                                                                                                                                                                                                                 and isNull(_match_date)), _days_for_count), _index), 1))), date)) AS total,
         ifNull(toString(breakdown_value), '$$_posthog_breakdown_null_$$') AS breakdown_value
  FROM
    (SELECT day_start AS day_start,
            sum(count) OVER (PARTITION BY breakdown_value
                             ORDER BY day_start ASC) AS count,
                            breakdown_value AS breakdown_value
     FROM
       (SELECT sum(total) AS count,
               day_start AS day_start,
               breakdown_value AS breakdown_value
        FROM
          (SELECT count(DISTINCT ifNull(nullIf(e__override.override_person_id, '00000000-0000-0000-0000-000000000000'), e.person_id)) AS total,
                  min(toStartOfDay(toTimeZone(e.timestamp, 'UTC'))) AS day_start,
                  transform(ifNull(nullIf(toString(if(empty(trim(TRAILING '/?#'
                                                                 FROM replaceRegexpAll(nullIf(nullIf(JSONExtractRaw(e.properties, '$current_url'), ''), 'null'), '^"|"$', ''))), '/', trim(TRAILING '/?#'
                                                                                                                                                                                           FROM replaceRegexpAll(nullIf(nullIf(JSONExtractRaw(e.properties, '$current_url'), ''), 'null'), '^"|"$', '')))), ''), '$$_posthog_breakdown_null_$$'), ['http://hogflix/first', 'http://hogflix/second'], ['http://hogflix/first', 'http://hogflix/second'], '$$_posthog_breakdown_other_$$') AS breakdown_value
           FROM events AS e SAMPLE 1
           LEFT OUTER JOIN
             (SELECT argMax(person_overrides.override_person_id, person_overrides.version) AS override_person_id,
                     person_overrides.old_person_id AS old_person_id
              FROM person_overrides
              WHERE equals(person_overrides.team_id, 2)
              GROUP BY person_overrides.old_person_id) AS e__override ON equals(e.person_id, e__override.old_person_id)
           WHERE and(equals(e.team_id, 2), greaterOrEquals(toTimeZone(e.timestamp, 'UTC'), toStartOfDay(assumeNotNull(parseDateTime64BestEffortOrNull('2019-12-28 00:00:00', 6, 'UTC')))), lessOrEquals(toTimeZone(e.timestamp, 'UTC'), assumeNotNull(parseDateTime64BestEffortOrNull('2020-01-04 23:59:59', 6, 'UTC'))), equals(e.event, 'sign up'), true)
           GROUP BY ifNull(nullIf(e__override.override_person_id, '00000000-0000-0000-0000-000000000000'), e.person_id),
                    breakdown_value)
        GROUP BY day_start,
                 breakdown_value
        ORDER BY day_start ASC, breakdown_value ASC)
     ORDER BY day_start ASC)
  GROUP BY breakdown_value
  ORDER BY if(ifNull(equals(breakdown_value, '$$_posthog_breakdown_other_$$'), 0), 2, if(ifNull(equals(breakdown_value, '$$_posthog_breakdown_null_$$'), 0), 1, 0)),
           arraySum(total) DESC, breakdown_value ASC
  LIMIT 50000 SETTINGS readonly=2,
                       max_execution_time=60,
                       allow_experimental_object_type=1,
                       format_csv_allow_double_quotes=0,
                       max_ast_elements=1000000,
                       max_expanded_ast_elements=1000000,
                       max_query_size=524288
  '''
# ---
# name: TestTrends.test_trends_breakdown_normalize_url_poe_v2
  '''
  SELECT toString(if(empty(trim(TRAILING '/?#'
                                FROM replaceRegexpAll(nullIf(nullIf(JSONExtractRaw(e.properties, '$current_url'), ''), 'null'), '^"|"$', ''))), '/', trim(TRAILING '/?#'
                                                                                                                                                          FROM replaceRegexpAll(nullIf(nullIf(JSONExtractRaw(e.properties, '$current_url'), ''), 'null'), '^"|"$', '')))) AS value,
         count(e.uuid) AS count
  FROM events AS e
  WHERE and(equals(e.team_id, 2), and(greaterOrEquals(toTimeZone(e.timestamp, 'UTC'), toStartOfDay(assumeNotNull(parseDateTime64BestEffortOrNull('2019-12-28 00:00:00', 6, 'UTC')))), lessOrEquals(toTimeZone(e.timestamp, 'UTC'), assumeNotNull(parseDateTime64BestEffortOrNull('2020-01-04 23:59:59', 6, 'UTC')))), and(greaterOrEquals(toTimeZone(e.timestamp, 'UTC'), toStartOfDay(assumeNotNull(parseDateTime64BestEffortOrNull('2019-12-28 00:00:00', 6, 'UTC')))), lessOrEquals(toTimeZone(e.timestamp, 'UTC'), assumeNotNull(parseDateTime64BestEffortOrNull('2020-01-04 23:59:59', 6, 'UTC'))), equals(e.event, 'sign up')))
  GROUP BY value
  ORDER BY count DESC, value DESC
  LIMIT 26 SETTINGS readonly=2,
                    max_execution_time=60,
                    allow_experimental_object_type=1,
                    format_csv_allow_double_quotes=0,
                    max_ast_elements=1000000,
                    max_expanded_ast_elements=1000000,
                    max_query_size=524288
  '''
# ---
# name: TestTrends.test_trends_breakdown_normalize_url_poe_v2.1
  '''
  SELECT arrayMap(number -> plus(toStartOfDay(assumeNotNull(parseDateTime64BestEffortOrNull('2019-12-28 00:00:00', 6, 'UTC'))), toIntervalDay(number)), range(0, plus(coalesce(dateDiff('day', toStartOfDay(assumeNotNull(parseDateTime64BestEffortOrNull('2019-12-28 00:00:00', 6, 'UTC'))), toStartOfDay(assumeNotNull(parseDateTime64BestEffortOrNull('2020-01-04 23:59:59', 6, 'UTC'))))), 1))) AS date,
         arrayFill(x -> ifNull(greater(x, 0), 0), arrayMap(_match_date -> arraySum(arraySlice(groupArray(count), indexOf(groupArray(day_start) AS _days_for_count, _match_date) AS _index, plus(minus(arrayLastIndex(x -> ifNull(equals(x, _match_date), isNull(x)
                                                                                                                                                                                                                                 and isNull(_match_date)), _days_for_count), _index), 1))), date)) AS total,
         ifNull(toString(breakdown_value), '$$_posthog_breakdown_null_$$') AS breakdown_value
  FROM
    (SELECT day_start AS day_start,
            sum(count) OVER (PARTITION BY breakdown_value
                             ORDER BY day_start ASC) AS count,
                            breakdown_value AS breakdown_value
     FROM
       (SELECT sum(total) AS count,
               day_start AS day_start,
               breakdown_value AS breakdown_value
        FROM
<<<<<<< HEAD
          (SELECT 0 AS total,
                  ticks.day_start AS day_start,
                  sec.breakdown_value AS breakdown_value
           FROM
             (SELECT minus(toStartOfDay(assumeNotNull(parseDateTime64BestEffortOrNull('2020-01-04 23:59:59', 6, 'UTC'))), toIntervalDay(numbers.number)) AS day_start
              FROM numbers(coalesce(dateDiff('day', assumeNotNull(parseDateTime64BestEffortOrNull('2019-12-28 00:00:00', 6, 'UTC')), assumeNotNull(parseDateTime64BestEffortOrNull('2020-01-04 23:59:59', 6, 'UTC'))), 0)) AS numbers
              UNION ALL SELECT toStartOfDay(assumeNotNull(parseDateTime64BestEffortOrNull('2019-12-28 00:00:00', 6, 'UTC'))) AS day_start) AS ticks
           CROSS JOIN
             (SELECT breakdown_value
              FROM
                (SELECT ['http://hogflix/first', 'http://hogflix/second'] AS breakdown_value) ARRAY
              JOIN breakdown_value AS breakdown_value) AS sec
           ORDER BY sec.breakdown_value ASC, day_start ASC
           UNION ALL SELECT count(DISTINCT if(not(empty(e__override.distinct_id)), e__override.person_id, e.person_id)) AS total,
                            min(toStartOfDay(toTimeZone(e.timestamp, 'UTC'))) AS day_start,
                            transform(ifNull(nullIf(toString(if(empty(trim(TRAILING '/?#'
                                                                           FROM replaceRegexpAll(nullIf(nullIf(JSONExtractRaw(e.properties, '$current_url'), ''), 'null'), '^"|"$', ''))), '/', trim(TRAILING '/?#'
                                                                                                                                                                                                     FROM replaceRegexpAll(nullIf(nullIf(JSONExtractRaw(e.properties, '$current_url'), ''), 'null'), '^"|"$', '')))), ''), '$$_posthog_breakdown_null_$$'), ['http://hogflix/first', 'http://hogflix/second'], ['http://hogflix/first', 'http://hogflix/second'], '$$_posthog_breakdown_other_$$') AS breakdown_value
=======
          (SELECT count(DISTINCT ifNull(nullIf(e__override.override_person_id, '00000000-0000-0000-0000-000000000000'), e.person_id)) AS total,
                  min(toStartOfDay(toTimeZone(e.timestamp, 'UTC'))) AS day_start,
                  transform(ifNull(nullIf(toString(if(empty(trim(TRAILING '/?#'
                                                                 FROM replaceRegexpAll(nullIf(nullIf(JSONExtractRaw(e.properties, '$current_url'), ''), 'null'), '^"|"$', ''))), '/', trim(TRAILING '/?#'
                                                                                                                                                                                           FROM replaceRegexpAll(nullIf(nullIf(JSONExtractRaw(e.properties, '$current_url'), ''), 'null'), '^"|"$', '')))), ''), '$$_posthog_breakdown_null_$$'), ['http://hogflix/first', 'http://hogflix/second'], ['http://hogflix/first', 'http://hogflix/second'], '$$_posthog_breakdown_other_$$') AS breakdown_value
>>>>>>> 38614ea7
           FROM events AS e SAMPLE 1
           LEFT OUTER JOIN
             (SELECT argMax(person_distinct_id_overrides.person_id, person_distinct_id_overrides.version) AS person_id,
                     person_distinct_id_overrides.distinct_id AS distinct_id
              FROM person_distinct_id_overrides
              WHERE equals(person_distinct_id_overrides.team_id, 2)
              GROUP BY person_distinct_id_overrides.distinct_id
              HAVING ifNull(equals(argMax(person_distinct_id_overrides.is_deleted, person_distinct_id_overrides.version), 0), 0)) AS e__override ON equals(e.distinct_id, e__override.distinct_id)
           WHERE and(equals(e.team_id, 2), greaterOrEquals(toTimeZone(e.timestamp, 'UTC'), toStartOfDay(assumeNotNull(parseDateTime64BestEffortOrNull('2019-12-28 00:00:00', 6, 'UTC')))), lessOrEquals(toTimeZone(e.timestamp, 'UTC'), assumeNotNull(parseDateTime64BestEffortOrNull('2020-01-04 23:59:59', 6, 'UTC'))), equals(e.event, 'sign up'), true)
           GROUP BY if(not(empty(e__override.distinct_id)), e__override.person_id, e.person_id),
                    breakdown_value)
        GROUP BY day_start,
                 breakdown_value
        ORDER BY day_start ASC, breakdown_value ASC)
     ORDER BY day_start ASC)
  GROUP BY breakdown_value
  ORDER BY if(ifNull(equals(breakdown_value, '$$_posthog_breakdown_other_$$'), 0), 2, if(ifNull(equals(breakdown_value, '$$_posthog_breakdown_null_$$'), 0), 1, 0)),
           arraySum(total) DESC, breakdown_value ASC
  LIMIT 10000 SETTINGS readonly=2,
                       max_execution_time=60,
                       allow_experimental_object_type=1,
                       format_csv_allow_double_quotes=0,
                       max_ast_elements=1000000,
                       max_expanded_ast_elements=1000000,
                       max_query_size=524288
  '''
# ---
# name: TestTrends.test_trends_breakdown_with_session_property_single_aggregate_math_and_breakdown
  '''
  SELECT toString(replaceRegexpAll(nullIf(nullIf(JSONExtractRaw(e.properties, '$some_property'), ''), 'null'), '^"|"$', '')) AS value,
         max(e__session.`$session_duration`) AS count
  FROM events AS e
  LEFT JOIN
    (SELECT dateDiff('second', min(sessions.min_timestamp), max(sessions.max_timestamp)) AS `$session_duration`,
            sessions.session_id AS session_id
     FROM sessions
     WHERE and(equals(sessions.team_id, 2), ifNull(greaterOrEquals(plus(toTimeZone(sessions.min_timestamp, 'UTC'), toIntervalDay(3)), toStartOfWeek(assumeNotNull(parseDateTime64BestEffortOrNull('2019-12-28 00:00:00', 6, 'UTC')), 0)), 0), ifNull(lessOrEquals(minus(toTimeZone(sessions.min_timestamp, 'UTC'), toIntervalDay(3)), assumeNotNull(parseDateTime64BestEffortOrNull('2020-01-04 23:59:59', 6, 'UTC'))), 0), ifNull(greaterOrEquals(plus(toTimeZone(sessions.min_timestamp, 'UTC'), toIntervalDay(3)), toStartOfWeek(assumeNotNull(parseDateTime64BestEffortOrNull('2019-12-28 00:00:00', 6, 'UTC')), 0)), 0), ifNull(lessOrEquals(minus(toTimeZone(sessions.min_timestamp, 'UTC'), toIntervalDay(3)), assumeNotNull(parseDateTime64BestEffortOrNull('2020-01-04 23:59:59', 6, 'UTC'))), 0))
     GROUP BY sessions.session_id,
              sessions.session_id) AS e__session ON equals(e.`$session_id`, e__session.session_id)
  WHERE and(equals(e.team_id, 2), and(greaterOrEquals(toTimeZone(e.timestamp, 'UTC'), toStartOfWeek(assumeNotNull(parseDateTime64BestEffortOrNull('2019-12-28 00:00:00', 6, 'UTC')), 0)), lessOrEquals(toTimeZone(e.timestamp, 'UTC'), assumeNotNull(parseDateTime64BestEffortOrNull('2020-01-04 23:59:59', 6, 'UTC')))), and(greaterOrEquals(toTimeZone(e.timestamp, 'UTC'), toStartOfWeek(assumeNotNull(parseDateTime64BestEffortOrNull('2019-12-28 00:00:00', 6, 'UTC')), 0)), lessOrEquals(toTimeZone(e.timestamp, 'UTC'), assumeNotNull(parseDateTime64BestEffortOrNull('2020-01-04 23:59:59', 6, 'UTC'))), equals(e.event, 'sign up')))
  GROUP BY value
  ORDER BY count DESC, value DESC
  LIMIT 26 SETTINGS readonly=2,
                    max_execution_time=60,
                    allow_experimental_object_type=1,
                    format_csv_allow_double_quotes=0,
                    max_ast_elements=1000000,
                    max_expanded_ast_elements=1000000,
                    max_query_size=524288
  '''
# ---
# name: TestTrends.test_trends_breakdown_with_session_property_single_aggregate_math_and_breakdown.1
  '''
  SELECT quantile(0.5)(session_duration) AS total,
         breakdown_value AS breakdown_value
  FROM
    (SELECT any(e__session.`$session_duration`) AS session_duration,
            transform(ifNull(nullIf(toString(replaceRegexpAll(nullIf(nullIf(JSONExtractRaw(e.properties, '$some_property'), ''), 'null'), '^"|"$', '')), ''), '$$_posthog_breakdown_null_$$'), ['value2', 'value1', '$$_posthog_breakdown_null_$$'], ['value2', 'value1', '$$_posthog_breakdown_null_$$'], '$$_posthog_breakdown_other_$$') AS breakdown_value
     FROM events AS e SAMPLE 1
     LEFT JOIN
       (SELECT dateDiff('second', min(sessions.min_timestamp), max(sessions.max_timestamp)) AS `$session_duration`,
               sessions.session_id AS session_id
        FROM sessions
        WHERE and(equals(sessions.team_id, 2), ifNull(greaterOrEquals(plus(toTimeZone(sessions.min_timestamp, 'UTC'), toIntervalDay(3)), toStartOfWeek(assumeNotNull(parseDateTime64BestEffortOrNull('2019-12-28 00:00:00', 6, 'UTC')), 0)), 0), ifNull(lessOrEquals(minus(toTimeZone(sessions.min_timestamp, 'UTC'), toIntervalDay(3)), assumeNotNull(parseDateTime64BestEffortOrNull('2020-01-04 23:59:59', 6, 'UTC'))), 0))
        GROUP BY sessions.session_id,
                 sessions.session_id) AS e__session ON equals(e.`$session_id`, e__session.session_id)
     WHERE and(equals(e.team_id, 2), greaterOrEquals(toTimeZone(e.timestamp, 'UTC'), toStartOfWeek(assumeNotNull(parseDateTime64BestEffortOrNull('2019-12-28 00:00:00', 6, 'UTC')), 0)), lessOrEquals(toTimeZone(e.timestamp, 'UTC'), assumeNotNull(parseDateTime64BestEffortOrNull('2020-01-04 23:59:59', 6, 'UTC'))), equals(e.event, 'sign up'), true)
     GROUP BY e.`$session_id`,
              breakdown_value)
  GROUP BY breakdown_value
  LIMIT 50000 SETTINGS readonly=2,
                       max_execution_time=60,
                       allow_experimental_object_type=1,
                       format_csv_allow_double_quotes=0,
                       max_ast_elements=1000000,
                       max_expanded_ast_elements=1000000,
                       max_query_size=524288
  '''
# ---
# name: TestTrends.test_trends_breakdown_with_session_property_single_aggregate_math_and_breakdown.2
  '''
  SELECT toString(replaceRegexpAll(nullIf(nullIf(JSONExtractRaw(e.properties, '$some_property'), ''), 'null'), '^"|"$', '')) AS value,
         max(e__session.`$session_duration`) AS count
  FROM events AS e
  LEFT JOIN
    (SELECT dateDiff('second', min(sessions.min_timestamp), max(sessions.max_timestamp)) AS `$session_duration`,
            sessions.session_id AS session_id
     FROM sessions
     WHERE and(equals(sessions.team_id, 2), ifNull(greaterOrEquals(plus(toTimeZone(sessions.min_timestamp, 'UTC'), toIntervalDay(3)), toStartOfDay(assumeNotNull(parseDateTime64BestEffortOrNull('2019-12-28 00:00:00', 6, 'UTC')))), 0), ifNull(lessOrEquals(minus(toTimeZone(sessions.min_timestamp, 'UTC'), toIntervalDay(3)), assumeNotNull(parseDateTime64BestEffortOrNull('2020-01-04 23:59:59', 6, 'UTC'))), 0), ifNull(greaterOrEquals(plus(toTimeZone(sessions.min_timestamp, 'UTC'), toIntervalDay(3)), toStartOfDay(assumeNotNull(parseDateTime64BestEffortOrNull('2019-12-28 00:00:00', 6, 'UTC')))), 0), ifNull(lessOrEquals(minus(toTimeZone(sessions.min_timestamp, 'UTC'), toIntervalDay(3)), assumeNotNull(parseDateTime64BestEffortOrNull('2020-01-04 23:59:59', 6, 'UTC'))), 0))
     GROUP BY sessions.session_id,
              sessions.session_id) AS e__session ON equals(e.`$session_id`, e__session.session_id)
  WHERE and(equals(e.team_id, 2), and(greaterOrEquals(toTimeZone(e.timestamp, 'UTC'), toStartOfDay(assumeNotNull(parseDateTime64BestEffortOrNull('2019-12-28 00:00:00', 6, 'UTC')))), lessOrEquals(toTimeZone(e.timestamp, 'UTC'), assumeNotNull(parseDateTime64BestEffortOrNull('2020-01-04 23:59:59', 6, 'UTC')))), and(greaterOrEquals(toTimeZone(e.timestamp, 'UTC'), toStartOfDay(assumeNotNull(parseDateTime64BestEffortOrNull('2019-12-28 00:00:00', 6, 'UTC')))), lessOrEquals(toTimeZone(e.timestamp, 'UTC'), assumeNotNull(parseDateTime64BestEffortOrNull('2020-01-04 23:59:59', 6, 'UTC'))), equals(e.event, 'sign up')))
  GROUP BY value
  ORDER BY count DESC, value DESC
  LIMIT 26 SETTINGS readonly=2,
                    max_execution_time=60,
                    allow_experimental_object_type=1,
                    format_csv_allow_double_quotes=0,
                    max_ast_elements=1000000,
                    max_expanded_ast_elements=1000000,
                    max_query_size=524288
  '''
# ---
# name: TestTrends.test_trends_breakdown_with_session_property_single_aggregate_math_and_breakdown.3
  '''
  SELECT quantile(0.5)(session_duration) AS total,
         breakdown_value AS breakdown_value
  FROM
    (SELECT any(e__session.`$session_duration`) AS session_duration,
            transform(ifNull(nullIf(toString(replaceRegexpAll(nullIf(nullIf(JSONExtractRaw(e.properties, '$some_property'), ''), 'null'), '^"|"$', '')), ''), '$$_posthog_breakdown_null_$$'), ['value2', 'value1', '$$_posthog_breakdown_null_$$'], ['value2', 'value1', '$$_posthog_breakdown_null_$$'], '$$_posthog_breakdown_other_$$') AS breakdown_value
     FROM events AS e SAMPLE 1
     LEFT JOIN
       (SELECT dateDiff('second', min(sessions.min_timestamp), max(sessions.max_timestamp)) AS `$session_duration`,
               sessions.session_id AS session_id
        FROM sessions
        WHERE and(equals(sessions.team_id, 2), ifNull(greaterOrEquals(plus(toTimeZone(sessions.min_timestamp, 'UTC'), toIntervalDay(3)), toStartOfDay(assumeNotNull(parseDateTime64BestEffortOrNull('2019-12-28 00:00:00', 6, 'UTC')))), 0), ifNull(lessOrEquals(minus(toTimeZone(sessions.min_timestamp, 'UTC'), toIntervalDay(3)), assumeNotNull(parseDateTime64BestEffortOrNull('2020-01-04 23:59:59', 6, 'UTC'))), 0))
        GROUP BY sessions.session_id,
                 sessions.session_id) AS e__session ON equals(e.`$session_id`, e__session.session_id)
     WHERE and(equals(e.team_id, 2), greaterOrEquals(toTimeZone(e.timestamp, 'UTC'), toStartOfDay(assumeNotNull(parseDateTime64BestEffortOrNull('2019-12-28 00:00:00', 6, 'UTC')))), lessOrEquals(toTimeZone(e.timestamp, 'UTC'), assumeNotNull(parseDateTime64BestEffortOrNull('2020-01-04 23:59:59', 6, 'UTC'))), equals(e.event, 'sign up'), true)
     GROUP BY e.`$session_id`,
              breakdown_value)
  GROUP BY breakdown_value
  LIMIT 50000 SETTINGS readonly=2,
                       max_execution_time=60,
                       allow_experimental_object_type=1,
                       format_csv_allow_double_quotes=0,
                       max_ast_elements=1000000,
                       max_expanded_ast_elements=1000000,
                       max_query_size=524288
  '''
# ---
# name: TestTrends.test_trends_compare_day_interval_relative_range
  '''
  SELECT arrayMap(number -> plus(toStartOfDay(assumeNotNull(parseDateTime64BestEffortOrNull('2019-12-28 00:00:00', 6, 'UTC'))), toIntervalDay(number)), range(0, plus(coalesce(dateDiff('day', toStartOfDay(assumeNotNull(parseDateTime64BestEffortOrNull('2019-12-28 00:00:00', 6, 'UTC'))), toStartOfDay(assumeNotNull(parseDateTime64BestEffortOrNull('2020-01-04 23:59:59', 6, 'UTC'))))), 1))) AS date,
         arrayMap(_match_date -> arraySum(arraySlice(groupArray(count), indexOf(groupArray(day_start) AS _days_for_count, _match_date) AS _index, plus(minus(arrayLastIndex(x -> ifNull(equals(x, _match_date), isNull(x)
                                                                                                                                                                                        and isNull(_match_date)), _days_for_count), _index), 1))), date) AS total
  FROM
    (SELECT sum(total) AS count,
            day_start AS day_start
     FROM
       (SELECT count(e.uuid) AS total,
               toStartOfDay(toTimeZone(e.timestamp, 'UTC')) AS day_start
        FROM events AS e SAMPLE 1
        WHERE and(equals(e.team_id, 2), greaterOrEquals(toTimeZone(e.timestamp, 'UTC'), toStartOfDay(assumeNotNull(parseDateTime64BestEffortOrNull('2019-12-28 00:00:00', 6, 'UTC')))), lessOrEquals(toTimeZone(e.timestamp, 'UTC'), assumeNotNull(parseDateTime64BestEffortOrNull('2020-01-04 23:59:59', 6, 'UTC'))), equals(e.event, 'sign up'))
        GROUP BY day_start)
     GROUP BY day_start
     ORDER BY day_start ASC)
  ORDER BY arraySum(total) DESC
  LIMIT 50000 SETTINGS readonly=2,
                       max_execution_time=60,
                       allow_experimental_object_type=1,
                       format_csv_allow_double_quotes=0,
                       max_ast_elements=1000000,
                       max_expanded_ast_elements=1000000,
                       max_query_size=524288
  '''
# ---
# name: TestTrends.test_trends_compare_day_interval_relative_range.1
  '''
  SELECT arrayMap(number -> plus(toStartOfDay(assumeNotNull(parseDateTime64BestEffortOrNull('2019-12-21 00:00:00', 6, 'UTC'))), toIntervalDay(number)), range(0, plus(coalesce(dateDiff('day', toStartOfDay(assumeNotNull(parseDateTime64BestEffortOrNull('2019-12-21 00:00:00', 6, 'UTC'))), toStartOfDay(assumeNotNull(parseDateTime64BestEffortOrNull('2019-12-28 23:59:59', 6, 'UTC'))))), 1))) AS date,
         arrayMap(_match_date -> arraySum(arraySlice(groupArray(count), indexOf(groupArray(day_start) AS _days_for_count, _match_date) AS _index, plus(minus(arrayLastIndex(x -> ifNull(equals(x, _match_date), isNull(x)
                                                                                                                                                                                        and isNull(_match_date)), _days_for_count), _index), 1))), date) AS total
  FROM
    (SELECT sum(total) AS count,
            day_start AS day_start
     FROM
       (SELECT count(e.uuid) AS total,
               toStartOfDay(toTimeZone(e.timestamp, 'UTC')) AS day_start
        FROM events AS e SAMPLE 1
        WHERE and(equals(e.team_id, 2), greaterOrEquals(toTimeZone(e.timestamp, 'UTC'), toStartOfDay(assumeNotNull(parseDateTime64BestEffortOrNull('2019-12-21 00:00:00', 6, 'UTC')))), lessOrEquals(toTimeZone(e.timestamp, 'UTC'), assumeNotNull(parseDateTime64BestEffortOrNull('2019-12-28 23:59:59', 6, 'UTC'))), equals(e.event, 'sign up'))
        GROUP BY day_start)
     GROUP BY day_start
     ORDER BY day_start ASC)
  ORDER BY arraySum(total) DESC
  LIMIT 50000 SETTINGS readonly=2,
                       max_execution_time=60,
                       allow_experimental_object_type=1,
                       format_csv_allow_double_quotes=0,
                       max_ast_elements=1000000,
                       max_expanded_ast_elements=1000000,
                       max_query_size=524288
  '''
# ---
# name: TestTrends.test_trends_compare_day_interval_relative_range.2
  '''
  SELECT arrayMap(number -> plus(toStartOfDay(assumeNotNull(parseDateTime64BestEffortOrNull('2019-12-28 00:00:00', 6, 'UTC'))), toIntervalDay(number)), range(0, plus(coalesce(dateDiff('day', toStartOfDay(assumeNotNull(parseDateTime64BestEffortOrNull('2019-12-28 00:00:00', 6, 'UTC'))), toStartOfDay(assumeNotNull(parseDateTime64BestEffortOrNull('2020-01-04 23:59:59', 6, 'UTC'))))), 1))) AS date,
         arrayMap(_match_date -> arraySum(arraySlice(groupArray(count), indexOf(groupArray(day_start) AS _days_for_count, _match_date) AS _index, plus(minus(arrayLastIndex(x -> ifNull(equals(x, _match_date), isNull(x)
                                                                                                                                                                                        and isNull(_match_date)), _days_for_count), _index), 1))), date) AS total
  FROM
    (SELECT sum(total) AS count,
            day_start AS day_start
     FROM
       (SELECT count(e.uuid) AS total,
               toStartOfDay(toTimeZone(e.timestamp, 'UTC')) AS day_start
        FROM events AS e SAMPLE 1
        WHERE and(equals(e.team_id, 2), greaterOrEquals(toTimeZone(e.timestamp, 'UTC'), toStartOfDay(assumeNotNull(parseDateTime64BestEffortOrNull('2019-12-28 00:00:00', 6, 'UTC')))), lessOrEquals(toTimeZone(e.timestamp, 'UTC'), assumeNotNull(parseDateTime64BestEffortOrNull('2020-01-04 23:59:59', 6, 'UTC'))), equals(e.event, 'sign up'))
        GROUP BY day_start)
     GROUP BY day_start
     ORDER BY day_start ASC)
  ORDER BY arraySum(total) DESC
  LIMIT 50000 SETTINGS readonly=2,
                       max_execution_time=60,
                       allow_experimental_object_type=1,
                       format_csv_allow_double_quotes=0,
                       max_ast_elements=1000000,
                       max_expanded_ast_elements=1000000,
                       max_query_size=524288
  '''
# ---
# name: TestTrends.test_trends_count_per_user_average_aggregated
  '''
  SELECT total AS total
  FROM
    (SELECT avg(total) AS total
     FROM
       (SELECT count(e.uuid) AS total
        FROM events AS e SAMPLE 1
        INNER JOIN
          (SELECT argMax(person_distinct_id2.person_id, person_distinct_id2.version) AS person_id,
                  person_distinct_id2.distinct_id AS distinct_id
           FROM person_distinct_id2
           WHERE equals(person_distinct_id2.team_id, 2)
           GROUP BY person_distinct_id2.distinct_id
           HAVING ifNull(equals(argMax(person_distinct_id2.is_deleted, person_distinct_id2.version), 0), 0)) AS e__pdi ON equals(e.distinct_id, e__pdi.distinct_id)
        WHERE and(equals(e.team_id, 2), equals(e.event, 'viewed video'), greaterOrEquals(toTimeZone(e.timestamp, 'UTC'), minus(assumeNotNull(parseDateTime64BestEffortOrNull('2020-01-01 00:00:00', 6, 'UTC')), toIntervalDay(0))), lessOrEquals(toTimeZone(e.timestamp, 'UTC'), assumeNotNull(parseDateTime64BestEffortOrNull('2020-01-07 23:59:59', 6, 'UTC'))))
        GROUP BY e__pdi.person_id))
  LIMIT 50000 SETTINGS readonly=2,
                       max_execution_time=60,
                       allow_experimental_object_type=1,
                       format_csv_allow_double_quotes=0,
                       max_ast_elements=1000000,
                       max_expanded_ast_elements=1000000,
                       max_query_size=524288
  '''
# ---
# name: TestTrends.test_trends_count_per_user_average_aggregated_poe_v2
  '''
  SELECT total AS total
  FROM
    (SELECT avg(total) AS total
     FROM
       (SELECT count(e.uuid) AS total
        FROM events AS e SAMPLE 1
        LEFT OUTER JOIN
          (SELECT argMax(person_distinct_id_overrides.person_id, person_distinct_id_overrides.version) AS person_id,
                  person_distinct_id_overrides.distinct_id AS distinct_id
           FROM person_distinct_id_overrides
           WHERE equals(person_distinct_id_overrides.team_id, 2)
           GROUP BY person_distinct_id_overrides.distinct_id
           HAVING ifNull(equals(argMax(person_distinct_id_overrides.is_deleted, person_distinct_id_overrides.version), 0), 0)) AS e__override ON equals(e.distinct_id, e__override.distinct_id)
        WHERE and(equals(e.team_id, 2), equals(e.event, 'viewed video'), greaterOrEquals(toTimeZone(e.timestamp, 'UTC'), minus(assumeNotNull(parseDateTime64BestEffortOrNull('2020-01-01 00:00:00', 6, 'UTC')), toIntervalDay(0))), lessOrEquals(toTimeZone(e.timestamp, 'UTC'), assumeNotNull(parseDateTime64BestEffortOrNull('2020-01-07 23:59:59', 6, 'UTC'))))
<<<<<<< HEAD
        GROUP BY if(not(empty(e__override.distinct_id)), e__override.person_id, e.person_id)))
  LIMIT 10000 SETTINGS readonly=2,
=======
        GROUP BY ifNull(nullIf(e__override.override_person_id, '00000000-0000-0000-0000-000000000000'), e.person_id)))
  LIMIT 50000 SETTINGS readonly=2,
>>>>>>> 38614ea7
                       max_execution_time=60,
                       allow_experimental_object_type=1,
                       format_csv_allow_double_quotes=0,
                       max_ast_elements=1000000,
                       max_expanded_ast_elements=1000000,
                       max_query_size=524288
  '''
# ---
# name: TestTrends.test_trends_count_per_user_average_aggregated_with_event_property_breakdown_with_sampling
  '''
  SELECT toString(replaceRegexpAll(nullIf(nullIf(JSONExtractRaw(e.properties, 'color'), ''), 'null'), '^"|"$', '')) AS value,
         count(e.uuid) AS count
  FROM events AS e
  WHERE and(equals(e.team_id, 2), and(greaterOrEquals(toTimeZone(e.timestamp, 'UTC'), toStartOfDay(assumeNotNull(parseDateTime64BestEffortOrNull('2020-01-01 00:00:00', 6, 'UTC')))), lessOrEquals(toTimeZone(e.timestamp, 'UTC'), assumeNotNull(parseDateTime64BestEffortOrNull('2020-01-07 23:59:59', 6, 'UTC')))), equals(e.event, 'viewed video'))
  GROUP BY value
  ORDER BY count DESC, value DESC
  LIMIT 26 SETTINGS readonly=2,
                    max_execution_time=60,
                    allow_experimental_object_type=1,
                    format_csv_allow_double_quotes=0,
                    max_ast_elements=1000000,
                    max_expanded_ast_elements=1000000,
                    max_query_size=524288
  '''
# ---
# name: TestTrends.test_trends_count_per_user_average_aggregated_with_event_property_breakdown_with_sampling.1
  '''
  SELECT total AS total,
         breakdown_value AS breakdown_value
  FROM
    (SELECT avg(total) AS total,
            breakdown_value AS breakdown_value
     FROM
       (SELECT count(e.uuid) AS total,
               transform(ifNull(nullIf(toString(replaceRegexpAll(nullIf(nullIf(JSONExtractRaw(e.properties, 'color'), ''), 'null'), '^"|"$', '')), ''), '$$_posthog_breakdown_null_$$'), ['red', 'blue', '$$_posthog_breakdown_null_$$'], ['red', 'blue', '$$_posthog_breakdown_null_$$'], '$$_posthog_breakdown_other_$$') AS breakdown_value
        FROM events AS e SAMPLE 1.0
        INNER JOIN
          (SELECT argMax(person_distinct_id2.person_id, person_distinct_id2.version) AS person_id,
                  person_distinct_id2.distinct_id AS distinct_id
           FROM person_distinct_id2
           WHERE equals(person_distinct_id2.team_id, 2)
           GROUP BY person_distinct_id2.distinct_id
           HAVING ifNull(equals(argMax(person_distinct_id2.is_deleted, person_distinct_id2.version), 0), 0)) AS e__pdi ON equals(e.distinct_id, e__pdi.distinct_id)
        WHERE and(equals(e.team_id, 2), and(equals(e.event, 'viewed video'), true), greaterOrEquals(toTimeZone(e.timestamp, 'UTC'), minus(assumeNotNull(parseDateTime64BestEffortOrNull('2020-01-01 00:00:00', 6, 'UTC')), toIntervalDay(0))), lessOrEquals(toTimeZone(e.timestamp, 'UTC'), assumeNotNull(parseDateTime64BestEffortOrNull('2020-01-07 23:59:59', 6, 'UTC'))))
        GROUP BY e__pdi.person_id,
                 breakdown_value)
     GROUP BY breakdown_value)
  LIMIT 50000 SETTINGS readonly=2,
                       max_execution_time=60,
                       allow_experimental_object_type=1,
                       format_csv_allow_double_quotes=0,
                       max_ast_elements=1000000,
                       max_expanded_ast_elements=1000000,
                       max_query_size=524288
  '''
# ---
# name: TestTrends.test_trends_count_per_user_average_daily
  '''
  SELECT arrayMap(number -> plus(toStartOfDay(assumeNotNull(parseDateTime64BestEffortOrNull('2020-01-01 00:00:00', 6, 'UTC'))), toIntervalDay(number)), range(0, plus(coalesce(dateDiff('day', toStartOfDay(assumeNotNull(parseDateTime64BestEffortOrNull('2020-01-01 00:00:00', 6, 'UTC'))), toStartOfDay(assumeNotNull(parseDateTime64BestEffortOrNull('2020-01-07 23:59:59', 6, 'UTC'))))), 1))) AS date,
         arrayMap(_match_date -> arraySum(arraySlice(groupArray(count), indexOf(groupArray(day_start) AS _days_for_count, _match_date) AS _index, plus(minus(arrayLastIndex(x -> ifNull(equals(x, _match_date), isNull(x)
                                                                                                                                                                                        and isNull(_match_date)), _days_for_count), _index), 1))), date) AS total
  FROM
    (SELECT sum(total) AS count,
            day_start AS day_start
     FROM
       (SELECT total AS total,
               day_start AS day_start
        FROM
          (SELECT avg(total) AS total,
                  day_start AS day_start
           FROM
             (SELECT count(e.uuid) AS total,
                     toStartOfDay(toTimeZone(e.timestamp, 'UTC')) AS day_start
              FROM events AS e SAMPLE 1
              INNER JOIN
                (SELECT argMax(person_distinct_id2.person_id, person_distinct_id2.version) AS person_id,
                        person_distinct_id2.distinct_id AS distinct_id
                 FROM person_distinct_id2
                 WHERE equals(person_distinct_id2.team_id, 2)
                 GROUP BY person_distinct_id2.distinct_id
                 HAVING ifNull(equals(argMax(person_distinct_id2.is_deleted, person_distinct_id2.version), 0), 0)) AS e__pdi ON equals(e.distinct_id, e__pdi.distinct_id)
              WHERE and(equals(e.team_id, 2), equals(e.event, 'viewed video'), greaterOrEquals(toTimeZone(e.timestamp, 'UTC'), minus(assumeNotNull(parseDateTime64BestEffortOrNull('2020-01-01 00:00:00', 6, 'UTC')), toIntervalDay(0))), lessOrEquals(toTimeZone(e.timestamp, 'UTC'), assumeNotNull(parseDateTime64BestEffortOrNull('2020-01-07 23:59:59', 6, 'UTC'))))
              GROUP BY e__pdi.person_id,
                       day_start)
           GROUP BY day_start))
     GROUP BY day_start
     ORDER BY day_start ASC)
  ORDER BY arraySum(total) DESC
  LIMIT 50000 SETTINGS readonly=2,
                       max_execution_time=60,
                       allow_experimental_object_type=1,
                       format_csv_allow_double_quotes=0,
                       max_ast_elements=1000000,
                       max_expanded_ast_elements=1000000,
                       max_query_size=524288
  '''
# ---
# name: TestTrends.test_trends_count_per_user_average_daily_poe_v2
  '''
  SELECT arrayMap(number -> plus(toStartOfDay(assumeNotNull(parseDateTime64BestEffortOrNull('2020-01-01 00:00:00', 6, 'UTC'))), toIntervalDay(number)), range(0, plus(coalesce(dateDiff('day', toStartOfDay(assumeNotNull(parseDateTime64BestEffortOrNull('2020-01-01 00:00:00', 6, 'UTC'))), toStartOfDay(assumeNotNull(parseDateTime64BestEffortOrNull('2020-01-07 23:59:59', 6, 'UTC'))))), 1))) AS date,
         arrayMap(_match_date -> arraySum(arraySlice(groupArray(count), indexOf(groupArray(day_start) AS _days_for_count, _match_date) AS _index, plus(minus(arrayLastIndex(x -> ifNull(equals(x, _match_date), isNull(x)
                                                                                                                                                                                        and isNull(_match_date)), _days_for_count), _index), 1))), date) AS total
  FROM
    (SELECT sum(total) AS count,
            day_start AS day_start
     FROM
       (SELECT total AS total,
               day_start AS day_start
        FROM
          (SELECT avg(total) AS total,
                  day_start AS day_start
           FROM
             (SELECT count(e.uuid) AS total,
                     toStartOfDay(toTimeZone(e.timestamp, 'UTC')) AS day_start
              FROM events AS e SAMPLE 1
              LEFT OUTER JOIN
                (SELECT argMax(person_distinct_id_overrides.person_id, person_distinct_id_overrides.version) AS person_id,
                        person_distinct_id_overrides.distinct_id AS distinct_id
                 FROM person_distinct_id_overrides
                 WHERE equals(person_distinct_id_overrides.team_id, 2)
                 GROUP BY person_distinct_id_overrides.distinct_id
                 HAVING ifNull(equals(argMax(person_distinct_id_overrides.is_deleted, person_distinct_id_overrides.version), 0), 0)) AS e__override ON equals(e.distinct_id, e__override.distinct_id)
              WHERE and(equals(e.team_id, 2), equals(e.event, 'viewed video'), greaterOrEquals(toTimeZone(e.timestamp, 'UTC'), minus(assumeNotNull(parseDateTime64BestEffortOrNull('2020-01-01 00:00:00', 6, 'UTC')), toIntervalDay(0))), lessOrEquals(toTimeZone(e.timestamp, 'UTC'), assumeNotNull(parseDateTime64BestEffortOrNull('2020-01-07 23:59:59', 6, 'UTC'))))
              GROUP BY if(not(empty(e__override.distinct_id)), e__override.person_id, e.person_id),
                       day_start)
           GROUP BY day_start))
     GROUP BY day_start
     ORDER BY day_start ASC)
  ORDER BY arraySum(total) DESC
  LIMIT 50000 SETTINGS readonly=2,
                       max_execution_time=60,
                       allow_experimental_object_type=1,
                       format_csv_allow_double_quotes=0,
                       max_ast_elements=1000000,
                       max_expanded_ast_elements=1000000,
                       max_query_size=524288
  '''
# ---
# name: TestTrends.test_trends_groups_per_day
  '''
  SELECT arrayMap(number -> plus(toStartOfDay(assumeNotNull(parseDateTime64BestEffortOrNull('2019-12-30 00:00:00', 6, 'UTC'))), toIntervalDay(number)), range(0, plus(coalesce(dateDiff('day', toStartOfDay(assumeNotNull(parseDateTime64BestEffortOrNull('2019-12-30 00:00:00', 6, 'UTC'))), toStartOfDay(assumeNotNull(parseDateTime64BestEffortOrNull('2020-01-06 23:59:59', 6, 'UTC'))))), 1))) AS date,
         arrayMap(_match_date -> arraySum(arraySlice(groupArray(count), indexOf(groupArray(day_start) AS _days_for_count, _match_date) AS _index, plus(minus(arrayLastIndex(x -> ifNull(equals(x, _match_date), isNull(x)
                                                                                                                                                                                        and isNull(_match_date)), _days_for_count), _index), 1))), date) AS total
  FROM
    (SELECT sum(total) AS count,
            day_start AS day_start
     FROM
       (SELECT count(DISTINCT e.`$group_0`) AS total,
               toStartOfDay(toTimeZone(e.timestamp, 'UTC')) AS day_start
        FROM events AS e SAMPLE 1
        WHERE and(equals(e.team_id, 2), greaterOrEquals(toTimeZone(e.timestamp, 'UTC'), toStartOfDay(assumeNotNull(parseDateTime64BestEffortOrNull('2019-12-30 00:00:00', 6, 'UTC')))), lessOrEquals(toTimeZone(e.timestamp, 'UTC'), assumeNotNull(parseDateTime64BestEffortOrNull('2020-01-06 23:59:59', 6, 'UTC'))), equals(e.event, 'viewed video'), ifNull(notEquals(nullIf(nullIf(e.`$group_0`, ''), 'null'), ''), 1), notEquals(e.`$group_0`, ''))
        GROUP BY day_start)
     GROUP BY day_start
     ORDER BY day_start ASC)
  ORDER BY arraySum(total) DESC
  LIMIT 50000 SETTINGS readonly=2,
                       max_execution_time=60,
                       allow_experimental_object_type=1,
                       format_csv_allow_double_quotes=0,
                       max_ast_elements=1000000,
                       max_expanded_ast_elements=1000000,
                       max_query_size=524288
  '''
# ---
# name: TestTrends.test_trends_groups_per_day_cumulative
  '''
  SELECT arrayMap(number -> plus(toStartOfDay(assumeNotNull(parseDateTime64BestEffortOrNull('2019-12-30 00:00:00', 6, 'UTC'))), toIntervalDay(number)), range(0, plus(coalesce(dateDiff('day', toStartOfDay(assumeNotNull(parseDateTime64BestEffortOrNull('2019-12-30 00:00:00', 6, 'UTC'))), toStartOfDay(assumeNotNull(parseDateTime64BestEffortOrNull('2020-01-06 23:59:59', 6, 'UTC'))))), 1))) AS date,
         arrayFill(x -> ifNull(greater(x, 0), 0), arrayMap(_match_date -> arraySum(arraySlice(groupArray(count), indexOf(groupArray(day_start) AS _days_for_count, _match_date) AS _index, plus(minus(arrayLastIndex(x -> ifNull(equals(x, _match_date), isNull(x)
                                                                                                                                                                                                                                 and isNull(_match_date)), _days_for_count), _index), 1))), date)) AS total
  FROM
    (SELECT day_start AS day_start,
            sum(count) OVER (
                             ORDER BY day_start ASC) AS count
     FROM
       (SELECT sum(total) AS count,
               day_start AS day_start
        FROM
          (SELECT count(DISTINCT e.`$group_0`) AS total,
                  min(toStartOfDay(toTimeZone(e.timestamp, 'UTC'))) AS day_start
           FROM events AS e SAMPLE 1
           WHERE and(equals(e.team_id, 2), greaterOrEquals(toTimeZone(e.timestamp, 'UTC'), toStartOfDay(assumeNotNull(parseDateTime64BestEffortOrNull('2019-12-30 00:00:00', 6, 'UTC')))), lessOrEquals(toTimeZone(e.timestamp, 'UTC'), assumeNotNull(parseDateTime64BestEffortOrNull('2020-01-06 23:59:59', 6, 'UTC'))), equals(e.event, 'viewed video'), ifNull(notEquals(nullIf(nullIf(e.`$group_0`, ''), 'null'), ''), 1), notEquals(e.`$group_0`, ''))
           GROUP BY e.`$group_0`)
        GROUP BY day_start
        ORDER BY day_start ASC)
     ORDER BY day_start ASC)
  ORDER BY arraySum(total) DESC
  LIMIT 50000 SETTINGS readonly=2,
                       max_execution_time=60,
                       allow_experimental_object_type=1,
                       format_csv_allow_double_quotes=0,
                       max_ast_elements=1000000,
                       max_expanded_ast_elements=1000000,
                       max_query_size=524288
  '''
# ---
# name: TestTrends.test_trends_per_day_cumulative
  '''
  SELECT arrayMap(number -> plus(toStartOfDay(assumeNotNull(parseDateTime64BestEffortOrNull('2019-12-28 00:00:00', 6, 'UTC'))), toIntervalDay(number)), range(0, plus(coalesce(dateDiff('day', toStartOfDay(assumeNotNull(parseDateTime64BestEffortOrNull('2019-12-28 00:00:00', 6, 'UTC'))), toStartOfDay(assumeNotNull(parseDateTime64BestEffortOrNull('2020-01-04 23:59:59', 6, 'UTC'))))), 1))) AS date,
         arrayFill(x -> ifNull(greater(x, 0), 0), arrayMap(_match_date -> arraySum(arraySlice(groupArray(count), indexOf(groupArray(day_start) AS _days_for_count, _match_date) AS _index, plus(minus(arrayLastIndex(x -> ifNull(equals(x, _match_date), isNull(x)
                                                                                                                                                                                                                                 and isNull(_match_date)), _days_for_count), _index), 1))), date)) AS total
  FROM
    (SELECT day_start AS day_start,
            sum(count) OVER (
                             ORDER BY day_start ASC) AS count
     FROM
       (SELECT sum(total) AS count,
               day_start AS day_start
        FROM
          (SELECT count(e.uuid) AS total,
                  toStartOfDay(toTimeZone(e.timestamp, 'UTC')) AS day_start
           FROM events AS e SAMPLE 1
           WHERE and(equals(e.team_id, 2), greaterOrEquals(toTimeZone(e.timestamp, 'UTC'), toStartOfDay(assumeNotNull(parseDateTime64BestEffortOrNull('2019-12-28 00:00:00', 6, 'UTC')))), lessOrEquals(toTimeZone(e.timestamp, 'UTC'), assumeNotNull(parseDateTime64BestEffortOrNull('2020-01-04 23:59:59', 6, 'UTC'))), equals(e.event, 'sign up'))
           GROUP BY day_start)
        GROUP BY day_start
        ORDER BY day_start ASC)
     ORDER BY day_start ASC)
  ORDER BY arraySum(total) DESC
  LIMIT 50000 SETTINGS readonly=2,
                       max_execution_time=60,
                       allow_experimental_object_type=1,
                       format_csv_allow_double_quotes=0,
                       max_ast_elements=1000000,
                       max_expanded_ast_elements=1000000,
                       max_query_size=524288
  '''
# ---
# name: TestTrends.test_trends_per_day_dau_cumulative
  '''
  SELECT arrayMap(number -> plus(toStartOfDay(assumeNotNull(parseDateTime64BestEffortOrNull('2019-12-28 00:00:00', 6, 'UTC'))), toIntervalDay(number)), range(0, plus(coalesce(dateDiff('day', toStartOfDay(assumeNotNull(parseDateTime64BestEffortOrNull('2019-12-28 00:00:00', 6, 'UTC'))), toStartOfDay(assumeNotNull(parseDateTime64BestEffortOrNull('2020-01-04 23:59:59', 6, 'UTC'))))), 1))) AS date,
         arrayFill(x -> ifNull(greater(x, 0), 0), arrayMap(_match_date -> arraySum(arraySlice(groupArray(count), indexOf(groupArray(day_start) AS _days_for_count, _match_date) AS _index, plus(minus(arrayLastIndex(x -> ifNull(equals(x, _match_date), isNull(x)
                                                                                                                                                                                                                                 and isNull(_match_date)), _days_for_count), _index), 1))), date)) AS total
  FROM
    (SELECT day_start AS day_start,
            sum(count) OVER (
                             ORDER BY day_start ASC) AS count
     FROM
       (SELECT sum(total) AS count,
               day_start AS day_start
        FROM
          (SELECT count(DISTINCT e__pdi.person_id) AS total,
                  min(toStartOfDay(toTimeZone(e.timestamp, 'UTC'))) AS day_start
           FROM events AS e SAMPLE 1
           INNER JOIN
             (SELECT argMax(person_distinct_id2.person_id, person_distinct_id2.version) AS person_id,
                     person_distinct_id2.distinct_id AS distinct_id
              FROM person_distinct_id2
              WHERE equals(person_distinct_id2.team_id, 2)
              GROUP BY person_distinct_id2.distinct_id
              HAVING ifNull(equals(argMax(person_distinct_id2.is_deleted, person_distinct_id2.version), 0), 0)) AS e__pdi ON equals(e.distinct_id, e__pdi.distinct_id)
           WHERE and(equals(e.team_id, 2), greaterOrEquals(toTimeZone(e.timestamp, 'UTC'), toStartOfDay(assumeNotNull(parseDateTime64BestEffortOrNull('2019-12-28 00:00:00', 6, 'UTC')))), lessOrEquals(toTimeZone(e.timestamp, 'UTC'), assumeNotNull(parseDateTime64BestEffortOrNull('2020-01-04 23:59:59', 6, 'UTC'))), equals(e.event, 'sign up'))
           GROUP BY e__pdi.person_id)
        GROUP BY day_start
        ORDER BY day_start ASC)
     ORDER BY day_start ASC)
  ORDER BY arraySum(total) DESC
  LIMIT 50000 SETTINGS readonly=2,
                       max_execution_time=60,
                       allow_experimental_object_type=1,
                       format_csv_allow_double_quotes=0,
                       max_ast_elements=1000000,
                       max_expanded_ast_elements=1000000,
                       max_query_size=524288
  '''
# ---
# name: TestTrends.test_trends_person_breakdown_with_session_property_single_aggregate_math_and_breakdown
  '''
  SELECT toString(e__pdi__person.`properties___$some_prop`) AS value,
         max(e__session.`$session_duration`) AS count
  FROM events AS e
  LEFT JOIN
    (SELECT dateDiff('second', min(sessions.min_timestamp), max(sessions.max_timestamp)) AS `$session_duration`,
            sessions.session_id AS session_id
     FROM sessions
     WHERE and(equals(sessions.team_id, 2), ifNull(greaterOrEquals(plus(toTimeZone(sessions.min_timestamp, 'UTC'), toIntervalDay(3)), toStartOfWeek(assumeNotNull(parseDateTime64BestEffortOrNull('2019-12-28 00:00:00', 6, 'UTC')), 0)), 0), ifNull(lessOrEquals(minus(toTimeZone(sessions.min_timestamp, 'UTC'), toIntervalDay(3)), assumeNotNull(parseDateTime64BestEffortOrNull('2020-01-04 23:59:59', 6, 'UTC'))), 0), ifNull(greaterOrEquals(plus(toTimeZone(sessions.min_timestamp, 'UTC'), toIntervalDay(3)), toStartOfWeek(assumeNotNull(parseDateTime64BestEffortOrNull('2019-12-28 00:00:00', 6, 'UTC')), 0)), 0), ifNull(lessOrEquals(minus(toTimeZone(sessions.min_timestamp, 'UTC'), toIntervalDay(3)), assumeNotNull(parseDateTime64BestEffortOrNull('2020-01-04 23:59:59', 6, 'UTC'))), 0))
     GROUP BY sessions.session_id,
              sessions.session_id) AS e__session ON equals(e.`$session_id`, e__session.session_id)
  INNER JOIN
    (SELECT argMax(person_distinct_id2.person_id, person_distinct_id2.version) AS e__pdi___person_id,
            argMax(person_distinct_id2.person_id, person_distinct_id2.version) AS person_id,
            person_distinct_id2.distinct_id AS distinct_id
     FROM person_distinct_id2
     WHERE equals(person_distinct_id2.team_id, 2)
     GROUP BY person_distinct_id2.distinct_id
     HAVING ifNull(equals(argMax(person_distinct_id2.is_deleted, person_distinct_id2.version), 0), 0)) AS e__pdi ON equals(e.distinct_id, e__pdi.distinct_id)
  LEFT JOIN
    (SELECT person.id AS id,
            replaceRegexpAll(nullIf(nullIf(JSONExtractRaw(person.properties, '$some_prop'), ''), 'null'), '^"|"$', '') AS `properties___$some_prop`
     FROM person
     WHERE and(equals(person.team_id, 2), ifNull(in(tuple(person.id, person.version),
                                                      (SELECT person.id AS id, max(person.version) AS version
                                                       FROM person
                                                       WHERE equals(person.team_id, 2)
                                                       GROUP BY person.id
                                                       HAVING and(ifNull(equals(argMax(person.is_deleted, person.version), 0), 0), ifNull(less(argMax(person.created_at, person.version), plus(now64(6, 'UTC'), toIntervalDay(1))), 0)))), 0)) SETTINGS optimize_aggregation_in_order=1) AS e__pdi__person ON equals(e__pdi.e__pdi___person_id, e__pdi__person.id)
  WHERE and(equals(e.team_id, 2), and(greaterOrEquals(toTimeZone(e.timestamp, 'UTC'), toStartOfWeek(assumeNotNull(parseDateTime64BestEffortOrNull('2019-12-28 00:00:00', 6, 'UTC')), 0)), lessOrEquals(toTimeZone(e.timestamp, 'UTC'), assumeNotNull(parseDateTime64BestEffortOrNull('2020-01-04 23:59:59', 6, 'UTC')))), and(greaterOrEquals(toTimeZone(e.timestamp, 'UTC'), toStartOfWeek(assumeNotNull(parseDateTime64BestEffortOrNull('2019-12-28 00:00:00', 6, 'UTC')), 0)), lessOrEquals(toTimeZone(e.timestamp, 'UTC'), assumeNotNull(parseDateTime64BestEffortOrNull('2020-01-04 23:59:59', 6, 'UTC'))), equals(e.event, 'sign up')))
  GROUP BY value
  ORDER BY count DESC, value DESC
  LIMIT 26 SETTINGS readonly=2,
                    max_execution_time=60,
                    allow_experimental_object_type=1,
                    format_csv_allow_double_quotes=0,
                    max_ast_elements=1000000,
                    max_expanded_ast_elements=1000000,
                    max_query_size=524288
  '''
# ---
# name: TestTrends.test_trends_person_breakdown_with_session_property_single_aggregate_math_and_breakdown.1
  '''
  SELECT quantile(0.5)(session_duration) AS total,
         breakdown_value AS breakdown_value
  FROM
    (SELECT any(e__session.`$session_duration`) AS session_duration,
            transform(ifNull(nullIf(toString(e__pdi__person.`properties___$some_prop`), ''), '$$_posthog_breakdown_null_$$'), ['some_val', 'another_val'], ['some_val', 'another_val'], '$$_posthog_breakdown_other_$$') AS breakdown_value
     FROM events AS e SAMPLE 1
     LEFT JOIN
       (SELECT dateDiff('second', min(sessions.min_timestamp), max(sessions.max_timestamp)) AS `$session_duration`,
               sessions.session_id AS session_id
        FROM sessions
        WHERE and(equals(sessions.team_id, 2), ifNull(greaterOrEquals(plus(toTimeZone(sessions.min_timestamp, 'UTC'), toIntervalDay(3)), toStartOfWeek(assumeNotNull(parseDateTime64BestEffortOrNull('2019-12-28 00:00:00', 6, 'UTC')), 0)), 0), ifNull(lessOrEquals(minus(toTimeZone(sessions.min_timestamp, 'UTC'), toIntervalDay(3)), assumeNotNull(parseDateTime64BestEffortOrNull('2020-01-04 23:59:59', 6, 'UTC'))), 0))
        GROUP BY sessions.session_id,
                 sessions.session_id) AS e__session ON equals(e.`$session_id`, e__session.session_id)
     INNER JOIN
       (SELECT argMax(person_distinct_id2.person_id, person_distinct_id2.version) AS e__pdi___person_id,
               argMax(person_distinct_id2.person_id, person_distinct_id2.version) AS person_id,
               person_distinct_id2.distinct_id AS distinct_id
        FROM person_distinct_id2
        WHERE equals(person_distinct_id2.team_id, 2)
        GROUP BY person_distinct_id2.distinct_id
        HAVING ifNull(equals(argMax(person_distinct_id2.is_deleted, person_distinct_id2.version), 0), 0)) AS e__pdi ON equals(e.distinct_id, e__pdi.distinct_id)
     LEFT JOIN
       (SELECT person.id AS id,
               replaceRegexpAll(nullIf(nullIf(JSONExtractRaw(person.properties, '$some_prop'), ''), 'null'), '^"|"$', '') AS `properties___$some_prop`
        FROM person
        WHERE and(equals(person.team_id, 2), ifNull(in(tuple(person.id, person.version),
                                                         (SELECT person.id AS id, max(person.version) AS version
                                                          FROM person
                                                          WHERE equals(person.team_id, 2)
                                                          GROUP BY person.id
                                                          HAVING and(ifNull(equals(argMax(person.is_deleted, person.version), 0), 0), ifNull(less(argMax(person.created_at, person.version), plus(now64(6, 'UTC'), toIntervalDay(1))), 0)))), 0)) SETTINGS optimize_aggregation_in_order=1) AS e__pdi__person ON equals(e__pdi.e__pdi___person_id, e__pdi__person.id)
     WHERE and(equals(e.team_id, 2), greaterOrEquals(toTimeZone(e.timestamp, 'UTC'), toStartOfWeek(assumeNotNull(parseDateTime64BestEffortOrNull('2019-12-28 00:00:00', 6, 'UTC')), 0)), lessOrEquals(toTimeZone(e.timestamp, 'UTC'), assumeNotNull(parseDateTime64BestEffortOrNull('2020-01-04 23:59:59', 6, 'UTC'))), equals(e.event, 'sign up'), true)
     GROUP BY e.`$session_id`,
              breakdown_value)
  GROUP BY breakdown_value
  LIMIT 50000 SETTINGS readonly=2,
                       max_execution_time=60,
                       allow_experimental_object_type=1,
                       format_csv_allow_double_quotes=0,
                       max_ast_elements=1000000,
                       max_expanded_ast_elements=1000000,
                       max_query_size=524288
  '''
# ---
# name: TestTrends.test_trends_with_hogql_math
  '''
  SELECT arrayMap(number -> plus(toStartOfWeek(assumeNotNull(parseDateTime64BestEffortOrNull('2019-12-28 00:00:00', 6, 'UTC')), 0), toIntervalWeek(number)), range(0, plus(coalesce(dateDiff('week', toStartOfWeek(assumeNotNull(parseDateTime64BestEffortOrNull('2019-12-28 00:00:00', 6, 'UTC')), 0), toStartOfWeek(assumeNotNull(parseDateTime64BestEffortOrNull('2020-01-04 23:59:59', 6, 'UTC')), 0))), 1))) AS date,
         arrayMap(_match_date -> arraySum(arraySlice(groupArray(count), indexOf(groupArray(day_start) AS _days_for_count, _match_date) AS _index, plus(minus(arrayLastIndex(x -> ifNull(equals(x, _match_date), isNull(x)
                                                                                                                                                                                        and isNull(_match_date)), _days_for_count), _index), 1))), date) AS total
  FROM
    (SELECT sum(total) AS count,
            day_start AS day_start
     FROM
       (SELECT plus(avg(accurateCastOrNull(nullIf(nullIf(e.`$session_id`, ''), 'null'), 'Float64')), 1000) AS total,
               toStartOfWeek(toTimeZone(e.timestamp, 'UTC'), 0) AS day_start
        FROM events AS e SAMPLE 1
        WHERE and(equals(e.team_id, 2), greaterOrEquals(toTimeZone(e.timestamp, 'UTC'), toStartOfWeek(assumeNotNull(parseDateTime64BestEffortOrNull('2019-12-28 00:00:00', 6, 'UTC')), 0)), lessOrEquals(toTimeZone(e.timestamp, 'UTC'), assumeNotNull(parseDateTime64BestEffortOrNull('2020-01-04 23:59:59', 6, 'UTC'))), equals(e.event, 'sign up'))
        GROUP BY day_start)
     GROUP BY day_start
     ORDER BY day_start ASC)
  ORDER BY arraySum(total) DESC
  LIMIT 50000 SETTINGS readonly=2,
                       max_execution_time=60,
                       allow_experimental_object_type=1,
                       format_csv_allow_double_quotes=0,
                       max_ast_elements=1000000,
                       max_expanded_ast_elements=1000000,
                       max_query_size=524288
  '''
# ---
# name: TestTrends.test_trends_with_session_property_single_aggregate_math
  '''
  SELECT quantile(0.5)(session_duration) AS total
  FROM
    (SELECT any(e__session.`$session_duration`) AS session_duration
     FROM events AS e SAMPLE 1
     LEFT JOIN
       (SELECT dateDiff('second', min(sessions.min_timestamp), max(sessions.max_timestamp)) AS `$session_duration`,
               sessions.session_id AS session_id
        FROM sessions
        WHERE and(equals(sessions.team_id, 2), ifNull(greaterOrEquals(plus(toTimeZone(sessions.min_timestamp, 'UTC'), toIntervalDay(3)), toStartOfWeek(assumeNotNull(parseDateTime64BestEffortOrNull('2019-12-28 00:00:00', 6, 'UTC')), 0)), 0), ifNull(lessOrEquals(minus(toTimeZone(sessions.min_timestamp, 'UTC'), toIntervalDay(3)), assumeNotNull(parseDateTime64BestEffortOrNull('2020-01-04 23:59:59', 6, 'UTC'))), 0))
        GROUP BY sessions.session_id,
                 sessions.session_id) AS e__session ON equals(e.`$session_id`, e__session.session_id)
     WHERE and(equals(e.team_id, 2), greaterOrEquals(toTimeZone(e.timestamp, 'UTC'), toStartOfWeek(assumeNotNull(parseDateTime64BestEffortOrNull('2019-12-28 00:00:00', 6, 'UTC')), 0)), lessOrEquals(toTimeZone(e.timestamp, 'UTC'), assumeNotNull(parseDateTime64BestEffortOrNull('2020-01-04 23:59:59', 6, 'UTC'))), equals(e.event, 'sign up'))
     GROUP BY e.`$session_id`)
  LIMIT 50000 SETTINGS readonly=2,
                       max_execution_time=60,
                       allow_experimental_object_type=1,
                       format_csv_allow_double_quotes=0,
                       max_ast_elements=1000000,
                       max_expanded_ast_elements=1000000,
                       max_query_size=524288
  '''
# ---
# name: TestTrends.test_trends_with_session_property_single_aggregate_math.1
  '''
  SELECT quantile(0.5)(session_duration) AS total
  FROM
    (SELECT any(e__session.`$session_duration`) AS session_duration
     FROM events AS e SAMPLE 1
     LEFT JOIN
       (SELECT dateDiff('second', min(sessions.min_timestamp), max(sessions.max_timestamp)) AS `$session_duration`,
               sessions.session_id AS session_id
        FROM sessions
        WHERE and(equals(sessions.team_id, 2), ifNull(greaterOrEquals(plus(toTimeZone(sessions.min_timestamp, 'UTC'), toIntervalDay(3)), toStartOfDay(assumeNotNull(parseDateTime64BestEffortOrNull('2019-12-28 00:00:00', 6, 'UTC')))), 0), ifNull(lessOrEquals(minus(toTimeZone(sessions.min_timestamp, 'UTC'), toIntervalDay(3)), assumeNotNull(parseDateTime64BestEffortOrNull('2020-01-04 23:59:59', 6, 'UTC'))), 0))
        GROUP BY sessions.session_id,
                 sessions.session_id) AS e__session ON equals(e.`$session_id`, e__session.session_id)
     WHERE and(equals(e.team_id, 2), greaterOrEquals(toTimeZone(e.timestamp, 'UTC'), toStartOfDay(assumeNotNull(parseDateTime64BestEffortOrNull('2019-12-28 00:00:00', 6, 'UTC')))), lessOrEquals(toTimeZone(e.timestamp, 'UTC'), assumeNotNull(parseDateTime64BestEffortOrNull('2020-01-04 23:59:59', 6, 'UTC'))), equals(e.event, 'sign up'))
     GROUP BY e.`$session_id`)
  LIMIT 50000 SETTINGS readonly=2,
                       max_execution_time=60,
                       allow_experimental_object_type=1,
                       format_csv_allow_double_quotes=0,
                       max_ast_elements=1000000,
                       max_expanded_ast_elements=1000000,
                       max_query_size=524288
  '''
# ---
# name: TestTrends.test_trends_with_session_property_total_volume_math
  '''
  SELECT arrayMap(number -> plus(toStartOfWeek(assumeNotNull(parseDateTime64BestEffortOrNull('2019-12-28 00:00:00', 6, 'UTC')), 0), toIntervalWeek(number)), range(0, plus(coalesce(dateDiff('week', toStartOfWeek(assumeNotNull(parseDateTime64BestEffortOrNull('2019-12-28 00:00:00', 6, 'UTC')), 0), toStartOfWeek(assumeNotNull(parseDateTime64BestEffortOrNull('2020-01-04 23:59:59', 6, 'UTC')), 0))), 1))) AS date,
         arrayMap(_match_date -> arraySum(arraySlice(groupArray(count), indexOf(groupArray(day_start) AS _days_for_count, _match_date) AS _index, plus(minus(arrayLastIndex(x -> ifNull(equals(x, _match_date), isNull(x)
                                                                                                                                                                                        and isNull(_match_date)), _days_for_count), _index), 1))), date) AS total
  FROM
    (SELECT sum(total) AS count,
            day_start AS day_start
     FROM
       (SELECT quantile(0.5)(session_duration) AS total,
               day_start AS day_start
        FROM
          (SELECT any(e__session.`$session_duration`) AS session_duration,
                  toStartOfWeek(toTimeZone(e.timestamp, 'UTC'), 0) AS day_start
           FROM events AS e SAMPLE 1
           LEFT JOIN
             (SELECT dateDiff('second', min(sessions.min_timestamp), max(sessions.max_timestamp)) AS `$session_duration`,
                     sessions.session_id AS session_id
              FROM sessions
              WHERE and(equals(sessions.team_id, 2), ifNull(greaterOrEquals(plus(toTimeZone(sessions.min_timestamp, 'UTC'), toIntervalDay(3)), toStartOfWeek(assumeNotNull(parseDateTime64BestEffortOrNull('2019-12-28 00:00:00', 6, 'UTC')), 0)), 0), ifNull(lessOrEquals(minus(toTimeZone(sessions.min_timestamp, 'UTC'), toIntervalDay(3)), assumeNotNull(parseDateTime64BestEffortOrNull('2020-01-04 23:59:59', 6, 'UTC'))), 0))
              GROUP BY sessions.session_id,
                       sessions.session_id) AS e__session ON equals(e.`$session_id`, e__session.session_id)
           WHERE and(equals(e.team_id, 2), greaterOrEquals(toTimeZone(e.timestamp, 'UTC'), toStartOfWeek(assumeNotNull(parseDateTime64BestEffortOrNull('2019-12-28 00:00:00', 6, 'UTC')), 0)), lessOrEquals(toTimeZone(e.timestamp, 'UTC'), assumeNotNull(parseDateTime64BestEffortOrNull('2020-01-04 23:59:59', 6, 'UTC'))), equals(e.event, 'sign up'))
           GROUP BY day_start,
                    e.`$session_id`,
                    day_start)
        GROUP BY day_start)
     GROUP BY day_start
     ORDER BY day_start ASC)
  ORDER BY arraySum(total) DESC
  LIMIT 50000 SETTINGS readonly=2,
                       max_execution_time=60,
                       allow_experimental_object_type=1,
                       format_csv_allow_double_quotes=0,
                       max_ast_elements=1000000,
                       max_expanded_ast_elements=1000000,
                       max_query_size=524288
  '''
# ---
# name: TestTrends.test_trends_with_session_property_total_volume_math.1
  '''
  SELECT arrayMap(number -> plus(toStartOfDay(assumeNotNull(parseDateTime64BestEffortOrNull('2019-12-28 00:00:00', 6, 'UTC'))), toIntervalDay(number)), range(0, plus(coalesce(dateDiff('day', toStartOfDay(assumeNotNull(parseDateTime64BestEffortOrNull('2019-12-28 00:00:00', 6, 'UTC'))), toStartOfDay(assumeNotNull(parseDateTime64BestEffortOrNull('2020-01-04 23:59:59', 6, 'UTC'))))), 1))) AS date,
         arrayMap(_match_date -> arraySum(arraySlice(groupArray(count), indexOf(groupArray(day_start) AS _days_for_count, _match_date) AS _index, plus(minus(arrayLastIndex(x -> ifNull(equals(x, _match_date), isNull(x)
                                                                                                                                                                                        and isNull(_match_date)), _days_for_count), _index), 1))), date) AS total
  FROM
    (SELECT sum(total) AS count,
            day_start AS day_start
     FROM
       (SELECT quantile(0.5)(session_duration) AS total,
               day_start AS day_start
        FROM
          (SELECT any(e__session.`$session_duration`) AS session_duration,
                  toStartOfDay(toTimeZone(e.timestamp, 'UTC')) AS day_start
           FROM events AS e SAMPLE 1
           LEFT JOIN
             (SELECT dateDiff('second', min(sessions.min_timestamp), max(sessions.max_timestamp)) AS `$session_duration`,
                     sessions.session_id AS session_id
              FROM sessions
              WHERE and(equals(sessions.team_id, 2), ifNull(greaterOrEquals(plus(toTimeZone(sessions.min_timestamp, 'UTC'), toIntervalDay(3)), toStartOfDay(assumeNotNull(parseDateTime64BestEffortOrNull('2019-12-28 00:00:00', 6, 'UTC')))), 0), ifNull(lessOrEquals(minus(toTimeZone(sessions.min_timestamp, 'UTC'), toIntervalDay(3)), assumeNotNull(parseDateTime64BestEffortOrNull('2020-01-04 23:59:59', 6, 'UTC'))), 0))
              GROUP BY sessions.session_id,
                       sessions.session_id) AS e__session ON equals(e.`$session_id`, e__session.session_id)
           WHERE and(equals(e.team_id, 2), greaterOrEquals(toTimeZone(e.timestamp, 'UTC'), toStartOfDay(assumeNotNull(parseDateTime64BestEffortOrNull('2019-12-28 00:00:00', 6, 'UTC')))), lessOrEquals(toTimeZone(e.timestamp, 'UTC'), assumeNotNull(parseDateTime64BestEffortOrNull('2020-01-04 23:59:59', 6, 'UTC'))), equals(e.event, 'sign up'))
           GROUP BY day_start,
                    e.`$session_id`,
                    day_start)
        GROUP BY day_start)
     GROUP BY day_start
     ORDER BY day_start ASC)
  ORDER BY arraySum(total) DESC
  LIMIT 50000 SETTINGS readonly=2,
                       max_execution_time=60,
                       allow_experimental_object_type=1,
                       format_csv_allow_double_quotes=0,
                       max_ast_elements=1000000,
                       max_expanded_ast_elements=1000000,
                       max_query_size=524288
  '''
# ---
# name: TestTrends.test_trends_with_session_property_total_volume_math_with_breakdowns
  '''
  SELECT toString(replaceRegexpAll(nullIf(nullIf(JSONExtractRaw(e.properties, '$some_property'), ''), 'null'), '^"|"$', '')) AS value,
         max(e__session.`$session_duration`) AS count
  FROM events AS e
  LEFT JOIN
    (SELECT dateDiff('second', min(sessions.min_timestamp), max(sessions.max_timestamp)) AS `$session_duration`,
            sessions.session_id AS session_id
     FROM sessions
     WHERE and(equals(sessions.team_id, 2), ifNull(greaterOrEquals(plus(toTimeZone(sessions.min_timestamp, 'UTC'), toIntervalDay(3)), toStartOfWeek(assumeNotNull(parseDateTime64BestEffortOrNull('2019-12-28 00:00:00', 6, 'UTC')), 0)), 0), ifNull(lessOrEquals(minus(toTimeZone(sessions.min_timestamp, 'UTC'), toIntervalDay(3)), assumeNotNull(parseDateTime64BestEffortOrNull('2020-01-04 23:59:59', 6, 'UTC'))), 0), ifNull(greaterOrEquals(plus(toTimeZone(sessions.min_timestamp, 'UTC'), toIntervalDay(3)), toStartOfWeek(assumeNotNull(parseDateTime64BestEffortOrNull('2019-12-28 00:00:00', 6, 'UTC')), 0)), 0), ifNull(lessOrEquals(minus(toTimeZone(sessions.min_timestamp, 'UTC'), toIntervalDay(3)), assumeNotNull(parseDateTime64BestEffortOrNull('2020-01-04 23:59:59', 6, 'UTC'))), 0))
     GROUP BY sessions.session_id,
              sessions.session_id) AS e__session ON equals(e.`$session_id`, e__session.session_id)
  WHERE and(equals(e.team_id, 2), and(greaterOrEquals(toTimeZone(e.timestamp, 'UTC'), toStartOfWeek(assumeNotNull(parseDateTime64BestEffortOrNull('2019-12-28 00:00:00', 6, 'UTC')), 0)), lessOrEquals(toTimeZone(e.timestamp, 'UTC'), assumeNotNull(parseDateTime64BestEffortOrNull('2020-01-04 23:59:59', 6, 'UTC')))), and(greaterOrEquals(toTimeZone(e.timestamp, 'UTC'), toStartOfWeek(assumeNotNull(parseDateTime64BestEffortOrNull('2019-12-28 00:00:00', 6, 'UTC')), 0)), lessOrEquals(toTimeZone(e.timestamp, 'UTC'), assumeNotNull(parseDateTime64BestEffortOrNull('2020-01-04 23:59:59', 6, 'UTC'))), equals(e.event, 'sign up')))
  GROUP BY value
  ORDER BY count DESC, value DESC
  LIMIT 26 SETTINGS readonly=2,
                    max_execution_time=60,
                    allow_experimental_object_type=1,
                    format_csv_allow_double_quotes=0,
                    max_ast_elements=1000000,
                    max_expanded_ast_elements=1000000,
                    max_query_size=524288
  '''
# ---
# name: TestTrends.test_trends_with_session_property_total_volume_math_with_breakdowns.1
  '''
  SELECT arrayMap(number -> plus(toStartOfWeek(assumeNotNull(parseDateTime64BestEffortOrNull('2019-12-28 00:00:00', 6, 'UTC')), 0), toIntervalWeek(number)), range(0, plus(coalesce(dateDiff('week', toStartOfWeek(assumeNotNull(parseDateTime64BestEffortOrNull('2019-12-28 00:00:00', 6, 'UTC')), 0), toStartOfWeek(assumeNotNull(parseDateTime64BestEffortOrNull('2020-01-04 23:59:59', 6, 'UTC')), 0))), 1))) AS date,
         arrayMap(_match_date -> arraySum(arraySlice(groupArray(count), indexOf(groupArray(day_start) AS _days_for_count, _match_date) AS _index, plus(minus(arrayLastIndex(x -> ifNull(equals(x, _match_date), isNull(x)
                                                                                                                                                                                        and isNull(_match_date)), _days_for_count), _index), 1))), date) AS total,
         ifNull(toString(breakdown_value), '$$_posthog_breakdown_null_$$') AS breakdown_value
  FROM
    (SELECT sum(total) AS count,
            day_start AS day_start,
            breakdown_value AS breakdown_value
     FROM
       (SELECT quantile(0.5)(session_duration) AS total,
               day_start AS day_start,
               breakdown_value AS breakdown_value
        FROM
          (SELECT any(e__session.`$session_duration`) AS session_duration,
                  transform(ifNull(nullIf(toString(replaceRegexpAll(nullIf(nullIf(JSONExtractRaw(e.properties, '$some_property'), ''), 'null'), '^"|"$', '')), ''), '$$_posthog_breakdown_null_$$'), ['value2', 'value1'], ['value2', 'value1'], '$$_posthog_breakdown_other_$$') AS breakdown_value,
                  toStartOfWeek(toTimeZone(e.timestamp, 'UTC'), 0) AS day_start
           FROM events AS e SAMPLE 1
           LEFT JOIN
             (SELECT dateDiff('second', min(sessions.min_timestamp), max(sessions.max_timestamp)) AS `$session_duration`,
                     sessions.session_id AS session_id
              FROM sessions
              WHERE and(equals(sessions.team_id, 2), ifNull(greaterOrEquals(plus(toTimeZone(sessions.min_timestamp, 'UTC'), toIntervalDay(3)), toStartOfWeek(assumeNotNull(parseDateTime64BestEffortOrNull('2019-12-28 00:00:00', 6, 'UTC')), 0)), 0), ifNull(lessOrEquals(minus(toTimeZone(sessions.min_timestamp, 'UTC'), toIntervalDay(3)), assumeNotNull(parseDateTime64BestEffortOrNull('2020-01-04 23:59:59', 6, 'UTC'))), 0))
              GROUP BY sessions.session_id,
                       sessions.session_id) AS e__session ON equals(e.`$session_id`, e__session.session_id)
           WHERE and(equals(e.team_id, 2), greaterOrEquals(toTimeZone(e.timestamp, 'UTC'), toStartOfWeek(assumeNotNull(parseDateTime64BestEffortOrNull('2019-12-28 00:00:00', 6, 'UTC')), 0)), lessOrEquals(toTimeZone(e.timestamp, 'UTC'), assumeNotNull(parseDateTime64BestEffortOrNull('2020-01-04 23:59:59', 6, 'UTC'))), equals(e.event, 'sign up'), true)
           GROUP BY day_start,
                    e.`$session_id`,
                    breakdown_value,
                    day_start)
        GROUP BY day_start,
                 breakdown_value)
     GROUP BY day_start,
              breakdown_value
     ORDER BY day_start ASC, breakdown_value ASC)
  GROUP BY breakdown_value
  ORDER BY if(ifNull(equals(breakdown_value, '$$_posthog_breakdown_other_$$'), 0), 2, if(ifNull(equals(breakdown_value, '$$_posthog_breakdown_null_$$'), 0), 1, 0)),
           arraySum(total) DESC, breakdown_value ASC
  LIMIT 50000 SETTINGS readonly=2,
                       max_execution_time=60,
                       allow_experimental_object_type=1,
                       format_csv_allow_double_quotes=0,
                       max_ast_elements=1000000,
                       max_expanded_ast_elements=1000000,
                       max_query_size=524288
  '''
# ---
# name: TestTrends.test_trends_with_session_property_total_volume_math_with_breakdowns.2
  '''
  SELECT toString(replaceRegexpAll(nullIf(nullIf(JSONExtractRaw(e.properties, '$some_property'), ''), 'null'), '^"|"$', '')) AS value,
         max(e__session.`$session_duration`) AS count
  FROM events AS e
  LEFT JOIN
    (SELECT dateDiff('second', min(sessions.min_timestamp), max(sessions.max_timestamp)) AS `$session_duration`,
            sessions.session_id AS session_id
     FROM sessions
     WHERE and(equals(sessions.team_id, 2), ifNull(greaterOrEquals(plus(toTimeZone(sessions.min_timestamp, 'UTC'), toIntervalDay(3)), toStartOfDay(assumeNotNull(parseDateTime64BestEffortOrNull('2019-12-28 00:00:00', 6, 'UTC')))), 0), ifNull(lessOrEquals(minus(toTimeZone(sessions.min_timestamp, 'UTC'), toIntervalDay(3)), assumeNotNull(parseDateTime64BestEffortOrNull('2020-01-04 23:59:59', 6, 'UTC'))), 0), ifNull(greaterOrEquals(plus(toTimeZone(sessions.min_timestamp, 'UTC'), toIntervalDay(3)), toStartOfDay(assumeNotNull(parseDateTime64BestEffortOrNull('2019-12-28 00:00:00', 6, 'UTC')))), 0), ifNull(lessOrEquals(minus(toTimeZone(sessions.min_timestamp, 'UTC'), toIntervalDay(3)), assumeNotNull(parseDateTime64BestEffortOrNull('2020-01-04 23:59:59', 6, 'UTC'))), 0))
     GROUP BY sessions.session_id,
              sessions.session_id) AS e__session ON equals(e.`$session_id`, e__session.session_id)
  WHERE and(equals(e.team_id, 2), and(greaterOrEquals(toTimeZone(e.timestamp, 'UTC'), toStartOfDay(assumeNotNull(parseDateTime64BestEffortOrNull('2019-12-28 00:00:00', 6, 'UTC')))), lessOrEquals(toTimeZone(e.timestamp, 'UTC'), assumeNotNull(parseDateTime64BestEffortOrNull('2020-01-04 23:59:59', 6, 'UTC')))), and(greaterOrEquals(toTimeZone(e.timestamp, 'UTC'), toStartOfDay(assumeNotNull(parseDateTime64BestEffortOrNull('2019-12-28 00:00:00', 6, 'UTC')))), lessOrEquals(toTimeZone(e.timestamp, 'UTC'), assumeNotNull(parseDateTime64BestEffortOrNull('2020-01-04 23:59:59', 6, 'UTC'))), equals(e.event, 'sign up')))
  GROUP BY value
  ORDER BY count DESC, value DESC
  LIMIT 26 SETTINGS readonly=2,
                    max_execution_time=60,
                    allow_experimental_object_type=1,
                    format_csv_allow_double_quotes=0,
                    max_ast_elements=1000000,
                    max_expanded_ast_elements=1000000,
                    max_query_size=524288
  '''
# ---
# name: TestTrends.test_trends_with_session_property_total_volume_math_with_breakdowns.3
  '''
  SELECT arrayMap(number -> plus(toStartOfDay(assumeNotNull(parseDateTime64BestEffortOrNull('2019-12-28 00:00:00', 6, 'UTC'))), toIntervalDay(number)), range(0, plus(coalesce(dateDiff('day', toStartOfDay(assumeNotNull(parseDateTime64BestEffortOrNull('2019-12-28 00:00:00', 6, 'UTC'))), toStartOfDay(assumeNotNull(parseDateTime64BestEffortOrNull('2020-01-04 23:59:59', 6, 'UTC'))))), 1))) AS date,
         arrayMap(_match_date -> arraySum(arraySlice(groupArray(count), indexOf(groupArray(day_start) AS _days_for_count, _match_date) AS _index, plus(minus(arrayLastIndex(x -> ifNull(equals(x, _match_date), isNull(x)
                                                                                                                                                                                        and isNull(_match_date)), _days_for_count), _index), 1))), date) AS total,
         ifNull(toString(breakdown_value), '$$_posthog_breakdown_null_$$') AS breakdown_value
  FROM
    (SELECT sum(total) AS count,
            day_start AS day_start,
            breakdown_value AS breakdown_value
     FROM
       (SELECT quantile(0.5)(session_duration) AS total,
               day_start AS day_start,
               breakdown_value AS breakdown_value
        FROM
          (SELECT any(e__session.`$session_duration`) AS session_duration,
                  transform(ifNull(nullIf(toString(replaceRegexpAll(nullIf(nullIf(JSONExtractRaw(e.properties, '$some_property'), ''), 'null'), '^"|"$', '')), ''), '$$_posthog_breakdown_null_$$'), ['value2', 'value1'], ['value2', 'value1'], '$$_posthog_breakdown_other_$$') AS breakdown_value,
                  toStartOfDay(toTimeZone(e.timestamp, 'UTC')) AS day_start
           FROM events AS e SAMPLE 1
           LEFT JOIN
             (SELECT dateDiff('second', min(sessions.min_timestamp), max(sessions.max_timestamp)) AS `$session_duration`,
                     sessions.session_id AS session_id
              FROM sessions
              WHERE and(equals(sessions.team_id, 2), ifNull(greaterOrEquals(plus(toTimeZone(sessions.min_timestamp, 'UTC'), toIntervalDay(3)), toStartOfDay(assumeNotNull(parseDateTime64BestEffortOrNull('2019-12-28 00:00:00', 6, 'UTC')))), 0), ifNull(lessOrEquals(minus(toTimeZone(sessions.min_timestamp, 'UTC'), toIntervalDay(3)), assumeNotNull(parseDateTime64BestEffortOrNull('2020-01-04 23:59:59', 6, 'UTC'))), 0))
              GROUP BY sessions.session_id,
                       sessions.session_id) AS e__session ON equals(e.`$session_id`, e__session.session_id)
           WHERE and(equals(e.team_id, 2), greaterOrEquals(toTimeZone(e.timestamp, 'UTC'), toStartOfDay(assumeNotNull(parseDateTime64BestEffortOrNull('2019-12-28 00:00:00', 6, 'UTC')))), lessOrEquals(toTimeZone(e.timestamp, 'UTC'), assumeNotNull(parseDateTime64BestEffortOrNull('2020-01-04 23:59:59', 6, 'UTC'))), equals(e.event, 'sign up'), true)
           GROUP BY day_start,
                    e.`$session_id`,
                    breakdown_value,
                    day_start)
        GROUP BY day_start,
                 breakdown_value)
     GROUP BY day_start,
              breakdown_value
     ORDER BY day_start ASC, breakdown_value ASC)
  GROUP BY breakdown_value
  ORDER BY if(ifNull(equals(breakdown_value, '$$_posthog_breakdown_other_$$'), 0), 2, if(ifNull(equals(breakdown_value, '$$_posthog_breakdown_null_$$'), 0), 1, 0)),
           arraySum(total) DESC, breakdown_value ASC
  LIMIT 50000 SETTINGS readonly=2,
                       max_execution_time=60,
                       allow_experimental_object_type=1,
                       format_csv_allow_double_quotes=0,
                       max_ast_elements=1000000,
                       max_expanded_ast_elements=1000000,
                       max_query_size=524288
  '''
# ---
# name: TestTrends.test_weekly_active_users_aggregated_range_narrower_than_week
  '''
  SELECT count(DISTINCT actor_id) AS total
  FROM
    (SELECT d.timestamp AS timestamp,
            e.actor_id AS actor_id
     FROM
       (SELECT minus(toStartOfDay(assumeNotNull(parseDateTime64BestEffortOrNull('2020-01-12 23:59:59', 6, 'UTC'))), toIntervalDay(numbers.number)) AS timestamp
        FROM numbers(dateDiff('day', minus(toStartOfDay(assumeNotNull(parseDateTime64BestEffortOrNull('2020-01-11 00:00:00', 6, 'UTC'))), toIntervalDay(7)), assumeNotNull(parseDateTime64BestEffortOrNull('2020-01-12 23:59:59', 6, 'UTC')))) AS numbers) AS d
     CROSS JOIN
       (SELECT toTimeZone(e.timestamp, 'UTC') AS timestamp,
               e__pdi.person_id AS actor_id
        FROM events AS e SAMPLE 1
        INNER JOIN
          (SELECT argMax(person_distinct_id2.person_id, person_distinct_id2.version) AS person_id,
                  person_distinct_id2.distinct_id AS distinct_id
           FROM person_distinct_id2
           WHERE equals(person_distinct_id2.team_id, 2)
           GROUP BY person_distinct_id2.distinct_id
           HAVING ifNull(equals(argMax(person_distinct_id2.is_deleted, person_distinct_id2.version), 0), 0)) AS e__pdi ON equals(e.distinct_id, e__pdi.distinct_id)
        WHERE and(equals(e.team_id, 2), equals(e.event, '$pageview'), ifNull(greaterOrEquals(timestamp, minus(assumeNotNull(parseDateTime64BestEffortOrNull('2020-01-12 23:59:59', 6, 'UTC')), toIntervalDay(7))), 0), ifNull(lessOrEquals(timestamp, assumeNotNull(parseDateTime64BestEffortOrNull('2020-01-12 23:59:59', 6, 'UTC'))), 0))
        GROUP BY timestamp, actor_id) AS e
     WHERE and(ifNull(lessOrEquals(e.timestamp, plus(d.timestamp, toIntervalDay(1))), 0), ifNull(greater(e.timestamp, minus(d.timestamp, toIntervalDay(6))), 0))
     GROUP BY d.timestamp,
              e.actor_id
     ORDER BY d.timestamp ASC)
  WHERE and(ifNull(greaterOrEquals(timestamp, toStartOfDay(assumeNotNull(parseDateTime64BestEffortOrNull('2020-01-11 00:00:00', 6, 'UTC')))), 0), ifNull(lessOrEquals(timestamp, assumeNotNull(parseDateTime64BestEffortOrNull('2020-01-12 23:59:59', 6, 'UTC'))), 0))
  LIMIT 50000 SETTINGS readonly=2,
                       max_execution_time=60,
                       allow_experimental_object_type=1,
                       format_csv_allow_double_quotes=0,
                       max_ast_elements=1000000,
                       max_expanded_ast_elements=1000000,
                       max_query_size=524288
  '''
# ---
# name: TestTrends.test_weekly_active_users_aggregated_range_wider_than_week
  '''
  SELECT count(DISTINCT actor_id) AS total
  FROM
    (SELECT d.timestamp AS timestamp,
            e.actor_id AS actor_id
     FROM
       (SELECT minus(toStartOfDay(assumeNotNull(parseDateTime64BestEffortOrNull('2020-01-18 23:59:59', 6, 'UTC'))), toIntervalDay(numbers.number)) AS timestamp
        FROM numbers(dateDiff('day', minus(toStartOfDay(assumeNotNull(parseDateTime64BestEffortOrNull('2020-01-01 00:00:00', 6, 'UTC'))), toIntervalDay(7)), assumeNotNull(parseDateTime64BestEffortOrNull('2020-01-18 23:59:59', 6, 'UTC')))) AS numbers) AS d
     CROSS JOIN
       (SELECT toTimeZone(e.timestamp, 'UTC') AS timestamp,
               e__pdi.person_id AS actor_id
        FROM events AS e SAMPLE 1
        INNER JOIN
          (SELECT argMax(person_distinct_id2.person_id, person_distinct_id2.version) AS person_id,
                  person_distinct_id2.distinct_id AS distinct_id
           FROM person_distinct_id2
           WHERE equals(person_distinct_id2.team_id, 2)
           GROUP BY person_distinct_id2.distinct_id
           HAVING ifNull(equals(argMax(person_distinct_id2.is_deleted, person_distinct_id2.version), 0), 0)) AS e__pdi ON equals(e.distinct_id, e__pdi.distinct_id)
        WHERE and(equals(e.team_id, 2), equals(e.event, '$pageview'), ifNull(greaterOrEquals(timestamp, minus(assumeNotNull(parseDateTime64BestEffortOrNull('2020-01-18 23:59:59', 6, 'UTC')), toIntervalDay(7))), 0), ifNull(lessOrEquals(timestamp, assumeNotNull(parseDateTime64BestEffortOrNull('2020-01-18 23:59:59', 6, 'UTC'))), 0))
        GROUP BY timestamp, actor_id) AS e
     WHERE and(ifNull(lessOrEquals(e.timestamp, plus(d.timestamp, toIntervalDay(1))), 0), ifNull(greater(e.timestamp, minus(d.timestamp, toIntervalDay(6))), 0))
     GROUP BY d.timestamp,
              e.actor_id
     ORDER BY d.timestamp ASC)
  WHERE and(ifNull(greaterOrEquals(timestamp, toStartOfDay(assumeNotNull(parseDateTime64BestEffortOrNull('2020-01-01 00:00:00', 6, 'UTC')))), 0), ifNull(lessOrEquals(timestamp, assumeNotNull(parseDateTime64BestEffortOrNull('2020-01-18 23:59:59', 6, 'UTC'))), 0))
  LIMIT 50000 SETTINGS readonly=2,
                       max_execution_time=60,
                       allow_experimental_object_type=1,
                       format_csv_allow_double_quotes=0,
                       max_ast_elements=1000000,
                       max_expanded_ast_elements=1000000,
                       max_query_size=524288
  '''
# ---
# name: TestTrends.test_weekly_active_users_aggregated_range_wider_than_week_with_sampling
  '''
  SELECT count(DISTINCT actor_id) AS total
  FROM
    (SELECT d.timestamp AS timestamp,
            e.actor_id AS actor_id
     FROM
       (SELECT minus(toStartOfDay(assumeNotNull(parseDateTime64BestEffortOrNull('2020-01-18 23:59:59', 6, 'UTC'))), toIntervalDay(numbers.number)) AS timestamp
        FROM numbers(dateDiff('day', minus(toStartOfDay(assumeNotNull(parseDateTime64BestEffortOrNull('2020-01-01 00:00:00', 6, 'UTC'))), toIntervalDay(7)), assumeNotNull(parseDateTime64BestEffortOrNull('2020-01-18 23:59:59', 6, 'UTC')))) AS numbers) AS d
     CROSS JOIN
       (SELECT toTimeZone(e.timestamp, 'UTC') AS timestamp,
               e__pdi.person_id AS actor_id
        FROM events AS e SAMPLE 1.0
        INNER JOIN
          (SELECT argMax(person_distinct_id2.person_id, person_distinct_id2.version) AS person_id,
                  person_distinct_id2.distinct_id AS distinct_id
           FROM person_distinct_id2
           WHERE equals(person_distinct_id2.team_id, 2)
           GROUP BY person_distinct_id2.distinct_id
           HAVING ifNull(equals(argMax(person_distinct_id2.is_deleted, person_distinct_id2.version), 0), 0)) AS e__pdi ON equals(e.distinct_id, e__pdi.distinct_id)
        WHERE and(equals(e.team_id, 2), equals(e.event, '$pageview'), ifNull(greaterOrEquals(timestamp, minus(assumeNotNull(parseDateTime64BestEffortOrNull('2020-01-18 23:59:59', 6, 'UTC')), toIntervalDay(7))), 0), ifNull(lessOrEquals(timestamp, assumeNotNull(parseDateTime64BestEffortOrNull('2020-01-18 23:59:59', 6, 'UTC'))), 0))
        GROUP BY timestamp, actor_id) AS e
     WHERE and(ifNull(lessOrEquals(e.timestamp, plus(d.timestamp, toIntervalDay(1))), 0), ifNull(greater(e.timestamp, minus(d.timestamp, toIntervalDay(6))), 0))
     GROUP BY d.timestamp,
              e.actor_id
     ORDER BY d.timestamp ASC)
  WHERE and(ifNull(greaterOrEquals(timestamp, toStartOfDay(assumeNotNull(parseDateTime64BestEffortOrNull('2020-01-01 00:00:00', 6, 'UTC')))), 0), ifNull(lessOrEquals(timestamp, assumeNotNull(parseDateTime64BestEffortOrNull('2020-01-18 23:59:59', 6, 'UTC'))), 0))
  LIMIT 50000 SETTINGS readonly=2,
                       max_execution_time=60,
                       allow_experimental_object_type=1,
                       format_csv_allow_double_quotes=0,
                       max_ast_elements=1000000,
                       max_expanded_ast_elements=1000000,
                       max_query_size=524288
  '''
# ---
# name: TestTrends.test_weekly_active_users_daily
  '''
  SELECT arrayMap(number -> plus(toStartOfDay(assumeNotNull(parseDateTime64BestEffortOrNull('2020-01-08 00:00:00', 6, 'UTC'))), toIntervalDay(number)), range(0, plus(coalesce(dateDiff('day', toStartOfDay(assumeNotNull(parseDateTime64BestEffortOrNull('2020-01-08 00:00:00', 6, 'UTC'))), toStartOfDay(assumeNotNull(parseDateTime64BestEffortOrNull('2020-01-19 23:59:59', 6, 'UTC'))))), 1))) AS date,
         arrayMap(_match_date -> arraySum(arraySlice(groupArray(count), indexOf(groupArray(day_start) AS _days_for_count, _match_date) AS _index, plus(minus(arrayLastIndex(x -> ifNull(equals(x, _match_date), isNull(x)
                                                                                                                                                                                        and isNull(_match_date)), _days_for_count), _index), 1))), date) AS total
  FROM
    (SELECT sum(total) AS count,
            day_start AS day_start
     FROM
       (SELECT counts AS total,
               toStartOfDay(timestamp) AS day_start
        FROM
          (SELECT d.timestamp AS timestamp,
                  count(DISTINCT e.actor_id) AS counts
           FROM
             (SELECT minus(toStartOfDay(assumeNotNull(parseDateTime64BestEffortOrNull('2020-01-19 23:59:59', 6, 'UTC'))), toIntervalDay(numbers.number)) AS timestamp
              FROM numbers(dateDiff('day', minus(toStartOfDay(assumeNotNull(parseDateTime64BestEffortOrNull('2020-01-08 00:00:00', 6, 'UTC'))), toIntervalDay(7)), assumeNotNull(parseDateTime64BestEffortOrNull('2020-01-19 23:59:59', 6, 'UTC')))) AS numbers) AS d
           CROSS JOIN
             (SELECT toTimeZone(e.timestamp, 'UTC') AS timestamp,
                     e__pdi.person_id AS actor_id
              FROM events AS e SAMPLE 1
              INNER JOIN
                (SELECT argMax(person_distinct_id2.person_id, person_distinct_id2.version) AS person_id,
                        person_distinct_id2.distinct_id AS distinct_id
                 FROM person_distinct_id2
                 WHERE equals(person_distinct_id2.team_id, 2)
                 GROUP BY person_distinct_id2.distinct_id
                 HAVING ifNull(equals(argMax(person_distinct_id2.is_deleted, person_distinct_id2.version), 0), 0)) AS e__pdi ON equals(e.distinct_id, e__pdi.distinct_id)
              WHERE and(equals(e.team_id, 2), equals(e.event, '$pageview'), ifNull(greaterOrEquals(timestamp, minus(assumeNotNull(parseDateTime64BestEffortOrNull('2020-01-08 00:00:00', 6, 'UTC')), toIntervalDay(7))), 0), ifNull(lessOrEquals(timestamp, assumeNotNull(parseDateTime64BestEffortOrNull('2020-01-19 23:59:59', 6, 'UTC'))), 0))
              GROUP BY timestamp, actor_id) AS e
           WHERE and(ifNull(lessOrEquals(e.timestamp, plus(d.timestamp, toIntervalDay(1))), 0), ifNull(greater(e.timestamp, minus(d.timestamp, toIntervalDay(6))), 0))
           GROUP BY d.timestamp
           ORDER BY d.timestamp ASC)
        WHERE and(ifNull(greaterOrEquals(timestamp, toStartOfDay(assumeNotNull(parseDateTime64BestEffortOrNull('2020-01-08 00:00:00', 6, 'UTC')))), 0), ifNull(lessOrEquals(timestamp, assumeNotNull(parseDateTime64BestEffortOrNull('2020-01-19 23:59:59', 6, 'UTC'))), 0)))
     GROUP BY day_start
     ORDER BY day_start ASC)
  ORDER BY arraySum(total) DESC
  LIMIT 50000 SETTINGS readonly=2,
                       max_execution_time=60,
                       allow_experimental_object_type=1,
                       format_csv_allow_double_quotes=0,
                       max_ast_elements=1000000,
                       max_expanded_ast_elements=1000000,
                       max_query_size=524288
  '''
# ---
# name: TestTrends.test_weekly_active_users_daily_minus_utc
  '''
  SELECT arrayMap(number -> plus(toStartOfDay(assumeNotNull(parseDateTime64BestEffortOrNull('2020-01-08 00:00:00', 6, 'America/Phoenix'))), toIntervalDay(number)), range(0, plus(coalesce(dateDiff('day', toStartOfDay(assumeNotNull(parseDateTime64BestEffortOrNull('2020-01-08 00:00:00', 6, 'America/Phoenix'))), toStartOfDay(assumeNotNull(parseDateTime64BestEffortOrNull('2020-01-19 23:59:59', 6, 'America/Phoenix'))))), 1))) AS date,
         arrayMap(_match_date -> arraySum(arraySlice(groupArray(count), indexOf(groupArray(day_start) AS _days_for_count, _match_date) AS _index, plus(minus(arrayLastIndex(x -> ifNull(equals(x, _match_date), isNull(x)
                                                                                                                                                                                        and isNull(_match_date)), _days_for_count), _index), 1))), date) AS total
  FROM
    (SELECT sum(total) AS count,
            day_start AS day_start
     FROM
       (SELECT counts AS total,
               toStartOfDay(timestamp) AS day_start
        FROM
          (SELECT d.timestamp AS timestamp,
                  count(DISTINCT e.actor_id) AS counts
           FROM
             (SELECT minus(toStartOfDay(assumeNotNull(parseDateTime64BestEffortOrNull('2020-01-19 23:59:59', 6, 'America/Phoenix'))), toIntervalDay(numbers.number)) AS timestamp
              FROM numbers(dateDiff('day', minus(toStartOfDay(assumeNotNull(parseDateTime64BestEffortOrNull('2020-01-08 00:00:00', 6, 'America/Phoenix'))), toIntervalDay(7)), assumeNotNull(parseDateTime64BestEffortOrNull('2020-01-19 23:59:59', 6, 'America/Phoenix')))) AS numbers) AS d
           CROSS JOIN
             (SELECT toTimeZone(e.timestamp, 'America/Phoenix') AS timestamp,
                     e__pdi.person_id AS actor_id
              FROM events AS e SAMPLE 1
              INNER JOIN
                (SELECT argMax(person_distinct_id2.person_id, person_distinct_id2.version) AS person_id,
                        person_distinct_id2.distinct_id AS distinct_id
                 FROM person_distinct_id2
                 WHERE equals(person_distinct_id2.team_id, 2)
                 GROUP BY person_distinct_id2.distinct_id
                 HAVING ifNull(equals(argMax(person_distinct_id2.is_deleted, person_distinct_id2.version), 0), 0)) AS e__pdi ON equals(e.distinct_id, e__pdi.distinct_id)
              WHERE and(equals(e.team_id, 2), equals(e.event, '$pageview'), ifNull(greaterOrEquals(timestamp, minus(assumeNotNull(parseDateTime64BestEffortOrNull('2020-01-08 00:00:00', 6, 'America/Phoenix')), toIntervalDay(7))), 0), ifNull(lessOrEquals(timestamp, assumeNotNull(parseDateTime64BestEffortOrNull('2020-01-19 23:59:59', 6, 'America/Phoenix'))), 0))
              GROUP BY timestamp, actor_id) AS e
           WHERE and(ifNull(lessOrEquals(e.timestamp, plus(d.timestamp, toIntervalDay(1))), 0), ifNull(greater(e.timestamp, minus(d.timestamp, toIntervalDay(6))), 0))
           GROUP BY d.timestamp
           ORDER BY d.timestamp ASC)
        WHERE and(ifNull(greaterOrEquals(timestamp, toStartOfDay(assumeNotNull(parseDateTime64BestEffortOrNull('2020-01-08 00:00:00', 6, 'America/Phoenix')))), 0), ifNull(lessOrEquals(timestamp, assumeNotNull(parseDateTime64BestEffortOrNull('2020-01-19 23:59:59', 6, 'America/Phoenix'))), 0)))
     GROUP BY day_start
     ORDER BY day_start ASC)
  ORDER BY arraySum(total) DESC
  LIMIT 50000 SETTINGS readonly=2,
                       max_execution_time=60,
                       allow_experimental_object_type=1,
                       format_csv_allow_double_quotes=0,
                       max_ast_elements=1000000,
                       max_expanded_ast_elements=1000000,
                       max_query_size=524288
  '''
# ---
# name: TestTrends.test_weekly_active_users_daily_plus_utc
  '''
  SELECT arrayMap(number -> plus(toStartOfDay(assumeNotNull(parseDateTime64BestEffortOrNull('2020-01-08 00:00:00', 6, 'Asia/Tokyo'))), toIntervalDay(number)), range(0, plus(coalesce(dateDiff('day', toStartOfDay(assumeNotNull(parseDateTime64BestEffortOrNull('2020-01-08 00:00:00', 6, 'Asia/Tokyo'))), toStartOfDay(assumeNotNull(parseDateTime64BestEffortOrNull('2020-01-19 23:59:59', 6, 'Asia/Tokyo'))))), 1))) AS date,
         arrayMap(_match_date -> arraySum(arraySlice(groupArray(count), indexOf(groupArray(day_start) AS _days_for_count, _match_date) AS _index, plus(minus(arrayLastIndex(x -> ifNull(equals(x, _match_date), isNull(x)
                                                                                                                                                                                        and isNull(_match_date)), _days_for_count), _index), 1))), date) AS total
  FROM
    (SELECT sum(total) AS count,
            day_start AS day_start
     FROM
       (SELECT counts AS total,
               toStartOfDay(timestamp) AS day_start
        FROM
          (SELECT d.timestamp AS timestamp,
                  count(DISTINCT e.actor_id) AS counts
           FROM
             (SELECT minus(toStartOfDay(assumeNotNull(parseDateTime64BestEffortOrNull('2020-01-19 23:59:59', 6, 'Asia/Tokyo'))), toIntervalDay(numbers.number)) AS timestamp
              FROM numbers(dateDiff('day', minus(toStartOfDay(assumeNotNull(parseDateTime64BestEffortOrNull('2020-01-08 00:00:00', 6, 'Asia/Tokyo'))), toIntervalDay(7)), assumeNotNull(parseDateTime64BestEffortOrNull('2020-01-19 23:59:59', 6, 'Asia/Tokyo')))) AS numbers) AS d
           CROSS JOIN
             (SELECT toTimeZone(e.timestamp, 'Asia/Tokyo') AS timestamp,
                     e__pdi.person_id AS actor_id
              FROM events AS e SAMPLE 1
              INNER JOIN
                (SELECT argMax(person_distinct_id2.person_id, person_distinct_id2.version) AS person_id,
                        person_distinct_id2.distinct_id AS distinct_id
                 FROM person_distinct_id2
                 WHERE equals(person_distinct_id2.team_id, 2)
                 GROUP BY person_distinct_id2.distinct_id
                 HAVING ifNull(equals(argMax(person_distinct_id2.is_deleted, person_distinct_id2.version), 0), 0)) AS e__pdi ON equals(e.distinct_id, e__pdi.distinct_id)
              WHERE and(equals(e.team_id, 2), equals(e.event, '$pageview'), ifNull(greaterOrEquals(timestamp, minus(assumeNotNull(parseDateTime64BestEffortOrNull('2020-01-08 00:00:00', 6, 'Asia/Tokyo')), toIntervalDay(7))), 0), ifNull(lessOrEquals(timestamp, assumeNotNull(parseDateTime64BestEffortOrNull('2020-01-19 23:59:59', 6, 'Asia/Tokyo'))), 0))
              GROUP BY timestamp, actor_id) AS e
           WHERE and(ifNull(lessOrEquals(e.timestamp, plus(d.timestamp, toIntervalDay(1))), 0), ifNull(greater(e.timestamp, minus(d.timestamp, toIntervalDay(6))), 0))
           GROUP BY d.timestamp
           ORDER BY d.timestamp ASC)
        WHERE and(ifNull(greaterOrEquals(timestamp, toStartOfDay(assumeNotNull(parseDateTime64BestEffortOrNull('2020-01-08 00:00:00', 6, 'Asia/Tokyo')))), 0), ifNull(lessOrEquals(timestamp, assumeNotNull(parseDateTime64BestEffortOrNull('2020-01-19 23:59:59', 6, 'Asia/Tokyo'))), 0)))
     GROUP BY day_start
     ORDER BY day_start ASC)
  ORDER BY arraySum(total) DESC
  LIMIT 50000 SETTINGS readonly=2,
                       max_execution_time=60,
                       allow_experimental_object_type=1,
                       format_csv_allow_double_quotes=0,
                       max_ast_elements=1000000,
                       max_expanded_ast_elements=1000000,
                       max_query_size=524288
  '''
# ---
# name: TestTrends.test_weekly_active_users_filtering
  '''
  SELECT arrayMap(number -> plus(toStartOfDay(assumeNotNull(parseDateTime64BestEffortOrNull('2020-01-01 00:00:00', 6, 'UTC'))), toIntervalDay(number)), range(0, plus(coalesce(dateDiff('day', toStartOfDay(assumeNotNull(parseDateTime64BestEffortOrNull('2020-01-01 00:00:00', 6, 'UTC'))), toStartOfDay(assumeNotNull(parseDateTime64BestEffortOrNull('2020-01-12 23:59:59', 6, 'UTC'))))), 1))) AS date,
         arrayMap(_match_date -> arraySum(arraySlice(groupArray(count), indexOf(groupArray(day_start) AS _days_for_count, _match_date) AS _index, plus(minus(arrayLastIndex(x -> ifNull(equals(x, _match_date), isNull(x)
                                                                                                                                                                                        and isNull(_match_date)), _days_for_count), _index), 1))), date) AS total
  FROM
    (SELECT sum(total) AS count,
            day_start AS day_start
     FROM
       (SELECT counts AS total,
               toStartOfDay(timestamp) AS day_start
        FROM
          (SELECT d.timestamp AS timestamp,
                  count(DISTINCT e.actor_id) AS counts
           FROM
             (SELECT minus(toStartOfDay(assumeNotNull(parseDateTime64BestEffortOrNull('2020-01-12 23:59:59', 6, 'UTC'))), toIntervalDay(numbers.number)) AS timestamp
              FROM numbers(dateDiff('day', minus(toStartOfDay(assumeNotNull(parseDateTime64BestEffortOrNull('2020-01-01 00:00:00', 6, 'UTC'))), toIntervalDay(7)), assumeNotNull(parseDateTime64BestEffortOrNull('2020-01-12 23:59:59', 6, 'UTC')))) AS numbers) AS d
           CROSS JOIN
             (SELECT toTimeZone(e.timestamp, 'UTC') AS timestamp,
                     e__pdi.person_id AS actor_id
              FROM events AS e SAMPLE 1
              INNER JOIN
                (SELECT argMax(person_distinct_id2.person_id, person_distinct_id2.version) AS person_id,
                        argMax(person_distinct_id2.person_id, person_distinct_id2.version) AS e__pdi___person_id,
                        person_distinct_id2.distinct_id AS distinct_id
                 FROM person_distinct_id2
                 WHERE equals(person_distinct_id2.team_id, 2)
                 GROUP BY person_distinct_id2.distinct_id
                 HAVING ifNull(equals(argMax(person_distinct_id2.is_deleted, person_distinct_id2.version), 0), 0)) AS e__pdi ON equals(e.distinct_id, e__pdi.distinct_id)
              LEFT JOIN
                (SELECT person.id AS id,
                        replaceRegexpAll(nullIf(nullIf(JSONExtractRaw(person.properties, 'name'), ''), 'null'), '^"|"$', '') AS properties___name
                 FROM person
                 WHERE and(equals(person.team_id, 2), ifNull(in(tuple(person.id, person.version),
                                                                  (SELECT person.id AS id, max(person.version) AS version
                                                                   FROM person
                                                                   WHERE equals(person.team_id, 2)
                                                                   GROUP BY person.id
                                                                   HAVING and(ifNull(equals(argMax(person.is_deleted, person.version), 0), 0), ifNull(less(argMax(person.created_at, person.version), plus(now64(6, 'UTC'), toIntervalDay(1))), 0)))), 0)) SETTINGS optimize_aggregation_in_order=1) AS e__pdi__person ON equals(e__pdi.e__pdi___person_id, e__pdi__person.id)
              WHERE and(equals(e.team_id, 2), and(equals(e.event, '$pageview'), or(ifNull(equals(e__pdi__person.properties___name, 'person-1'), 0), ifNull(equals(e__pdi__person.properties___name, 'person-2'), 0))), ifNull(greaterOrEquals(timestamp, minus(assumeNotNull(parseDateTime64BestEffortOrNull('2020-01-01 00:00:00', 6, 'UTC')), toIntervalDay(7))), 0), ifNull(lessOrEquals(timestamp, assumeNotNull(parseDateTime64BestEffortOrNull('2020-01-12 23:59:59', 6, 'UTC'))), 0))
              GROUP BY timestamp, actor_id) AS e
           WHERE and(ifNull(lessOrEquals(e.timestamp, plus(d.timestamp, toIntervalDay(1))), 0), ifNull(greater(e.timestamp, minus(d.timestamp, toIntervalDay(6))), 0))
           GROUP BY d.timestamp
           ORDER BY d.timestamp ASC)
        WHERE and(ifNull(greaterOrEquals(timestamp, toStartOfDay(assumeNotNull(parseDateTime64BestEffortOrNull('2020-01-01 00:00:00', 6, 'UTC')))), 0), ifNull(lessOrEquals(timestamp, assumeNotNull(parseDateTime64BestEffortOrNull('2020-01-12 23:59:59', 6, 'UTC'))), 0)))
     GROUP BY day_start
     ORDER BY day_start ASC)
  ORDER BY arraySum(total) DESC
  LIMIT 50000 SETTINGS readonly=2,
                       max_execution_time=60,
                       allow_experimental_object_type=1,
                       format_csv_allow_double_quotes=0,
                       max_ast_elements=1000000,
                       max_expanded_ast_elements=1000000,
                       max_query_size=524288
  '''
# ---
# name: TestTrends.test_weekly_active_users_filtering_materialized
  '''
  SELECT arrayMap(number -> plus(toStartOfDay(assumeNotNull(parseDateTime64BestEffortOrNull('2020-01-01 00:00:00', 6, 'UTC'))), toIntervalDay(number)), range(0, plus(coalesce(dateDiff('day', toStartOfDay(assumeNotNull(parseDateTime64BestEffortOrNull('2020-01-01 00:00:00', 6, 'UTC'))), toStartOfDay(assumeNotNull(parseDateTime64BestEffortOrNull('2020-01-12 23:59:59', 6, 'UTC'))))), 1))) AS date,
         arrayMap(_match_date -> arraySum(arraySlice(groupArray(count), indexOf(groupArray(day_start) AS _days_for_count, _match_date) AS _index, plus(minus(arrayLastIndex(x -> ifNull(equals(x, _match_date), isNull(x)
                                                                                                                                                                                        and isNull(_match_date)), _days_for_count), _index), 1))), date) AS total
  FROM
    (SELECT sum(total) AS count,
            day_start AS day_start
     FROM
       (SELECT counts AS total,
               toStartOfDay(timestamp) AS day_start
        FROM
          (SELECT d.timestamp AS timestamp,
                  count(DISTINCT e.actor_id) AS counts
           FROM
             (SELECT minus(toStartOfDay(assumeNotNull(parseDateTime64BestEffortOrNull('2020-01-12 23:59:59', 6, 'UTC'))), toIntervalDay(numbers.number)) AS timestamp
              FROM numbers(dateDiff('day', minus(toStartOfDay(assumeNotNull(parseDateTime64BestEffortOrNull('2020-01-01 00:00:00', 6, 'UTC'))), toIntervalDay(7)), assumeNotNull(parseDateTime64BestEffortOrNull('2020-01-12 23:59:59', 6, 'UTC')))) AS numbers) AS d
           CROSS JOIN
             (SELECT toTimeZone(e.timestamp, 'UTC') AS timestamp,
                     e__pdi.person_id AS actor_id
              FROM events AS e SAMPLE 1
              INNER JOIN
                (SELECT argMax(person_distinct_id2.person_id, person_distinct_id2.version) AS person_id,
                        argMax(person_distinct_id2.person_id, person_distinct_id2.version) AS e__pdi___person_id,
                        person_distinct_id2.distinct_id AS distinct_id
                 FROM person_distinct_id2
                 WHERE equals(person_distinct_id2.team_id, 2)
                 GROUP BY person_distinct_id2.distinct_id
                 HAVING ifNull(equals(argMax(person_distinct_id2.is_deleted, person_distinct_id2.version), 0), 0)) AS e__pdi ON equals(e.distinct_id, e__pdi.distinct_id)
              LEFT JOIN
                (SELECT person.id AS id,
                        nullIf(nullIf(person.pmat_name, ''), 'null') AS properties___name
                 FROM person
                 WHERE and(equals(person.team_id, 2), ifNull(in(tuple(person.id, person.version),
                                                                  (SELECT person.id AS id, max(person.version) AS version
                                                                   FROM person
                                                                   WHERE equals(person.team_id, 2)
                                                                   GROUP BY person.id
                                                                   HAVING and(ifNull(equals(argMax(person.is_deleted, person.version), 0), 0), ifNull(less(argMax(person.created_at, person.version), plus(now64(6, 'UTC'), toIntervalDay(1))), 0)))), 0)) SETTINGS optimize_aggregation_in_order=1) AS e__pdi__person ON equals(e__pdi.e__pdi___person_id, e__pdi__person.id)
              WHERE and(equals(e.team_id, 2), and(equals(e.event, '$pageview'), or(ifNull(equals(e__pdi__person.properties___name, 'person-1'), 0), ifNull(equals(e__pdi__person.properties___name, 'person-2'), 0))), ifNull(greaterOrEquals(timestamp, minus(assumeNotNull(parseDateTime64BestEffortOrNull('2020-01-01 00:00:00', 6, 'UTC')), toIntervalDay(7))), 0), ifNull(lessOrEquals(timestamp, assumeNotNull(parseDateTime64BestEffortOrNull('2020-01-12 23:59:59', 6, 'UTC'))), 0))
              GROUP BY timestamp, actor_id) AS e
           WHERE and(ifNull(lessOrEquals(e.timestamp, plus(d.timestamp, toIntervalDay(1))), 0), ifNull(greater(e.timestamp, minus(d.timestamp, toIntervalDay(6))), 0))
           GROUP BY d.timestamp
           ORDER BY d.timestamp ASC)
        WHERE and(ifNull(greaterOrEquals(timestamp, toStartOfDay(assumeNotNull(parseDateTime64BestEffortOrNull('2020-01-01 00:00:00', 6, 'UTC')))), 0), ifNull(lessOrEquals(timestamp, assumeNotNull(parseDateTime64BestEffortOrNull('2020-01-12 23:59:59', 6, 'UTC'))), 0)))
     GROUP BY day_start
     ORDER BY day_start ASC)
  ORDER BY arraySum(total) DESC
  LIMIT 50000 SETTINGS readonly=2,
                       max_execution_time=60,
                       allow_experimental_object_type=1,
                       format_csv_allow_double_quotes=0,
                       max_ast_elements=1000000,
                       max_expanded_ast_elements=1000000,
                       max_query_size=524288
  '''
# ---
# name: TestTrends.test_weekly_active_users_hourly
  '''
  SELECT arrayMap(number -> plus(toStartOfHour(assumeNotNull(parseDateTime64BestEffortOrNull('2020-01-09 06:00:00', 6, 'UTC'))), toIntervalHour(number)), range(0, plus(coalesce(dateDiff('hour', toStartOfHour(assumeNotNull(parseDateTime64BestEffortOrNull('2020-01-09 06:00:00', 6, 'UTC'))), toStartOfHour(assumeNotNull(parseDateTime64BestEffortOrNull('2020-01-09 17:00:00', 6, 'UTC'))))), 1))) AS date,
         arrayMap(_match_date -> arraySum(arraySlice(groupArray(count), indexOf(groupArray(day_start) AS _days_for_count, _match_date) AS _index, plus(minus(arrayLastIndex(x -> ifNull(equals(x, _match_date), isNull(x)
                                                                                                                                                                                        and isNull(_match_date)), _days_for_count), _index), 1))), date) AS total
  FROM
    (SELECT sum(total) AS count,
            day_start AS day_start
     FROM
       (SELECT counts AS total,
               toStartOfHour(timestamp) AS day_start
        FROM
          (SELECT d.timestamp AS timestamp,
                  count(DISTINCT e.actor_id) AS counts
           FROM
             (SELECT minus(toStartOfHour(assumeNotNull(parseDateTime64BestEffortOrNull('2020-01-09 17:00:00', 6, 'UTC'))), toIntervalHour(numbers.number)) AS timestamp
              FROM numbers(dateDiff('hour', minus(toStartOfHour(assumeNotNull(parseDateTime64BestEffortOrNull('2020-01-09 06:00:00', 6, 'UTC'))), toIntervalDay(7)), assumeNotNull(parseDateTime64BestEffortOrNull('2020-01-09 17:00:00', 6, 'UTC')))) AS numbers) AS d
           CROSS JOIN
             (SELECT toTimeZone(e.timestamp, 'UTC') AS timestamp,
                     e__pdi.person_id AS actor_id
              FROM events AS e SAMPLE 1
              INNER JOIN
                (SELECT argMax(person_distinct_id2.person_id, person_distinct_id2.version) AS person_id,
                        person_distinct_id2.distinct_id AS distinct_id
                 FROM person_distinct_id2
                 WHERE equals(person_distinct_id2.team_id, 2)
                 GROUP BY person_distinct_id2.distinct_id
                 HAVING ifNull(equals(argMax(person_distinct_id2.is_deleted, person_distinct_id2.version), 0), 0)) AS e__pdi ON equals(e.distinct_id, e__pdi.distinct_id)
              WHERE and(equals(e.team_id, 2), equals(e.event, '$pageview'), ifNull(greaterOrEquals(timestamp, minus(assumeNotNull(parseDateTime64BestEffortOrNull('2020-01-09 06:00:00', 6, 'UTC')), toIntervalDay(7))), 0), ifNull(lessOrEquals(timestamp, assumeNotNull(parseDateTime64BestEffortOrNull('2020-01-09 17:00:00', 6, 'UTC'))), 0))
              GROUP BY timestamp, actor_id) AS e
           WHERE and(ifNull(lessOrEquals(e.timestamp, plus(d.timestamp, toIntervalDay(1))), 0), ifNull(greater(e.timestamp, minus(d.timestamp, toIntervalDay(6))), 0))
           GROUP BY d.timestamp
           ORDER BY d.timestamp ASC)
        WHERE and(ifNull(greaterOrEquals(timestamp, toStartOfHour(assumeNotNull(parseDateTime64BestEffortOrNull('2020-01-09 06:00:00', 6, 'UTC')))), 0), ifNull(lessOrEquals(timestamp, assumeNotNull(parseDateTime64BestEffortOrNull('2020-01-09 17:00:00', 6, 'UTC'))), 0)))
     GROUP BY day_start
     ORDER BY day_start ASC)
  ORDER BY arraySum(total) DESC
  LIMIT 50000 SETTINGS readonly=2,
                       max_execution_time=60,
                       allow_experimental_object_type=1,
                       format_csv_allow_double_quotes=0,
                       max_ast_elements=1000000,
                       max_expanded_ast_elements=1000000,
                       max_query_size=524288
  '''
# ---
# name: TestTrends.test_weekly_active_users_weekly
  '''
  SELECT arrayMap(number -> plus(toStartOfWeek(assumeNotNull(parseDateTime64BestEffortOrNull('2019-12-29 00:00:00', 6, 'UTC')), 0), toIntervalWeek(number)), range(0, plus(coalesce(dateDiff('week', toStartOfWeek(assumeNotNull(parseDateTime64BestEffortOrNull('2019-12-29 00:00:00', 6, 'UTC')), 0), toStartOfWeek(assumeNotNull(parseDateTime64BestEffortOrNull('2020-01-18 23:59:59', 6, 'UTC')), 0))), 1))) AS date,
         arrayMap(_match_date -> arraySum(arraySlice(groupArray(count), indexOf(groupArray(day_start) AS _days_for_count, _match_date) AS _index, plus(minus(arrayLastIndex(x -> ifNull(equals(x, _match_date), isNull(x)
                                                                                                                                                                                        and isNull(_match_date)), _days_for_count), _index), 1))), date) AS total
  FROM
    (SELECT sum(total) AS count,
            day_start AS day_start
     FROM
       (SELECT counts AS total,
               toStartOfWeek(timestamp, 0) AS day_start
        FROM
          (SELECT d.timestamp AS timestamp,
                  count(DISTINCT e.actor_id) AS counts
           FROM
             (SELECT minus(toStartOfWeek(assumeNotNull(parseDateTime64BestEffortOrNull('2020-01-18 23:59:59', 6, 'UTC')), 0), toIntervalWeek(numbers.number)) AS timestamp
              FROM numbers(dateDiff('week', minus(toStartOfWeek(assumeNotNull(parseDateTime64BestEffortOrNull('2019-12-29 00:00:00', 6, 'UTC')), 0), toIntervalDay(7)), assumeNotNull(parseDateTime64BestEffortOrNull('2020-01-18 23:59:59', 6, 'UTC')))) AS numbers) AS d
           CROSS JOIN
             (SELECT toTimeZone(e.timestamp, 'UTC') AS timestamp,
                     e__pdi.person_id AS actor_id
              FROM events AS e SAMPLE 1
              INNER JOIN
                (SELECT argMax(person_distinct_id2.person_id, person_distinct_id2.version) AS person_id,
                        person_distinct_id2.distinct_id AS distinct_id
                 FROM person_distinct_id2
                 WHERE equals(person_distinct_id2.team_id, 2)
                 GROUP BY person_distinct_id2.distinct_id
                 HAVING ifNull(equals(argMax(person_distinct_id2.is_deleted, person_distinct_id2.version), 0), 0)) AS e__pdi ON equals(e.distinct_id, e__pdi.distinct_id)
              WHERE and(equals(e.team_id, 2), equals(e.event, '$pageview'), ifNull(greaterOrEquals(timestamp, minus(assumeNotNull(parseDateTime64BestEffortOrNull('2019-12-29 00:00:00', 6, 'UTC')), toIntervalDay(7))), 0), ifNull(lessOrEquals(timestamp, assumeNotNull(parseDateTime64BestEffortOrNull('2020-01-18 23:59:59', 6, 'UTC'))), 0))
              GROUP BY timestamp, actor_id) AS e
           WHERE and(ifNull(lessOrEquals(e.timestamp, plus(d.timestamp, toIntervalDay(1))), 0), ifNull(greater(e.timestamp, minus(d.timestamp, toIntervalDay(6))), 0))
           GROUP BY d.timestamp
           ORDER BY d.timestamp ASC)
        WHERE and(ifNull(greaterOrEquals(timestamp, toStartOfWeek(assumeNotNull(parseDateTime64BestEffortOrNull('2019-12-29 00:00:00', 6, 'UTC')), 0)), 0), ifNull(lessOrEquals(timestamp, assumeNotNull(parseDateTime64BestEffortOrNull('2020-01-18 23:59:59', 6, 'UTC'))), 0)))
     GROUP BY day_start
     ORDER BY day_start ASC)
  ORDER BY arraySum(total) DESC
  LIMIT 50000 SETTINGS readonly=2,
                       max_execution_time=60,
                       allow_experimental_object_type=1,
                       format_csv_allow_double_quotes=0,
                       max_ast_elements=1000000,
                       max_expanded_ast_elements=1000000,
                       max_query_size=524288
  '''
# ---
# name: TestTrends.test_weekly_active_users_weekly_minus_utc
  '''
  SELECT arrayMap(number -> plus(toStartOfWeek(assumeNotNull(parseDateTime64BestEffortOrNull('2019-12-29 00:00:00', 6, 'America/Phoenix')), 0), toIntervalWeek(number)), range(0, plus(coalesce(dateDiff('week', toStartOfWeek(assumeNotNull(parseDateTime64BestEffortOrNull('2019-12-29 00:00:00', 6, 'America/Phoenix')), 0), toStartOfWeek(assumeNotNull(parseDateTime64BestEffortOrNull('2020-01-18 23:59:59', 6, 'America/Phoenix')), 0))), 1))) AS date,
         arrayMap(_match_date -> arraySum(arraySlice(groupArray(count), indexOf(groupArray(day_start) AS _days_for_count, _match_date) AS _index, plus(minus(arrayLastIndex(x -> ifNull(equals(x, _match_date), isNull(x)
                                                                                                                                                                                        and isNull(_match_date)), _days_for_count), _index), 1))), date) AS total
  FROM
    (SELECT sum(total) AS count,
            day_start AS day_start
     FROM
       (SELECT counts AS total,
               toStartOfWeek(timestamp, 0) AS day_start
        FROM
          (SELECT d.timestamp AS timestamp,
                  count(DISTINCT e.actor_id) AS counts
           FROM
             (SELECT minus(toStartOfWeek(assumeNotNull(parseDateTime64BestEffortOrNull('2020-01-18 23:59:59', 6, 'America/Phoenix')), 0), toIntervalWeek(numbers.number)) AS timestamp
              FROM numbers(dateDiff('week', minus(toStartOfWeek(assumeNotNull(parseDateTime64BestEffortOrNull('2019-12-29 00:00:00', 6, 'America/Phoenix')), 0), toIntervalDay(7)), assumeNotNull(parseDateTime64BestEffortOrNull('2020-01-18 23:59:59', 6, 'America/Phoenix')))) AS numbers) AS d
           CROSS JOIN
             (SELECT toTimeZone(e.timestamp, 'America/Phoenix') AS timestamp,
                     e__pdi.person_id AS actor_id
              FROM events AS e SAMPLE 1
              INNER JOIN
                (SELECT argMax(person_distinct_id2.person_id, person_distinct_id2.version) AS person_id,
                        person_distinct_id2.distinct_id AS distinct_id
                 FROM person_distinct_id2
                 WHERE equals(person_distinct_id2.team_id, 2)
                 GROUP BY person_distinct_id2.distinct_id
                 HAVING ifNull(equals(argMax(person_distinct_id2.is_deleted, person_distinct_id2.version), 0), 0)) AS e__pdi ON equals(e.distinct_id, e__pdi.distinct_id)
              WHERE and(equals(e.team_id, 2), equals(e.event, '$pageview'), ifNull(greaterOrEquals(timestamp, minus(assumeNotNull(parseDateTime64BestEffortOrNull('2019-12-29 00:00:00', 6, 'America/Phoenix')), toIntervalDay(7))), 0), ifNull(lessOrEquals(timestamp, assumeNotNull(parseDateTime64BestEffortOrNull('2020-01-18 23:59:59', 6, 'America/Phoenix'))), 0))
              GROUP BY timestamp, actor_id) AS e
           WHERE and(ifNull(lessOrEquals(e.timestamp, plus(d.timestamp, toIntervalDay(1))), 0), ifNull(greater(e.timestamp, minus(d.timestamp, toIntervalDay(6))), 0))
           GROUP BY d.timestamp
           ORDER BY d.timestamp ASC)
        WHERE and(ifNull(greaterOrEquals(timestamp, toStartOfWeek(assumeNotNull(parseDateTime64BestEffortOrNull('2019-12-29 00:00:00', 6, 'America/Phoenix')), 0)), 0), ifNull(lessOrEquals(timestamp, assumeNotNull(parseDateTime64BestEffortOrNull('2020-01-18 23:59:59', 6, 'America/Phoenix'))), 0)))
     GROUP BY day_start
     ORDER BY day_start ASC)
  ORDER BY arraySum(total) DESC
  LIMIT 50000 SETTINGS readonly=2,
                       max_execution_time=60,
                       allow_experimental_object_type=1,
                       format_csv_allow_double_quotes=0,
                       max_ast_elements=1000000,
                       max_expanded_ast_elements=1000000,
                       max_query_size=524288
  '''
# ---
# name: TestTrends.test_weekly_active_users_weekly_plus_utc
  '''
  SELECT arrayMap(number -> plus(toStartOfWeek(assumeNotNull(parseDateTime64BestEffortOrNull('2019-12-29 00:00:00', 6, 'Asia/Tokyo')), 0), toIntervalWeek(number)), range(0, plus(coalesce(dateDiff('week', toStartOfWeek(assumeNotNull(parseDateTime64BestEffortOrNull('2019-12-29 00:00:00', 6, 'Asia/Tokyo')), 0), toStartOfWeek(assumeNotNull(parseDateTime64BestEffortOrNull('2020-01-18 23:59:59', 6, 'Asia/Tokyo')), 0))), 1))) AS date,
         arrayMap(_match_date -> arraySum(arraySlice(groupArray(count), indexOf(groupArray(day_start) AS _days_for_count, _match_date) AS _index, plus(minus(arrayLastIndex(x -> ifNull(equals(x, _match_date), isNull(x)
                                                                                                                                                                                        and isNull(_match_date)), _days_for_count), _index), 1))), date) AS total
  FROM
    (SELECT sum(total) AS count,
            day_start AS day_start
     FROM
       (SELECT counts AS total,
               toStartOfWeek(timestamp, 0) AS day_start
        FROM
          (SELECT d.timestamp AS timestamp,
                  count(DISTINCT e.actor_id) AS counts
           FROM
             (SELECT minus(toStartOfWeek(assumeNotNull(parseDateTime64BestEffortOrNull('2020-01-18 23:59:59', 6, 'Asia/Tokyo')), 0), toIntervalWeek(numbers.number)) AS timestamp
              FROM numbers(dateDiff('week', minus(toStartOfWeek(assumeNotNull(parseDateTime64BestEffortOrNull('2019-12-29 00:00:00', 6, 'Asia/Tokyo')), 0), toIntervalDay(7)), assumeNotNull(parseDateTime64BestEffortOrNull('2020-01-18 23:59:59', 6, 'Asia/Tokyo')))) AS numbers) AS d
           CROSS JOIN
             (SELECT toTimeZone(e.timestamp, 'Asia/Tokyo') AS timestamp,
                     e__pdi.person_id AS actor_id
              FROM events AS e SAMPLE 1
              INNER JOIN
                (SELECT argMax(person_distinct_id2.person_id, person_distinct_id2.version) AS person_id,
                        person_distinct_id2.distinct_id AS distinct_id
                 FROM person_distinct_id2
                 WHERE equals(person_distinct_id2.team_id, 2)
                 GROUP BY person_distinct_id2.distinct_id
                 HAVING ifNull(equals(argMax(person_distinct_id2.is_deleted, person_distinct_id2.version), 0), 0)) AS e__pdi ON equals(e.distinct_id, e__pdi.distinct_id)
              WHERE and(equals(e.team_id, 2), equals(e.event, '$pageview'), ifNull(greaterOrEquals(timestamp, minus(assumeNotNull(parseDateTime64BestEffortOrNull('2019-12-29 00:00:00', 6, 'Asia/Tokyo')), toIntervalDay(7))), 0), ifNull(lessOrEquals(timestamp, assumeNotNull(parseDateTime64BestEffortOrNull('2020-01-18 23:59:59', 6, 'Asia/Tokyo'))), 0))
              GROUP BY timestamp, actor_id) AS e
           WHERE and(ifNull(lessOrEquals(e.timestamp, plus(d.timestamp, toIntervalDay(1))), 0), ifNull(greater(e.timestamp, minus(d.timestamp, toIntervalDay(6))), 0))
           GROUP BY d.timestamp
           ORDER BY d.timestamp ASC)
        WHERE and(ifNull(greaterOrEquals(timestamp, toStartOfWeek(assumeNotNull(parseDateTime64BestEffortOrNull('2019-12-29 00:00:00', 6, 'Asia/Tokyo')), 0)), 0), ifNull(lessOrEquals(timestamp, assumeNotNull(parseDateTime64BestEffortOrNull('2020-01-18 23:59:59', 6, 'Asia/Tokyo'))), 0)))
     GROUP BY day_start
     ORDER BY day_start ASC)
  ORDER BY arraySum(total) DESC
  LIMIT 50000 SETTINGS readonly=2,
                       max_execution_time=60,
                       allow_experimental_object_type=1,
                       format_csv_allow_double_quotes=0,
                       max_ast_elements=1000000,
                       max_expanded_ast_elements=1000000,
                       max_query_size=524288
  '''
# ---<|MERGE_RESOLUTION|>--- conflicted
+++ resolved
@@ -844,28 +844,9 @@
             day_start AS day_start,
             breakdown_value AS breakdown_value
      FROM
-<<<<<<< HEAD
-       (SELECT 0 AS total,
-               ticks.day_start AS day_start,
-               sec.breakdown_value AS breakdown_value
-        FROM
-          (SELECT minus(toStartOfDay(assumeNotNull(parseDateTime64BestEffortOrNull('2020-01-12 23:59:59', 6, 'UTC'))), toIntervalDay(numbers.number)) AS day_start
-           FROM numbers(coalesce(dateDiff('day', assumeNotNull(parseDateTime64BestEffortOrNull('2020-01-01 00:00:00', 6, 'UTC')), assumeNotNull(parseDateTime64BestEffortOrNull('2020-01-12 23:59:59', 6, 'UTC'))), 0)) AS numbers
-           UNION ALL SELECT toStartOfDay(assumeNotNull(parseDateTime64BestEffortOrNull('2020-01-01 00:00:00', 6, 'UTC'))) AS day_start) AS ticks
-        CROSS JOIN
-          (SELECT breakdown_value
-           FROM
-             (SELECT ['uh', 'oh'] AS breakdown_value) ARRAY
-           JOIN breakdown_value AS breakdown_value) AS sec
-        ORDER BY sec.breakdown_value ASC, day_start ASC
-        UNION ALL SELECT count(DISTINCT if(not(empty(e__override.distinct_id)), e__override.person_id, e.person_id)) AS total,
-                         toStartOfDay(toTimeZone(e.timestamp, 'UTC')) AS day_start,
-                         transform(ifNull(nullIf(toString(replaceRegexpAll(nullIf(nullIf(JSONExtractRaw(e.properties, 'key'), ''), 'null'), '^"|"$', '')), ''), '$$_posthog_breakdown_null_$$'), ['uh', 'oh'], ['uh', 'oh'], '$$_posthog_breakdown_other_$$') AS breakdown_value
-=======
-       (SELECT count(DISTINCT ifNull(nullIf(e__override.override_person_id, '00000000-0000-0000-0000-000000000000'), e.person_id)) AS total,
+       (SELECT count(DISTINCT if(not(empty(e__override.distinct_id)), e__override.person_id, e.person_id)) AS total,
                toStartOfDay(toTimeZone(e.timestamp, 'UTC')) AS day_start,
                transform(ifNull(nullIf(toString(replaceRegexpAll(nullIf(nullIf(JSONExtractRaw(e.properties, 'key'), ''), 'null'), '^"|"$', '')), ''), '$$_posthog_breakdown_null_$$'), ['uh', 'oh'], ['uh', 'oh'], '$$_posthog_breakdown_other_$$') AS breakdown_value
->>>>>>> 38614ea7
         FROM events AS e SAMPLE 1
         LEFT OUTER JOIN
           (SELECT argMax(person_distinct_id_overrides.person_id, person_distinct_id_overrides.version) AS person_id,
@@ -1969,18 +1950,8 @@
     (SELECT sum(total) AS count,
             day_start AS day_start
      FROM
-<<<<<<< HEAD
-       (SELECT 0 AS total,
-               minus(toStartOfDay(assumeNotNull(parseDateTime64BestEffortOrNull('2020-01-03 23:59:59', 6, 'UTC'))), toIntervalDay(numbers.number)) AS day_start
-        FROM numbers(coalesce(dateDiff('day', assumeNotNull(parseDateTime64BestEffortOrNull('2020-01-03 00:00:00', 6, 'UTC')), assumeNotNull(parseDateTime64BestEffortOrNull('2020-01-03 23:59:59', 6, 'UTC'))), 0)) AS numbers
-        UNION ALL SELECT 0 AS total,
-                         toStartOfDay(assumeNotNull(parseDateTime64BestEffortOrNull('2020-01-03 00:00:00', 6, 'UTC'))) AS day_start
-        UNION ALL SELECT count(DISTINCT if(not(empty(e__override.distinct_id)), e__override.person_id, e.person_id)) AS total,
-                         toStartOfDay(toTimeZone(e.timestamp, 'UTC')) AS day_start
-=======
-       (SELECT count(DISTINCT ifNull(nullIf(e__override.override_person_id, '00000000-0000-0000-0000-000000000000'), e.person_id)) AS total,
+       (SELECT count(DISTINCT if(not(empty(e__override.distinct_id)), e__override.person_id, e.person_id)) AS total,
                toStartOfDay(toTimeZone(e.timestamp, 'UTC')) AS day_start
->>>>>>> 38614ea7
         FROM events AS e SAMPLE 1
         LEFT OUTER JOIN
           (SELECT argMax(person_distinct_id_overrides.person_id, person_distinct_id_overrides.version) AS person_id,
@@ -2021,18 +1992,8 @@
     (SELECT sum(total) AS count,
             day_start AS day_start
      FROM
-<<<<<<< HEAD
-       (SELECT 0 AS total,
-               minus(toStartOfDay(assumeNotNull(parseDateTime64BestEffortOrNull('2020-01-03 23:59:59', 6, 'UTC'))), toIntervalDay(numbers.number)) AS day_start
-        FROM numbers(coalesce(dateDiff('day', assumeNotNull(parseDateTime64BestEffortOrNull('2020-01-03 00:00:00', 6, 'UTC')), assumeNotNull(parseDateTime64BestEffortOrNull('2020-01-03 23:59:59', 6, 'UTC'))), 0)) AS numbers
-        UNION ALL SELECT 0 AS total,
-                         toStartOfDay(assumeNotNull(parseDateTime64BestEffortOrNull('2020-01-03 00:00:00', 6, 'UTC'))) AS day_start
-        UNION ALL SELECT count(DISTINCT if(not(empty(e__override.distinct_id)), e__override.person_id, e.person_id)) AS total,
-                         toStartOfDay(toTimeZone(e.timestamp, 'UTC')) AS day_start
-=======
-       (SELECT count(DISTINCT ifNull(nullIf(e__override.override_person_id, '00000000-0000-0000-0000-000000000000'), e.person_id)) AS total,
+       (SELECT count(DISTINCT if(not(empty(e__override.distinct_id)), e__override.person_id, e.person_id)) AS total,
                toStartOfDay(toTimeZone(e.timestamp, 'UTC')) AS day_start
->>>>>>> 38614ea7
         FROM events AS e SAMPLE 1
         LEFT OUTER JOIN
           (SELECT argMax(person_distinct_id_overrides.person_id, person_distinct_id_overrides.version) AS person_id,
@@ -2073,18 +2034,8 @@
     (SELECT sum(total) AS count,
             day_start AS day_start
      FROM
-<<<<<<< HEAD
-       (SELECT 0 AS total,
-               minus(toStartOfDay(assumeNotNull(parseDateTime64BestEffortOrNull('2020-01-03 23:59:59', 6, 'UTC'))), toIntervalDay(numbers.number)) AS day_start
-        FROM numbers(coalesce(dateDiff('day', assumeNotNull(parseDateTime64BestEffortOrNull('2020-01-03 00:00:00', 6, 'UTC')), assumeNotNull(parseDateTime64BestEffortOrNull('2020-01-03 23:59:59', 6, 'UTC'))), 0)) AS numbers
-        UNION ALL SELECT 0 AS total,
-                         toStartOfDay(assumeNotNull(parseDateTime64BestEffortOrNull('2020-01-03 00:00:00', 6, 'UTC'))) AS day_start
-        UNION ALL SELECT count(DISTINCT if(not(empty(e__override.distinct_id)), e__override.person_id, e.person_id)) AS total,
-                         toStartOfDay(toTimeZone(e.timestamp, 'UTC')) AS day_start
-=======
-       (SELECT count(DISTINCT ifNull(nullIf(e__override.override_person_id, '00000000-0000-0000-0000-000000000000'), e.person_id)) AS total,
+       (SELECT count(DISTINCT if(not(empty(e__override.distinct_id)), e__override.person_id, e.person_id)) AS total,
                toStartOfDay(toTimeZone(e.timestamp, 'UTC')) AS day_start
->>>>>>> 38614ea7
         FROM events AS e SAMPLE 1
         LEFT OUTER JOIN
           (SELECT argMax(person_distinct_id_overrides.person_id, person_distinct_id_overrides.version) AS person_id,
@@ -2125,18 +2076,8 @@
     (SELECT sum(total) AS count,
             day_start AS day_start
      FROM
-<<<<<<< HEAD
-       (SELECT 0 AS total,
-               minus(toStartOfDay(assumeNotNull(parseDateTime64BestEffortOrNull('2020-01-03 23:59:59', 6, 'UTC'))), toIntervalDay(numbers.number)) AS day_start
-        FROM numbers(coalesce(dateDiff('day', assumeNotNull(parseDateTime64BestEffortOrNull('2020-01-03 00:00:00', 6, 'UTC')), assumeNotNull(parseDateTime64BestEffortOrNull('2020-01-03 23:59:59', 6, 'UTC'))), 0)) AS numbers
-        UNION ALL SELECT 0 AS total,
-                         toStartOfDay(assumeNotNull(parseDateTime64BestEffortOrNull('2020-01-03 00:00:00', 6, 'UTC'))) AS day_start
-        UNION ALL SELECT count(DISTINCT if(not(empty(e__override.distinct_id)), e__override.person_id, e.person_id)) AS total,
-                         toStartOfDay(toTimeZone(e.timestamp, 'UTC')) AS day_start
-=======
-       (SELECT count(DISTINCT ifNull(nullIf(e__override.override_person_id, '00000000-0000-0000-0000-000000000000'), e.person_id)) AS total,
+       (SELECT count(DISTINCT if(not(empty(e__override.distinct_id)), e__override.person_id, e.person_id)) AS total,
                toStartOfDay(toTimeZone(e.timestamp, 'UTC')) AS day_start
->>>>>>> 38614ea7
         FROM events AS e SAMPLE 1
         LEFT OUTER JOIN
           (SELECT argMax(person_distinct_id_overrides.person_id, person_distinct_id_overrides.version) AS person_id,
@@ -3668,28 +3609,9 @@
                day_start AS day_start,
                breakdown_value AS breakdown_value
         FROM
-<<<<<<< HEAD
-          (SELECT 0 AS total,
-                  ticks.day_start AS day_start,
-                  sec.breakdown_value AS breakdown_value
-           FROM
-             (SELECT minus(toStartOfDay(assumeNotNull(parseDateTime64BestEffortOrNull('2020-01-04 23:59:59', 6, 'UTC'))), toIntervalDay(numbers.number)) AS day_start
-              FROM numbers(coalesce(dateDiff('day', assumeNotNull(parseDateTime64BestEffortOrNull('2019-12-28 00:00:00', 6, 'UTC')), assumeNotNull(parseDateTime64BestEffortOrNull('2020-01-04 23:59:59', 6, 'UTC'))), 0)) AS numbers
-              UNION ALL SELECT toStartOfDay(assumeNotNull(parseDateTime64BestEffortOrNull('2019-12-28 00:00:00', 6, 'UTC'))) AS day_start) AS ticks
-           CROSS JOIN
-             (SELECT breakdown_value
-              FROM
-                (SELECT ['$$_posthog_breakdown_null_$$', 'value', 'other_value'] AS breakdown_value) ARRAY
-              JOIN breakdown_value AS breakdown_value) AS sec
-           ORDER BY sec.breakdown_value ASC, day_start ASC
-           UNION ALL SELECT count(DISTINCT if(not(empty(e__override.distinct_id)), e__override.person_id, e.person_id)) AS total,
-                            min(toStartOfDay(toTimeZone(e.timestamp, 'UTC'))) AS day_start,
-                            transform(ifNull(nullIf(toString(replaceRegexpAll(nullIf(nullIf(JSONExtractRaw(e.properties, '$some_property'), ''), 'null'), '^"|"$', '')), ''), '$$_posthog_breakdown_null_$$'), ['$$_posthog_breakdown_null_$$', 'value', 'other_value'], ['$$_posthog_breakdown_null_$$', 'value', 'other_value'], '$$_posthog_breakdown_other_$$') AS breakdown_value
-=======
-          (SELECT count(DISTINCT ifNull(nullIf(e__override.override_person_id, '00000000-0000-0000-0000-000000000000'), e.person_id)) AS total,
+          (SELECT count(DISTINCT if(not(empty(e__override.distinct_id)), e__override.person_id, e.person_id)) AS total,
                   min(toStartOfDay(toTimeZone(e.timestamp, 'UTC'))) AS day_start,
                   transform(ifNull(nullIf(toString(replaceRegexpAll(nullIf(nullIf(JSONExtractRaw(e.properties, '$some_property'), ''), 'null'), '^"|"$', '')), ''), '$$_posthog_breakdown_null_$$'), ['$$_posthog_breakdown_null_$$', 'value', 'other_value'], ['$$_posthog_breakdown_null_$$', 'value', 'other_value'], '$$_posthog_breakdown_other_$$') AS breakdown_value
->>>>>>> 38614ea7
            FROM events AS e SAMPLE 1
            LEFT OUTER JOIN
              (SELECT argMax(person_distinct_id_overrides.person_id, person_distinct_id_overrides.version) AS person_id,
@@ -3752,98 +3674,11 @@
                day_start AS day_start,
                breakdown_value AS breakdown_value
         FROM
-          (SELECT count(DISTINCT ifNull(nullIf(e__override.override_person_id, '00000000-0000-0000-0000-000000000000'), e.person_id)) AS total,
+          (SELECT count(DISTINCT if(not(empty(e__override.distinct_id)), e__override.person_id, e.person_id)) AS total,
                   min(toStartOfDay(toTimeZone(e.timestamp, 'UTC'))) AS day_start,
                   transform(ifNull(nullIf(toString(if(empty(trim(TRAILING '/?#'
                                                                  FROM replaceRegexpAll(nullIf(nullIf(JSONExtractRaw(e.properties, '$current_url'), ''), 'null'), '^"|"$', ''))), '/', trim(TRAILING '/?#'
                                                                                                                                                                                            FROM replaceRegexpAll(nullIf(nullIf(JSONExtractRaw(e.properties, '$current_url'), ''), 'null'), '^"|"$', '')))), ''), '$$_posthog_breakdown_null_$$'), ['http://hogflix/first', 'http://hogflix/second'], ['http://hogflix/first', 'http://hogflix/second'], '$$_posthog_breakdown_other_$$') AS breakdown_value
-           FROM events AS e SAMPLE 1
-           LEFT OUTER JOIN
-             (SELECT argMax(person_overrides.override_person_id, person_overrides.version) AS override_person_id,
-                     person_overrides.old_person_id AS old_person_id
-              FROM person_overrides
-              WHERE equals(person_overrides.team_id, 2)
-              GROUP BY person_overrides.old_person_id) AS e__override ON equals(e.person_id, e__override.old_person_id)
-           WHERE and(equals(e.team_id, 2), greaterOrEquals(toTimeZone(e.timestamp, 'UTC'), toStartOfDay(assumeNotNull(parseDateTime64BestEffortOrNull('2019-12-28 00:00:00', 6, 'UTC')))), lessOrEquals(toTimeZone(e.timestamp, 'UTC'), assumeNotNull(parseDateTime64BestEffortOrNull('2020-01-04 23:59:59', 6, 'UTC'))), equals(e.event, 'sign up'), true)
-           GROUP BY ifNull(nullIf(e__override.override_person_id, '00000000-0000-0000-0000-000000000000'), e.person_id),
-                    breakdown_value)
-        GROUP BY day_start,
-                 breakdown_value
-        ORDER BY day_start ASC, breakdown_value ASC)
-     ORDER BY day_start ASC)
-  GROUP BY breakdown_value
-  ORDER BY if(ifNull(equals(breakdown_value, '$$_posthog_breakdown_other_$$'), 0), 2, if(ifNull(equals(breakdown_value, '$$_posthog_breakdown_null_$$'), 0), 1, 0)),
-           arraySum(total) DESC, breakdown_value ASC
-  LIMIT 50000 SETTINGS readonly=2,
-                       max_execution_time=60,
-                       allow_experimental_object_type=1,
-                       format_csv_allow_double_quotes=0,
-                       max_ast_elements=1000000,
-                       max_expanded_ast_elements=1000000,
-                       max_query_size=524288
-  '''
-# ---
-# name: TestTrends.test_trends_breakdown_normalize_url_poe_v2
-  '''
-  SELECT toString(if(empty(trim(TRAILING '/?#'
-                                FROM replaceRegexpAll(nullIf(nullIf(JSONExtractRaw(e.properties, '$current_url'), ''), 'null'), '^"|"$', ''))), '/', trim(TRAILING '/?#'
-                                                                                                                                                          FROM replaceRegexpAll(nullIf(nullIf(JSONExtractRaw(e.properties, '$current_url'), ''), 'null'), '^"|"$', '')))) AS value,
-         count(e.uuid) AS count
-  FROM events AS e
-  WHERE and(equals(e.team_id, 2), and(greaterOrEquals(toTimeZone(e.timestamp, 'UTC'), toStartOfDay(assumeNotNull(parseDateTime64BestEffortOrNull('2019-12-28 00:00:00', 6, 'UTC')))), lessOrEquals(toTimeZone(e.timestamp, 'UTC'), assumeNotNull(parseDateTime64BestEffortOrNull('2020-01-04 23:59:59', 6, 'UTC')))), and(greaterOrEquals(toTimeZone(e.timestamp, 'UTC'), toStartOfDay(assumeNotNull(parseDateTime64BestEffortOrNull('2019-12-28 00:00:00', 6, 'UTC')))), lessOrEquals(toTimeZone(e.timestamp, 'UTC'), assumeNotNull(parseDateTime64BestEffortOrNull('2020-01-04 23:59:59', 6, 'UTC'))), equals(e.event, 'sign up')))
-  GROUP BY value
-  ORDER BY count DESC, value DESC
-  LIMIT 26 SETTINGS readonly=2,
-                    max_execution_time=60,
-                    allow_experimental_object_type=1,
-                    format_csv_allow_double_quotes=0,
-                    max_ast_elements=1000000,
-                    max_expanded_ast_elements=1000000,
-                    max_query_size=524288
-  '''
-# ---
-# name: TestTrends.test_trends_breakdown_normalize_url_poe_v2.1
-  '''
-  SELECT arrayMap(number -> plus(toStartOfDay(assumeNotNull(parseDateTime64BestEffortOrNull('2019-12-28 00:00:00', 6, 'UTC'))), toIntervalDay(number)), range(0, plus(coalesce(dateDiff('day', toStartOfDay(assumeNotNull(parseDateTime64BestEffortOrNull('2019-12-28 00:00:00', 6, 'UTC'))), toStartOfDay(assumeNotNull(parseDateTime64BestEffortOrNull('2020-01-04 23:59:59', 6, 'UTC'))))), 1))) AS date,
-         arrayFill(x -> ifNull(greater(x, 0), 0), arrayMap(_match_date -> arraySum(arraySlice(groupArray(count), indexOf(groupArray(day_start) AS _days_for_count, _match_date) AS _index, plus(minus(arrayLastIndex(x -> ifNull(equals(x, _match_date), isNull(x)
-                                                                                                                                                                                                                                 and isNull(_match_date)), _days_for_count), _index), 1))), date)) AS total,
-         ifNull(toString(breakdown_value), '$$_posthog_breakdown_null_$$') AS breakdown_value
-  FROM
-    (SELECT day_start AS day_start,
-            sum(count) OVER (PARTITION BY breakdown_value
-                             ORDER BY day_start ASC) AS count,
-                            breakdown_value AS breakdown_value
-     FROM
-       (SELECT sum(total) AS count,
-               day_start AS day_start,
-               breakdown_value AS breakdown_value
-        FROM
-<<<<<<< HEAD
-          (SELECT 0 AS total,
-                  ticks.day_start AS day_start,
-                  sec.breakdown_value AS breakdown_value
-           FROM
-             (SELECT minus(toStartOfDay(assumeNotNull(parseDateTime64BestEffortOrNull('2020-01-04 23:59:59', 6, 'UTC'))), toIntervalDay(numbers.number)) AS day_start
-              FROM numbers(coalesce(dateDiff('day', assumeNotNull(parseDateTime64BestEffortOrNull('2019-12-28 00:00:00', 6, 'UTC')), assumeNotNull(parseDateTime64BestEffortOrNull('2020-01-04 23:59:59', 6, 'UTC'))), 0)) AS numbers
-              UNION ALL SELECT toStartOfDay(assumeNotNull(parseDateTime64BestEffortOrNull('2019-12-28 00:00:00', 6, 'UTC'))) AS day_start) AS ticks
-           CROSS JOIN
-             (SELECT breakdown_value
-              FROM
-                (SELECT ['http://hogflix/first', 'http://hogflix/second'] AS breakdown_value) ARRAY
-              JOIN breakdown_value AS breakdown_value) AS sec
-           ORDER BY sec.breakdown_value ASC, day_start ASC
-           UNION ALL SELECT count(DISTINCT if(not(empty(e__override.distinct_id)), e__override.person_id, e.person_id)) AS total,
-                            min(toStartOfDay(toTimeZone(e.timestamp, 'UTC'))) AS day_start,
-                            transform(ifNull(nullIf(toString(if(empty(trim(TRAILING '/?#'
-                                                                           FROM replaceRegexpAll(nullIf(nullIf(JSONExtractRaw(e.properties, '$current_url'), ''), 'null'), '^"|"$', ''))), '/', trim(TRAILING '/?#'
-                                                                                                                                                                                                     FROM replaceRegexpAll(nullIf(nullIf(JSONExtractRaw(e.properties, '$current_url'), ''), 'null'), '^"|"$', '')))), ''), '$$_posthog_breakdown_null_$$'), ['http://hogflix/first', 'http://hogflix/second'], ['http://hogflix/first', 'http://hogflix/second'], '$$_posthog_breakdown_other_$$') AS breakdown_value
-=======
-          (SELECT count(DISTINCT ifNull(nullIf(e__override.override_person_id, '00000000-0000-0000-0000-000000000000'), e.person_id)) AS total,
-                  min(toStartOfDay(toTimeZone(e.timestamp, 'UTC'))) AS day_start,
-                  transform(ifNull(nullIf(toString(if(empty(trim(TRAILING '/?#'
-                                                                 FROM replaceRegexpAll(nullIf(nullIf(JSONExtractRaw(e.properties, '$current_url'), ''), 'null'), '^"|"$', ''))), '/', trim(TRAILING '/?#'
-                                                                                                                                                                                           FROM replaceRegexpAll(nullIf(nullIf(JSONExtractRaw(e.properties, '$current_url'), ''), 'null'), '^"|"$', '')))), ''), '$$_posthog_breakdown_null_$$'), ['http://hogflix/first', 'http://hogflix/second'], ['http://hogflix/first', 'http://hogflix/second'], '$$_posthog_breakdown_other_$$') AS breakdown_value
->>>>>>> 38614ea7
            FROM events AS e SAMPLE 1
            LEFT OUTER JOIN
              (SELECT argMax(person_distinct_id_overrides.person_id, person_distinct_id_overrides.version) AS person_id,
@@ -3862,7 +3697,7 @@
   GROUP BY breakdown_value
   ORDER BY if(ifNull(equals(breakdown_value, '$$_posthog_breakdown_other_$$'), 0), 2, if(ifNull(equals(breakdown_value, '$$_posthog_breakdown_null_$$'), 0), 1, 0)),
            arraySum(total) DESC, breakdown_value ASC
-  LIMIT 10000 SETTINGS readonly=2,
+  LIMIT 50000 SETTINGS readonly=2,
                        max_execution_time=60,
                        allow_experimental_object_type=1,
                        format_csv_allow_double_quotes=0,
@@ -4095,13 +3930,8 @@
            GROUP BY person_distinct_id_overrides.distinct_id
            HAVING ifNull(equals(argMax(person_distinct_id_overrides.is_deleted, person_distinct_id_overrides.version), 0), 0)) AS e__override ON equals(e.distinct_id, e__override.distinct_id)
         WHERE and(equals(e.team_id, 2), equals(e.event, 'viewed video'), greaterOrEquals(toTimeZone(e.timestamp, 'UTC'), minus(assumeNotNull(parseDateTime64BestEffortOrNull('2020-01-01 00:00:00', 6, 'UTC')), toIntervalDay(0))), lessOrEquals(toTimeZone(e.timestamp, 'UTC'), assumeNotNull(parseDateTime64BestEffortOrNull('2020-01-07 23:59:59', 6, 'UTC'))))
-<<<<<<< HEAD
         GROUP BY if(not(empty(e__override.distinct_id)), e__override.person_id, e.person_id)))
-  LIMIT 10000 SETTINGS readonly=2,
-=======
-        GROUP BY ifNull(nullIf(e__override.override_person_id, '00000000-0000-0000-0000-000000000000'), e.person_id)))
-  LIMIT 50000 SETTINGS readonly=2,
->>>>>>> 38614ea7
+  LIMIT 50000 SETTINGS readonly=2,
                        max_execution_time=60,
                        allow_experimental_object_type=1,
                        format_csv_allow_double_quotes=0,
