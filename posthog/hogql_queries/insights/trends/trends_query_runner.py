--- conflicted
+++ resolved
@@ -258,12 +258,8 @@
         )
 
     def calculate(self):
-<<<<<<< HEAD
-        queries = self.to_query()
-=======
         queries = self.to_queries()
 
->>>>>>> 3ab8cc14
         if len(queries) == 1:
             resonse_hogql_query = queries[0]
         else:
