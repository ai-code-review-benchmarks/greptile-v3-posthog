from typing import Optional, cast


from posthog.hogql import ast
from posthog.hogql.constants import LimitContext, get_breakdown_limit_for_context
from posthog.hogql.parser import parse_expr, parse_select
from posthog.hogql.property import action_to_expr, property_to_expr
from posthog.hogql.timings import HogQLTimings
from posthog.hogql_queries.insights.data_warehouse_mixin import (
    DataWarehouseInsightQueryMixin,
)
from posthog.hogql_queries.insights.trends.aggregation_operations import (
    AggregationOperations,
)
from posthog.hogql_queries.insights.trends.breakdown import (
    BREAKDOWN_OTHER_STRING_LABEL,
    BREAKDOWN_NULL_STRING_LABEL,
    Breakdown,
)
from posthog.hogql_queries.insights.trends.display import TrendsDisplay
from posthog.hogql_queries.insights.trends.utils import series_event_name
from posthog.hogql_queries.utils.query_date_range import QueryDateRange
from posthog.models.action.action import Action
from posthog.models.filters.mixins.utils import cached_property
from posthog.models.team.team import Team
from posthog.schema import (
    ActionsNode,
    ChartDisplayType,
    DataWarehouseNode,
    EventsNode,
    HogQLQueryModifiers,
    TrendsQuery,
)


class TrendsQueryBuilder(DataWarehouseInsightQueryMixin):
    query: TrendsQuery
    team: Team
    query_date_range: QueryDateRange
    series: EventsNode | ActionsNode | DataWarehouseNode
    timings: HogQLTimings
    modifiers: HogQLQueryModifiers
    limit_context: LimitContext

    def __init__(
        self,
        trends_query: TrendsQuery,
        team: Team,
        query_date_range: QueryDateRange,
        series: EventsNode | ActionsNode | DataWarehouseNode,
        timings: HogQLTimings,
        modifiers: HogQLQueryModifiers,
        limit_context: LimitContext = LimitContext.QUERY,
    ):
        self.query = trends_query
        self.team = team
        self.query_date_range = query_date_range
        self.series = series
        self.timings = timings
        self.modifiers = modifiers
        self.limit_context = limit_context

    def build_query(self) -> ast.SelectQuery | ast.SelectUnionQuery:
        breakdown = self._breakdown(is_actors_query=False)

        events_query: ast.SelectQuery | ast.SelectUnionQuery

        if self._trends_display.is_total_value():
            events_query = self._get_events_subquery(False, is_actors_query=False, breakdown=breakdown)
<<<<<<< HEAD
            return self._get_outer_select_query_for_total_value(inner_query=events_query, breakdown=breakdown)
=======
            wrapper_query = self._get_wrapper_query(events_query, breakdown=breakdown)
            return wrapper_query
>>>>>>> 30532a57
        else:
            event_query = self._get_events_subquery(False, is_actors_query=False, breakdown=breakdown)

            inner_select = self._inner_select_query(inner_query=event_query, breakdown=breakdown)
            full_query = self._outer_select_query(inner_query=inner_select, breakdown=breakdown)

            return full_query

    def _get_breakdown_hide_others(self) -> bool:
        return (
            self.query.breakdownFilter.breakdown_hide_other_aggregation or False
            if self.query.breakdownFilter
            else False
        )

    def _get_wrapper_query(
        self, events_query: ast.SelectQuery, breakdown: Breakdown
    ) -> ast.SelectQuery | ast.SelectUnionQuery:
        if not breakdown.enabled:
            return events_query

        return parse_select(
            """
            SELECT
                SUM(total) AS total,
                if(ifNull(greaterOrEquals(row_number, {breakdown_limit}), 0), {other_label}, toString(breakdown_value)) AS breakdown_value
            FROM
                (
                    SELECT
                        total,
                        breakdown_value,
                        row_number() OVER (ORDER BY total DESC) as row_number
                    FROM {events_query}
                )
            WHERE breakdown_value IS NOT NULL
            GROUP BY breakdown_value
            ORDER BY
                breakdown_value = {other_label} ? 2 : breakdown_value = {nil} ? 1 : 0,
                total DESC,
                breakdown_value ASC
        """,
            placeholders={
                "events_query": events_query,
                "other_label": ast.Constant(
                    value=None if self._get_breakdown_hide_others() else BREAKDOWN_OTHER_STRING_LABEL
                ),
                "nil": ast.Constant(value=BREAKDOWN_NULL_STRING_LABEL),
                "breakdown_limit": ast.Constant(value=self._get_breakdown_limit() + 1),
            },
        )

    def _get_date_subqueries(self) -> ast.Expr:
        return parse_expr(
            """
            arrayMap(
                number -> {date_from_start_of_interval} + {plus_interval}, -- NOTE: flipped the order around to use start date
                range(
                    0,
                    coalesce(
                        dateDiff(
                            {interval},
                            {date_from_start_of_interval},
                            {date_to_start_of_interval}
                        )
                    ) + 1
                )
            ) as date
        """,
            placeholders={
                **self.query_date_range.to_placeholders(),
                "plus_interval": self.query_date_range.number_interval_periods(),
            },
        )

    def _get_events_subquery(
        self,
        no_modifications: Optional[bool],
        is_actors_query: bool,
        breakdown: Breakdown,
        actors_query_time_frame: Optional[str] = None,
    ) -> ast.SelectQuery:
        events_filter = self._events_filter(
            ignore_breakdowns=False,
            breakdown=breakdown,
            is_actors_query=is_actors_query,
            actors_query_time_frame=actors_query_time_frame,
        )

        default_query = ast.SelectQuery(
            select=[ast.Alias(alias="total", expr=self._aggregation_operation.select_aggregation())],
            select_from=ast.JoinExpr(
                table=self._table_expr,
                alias="e",
                sample=(
                    ast.SampleExpr(sample_value=self._sample_value())
                    if not isinstance(self.series, DataWarehouseNode)
                    else None
                ),
            ),
            where=events_filter,
            group_by=[],
        )
        assert default_query.group_by is not None

        day_start = ast.Alias(
            alias="day_start",
            expr=ast.Call(
                name=f"toStartOf{self.query_date_range.interval_name.title()}", args=[ast.Field(chain=["timestamp"])]
            ),
        )

        # If it's total value, we should order the results as there's no outer query to do the ordering
        if self._trends_display.is_total_value():
            default_query.order_by = [ast.OrderExpr(expr=parse_expr("1"), order="DESC")]
            if breakdown.enabled:
                if breakdown.is_multiple_breakdown:
                    default_query.order_by.extend(
                        [ast.OrderExpr(expr=field, order="DESC") for field in breakdown.field_exprs]
                    )
                else:
                    default_query.order_by.append(ast.OrderExpr(expr=breakdown.field_exprs[0], order="DESC"))
        else:
            # For cumulative unique users or groups, we want to count each user or group once per query, not per day
            if (
                self.query.trendsFilter
                and self.query.trendsFilter.display == ChartDisplayType.ACTIONS_LINE_GRAPH_CUMULATIVE
                and (self.series.math == "unique_group" or self.series.math == "dau")
            ):
                day_start.expr = ast.Call(name="min", args=[day_start.expr])
                default_query.group_by.append(self._aggregation_operation.actor_id())
            else:
                default_query.group_by.append(ast.Field(chain=["day_start"]))
            default_query.select.append(day_start)

        # No breakdowns and no complex series aggregation
        if (
            not breakdown.enabled
            and not self._aggregation_operation.requires_query_orchestration()
            and not self._aggregation_operation.aggregating_on_session_duration()
        ) or no_modifications is True:
            return default_query
        # Both breakdowns and complex series aggregation
        elif breakdown.enabled and self._aggregation_operation.requires_query_orchestration():
            orchestrator = self._aggregation_operation.get_query_orchestrator(
                events_where_clause=events_filter,
                sample_value=self._sample_value(),
            )

            orchestrator.events_query_builder.extend_select(breakdown.column_exprs)
            orchestrator.events_query_builder.extend_group_by(breakdown.field_exprs)

            orchestrator.inner_select_query_builder.extend_select(breakdown.alias_exprs)
            orchestrator.inner_select_query_builder.extend_group_by(breakdown.field_exprs)

            orchestrator.parent_select_query_builder.extend_select(breakdown.alias_exprs)

            if (
                self._aggregation_operation.is_total_value
                and not self._aggregation_operation.is_count_per_actor_variant()
            ):
                orchestrator.parent_select_query_builder.extend_group_by(breakdown.field_exprs)

            return orchestrator.build()
        # Breakdowns and session duration math property
        elif breakdown.enabled and self._aggregation_operation.aggregating_on_session_duration():
            default_query.select = [
                ast.Alias(
                    alias="session_duration",
                    expr=ast.Call(name="any", args=[ast.Field(chain=["session", "$session_duration"])]),
                ),
            ]

            default_query.group_by.append(ast.Field(chain=["$session_id"]))

            default_query.select.extend(breakdown.column_exprs)
            default_query.group_by.extend(breakdown.field_exprs)

            wrapper = self.session_duration_math_property_wrapper(default_query, breakdown)
            assert wrapper.group_by is not None

            if not self._trends_display.is_total_value():
                default_query.select.append(day_start)
                default_query.group_by.append(ast.Field(chain=["day_start"]))

                wrapper.select.append(ast.Field(chain=["day_start"]))
                wrapper.group_by.append(ast.Field(chain=["day_start"]))

<<<<<<< HEAD
=======
            wrapper.select.append(ast.Field(chain=["breakdown_value"]))
            wrapper.group_by.append(ast.Field(chain=["breakdown_value"]))

>>>>>>> 30532a57
            return wrapper

        # Just breakdowns
        elif breakdown.enabled:
            default_query.select.extend(breakdown.column_exprs)
            default_query.group_by.extend(breakdown.field_exprs)

        # Just session duration math property
        elif self._aggregation_operation.aggregating_on_session_duration():
            default_query.select = [
                ast.Alias(
                    alias="session_duration",
                    expr=ast.Call(name="any", args=[ast.Field(chain=["session", "$session_duration"])]),
                )
            ]
            default_query.group_by.append(ast.Field(chain=["$session_id"]))

            wrapper = self.session_duration_math_property_wrapper(default_query, breakdown)

            if not self._trends_display.is_total_value():
                assert wrapper.group_by is not None

                default_query.select.append(day_start)
                default_query.group_by.append(ast.Field(chain=["day_start"]))

                wrapper.select.append(ast.Field(chain=["day_start"]))
                wrapper.group_by.append(ast.Field(chain=["day_start"]))

            return wrapper
        # Just complex series aggregation
        elif self._aggregation_operation.requires_query_orchestration():
            return self._aggregation_operation.get_query_orchestrator(
                events_where_clause=events_filter,
                sample_value=self._sample_value(),
            ).build()

        return default_query

    def _outer_select_query(
        self, breakdown: Breakdown, inner_query: ast.SelectQuery
    ) -> ast.SelectQuery | ast.SelectUnionQuery:
        total_array = parse_expr(
            """
            arrayMap(
                _match_date ->
                    arraySum(
                        arraySlice(
                            groupArray(count),
                            indexOf(groupArray(day_start) as _days_for_count, _match_date) as _index,
                            arrayLastIndex(x -> x = _match_date, _days_for_count) - _index + 1
                        )
                    ),
                date
            )
        """
        )

        if self._trends_display.display_type == ChartDisplayType.ACTIONS_LINE_GRAPH_CUMULATIVE:
            # fill zeros in with the previous value
            total_array = parse_expr(
                """
            arrayFill(x -> x > 0, {total_array} )
            """,
                {"total_array": total_array},
            )

        select: list[ast.Expr] = [
            self._get_date_subqueries(),
        ]

        if (
            self.query.trendsFilter is not None
            and self.query.trendsFilter.smoothingIntervals is not None
            and self.query.trendsFilter.smoothingIntervals > 1
        ):
            rolling_average = ast.Alias(
                alias="total",
                expr=parse_expr(
                    """
                    arrayMap(
                        i -> floor(arrayAvg(
                            arraySlice(
                                total_array,
                                greatest(i-{smoothing_interval} + 1, 1),
                                least(i, {smoothing_interval})
                            )
                        )),
                        arrayEnumerate(total_array)
                    )
                """,
                    {
                        "smoothing_interval": ast.Constant(value=int(self.query.trendsFilter.smoothingIntervals)),
                        "total_array": total_array,
                    },
                ),
            )
            select = [
                *select,
                ast.Alias(alias="total_array", expr=total_array),
                rolling_average,
            ]
        else:
            select.append(ast.Alias(alias="total", expr=total_array))

        query = ast.SelectQuery(
            select=select,
            select_from=ast.JoinExpr(table=inner_query),
        )

        query.order_by = []

        if breakdown.enabled:
            query.select.append(
                ast.Alias(
                    alias="breakdown_value",
                    expr=ast.Field(chain=["breakdown_value"]),
                )
            )

            query.select.append(ast.Alias(alias="row_number", expr=parse_expr("rowNumberInAllBlocks()")))
            query.group_by = [ast.Field(chain=["breakdown_value"])]

            query.order_by.append(ast.OrderExpr(expr=self._breakdown_query_order_by(breakdown), order="ASC"))

            # TODO: What happens with cohorts and this limit?
            if not breakdown.is_histogram_breakdown:
                # arrayFold is basically arrayReduce (but you can pass your own lambda function)
                # it takes result array from the outer query which looks like this (if they're grouped under "other" values):
                # [
                #   [0, 0, 1],
                #   [0, 1, 0]
                # ]
                # and turns it into
                # [0, 1, 1]
                return parse_select(
                    """
                    SELECT
                        groupArray(1)(date)[1] as date,
                        arrayFold(
                            (acc, x) -> arrayMap(
                                i -> acc[i] + x[i],
                                range(1, length(date) + 1)
                            ),
                            groupArray(total),
                            arrayWithConstant(length(date), reinterpretAsFloat64(0))
                        ) as total,
<<<<<<< HEAD
                        {breakdown_select}
=======
                        if(row_number >= {breakdown_limit}, {other_label}, toString(breakdown_value)) as breakdown_value
>>>>>>> 30532a57
                    FROM {outer_query}
                    WHERE breakdown_value IS NOT NULL
                    GROUP BY breakdown_value
                    ORDER BY
<<<<<<< HEAD
                        {breakdown_order_by},
=======
                        breakdown_value = {other_label} ? 2 : breakdown_value = {nil} ? 1 : 0,
>>>>>>> 30532a57
                        arraySum(total) DESC,
                        breakdown_value ASC
                """,
                    {
                        "outer_query": query,
<<<<<<< HEAD
                        "breakdown_select": self._breakdown_outer_query_select(breakdown),
                        "breakdown_order_by": self._breakdown_query_order_by(breakdown),
=======
                        "breakdown_limit": ast.Constant(value=self._get_breakdown_limit()),
                        "other_label": ast.Constant(
                            value=None if self._get_breakdown_hide_others() else BREAKDOWN_OTHER_STRING_LABEL
                        ),
                        "nil": ast.Constant(value=BREAKDOWN_NULL_STRING_LABEL),
>>>>>>> 30532a57
                    },
                )

        query.order_by.append(
            ast.OrderExpr(expr=ast.Call(name="arraySum", args=[ast.Field(chain=["total"])]), order="DESC")
        )

        return query

    def _get_outer_select_query_for_total_value(self, inner_query: ast.SelectQuery, breakdown: Breakdown):
        if breakdown.enabled and breakdown.is_multiple_breakdown:
            query = parse_select(
                """
                SELECT
                    sum(total) AS total,
                    {breakdowns} AS breakdown_value
                FROM {inner_query}
                ORDER BY
                    {breakdown_order_by},
                    1 DESC
                """,
                placeholders={
                    "inner_query": inner_query,
                    "breakdowns": ast.Array(exprs=breakdown.field_exprs),
                    "breakdown_order_by": self._breakdown_query_order_by(breakdown),
                },
            )
            query.group_by = []
            query.group_by.extend(breakdown.field_exprs)
            return query

        return inner_query

    def _get_breakdown_limit(self) -> int:
        if self._trends_display.display_type == ChartDisplayType.WORLD_MAP:
            return 250

        return (
            self.query.breakdownFilter and self.query.breakdownFilter.breakdown_limit
        ) or get_breakdown_limit_for_context(self.limit_context)

    def _inner_select_query(
        self, breakdown: Breakdown, inner_query: ast.SelectQuery | ast.SelectUnionQuery
    ) -> ast.SelectQuery:
        query = cast(
            ast.SelectQuery,
            parse_select(
                """
                SELECT
                    sum(total) AS count
                FROM {inner_query}
            """,
                placeholders={"inner_query": inner_query},
            ),
        )

        query.group_by = []
        query.order_by = []

        if not self._trends_display.is_total_value():
            query.select.append(ast.Field(chain=["day_start"]))
            query.group_by.append(ast.Field(chain=["day_start"]))
            query.order_by.append(ast.OrderExpr(expr=ast.Field(chain=["day_start"]), order="ASC"))

        if breakdown.enabled:
            if breakdown.is_histogram_breakdown:
                query.ctes = {
                    "min_max": ast.CTE(
                        name="min_max",
                        expr=self._get_events_subquery(
                            no_modifications=False, is_actors_query=False, breakdown=breakdown
                        ),
                        cte_type="subquery",
                    )
                }

                if breakdown.is_multiple_breakdown:
                    breakdown_aliases = [
                        {
                            "alias": alias,
                            "histogram_bin_count": breakdown_schema.histogram_bin_count,
                        }
                        for breakdown_schema, alias in zip(
                            self.query.breakdownFilter.breakdowns, breakdown.multiple_breakdowns_aliases
                        )
                    ]
                else:
                    filter_bin_count = (
                        self.query.breakdownFilter.breakdown_histogram_bin_count if self.query.breakdownFilter else None
                    )

                    breakdown_aliases = [
                        {
                            "alias": breakdown.breakdown_alias,
                            "histogram_bin_count": filter_bin_count,
                        }
                    ]

                breakdown_aliases_with_histograms = [
                    breakdown_alias for breakdown_alias in breakdown_aliases if "histogram_bin_count" in breakdown_alias
                ]
                alias_to_index = {
                    breakdown_alias["alias"]: idx
                    for idx, breakdown_alias in enumerate(breakdown_aliases_with_histograms)
                }

                query.select.extend(
                    [
                        # Using arrays would be more efficient here, _but_ only if there's low cardinality in breakdown_values
                        # If cardinality is high it'd blow up memory
                        # Clickhouse is reasonably clever not rereading the same data
                        parse_expr(
                            "(select {max} from min_max) as max_nums",
                            placeholders={
                                "max": ast.Array(
                                    exprs=[
                                        ast.Call(name="max", args=[ast.Field(chain=[histogram_breakdown["alias"]])])
                                        for histogram_breakdown in breakdown_aliases_with_histograms
                                    ]
                                )
                            },
                        ),
                        parse_expr(
                            "(select {min} from min_max) as min_nums",
                            placeholders={
                                "min": ast.Array(
                                    exprs=[
                                        ast.Call(name="min", args=[ast.Field(chain=[histogram_breakdown["alias"]])])
                                        for histogram_breakdown in breakdown_aliases_with_histograms
                                    ]
                                )
                            },
                        ),
                        parse_expr(
                            "arrayMap((max_num, min_num) -> max_num - min_num, arrayZip(max_nums, min_nums)) as diff"
                        ),
                        ast.Alias(
                            alias="bins",
                            expr=ast.Array(
                                exprs=[
                                    ast.Constant(value=alias["histogram_bin_count"])
                                    for alias in breakdown_aliases_with_histograms
                                ]
                            ),
                        ),
                        parse_expr(
                            """
                                arrayMap(
                                    i -> arrayMap(x -> [
                                            ((diff[i] / bins[i]) * x) + min_nums[i],
                                            ((diff[i] / bins[i]) * (x + 1)) + min_nums[i] + if(x + 1 = bins[i], 0.01, 0)
                                        ],
                                        range(bins[i])
                                    ),
                                    range(1, {breakdown_count})
                                ) as buckets
                            """,
                            placeholders={
                                "breakdown_count": ast.Constant(value=len(breakdown_aliases_with_histograms) + 1),
                            },
                        ),
                    ]
                )

                bucketed_breakdowns: list[ast.Expr] = []
                for breakdown_alias in breakdown_aliases:
                    if "histogram_bin_count" not in breakdown_alias:
                        bucketed_breakdowns.append(ast.Field(chain=[breakdown_alias["alias"]]))
                    else:
                        filter_expr = parse_expr(
                            """
                                arrayFilter(
                                    x -> x[1] <= {alias} and {alias} < x[2],
                                    buckets[{bucket_index}]
                                )[1]
                            """,
                            placeholders={
                                "alias": ast.Field(chain=[breakdown_alias["alias"]]),
                                "bucket_index": ast.Constant(value=alias_to_index[breakdown_alias["alias"]] + 1),
                            },
                        )

                        bucketed_breakdowns.append(
                            parse_expr(
                                """
                                    empty({filter}) ? {nil} : {normalized_value}
                                """,
                                placeholders={
                                    "nil": ast.Constant(value=BREAKDOWN_NULL_STRING_LABEL),
                                    "filter": filter_expr,
                                    "normalized_value": breakdown.get_replace_null_values_transform(filter_expr),
                                },
                            )
                        )

                breakdown_array = ast.Array(exprs=bucketed_breakdowns)

                query.select.append(
                    ast.Alias(
                        alias="breakdown_value",
                        expr=breakdown_array
                        if breakdown.is_multiple_breakdown
                        else parse_expr("{arr}[1]", placeholders={"arr": breakdown_array}),
                    )
                )

                query.group_by.append(ast.Field(chain=["breakdown_value"]))
            elif breakdown.is_multiple_breakdown:
                breakdowns_list: list[ast.Expr] = []
                for alias in breakdown.multiple_breakdowns_aliases:
                    breakdowns_list.append(
                        ast.Call(
                            name="ifNull",
                            args=[
                                ast.Call(name="toString", args=[ast.Field(chain=[alias])]),
                                ast.Constant(value=BREAKDOWN_NULL_STRING_LABEL),
                            ],
                        )
                    )
                    query.group_by.append(ast.Field(chain=[alias]))
                query.select.append(ast.Alias(alias="breakdown_value", expr=ast.Array(exprs=breakdowns_list)))
            else:
                query.select.append(ast.Field(chain=[breakdown.breakdown_alias]))
                query.group_by.append(ast.Field(chain=[breakdown.breakdown_alias]))

            query.order_by.append(ast.OrderExpr(expr=ast.Field(chain=["breakdown_value"]), order="ASC"))

        if self._trends_display.should_wrap_inner_query():
            query = self._trends_display.wrap_inner_query(query, breakdown.enabled)
            if breakdown.enabled:
                query.select.append(ast.Field(chain=["breakdown_value"]))

        return query

    def _events_filter(
        self,
        is_actors_query: bool,
        breakdown: Breakdown | None,
        ignore_breakdowns: bool = False,
        actors_query_time_frame: Optional[str] = None,
    ) -> ast.Expr:
        series = self.series
        filters: list[ast.Expr] = []

        # Dates
        if not self._aggregation_operation.requires_query_orchestration():
            date_range_placeholders = self.query_date_range.to_placeholders()
            filters.extend(
                [
                    parse_expr(
                        "timestamp >= {date_from_with_adjusted_start_of_interval}", placeholders=date_range_placeholders
                    ),
                    parse_expr("timestamp <= {date_to}", placeholders=date_range_placeholders),
                ]
            )

        # Series
        if series_event_name(self.series) is not None:
            filters.append(
                parse_expr(
                    "event = {event}",
                    placeholders={"event": ast.Constant(value=series_event_name(self.series))},
                )
            )

        # Filter Test Accounts
        if (
            self.query.filterTestAccounts
            and isinstance(self.team.test_account_filters, list)
            and len(self.team.test_account_filters) > 0
        ):
            for property in self.team.test_account_filters:
                filters.append(property_to_expr(property, self.team))

        # Properties
        if self.query.properties is not None and self.query.properties != []:
            filters.append(property_to_expr(self.query.properties, self.team))

        # Series Filters
        if series.properties is not None and series.properties != []:
            filters.append(property_to_expr(series.properties, self.team))

        # Actions
        if isinstance(series, ActionsNode):
            try:
                action = Action.objects.get(pk=int(series.id), team=self.team)
                filters.append(action_to_expr(action))
            except Action.DoesNotExist:
                # If an action doesn't exist, we want to return no events
                filters.append(parse_expr("1 = 2"))

        # Breakdown
        if not ignore_breakdowns and breakdown is not None:
            if breakdown.enabled and not breakdown.is_histogram_breakdown:
                breakdown_filter = breakdown.events_where_filter()
                if breakdown_filter is not None:
                    filters.append(breakdown_filter)

        # Ignore empty groups
        if series.math == "unique_group" and series.math_group_type_index is not None:
            filters.append(
                ast.CompareOperation(
                    op=ast.CompareOperationOp.NotEq,
                    left=ast.Field(chain=["e", f"$group_{int(series.math_group_type_index)}"]),
                    right=ast.Constant(value=""),
                )
            )

        if len(filters) == 0:
            return ast.Constant(value=True)

        return ast.And(exprs=filters)

    def _sample_value(self) -> ast.RatioExpr:
        if self.query.samplingFactor is None:
            return ast.RatioExpr(left=ast.Constant(value=1))

        return ast.RatioExpr(left=ast.Constant(value=self.query.samplingFactor))

    def session_duration_math_property_wrapper(
        self, default_query: ast.SelectQuery, breakdown: Breakdown
    ) -> ast.SelectQuery:
        query = cast(
            ast.SelectQuery,
            parse_select(
                """
                    SELECT {aggregation_operation} AS total
                    FROM {default_query}
                """,
                placeholders={
                    "aggregation_operation": self._aggregation_operation.select_aggregation(),
                    "default_query": default_query,
                },
            ),
        )

        query.group_by = []

        if breakdown.enabled:
            query.select.extend(breakdown.alias_exprs)
            query.group_by.extend(breakdown.field_exprs)

        return query

    def _breakdown(self, is_actors_query: bool):
        return Breakdown(
            team=self.team,
            query=self.query,
            series=self.series,
            query_date_range=self.query_date_range,
            timings=self.timings,
            modifiers=self.modifiers,
            events_filter=self._events_filter(
                breakdown=None,  # Passing in None because we know we dont actually need it
                ignore_breakdowns=True,
                is_actors_query=is_actors_query,
            ),
            limit_context=self.limit_context,
        )

    @cached_property
    def _aggregation_operation(self) -> AggregationOperations:
        return AggregationOperations(
            self.team,
            self.series,
            self._trends_display.display_type,
            self.query_date_range,
            self._trends_display.is_total_value(),
        )

    @cached_property
    def _trends_display(self) -> TrendsDisplay:
        display = (
            self.query.trendsFilter.display
            if self.query.trendsFilter is not None and self.query.trendsFilter.display is not None
            else None
        )
        return TrendsDisplay(display)

    def _breakdown_outer_query_select(self, breakdown: Breakdown) -> ast.Expr:
        placeholders: dict[str, ast.Expr] = {
            "breakdown_limit": ast.Constant(value=self._get_breakdown_limit()),
            "other": ast.Constant(value=BREAKDOWN_OTHER_STRING_LABEL),
        }

        if breakdown.is_multiple_breakdown:
            return parse_expr(
                """
                arrayMap(i -> if(greaterOrEquals(row_number, {breakdown_limit}), {other}, i), breakdown_value) AS breakdown_value
                """,
                placeholders=placeholders,
            )

        return parse_expr(
            """
            if(row_number >= {breakdown_limit}, {other}, breakdown_value) as breakdown_value
            """,
            placeholders=placeholders,
        )

    def _breakdown_query_order_by(self, breakdown: Breakdown):
        if breakdown.is_multiple_breakdown:
            return parse_expr(
                """
                if(has(breakdown_value, {other}), 2, if(has(breakdown_value, {nil}), 1, 0))
                """,
                placeholders={
                    "nil": ast.Constant(value=BREAKDOWN_NULL_STRING_LABEL),
                    "other": ast.Constant(value=BREAKDOWN_OTHER_STRING_LABEL),
                },
            )

        return parse_expr(
            """
            breakdown_value = {other} ? 2 : breakdown_value = {nil} ? 1 : 0
            """,
            placeholders={
                "nil": ast.Constant(value=BREAKDOWN_NULL_STRING_LABEL),
                "other": ast.Constant(value=BREAKDOWN_OTHER_STRING_LABEL),
            },
        )<|MERGE_RESOLUTION|>--- conflicted
+++ resolved
@@ -67,18 +67,12 @@
 
         if self._trends_display.is_total_value():
             events_query = self._get_events_subquery(False, is_actors_query=False, breakdown=breakdown)
-<<<<<<< HEAD
-            return self._get_outer_select_query_for_total_value(inner_query=events_query, breakdown=breakdown)
-=======
             wrapper_query = self._get_wrapper_query(events_query, breakdown=breakdown)
             return wrapper_query
->>>>>>> 30532a57
         else:
             event_query = self._get_events_subquery(False, is_actors_query=False, breakdown=breakdown)
-
             inner_select = self._inner_select_query(inner_query=event_query, breakdown=breakdown)
             full_query = self._outer_select_query(inner_query=inner_select, breakdown=breakdown)
-
             return full_query
 
     def _get_breakdown_hide_others(self) -> bool:
@@ -94,33 +88,40 @@
         if not breakdown.enabled:
             return events_query
 
+        if breakdown.is_multiple_breakdown:
+            breakdown_inner_select = ast.Alias(
+                alias="breakdown_value", expr=ast.Array(exprs=cast(list[ast.Expr], breakdown.field_exprs))
+            )
+        else:
+            breakdown_inner_select = ast.Alias(alias="breakdown_value", expr=breakdown.field_exprs[0])
+
         return parse_select(
             """
             SELECT
                 SUM(total) AS total,
-                if(ifNull(greaterOrEquals(row_number, {breakdown_limit}), 0), {other_label}, toString(breakdown_value)) AS breakdown_value
+                {breakdown_select}
             FROM
                 (
                     SELECT
                         total,
-                        breakdown_value,
+                        {breakdown_inner_select},
                         row_number() OVER (ORDER BY total DESC) as row_number
                     FROM {events_query}
                 )
             WHERE breakdown_value IS NOT NULL
             GROUP BY breakdown_value
             ORDER BY
-                breakdown_value = {other_label} ? 2 : breakdown_value = {nil} ? 1 : 0,
+                {breakdown_order_by},
                 total DESC,
                 breakdown_value ASC
-        """,
+            """,
             placeholders={
+                "breakdown_select": self._breakdown_outer_query_select(
+                    breakdown, breakdown_limit=self._get_breakdown_limit() + 1
+                ),
+                "breakdown_inner_select": breakdown_inner_select,
                 "events_query": events_query,
-                "other_label": ast.Constant(
-                    value=None if self._get_breakdown_hide_others() else BREAKDOWN_OTHER_STRING_LABEL
-                ),
-                "nil": ast.Constant(value=BREAKDOWN_NULL_STRING_LABEL),
-                "breakdown_limit": ast.Constant(value=self._get_breakdown_limit() + 1),
+                "breakdown_order_by": self._breakdown_query_order_by(breakdown),
             },
         )
 
@@ -260,12 +261,6 @@
                 wrapper.select.append(ast.Field(chain=["day_start"]))
                 wrapper.group_by.append(ast.Field(chain=["day_start"]))
 
-<<<<<<< HEAD
-=======
-            wrapper.select.append(ast.Field(chain=["breakdown_value"]))
-            wrapper.group_by.append(ast.Field(chain=["breakdown_value"]))
-
->>>>>>> 30532a57
             return wrapper
 
         # Just breakdowns
@@ -389,6 +384,10 @@
             query.group_by = [ast.Field(chain=["breakdown_value"])]
 
             query.order_by.append(ast.OrderExpr(expr=self._breakdown_query_order_by(breakdown), order="ASC"))
+            query.order_by.append(
+                ast.OrderExpr(expr=ast.Call(name="arraySum", args=[ast.Field(chain=["total"])]), order="DESC")
+            )
+            query.order_by.append(ast.OrderExpr(expr=ast.Field(chain=["breakdown_value"]), order="ASC"))
 
             # TODO: What happens with cohorts and this limit?
             if not breakdown.is_histogram_breakdown:
@@ -412,35 +411,19 @@
                             groupArray(total),
                             arrayWithConstant(length(date), reinterpretAsFloat64(0))
                         ) as total,
-<<<<<<< HEAD
                         {breakdown_select}
-=======
-                        if(row_number >= {breakdown_limit}, {other_label}, toString(breakdown_value)) as breakdown_value
->>>>>>> 30532a57
                     FROM {outer_query}
                     WHERE breakdown_value IS NOT NULL
                     GROUP BY breakdown_value
                     ORDER BY
-<<<<<<< HEAD
                         {breakdown_order_by},
-=======
-                        breakdown_value = {other_label} ? 2 : breakdown_value = {nil} ? 1 : 0,
->>>>>>> 30532a57
                         arraySum(total) DESC,
                         breakdown_value ASC
                 """,
                     {
                         "outer_query": query,
-<<<<<<< HEAD
                         "breakdown_select": self._breakdown_outer_query_select(breakdown),
                         "breakdown_order_by": self._breakdown_query_order_by(breakdown),
-=======
-                        "breakdown_limit": ast.Constant(value=self._get_breakdown_limit()),
-                        "other_label": ast.Constant(
-                            value=None if self._get_breakdown_hide_others() else BREAKDOWN_OTHER_STRING_LABEL
-                        ),
-                        "nil": ast.Constant(value=BREAKDOWN_NULL_STRING_LABEL),
->>>>>>> 30532a57
                     },
                 )
 
@@ -449,30 +432,6 @@
         )
 
         return query
-
-    def _get_outer_select_query_for_total_value(self, inner_query: ast.SelectQuery, breakdown: Breakdown):
-        if breakdown.enabled and breakdown.is_multiple_breakdown:
-            query = parse_select(
-                """
-                SELECT
-                    sum(total) AS total,
-                    {breakdowns} AS breakdown_value
-                FROM {inner_query}
-                ORDER BY
-                    {breakdown_order_by},
-                    1 DESC
-                """,
-                placeholders={
-                    "inner_query": inner_query,
-                    "breakdowns": ast.Array(exprs=breakdown.field_exprs),
-                    "breakdown_order_by": self._breakdown_query_order_by(breakdown),
-                },
-            )
-            query.group_by = []
-            query.group_by.extend(breakdown.field_exprs)
-            return query
-
-        return inner_query
 
     def _get_breakdown_limit(self) -> int:
         if self._trends_display.display_type == ChartDisplayType.WORLD_MAP:
@@ -820,23 +779,25 @@
         )
         return TrendsDisplay(display)
 
-    def _breakdown_outer_query_select(self, breakdown: Breakdown) -> ast.Expr:
+    def _breakdown_outer_query_select(self, breakdown: Breakdown, breakdown_limit: int | None = None) -> ast.Expr:
+        hide_others = ast.Constant(value=None if self._get_breakdown_hide_others() else BREAKDOWN_OTHER_STRING_LABEL)
+
         placeholders: dict[str, ast.Expr] = {
-            "breakdown_limit": ast.Constant(value=self._get_breakdown_limit()),
-            "other": ast.Constant(value=BREAKDOWN_OTHER_STRING_LABEL),
+            "breakdown_limit": ast.Constant(value=breakdown_limit or self._get_breakdown_limit()),
+            "other_label": hide_others,
         }
 
         if breakdown.is_multiple_breakdown:
             return parse_expr(
                 """
-                arrayMap(i -> if(greaterOrEquals(row_number, {breakdown_limit}), {other}, i), breakdown_value) AS breakdown_value
+                arrayMap(i -> if(ifNull(greaterOrEquals(row_number, {breakdown_limit}), 0), {other_label}, i), breakdown_value) AS breakdown_value
                 """,
                 placeholders=placeholders,
             )
 
         return parse_expr(
             """
-            if(row_number >= {breakdown_limit}, {other}, breakdown_value) as breakdown_value
+            if(ifNull(greaterOrEquals(row_number, {breakdown_limit}), 0), {other_label}, breakdown_value) AS breakdown_value
             """,
             placeholders=placeholders,
         )
@@ -845,20 +806,20 @@
         if breakdown.is_multiple_breakdown:
             return parse_expr(
                 """
-                if(has(breakdown_value, {other}), 2, if(has(breakdown_value, {nil}), 1, 0))
+                if(has(breakdown_value, {other_label}), 2, if(has(breakdown_value, {nil_label}), 1, 0))
                 """,
                 placeholders={
-                    "nil": ast.Constant(value=BREAKDOWN_NULL_STRING_LABEL),
-                    "other": ast.Constant(value=BREAKDOWN_OTHER_STRING_LABEL),
+                    "nil_label": ast.Constant(value=BREAKDOWN_NULL_STRING_LABEL),
+                    "other_label": ast.Constant(value=BREAKDOWN_OTHER_STRING_LABEL),
                 },
             )
 
         return parse_expr(
             """
-            breakdown_value = {other} ? 2 : breakdown_value = {nil} ? 1 : 0
+            breakdown_value = {other_label} ? 2 : breakdown_value = {nil_label} ? 1 : 0
             """,
             placeholders={
-                "nil": ast.Constant(value=BREAKDOWN_NULL_STRING_LABEL),
-                "other": ast.Constant(value=BREAKDOWN_OTHER_STRING_LABEL),
+                "nil_label": ast.Constant(value=BREAKDOWN_NULL_STRING_LABEL),
+                "other_label": ast.Constant(value=BREAKDOWN_OTHER_STRING_LABEL),
             },
         )