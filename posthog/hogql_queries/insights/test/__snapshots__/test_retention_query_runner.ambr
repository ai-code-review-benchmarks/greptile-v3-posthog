--- conflicted
+++ resolved
@@ -200,13 +200,8 @@
          count(DISTINCT actor_activity.actor_id) AS count
   FROM
     (SELECT if(not(empty(events__override.distinct_id)), events__override.person_id, events.person_id) AS actor_id,
-<<<<<<< HEAD
-            arraySort(groupUniqArrayIf(toStartOfDay(toTimeZone(events.timestamp, 'UTC')), and(equals(events.event, '$pageview'), and(greaterOrEquals(toTimeZone(events.timestamp, 'UTC'), toStartOfDay(assumeNotNull(parseDateTime64BestEffortOrNull('2020-06-10 00:00:00', 6, 'UTC')))), less(toTimeZone(events.timestamp, 'UTC'), toDateTime64('2020-06-21 00:00:00.000000', 6, 'UTC')))))) AS start_event_timestamps,
-            arraySort(groupUniqArrayIf(toStartOfDay(toTimeZone(events.timestamp, 'UTC')), and(equals(events.event, '$pageview'), and(greaterOrEquals(toTimeZone(events.timestamp, 'UTC'), toStartOfDay(assumeNotNull(parseDateTime64BestEffortOrNull('2020-06-10 00:00:00', 6, 'UTC')))), less(toTimeZone(events.timestamp, 'UTC'), toDateTime64('2020-06-21 00:00:00.000000', 6, 'UTC')))))) AS return_event_timestamps,
-=======
             arraySort(groupUniqArrayIf(toStartOfDay(toTimeZone(events.timestamp, 'UTC')), and(equals(events.event, '$pageview'), and(greaterOrEquals(toTimeZone(events.timestamp, 'UTC'), toStartOfDay(toDateTime64('explicit_redacted_timestamp.000000', 6, 'UTC'))), lessOrEquals(toTimeZone(events.timestamp, 'UTC'), toDateTime64('explicit_redacted_timestamp.000000', 6, 'UTC')))))) AS target_timestamps,
             arraySort(groupUniqArrayIf(toStartOfDay(toTimeZone(events.timestamp, 'UTC')), equals(events.event, '$pageview'))) AS returning_timestamps,
->>>>>>> c2986d9a
             arrayMap(x -> plus(toStartOfDay(assumeNotNull(parseDateTime64BestEffortOrNull('2020-06-10 00:00:00', 6, 'UTC'))), toIntervalDay(x)), range(0, 11)) AS date_range,
             arrayJoin(arrayFilter(x -> ifNull(greater(x, -1), 0), arrayMap((interval_index, interval_date) -> if(has(start_event_timestamps, interval_date), minus(interval_index, 1), -1), arrayEnumerate(date_range), date_range))) AS start_interval_index,
             arrayJoin(arrayConcat(if(has(start_event_timestamps, date_range[plus(start_interval_index, 1)]), [0], []), arrayFilter(x -> ifNull(greater(x, 0), 0), arrayMap(_timestamp -> minus(indexOf(arraySlice(date_range, plus(start_interval_index, 1), 11), _timestamp), 1), return_event_timestamps)))) AS intervals_from_base
@@ -218,11 +213,7 @@
         WHERE equals(person_distinct_id_overrides.team_id, 99999)
         GROUP BY person_distinct_id_overrides.distinct_id
         HAVING ifNull(equals(argMax(person_distinct_id_overrides.is_deleted, person_distinct_id_overrides.version), 0), 0) SETTINGS optimize_aggregation_in_order=1) AS events__override ON equals(events.distinct_id, events__override.distinct_id)
-<<<<<<< HEAD
-     WHERE and(equals(events.team_id, 99999), and(greaterOrEquals(toTimeZone(events.timestamp, 'UTC'), toStartOfDay(assumeNotNull(parseDateTime64BestEffortOrNull('2020-06-10 00:00:00', 6, 'UTC')))), less(toTimeZone(events.timestamp, 'UTC'), toDateTime64('2020-06-21 00:00:00.000000', 6, 'UTC'))), in(events.event, tuple('$pageview', '$pageview')))
-=======
      WHERE and(equals(events.team_id, 99999), and(greaterOrEquals(toTimeZone(events.timestamp, 'UTC'), toStartOfDay(toDateTime64('explicit_redacted_timestamp.000000', 6, 'UTC'))), lessOrEquals(toTimeZone(events.timestamp, 'UTC'), toDateTime64('explicit_redacted_timestamp.000000', 6, 'UTC'))), in(events.event, tuple('$pageview', '$pageview')))
->>>>>>> c2986d9a
      GROUP BY actor_id) AS actor_activity
   GROUP BY start_event_matching_interval,
            intervals_from_base
@@ -253,13 +244,8 @@
          count(DISTINCT actor_activity.actor_id) AS count
   FROM
     (SELECT if(not(empty(events__override.distinct_id)), events__override.person_id, events.person_id) AS actor_id,
-<<<<<<< HEAD
-            arraySort(groupUniqArrayIf(toStartOfMonth(toTimeZone(events.timestamp, 'UTC')), and(equals(events.event, '$pageview'), and(greaterOrEquals(toTimeZone(events.timestamp, 'UTC'), toStartOfMonth(assumeNotNull(parseDateTime64BestEffortOrNull('2020-01-01 00:00:00', 6, 'UTC')))), less(toTimeZone(events.timestamp, 'UTC'), toDateTime64('2020-12-01 00:00:00.000000', 6, 'UTC')))))) AS start_event_timestamps,
-            arraySort(groupUniqArrayIf(toStartOfMonth(toTimeZone(events.timestamp, 'UTC')), and(equals(events.event, '$pageview'), and(greaterOrEquals(toTimeZone(events.timestamp, 'UTC'), toStartOfMonth(assumeNotNull(parseDateTime64BestEffortOrNull('2020-01-01 00:00:00', 6, 'UTC')))), less(toTimeZone(events.timestamp, 'UTC'), toDateTime64('2020-12-01 00:00:00.000000', 6, 'UTC')))))) AS return_event_timestamps,
-=======
             arraySort(groupUniqArrayIf(toStartOfMonth(toTimeZone(events.timestamp, 'UTC')), and(equals(events.event, '$pageview'), and(greaterOrEquals(toTimeZone(events.timestamp, 'UTC'), toStartOfMonth(toDateTime64('explicit_redacted_timestamp.000000', 6, 'UTC'))), lessOrEquals(toTimeZone(events.timestamp, 'UTC'), toDateTime64('explicit_redacted_timestamp.000000', 6, 'UTC')))))) AS target_timestamps,
             arraySort(groupUniqArrayIf(toStartOfMonth(toTimeZone(events.timestamp, 'UTC')), equals(events.event, '$pageview'))) AS returning_timestamps,
->>>>>>> c2986d9a
             arrayMap(x -> plus(toStartOfMonth(assumeNotNull(parseDateTime64BestEffortOrNull('2020-01-01 00:00:00', 6, 'UTC'))), toIntervalMonth(x)), range(0, 11)) AS date_range,
             arrayJoin(arrayFilter(x -> ifNull(greater(x, -1), 0), arrayMap((interval_index, interval_date) -> if(has(start_event_timestamps, interval_date), minus(interval_index, 1), -1), arrayEnumerate(date_range), date_range))) AS start_interval_index,
             arrayJoin(arrayConcat(if(has(start_event_timestamps, date_range[plus(start_interval_index, 1)]), [0], []), arrayFilter(x -> ifNull(greater(x, 0), 0), arrayMap(_timestamp -> minus(indexOf(arraySlice(date_range, plus(start_interval_index, 1), 11), _timestamp), 1), return_event_timestamps)))) AS intervals_from_base
@@ -271,11 +257,7 @@
         WHERE equals(person_distinct_id_overrides.team_id, 99999)
         GROUP BY person_distinct_id_overrides.distinct_id
         HAVING ifNull(equals(argMax(person_distinct_id_overrides.is_deleted, person_distinct_id_overrides.version), 0), 0) SETTINGS optimize_aggregation_in_order=1) AS events__override ON equals(events.distinct_id, events__override.distinct_id)
-<<<<<<< HEAD
-     WHERE and(equals(events.team_id, 99999), and(greaterOrEquals(toTimeZone(events.timestamp, 'UTC'), toStartOfMonth(assumeNotNull(parseDateTime64BestEffortOrNull('2020-01-01 00:00:00', 6, 'UTC')))), less(toTimeZone(events.timestamp, 'UTC'), toDateTime64('2020-12-01 00:00:00.000000', 6, 'UTC'))), in(events.event, tuple('$pageview', '$pageview')))
-=======
      WHERE and(equals(events.team_id, 99999), and(greaterOrEquals(toTimeZone(events.timestamp, 'UTC'), toStartOfMonth(toDateTime64('explicit_redacted_timestamp.000000', 6, 'UTC'))), lessOrEquals(toTimeZone(events.timestamp, 'UTC'), toDateTime64('explicit_redacted_timestamp.000000', 6, 'UTC'))), in(events.event, tuple('$pageview', '$pageview')))
->>>>>>> c2986d9a
      GROUP BY actor_id) AS actor_activity
   GROUP BY start_event_matching_interval,
            intervals_from_base
@@ -297,13 +279,8 @@
          count(DISTINCT actor_activity.actor_id) AS count
   FROM
     (SELECT if(not(empty(events__override.distinct_id)), events__override.person_id, events.person_id) AS actor_id,
-<<<<<<< HEAD
-            arraySort(groupUniqArrayIf(toStartOfDay(toTimeZone(events.timestamp, 'UTC')), and(equals(events.event, 'sign up'), and(greaterOrEquals(toTimeZone(events.timestamp, 'UTC'), toStartOfDay(assumeNotNull(parseDateTime64BestEffortOrNull('2020-06-10 00:00:00', 6, 'UTC')))), less(toTimeZone(events.timestamp, 'UTC'), toDateTime64('2020-06-17 00:00:00.000000', 6, 'UTC')))))) AS start_event_timestamps,
-            arraySort(groupUniqArrayIf(toStartOfDay(toTimeZone(events.timestamp, 'UTC')), and(equals(events.event, '$some_event'), and(greaterOrEquals(toTimeZone(events.timestamp, 'UTC'), toStartOfDay(assumeNotNull(parseDateTime64BestEffortOrNull('2020-06-10 00:00:00', 6, 'UTC')))), less(toTimeZone(events.timestamp, 'UTC'), toDateTime64('2020-06-17 00:00:00.000000', 6, 'UTC')))))) AS return_event_timestamps,
-=======
             arraySort(groupUniqArrayIf(toStartOfDay(toTimeZone(events.timestamp, 'UTC')), and(equals(events.event, 'sign up'), and(greaterOrEquals(toTimeZone(events.timestamp, 'UTC'), toStartOfDay(toDateTime64('explicit_redacted_timestamp.000000', 6, 'UTC'))), lessOrEquals(toTimeZone(events.timestamp, 'UTC'), toDateTime64('explicit_redacted_timestamp.000000', 6, 'UTC')))))) AS target_timestamps,
             arraySort(groupUniqArrayIf(toStartOfDay(toTimeZone(events.timestamp, 'UTC')), equals(events.event, '$some_event'))) AS returning_timestamps,
->>>>>>> c2986d9a
             arrayMap(x -> plus(toStartOfDay(assumeNotNull(parseDateTime64BestEffortOrNull('2020-06-10 00:00:00', 6, 'UTC'))), toIntervalDay(x)), range(0, 7)) AS date_range,
             arrayJoin(arrayFilter(x -> ifNull(greater(x, -1), 0), arrayMap((interval_index, interval_date) -> if(has(start_event_timestamps, interval_date), minus(interval_index, 1), -1), arrayEnumerate(date_range), date_range))) AS start_interval_index,
             arrayJoin(arrayConcat(if(has(start_event_timestamps, date_range[plus(start_interval_index, 1)]), [0], []), arrayFilter(x -> ifNull(greater(x, 0), 0), arrayMap(_timestamp -> minus(indexOf(arraySlice(date_range, plus(start_interval_index, 1), 7), _timestamp), 1), return_event_timestamps)))) AS intervals_from_base
@@ -315,11 +292,7 @@
         WHERE equals(person_distinct_id_overrides.team_id, 99999)
         GROUP BY person_distinct_id_overrides.distinct_id
         HAVING ifNull(equals(argMax(person_distinct_id_overrides.is_deleted, person_distinct_id_overrides.version), 0), 0) SETTINGS optimize_aggregation_in_order=1) AS events__override ON equals(events.distinct_id, events__override.distinct_id)
-<<<<<<< HEAD
-     WHERE and(equals(events.team_id, 99999), and(greaterOrEquals(toTimeZone(events.timestamp, 'UTC'), toStartOfDay(assumeNotNull(parseDateTime64BestEffortOrNull('2020-06-10 00:00:00', 6, 'UTC')))), less(toTimeZone(events.timestamp, 'UTC'), toDateTime64('2020-06-17 00:00:00.000000', 6, 'UTC'))), in(events.event, tuple('$some_event', 'sign up')))
-=======
      WHERE and(equals(events.team_id, 99999), and(greaterOrEquals(toTimeZone(events.timestamp, 'UTC'), toStartOfDay(toDateTime64('explicit_redacted_timestamp.000000', 6, 'UTC'))), lessOrEquals(toTimeZone(events.timestamp, 'UTC'), toDateTime64('explicit_redacted_timestamp.000000', 6, 'UTC'))), in(events.event, tuple('$some_event', 'sign up')))
->>>>>>> c2986d9a
      GROUP BY actor_id) AS actor_activity
   GROUP BY start_event_matching_interval,
            intervals_from_base
@@ -341,13 +314,8 @@
          count(DISTINCT actor_activity.actor_id) AS count
   FROM
     (SELECT if(not(empty(events__override.distinct_id)), events__override.person_id, events.person_id) AS actor_id,
-<<<<<<< HEAD
-            arraySort(groupUniqArrayIf(toStartOfDay(toTimeZone(events.timestamp, 'UTC')), and(or(and(equals(events.event, '$pageview'), ifNull(equals(events__person.properties___email, 'person1@test.com'), 0)), equals(events.event, 'non_matching_event')), and(greaterOrEquals(toTimeZone(events.timestamp, 'UTC'), toStartOfDay(assumeNotNull(parseDateTime64BestEffortOrNull('2020-06-10 00:00:00', 6, 'UTC')))), less(toTimeZone(events.timestamp, 'UTC'), toDateTime64('2020-06-17 00:00:00.000000', 6, 'UTC')))))) AS start_event_timestamps,
-            arraySort(groupUniqArrayIf(toStartOfDay(toTimeZone(events.timestamp, 'UTC')), and(equals(events.event, '$pageview'), and(greaterOrEquals(toTimeZone(events.timestamp, 'UTC'), toStartOfDay(assumeNotNull(parseDateTime64BestEffortOrNull('2020-06-10 00:00:00', 6, 'UTC')))), less(toTimeZone(events.timestamp, 'UTC'), toDateTime64('2020-06-17 00:00:00.000000', 6, 'UTC')))))) AS return_event_timestamps,
-=======
             arraySort(groupUniqArrayIf(toStartOfDay(toTimeZone(events.timestamp, 'UTC')), and(or(and(equals(events.event, '$pageview'), ifNull(equals(events__person.properties___email, 'person1@test.com'), 0)), equals(events.event, 'non_matching_event')), and(greaterOrEquals(toTimeZone(events.timestamp, 'UTC'), toStartOfDay(toDateTime64('explicit_redacted_timestamp.000000', 6, 'UTC'))), lessOrEquals(toTimeZone(events.timestamp, 'UTC'), toDateTime64('explicit_redacted_timestamp.000000', 6, 'UTC')))))) AS target_timestamps,
             arraySort(groupUniqArrayIf(toStartOfDay(toTimeZone(events.timestamp, 'UTC')), equals(events.event, '$pageview'))) AS returning_timestamps,
->>>>>>> c2986d9a
             arrayMap(x -> plus(toStartOfDay(assumeNotNull(parseDateTime64BestEffortOrNull('2020-06-10 00:00:00', 6, 'UTC'))), toIntervalDay(x)), range(0, 7)) AS date_range,
             arrayJoin(arrayFilter(x -> ifNull(greater(x, -1), 0), arrayMap((interval_index, interval_date) -> if(has(start_event_timestamps, interval_date), minus(interval_index, 1), -1), arrayEnumerate(date_range), date_range))) AS start_interval_index,
             arrayJoin(arrayConcat(if(has(start_event_timestamps, date_range[plus(start_interval_index, 1)]), [0], []), arrayFilter(x -> ifNull(greater(x, 0), 0), arrayMap(_timestamp -> minus(indexOf(arraySlice(date_range, plus(start_interval_index, 1), 7), _timestamp), 1), return_event_timestamps)))) AS intervals_from_base
@@ -369,11 +337,7 @@
                                                               WHERE equals(person.team_id, 99999)
                                                               GROUP BY person.id
                                                               HAVING and(ifNull(equals(argMax(person.is_deleted, person.version), 0), 0), ifNull(less(argMax(toTimeZone(person.created_at, 'UTC'), person.version), plus(now64(6, 'UTC'), toIntervalDay(1))), 0)))), 0)) SETTINGS optimize_aggregation_in_order=1) AS events__person ON equals(if(not(empty(events__override.distinct_id)), events__override.person_id, events.person_id), events__person.id)
-<<<<<<< HEAD
-     WHERE and(equals(events.team_id, 99999), and(greaterOrEquals(toTimeZone(events.timestamp, 'UTC'), toStartOfDay(assumeNotNull(parseDateTime64BestEffortOrNull('2020-06-10 00:00:00', 6, 'UTC')))), less(toTimeZone(events.timestamp, 'UTC'), toDateTime64('2020-06-17 00:00:00.000000', 6, 'UTC'))), in(events.event, tuple('$pageview', '$pageview', 'non_matching_event')))
-=======
      WHERE and(equals(events.team_id, 99999), and(greaterOrEquals(toTimeZone(events.timestamp, 'UTC'), toStartOfDay(toDateTime64('explicit_redacted_timestamp.000000', 6, 'UTC'))), lessOrEquals(toTimeZone(events.timestamp, 'UTC'), toDateTime64('explicit_redacted_timestamp.000000', 6, 'UTC'))), in(events.event, tuple('$pageview', '$pageview', 'non_matching_event')))
->>>>>>> c2986d9a
      GROUP BY actor_id) AS actor_activity
   GROUP BY start_event_matching_interval,
            intervals_from_base
@@ -395,13 +359,8 @@
          count(DISTINCT actor_activity.actor_id) AS count
   FROM
     (SELECT if(not(empty(events__override.distinct_id)), events__override.person_id, events.person_id) AS actor_id,
-<<<<<<< HEAD
-            arraySort(groupUniqArrayIf(toStartOfDay(toTimeZone(events.timestamp, 'UTC')), and(equals(events.event, '$pageview'), and(greaterOrEquals(toTimeZone(events.timestamp, 'UTC'), toStartOfDay(assumeNotNull(parseDateTime64BestEffortOrNull('2020-06-10 00:00:00', 6, 'UTC')))), less(toTimeZone(events.timestamp, 'UTC'), toDateTime64('2020-06-21 00:00:00.000000', 6, 'UTC')))))) AS start_event_timestamps,
-            arraySort(groupUniqArrayIf(toStartOfDay(toTimeZone(events.timestamp, 'UTC')), and(equals(events.event, '$pageview'), and(greaterOrEquals(toTimeZone(events.timestamp, 'UTC'), toStartOfDay(assumeNotNull(parseDateTime64BestEffortOrNull('2020-06-10 00:00:00', 6, 'UTC')))), less(toTimeZone(events.timestamp, 'UTC'), toDateTime64('2020-06-21 00:00:00.000000', 6, 'UTC')))))) AS return_event_timestamps,
-=======
             arraySort(groupUniqArrayIf(toStartOfDay(toTimeZone(events.timestamp, 'UTC')), and(equals(events.event, '$pageview'), and(greaterOrEquals(toTimeZone(events.timestamp, 'UTC'), toStartOfDay(toDateTime64('explicit_redacted_timestamp.000000', 6, 'UTC'))), lessOrEquals(toTimeZone(events.timestamp, 'UTC'), toDateTime64('explicit_redacted_timestamp.000000', 6, 'UTC')))))) AS target_timestamps,
             arraySort(groupUniqArrayIf(toStartOfDay(toTimeZone(events.timestamp, 'UTC')), equals(events.event, '$pageview'))) AS returning_timestamps,
->>>>>>> c2986d9a
             arrayMap(x -> plus(toStartOfDay(assumeNotNull(parseDateTime64BestEffortOrNull('2020-06-10 00:00:00', 6, 'UTC'))), toIntervalDay(x)), range(0, 11)) AS date_range,
             arrayJoin(arrayFilter(x -> ifNull(greater(x, -1), 0), arrayMap((interval_index, interval_date) -> if(has(start_event_timestamps, interval_date), minus(interval_index, 1), -1), arrayEnumerate(date_range), date_range))) AS start_interval_index,
             arrayJoin(arrayConcat(if(has(start_event_timestamps, date_range[plus(start_interval_index, 1)]), [0], []), arrayFilter(x -> ifNull(greater(x, 0), 0), arrayMap(_timestamp -> minus(indexOf(arraySlice(date_range, plus(start_interval_index, 1), 11), _timestamp), 1), return_event_timestamps)))) AS intervals_from_base
@@ -413,11 +372,7 @@
         WHERE equals(person_distinct_id_overrides.team_id, 99999)
         GROUP BY person_distinct_id_overrides.distinct_id
         HAVING ifNull(equals(argMax(person_distinct_id_overrides.is_deleted, person_distinct_id_overrides.version), 0), 0) SETTINGS optimize_aggregation_in_order=1) AS events__override ON equals(events.distinct_id, events__override.distinct_id)
-<<<<<<< HEAD
-     WHERE and(equals(events.team_id, 99999), and(greaterOrEquals(toTimeZone(events.timestamp, 'UTC'), toStartOfDay(assumeNotNull(parseDateTime64BestEffortOrNull('2020-06-10 00:00:00', 6, 'UTC')))), less(toTimeZone(events.timestamp, 'UTC'), toDateTime64('2020-06-21 00:00:00.000000', 6, 'UTC'))), in(events.event, tuple('$pageview', '$pageview')))
-=======
      WHERE and(equals(events.team_id, 99999), and(greaterOrEquals(toTimeZone(events.timestamp, 'UTC'), toStartOfDay(toDateTime64('explicit_redacted_timestamp.000000', 6, 'UTC'))), lessOrEquals(toTimeZone(events.timestamp, 'UTC'), toDateTime64('explicit_redacted_timestamp.000000', 6, 'UTC'))), in(events.event, tuple('$pageview', '$pageview')))
->>>>>>> c2986d9a
      GROUP BY actor_id) AS actor_activity
   GROUP BY start_event_matching_interval,
            intervals_from_base
@@ -474,13 +429,8 @@
          count(DISTINCT actor_activity.actor_id) AS count
   FROM
     (SELECT if(not(empty(events__override.distinct_id)), events__override.person_id, events.person_id) AS actor_id,
-<<<<<<< HEAD
-            arraySort(groupUniqArrayIf(toStartOfWeek(toTimeZone(events.timestamp, 'UTC'), 0), and(equals(events.event, '$pageview'), and(greaterOrEquals(toTimeZone(events.timestamp, 'UTC'), toStartOfWeek(assumeNotNull(parseDateTime64BestEffortOrNull('2020-06-07 00:00:00', 6, 'UTC')), 0)), less(toTimeZone(events.timestamp, 'UTC'), toDateTime64('2020-07-26 00:00:00.000000', 6, 'UTC')))))) AS start_event_timestamps,
-            arraySort(groupUniqArrayIf(toStartOfWeek(toTimeZone(events.timestamp, 'UTC'), 0), and(equals(events.event, '$pageview'), and(greaterOrEquals(toTimeZone(events.timestamp, 'UTC'), toStartOfWeek(assumeNotNull(parseDateTime64BestEffortOrNull('2020-06-07 00:00:00', 6, 'UTC')), 0)), less(toTimeZone(events.timestamp, 'UTC'), toDateTime64('2020-07-26 00:00:00.000000', 6, 'UTC')))))) AS return_event_timestamps,
-=======
             arraySort(groupUniqArrayIf(toStartOfWeek(toTimeZone(events.timestamp, 'UTC'), 0), and(equals(events.event, '$pageview'), and(greaterOrEquals(toTimeZone(events.timestamp, 'UTC'), toStartOfWeek(toDateTime64('explicit_redacted_timestamp.000000', 6, 'UTC'), 0)), lessOrEquals(toTimeZone(events.timestamp, 'UTC'), toDateTime64('explicit_redacted_timestamp.000000', 6, 'UTC')))))) AS target_timestamps,
             arraySort(groupUniqArrayIf(toStartOfWeek(toTimeZone(events.timestamp, 'UTC'), 0), equals(events.event, '$pageview'))) AS returning_timestamps,
->>>>>>> c2986d9a
             arrayMap(x -> plus(toStartOfWeek(assumeNotNull(parseDateTime64BestEffortOrNull('2020-06-07 00:00:00', 6, 'UTC')), 0), toIntervalWeek(x)), range(0, 7)) AS date_range,
             arrayJoin(arrayFilter(x -> ifNull(greater(x, -1), 0), arrayMap((interval_index, interval_date) -> if(has(start_event_timestamps, interval_date), minus(interval_index, 1), -1), arrayEnumerate(date_range), date_range))) AS start_interval_index,
             arrayJoin(arrayConcat(if(has(start_event_timestamps, date_range[plus(start_interval_index, 1)]), [0], []), arrayFilter(x -> ifNull(greater(x, 0), 0), arrayMap(_timestamp -> minus(indexOf(arraySlice(date_range, plus(start_interval_index, 1), 7), _timestamp), 1), return_event_timestamps)))) AS intervals_from_base
@@ -492,11 +442,7 @@
         WHERE equals(person_distinct_id_overrides.team_id, 99999)
         GROUP BY person_distinct_id_overrides.distinct_id
         HAVING ifNull(equals(argMax(person_distinct_id_overrides.is_deleted, person_distinct_id_overrides.version), 0), 0) SETTINGS optimize_aggregation_in_order=1) AS events__override ON equals(events.distinct_id, events__override.distinct_id)
-<<<<<<< HEAD
-     WHERE and(equals(events.team_id, 99999), and(greaterOrEquals(toTimeZone(events.timestamp, 'UTC'), toStartOfWeek(assumeNotNull(parseDateTime64BestEffortOrNull('2020-06-07 00:00:00', 6, 'UTC')), 0)), less(toTimeZone(events.timestamp, 'UTC'), toDateTime64('2020-07-26 00:00:00.000000', 6, 'UTC'))), in(events.event, tuple('$pageview', '$pageview')))
-=======
      WHERE and(equals(events.team_id, 99999), and(greaterOrEquals(toTimeZone(events.timestamp, 'UTC'), toStartOfWeek(toDateTime64('explicit_redacted_timestamp.000000', 6, 'UTC'), 0)), lessOrEquals(toTimeZone(events.timestamp, 'UTC'), toDateTime64('explicit_redacted_timestamp.000000', 6, 'UTC'))), in(events.event, tuple('$pageview', '$pageview')))
->>>>>>> c2986d9a
      GROUP BY actor_id) AS actor_activity
   GROUP BY start_event_matching_interval,
            intervals_from_base
@@ -518,13 +464,8 @@
          count(DISTINCT actor_activity.actor_id) AS count
   FROM
     (SELECT if(not(empty(events__override.distinct_id)), events__override.person_id, events.person_id) AS actor_id,
-<<<<<<< HEAD
-            arraySort(groupUniqArrayIf(toStartOfWeek(toTimeZone(events.timestamp, 'UTC'), 3), and(equals(events.event, '$pageview'), and(greaterOrEquals(toTimeZone(events.timestamp, 'UTC'), toStartOfWeek(assumeNotNull(parseDateTime64BestEffortOrNull('2020-06-08 00:00:00', 6, 'UTC')), 3)), less(toTimeZone(events.timestamp, 'UTC'), toDateTime64('2020-07-27 00:00:00.000000', 6, 'UTC')))))) AS start_event_timestamps,
-            arraySort(groupUniqArrayIf(toStartOfWeek(toTimeZone(events.timestamp, 'UTC'), 3), and(equals(events.event, '$pageview'), and(greaterOrEquals(toTimeZone(events.timestamp, 'UTC'), toStartOfWeek(assumeNotNull(parseDateTime64BestEffortOrNull('2020-06-08 00:00:00', 6, 'UTC')), 3)), less(toTimeZone(events.timestamp, 'UTC'), toDateTime64('2020-07-27 00:00:00.000000', 6, 'UTC')))))) AS return_event_timestamps,
-=======
             arraySort(groupUniqArrayIf(toStartOfWeek(toTimeZone(events.timestamp, 'UTC'), 3), and(equals(events.event, '$pageview'), and(greaterOrEquals(toTimeZone(events.timestamp, 'UTC'), toStartOfWeek(toDateTime64('explicit_redacted_timestamp.000000', 6, 'UTC'), 3)), lessOrEquals(toTimeZone(events.timestamp, 'UTC'), toDateTime64('explicit_redacted_timestamp.000000', 6, 'UTC')))))) AS target_timestamps,
             arraySort(groupUniqArrayIf(toStartOfWeek(toTimeZone(events.timestamp, 'UTC'), 3), equals(events.event, '$pageview'))) AS returning_timestamps,
->>>>>>> c2986d9a
             arrayMap(x -> plus(toStartOfWeek(assumeNotNull(parseDateTime64BestEffortOrNull('2020-06-08 00:00:00', 6, 'UTC')), 3), toIntervalWeek(x)), range(0, 7)) AS date_range,
             arrayJoin(arrayFilter(x -> ifNull(greater(x, -1), 0), arrayMap((interval_index, interval_date) -> if(has(start_event_timestamps, interval_date), minus(interval_index, 1), -1), arrayEnumerate(date_range), date_range))) AS start_interval_index,
             arrayJoin(arrayConcat(if(has(start_event_timestamps, date_range[plus(start_interval_index, 1)]), [0], []), arrayFilter(x -> ifNull(greater(x, 0), 0), arrayMap(_timestamp -> minus(indexOf(arraySlice(date_range, plus(start_interval_index, 1), 7), _timestamp), 1), return_event_timestamps)))) AS intervals_from_base
@@ -536,11 +477,7 @@
         WHERE equals(person_distinct_id_overrides.team_id, 99999)
         GROUP BY person_distinct_id_overrides.distinct_id
         HAVING ifNull(equals(argMax(person_distinct_id_overrides.is_deleted, person_distinct_id_overrides.version), 0), 0) SETTINGS optimize_aggregation_in_order=1) AS events__override ON equals(events.distinct_id, events__override.distinct_id)
-<<<<<<< HEAD
-     WHERE and(equals(events.team_id, 99999), and(greaterOrEquals(toTimeZone(events.timestamp, 'UTC'), toStartOfWeek(assumeNotNull(parseDateTime64BestEffortOrNull('2020-06-08 00:00:00', 6, 'UTC')), 3)), less(toTimeZone(events.timestamp, 'UTC'), toDateTime64('2020-07-27 00:00:00.000000', 6, 'UTC'))), in(events.event, tuple('$pageview', '$pageview')))
-=======
      WHERE and(equals(events.team_id, 99999), and(greaterOrEquals(toTimeZone(events.timestamp, 'UTC'), toStartOfWeek(toDateTime64('explicit_redacted_timestamp.000000', 6, 'UTC'), 3)), lessOrEquals(toTimeZone(events.timestamp, 'UTC'), toDateTime64('explicit_redacted_timestamp.000000', 6, 'UTC'))), in(events.event, tuple('$pageview', '$pageview')))
->>>>>>> c2986d9a
      GROUP BY actor_id) AS actor_activity
   GROUP BY start_event_matching_interval,
            intervals_from_base
