from typing import Any, Optional
import pytest
<<<<<<< HEAD
from posthog.hogql import ast
from posthog.hogql.context import HogQLContext
from posthog.hogql.parser import parse_expr, parse_select
from posthog.hogql.printer import print_ast
from posthog.hogql.visitor import clear_locations
from posthog.hogql_queries.insights.utils.entities import entity_to_expr, is_equal, is_superset
from posthog.models.action.action import Action
from posthog.models.team.team import Team
=======

>>>>>>> 0b337c02
from posthog.schema import (
    ActionsNode,
    EmptyPropertyFilter,
    EventPropertyFilter,
    EventsNode,
    PersonPropertyFilter,
    PropertyOperator,
)
from posthog.test.base import BaseTest
from posthog.types import EntityNode

from posthog.hogql_queries.insights.utils.entities import is_equal, is_superset

testdata_equals = [
    (EventsNode(), EventsNode(), True),
    (EventsNode(event="$pageview"), EventsNode(event="$pageview"), True),
    (ActionsNode(id=1), ActionsNode(id=1), True),
    # different type
    (EventsNode(), ActionsNode(id=1), False),
    # different event
    (EventsNode(event="$pageview"), EventsNode(event="$pageleave"), False),
    # different action
    (ActionsNode(id=1), ActionsNode(id=2), False),
    (
        EventsNode(
            properties=[EventPropertyFilter(key="some_key", value="some_value", operator=PropertyOperator.EXACT)]
        ),
        EventsNode(
            properties=[EventPropertyFilter(key="some_key", value="some_value", operator=PropertyOperator.EXACT)]
        ),
        True,
    ),
    # none vs empty properties
    (
        EventsNode(properties=None),
        EventsNode(properties=[]),
        True,
    ),
    # empty property filter vs empty properties
    (
        EventsNode(properties=[EmptyPropertyFilter()]),
        EventsNode(properties=[]),
        True,
    ),
    # different type
    (
        EventsNode(
            properties=[PersonPropertyFilter(key="some_key", value="some_value", operator=PropertyOperator.EXACT)]
        ),
        EventsNode(
            properties=[EventPropertyFilter(key="some_key", value="some_value", operator=PropertyOperator.EXACT)]
        ),
        False,
    ),
    # different key
    (
        EventsNode(
            properties=[EventPropertyFilter(key="some_key", value="some_value", operator=PropertyOperator.EXACT)]
        ),
        EventsNode(
            properties=[EventPropertyFilter(key="other_key", value="some_value", operator=PropertyOperator.EXACT)]
        ),
        False,
    ),
    # different value
    (
        EventsNode(
            properties=[EventPropertyFilter(key="some_key", value="some_value", operator=PropertyOperator.EXACT)]
        ),
        EventsNode(
            properties=[EventPropertyFilter(key="some_key", value="other_value", operator=PropertyOperator.EXACT)]
        ),
        False,
    ),
    # different operator
    (
        EventsNode(
            properties=[EventPropertyFilter(key="some_key", value="some_value", operator=PropertyOperator.EXACT)]
        ),
        EventsNode(
            properties=[EventPropertyFilter(key="some_key", value="some_value", operator=PropertyOperator.IS_NOT)]
        ),
        False,
    ),
    # different fixed properties
    (
        EventsNode(
            fixedProperties=[EventPropertyFilter(key="some_key", value="some_value", operator=PropertyOperator.EXACT)]
        ),
        EventsNode(
            fixedProperties=[EventPropertyFilter(key="other_key", value="some_value", operator=PropertyOperator.EXACT)]
        ),
        False,
    ),
]


@pytest.mark.parametrize("a,b,expected", testdata_equals)
def test_is_equal(a, b, expected):
    assert is_equal(a, b) == expected


testdata_superset = [
    # everything equal
    (
        EventsNode(
            properties=[EventPropertyFilter(key="some_key", value="some_value", operator=PropertyOperator.EXACT)]
        ),
        EventsNode(
            properties=[EventPropertyFilter(key="some_key", value="some_value", operator=PropertyOperator.EXACT)]
        ),
        True,
    ),
    # additional node
    (
        EventsNode(
            properties=[
                EventPropertyFilter(key="some_key", value="some_value", operator=PropertyOperator.EXACT),
                PersonPropertyFilter(key="some_key", value="some_value", operator=PropertyOperator.EXACT),
            ]
        ),
        EventsNode(
            properties=[EventPropertyFilter(key="some_key", value="some_value", operator=PropertyOperator.EXACT)]
        ),
        True,
    ),
    # subset
    (
        EventsNode(
            properties=[EventPropertyFilter(key="some_key", value="some_value", operator=PropertyOperator.EXACT)]
        ),
        EventsNode(
            properties=[
                EventPropertyFilter(key="some_key", value="some_value", operator=PropertyOperator.EXACT),
                PersonPropertyFilter(key="some_key", value="some_value", operator=PropertyOperator.EXACT),
            ]
        ),
        False,
    ),
    (EventsNode(), EventsNode(), True),
    # different node type
    (EventsNode(), ActionsNode(id=1), False),
    # none vs empty properties
    (
        EventsNode(properties=None),
        EventsNode(properties=[]),
        True,
    ),
    # empty property filter vs empty properties
    (
        EventsNode(properties=[EmptyPropertyFilter()]),
        EventsNode(properties=[]),
        True,
    ),
    # different type
    (
        EventsNode(
            properties=[PersonPropertyFilter(key="some_key", value="some_value", operator=PropertyOperator.EXACT)]
        ),
        EventsNode(
            properties=[EventPropertyFilter(key="some_key", value="some_value", operator=PropertyOperator.EXACT)]
        ),
        False,
    ),
]


@pytest.mark.parametrize("a,b,expected", testdata_equals)
def test_is_superset(a, b, expected):
    assert is_superset(a, b) == expected


class TestEntityToExpr(BaseTest):
    maxDiff = None

    def _parse_expr(self, expr: str, placeholders: Optional[dict[str, Any]] = None):
        return clear_locations(parse_expr(expr, placeholders=placeholders))

    def _entity_to_expr(self, entity: EntityNode, team: Team):
        return clear_locations(entity_to_expr(entity, team))

    def _parse_select(self, select: str, placeholders: Optional[dict[str, Any]] = None):
        return clear_locations(parse_select(select, placeholders=placeholders))

    def _print_ast(self, node: ast.Expr):
        return print_ast(
            node,
            dialect="hogql",
            context=HogQLContext(team_id=self.team.pk, enable_select_queries=True),
        )

    def test_event_node(self):
        self.assertEqual(
            self._entity_to_expr(EventsNode(event="$pageview"), self.team),
            self._parse_expr("event = '$pageview'"),
        )

    def test_event_node_all_events(self):
        self.assertEqual(
            self._entity_to_expr(EventsNode(), self.team),
            self._parse_expr("true"),
        )

    def test_action_node(self):
        action = Action.objects.create(
            team=self.team,
            steps_json=[
                {"event": "$autocapture", "href": "https://example4.com", "href_matching": "regex"},
                {"event": "$pageview"},
                {"event": None},
            ],
        )
        self.assertEqual(
            self._entity_to_expr(ActionsNode(id=action.pk), self.team),
            self._parse_expr(
                "(event = '$autocapture' and elements_chain_href =~ 'https://example4.com') OR event = '$pageview' OR true"
            ),
        )

    def test_event_node_with_properties(self):
        self.assertEqual(
            self._entity_to_expr(
                EventsNode(
                    event="$pageview",
                    properties=[
                        EventPropertyFilter(key="some_key", value="some_value", operator=PropertyOperator.EXACT)
                    ],
                ),
                self.team,
            ),
            self._parse_expr("event = '$pageview' and properties.some_key = 'some_value'"),
        )

    def test_event_node_with_fixed_properties(self):
        self.assertEqual(
            self._entity_to_expr(
                EventsNode(
                    event="$pageview",
                    fixedProperties=[
                        EventPropertyFilter(key="some_key", value="some_value", operator=PropertyOperator.EXACT)
                    ],
                ),
                self.team,
            ),
            self._parse_expr("event = '$pageview' and properties.some_key = 'some_value'"),
        )

    def test_action_node_with_properties(self):
        action = Action.objects.create(
            team=self.team,
            steps_json=[
                {"event": "$autocapture", "href": "https://example4.com", "href_matching": "regex"},
            ],
        )
        self.assertEqual(
            self._entity_to_expr(
                ActionsNode(
                    id=action.pk,
                    properties=[
                        EventPropertyFilter(key="some_key", value="some_value", operator=PropertyOperator.EXACT)
                    ],
                ),
                self.team,
            ),
            self._parse_expr(
                "event = '$autocapture' and elements_chain_href =~ 'https://example4.com' and properties.some_key = 'some_value'"
            ),
        )<|MERGE_RESOLUTION|>--- conflicted
+++ resolved
@@ -1,6 +1,5 @@
 from typing import Any, Optional
 import pytest
-<<<<<<< HEAD
 from posthog.hogql import ast
 from posthog.hogql.context import HogQLContext
 from posthog.hogql.parser import parse_expr, parse_select
@@ -9,9 +8,7 @@
 from posthog.hogql_queries.insights.utils.entities import entity_to_expr, is_equal, is_superset
 from posthog.models.action.action import Action
 from posthog.models.team.team import Team
-=======
-
->>>>>>> 0b337c02
+
 from posthog.schema import (
     ActionsNode,
     EmptyPropertyFilter,
