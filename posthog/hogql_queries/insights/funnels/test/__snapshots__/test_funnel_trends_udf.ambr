# serializer version: 1
<<<<<<< HEAD
# name: BaseTestFunnelTrends.test_timezones_trends
  '''
  SELECT fill.entrance_period_start AS entrance_period_start,
         data.reached_from_step_count AS reached_from_step_count,
         data.reached_to_step_count AS reached_to_step_count,
         if(ifNull(greater(data.reached_from_step_count, 0), 0), round(multiply(divide(data.reached_to_step_count, data.reached_from_step_count), 100), 2), 0) AS conversion_rate
  FROM
    (SELECT plus(toStartOfDay(assumeNotNull(parseDateTime64BestEffortOrNull(('2021-04-30 00:00:00'), 6, 'UTC'))), toIntervalDay(period_offsets.number)) AS entrance_period_start
     FROM numbers(plus(dateDiff('day', toStartOfDay(assumeNotNull(parseDateTime64BestEffortOrNull(('2021-04-30 00:00:00'), 6, 'UTC'))), toStartOfDay(assumeNotNull(parseDateTime64BestEffortOrNull(('2021-05-07 23:59:59'), 6, 'UTC')))), 1)) AS period_offsets) AS fill
  LEFT OUTER JOIN
    (SELECT entrance_period_start AS entrance_period_start,
            countIf(ifNull(greaterOrEquals(steps_completed, 1), 0)) AS reached_from_step_count,
            countIf(ifNull(greaterOrEquals(steps_completed, 3), 0)) AS reached_to_step_count
     FROM
       (SELECT aggregation_target AS aggregation_target,
               toStartOfDay(timestamp) AS entrance_period_start,
               max(steps) AS steps_completed
        FROM
          (SELECT aggregation_target AS aggregation_target,
                  timestamp AS timestamp,
                  step_0 AS step_0,
                  latest_0 AS latest_0,
                  step_1 AS step_1,
                  latest_1 AS latest_1,
                  step_2 AS step_2,
                  latest_2 AS latest_2,
                  if(and(ifNull(lessOrEquals(latest_0, latest_1), 0), ifNull(lessOrEquals(latest_1, plus(toTimeZone(latest_0, 'UTC'), toIntervalDay(14))), 0), ifNull(lessOrEquals(latest_1, latest_2), 0), ifNull(lessOrEquals(latest_2, plus(toTimeZone(latest_0, 'UTC'), toIntervalDay(14))), 0)), 3, if(and(ifNull(lessOrEquals(latest_0, latest_1), 0), ifNull(lessOrEquals(latest_1, plus(toTimeZone(latest_0, 'UTC'), toIntervalDay(14))), 0)), 2, 1)) AS steps,
                  if(and(isNotNull(latest_1), ifNull(lessOrEquals(latest_1, plus(toTimeZone(latest_0, 'UTC'), toIntervalDay(14))), 0)), dateDiff('second', latest_0, latest_1), NULL) AS step_1_conversion_time,
                  if(and(isNotNull(latest_2), ifNull(lessOrEquals(latest_2, plus(toTimeZone(latest_1, 'UTC'), toIntervalDay(14))), 0)), dateDiff('second', latest_1, latest_2), NULL) AS step_2_conversion_time
           FROM
             (SELECT aggregation_target AS aggregation_target,
                     timestamp AS timestamp,
                     step_0 AS step_0,
                     latest_0 AS latest_0,
                     step_1 AS step_1,
                     latest_1 AS latest_1,
                     step_2 AS step_2,
                     min(latest_2) OVER (PARTITION BY aggregation_target
                                         ORDER BY timestamp DESC ROWS BETWEEN UNBOUNDED PRECEDING AND 0 PRECEDING) AS latest_2
              FROM
                (SELECT aggregation_target AS aggregation_target,
                        timestamp AS timestamp,
                        step_0 AS step_0,
                        latest_0 AS latest_0,
                        step_1 AS step_1,
                        latest_1 AS latest_1,
                        step_2 AS step_2,
                        if(ifNull(less(latest_2, latest_1), 0), NULL, latest_2) AS latest_2
                 FROM
                   (SELECT aggregation_target AS aggregation_target,
                           timestamp AS timestamp,
                           step_0 AS step_0,
                           latest_0 AS latest_0,
                           step_1 AS step_1,
                           min(latest_1) OVER (PARTITION BY aggregation_target
                                               ORDER BY timestamp DESC ROWS BETWEEN UNBOUNDED PRECEDING AND 0 PRECEDING) AS latest_1,
                                              step_2 AS step_2,
                                              min(latest_2) OVER (PARTITION BY aggregation_target
                                                                  ORDER BY timestamp DESC ROWS BETWEEN UNBOUNDED PRECEDING AND 0 PRECEDING) AS latest_2
                    FROM
                      (SELECT toTimeZone(e.timestamp, 'UTC') AS timestamp,
                              if(not(empty(e__override.distinct_id)), e__override.person_id, e.person_id) AS aggregation_target,
                              if(equals(e.event, 'step one'), 1, 0) AS step_0,
                              if(ifNull(equals(step_0, 1), 0), timestamp, NULL) AS latest_0,
                              if(equals(e.event, 'step two'), 1, 0) AS step_1,
                              if(ifNull(equals(step_1, 1), 0), timestamp, NULL) AS latest_1,
                              if(equals(e.event, 'step three'), 1, 0) AS step_2,
                              if(ifNull(equals(step_2, 1), 0), timestamp, NULL) AS latest_2
                       FROM events AS e
                       LEFT OUTER JOIN
                         (SELECT argMax(person_distinct_id_overrides.person_id, person_distinct_id_overrides.version) AS person_id,
                                 person_distinct_id_overrides.distinct_id AS distinct_id
                          FROM person_distinct_id_overrides
                          WHERE equals(person_distinct_id_overrides.team_id, 2)
                          GROUP BY person_distinct_id_overrides.distinct_id
                          HAVING ifNull(equals(argMax(person_distinct_id_overrides.is_deleted, person_distinct_id_overrides.version), 0), 0) SETTINGS optimize_aggregation_in_order=1) AS e__override ON equals(e.distinct_id, e__override.distinct_id)
                       WHERE and(equals(e.team_id, 2), and(and(greaterOrEquals(toTimeZone(e.timestamp, 'UTC'), toDateTime64('2021-04-30 00:00:00.000000', 6, 'UTC')), lessOrEquals(toTimeZone(e.timestamp, 'UTC'), toDateTime64('2021-05-07 23:59:59.999999', 6, 'UTC'))), in(e.event, tuple('step one', 'step three', 'step two'))), or(ifNull(equals(step_0, 1), 0), ifNull(equals(step_1, 1), 0), ifNull(equals(step_2, 1), 0)))))))
           WHERE ifNull(equals(step_0, 1), 0))
        GROUP BY aggregation_target,
                 entrance_period_start)
     GROUP BY entrance_period_start) AS data ON equals(data.entrance_period_start, fill.entrance_period_start)
  ORDER BY fill.entrance_period_start ASC
  LIMIT 1000 SETTINGS readonly=2,
                      max_execution_time=60,
                      allow_experimental_object_type=1,
                      format_csv_allow_double_quotes=0,
                      max_ast_elements=4000000,
                      max_expanded_ast_elements=4000000,
                      max_bytes_before_external_group_by=23622320128,
                      allow_experimental_analyzer=1
  '''
# ---
# name: BaseTestFunnelTrends.test_timezones_trends.1
  '''
  SELECT fill.entrance_period_start AS entrance_period_start,
         data.reached_from_step_count AS reached_from_step_count,
         data.reached_to_step_count AS reached_to_step_count,
         if(ifNull(greater(data.reached_from_step_count, 0), 0), round(multiply(divide(data.reached_to_step_count, data.reached_from_step_count), 100), 2), 0) AS conversion_rate
  FROM
    (SELECT plus(toStartOfDay(assumeNotNull(parseDateTime64BestEffortOrNull(('2021-04-30 00:00:00'), 6, 'US/Pacific'))), toIntervalDay(period_offsets.number)) AS entrance_period_start
     FROM numbers(plus(dateDiff('day', toStartOfDay(assumeNotNull(parseDateTime64BestEffortOrNull(('2021-04-30 00:00:00'), 6, 'US/Pacific'))), toStartOfDay(assumeNotNull(parseDateTime64BestEffortOrNull(('2021-05-07 23:59:59'), 6, 'US/Pacific')))), 1)) AS period_offsets) AS fill
  LEFT OUTER JOIN
    (SELECT entrance_period_start AS entrance_period_start,
            countIf(ifNull(greaterOrEquals(steps_completed, 1), 0)) AS reached_from_step_count,
            countIf(ifNull(greaterOrEquals(steps_completed, 3), 0)) AS reached_to_step_count
     FROM
       (SELECT aggregation_target AS aggregation_target,
               toStartOfDay(timestamp) AS entrance_period_start,
               max(steps) AS steps_completed
        FROM
          (SELECT aggregation_target AS aggregation_target,
                  timestamp AS timestamp,
                  step_0 AS step_0,
                  latest_0 AS latest_0,
                  step_1 AS step_1,
                  latest_1 AS latest_1,
                  step_2 AS step_2,
                  latest_2 AS latest_2,
                  if(and(ifNull(lessOrEquals(latest_0, latest_1), 0), ifNull(lessOrEquals(latest_1, plus(toTimeZone(latest_0, 'UTC'), toIntervalDay(14))), 0), ifNull(lessOrEquals(latest_1, latest_2), 0), ifNull(lessOrEquals(latest_2, plus(toTimeZone(latest_0, 'UTC'), toIntervalDay(14))), 0)), 3, if(and(ifNull(lessOrEquals(latest_0, latest_1), 0), ifNull(lessOrEquals(latest_1, plus(toTimeZone(latest_0, 'UTC'), toIntervalDay(14))), 0)), 2, 1)) AS steps,
                  if(and(isNotNull(latest_1), ifNull(lessOrEquals(latest_1, plus(toTimeZone(latest_0, 'UTC'), toIntervalDay(14))), 0)), dateDiff('second', latest_0, latest_1), NULL) AS step_1_conversion_time,
                  if(and(isNotNull(latest_2), ifNull(lessOrEquals(latest_2, plus(toTimeZone(latest_1, 'UTC'), toIntervalDay(14))), 0)), dateDiff('second', latest_1, latest_2), NULL) AS step_2_conversion_time
           FROM
             (SELECT aggregation_target AS aggregation_target,
                     timestamp AS timestamp,
                     step_0 AS step_0,
                     latest_0 AS latest_0,
                     step_1 AS step_1,
                     latest_1 AS latest_1,
                     step_2 AS step_2,
                     min(latest_2) OVER (PARTITION BY aggregation_target
                                         ORDER BY timestamp DESC ROWS BETWEEN UNBOUNDED PRECEDING AND 0 PRECEDING) AS latest_2
              FROM
                (SELECT aggregation_target AS aggregation_target,
                        timestamp AS timestamp,
                        step_0 AS step_0,
                        latest_0 AS latest_0,
                        step_1 AS step_1,
                        latest_1 AS latest_1,
                        step_2 AS step_2,
                        if(ifNull(less(latest_2, latest_1), 0), NULL, latest_2) AS latest_2
                 FROM
                   (SELECT aggregation_target AS aggregation_target,
                           timestamp AS timestamp,
                           step_0 AS step_0,
                           latest_0 AS latest_0,
                           step_1 AS step_1,
                           min(latest_1) OVER (PARTITION BY aggregation_target
                                               ORDER BY timestamp DESC ROWS BETWEEN UNBOUNDED PRECEDING AND 0 PRECEDING) AS latest_1,
                                              step_2 AS step_2,
                                              min(latest_2) OVER (PARTITION BY aggregation_target
                                                                  ORDER BY timestamp DESC ROWS BETWEEN UNBOUNDED PRECEDING AND 0 PRECEDING) AS latest_2
                    FROM
                      (SELECT toTimeZone(e.timestamp, 'US/Pacific') AS timestamp,
                              if(not(empty(e__override.distinct_id)), e__override.person_id, e.person_id) AS aggregation_target,
                              if(equals(e.event, 'step one'), 1, 0) AS step_0,
                              if(ifNull(equals(step_0, 1), 0), timestamp, NULL) AS latest_0,
                              if(equals(e.event, 'step two'), 1, 0) AS step_1,
                              if(ifNull(equals(step_1, 1), 0), timestamp, NULL) AS latest_1,
                              if(equals(e.event, 'step three'), 1, 0) AS step_2,
                              if(ifNull(equals(step_2, 1), 0), timestamp, NULL) AS latest_2
                       FROM events AS e
                       LEFT OUTER JOIN
                         (SELECT argMax(person_distinct_id_overrides.person_id, person_distinct_id_overrides.version) AS person_id,
                                 person_distinct_id_overrides.distinct_id AS distinct_id
                          FROM person_distinct_id_overrides
                          WHERE equals(person_distinct_id_overrides.team_id, 2)
                          GROUP BY person_distinct_id_overrides.distinct_id
                          HAVING ifNull(equals(argMax(person_distinct_id_overrides.is_deleted, person_distinct_id_overrides.version), 0), 0) SETTINGS optimize_aggregation_in_order=1) AS e__override ON equals(e.distinct_id, e__override.distinct_id)
                       WHERE and(equals(e.team_id, 2), and(and(greaterOrEquals(toTimeZone(e.timestamp, 'US/Pacific'), toDateTime64('2021-04-30 00:00:00.000000', 6, 'US/Pacific')), lessOrEquals(toTimeZone(e.timestamp, 'US/Pacific'), toDateTime64('2021-05-07 23:59:59.999999', 6, 'US/Pacific'))), in(e.event, tuple('step one', 'step three', 'step two'))), or(ifNull(equals(step_0, 1), 0), ifNull(equals(step_1, 1), 0), ifNull(equals(step_2, 1), 0)))))))
           WHERE ifNull(equals(step_0, 1), 0))
        GROUP BY aggregation_target,
                 entrance_period_start)
     GROUP BY entrance_period_start) AS data ON equals(data.entrance_period_start, fill.entrance_period_start)
  ORDER BY fill.entrance_period_start ASC
  LIMIT 1000 SETTINGS readonly=2,
                      max_execution_time=60,
                      allow_experimental_object_type=1,
                      format_csv_allow_double_quotes=0,
                      max_ast_elements=4000000,
                      max_expanded_ast_elements=4000000,
                      max_bytes_before_external_group_by=23622320128,
                      allow_experimental_analyzer=1
  '''
# ---
# name: BaseTestFunnelTrends.test_week_interval
  '''
  SELECT fill.entrance_period_start AS entrance_period_start,
         data.reached_from_step_count AS reached_from_step_count,
         data.reached_to_step_count AS reached_to_step_count,
         if(ifNull(greater(data.reached_from_step_count, 0), 0), round(multiply(divide(data.reached_to_step_count, data.reached_from_step_count), 100), 2), 0) AS conversion_rate
  FROM
    (SELECT plus(toStartOfWeek(assumeNotNull(parseDateTime64BestEffortOrNull(('2021-05-01 00:00:00'), 6, 'UTC')), 0), toIntervalWeek(period_offsets.number)) AS entrance_period_start
     FROM numbers(plus(dateDiff('week', toStartOfWeek(assumeNotNull(parseDateTime64BestEffortOrNull(('2021-05-01 00:00:00'), 6, 'UTC')), 0), toStartOfWeek(assumeNotNull(parseDateTime64BestEffortOrNull(('2021-05-07 23:59:59'), 6, 'UTC')), 0)), 1)) AS period_offsets) AS fill
  LEFT OUTER JOIN
    (SELECT entrance_period_start AS entrance_period_start,
            countIf(ifNull(greaterOrEquals(steps_completed, 1), 0)) AS reached_from_step_count,
            countIf(ifNull(greaterOrEquals(steps_completed, 3), 0)) AS reached_to_step_count
     FROM
       (SELECT aggregation_target AS aggregation_target,
               toStartOfWeek(timestamp, 0) AS entrance_period_start,
               max(steps) AS steps_completed
        FROM
          (SELECT aggregation_target AS aggregation_target,
                  timestamp AS timestamp,
                  step_0 AS step_0,
                  latest_0 AS latest_0,
                  step_1 AS step_1,
                  latest_1 AS latest_1,
                  step_2 AS step_2,
                  latest_2 AS latest_2,
                  if(and(ifNull(lessOrEquals(latest_0, latest_1), 0), ifNull(lessOrEquals(latest_1, plus(toTimeZone(latest_0, 'UTC'), toIntervalDay(14))), 0), ifNull(lessOrEquals(latest_1, latest_2), 0), ifNull(lessOrEquals(latest_2, plus(toTimeZone(latest_0, 'UTC'), toIntervalDay(14))), 0)), 3, if(and(ifNull(lessOrEquals(latest_0, latest_1), 0), ifNull(lessOrEquals(latest_1, plus(toTimeZone(latest_0, 'UTC'), toIntervalDay(14))), 0)), 2, 1)) AS steps,
                  if(and(isNotNull(latest_1), ifNull(lessOrEquals(latest_1, plus(toTimeZone(latest_0, 'UTC'), toIntervalDay(14))), 0)), dateDiff('second', latest_0, latest_1), NULL) AS step_1_conversion_time,
                  if(and(isNotNull(latest_2), ifNull(lessOrEquals(latest_2, plus(toTimeZone(latest_1, 'UTC'), toIntervalDay(14))), 0)), dateDiff('second', latest_1, latest_2), NULL) AS step_2_conversion_time
           FROM
             (SELECT aggregation_target AS aggregation_target,
                     timestamp AS timestamp,
                     step_0 AS step_0,
                     latest_0 AS latest_0,
                     step_1 AS step_1,
                     latest_1 AS latest_1,
                     step_2 AS step_2,
                     min(latest_2) OVER (PARTITION BY aggregation_target
                                         ORDER BY timestamp DESC ROWS BETWEEN UNBOUNDED PRECEDING AND 0 PRECEDING) AS latest_2
              FROM
                (SELECT aggregation_target AS aggregation_target,
                        timestamp AS timestamp,
                        step_0 AS step_0,
                        latest_0 AS latest_0,
                        step_1 AS step_1,
                        latest_1 AS latest_1,
                        step_2 AS step_2,
                        if(ifNull(less(latest_2, latest_1), 0), NULL, latest_2) AS latest_2
                 FROM
                   (SELECT aggregation_target AS aggregation_target,
                           timestamp AS timestamp,
                           step_0 AS step_0,
                           latest_0 AS latest_0,
                           step_1 AS step_1,
                           min(latest_1) OVER (PARTITION BY aggregation_target
                                               ORDER BY timestamp DESC ROWS BETWEEN UNBOUNDED PRECEDING AND 0 PRECEDING) AS latest_1,
                                              step_2 AS step_2,
                                              min(latest_2) OVER (PARTITION BY aggregation_target
                                                                  ORDER BY timestamp DESC ROWS BETWEEN UNBOUNDED PRECEDING AND 0 PRECEDING) AS latest_2
                    FROM
                      (SELECT toTimeZone(e.timestamp, 'UTC') AS timestamp,
                              if(not(empty(e__override.distinct_id)), e__override.person_id, e.person_id) AS aggregation_target,
                              if(equals(e.event, 'step one'), 1, 0) AS step_0,
                              if(ifNull(equals(step_0, 1), 0), timestamp, NULL) AS latest_0,
                              if(equals(e.event, 'step two'), 1, 0) AS step_1,
                              if(ifNull(equals(step_1, 1), 0), timestamp, NULL) AS latest_1,
                              if(equals(e.event, 'step three'), 1, 0) AS step_2,
                              if(ifNull(equals(step_2, 1), 0), timestamp, NULL) AS latest_2
                       FROM events AS e
                       LEFT OUTER JOIN
                         (SELECT argMax(person_distinct_id_overrides.person_id, person_distinct_id_overrides.version) AS person_id,
                                 person_distinct_id_overrides.distinct_id AS distinct_id
                          FROM person_distinct_id_overrides
                          WHERE equals(person_distinct_id_overrides.team_id, 2)
                          GROUP BY person_distinct_id_overrides.distinct_id
                          HAVING ifNull(equals(argMax(person_distinct_id_overrides.is_deleted, person_distinct_id_overrides.version), 0), 0) SETTINGS optimize_aggregation_in_order=1) AS e__override ON equals(e.distinct_id, e__override.distinct_id)
                       WHERE and(equals(e.team_id, 2), and(and(greaterOrEquals(toTimeZone(e.timestamp, 'UTC'), toDateTime64('2021-05-01 00:00:00.000000', 6, 'UTC')), lessOrEquals(toTimeZone(e.timestamp, 'UTC'), toDateTime64('2021-05-07 23:59:59.999999', 6, 'UTC'))), in(e.event, tuple('step one', 'step three', 'step two'))), or(ifNull(equals(step_0, 1), 0), ifNull(equals(step_1, 1), 0), ifNull(equals(step_2, 1), 0)))))))
           WHERE ifNull(equals(step_0, 1), 0))
        GROUP BY aggregation_target,
                 entrance_period_start)
     GROUP BY entrance_period_start) AS data ON equals(data.entrance_period_start, fill.entrance_period_start)
  ORDER BY fill.entrance_period_start ASC
  LIMIT 1000 SETTINGS readonly=2,
                      max_execution_time=60,
                      allow_experimental_object_type=1,
                      format_csv_allow_double_quotes=0,
                      max_ast_elements=4000000,
                      max_expanded_ast_elements=4000000,
                      max_bytes_before_external_group_by=23622320128,
                      allow_experimental_analyzer=1
  '''
# ---
# name: BaseTestFunnelTrends.test_week_interval.1
  '''
  
  SELECT aggregation_target AS actor_id
  FROM
    (SELECT aggregation_target,
            toStartOfWeek(toTimeZone(toDateTime(timestamp, 'UTC'), 'UTC'), 0) AS entrance_period_start,
            max(steps) AS steps_completed
     FROM
       (SELECT *,
               if(latest_0 <= latest_1
                  AND latest_1 <= latest_0 + INTERVAL 7 DAY
                  AND latest_1 <= latest_2
                  AND latest_2 <= latest_0 + INTERVAL 7 DAY, 3, if(latest_0 <= latest_1
                                                                   AND latest_1 <= latest_0 + INTERVAL 7 DAY, 2, 1)) AS steps ,
               if(isNotNull(latest_1)
                  AND latest_1 <= latest_0 + INTERVAL 7 DAY, dateDiff('second', toDateTime(latest_0), toDateTime(latest_1)), NULL) step_1_conversion_time,
               if(isNotNull(latest_2)
                  AND latest_2 <= latest_1 + INTERVAL 7 DAY, dateDiff('second', toDateTime(latest_1), toDateTime(latest_2)), NULL) step_2_conversion_time
        FROM
          (SELECT aggregation_target, timestamp, step_0,
                                                 latest_0,
                                                 step_1,
                                                 latest_1,
                                                 step_2,
                                                 min(latest_2) over (PARTITION by aggregation_target
                                                                     ORDER BY timestamp DESC ROWS BETWEEN UNBOUNDED PRECEDING AND 0 PRECEDING) latest_2
           FROM
             (SELECT aggregation_target, timestamp, step_0,
                                                    latest_0,
                                                    step_1,
                                                    latest_1,
                                                    step_2,
                                                    if(latest_2 < latest_1, NULL, latest_2) as latest_2
              FROM
                (SELECT aggregation_target, timestamp, step_0,
                                                       latest_0,
                                                       step_1,
                                                       min(latest_1) over (PARTITION by aggregation_target
                                                                           ORDER BY timestamp DESC ROWS BETWEEN UNBOUNDED PRECEDING AND 0 PRECEDING) latest_1,
                                                                          step_2,
                                                                          min(latest_2) over (PARTITION by aggregation_target
                                                                                              ORDER BY timestamp DESC ROWS BETWEEN UNBOUNDED PRECEDING AND 0 PRECEDING) latest_2
                 FROM
                   (SELECT e.timestamp as timestamp,
                           pdi.person_id as aggregation_target,
                           pdi.person_id as person_id,
                           if(event = 'step one', 1, 0) as step_0,
                           if(step_0 = 1, timestamp, null) as latest_0,
                           if(event = 'step two', 1, 0) as step_1,
                           if(step_1 = 1, timestamp, null) as latest_1,
                           if(event = 'step three', 1, 0) as step_2,
                           if(step_2 = 1, timestamp, null) as latest_2
                    FROM events e
                    INNER JOIN
                      (SELECT distinct_id,
                              argMax(person_id, version) as person_id
                       FROM person_distinct_id2
                       WHERE team_id = 2
                         AND distinct_id IN
                           (SELECT distinct_id
                            FROM events
                            WHERE team_id = 2
                              AND event IN ['step one', 'step three', 'step two']
                              AND toTimeZone(timestamp, 'UTC') >= toDateTime('2021-05-01 00:00:00', 'UTC')
                              AND toTimeZone(timestamp, 'UTC') <= toDateTime('2021-05-07 23:59:59', 'UTC') )
                       GROUP BY distinct_id
                       HAVING argMax(is_deleted, version) = 0) AS pdi ON e.distinct_id = pdi.distinct_id
                    WHERE team_id = 2
                      AND event IN ['step one', 'step three', 'step two']
                      AND toTimeZone(timestamp, 'UTC') >= toDateTime('2021-05-01 00:00:00', 'UTC')
                      AND toTimeZone(timestamp, 'UTC') <= toDateTime('2021-05-07 23:59:59', 'UTC')
                      AND (step_0 = 1
                           OR step_1 = 1
                           OR step_2 = 1) ))))
        WHERE step_0 = 1 )
     WHERE toDateTime(entrance_period_start) = '2021-04-25 00:00:00'
     GROUP BY aggregation_target,
              entrance_period_start)
  WHERE steps_completed >= 3
  ORDER BY aggregation_target
  LIMIT 100
  OFFSET 0 SETTINGS max_ast_elements=1000000,
                    max_expanded_ast_elements=1000000
  '''
# ---
=======
>>>>>>> 8f31adc6
# name: TestFunnelTrendsUDF.test_timezones_trends
  '''
  SELECT fill.entrance_period_start AS entrance_period_start,
         countIf(ifNull(notEquals(data.success_bool, 0), 1)) AS reached_from_step_count,
         countIf(ifNull(equals(data.success_bool, 1), 0)) AS reached_to_step_count,
         if(ifNull(greater(reached_from_step_count, 0), 0), round(multiply(divide(reached_to_step_count, reached_from_step_count), 100), 2), 0) AS conversion_rate,
         data.breakdown AS prop
  FROM
    (SELECT arrayJoin(aggregate_funnel_array_trends(0, 3, 1209600, 'first_touch', 'ordered', [[]], arraySort(t -> t.1, groupArray(tuple(accurateCastOrNull(timestamp, 'Float64'), toStartOfDay(timestamp), [], arrayFilter(x -> ifNull(notEquals(x, 0), 1), [multiply(1, step_0), multiply(2, step_1), multiply(3, step_2)])))))) AS af_tuple,
            toTimeZone(af_tuple.1, 'UTC') AS entrance_period_start,
            af_tuple.2 AS success_bool,
            af_tuple.3 AS breakdown
     FROM
       (SELECT toTimeZone(e.timestamp, 'UTC') AS timestamp,
               if(not(empty(e__override.distinct_id)), e__override.person_id, e.person_id) AS aggregation_target,
               if(equals(e.event, 'step one'), 1, 0) AS step_0,
               if(ifNull(equals(step_0, 1), 0), timestamp, NULL) AS latest_0,
               if(equals(e.event, 'step two'), 1, 0) AS step_1,
               if(ifNull(equals(step_1, 1), 0), timestamp, NULL) AS latest_1,
               if(equals(e.event, 'step three'), 1, 0) AS step_2,
               if(ifNull(equals(step_2, 1), 0), timestamp, NULL) AS latest_2,
               0 AS exclusion_0,
               0 AS exclusion_1,
               0 AS exclusion_2
        FROM events AS e
        LEFT OUTER JOIN
          (SELECT argMax(person_distinct_id_overrides.person_id, person_distinct_id_overrides.version) AS person_id,
                  person_distinct_id_overrides.distinct_id AS distinct_id
           FROM person_distinct_id_overrides
           WHERE equals(person_distinct_id_overrides.team_id, 2)
           GROUP BY person_distinct_id_overrides.distinct_id
           HAVING ifNull(equals(argMax(person_distinct_id_overrides.is_deleted, person_distinct_id_overrides.version), 0), 0) SETTINGS optimize_aggregation_in_order=1) AS e__override ON equals(e.distinct_id, e__override.distinct_id)
        WHERE and(equals(e.team_id, 2), and(and(greaterOrEquals(toTimeZone(e.timestamp, 'UTC'), toDateTime64('2021-04-30 00:00:00.000000', 6, 'UTC')), lessOrEquals(toTimeZone(e.timestamp, 'UTC'), toDateTime64('2021-05-07 23:59:59.999999', 6, 'UTC'))), in(e.event, tuple('step one', 'step three', 'step two'))), or(ifNull(equals(step_0, 1), 0), ifNull(equals(step_1, 1), 0), ifNull(equals(step_2, 1), 0))))
     GROUP BY aggregation_target SETTINGS date_time_output_format='iso',
                                          date_time_input_format='best_effort') AS data
  RIGHT OUTER JOIN
    (SELECT plus(toStartOfDay(assumeNotNull(parseDateTime64BestEffortOrNull(('2021-04-30 00:00:00'), 6, 'UTC'))), toIntervalDay(period_offsets.number)) AS entrance_period_start
     FROM numbers(plus(dateDiff('day', toStartOfDay(assumeNotNull(parseDateTime64BestEffortOrNull(('2021-04-30 00:00:00'), 6, 'UTC'))), toStartOfDay(assumeNotNull(parseDateTime64BestEffortOrNull(('2021-05-07 23:59:59'), 6, 'UTC')))), 1)) AS period_offsets) AS fill ON equals(data.entrance_period_start, fill.entrance_period_start)
  GROUP BY entrance_period_start,
           data.breakdown
  ORDER BY entrance_period_start ASC
  LIMIT 1000 SETTINGS readonly=2,
                      max_execution_time=60,
                      allow_experimental_object_type=1,
                      format_csv_allow_double_quotes=0,
                      max_ast_elements=4000000,
                      max_expanded_ast_elements=4000000,
                      max_bytes_before_external_group_by=23622320128,
                      allow_experimental_analyzer=1
  '''
# ---
# name: TestFunnelTrendsUDF.test_timezones_trends.1
  '''
  SELECT fill.entrance_period_start AS entrance_period_start,
         countIf(ifNull(notEquals(data.success_bool, 0), 1)) AS reached_from_step_count,
         countIf(ifNull(equals(data.success_bool, 1), 0)) AS reached_to_step_count,
         if(ifNull(greater(reached_from_step_count, 0), 0), round(multiply(divide(reached_to_step_count, reached_from_step_count), 100), 2), 0) AS conversion_rate,
         data.breakdown AS prop
  FROM
    (SELECT arrayJoin(aggregate_funnel_array_trends(0, 3, 1209600, 'first_touch', 'ordered', [[]], arraySort(t -> t.1, groupArray(tuple(accurateCastOrNull(timestamp, 'Float64'), toStartOfDay(timestamp), [], arrayFilter(x -> ifNull(notEquals(x, 0), 1), [multiply(1, step_0), multiply(2, step_1), multiply(3, step_2)])))))) AS af_tuple,
            toTimeZone(af_tuple.1, 'US/Pacific') AS entrance_period_start,
            af_tuple.2 AS success_bool,
            af_tuple.3 AS breakdown
     FROM
       (SELECT toTimeZone(e.timestamp, 'US/Pacific') AS timestamp,
               if(not(empty(e__override.distinct_id)), e__override.person_id, e.person_id) AS aggregation_target,
               if(equals(e.event, 'step one'), 1, 0) AS step_0,
               if(ifNull(equals(step_0, 1), 0), timestamp, NULL) AS latest_0,
               if(equals(e.event, 'step two'), 1, 0) AS step_1,
               if(ifNull(equals(step_1, 1), 0), timestamp, NULL) AS latest_1,
               if(equals(e.event, 'step three'), 1, 0) AS step_2,
               if(ifNull(equals(step_2, 1), 0), timestamp, NULL) AS latest_2,
               0 AS exclusion_0,
               0 AS exclusion_1,
               0 AS exclusion_2
        FROM events AS e
        LEFT OUTER JOIN
          (SELECT argMax(person_distinct_id_overrides.person_id, person_distinct_id_overrides.version) AS person_id,
                  person_distinct_id_overrides.distinct_id AS distinct_id
           FROM person_distinct_id_overrides
           WHERE equals(person_distinct_id_overrides.team_id, 2)
           GROUP BY person_distinct_id_overrides.distinct_id
           HAVING ifNull(equals(argMax(person_distinct_id_overrides.is_deleted, person_distinct_id_overrides.version), 0), 0) SETTINGS optimize_aggregation_in_order=1) AS e__override ON equals(e.distinct_id, e__override.distinct_id)
        WHERE and(equals(e.team_id, 2), and(and(greaterOrEquals(toTimeZone(e.timestamp, 'US/Pacific'), toDateTime64('2021-04-30 00:00:00.000000', 6, 'US/Pacific')), lessOrEquals(toTimeZone(e.timestamp, 'US/Pacific'), toDateTime64('2021-05-07 23:59:59.999999', 6, 'US/Pacific'))), in(e.event, tuple('step one', 'step three', 'step two'))), or(ifNull(equals(step_0, 1), 0), ifNull(equals(step_1, 1), 0), ifNull(equals(step_2, 1), 0))))
     GROUP BY aggregation_target SETTINGS date_time_output_format='iso',
                                          date_time_input_format='best_effort') AS data
  RIGHT OUTER JOIN
    (SELECT plus(toStartOfDay(assumeNotNull(parseDateTime64BestEffortOrNull(('2021-04-30 00:00:00'), 6, 'US/Pacific'))), toIntervalDay(period_offsets.number)) AS entrance_period_start
     FROM numbers(plus(dateDiff('day', toStartOfDay(assumeNotNull(parseDateTime64BestEffortOrNull(('2021-04-30 00:00:00'), 6, 'US/Pacific'))), toStartOfDay(assumeNotNull(parseDateTime64BestEffortOrNull(('2021-05-07 23:59:59'), 6, 'US/Pacific')))), 1)) AS period_offsets) AS fill ON equals(data.entrance_period_start, fill.entrance_period_start)
  GROUP BY entrance_period_start,
           data.breakdown
  ORDER BY entrance_period_start ASC
  LIMIT 1000 SETTINGS readonly=2,
                      max_execution_time=60,
                      allow_experimental_object_type=1,
                      format_csv_allow_double_quotes=0,
                      max_ast_elements=4000000,
                      max_expanded_ast_elements=4000000,
                      max_bytes_before_external_group_by=23622320128,
                      allow_experimental_analyzer=1
  '''
# ---
# name: TestFunnelTrendsUDF.test_week_interval
  '''
  SELECT fill.entrance_period_start AS entrance_period_start,
         countIf(ifNull(notEquals(data.success_bool, 0), 1)) AS reached_from_step_count,
         countIf(ifNull(equals(data.success_bool, 1), 0)) AS reached_to_step_count,
         if(ifNull(greater(reached_from_step_count, 0), 0), round(multiply(divide(reached_to_step_count, reached_from_step_count), 100), 2), 0) AS conversion_rate,
         data.breakdown AS prop
  FROM
    (SELECT arrayJoin(aggregate_funnel_array_trends(0, 3, 1209600, 'first_touch', 'ordered', [[]], arraySort(t -> t.1, groupArray(tuple(accurateCastOrNull(timestamp, 'Float64'), toStartOfWeek(timestamp, 0), [], arrayFilter(x -> ifNull(notEquals(x, 0), 1), [multiply(1, step_0), multiply(2, step_1), multiply(3, step_2)])))))) AS af_tuple,
            toTimeZone(af_tuple.1, 'UTC') AS entrance_period_start,
            af_tuple.2 AS success_bool,
            af_tuple.3 AS breakdown
     FROM
       (SELECT toTimeZone(e.timestamp, 'UTC') AS timestamp,
               if(not(empty(e__override.distinct_id)), e__override.person_id, e.person_id) AS aggregation_target,
               if(equals(e.event, 'step one'), 1, 0) AS step_0,
               if(ifNull(equals(step_0, 1), 0), timestamp, NULL) AS latest_0,
               if(equals(e.event, 'step two'), 1, 0) AS step_1,
               if(ifNull(equals(step_1, 1), 0), timestamp, NULL) AS latest_1,
               if(equals(e.event, 'step three'), 1, 0) AS step_2,
               if(ifNull(equals(step_2, 1), 0), timestamp, NULL) AS latest_2,
               0 AS exclusion_0,
               0 AS exclusion_1,
               0 AS exclusion_2
        FROM events AS e
        LEFT OUTER JOIN
          (SELECT argMax(person_distinct_id_overrides.person_id, person_distinct_id_overrides.version) AS person_id,
                  person_distinct_id_overrides.distinct_id AS distinct_id
           FROM person_distinct_id_overrides
           WHERE equals(person_distinct_id_overrides.team_id, 2)
           GROUP BY person_distinct_id_overrides.distinct_id
           HAVING ifNull(equals(argMax(person_distinct_id_overrides.is_deleted, person_distinct_id_overrides.version), 0), 0) SETTINGS optimize_aggregation_in_order=1) AS e__override ON equals(e.distinct_id, e__override.distinct_id)
        WHERE and(equals(e.team_id, 2), and(and(greaterOrEquals(toTimeZone(e.timestamp, 'UTC'), toDateTime64('2021-05-01 00:00:00.000000', 6, 'UTC')), lessOrEquals(toTimeZone(e.timestamp, 'UTC'), toDateTime64('2021-05-07 23:59:59.999999', 6, 'UTC'))), in(e.event, tuple('step one', 'step three', 'step two'))), or(ifNull(equals(step_0, 1), 0), ifNull(equals(step_1, 1), 0), ifNull(equals(step_2, 1), 0))))
     GROUP BY aggregation_target SETTINGS date_time_output_format='iso',
                                          date_time_input_format='best_effort') AS data
  RIGHT OUTER JOIN
    (SELECT plus(toStartOfWeek(assumeNotNull(parseDateTime64BestEffortOrNull(('2021-05-01 00:00:00'), 6, 'UTC')), 0), toIntervalWeek(period_offsets.number)) AS entrance_period_start
     FROM numbers(plus(dateDiff('week', toStartOfWeek(assumeNotNull(parseDateTime64BestEffortOrNull(('2021-05-01 00:00:00'), 6, 'UTC')), 0), toStartOfWeek(assumeNotNull(parseDateTime64BestEffortOrNull(('2021-05-07 23:59:59'), 6, 'UTC')), 0)), 1)) AS period_offsets) AS fill ON equals(data.entrance_period_start, fill.entrance_period_start)
  GROUP BY entrance_period_start,
           data.breakdown
  ORDER BY entrance_period_start ASC
  LIMIT 1000 SETTINGS readonly=2,
                      max_execution_time=60,
                      allow_experimental_object_type=1,
                      format_csv_allow_double_quotes=0,
                      max_ast_elements=4000000,
                      max_expanded_ast_elements=4000000,
                      max_bytes_before_external_group_by=23622320128,
                      allow_experimental_analyzer=1
  '''
# ---
# name: TestFunnelTrendsUDF.test_week_interval.1
  '''
  
  SELECT aggregation_target AS actor_id
  FROM
    (SELECT aggregation_target,
            toStartOfWeek(toTimeZone(toDateTime(timestamp, 'UTC'), 'UTC'), 0) AS entrance_period_start,
            max(steps) AS steps_completed
     FROM
       (SELECT *,
               if(latest_0 <= latest_1
                  AND latest_1 <= latest_0 + INTERVAL 7 DAY
                  AND latest_1 <= latest_2
                  AND latest_2 <= latest_0 + INTERVAL 7 DAY, 3, if(latest_0 <= latest_1
                                                                   AND latest_1 <= latest_0 + INTERVAL 7 DAY, 2, 1)) AS steps ,
               if(isNotNull(latest_1)
                  AND latest_1 <= latest_0 + INTERVAL 7 DAY, dateDiff('second', toDateTime(latest_0), toDateTime(latest_1)), NULL) step_1_conversion_time,
               if(isNotNull(latest_2)
                  AND latest_2 <= latest_1 + INTERVAL 7 DAY, dateDiff('second', toDateTime(latest_1), toDateTime(latest_2)), NULL) step_2_conversion_time
        FROM
          (SELECT aggregation_target, timestamp, step_0,
                                                 latest_0,
                                                 step_1,
                                                 latest_1,
                                                 step_2,
                                                 min(latest_2) over (PARTITION by aggregation_target
                                                                     ORDER BY timestamp DESC ROWS BETWEEN UNBOUNDED PRECEDING AND 0 PRECEDING) latest_2
           FROM
             (SELECT aggregation_target, timestamp, step_0,
                                                    latest_0,
                                                    step_1,
                                                    latest_1,
                                                    step_2,
                                                    if(latest_2 < latest_1, NULL, latest_2) as latest_2
              FROM
                (SELECT aggregation_target, timestamp, step_0,
                                                       latest_0,
                                                       step_1,
                                                       min(latest_1) over (PARTITION by aggregation_target
                                                                           ORDER BY timestamp DESC ROWS BETWEEN UNBOUNDED PRECEDING AND 0 PRECEDING) latest_1,
                                                                          step_2,
                                                                          min(latest_2) over (PARTITION by aggregation_target
                                                                                              ORDER BY timestamp DESC ROWS BETWEEN UNBOUNDED PRECEDING AND 0 PRECEDING) latest_2
                 FROM
                   (SELECT e.timestamp as timestamp,
                           pdi.person_id as aggregation_target,
                           pdi.person_id as person_id,
                           if(event = 'step one', 1, 0) as step_0,
                           if(step_0 = 1, timestamp, null) as latest_0,
                           if(event = 'step two', 1, 0) as step_1,
                           if(step_1 = 1, timestamp, null) as latest_1,
                           if(event = 'step three', 1, 0) as step_2,
                           if(step_2 = 1, timestamp, null) as latest_2
                    FROM events e
                    INNER JOIN
                      (SELECT distinct_id,
                              argMax(person_id, version) as person_id
                       FROM person_distinct_id2
                       WHERE team_id = 2
                         AND distinct_id IN
                           (SELECT distinct_id
                            FROM events
                            WHERE team_id = 2
                              AND event IN ['step one', 'step three', 'step two']
                              AND toTimeZone(timestamp, 'UTC') >= toDateTime('2021-05-01 00:00:00', 'UTC')
                              AND toTimeZone(timestamp, 'UTC') <= toDateTime('2021-05-07 23:59:59', 'UTC') )
                       GROUP BY distinct_id
                       HAVING argMax(is_deleted, version) = 0) AS pdi ON e.distinct_id = pdi.distinct_id
                    WHERE team_id = 2
                      AND event IN ['step one', 'step three', 'step two']
                      AND toTimeZone(timestamp, 'UTC') >= toDateTime('2021-05-01 00:00:00', 'UTC')
                      AND toTimeZone(timestamp, 'UTC') <= toDateTime('2021-05-07 23:59:59', 'UTC')
                      AND (step_0 = 1
                           OR step_1 = 1
                           OR step_2 = 1) ))))
        WHERE step_0 = 1 )
     WHERE toDateTime(entrance_period_start) = '2021-04-25 00:00:00'
     GROUP BY aggregation_target,
              entrance_period_start)
  WHERE steps_completed >= 3
  ORDER BY aggregation_target
  LIMIT 100
  OFFSET 0 SETTINGS max_ast_elements=1000000,
                    max_expanded_ast_elements=1000000
  '''
# ---<|MERGE_RESOLUTION|>--- conflicted
+++ resolved
@@ -1,87 +1,45 @@
 # serializer version: 1
-<<<<<<< HEAD
-# name: BaseTestFunnelTrends.test_timezones_trends
+# name: TestFunnelTrendsUDF.test_timezones_trends
   '''
   SELECT fill.entrance_period_start AS entrance_period_start,
-         data.reached_from_step_count AS reached_from_step_count,
-         data.reached_to_step_count AS reached_to_step_count,
-         if(ifNull(greater(data.reached_from_step_count, 0), 0), round(multiply(divide(data.reached_to_step_count, data.reached_from_step_count), 100), 2), 0) AS conversion_rate
-  FROM
+         countIf(ifNull(notEquals(data.success_bool, 0), 1)) AS reached_from_step_count,
+         countIf(ifNull(equals(data.success_bool, 1), 0)) AS reached_to_step_count,
+         if(ifNull(greater(reached_from_step_count, 0), 0), round(multiply(divide(reached_to_step_count, reached_from_step_count), 100), 2), 0) AS conversion_rate,
+         data.breakdown AS prop
+  FROM
+    (SELECT arrayJoin(aggregate_funnel_array_trends(0, 3, 1209600, 'first_touch', 'ordered', [[]], arraySort(t -> t.1, groupArray(tuple(accurateCastOrNull(timestamp, 'Float64'), toStartOfDay(timestamp), [], arrayFilter(x -> ifNull(notEquals(x, 0), 1), [multiply(1, step_0), multiply(2, step_1), multiply(3, step_2)])))))) AS af_tuple,
+            toTimeZone(af_tuple.1, 'UTC') AS entrance_period_start,
+            af_tuple.2 AS success_bool,
+            af_tuple.3 AS breakdown
+     FROM
+       (SELECT toTimeZone(e.timestamp, 'UTC') AS timestamp,
+               e__pdi.person_id AS aggregation_target,
+               if(equals(e.event, 'step one'), 1, 0) AS step_0,
+               if(ifNull(equals(step_0, 1), 0), timestamp, NULL) AS latest_0,
+               if(equals(e.event, 'step two'), 1, 0) AS step_1,
+               if(ifNull(equals(step_1, 1), 0), timestamp, NULL) AS latest_1,
+               if(equals(e.event, 'step three'), 1, 0) AS step_2,
+               if(ifNull(equals(step_2, 1), 0), timestamp, NULL) AS latest_2,
+               0 AS exclusion_0,
+               0 AS exclusion_1,
+               0 AS exclusion_2
+        FROM events AS e
+        INNER JOIN
+          (SELECT argMax(person_distinct_id2.person_id, person_distinct_id2.version) AS person_id,
+                  person_distinct_id2.distinct_id AS distinct_id
+           FROM person_distinct_id2
+           WHERE equals(person_distinct_id2.team_id, 2)
+           GROUP BY person_distinct_id2.distinct_id
+           HAVING ifNull(equals(argMax(person_distinct_id2.is_deleted, person_distinct_id2.version), 0), 0) SETTINGS optimize_aggregation_in_order=1) AS e__pdi ON equals(e.distinct_id, e__pdi.distinct_id)
+        WHERE and(equals(e.team_id, 2), and(and(greaterOrEquals(toTimeZone(e.timestamp, 'UTC'), toDateTime64('2021-04-30 00:00:00.000000', 6, 'UTC')), lessOrEquals(toTimeZone(e.timestamp, 'UTC'), toDateTime64('2021-05-07 23:59:59.999999', 6, 'UTC'))), in(e.event, tuple('step one', 'step three', 'step two'))), or(ifNull(equals(step_0, 1), 0), ifNull(equals(step_1, 1), 0), ifNull(equals(step_2, 1), 0))))
+     GROUP BY aggregation_target SETTINGS date_time_output_format='iso',
+                                          date_time_input_format='best_effort') AS data
+  RIGHT OUTER JOIN
     (SELECT plus(toStartOfDay(assumeNotNull(parseDateTime64BestEffortOrNull(('2021-04-30 00:00:00'), 6, 'UTC'))), toIntervalDay(period_offsets.number)) AS entrance_period_start
-     FROM numbers(plus(dateDiff('day', toStartOfDay(assumeNotNull(parseDateTime64BestEffortOrNull(('2021-04-30 00:00:00'), 6, 'UTC'))), toStartOfDay(assumeNotNull(parseDateTime64BestEffortOrNull(('2021-05-07 23:59:59'), 6, 'UTC')))), 1)) AS period_offsets) AS fill
-  LEFT OUTER JOIN
-    (SELECT entrance_period_start AS entrance_period_start,
-            countIf(ifNull(greaterOrEquals(steps_completed, 1), 0)) AS reached_from_step_count,
-            countIf(ifNull(greaterOrEquals(steps_completed, 3), 0)) AS reached_to_step_count
-     FROM
-       (SELECT aggregation_target AS aggregation_target,
-               toStartOfDay(timestamp) AS entrance_period_start,
-               max(steps) AS steps_completed
-        FROM
-          (SELECT aggregation_target AS aggregation_target,
-                  timestamp AS timestamp,
-                  step_0 AS step_0,
-                  latest_0 AS latest_0,
-                  step_1 AS step_1,
-                  latest_1 AS latest_1,
-                  step_2 AS step_2,
-                  latest_2 AS latest_2,
-                  if(and(ifNull(lessOrEquals(latest_0, latest_1), 0), ifNull(lessOrEquals(latest_1, plus(toTimeZone(latest_0, 'UTC'), toIntervalDay(14))), 0), ifNull(lessOrEquals(latest_1, latest_2), 0), ifNull(lessOrEquals(latest_2, plus(toTimeZone(latest_0, 'UTC'), toIntervalDay(14))), 0)), 3, if(and(ifNull(lessOrEquals(latest_0, latest_1), 0), ifNull(lessOrEquals(latest_1, plus(toTimeZone(latest_0, 'UTC'), toIntervalDay(14))), 0)), 2, 1)) AS steps,
-                  if(and(isNotNull(latest_1), ifNull(lessOrEquals(latest_1, plus(toTimeZone(latest_0, 'UTC'), toIntervalDay(14))), 0)), dateDiff('second', latest_0, latest_1), NULL) AS step_1_conversion_time,
-                  if(and(isNotNull(latest_2), ifNull(lessOrEquals(latest_2, plus(toTimeZone(latest_1, 'UTC'), toIntervalDay(14))), 0)), dateDiff('second', latest_1, latest_2), NULL) AS step_2_conversion_time
-           FROM
-             (SELECT aggregation_target AS aggregation_target,
-                     timestamp AS timestamp,
-                     step_0 AS step_0,
-                     latest_0 AS latest_0,
-                     step_1 AS step_1,
-                     latest_1 AS latest_1,
-                     step_2 AS step_2,
-                     min(latest_2) OVER (PARTITION BY aggregation_target
-                                         ORDER BY timestamp DESC ROWS BETWEEN UNBOUNDED PRECEDING AND 0 PRECEDING) AS latest_2
-              FROM
-                (SELECT aggregation_target AS aggregation_target,
-                        timestamp AS timestamp,
-                        step_0 AS step_0,
-                        latest_0 AS latest_0,
-                        step_1 AS step_1,
-                        latest_1 AS latest_1,
-                        step_2 AS step_2,
-                        if(ifNull(less(latest_2, latest_1), 0), NULL, latest_2) AS latest_2
-                 FROM
-                   (SELECT aggregation_target AS aggregation_target,
-                           timestamp AS timestamp,
-                           step_0 AS step_0,
-                           latest_0 AS latest_0,
-                           step_1 AS step_1,
-                           min(latest_1) OVER (PARTITION BY aggregation_target
-                                               ORDER BY timestamp DESC ROWS BETWEEN UNBOUNDED PRECEDING AND 0 PRECEDING) AS latest_1,
-                                              step_2 AS step_2,
-                                              min(latest_2) OVER (PARTITION BY aggregation_target
-                                                                  ORDER BY timestamp DESC ROWS BETWEEN UNBOUNDED PRECEDING AND 0 PRECEDING) AS latest_2
-                    FROM
-                      (SELECT toTimeZone(e.timestamp, 'UTC') AS timestamp,
-                              if(not(empty(e__override.distinct_id)), e__override.person_id, e.person_id) AS aggregation_target,
-                              if(equals(e.event, 'step one'), 1, 0) AS step_0,
-                              if(ifNull(equals(step_0, 1), 0), timestamp, NULL) AS latest_0,
-                              if(equals(e.event, 'step two'), 1, 0) AS step_1,
-                              if(ifNull(equals(step_1, 1), 0), timestamp, NULL) AS latest_1,
-                              if(equals(e.event, 'step three'), 1, 0) AS step_2,
-                              if(ifNull(equals(step_2, 1), 0), timestamp, NULL) AS latest_2
-                       FROM events AS e
-                       LEFT OUTER JOIN
-                         (SELECT argMax(person_distinct_id_overrides.person_id, person_distinct_id_overrides.version) AS person_id,
-                                 person_distinct_id_overrides.distinct_id AS distinct_id
-                          FROM person_distinct_id_overrides
-                          WHERE equals(person_distinct_id_overrides.team_id, 2)
-                          GROUP BY person_distinct_id_overrides.distinct_id
-                          HAVING ifNull(equals(argMax(person_distinct_id_overrides.is_deleted, person_distinct_id_overrides.version), 0), 0) SETTINGS optimize_aggregation_in_order=1) AS e__override ON equals(e.distinct_id, e__override.distinct_id)
-                       WHERE and(equals(e.team_id, 2), and(and(greaterOrEquals(toTimeZone(e.timestamp, 'UTC'), toDateTime64('2021-04-30 00:00:00.000000', 6, 'UTC')), lessOrEquals(toTimeZone(e.timestamp, 'UTC'), toDateTime64('2021-05-07 23:59:59.999999', 6, 'UTC'))), in(e.event, tuple('step one', 'step three', 'step two'))), or(ifNull(equals(step_0, 1), 0), ifNull(equals(step_1, 1), 0), ifNull(equals(step_2, 1), 0)))))))
-           WHERE ifNull(equals(step_0, 1), 0))
-        GROUP BY aggregation_target,
-                 entrance_period_start)
-     GROUP BY entrance_period_start) AS data ON equals(data.entrance_period_start, fill.entrance_period_start)
-  ORDER BY fill.entrance_period_start ASC
+     FROM numbers(plus(dateDiff('day', toStartOfDay(assumeNotNull(parseDateTime64BestEffortOrNull(('2021-04-30 00:00:00'), 6, 'UTC'))), toStartOfDay(assumeNotNull(parseDateTime64BestEffortOrNull(('2021-05-07 23:59:59'), 6, 'UTC')))), 1)) AS period_offsets) AS fill ON equals(data.entrance_period_start, fill.entrance_period_start)
+  GROUP BY entrance_period_start,
+           data.breakdown
+  ORDER BY entrance_period_start ASC
   LIMIT 1000 SETTINGS readonly=2,
                       max_execution_time=60,
                       allow_experimental_object_type=1,
@@ -92,88 +50,47 @@
                       allow_experimental_analyzer=1
   '''
 # ---
-# name: BaseTestFunnelTrends.test_timezones_trends.1
+# name: TestFunnelTrendsUDF.test_timezones_trends.1
   '''
   SELECT fill.entrance_period_start AS entrance_period_start,
-         data.reached_from_step_count AS reached_from_step_count,
-         data.reached_to_step_count AS reached_to_step_count,
-         if(ifNull(greater(data.reached_from_step_count, 0), 0), round(multiply(divide(data.reached_to_step_count, data.reached_from_step_count), 100), 2), 0) AS conversion_rate
-  FROM
+         countIf(ifNull(notEquals(data.success_bool, 0), 1)) AS reached_from_step_count,
+         countIf(ifNull(equals(data.success_bool, 1), 0)) AS reached_to_step_count,
+         if(ifNull(greater(reached_from_step_count, 0), 0), round(multiply(divide(reached_to_step_count, reached_from_step_count), 100), 2), 0) AS conversion_rate,
+         data.breakdown AS prop
+  FROM
+    (SELECT arrayJoin(aggregate_funnel_array_trends(0, 3, 1209600, 'first_touch', 'ordered', [[]], arraySort(t -> t.1, groupArray(tuple(accurateCastOrNull(timestamp, 'Float64'), toStartOfDay(timestamp), [], arrayFilter(x -> ifNull(notEquals(x, 0), 1), [multiply(1, step_0), multiply(2, step_1), multiply(3, step_2)])))))) AS af_tuple,
+            toTimeZone(af_tuple.1, 'US/Pacific') AS entrance_period_start,
+            af_tuple.2 AS success_bool,
+            af_tuple.3 AS breakdown
+     FROM
+       (SELECT toTimeZone(e.timestamp, 'US/Pacific') AS timestamp,
+               e__pdi.person_id AS aggregation_target,
+               if(equals(e.event, 'step one'), 1, 0) AS step_0,
+               if(ifNull(equals(step_0, 1), 0), timestamp, NULL) AS latest_0,
+               if(equals(e.event, 'step two'), 1, 0) AS step_1,
+               if(ifNull(equals(step_1, 1), 0), timestamp, NULL) AS latest_1,
+               if(equals(e.event, 'step three'), 1, 0) AS step_2,
+               if(ifNull(equals(step_2, 1), 0), timestamp, NULL) AS latest_2,
+               0 AS exclusion_0,
+               0 AS exclusion_1,
+               0 AS exclusion_2
+        FROM events AS e
+        INNER JOIN
+          (SELECT argMax(person_distinct_id2.person_id, person_distinct_id2.version) AS person_id,
+                  person_distinct_id2.distinct_id AS distinct_id
+           FROM person_distinct_id2
+           WHERE equals(person_distinct_id2.team_id, 2)
+           GROUP BY person_distinct_id2.distinct_id
+           HAVING ifNull(equals(argMax(person_distinct_id2.is_deleted, person_distinct_id2.version), 0), 0) SETTINGS optimize_aggregation_in_order=1) AS e__pdi ON equals(e.distinct_id, e__pdi.distinct_id)
+        WHERE and(equals(e.team_id, 2), and(and(greaterOrEquals(toTimeZone(e.timestamp, 'US/Pacific'), toDateTime64('2021-04-30 00:00:00.000000', 6, 'US/Pacific')), lessOrEquals(toTimeZone(e.timestamp, 'US/Pacific'), toDateTime64('2021-05-07 23:59:59.999999', 6, 'US/Pacific'))), in(e.event, tuple('step one', 'step three', 'step two'))), or(ifNull(equals(step_0, 1), 0), ifNull(equals(step_1, 1), 0), ifNull(equals(step_2, 1), 0))))
+     GROUP BY aggregation_target SETTINGS date_time_output_format='iso',
+                                          date_time_input_format='best_effort') AS data
+  RIGHT OUTER JOIN
     (SELECT plus(toStartOfDay(assumeNotNull(parseDateTime64BestEffortOrNull(('2021-04-30 00:00:00'), 6, 'US/Pacific'))), toIntervalDay(period_offsets.number)) AS entrance_period_start
-     FROM numbers(plus(dateDiff('day', toStartOfDay(assumeNotNull(parseDateTime64BestEffortOrNull(('2021-04-30 00:00:00'), 6, 'US/Pacific'))), toStartOfDay(assumeNotNull(parseDateTime64BestEffortOrNull(('2021-05-07 23:59:59'), 6, 'US/Pacific')))), 1)) AS period_offsets) AS fill
-  LEFT OUTER JOIN
-    (SELECT entrance_period_start AS entrance_period_start,
-            countIf(ifNull(greaterOrEquals(steps_completed, 1), 0)) AS reached_from_step_count,
-            countIf(ifNull(greaterOrEquals(steps_completed, 3), 0)) AS reached_to_step_count
-     FROM
-       (SELECT aggregation_target AS aggregation_target,
-               toStartOfDay(timestamp) AS entrance_period_start,
-               max(steps) AS steps_completed
-        FROM
-          (SELECT aggregation_target AS aggregation_target,
-                  timestamp AS timestamp,
-                  step_0 AS step_0,
-                  latest_0 AS latest_0,
-                  step_1 AS step_1,
-                  latest_1 AS latest_1,
-                  step_2 AS step_2,
-                  latest_2 AS latest_2,
-                  if(and(ifNull(lessOrEquals(latest_0, latest_1), 0), ifNull(lessOrEquals(latest_1, plus(toTimeZone(latest_0, 'UTC'), toIntervalDay(14))), 0), ifNull(lessOrEquals(latest_1, latest_2), 0), ifNull(lessOrEquals(latest_2, plus(toTimeZone(latest_0, 'UTC'), toIntervalDay(14))), 0)), 3, if(and(ifNull(lessOrEquals(latest_0, latest_1), 0), ifNull(lessOrEquals(latest_1, plus(toTimeZone(latest_0, 'UTC'), toIntervalDay(14))), 0)), 2, 1)) AS steps,
-                  if(and(isNotNull(latest_1), ifNull(lessOrEquals(latest_1, plus(toTimeZone(latest_0, 'UTC'), toIntervalDay(14))), 0)), dateDiff('second', latest_0, latest_1), NULL) AS step_1_conversion_time,
-                  if(and(isNotNull(latest_2), ifNull(lessOrEquals(latest_2, plus(toTimeZone(latest_1, 'UTC'), toIntervalDay(14))), 0)), dateDiff('second', latest_1, latest_2), NULL) AS step_2_conversion_time
-           FROM
-             (SELECT aggregation_target AS aggregation_target,
-                     timestamp AS timestamp,
-                     step_0 AS step_0,
-                     latest_0 AS latest_0,
-                     step_1 AS step_1,
-                     latest_1 AS latest_1,
-                     step_2 AS step_2,
-                     min(latest_2) OVER (PARTITION BY aggregation_target
-                                         ORDER BY timestamp DESC ROWS BETWEEN UNBOUNDED PRECEDING AND 0 PRECEDING) AS latest_2
-              FROM
-                (SELECT aggregation_target AS aggregation_target,
-                        timestamp AS timestamp,
-                        step_0 AS step_0,
-                        latest_0 AS latest_0,
-                        step_1 AS step_1,
-                        latest_1 AS latest_1,
-                        step_2 AS step_2,
-                        if(ifNull(less(latest_2, latest_1), 0), NULL, latest_2) AS latest_2
-                 FROM
-                   (SELECT aggregation_target AS aggregation_target,
-                           timestamp AS timestamp,
-                           step_0 AS step_0,
-                           latest_0 AS latest_0,
-                           step_1 AS step_1,
-                           min(latest_1) OVER (PARTITION BY aggregation_target
-                                               ORDER BY timestamp DESC ROWS BETWEEN UNBOUNDED PRECEDING AND 0 PRECEDING) AS latest_1,
-                                              step_2 AS step_2,
-                                              min(latest_2) OVER (PARTITION BY aggregation_target
-                                                                  ORDER BY timestamp DESC ROWS BETWEEN UNBOUNDED PRECEDING AND 0 PRECEDING) AS latest_2
-                    FROM
-                      (SELECT toTimeZone(e.timestamp, 'US/Pacific') AS timestamp,
-                              if(not(empty(e__override.distinct_id)), e__override.person_id, e.person_id) AS aggregation_target,
-                              if(equals(e.event, 'step one'), 1, 0) AS step_0,
-                              if(ifNull(equals(step_0, 1), 0), timestamp, NULL) AS latest_0,
-                              if(equals(e.event, 'step two'), 1, 0) AS step_1,
-                              if(ifNull(equals(step_1, 1), 0), timestamp, NULL) AS latest_1,
-                              if(equals(e.event, 'step three'), 1, 0) AS step_2,
-                              if(ifNull(equals(step_2, 1), 0), timestamp, NULL) AS latest_2
-                       FROM events AS e
-                       LEFT OUTER JOIN
-                         (SELECT argMax(person_distinct_id_overrides.person_id, person_distinct_id_overrides.version) AS person_id,
-                                 person_distinct_id_overrides.distinct_id AS distinct_id
-                          FROM person_distinct_id_overrides
-                          WHERE equals(person_distinct_id_overrides.team_id, 2)
-                          GROUP BY person_distinct_id_overrides.distinct_id
-                          HAVING ifNull(equals(argMax(person_distinct_id_overrides.is_deleted, person_distinct_id_overrides.version), 0), 0) SETTINGS optimize_aggregation_in_order=1) AS e__override ON equals(e.distinct_id, e__override.distinct_id)
-                       WHERE and(equals(e.team_id, 2), and(and(greaterOrEquals(toTimeZone(e.timestamp, 'US/Pacific'), toDateTime64('2021-04-30 00:00:00.000000', 6, 'US/Pacific')), lessOrEquals(toTimeZone(e.timestamp, 'US/Pacific'), toDateTime64('2021-05-07 23:59:59.999999', 6, 'US/Pacific'))), in(e.event, tuple('step one', 'step three', 'step two'))), or(ifNull(equals(step_0, 1), 0), ifNull(equals(step_1, 1), 0), ifNull(equals(step_2, 1), 0)))))))
-           WHERE ifNull(equals(step_0, 1), 0))
-        GROUP BY aggregation_target,
-                 entrance_period_start)
-     GROUP BY entrance_period_start) AS data ON equals(data.entrance_period_start, fill.entrance_period_start)
-  ORDER BY fill.entrance_period_start ASC
+     FROM numbers(plus(dateDiff('day', toStartOfDay(assumeNotNull(parseDateTime64BestEffortOrNull(('2021-04-30 00:00:00'), 6, 'US/Pacific'))), toStartOfDay(assumeNotNull(parseDateTime64BestEffortOrNull(('2021-05-07 23:59:59'), 6, 'US/Pacific')))), 1)) AS period_offsets) AS fill ON equals(data.entrance_period_start, fill.entrance_period_start)
+  GROUP BY entrance_period_start,
+           data.breakdown
+  ORDER BY entrance_period_start ASC
   LIMIT 1000 SETTINGS readonly=2,
                       max_execution_time=60,
                       allow_experimental_object_type=1,
@@ -184,88 +101,47 @@
                       allow_experimental_analyzer=1
   '''
 # ---
-# name: BaseTestFunnelTrends.test_week_interval
+# name: TestFunnelTrendsUDF.test_week_interval
   '''
   SELECT fill.entrance_period_start AS entrance_period_start,
-         data.reached_from_step_count AS reached_from_step_count,
-         data.reached_to_step_count AS reached_to_step_count,
-         if(ifNull(greater(data.reached_from_step_count, 0), 0), round(multiply(divide(data.reached_to_step_count, data.reached_from_step_count), 100), 2), 0) AS conversion_rate
-  FROM
+         countIf(ifNull(notEquals(data.success_bool, 0), 1)) AS reached_from_step_count,
+         countIf(ifNull(equals(data.success_bool, 1), 0)) AS reached_to_step_count,
+         if(ifNull(greater(reached_from_step_count, 0), 0), round(multiply(divide(reached_to_step_count, reached_from_step_count), 100), 2), 0) AS conversion_rate,
+         data.breakdown AS prop
+  FROM
+    (SELECT arrayJoin(aggregate_funnel_array_trends(0, 3, 1209600, 'first_touch', 'ordered', [[]], arraySort(t -> t.1, groupArray(tuple(accurateCastOrNull(timestamp, 'Float64'), toStartOfWeek(timestamp, 0), [], arrayFilter(x -> ifNull(notEquals(x, 0), 1), [multiply(1, step_0), multiply(2, step_1), multiply(3, step_2)])))))) AS af_tuple,
+            toTimeZone(af_tuple.1, 'UTC') AS entrance_period_start,
+            af_tuple.2 AS success_bool,
+            af_tuple.3 AS breakdown
+     FROM
+       (SELECT toTimeZone(e.timestamp, 'UTC') AS timestamp,
+               e__pdi.person_id AS aggregation_target,
+               if(equals(e.event, 'step one'), 1, 0) AS step_0,
+               if(ifNull(equals(step_0, 1), 0), timestamp, NULL) AS latest_0,
+               if(equals(e.event, 'step two'), 1, 0) AS step_1,
+               if(ifNull(equals(step_1, 1), 0), timestamp, NULL) AS latest_1,
+               if(equals(e.event, 'step three'), 1, 0) AS step_2,
+               if(ifNull(equals(step_2, 1), 0), timestamp, NULL) AS latest_2,
+               0 AS exclusion_0,
+               0 AS exclusion_1,
+               0 AS exclusion_2
+        FROM events AS e
+        INNER JOIN
+          (SELECT argMax(person_distinct_id2.person_id, person_distinct_id2.version) AS person_id,
+                  person_distinct_id2.distinct_id AS distinct_id
+           FROM person_distinct_id2
+           WHERE equals(person_distinct_id2.team_id, 2)
+           GROUP BY person_distinct_id2.distinct_id
+           HAVING ifNull(equals(argMax(person_distinct_id2.is_deleted, person_distinct_id2.version), 0), 0) SETTINGS optimize_aggregation_in_order=1) AS e__pdi ON equals(e.distinct_id, e__pdi.distinct_id)
+        WHERE and(equals(e.team_id, 2), and(and(greaterOrEquals(toTimeZone(e.timestamp, 'UTC'), toDateTime64('2021-05-01 00:00:00.000000', 6, 'UTC')), lessOrEquals(toTimeZone(e.timestamp, 'UTC'), toDateTime64('2021-05-07 23:59:59.999999', 6, 'UTC'))), in(e.event, tuple('step one', 'step three', 'step two'))), or(ifNull(equals(step_0, 1), 0), ifNull(equals(step_1, 1), 0), ifNull(equals(step_2, 1), 0))))
+     GROUP BY aggregation_target SETTINGS date_time_output_format='iso',
+                                          date_time_input_format='best_effort') AS data
+  RIGHT OUTER JOIN
     (SELECT plus(toStartOfWeek(assumeNotNull(parseDateTime64BestEffortOrNull(('2021-05-01 00:00:00'), 6, 'UTC')), 0), toIntervalWeek(period_offsets.number)) AS entrance_period_start
-     FROM numbers(plus(dateDiff('week', toStartOfWeek(assumeNotNull(parseDateTime64BestEffortOrNull(('2021-05-01 00:00:00'), 6, 'UTC')), 0), toStartOfWeek(assumeNotNull(parseDateTime64BestEffortOrNull(('2021-05-07 23:59:59'), 6, 'UTC')), 0)), 1)) AS period_offsets) AS fill
-  LEFT OUTER JOIN
-    (SELECT entrance_period_start AS entrance_period_start,
-            countIf(ifNull(greaterOrEquals(steps_completed, 1), 0)) AS reached_from_step_count,
-            countIf(ifNull(greaterOrEquals(steps_completed, 3), 0)) AS reached_to_step_count
-     FROM
-       (SELECT aggregation_target AS aggregation_target,
-               toStartOfWeek(timestamp, 0) AS entrance_period_start,
-               max(steps) AS steps_completed
-        FROM
-          (SELECT aggregation_target AS aggregation_target,
-                  timestamp AS timestamp,
-                  step_0 AS step_0,
-                  latest_0 AS latest_0,
-                  step_1 AS step_1,
-                  latest_1 AS latest_1,
-                  step_2 AS step_2,
-                  latest_2 AS latest_2,
-                  if(and(ifNull(lessOrEquals(latest_0, latest_1), 0), ifNull(lessOrEquals(latest_1, plus(toTimeZone(latest_0, 'UTC'), toIntervalDay(14))), 0), ifNull(lessOrEquals(latest_1, latest_2), 0), ifNull(lessOrEquals(latest_2, plus(toTimeZone(latest_0, 'UTC'), toIntervalDay(14))), 0)), 3, if(and(ifNull(lessOrEquals(latest_0, latest_1), 0), ifNull(lessOrEquals(latest_1, plus(toTimeZone(latest_0, 'UTC'), toIntervalDay(14))), 0)), 2, 1)) AS steps,
-                  if(and(isNotNull(latest_1), ifNull(lessOrEquals(latest_1, plus(toTimeZone(latest_0, 'UTC'), toIntervalDay(14))), 0)), dateDiff('second', latest_0, latest_1), NULL) AS step_1_conversion_time,
-                  if(and(isNotNull(latest_2), ifNull(lessOrEquals(latest_2, plus(toTimeZone(latest_1, 'UTC'), toIntervalDay(14))), 0)), dateDiff('second', latest_1, latest_2), NULL) AS step_2_conversion_time
-           FROM
-             (SELECT aggregation_target AS aggregation_target,
-                     timestamp AS timestamp,
-                     step_0 AS step_0,
-                     latest_0 AS latest_0,
-                     step_1 AS step_1,
-                     latest_1 AS latest_1,
-                     step_2 AS step_2,
-                     min(latest_2) OVER (PARTITION BY aggregation_target
-                                         ORDER BY timestamp DESC ROWS BETWEEN UNBOUNDED PRECEDING AND 0 PRECEDING) AS latest_2
-              FROM
-                (SELECT aggregation_target AS aggregation_target,
-                        timestamp AS timestamp,
-                        step_0 AS step_0,
-                        latest_0 AS latest_0,
-                        step_1 AS step_1,
-                        latest_1 AS latest_1,
-                        step_2 AS step_2,
-                        if(ifNull(less(latest_2, latest_1), 0), NULL, latest_2) AS latest_2
-                 FROM
-                   (SELECT aggregation_target AS aggregation_target,
-                           timestamp AS timestamp,
-                           step_0 AS step_0,
-                           latest_0 AS latest_0,
-                           step_1 AS step_1,
-                           min(latest_1) OVER (PARTITION BY aggregation_target
-                                               ORDER BY timestamp DESC ROWS BETWEEN UNBOUNDED PRECEDING AND 0 PRECEDING) AS latest_1,
-                                              step_2 AS step_2,
-                                              min(latest_2) OVER (PARTITION BY aggregation_target
-                                                                  ORDER BY timestamp DESC ROWS BETWEEN UNBOUNDED PRECEDING AND 0 PRECEDING) AS latest_2
-                    FROM
-                      (SELECT toTimeZone(e.timestamp, 'UTC') AS timestamp,
-                              if(not(empty(e__override.distinct_id)), e__override.person_id, e.person_id) AS aggregation_target,
-                              if(equals(e.event, 'step one'), 1, 0) AS step_0,
-                              if(ifNull(equals(step_0, 1), 0), timestamp, NULL) AS latest_0,
-                              if(equals(e.event, 'step two'), 1, 0) AS step_1,
-                              if(ifNull(equals(step_1, 1), 0), timestamp, NULL) AS latest_1,
-                              if(equals(e.event, 'step three'), 1, 0) AS step_2,
-                              if(ifNull(equals(step_2, 1), 0), timestamp, NULL) AS latest_2
-                       FROM events AS e
-                       LEFT OUTER JOIN
-                         (SELECT argMax(person_distinct_id_overrides.person_id, person_distinct_id_overrides.version) AS person_id,
-                                 person_distinct_id_overrides.distinct_id AS distinct_id
-                          FROM person_distinct_id_overrides
-                          WHERE equals(person_distinct_id_overrides.team_id, 2)
-                          GROUP BY person_distinct_id_overrides.distinct_id
-                          HAVING ifNull(equals(argMax(person_distinct_id_overrides.is_deleted, person_distinct_id_overrides.version), 0), 0) SETTINGS optimize_aggregation_in_order=1) AS e__override ON equals(e.distinct_id, e__override.distinct_id)
-                       WHERE and(equals(e.team_id, 2), and(and(greaterOrEquals(toTimeZone(e.timestamp, 'UTC'), toDateTime64('2021-05-01 00:00:00.000000', 6, 'UTC')), lessOrEquals(toTimeZone(e.timestamp, 'UTC'), toDateTime64('2021-05-07 23:59:59.999999', 6, 'UTC'))), in(e.event, tuple('step one', 'step three', 'step two'))), or(ifNull(equals(step_0, 1), 0), ifNull(equals(step_1, 1), 0), ifNull(equals(step_2, 1), 0)))))))
-           WHERE ifNull(equals(step_0, 1), 0))
-        GROUP BY aggregation_target,
-                 entrance_period_start)
-     GROUP BY entrance_period_start) AS data ON equals(data.entrance_period_start, fill.entrance_period_start)
-  ORDER BY fill.entrance_period_start ASC
+     FROM numbers(plus(dateDiff('week', toStartOfWeek(assumeNotNull(parseDateTime64BestEffortOrNull(('2021-05-01 00:00:00'), 6, 'UTC')), 0), toStartOfWeek(assumeNotNull(parseDateTime64BestEffortOrNull(('2021-05-07 23:59:59'), 6, 'UTC')), 0)), 1)) AS period_offsets) AS fill ON equals(data.entrance_period_start, fill.entrance_period_start)
+  GROUP BY entrance_period_start,
+           data.breakdown
+  ORDER BY entrance_period_start ASC
   LIMIT 1000 SETTINGS readonly=2,
                       max_execution_time=60,
                       allow_experimental_object_type=1,
@@ -276,7 +152,7 @@
                       allow_experimental_analyzer=1
   '''
 # ---
-# name: BaseTestFunnelTrends.test_week_interval.1
+# name: TestFunnelTrendsUDF.test_week_interval.1
   '''
   
   SELECT aggregation_target AS actor_id
@@ -361,245 +237,4 @@
   OFFSET 0 SETTINGS max_ast_elements=1000000,
                     max_expanded_ast_elements=1000000
   '''
-# ---
-=======
->>>>>>> 8f31adc6
-# name: TestFunnelTrendsUDF.test_timezones_trends
-  '''
-  SELECT fill.entrance_period_start AS entrance_period_start,
-         countIf(ifNull(notEquals(data.success_bool, 0), 1)) AS reached_from_step_count,
-         countIf(ifNull(equals(data.success_bool, 1), 0)) AS reached_to_step_count,
-         if(ifNull(greater(reached_from_step_count, 0), 0), round(multiply(divide(reached_to_step_count, reached_from_step_count), 100), 2), 0) AS conversion_rate,
-         data.breakdown AS prop
-  FROM
-    (SELECT arrayJoin(aggregate_funnel_array_trends(0, 3, 1209600, 'first_touch', 'ordered', [[]], arraySort(t -> t.1, groupArray(tuple(accurateCastOrNull(timestamp, 'Float64'), toStartOfDay(timestamp), [], arrayFilter(x -> ifNull(notEquals(x, 0), 1), [multiply(1, step_0), multiply(2, step_1), multiply(3, step_2)])))))) AS af_tuple,
-            toTimeZone(af_tuple.1, 'UTC') AS entrance_period_start,
-            af_tuple.2 AS success_bool,
-            af_tuple.3 AS breakdown
-     FROM
-       (SELECT toTimeZone(e.timestamp, 'UTC') AS timestamp,
-               if(not(empty(e__override.distinct_id)), e__override.person_id, e.person_id) AS aggregation_target,
-               if(equals(e.event, 'step one'), 1, 0) AS step_0,
-               if(ifNull(equals(step_0, 1), 0), timestamp, NULL) AS latest_0,
-               if(equals(e.event, 'step two'), 1, 0) AS step_1,
-               if(ifNull(equals(step_1, 1), 0), timestamp, NULL) AS latest_1,
-               if(equals(e.event, 'step three'), 1, 0) AS step_2,
-               if(ifNull(equals(step_2, 1), 0), timestamp, NULL) AS latest_2,
-               0 AS exclusion_0,
-               0 AS exclusion_1,
-               0 AS exclusion_2
-        FROM events AS e
-        LEFT OUTER JOIN
-          (SELECT argMax(person_distinct_id_overrides.person_id, person_distinct_id_overrides.version) AS person_id,
-                  person_distinct_id_overrides.distinct_id AS distinct_id
-           FROM person_distinct_id_overrides
-           WHERE equals(person_distinct_id_overrides.team_id, 2)
-           GROUP BY person_distinct_id_overrides.distinct_id
-           HAVING ifNull(equals(argMax(person_distinct_id_overrides.is_deleted, person_distinct_id_overrides.version), 0), 0) SETTINGS optimize_aggregation_in_order=1) AS e__override ON equals(e.distinct_id, e__override.distinct_id)
-        WHERE and(equals(e.team_id, 2), and(and(greaterOrEquals(toTimeZone(e.timestamp, 'UTC'), toDateTime64('2021-04-30 00:00:00.000000', 6, 'UTC')), lessOrEquals(toTimeZone(e.timestamp, 'UTC'), toDateTime64('2021-05-07 23:59:59.999999', 6, 'UTC'))), in(e.event, tuple('step one', 'step three', 'step two'))), or(ifNull(equals(step_0, 1), 0), ifNull(equals(step_1, 1), 0), ifNull(equals(step_2, 1), 0))))
-     GROUP BY aggregation_target SETTINGS date_time_output_format='iso',
-                                          date_time_input_format='best_effort') AS data
-  RIGHT OUTER JOIN
-    (SELECT plus(toStartOfDay(assumeNotNull(parseDateTime64BestEffortOrNull(('2021-04-30 00:00:00'), 6, 'UTC'))), toIntervalDay(period_offsets.number)) AS entrance_period_start
-     FROM numbers(plus(dateDiff('day', toStartOfDay(assumeNotNull(parseDateTime64BestEffortOrNull(('2021-04-30 00:00:00'), 6, 'UTC'))), toStartOfDay(assumeNotNull(parseDateTime64BestEffortOrNull(('2021-05-07 23:59:59'), 6, 'UTC')))), 1)) AS period_offsets) AS fill ON equals(data.entrance_period_start, fill.entrance_period_start)
-  GROUP BY entrance_period_start,
-           data.breakdown
-  ORDER BY entrance_period_start ASC
-  LIMIT 1000 SETTINGS readonly=2,
-                      max_execution_time=60,
-                      allow_experimental_object_type=1,
-                      format_csv_allow_double_quotes=0,
-                      max_ast_elements=4000000,
-                      max_expanded_ast_elements=4000000,
-                      max_bytes_before_external_group_by=23622320128,
-                      allow_experimental_analyzer=1
-  '''
-# ---
-# name: TestFunnelTrendsUDF.test_timezones_trends.1
-  '''
-  SELECT fill.entrance_period_start AS entrance_period_start,
-         countIf(ifNull(notEquals(data.success_bool, 0), 1)) AS reached_from_step_count,
-         countIf(ifNull(equals(data.success_bool, 1), 0)) AS reached_to_step_count,
-         if(ifNull(greater(reached_from_step_count, 0), 0), round(multiply(divide(reached_to_step_count, reached_from_step_count), 100), 2), 0) AS conversion_rate,
-         data.breakdown AS prop
-  FROM
-    (SELECT arrayJoin(aggregate_funnel_array_trends(0, 3, 1209600, 'first_touch', 'ordered', [[]], arraySort(t -> t.1, groupArray(tuple(accurateCastOrNull(timestamp, 'Float64'), toStartOfDay(timestamp), [], arrayFilter(x -> ifNull(notEquals(x, 0), 1), [multiply(1, step_0), multiply(2, step_1), multiply(3, step_2)])))))) AS af_tuple,
-            toTimeZone(af_tuple.1, 'US/Pacific') AS entrance_period_start,
-            af_tuple.2 AS success_bool,
-            af_tuple.3 AS breakdown
-     FROM
-       (SELECT toTimeZone(e.timestamp, 'US/Pacific') AS timestamp,
-               if(not(empty(e__override.distinct_id)), e__override.person_id, e.person_id) AS aggregation_target,
-               if(equals(e.event, 'step one'), 1, 0) AS step_0,
-               if(ifNull(equals(step_0, 1), 0), timestamp, NULL) AS latest_0,
-               if(equals(e.event, 'step two'), 1, 0) AS step_1,
-               if(ifNull(equals(step_1, 1), 0), timestamp, NULL) AS latest_1,
-               if(equals(e.event, 'step three'), 1, 0) AS step_2,
-               if(ifNull(equals(step_2, 1), 0), timestamp, NULL) AS latest_2,
-               0 AS exclusion_0,
-               0 AS exclusion_1,
-               0 AS exclusion_2
-        FROM events AS e
-        LEFT OUTER JOIN
-          (SELECT argMax(person_distinct_id_overrides.person_id, person_distinct_id_overrides.version) AS person_id,
-                  person_distinct_id_overrides.distinct_id AS distinct_id
-           FROM person_distinct_id_overrides
-           WHERE equals(person_distinct_id_overrides.team_id, 2)
-           GROUP BY person_distinct_id_overrides.distinct_id
-           HAVING ifNull(equals(argMax(person_distinct_id_overrides.is_deleted, person_distinct_id_overrides.version), 0), 0) SETTINGS optimize_aggregation_in_order=1) AS e__override ON equals(e.distinct_id, e__override.distinct_id)
-        WHERE and(equals(e.team_id, 2), and(and(greaterOrEquals(toTimeZone(e.timestamp, 'US/Pacific'), toDateTime64('2021-04-30 00:00:00.000000', 6, 'US/Pacific')), lessOrEquals(toTimeZone(e.timestamp, 'US/Pacific'), toDateTime64('2021-05-07 23:59:59.999999', 6, 'US/Pacific'))), in(e.event, tuple('step one', 'step three', 'step two'))), or(ifNull(equals(step_0, 1), 0), ifNull(equals(step_1, 1), 0), ifNull(equals(step_2, 1), 0))))
-     GROUP BY aggregation_target SETTINGS date_time_output_format='iso',
-                                          date_time_input_format='best_effort') AS data
-  RIGHT OUTER JOIN
-    (SELECT plus(toStartOfDay(assumeNotNull(parseDateTime64BestEffortOrNull(('2021-04-30 00:00:00'), 6, 'US/Pacific'))), toIntervalDay(period_offsets.number)) AS entrance_period_start
-     FROM numbers(plus(dateDiff('day', toStartOfDay(assumeNotNull(parseDateTime64BestEffortOrNull(('2021-04-30 00:00:00'), 6, 'US/Pacific'))), toStartOfDay(assumeNotNull(parseDateTime64BestEffortOrNull(('2021-05-07 23:59:59'), 6, 'US/Pacific')))), 1)) AS period_offsets) AS fill ON equals(data.entrance_period_start, fill.entrance_period_start)
-  GROUP BY entrance_period_start,
-           data.breakdown
-  ORDER BY entrance_period_start ASC
-  LIMIT 1000 SETTINGS readonly=2,
-                      max_execution_time=60,
-                      allow_experimental_object_type=1,
-                      format_csv_allow_double_quotes=0,
-                      max_ast_elements=4000000,
-                      max_expanded_ast_elements=4000000,
-                      max_bytes_before_external_group_by=23622320128,
-                      allow_experimental_analyzer=1
-  '''
-# ---
-# name: TestFunnelTrendsUDF.test_week_interval
-  '''
-  SELECT fill.entrance_period_start AS entrance_period_start,
-         countIf(ifNull(notEquals(data.success_bool, 0), 1)) AS reached_from_step_count,
-         countIf(ifNull(equals(data.success_bool, 1), 0)) AS reached_to_step_count,
-         if(ifNull(greater(reached_from_step_count, 0), 0), round(multiply(divide(reached_to_step_count, reached_from_step_count), 100), 2), 0) AS conversion_rate,
-         data.breakdown AS prop
-  FROM
-    (SELECT arrayJoin(aggregate_funnel_array_trends(0, 3, 1209600, 'first_touch', 'ordered', [[]], arraySort(t -> t.1, groupArray(tuple(accurateCastOrNull(timestamp, 'Float64'), toStartOfWeek(timestamp, 0), [], arrayFilter(x -> ifNull(notEquals(x, 0), 1), [multiply(1, step_0), multiply(2, step_1), multiply(3, step_2)])))))) AS af_tuple,
-            toTimeZone(af_tuple.1, 'UTC') AS entrance_period_start,
-            af_tuple.2 AS success_bool,
-            af_tuple.3 AS breakdown
-     FROM
-       (SELECT toTimeZone(e.timestamp, 'UTC') AS timestamp,
-               if(not(empty(e__override.distinct_id)), e__override.person_id, e.person_id) AS aggregation_target,
-               if(equals(e.event, 'step one'), 1, 0) AS step_0,
-               if(ifNull(equals(step_0, 1), 0), timestamp, NULL) AS latest_0,
-               if(equals(e.event, 'step two'), 1, 0) AS step_1,
-               if(ifNull(equals(step_1, 1), 0), timestamp, NULL) AS latest_1,
-               if(equals(e.event, 'step three'), 1, 0) AS step_2,
-               if(ifNull(equals(step_2, 1), 0), timestamp, NULL) AS latest_2,
-               0 AS exclusion_0,
-               0 AS exclusion_1,
-               0 AS exclusion_2
-        FROM events AS e
-        LEFT OUTER JOIN
-          (SELECT argMax(person_distinct_id_overrides.person_id, person_distinct_id_overrides.version) AS person_id,
-                  person_distinct_id_overrides.distinct_id AS distinct_id
-           FROM person_distinct_id_overrides
-           WHERE equals(person_distinct_id_overrides.team_id, 2)
-           GROUP BY person_distinct_id_overrides.distinct_id
-           HAVING ifNull(equals(argMax(person_distinct_id_overrides.is_deleted, person_distinct_id_overrides.version), 0), 0) SETTINGS optimize_aggregation_in_order=1) AS e__override ON equals(e.distinct_id, e__override.distinct_id)
-        WHERE and(equals(e.team_id, 2), and(and(greaterOrEquals(toTimeZone(e.timestamp, 'UTC'), toDateTime64('2021-05-01 00:00:00.000000', 6, 'UTC')), lessOrEquals(toTimeZone(e.timestamp, 'UTC'), toDateTime64('2021-05-07 23:59:59.999999', 6, 'UTC'))), in(e.event, tuple('step one', 'step three', 'step two'))), or(ifNull(equals(step_0, 1), 0), ifNull(equals(step_1, 1), 0), ifNull(equals(step_2, 1), 0))))
-     GROUP BY aggregation_target SETTINGS date_time_output_format='iso',
-                                          date_time_input_format='best_effort') AS data
-  RIGHT OUTER JOIN
-    (SELECT plus(toStartOfWeek(assumeNotNull(parseDateTime64BestEffortOrNull(('2021-05-01 00:00:00'), 6, 'UTC')), 0), toIntervalWeek(period_offsets.number)) AS entrance_period_start
-     FROM numbers(plus(dateDiff('week', toStartOfWeek(assumeNotNull(parseDateTime64BestEffortOrNull(('2021-05-01 00:00:00'), 6, 'UTC')), 0), toStartOfWeek(assumeNotNull(parseDateTime64BestEffortOrNull(('2021-05-07 23:59:59'), 6, 'UTC')), 0)), 1)) AS period_offsets) AS fill ON equals(data.entrance_period_start, fill.entrance_period_start)
-  GROUP BY entrance_period_start,
-           data.breakdown
-  ORDER BY entrance_period_start ASC
-  LIMIT 1000 SETTINGS readonly=2,
-                      max_execution_time=60,
-                      allow_experimental_object_type=1,
-                      format_csv_allow_double_quotes=0,
-                      max_ast_elements=4000000,
-                      max_expanded_ast_elements=4000000,
-                      max_bytes_before_external_group_by=23622320128,
-                      allow_experimental_analyzer=1
-  '''
-# ---
-# name: TestFunnelTrendsUDF.test_week_interval.1
-  '''
-  
-  SELECT aggregation_target AS actor_id
-  FROM
-    (SELECT aggregation_target,
-            toStartOfWeek(toTimeZone(toDateTime(timestamp, 'UTC'), 'UTC'), 0) AS entrance_period_start,
-            max(steps) AS steps_completed
-     FROM
-       (SELECT *,
-               if(latest_0 <= latest_1
-                  AND latest_1 <= latest_0 + INTERVAL 7 DAY
-                  AND latest_1 <= latest_2
-                  AND latest_2 <= latest_0 + INTERVAL 7 DAY, 3, if(latest_0 <= latest_1
-                                                                   AND latest_1 <= latest_0 + INTERVAL 7 DAY, 2, 1)) AS steps ,
-               if(isNotNull(latest_1)
-                  AND latest_1 <= latest_0 + INTERVAL 7 DAY, dateDiff('second', toDateTime(latest_0), toDateTime(latest_1)), NULL) step_1_conversion_time,
-               if(isNotNull(latest_2)
-                  AND latest_2 <= latest_1 + INTERVAL 7 DAY, dateDiff('second', toDateTime(latest_1), toDateTime(latest_2)), NULL) step_2_conversion_time
-        FROM
-          (SELECT aggregation_target, timestamp, step_0,
-                                                 latest_0,
-                                                 step_1,
-                                                 latest_1,
-                                                 step_2,
-                                                 min(latest_2) over (PARTITION by aggregation_target
-                                                                     ORDER BY timestamp DESC ROWS BETWEEN UNBOUNDED PRECEDING AND 0 PRECEDING) latest_2
-           FROM
-             (SELECT aggregation_target, timestamp, step_0,
-                                                    latest_0,
-                                                    step_1,
-                                                    latest_1,
-                                                    step_2,
-                                                    if(latest_2 < latest_1, NULL, latest_2) as latest_2
-              FROM
-                (SELECT aggregation_target, timestamp, step_0,
-                                                       latest_0,
-                                                       step_1,
-                                                       min(latest_1) over (PARTITION by aggregation_target
-                                                                           ORDER BY timestamp DESC ROWS BETWEEN UNBOUNDED PRECEDING AND 0 PRECEDING) latest_1,
-                                                                          step_2,
-                                                                          min(latest_2) over (PARTITION by aggregation_target
-                                                                                              ORDER BY timestamp DESC ROWS BETWEEN UNBOUNDED PRECEDING AND 0 PRECEDING) latest_2
-                 FROM
-                   (SELECT e.timestamp as timestamp,
-                           pdi.person_id as aggregation_target,
-                           pdi.person_id as person_id,
-                           if(event = 'step one', 1, 0) as step_0,
-                           if(step_0 = 1, timestamp, null) as latest_0,
-                           if(event = 'step two', 1, 0) as step_1,
-                           if(step_1 = 1, timestamp, null) as latest_1,
-                           if(event = 'step three', 1, 0) as step_2,
-                           if(step_2 = 1, timestamp, null) as latest_2
-                    FROM events e
-                    INNER JOIN
-                      (SELECT distinct_id,
-                              argMax(person_id, version) as person_id
-                       FROM person_distinct_id2
-                       WHERE team_id = 2
-                         AND distinct_id IN
-                           (SELECT distinct_id
-                            FROM events
-                            WHERE team_id = 2
-                              AND event IN ['step one', 'step three', 'step two']
-                              AND toTimeZone(timestamp, 'UTC') >= toDateTime('2021-05-01 00:00:00', 'UTC')
-                              AND toTimeZone(timestamp, 'UTC') <= toDateTime('2021-05-07 23:59:59', 'UTC') )
-                       GROUP BY distinct_id
-                       HAVING argMax(is_deleted, version) = 0) AS pdi ON e.distinct_id = pdi.distinct_id
-                    WHERE team_id = 2
-                      AND event IN ['step one', 'step three', 'step two']
-                      AND toTimeZone(timestamp, 'UTC') >= toDateTime('2021-05-01 00:00:00', 'UTC')
-                      AND toTimeZone(timestamp, 'UTC') <= toDateTime('2021-05-07 23:59:59', 'UTC')
-                      AND (step_0 = 1
-                           OR step_1 = 1
-                           OR step_2 = 1) ))))
-        WHERE step_0 = 1 )
-     WHERE toDateTime(entrance_period_start) = '2021-04-25 00:00:00'
-     GROUP BY aggregation_target,
-              entrance_period_start)
-  WHERE steps_completed >= 3
-  ORDER BY aggregation_target
-  LIMIT 100
-  OFFSET 0 SETTINGS max_ast_elements=1000000,
-                    max_expanded_ast_elements=1000000
-  '''
 # ---