--- conflicted
+++ resolved
@@ -998,10 +998,7 @@
 # ---
 # name: TestFunnelBreakdown.test_funnel_breakdown_correct_breakdown_props_are_chosen
   '''
-<<<<<<< HEAD
-=======
   /* cohort_calculation: */
->>>>>>> 72c6d7fb
   SELECT sum(step_1) AS step_1,
          sum(step_2) AS step_2,
          if(isNaN(avgArrayOrNull(step_1_conversion_time_array) AS inter_1_conversion), NULL, inter_1_conversion) AS step_1_average_conversion_time,
@@ -1098,10 +1095,7 @@
 # ---
 # name: TestFunnelBreakdown.test_funnel_breakdown_correct_breakdown_props_are_chosen_for_step
   '''
-<<<<<<< HEAD
-=======
   /* cohort_calculation: */
->>>>>>> 72c6d7fb
   SELECT sum(step_1) AS step_1,
          sum(step_2) AS step_2,
          if(isNaN(avgArrayOrNull(step_1_conversion_time_array) AS inter_1_conversion), NULL, inter_1_conversion) AS step_1_average_conversion_time,
