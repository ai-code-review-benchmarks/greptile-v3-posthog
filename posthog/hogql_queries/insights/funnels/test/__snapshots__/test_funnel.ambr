# serializer version: 1
# name: TestFOSSFunnel.test_funnel_conversion_window_seconds
  '''
  SELECT countIf(ifNull(equals(steps, 1), 0)) AS step_1,
         countIf(ifNull(equals(steps, 2), 0)) AS step_2,
         countIf(ifNull(equals(steps, 3), 0)) AS step_3,
         avg(step_1_average_conversion_time_inner) AS step_1_average_conversion_time,
         avg(step_2_average_conversion_time_inner) AS step_2_average_conversion_time,
         median(step_1_median_conversion_time_inner) AS step_1_median_conversion_time,
         median(step_2_median_conversion_time_inner) AS step_2_median_conversion_time
  FROM
    (SELECT aggregation_target AS aggregation_target,
            steps AS steps,
            avg(step_1_conversion_time) AS step_1_average_conversion_time_inner,
            avg(step_2_conversion_time) AS step_2_average_conversion_time_inner,
            median(step_1_conversion_time) AS step_1_median_conversion_time_inner,
            median(step_2_conversion_time) AS step_2_median_conversion_time_inner
     FROM
       (SELECT aggregation_target AS aggregation_target,
               steps AS steps,
               max(steps) OVER (PARTITION BY aggregation_target) AS max_steps,
                               step_1_conversion_time AS step_1_conversion_time,
                               step_2_conversion_time AS step_2_conversion_time
        FROM
          (SELECT aggregation_target AS aggregation_target,
                  timestamp AS timestamp,
                  step_0 AS step_0,
                  latest_0 AS latest_0,
                  step_1 AS step_1,
                  latest_1 AS latest_1,
                  step_2 AS step_2,
                  latest_2 AS latest_2,
                  if(and(ifNull(lessOrEquals(latest_0, latest_1), 0), ifNull(lessOrEquals(latest_1, plus(toTimeZone(latest_0, 'UTC'), toIntervalSecond(15))), 0), ifNull(lessOrEquals(latest_1, latest_2), 0), ifNull(lessOrEquals(latest_2, plus(toTimeZone(latest_0, 'UTC'), toIntervalSecond(15))), 0)), 3, if(and(ifNull(lessOrEquals(latest_0, latest_1), 0), ifNull(lessOrEquals(latest_1, plus(toTimeZone(latest_0, 'UTC'), toIntervalSecond(15))), 0)), 2, 1)) AS steps,
                  if(and(isNotNull(latest_1), ifNull(lessOrEquals(latest_1, plus(toTimeZone(latest_0, 'UTC'), toIntervalSecond(15))), 0)), dateDiff('second', latest_0, latest_1), NULL) AS step_1_conversion_time,
                  if(and(isNotNull(latest_2), ifNull(lessOrEquals(latest_2, plus(toTimeZone(latest_1, 'UTC'), toIntervalSecond(15))), 0)), dateDiff('second', latest_1, latest_2), NULL) AS step_2_conversion_time
           FROM
             (SELECT aggregation_target AS aggregation_target,
                     timestamp AS timestamp,
                     step_0 AS step_0,
                     latest_0 AS latest_0,
                     step_1 AS step_1,
                     latest_1 AS latest_1,
                     step_2 AS step_2,
                     min(latest_2) OVER (PARTITION BY aggregation_target
                                         ORDER BY timestamp DESC ROWS BETWEEN UNBOUNDED PRECEDING AND 0 PRECEDING) AS latest_2
              FROM
                (SELECT aggregation_target AS aggregation_target,
                        timestamp AS timestamp,
                        step_0 AS step_0,
                        latest_0 AS latest_0,
                        step_1 AS step_1,
                        latest_1 AS latest_1,
                        step_2 AS step_2,
                        if(ifNull(less(latest_2, latest_1), 0), NULL, latest_2) AS latest_2
                 FROM
                   (SELECT aggregation_target AS aggregation_target,
                           timestamp AS timestamp,
                           step_0 AS step_0,
                           latest_0 AS latest_0,
                           step_1 AS step_1,
                           min(latest_1) OVER (PARTITION BY aggregation_target
                                               ORDER BY timestamp DESC ROWS BETWEEN UNBOUNDED PRECEDING AND 0 PRECEDING) AS latest_1,
                                              step_2 AS step_2,
                                              min(latest_2) OVER (PARTITION BY aggregation_target
                                                                  ORDER BY timestamp DESC ROWS BETWEEN UNBOUNDED PRECEDING AND 0 PRECEDING) AS latest_2
                    FROM
                      (SELECT toTimeZone(e.timestamp, 'UTC') AS timestamp,
                              if(not(empty(e__override.distinct_id)), e__override.person_id, e.person_id) AS aggregation_target,
                              if(equals(e.event, 'step one'), 1, 0) AS step_0,
                              if(ifNull(equals(step_0, 1), 0), timestamp, NULL) AS latest_0,
                              if(equals(e.event, 'step two'), 1, 0) AS step_1,
                              if(ifNull(equals(step_1, 1), 0), timestamp, NULL) AS latest_1,
                              if(equals(e.event, 'step three'), 1, 0) AS step_2,
                              if(ifNull(equals(step_2, 1), 0), timestamp, NULL) AS latest_2
                       FROM events AS e
                       LEFT OUTER JOIN
                         (SELECT argMax(person_distinct_id_overrides.person_id, person_distinct_id_overrides.version) AS person_id,
                                 person_distinct_id_overrides.distinct_id AS distinct_id
                          FROM person_distinct_id_overrides
                          WHERE equals(person_distinct_id_overrides.team_id, 99999)
                          GROUP BY person_distinct_id_overrides.distinct_id
                          HAVING ifNull(equals(argMax(person_distinct_id_overrides.is_deleted, person_distinct_id_overrides.version), 0), 0) SETTINGS optimize_aggregation_in_order=1) AS e__override ON equals(e.distinct_id, e__override.distinct_id)
                       WHERE and(equals(e.team_id, 99999), and(and(greaterOrEquals(toTimeZone(e.timestamp, 'UTC'), toDateTime64('2021-05-01 00:00:00.000000', 6, 'UTC')), lessOrEquals(toTimeZone(e.timestamp, 'UTC'), toDateTime64('2021-05-14 23:59:59.999999', 6, 'UTC'))), in(e.event, tuple('step one', 'step three', 'step two'))), or(ifNull(equals(step_0, 1), 0), ifNull(equals(step_1, 1), 0), ifNull(equals(step_2, 1), 0)))))))
           WHERE ifNull(equals(step_0, 1), 0)))
     GROUP BY aggregation_target,
              steps
     HAVING ifNull(equals(steps, max(max_steps)), isNull(steps)
                   and isNull(max(max_steps))))
  LIMIT 100 SETTINGS readonly=2,
                     max_execution_time=60,
                     allow_experimental_object_type=1,
                     format_csv_allow_double_quotes=0,
                     max_ast_elements=4000000,
                     max_expanded_ast_elements=4000000,
                     max_bytes_before_external_group_by=23622320128,
                     allow_experimental_analyzer=1
  '''
# ---
# name: TestFOSSFunnel.test_funnel_conversion_window_seconds.1
  '''
  SELECT persons.id,
         persons.id AS id,
         persons.created_at AS created_at,
         1
  FROM
    (SELECT aggregation_target AS actor_id
     FROM
       (SELECT aggregation_target AS aggregation_target,
               steps AS steps,
               avg(step_1_conversion_time) AS step_1_average_conversion_time_inner,
               avg(step_2_conversion_time) AS step_2_average_conversion_time_inner,
               median(step_1_conversion_time) AS step_1_median_conversion_time_inner,
               median(step_2_conversion_time) AS step_2_median_conversion_time_inner
        FROM
          (SELECT aggregation_target AS aggregation_target,
                  steps AS steps,
                  max(steps) OVER (PARTITION BY aggregation_target) AS max_steps,
                                  step_1_conversion_time AS step_1_conversion_time,
                                  step_2_conversion_time AS step_2_conversion_time
           FROM
             (SELECT aggregation_target AS aggregation_target,
                     timestamp AS timestamp,
                     step_0 AS step_0,
                     latest_0 AS latest_0,
                     step_1 AS step_1,
                     latest_1 AS latest_1,
                     step_2 AS step_2,
                     latest_2 AS latest_2,
                     if(and(ifNull(lessOrEquals(latest_0, latest_1), 0), ifNull(lessOrEquals(latest_1, plus(toTimeZone(latest_0, 'UTC'), toIntervalSecond(15))), 0), ifNull(lessOrEquals(latest_1, latest_2), 0), ifNull(lessOrEquals(latest_2, plus(toTimeZone(latest_0, 'UTC'), toIntervalSecond(15))), 0)), 3, if(and(ifNull(lessOrEquals(latest_0, latest_1), 0), ifNull(lessOrEquals(latest_1, plus(toTimeZone(latest_0, 'UTC'), toIntervalSecond(15))), 0)), 2, 1)) AS steps,
                     if(and(isNotNull(latest_1), ifNull(lessOrEquals(latest_1, plus(toTimeZone(latest_0, 'UTC'), toIntervalSecond(15))), 0)), dateDiff('second', latest_0, latest_1), NULL) AS step_1_conversion_time,
                     if(and(isNotNull(latest_2), ifNull(lessOrEquals(latest_2, plus(toTimeZone(latest_1, 'UTC'), toIntervalSecond(15))), 0)), dateDiff('second', latest_1, latest_2), NULL) AS step_2_conversion_time
              FROM
                (SELECT aggregation_target AS aggregation_target,
                        timestamp AS timestamp,
                        step_0 AS step_0,
                        latest_0 AS latest_0,
                        step_1 AS step_1,
                        latest_1 AS latest_1,
                        step_2 AS step_2,
                        min(latest_2) OVER (PARTITION BY aggregation_target
                                            ORDER BY timestamp DESC ROWS BETWEEN UNBOUNDED PRECEDING AND 0 PRECEDING) AS latest_2
                 FROM
                   (SELECT aggregation_target AS aggregation_target,
                           timestamp AS timestamp,
                           step_0 AS step_0,
                           latest_0 AS latest_0,
                           step_1 AS step_1,
                           latest_1 AS latest_1,
                           step_2 AS step_2,
                           if(ifNull(less(latest_2, latest_1), 0), NULL, latest_2) AS latest_2
                    FROM
                      (SELECT aggregation_target AS aggregation_target,
                              timestamp AS timestamp,
                              step_0 AS step_0,
                              latest_0 AS latest_0,
                              step_1 AS step_1,
                              min(latest_1) OVER (PARTITION BY aggregation_target
                                                  ORDER BY timestamp DESC ROWS BETWEEN UNBOUNDED PRECEDING AND 0 PRECEDING) AS latest_1,
                                                 step_2 AS step_2,
                                                 min(latest_2) OVER (PARTITION BY aggregation_target
                                                                     ORDER BY timestamp DESC ROWS BETWEEN UNBOUNDED PRECEDING AND 0 PRECEDING) AS latest_2
                       FROM
                         (SELECT toTimeZone(e.timestamp, 'UTC') AS timestamp,
                                 if(not(empty(e__override.distinct_id)), e__override.person_id, e.person_id) AS aggregation_target,
                                 if(equals(e.event, 'step one'), 1, 0) AS step_0,
                                 if(ifNull(equals(step_0, 1), 0), timestamp, NULL) AS latest_0,
                                 if(equals(e.event, 'step two'), 1, 0) AS step_1,
                                 if(ifNull(equals(step_1, 1), 0), timestamp, NULL) AS latest_1,
                                 if(equals(e.event, 'step three'), 1, 0) AS step_2,
                                 if(ifNull(equals(step_2, 1), 0), timestamp, NULL) AS latest_2
                          FROM events AS e
                          LEFT OUTER JOIN
                            (SELECT argMax(person_distinct_id_overrides.person_id, person_distinct_id_overrides.version) AS person_id,
                                    person_distinct_id_overrides.distinct_id AS distinct_id
                             FROM person_distinct_id_overrides
                             WHERE equals(person_distinct_id_overrides.team_id, 99999)
                             GROUP BY person_distinct_id_overrides.distinct_id
                             HAVING ifNull(equals(argMax(person_distinct_id_overrides.is_deleted, person_distinct_id_overrides.version), 0), 0) SETTINGS optimize_aggregation_in_order=1) AS e__override ON equals(e.distinct_id, e__override.distinct_id)
                          WHERE and(equals(e.team_id, 99999), and(and(greaterOrEquals(toTimeZone(e.timestamp, 'UTC'), toDateTime64('2021-05-01 00:00:00.000000', 6, 'UTC')), lessOrEquals(toTimeZone(e.timestamp, 'UTC'), toDateTime64('2021-05-14 23:59:59.999999', 6, 'UTC'))), in(e.event, tuple('step one', 'step three', 'step two'))), or(ifNull(equals(step_0, 1), 0), ifNull(equals(step_1, 1), 0), ifNull(equals(step_2, 1), 0)))))))
              WHERE ifNull(equals(step_0, 1), 0)))
        GROUP BY aggregation_target,
                 steps
        HAVING ifNull(equals(steps, max(max_steps)), isNull(steps)
                      and isNull(max(max_steps))))
     WHERE ifNull(in(steps, [2, 3]), 0)
     ORDER BY aggregation_target ASC) AS source
  INNER JOIN
    (SELECT argMax(toTimeZone(person.created_at, 'UTC'), person.version) AS created_at,
            person.id AS id
     FROM person
     WHERE equals(person.team_id, 99999)
     GROUP BY person.id
     HAVING and(ifNull(equals(argMax(person.is_deleted, person.version), 0), 0), ifNull(less(argMax(toTimeZone(person.created_at, 'UTC'), person.version), plus(now64(6, 'UTC'), toIntervalDay(1))), 0)) SETTINGS optimize_aggregation_in_order=1) AS persons ON equals(persons.id, source.actor_id)
  ORDER BY persons.created_at DESC
  LIMIT 101
  OFFSET 0 SETTINGS readonly=2,
                    max_execution_time=60,
                    allow_experimental_object_type=1,
                    format_csv_allow_double_quotes=0,
                    max_ast_elements=4000000,
                    max_expanded_ast_elements=4000000,
                    max_bytes_before_external_group_by=0,
                    allow_experimental_analyzer=1
  '''
# ---
# name: TestFOSSFunnel.test_funnel_events_with_person_on_events_v2
  '''
  
  SELECT DISTINCT person_id
  FROM events
  WHERE team_id = 99999
    AND distinct_id = 'stopped_after_pay'
  '''
# ---
# name: TestFOSSFunnel.test_funnel_events_with_person_on_events_v2.1
  '''
  SELECT countIf(ifNull(equals(steps, 1), 0)) AS step_1,
         countIf(ifNull(equals(steps, 2), 0)) AS step_2,
         countIf(ifNull(equals(steps, 3), 0)) AS step_3,
         avg(step_1_average_conversion_time_inner) AS step_1_average_conversion_time,
         avg(step_2_average_conversion_time_inner) AS step_2_average_conversion_time,
         median(step_1_median_conversion_time_inner) AS step_1_median_conversion_time,
         median(step_2_median_conversion_time_inner) AS step_2_median_conversion_time
  FROM
    (SELECT aggregation_target AS aggregation_target,
            steps AS steps,
            avg(step_1_conversion_time) AS step_1_average_conversion_time_inner,
            avg(step_2_conversion_time) AS step_2_average_conversion_time_inner,
            median(step_1_conversion_time) AS step_1_median_conversion_time_inner,
            median(step_2_conversion_time) AS step_2_median_conversion_time_inner
     FROM
       (SELECT aggregation_target AS aggregation_target,
               steps AS steps,
               max(steps) OVER (PARTITION BY aggregation_target) AS max_steps,
                               step_1_conversion_time AS step_1_conversion_time,
                               step_2_conversion_time AS step_2_conversion_time
        FROM
          (SELECT aggregation_target AS aggregation_target,
                  timestamp AS timestamp,
                  step_0 AS step_0,
                  latest_0 AS latest_0,
                  step_1 AS step_1,
                  latest_1 AS latest_1,
                  step_2 AS step_2,
                  latest_2 AS latest_2,
                  if(and(ifNull(lessOrEquals(latest_0, latest_1), 0), ifNull(lessOrEquals(latest_1, plus(toTimeZone(latest_0, 'UTC'), toIntervalDay(14))), 0), ifNull(lessOrEquals(latest_1, latest_2), 0), ifNull(lessOrEquals(latest_2, plus(toTimeZone(latest_0, 'UTC'), toIntervalDay(14))), 0)), 3, if(and(ifNull(lessOrEquals(latest_0, latest_1), 0), ifNull(lessOrEquals(latest_1, plus(toTimeZone(latest_0, 'UTC'), toIntervalDay(14))), 0)), 2, 1)) AS steps,
                  if(and(isNotNull(latest_1), ifNull(lessOrEquals(latest_1, plus(toTimeZone(latest_0, 'UTC'), toIntervalDay(14))), 0)), dateDiff('second', latest_0, latest_1), NULL) AS step_1_conversion_time,
                  if(and(isNotNull(latest_2), ifNull(lessOrEquals(latest_2, plus(toTimeZone(latest_1, 'UTC'), toIntervalDay(14))), 0)), dateDiff('second', latest_1, latest_2), NULL) AS step_2_conversion_time
           FROM
             (SELECT aggregation_target AS aggregation_target,
                     timestamp AS timestamp,
                     step_0 AS step_0,
                     latest_0 AS latest_0,
                     step_1 AS step_1,
                     latest_1 AS latest_1,
                     step_2 AS step_2,
                     min(latest_2) OVER (PARTITION BY aggregation_target
                                         ORDER BY timestamp DESC ROWS BETWEEN UNBOUNDED PRECEDING AND 0 PRECEDING) AS latest_2
              FROM
                (SELECT aggregation_target AS aggregation_target,
                        timestamp AS timestamp,
                        step_0 AS step_0,
                        latest_0 AS latest_0,
                        step_1 AS step_1,
                        latest_1 AS latest_1,
                        step_2 AS step_2,
                        if(ifNull(less(latest_2, latest_1), 0), NULL, latest_2) AS latest_2
                 FROM
                   (SELECT aggregation_target AS aggregation_target,
                           timestamp AS timestamp,
                           step_0 AS step_0,
                           latest_0 AS latest_0,
                           step_1 AS step_1,
                           min(latest_1) OVER (PARTITION BY aggregation_target
                                               ORDER BY timestamp DESC ROWS BETWEEN UNBOUNDED PRECEDING AND 0 PRECEDING) AS latest_1,
                                              step_2 AS step_2,
                                              min(latest_2) OVER (PARTITION BY aggregation_target
                                                                  ORDER BY timestamp DESC ROWS BETWEEN UNBOUNDED PRECEDING AND 0 PRECEDING) AS latest_2
                    FROM
                      (SELECT toTimeZone(e.timestamp, 'UTC') AS timestamp,
                              if(not(empty(e__override.distinct_id)), e__override.person_id, e.person_id) AS aggregation_target,
                              if(equals(e.event, 'user signed up'), 1, 0) AS step_0,
                              if(ifNull(equals(step_0, 1), 0), timestamp, NULL) AS latest_0,
                              if(and(equals(e.event, '$autocapture'), match(e.elements_chain, '(^|;)button(\\.|$|;|:)'), arrayExists(x -> ifNull(equals(x, 'Pay $10'), 0), e.elements_chain_texts)), 1, 0) AS step_1,
                              if(ifNull(equals(step_1, 1), 0), timestamp, NULL) AS latest_1,
                              if(and(equals(e.event, '$autocapture'), match(e.elements_chain, '(^|;)a(\\.|$|;|:)'), equals(e.elements_chain_href, '/movie')), 1, 0) AS step_2,
                              if(ifNull(equals(step_2, 1), 0), timestamp, NULL) AS latest_2
                       FROM events AS e
                       LEFT OUTER JOIN
                         (SELECT argMax(person_distinct_id_overrides.person_id, person_distinct_id_overrides.version) AS person_id,
                                 person_distinct_id_overrides.distinct_id AS distinct_id
                          FROM person_distinct_id_overrides
                          WHERE equals(person_distinct_id_overrides.team_id, 99999)
                          GROUP BY person_distinct_id_overrides.distinct_id
                          HAVING ifNull(equals(argMax(person_distinct_id_overrides.is_deleted, person_distinct_id_overrides.version), 0), 0) SETTINGS optimize_aggregation_in_order=1) AS e__override ON equals(e.distinct_id, e__override.distinct_id)
                       WHERE and(equals(e.team_id, 99999), and(and(greaterOrEquals(toTimeZone(e.timestamp, 'UTC'), toDateTime64('2011-12-25 00:00:00.000000', 6, 'UTC')), lessOrEquals(toTimeZone(e.timestamp, 'UTC'), toDateTime64('2012-01-01 23:59:59.999999', 6, 'UTC'))), in(e.event, tuple('$autocapture', 'user signed up'))), or(ifNull(equals(step_0, 1), 0), ifNull(equals(step_1, 1), 0), ifNull(equals(step_2, 1), 0)))))))
           WHERE ifNull(equals(step_0, 1), 0)))
     GROUP BY aggregation_target,
              steps
     HAVING ifNull(equals(steps, max(max_steps)), isNull(steps)
                   and isNull(max(max_steps))))
  LIMIT 100 SETTINGS readonly=2,
                     max_execution_time=60,
                     allow_experimental_object_type=1,
                     format_csv_allow_double_quotes=0,
                     max_ast_elements=4000000,
                     max_expanded_ast_elements=4000000,
                     max_bytes_before_external_group_by=23622320128,
                     allow_experimental_analyzer=1
  '''
# ---
# name: TestFOSSFunnel.test_funnel_with_precalculated_cohort_step_filter
  '''
  
  SELECT count(DISTINCT person_id)
  FROM cohortpeople
  WHERE team_id = 99999
    AND cohort_id = 99999
    AND version = NULL
  '''
# ---
# name: TestFOSSFunnel.test_funnel_with_precalculated_cohort_step_filter.1
  '''
  /* cohort_calculation: */
  SELECT count(DISTINCT person_id)
  FROM cohortpeople
  WHERE team_id = 99999
    AND cohort_id = 99999
    AND version = 0
  '''
# ---
# name: TestFOSSFunnel.test_funnel_with_precalculated_cohort_step_filter.2
  '''
  SELECT countIf(ifNull(equals(steps, 1), 0)) AS step_1,
         countIf(ifNull(equals(steps, 2), 0)) AS step_2,
         avg(step_1_average_conversion_time_inner) AS step_1_average_conversion_time,
         median(step_1_median_conversion_time_inner) AS step_1_median_conversion_time
  FROM
    (SELECT aggregation_target AS aggregation_target,
            steps AS steps,
            avg(step_1_conversion_time) AS step_1_average_conversion_time_inner,
            median(step_1_conversion_time) AS step_1_median_conversion_time_inner
     FROM
       (SELECT aggregation_target AS aggregation_target,
               steps AS steps,
               max(steps) OVER (PARTITION BY aggregation_target) AS max_steps,
                               step_1_conversion_time AS step_1_conversion_time
        FROM
          (SELECT aggregation_target AS aggregation_target,
                  timestamp AS timestamp,
                  step_0 AS step_0,
                  latest_0 AS latest_0,
                  step_1 AS step_1,
                  latest_1 AS latest_1,
                  if(and(ifNull(lessOrEquals(latest_0, latest_1), 0), ifNull(lessOrEquals(latest_1, plus(toTimeZone(latest_0, 'UTC'), toIntervalDay(14))), 0)), 2, 1) AS steps,
                  if(and(isNotNull(latest_1), ifNull(lessOrEquals(latest_1, plus(toTimeZone(latest_0, 'UTC'), toIntervalDay(14))), 0)), dateDiff('second', latest_0, latest_1), NULL) AS step_1_conversion_time
           FROM
             (SELECT aggregation_target AS aggregation_target,
                     timestamp AS timestamp,
                     step_0 AS step_0,
                     latest_0 AS latest_0,
                     step_1 AS step_1,
                     min(latest_1) OVER (PARTITION BY aggregation_target
                                         ORDER BY timestamp DESC ROWS BETWEEN UNBOUNDED PRECEDING AND 0 PRECEDING) AS latest_1
              FROM
                (SELECT toTimeZone(e.timestamp, 'UTC') AS timestamp,
                        if(not(empty(e__override.distinct_id)), e__override.person_id, e.person_id) AS aggregation_target,
                        if(and(equals(e.event, 'user signed up'), ifNull(in(if(not(empty(e__override.distinct_id)), e__override.person_id, e.person_id),
                                                                              (SELECT cohortpeople.person_id AS person_id
                                                                               FROM cohortpeople
                                                                               WHERE and(equals(cohortpeople.team_id, 99999), equals(cohortpeople.cohort_id, 99999), equals(cohortpeople.version, 0)))), 0)), 1, 0) AS step_0,
                        if(ifNull(equals(step_0, 1), 0), timestamp, NULL) AS latest_0,
                        if(equals(e.event, 'paid'), 1, 0) AS step_1,
                        if(ifNull(equals(step_1, 1), 0), timestamp, NULL) AS latest_1
                 FROM events AS e
                 LEFT OUTER JOIN
                   (SELECT argMax(person_distinct_id_overrides.person_id, person_distinct_id_overrides.version) AS person_id,
                           person_distinct_id_overrides.distinct_id AS distinct_id
                    FROM person_distinct_id_overrides
                    WHERE equals(person_distinct_id_overrides.team_id, 99999)
                    GROUP BY person_distinct_id_overrides.distinct_id
                    HAVING ifNull(equals(argMax(person_distinct_id_overrides.is_deleted, person_distinct_id_overrides.version), 0), 0) SETTINGS optimize_aggregation_in_order=1) AS e__override ON equals(e.distinct_id, e__override.distinct_id)
                 WHERE and(equals(e.team_id, 99999), and(and(greaterOrEquals(toTimeZone(e.timestamp, 'UTC'), toDateTime64('2020-01-01 00:00:00.000000', 6, 'UTC')), lessOrEquals(toTimeZone(e.timestamp, 'UTC'), toDateTime64('2020-01-14 23:59:59.999999', 6, 'UTC'))), in(e.event, tuple('paid', 'user signed up'))), or(ifNull(equals(step_0, 1), 0), ifNull(equals(step_1, 1), 0)))))
           WHERE ifNull(equals(step_0, 1), 0)))
     GROUP BY aggregation_target,
              steps
     HAVING ifNull(equals(steps, max(max_steps)), isNull(steps)
                   and isNull(max(max_steps))))
  LIMIT 100 SETTINGS readonly=2,
                     max_execution_time=60,
                     allow_experimental_object_type=1,
                     format_csv_allow_double_quotes=0,
                     max_ast_elements=4000000,
                     max_expanded_ast_elements=4000000,
                     max_bytes_before_external_group_by=23622320128,
                     allow_experimental_analyzer=1
  '''
# ---
# name: TestFOSSFunnel.test_funnel_with_property_groups
  '''
  SELECT countIf(ifNull(equals(steps, 1), 0)) AS step_1,
         countIf(ifNull(equals(steps, 2), 0)) AS step_2,
         countIf(ifNull(equals(steps, 3), 0)) AS step_3,
         avg(step_1_average_conversion_time_inner) AS step_1_average_conversion_time,
         avg(step_2_average_conversion_time_inner) AS step_2_average_conversion_time,
         median(step_1_median_conversion_time_inner) AS step_1_median_conversion_time,
         median(step_2_median_conversion_time_inner) AS step_2_median_conversion_time
  FROM
    (SELECT aggregation_target AS aggregation_target,
            steps AS steps,
            avg(step_1_conversion_time) AS step_1_average_conversion_time_inner,
            avg(step_2_conversion_time) AS step_2_average_conversion_time_inner,
            median(step_1_conversion_time) AS step_1_median_conversion_time_inner,
            median(step_2_conversion_time) AS step_2_median_conversion_time_inner
     FROM
       (SELECT aggregation_target AS aggregation_target,
               steps AS steps,
               max(steps) OVER (PARTITION BY aggregation_target) AS max_steps,
                               step_1_conversion_time AS step_1_conversion_time,
                               step_2_conversion_time AS step_2_conversion_time
        FROM
          (SELECT aggregation_target AS aggregation_target,
                  timestamp AS timestamp,
                  step_0 AS step_0,
                  latest_0 AS latest_0,
                  step_1 AS step_1,
                  latest_1 AS latest_1,
                  step_2 AS step_2,
                  latest_2 AS latest_2,
                  if(and(ifNull(lessOrEquals(latest_0, latest_1), 0), ifNull(lessOrEquals(latest_1, plus(toTimeZone(latest_0, 'UTC'), toIntervalDay(14))), 0), ifNull(lessOrEquals(latest_1, latest_2), 0), ifNull(lessOrEquals(latest_2, plus(toTimeZone(latest_0, 'UTC'), toIntervalDay(14))), 0)), 3, if(and(ifNull(lessOrEquals(latest_0, latest_1), 0), ifNull(lessOrEquals(latest_1, plus(toTimeZone(latest_0, 'UTC'), toIntervalDay(14))), 0)), 2, 1)) AS steps,
                  if(and(isNotNull(latest_1), ifNull(lessOrEquals(latest_1, plus(toTimeZone(latest_0, 'UTC'), toIntervalDay(14))), 0)), dateDiff('second', latest_0, latest_1), NULL) AS step_1_conversion_time,
                  if(and(isNotNull(latest_2), ifNull(lessOrEquals(latest_2, plus(toTimeZone(latest_1, 'UTC'), toIntervalDay(14))), 0)), dateDiff('second', latest_1, latest_2), NULL) AS step_2_conversion_time
           FROM
             (SELECT aggregation_target AS aggregation_target,
                     timestamp AS timestamp,
                     step_0 AS step_0,
                     latest_0 AS latest_0,
                     step_1 AS step_1,
                     latest_1 AS latest_1,
                     step_2 AS step_2,
                     min(latest_2) OVER (PARTITION BY aggregation_target
                                         ORDER BY timestamp DESC ROWS BETWEEN UNBOUNDED PRECEDING AND 0 PRECEDING) AS latest_2
              FROM
                (SELECT aggregation_target AS aggregation_target,
                        timestamp AS timestamp,
                        step_0 AS step_0,
                        latest_0 AS latest_0,
                        step_1 AS step_1,
                        latest_1 AS latest_1,
                        step_2 AS step_2,
                        if(ifNull(less(latest_2, latest_1), 0), NULL, latest_2) AS latest_2
                 FROM
                   (SELECT aggregation_target AS aggregation_target,
                           timestamp AS timestamp,
                           step_0 AS step_0,
                           latest_0 AS latest_0,
                           step_1 AS step_1,
                           min(latest_1) OVER (PARTITION BY aggregation_target
                                               ORDER BY timestamp DESC ROWS BETWEEN UNBOUNDED PRECEDING AND 0 PRECEDING) AS latest_1,
                                              step_2 AS step_2,
                                              min(latest_2) OVER (PARTITION BY aggregation_target
                                                                  ORDER BY timestamp DESC ROWS BETWEEN UNBOUNDED PRECEDING AND 0 PRECEDING) AS latest_2
                    FROM
                      (SELECT toTimeZone(e.timestamp, 'UTC') AS timestamp,
                              if(not(empty(e__override.distinct_id)), e__override.person_id, e.person_id) AS aggregation_target,
                              if(equals(e.event, 'user signed up'), 1, 0) AS step_0,
                              if(ifNull(equals(step_0, 1), 0), timestamp, NULL) AS latest_0,
                              if(and(equals(e.event, '$pageview'), ifNull(equals(replaceRegexpAll(nullIf(nullIf(JSONExtractRaw(e.properties, '$current_url'), ''), 'null'), '^"|"$', ''), 'aloha.com'), 0)), 1, 0) AS step_1,
                              if(ifNull(equals(step_1, 1), 0), timestamp, NULL) AS latest_1,
                              if(and(equals(e.event, '$pageview'), ifNull(equals(replaceRegexpAll(nullIf(nullIf(JSONExtractRaw(e.properties, '$current_url'), ''), 'null'), '^"|"$', ''), 'aloha2.com'), 0)), 1, 0) AS step_2,
                              if(ifNull(equals(step_2, 1), 0), timestamp, NULL) AS latest_2
                       FROM events AS e
                       LEFT OUTER JOIN
                         (SELECT argMax(person_distinct_id_overrides.person_id, person_distinct_id_overrides.version) AS person_id,
                                 person_distinct_id_overrides.distinct_id AS distinct_id
                          FROM person_distinct_id_overrides
                          WHERE equals(person_distinct_id_overrides.team_id, 99999)
                          GROUP BY person_distinct_id_overrides.distinct_id
                          HAVING ifNull(equals(argMax(person_distinct_id_overrides.is_deleted, person_distinct_id_overrides.version), 0), 0) SETTINGS optimize_aggregation_in_order=1) AS e__override ON equals(e.distinct_id, e__override.distinct_id)
                       LEFT JOIN
                         (SELECT person.id AS id,
                                 replaceRegexpAll(nullIf(nullIf(JSONExtractRaw(person.properties, 'email'), ''), 'null'), '^"|"$', '') AS properties___email,
                                 replaceRegexpAll(nullIf(nullIf(JSONExtractRaw(person.properties, 'age'), ''), 'null'), '^"|"$', '') AS properties___age
                          FROM person
                          WHERE and(equals(person.team_id, 99999), ifNull(in(tuple(person.id, person.version),
                                                                               (SELECT person.id AS id, max(person.version) AS version
                                                                                FROM person
                                                                                WHERE equals(person.team_id, 99999)
                                                                                GROUP BY person.id
                                                                                HAVING and(ifNull(equals(argMax(person.is_deleted, person.version), 0), 0), ifNull(less(argMax(toTimeZone(person.created_at, 'UTC'), person.version), plus(now64(6, 'UTC'), toIntervalDay(1))), 0)))), 0)) SETTINGS optimize_aggregation_in_order=1) AS e__person ON equals(if(not(empty(e__override.distinct_id)), e__override.person_id, e.person_id), e__person.id)
                       WHERE and(equals(e.team_id, 99999), and(and(greaterOrEquals(toTimeZone(e.timestamp, 'UTC'), toDateTime64('2020-01-01 00:00:00.000000', 6, 'UTC')), lessOrEquals(toTimeZone(e.timestamp, 'UTC'), toDateTime64('2020-07-01 23:59:59.999999', 6, 'UTC'))), in(e.event, tuple('$pageview', 'user signed up')), or(and(ifNull(ilike(e__person.properties___email, '%.com%'), 0), ifNull(equals(e__person.properties___age, '20'), 0)), or(ifNull(ilike(e__person.properties___email, '%.org%'), 0), ifNull(equals(e__person.properties___age, '28'), 0)))), or(ifNull(equals(step_0, 1), 0), ifNull(equals(step_1, 1), 0), ifNull(equals(step_2, 1), 0)))))))
           WHERE ifNull(equals(step_0, 1), 0)))
     GROUP BY aggregation_target,
              steps
     HAVING ifNull(equals(steps, max(max_steps)), isNull(steps)
                   and isNull(max(max_steps))))
  LIMIT 100 SETTINGS readonly=2,
                     max_execution_time=60,
                     allow_experimental_object_type=1,
                     format_csv_allow_double_quotes=0,
                     max_ast_elements=4000000,
                     max_expanded_ast_elements=4000000,
                     max_bytes_before_external_group_by=23622320128,
                     allow_experimental_analyzer=1
  '''
# ---
# name: TestFOSSFunnel.test_funnel_with_property_groups.1
  '''
  SELECT persons.id,
         persons.id AS id,
         persons.created_at AS created_at,
         1
  FROM
    (SELECT aggregation_target AS actor_id
     FROM
       (SELECT aggregation_target AS aggregation_target,
               steps AS steps,
               avg(step_1_conversion_time) AS step_1_average_conversion_time_inner,
               avg(step_2_conversion_time) AS step_2_average_conversion_time_inner,
               median(step_1_conversion_time) AS step_1_median_conversion_time_inner,
               median(step_2_conversion_time) AS step_2_median_conversion_time_inner
        FROM
          (SELECT aggregation_target AS aggregation_target,
                  steps AS steps,
                  max(steps) OVER (PARTITION BY aggregation_target) AS max_steps,
                                  step_1_conversion_time AS step_1_conversion_time,
                                  step_2_conversion_time AS step_2_conversion_time
           FROM
             (SELECT aggregation_target AS aggregation_target,
                     timestamp AS timestamp,
                     step_0 AS step_0,
                     latest_0 AS latest_0,
                     step_1 AS step_1,
                     latest_1 AS latest_1,
                     step_2 AS step_2,
                     latest_2 AS latest_2,
                     if(and(ifNull(lessOrEquals(latest_0, latest_1), 0), ifNull(lessOrEquals(latest_1, plus(toTimeZone(latest_0, 'UTC'), toIntervalDay(14))), 0), ifNull(lessOrEquals(latest_1, latest_2), 0), ifNull(lessOrEquals(latest_2, plus(toTimeZone(latest_0, 'UTC'), toIntervalDay(14))), 0)), 3, if(and(ifNull(lessOrEquals(latest_0, latest_1), 0), ifNull(lessOrEquals(latest_1, plus(toTimeZone(latest_0, 'UTC'), toIntervalDay(14))), 0)), 2, 1)) AS steps,
                     if(and(isNotNull(latest_1), ifNull(lessOrEquals(latest_1, plus(toTimeZone(latest_0, 'UTC'), toIntervalDay(14))), 0)), dateDiff('second', latest_0, latest_1), NULL) AS step_1_conversion_time,
                     if(and(isNotNull(latest_2), ifNull(lessOrEquals(latest_2, plus(toTimeZone(latest_1, 'UTC'), toIntervalDay(14))), 0)), dateDiff('second', latest_1, latest_2), NULL) AS step_2_conversion_time
              FROM
                (SELECT aggregation_target AS aggregation_target,
                        timestamp AS timestamp,
                        step_0 AS step_0,
                        latest_0 AS latest_0,
                        step_1 AS step_1,
                        latest_1 AS latest_1,
                        step_2 AS step_2,
                        min(latest_2) OVER (PARTITION BY aggregation_target
                                            ORDER BY timestamp DESC ROWS BETWEEN UNBOUNDED PRECEDING AND 0 PRECEDING) AS latest_2
                 FROM
                   (SELECT aggregation_target AS aggregation_target,
                           timestamp AS timestamp,
                           step_0 AS step_0,
                           latest_0 AS latest_0,
                           step_1 AS step_1,
                           latest_1 AS latest_1,
                           step_2 AS step_2,
                           if(ifNull(less(latest_2, latest_1), 0), NULL, latest_2) AS latest_2
                    FROM
                      (SELECT aggregation_target AS aggregation_target,
                              timestamp AS timestamp,
                              step_0 AS step_0,
                              latest_0 AS latest_0,
                              step_1 AS step_1,
                              min(latest_1) OVER (PARTITION BY aggregation_target
                                                  ORDER BY timestamp DESC ROWS BETWEEN UNBOUNDED PRECEDING AND 0 PRECEDING) AS latest_1,
                                                 step_2 AS step_2,
                                                 min(latest_2) OVER (PARTITION BY aggregation_target
                                                                     ORDER BY timestamp DESC ROWS BETWEEN UNBOUNDED PRECEDING AND 0 PRECEDING) AS latest_2
                       FROM
                         (SELECT toTimeZone(e.timestamp, 'UTC') AS timestamp,
                                 if(not(empty(e__override.distinct_id)), e__override.person_id, e.person_id) AS aggregation_target,
                                 if(equals(e.event, 'user signed up'), 1, 0) AS step_0,
                                 if(ifNull(equals(step_0, 1), 0), timestamp, NULL) AS latest_0,
                                 if(and(equals(e.event, '$pageview'), ifNull(equals(replaceRegexpAll(nullIf(nullIf(JSONExtractRaw(e.properties, '$current_url'), ''), 'null'), '^"|"$', ''), 'aloha.com'), 0)), 1, 0) AS step_1,
                                 if(ifNull(equals(step_1, 1), 0), timestamp, NULL) AS latest_1,
                                 if(and(equals(e.event, '$pageview'), ifNull(equals(replaceRegexpAll(nullIf(nullIf(JSONExtractRaw(e.properties, '$current_url'), ''), 'null'), '^"|"$', ''), 'aloha2.com'), 0)), 1, 0) AS step_2,
                                 if(ifNull(equals(step_2, 1), 0), timestamp, NULL) AS latest_2
                          FROM events AS e
                          LEFT OUTER JOIN
                            (SELECT argMax(person_distinct_id_overrides.person_id, person_distinct_id_overrides.version) AS person_id,
                                    person_distinct_id_overrides.distinct_id AS distinct_id
                             FROM person_distinct_id_overrides
                             WHERE equals(person_distinct_id_overrides.team_id, 99999)
                             GROUP BY person_distinct_id_overrides.distinct_id
                             HAVING ifNull(equals(argMax(person_distinct_id_overrides.is_deleted, person_distinct_id_overrides.version), 0), 0) SETTINGS optimize_aggregation_in_order=1) AS e__override ON equals(e.distinct_id, e__override.distinct_id)
                          LEFT JOIN
                            (SELECT person.id AS id,
                                    replaceRegexpAll(nullIf(nullIf(JSONExtractRaw(person.properties, 'email'), ''), 'null'), '^"|"$', '') AS properties___email,
                                    replaceRegexpAll(nullIf(nullIf(JSONExtractRaw(person.properties, 'age'), ''), 'null'), '^"|"$', '') AS properties___age
                             FROM person
                             WHERE and(equals(person.team_id, 99999), ifNull(in(tuple(person.id, person.version),
                                                                                  (SELECT person.id AS id, max(person.version) AS version
                                                                                   FROM person
                                                                                   WHERE equals(person.team_id, 99999)
                                                                                   GROUP BY person.id
                                                                                   HAVING and(ifNull(equals(argMax(person.is_deleted, person.version), 0), 0), ifNull(less(argMax(toTimeZone(person.created_at, 'UTC'), person.version), plus(now64(6, 'UTC'), toIntervalDay(1))), 0)))), 0)) SETTINGS optimize_aggregation_in_order=1) AS e__person ON equals(if(not(empty(e__override.distinct_id)), e__override.person_id, e.person_id), e__person.id)
                          WHERE and(equals(e.team_id, 99999), and(and(greaterOrEquals(toTimeZone(e.timestamp, 'UTC'), toDateTime64('2020-01-01 00:00:00.000000', 6, 'UTC')), lessOrEquals(toTimeZone(e.timestamp, 'UTC'), toDateTime64('2020-07-01 23:59:59.999999', 6, 'UTC'))), in(e.event, tuple('$pageview', 'user signed up')), or(and(ifNull(ilike(e__person.properties___email, '%.com%'), 0), ifNull(equals(e__person.properties___age, '20'), 0)), or(ifNull(ilike(e__person.properties___email, '%.org%'), 0), ifNull(equals(e__person.properties___age, '28'), 0)))), or(ifNull(equals(step_0, 1), 0), ifNull(equals(step_1, 1), 0), ifNull(equals(step_2, 1), 0)))))))
              WHERE ifNull(equals(step_0, 1), 0)))
        GROUP BY aggregation_target,
                 steps
        HAVING ifNull(equals(steps, max(max_steps)), isNull(steps)
                      and isNull(max(max_steps))))
     WHERE ifNull(in(steps, [1, 2, 3]), 0)
     ORDER BY aggregation_target ASC) AS source
  INNER JOIN
    (SELECT argMax(toTimeZone(person.created_at, 'UTC'), person.version) AS created_at,
            person.id AS id
     FROM person
     WHERE equals(person.team_id, 99999)
     GROUP BY person.id
     HAVING and(ifNull(equals(argMax(person.is_deleted, person.version), 0), 0), ifNull(less(argMax(toTimeZone(person.created_at, 'UTC'), person.version), plus(now64(6, 'UTC'), toIntervalDay(1))), 0)) SETTINGS optimize_aggregation_in_order=1) AS persons ON equals(persons.id, source.actor_id)
  ORDER BY persons.created_at DESC
  LIMIT 101
  OFFSET 0 SETTINGS readonly=2,
                    max_execution_time=60,
                    allow_experimental_object_type=1,
                    format_csv_allow_double_quotes=0,
                    max_ast_elements=4000000,
                    max_expanded_ast_elements=4000000,
                    max_bytes_before_external_group_by=0,
                    allow_experimental_analyzer=1
  '''
# ---
# name: TestFOSSFunnel.test_funnel_with_property_groups.2
  '''
  SELECT persons.id,
         persons.id AS id,
         persons.created_at AS created_at,
         1
  FROM
    (SELECT aggregation_target AS actor_id
     FROM
       (SELECT aggregation_target AS aggregation_target,
               steps AS steps,
               avg(step_1_conversion_time) AS step_1_average_conversion_time_inner,
               avg(step_2_conversion_time) AS step_2_average_conversion_time_inner,
               median(step_1_conversion_time) AS step_1_median_conversion_time_inner,
               median(step_2_conversion_time) AS step_2_median_conversion_time_inner
        FROM
          (SELECT aggregation_target AS aggregation_target,
                  steps AS steps,
                  max(steps) OVER (PARTITION BY aggregation_target) AS max_steps,
                                  step_1_conversion_time AS step_1_conversion_time,
                                  step_2_conversion_time AS step_2_conversion_time
           FROM
             (SELECT aggregation_target AS aggregation_target,
                     timestamp AS timestamp,
                     step_0 AS step_0,
                     latest_0 AS latest_0,
                     step_1 AS step_1,
                     latest_1 AS latest_1,
                     step_2 AS step_2,
                     latest_2 AS latest_2,
                     if(and(ifNull(lessOrEquals(latest_0, latest_1), 0), ifNull(lessOrEquals(latest_1, plus(toTimeZone(latest_0, 'UTC'), toIntervalDay(14))), 0), ifNull(lessOrEquals(latest_1, latest_2), 0), ifNull(lessOrEquals(latest_2, plus(toTimeZone(latest_0, 'UTC'), toIntervalDay(14))), 0)), 3, if(and(ifNull(lessOrEquals(latest_0, latest_1), 0), ifNull(lessOrEquals(latest_1, plus(toTimeZone(latest_0, 'UTC'), toIntervalDay(14))), 0)), 2, 1)) AS steps,
                     if(and(isNotNull(latest_1), ifNull(lessOrEquals(latest_1, plus(toTimeZone(latest_0, 'UTC'), toIntervalDay(14))), 0)), dateDiff('second', latest_0, latest_1), NULL) AS step_1_conversion_time,
                     if(and(isNotNull(latest_2), ifNull(lessOrEquals(latest_2, plus(toTimeZone(latest_1, 'UTC'), toIntervalDay(14))), 0)), dateDiff('second', latest_1, latest_2), NULL) AS step_2_conversion_time
              FROM
                (SELECT aggregation_target AS aggregation_target,
                        timestamp AS timestamp,
                        step_0 AS step_0,
                        latest_0 AS latest_0,
                        step_1 AS step_1,
                        latest_1 AS latest_1,
                        step_2 AS step_2,
                        min(latest_2) OVER (PARTITION BY aggregation_target
                                            ORDER BY timestamp DESC ROWS BETWEEN UNBOUNDED PRECEDING AND 0 PRECEDING) AS latest_2
                 FROM
                   (SELECT aggregation_target AS aggregation_target,
                           timestamp AS timestamp,
                           step_0 AS step_0,
                           latest_0 AS latest_0,
                           step_1 AS step_1,
                           latest_1 AS latest_1,
                           step_2 AS step_2,
                           if(ifNull(less(latest_2, latest_1), 0), NULL, latest_2) AS latest_2
                    FROM
                      (SELECT aggregation_target AS aggregation_target,
                              timestamp AS timestamp,
                              step_0 AS step_0,
                              latest_0 AS latest_0,
                              step_1 AS step_1,
                              min(latest_1) OVER (PARTITION BY aggregation_target
                                                  ORDER BY timestamp DESC ROWS BETWEEN UNBOUNDED PRECEDING AND 0 PRECEDING) AS latest_1,
                                                 step_2 AS step_2,
                                                 min(latest_2) OVER (PARTITION BY aggregation_target
                                                                     ORDER BY timestamp DESC ROWS BETWEEN UNBOUNDED PRECEDING AND 0 PRECEDING) AS latest_2
                       FROM
                         (SELECT toTimeZone(e.timestamp, 'UTC') AS timestamp,
                                 if(not(empty(e__override.distinct_id)), e__override.person_id, e.person_id) AS aggregation_target,
                                 if(equals(e.event, 'user signed up'), 1, 0) AS step_0,
                                 if(ifNull(equals(step_0, 1), 0), timestamp, NULL) AS latest_0,
                                 if(and(equals(e.event, '$pageview'), ifNull(equals(replaceRegexpAll(nullIf(nullIf(JSONExtractRaw(e.properties, '$current_url'), ''), 'null'), '^"|"$', ''), 'aloha.com'), 0)), 1, 0) AS step_1,
                                 if(ifNull(equals(step_1, 1), 0), timestamp, NULL) AS latest_1,
                                 if(and(equals(e.event, '$pageview'), ifNull(equals(replaceRegexpAll(nullIf(nullIf(JSONExtractRaw(e.properties, '$current_url'), ''), 'null'), '^"|"$', ''), 'aloha2.com'), 0)), 1, 0) AS step_2,
                                 if(ifNull(equals(step_2, 1), 0), timestamp, NULL) AS latest_2
                          FROM events AS e
                          LEFT OUTER JOIN
                            (SELECT argMax(person_distinct_id_overrides.person_id, person_distinct_id_overrides.version) AS person_id,
                                    person_distinct_id_overrides.distinct_id AS distinct_id
                             FROM person_distinct_id_overrides
                             WHERE equals(person_distinct_id_overrides.team_id, 99999)
                             GROUP BY person_distinct_id_overrides.distinct_id
                             HAVING ifNull(equals(argMax(person_distinct_id_overrides.is_deleted, person_distinct_id_overrides.version), 0), 0) SETTINGS optimize_aggregation_in_order=1) AS e__override ON equals(e.distinct_id, e__override.distinct_id)
                          LEFT JOIN
                            (SELECT person.id AS id,
                                    replaceRegexpAll(nullIf(nullIf(JSONExtractRaw(person.properties, 'email'), ''), 'null'), '^"|"$', '') AS properties___email,
                                    replaceRegexpAll(nullIf(nullIf(JSONExtractRaw(person.properties, 'age'), ''), 'null'), '^"|"$', '') AS properties___age
                             FROM person
                             WHERE and(equals(person.team_id, 99999), ifNull(in(tuple(person.id, person.version),
                                                                                  (SELECT person.id AS id, max(person.version) AS version
                                                                                   FROM person
                                                                                   WHERE equals(person.team_id, 99999)
                                                                                   GROUP BY person.id
                                                                                   HAVING and(ifNull(equals(argMax(person.is_deleted, person.version), 0), 0), ifNull(less(argMax(toTimeZone(person.created_at, 'UTC'), person.version), plus(now64(6, 'UTC'), toIntervalDay(1))), 0)))), 0)) SETTINGS optimize_aggregation_in_order=1) AS e__person ON equals(if(not(empty(e__override.distinct_id)), e__override.person_id, e.person_id), e__person.id)
                          WHERE and(equals(e.team_id, 99999), and(and(greaterOrEquals(toTimeZone(e.timestamp, 'UTC'), toDateTime64('2020-01-01 00:00:00.000000', 6, 'UTC')), lessOrEquals(toTimeZone(e.timestamp, 'UTC'), toDateTime64('2020-07-01 23:59:59.999999', 6, 'UTC'))), in(e.event, tuple('$pageview', 'user signed up')), or(and(ifNull(ilike(e__person.properties___email, '%.com%'), 0), ifNull(equals(e__person.properties___age, '20'), 0)), or(ifNull(ilike(e__person.properties___email, '%.org%'), 0), ifNull(equals(e__person.properties___age, '28'), 0)))), or(ifNull(equals(step_0, 1), 0), ifNull(equals(step_1, 1), 0), ifNull(equals(step_2, 1), 0)))))))
              WHERE ifNull(equals(step_0, 1), 0)))
        GROUP BY aggregation_target,
                 steps
        HAVING ifNull(equals(steps, max(max_steps)), isNull(steps)
                      and isNull(max(max_steps))))
     WHERE ifNull(in(steps, [2, 3]), 0)
     ORDER BY aggregation_target ASC) AS source
  INNER JOIN
    (SELECT argMax(toTimeZone(person.created_at, 'UTC'), person.version) AS created_at,
            person.id AS id
     FROM person
     WHERE equals(person.team_id, 99999)
     GROUP BY person.id
     HAVING and(ifNull(equals(argMax(person.is_deleted, person.version), 0), 0), ifNull(less(argMax(toTimeZone(person.created_at, 'UTC'), person.version), plus(now64(6, 'UTC'), toIntervalDay(1))), 0)) SETTINGS optimize_aggregation_in_order=1) AS persons ON equals(persons.id, source.actor_id)
  ORDER BY persons.created_at DESC
  LIMIT 101
  OFFSET 0 SETTINGS readonly=2,
                    max_execution_time=60,
                    allow_experimental_object_type=1,
                    format_csv_allow_double_quotes=0,
                    max_ast_elements=4000000,
                    max_expanded_ast_elements=4000000,
                    max_bytes_before_external_group_by=0,
                    allow_experimental_analyzer=1
  '''
# ---
# name: TestFOSSFunnel.test_funnel_with_property_groups.3
  '''
  SELECT persons.id,
         persons.id AS id,
         persons.created_at AS created_at,
         1
  FROM
    (SELECT aggregation_target AS actor_id
     FROM
       (SELECT aggregation_target AS aggregation_target,
               steps AS steps,
               avg(step_1_conversion_time) AS step_1_average_conversion_time_inner,
               avg(step_2_conversion_time) AS step_2_average_conversion_time_inner,
               median(step_1_conversion_time) AS step_1_median_conversion_time_inner,
               median(step_2_conversion_time) AS step_2_median_conversion_time_inner
        FROM
          (SELECT aggregation_target AS aggregation_target,
                  steps AS steps,
                  max(steps) OVER (PARTITION BY aggregation_target) AS max_steps,
                                  step_1_conversion_time AS step_1_conversion_time,
                                  step_2_conversion_time AS step_2_conversion_time
           FROM
             (SELECT aggregation_target AS aggregation_target,
                     timestamp AS timestamp,
                     step_0 AS step_0,
                     latest_0 AS latest_0,
                     step_1 AS step_1,
                     latest_1 AS latest_1,
                     step_2 AS step_2,
                     latest_2 AS latest_2,
                     if(and(ifNull(lessOrEquals(latest_0, latest_1), 0), ifNull(lessOrEquals(latest_1, plus(toTimeZone(latest_0, 'UTC'), toIntervalDay(14))), 0), ifNull(lessOrEquals(latest_1, latest_2), 0), ifNull(lessOrEquals(latest_2, plus(toTimeZone(latest_0, 'UTC'), toIntervalDay(14))), 0)), 3, if(and(ifNull(lessOrEquals(latest_0, latest_1), 0), ifNull(lessOrEquals(latest_1, plus(toTimeZone(latest_0, 'UTC'), toIntervalDay(14))), 0)), 2, 1)) AS steps,
                     if(and(isNotNull(latest_1), ifNull(lessOrEquals(latest_1, plus(toTimeZone(latest_0, 'UTC'), toIntervalDay(14))), 0)), dateDiff('second', latest_0, latest_1), NULL) AS step_1_conversion_time,
                     if(and(isNotNull(latest_2), ifNull(lessOrEquals(latest_2, plus(toTimeZone(latest_1, 'UTC'), toIntervalDay(14))), 0)), dateDiff('second', latest_1, latest_2), NULL) AS step_2_conversion_time
              FROM
                (SELECT aggregation_target AS aggregation_target,
                        timestamp AS timestamp,
                        step_0 AS step_0,
                        latest_0 AS latest_0,
                        step_1 AS step_1,
                        latest_1 AS latest_1,
                        step_2 AS step_2,
                        min(latest_2) OVER (PARTITION BY aggregation_target
                                            ORDER BY timestamp DESC ROWS BETWEEN UNBOUNDED PRECEDING AND 0 PRECEDING) AS latest_2
                 FROM
                   (SELECT aggregation_target AS aggregation_target,
                           timestamp AS timestamp,
                           step_0 AS step_0,
                           latest_0 AS latest_0,
                           step_1 AS step_1,
                           latest_1 AS latest_1,
                           step_2 AS step_2,
                           if(ifNull(less(latest_2, latest_1), 0), NULL, latest_2) AS latest_2
                    FROM
                      (SELECT aggregation_target AS aggregation_target,
                              timestamp AS timestamp,
                              step_0 AS step_0,
                              latest_0 AS latest_0,
                              step_1 AS step_1,
                              min(latest_1) OVER (PARTITION BY aggregation_target
                                                  ORDER BY timestamp DESC ROWS BETWEEN UNBOUNDED PRECEDING AND 0 PRECEDING) AS latest_1,
                                                 step_2 AS step_2,
                                                 min(latest_2) OVER (PARTITION BY aggregation_target
                                                                     ORDER BY timestamp DESC ROWS BETWEEN UNBOUNDED PRECEDING AND 0 PRECEDING) AS latest_2
                       FROM
                         (SELECT toTimeZone(e.timestamp, 'UTC') AS timestamp,
                                 if(not(empty(e__override.distinct_id)), e__override.person_id, e.person_id) AS aggregation_target,
                                 if(equals(e.event, 'user signed up'), 1, 0) AS step_0,
                                 if(ifNull(equals(step_0, 1), 0), timestamp, NULL) AS latest_0,
                                 if(and(equals(e.event, '$pageview'), ifNull(equals(replaceRegexpAll(nullIf(nullIf(JSONExtractRaw(e.properties, '$current_url'), ''), 'null'), '^"|"$', ''), 'aloha.com'), 0)), 1, 0) AS step_1,
                                 if(ifNull(equals(step_1, 1), 0), timestamp, NULL) AS latest_1,
                                 if(and(equals(e.event, '$pageview'), ifNull(equals(replaceRegexpAll(nullIf(nullIf(JSONExtractRaw(e.properties, '$current_url'), ''), 'null'), '^"|"$', ''), 'aloha2.com'), 0)), 1, 0) AS step_2,
                                 if(ifNull(equals(step_2, 1), 0), timestamp, NULL) AS latest_2
                          FROM events AS e
                          LEFT OUTER JOIN
                            (SELECT argMax(person_distinct_id_overrides.person_id, person_distinct_id_overrides.version) AS person_id,
                                    person_distinct_id_overrides.distinct_id AS distinct_id
                             FROM person_distinct_id_overrides
                             WHERE equals(person_distinct_id_overrides.team_id, 99999)
                             GROUP BY person_distinct_id_overrides.distinct_id
                             HAVING ifNull(equals(argMax(person_distinct_id_overrides.is_deleted, person_distinct_id_overrides.version), 0), 0) SETTINGS optimize_aggregation_in_order=1) AS e__override ON equals(e.distinct_id, e__override.distinct_id)
                          LEFT JOIN
                            (SELECT person.id AS id,
                                    replaceRegexpAll(nullIf(nullIf(JSONExtractRaw(person.properties, 'email'), ''), 'null'), '^"|"$', '') AS properties___email,
                                    replaceRegexpAll(nullIf(nullIf(JSONExtractRaw(person.properties, 'age'), ''), 'null'), '^"|"$', '') AS properties___age
                             FROM person
                             WHERE and(equals(person.team_id, 99999), ifNull(in(tuple(person.id, person.version),
                                                                                  (SELECT person.id AS id, max(person.version) AS version
                                                                                   FROM person
                                                                                   WHERE equals(person.team_id, 99999)
                                                                                   GROUP BY person.id
                                                                                   HAVING and(ifNull(equals(argMax(person.is_deleted, person.version), 0), 0), ifNull(less(argMax(toTimeZone(person.created_at, 'UTC'), person.version), plus(now64(6, 'UTC'), toIntervalDay(1))), 0)))), 0)) SETTINGS optimize_aggregation_in_order=1) AS e__person ON equals(if(not(empty(e__override.distinct_id)), e__override.person_id, e.person_id), e__person.id)
                          WHERE and(equals(e.team_id, 99999), and(and(greaterOrEquals(toTimeZone(e.timestamp, 'UTC'), toDateTime64('2020-01-01 00:00:00.000000', 6, 'UTC')), lessOrEquals(toTimeZone(e.timestamp, 'UTC'), toDateTime64('2020-07-01 23:59:59.999999', 6, 'UTC'))), in(e.event, tuple('$pageview', 'user signed up')), or(and(ifNull(ilike(e__person.properties___email, '%.com%'), 0), ifNull(equals(e__person.properties___age, '20'), 0)), or(ifNull(ilike(e__person.properties___email, '%.org%'), 0), ifNull(equals(e__person.properties___age, '28'), 0)))), or(ifNull(equals(step_0, 1), 0), ifNull(equals(step_1, 1), 0), ifNull(equals(step_2, 1), 0)))))))
              WHERE ifNull(equals(step_0, 1), 0)))
        GROUP BY aggregation_target,
                 steps
        HAVING ifNull(equals(steps, max(max_steps)), isNull(steps)
                      and isNull(max(max_steps))))
     WHERE ifNull(in(steps, [3]), 0)
     ORDER BY aggregation_target ASC) AS source
  INNER JOIN
    (SELECT argMax(toTimeZone(person.created_at, 'UTC'), person.version) AS created_at,
            person.id AS id
     FROM person
     WHERE equals(person.team_id, 99999)
     GROUP BY person.id
     HAVING and(ifNull(equals(argMax(person.is_deleted, person.version), 0), 0), ifNull(less(argMax(toTimeZone(person.created_at, 'UTC'), person.version), plus(now64(6, 'UTC'), toIntervalDay(1))), 0)) SETTINGS optimize_aggregation_in_order=1) AS persons ON equals(persons.id, source.actor_id)
  ORDER BY persons.created_at DESC
  LIMIT 101
  OFFSET 0 SETTINGS readonly=2,
                    max_execution_time=60,
                    allow_experimental_object_type=1,
                    format_csv_allow_double_quotes=0,
                    max_ast_elements=4000000,
                    max_expanded_ast_elements=4000000,
                    max_bytes_before_external_group_by=0,
                    allow_experimental_analyzer=1
  '''
# ---
# name: TestFOSSFunnel.test_funnel_with_static_cohort_step_filter
  '''
  
  SELECT count(DISTINCT person_id)
  FROM person_static_cohort
  WHERE team_id = 99999
    AND cohort_id = 99999
  '''
# ---
# name: TestFOSSFunnel.test_funnel_with_static_cohort_step_filter.1
  '''
  SELECT countIf(ifNull(equals(steps, 1), 0)) AS step_1,
         countIf(ifNull(equals(steps, 2), 0)) AS step_2,
         avg(step_1_average_conversion_time_inner) AS step_1_average_conversion_time,
         median(step_1_median_conversion_time_inner) AS step_1_median_conversion_time
  FROM
    (SELECT aggregation_target AS aggregation_target,
            steps AS steps,
            avg(step_1_conversion_time) AS step_1_average_conversion_time_inner,
            median(step_1_conversion_time) AS step_1_median_conversion_time_inner
     FROM
       (SELECT aggregation_target AS aggregation_target,
               steps AS steps,
               max(steps) OVER (PARTITION BY aggregation_target) AS max_steps,
                               step_1_conversion_time AS step_1_conversion_time
        FROM
          (SELECT aggregation_target AS aggregation_target,
                  timestamp AS timestamp,
                  step_0 AS step_0,
                  latest_0 AS latest_0,
                  step_1 AS step_1,
                  latest_1 AS latest_1,
                  if(and(ifNull(lessOrEquals(latest_0, latest_1), 0), ifNull(lessOrEquals(latest_1, plus(toTimeZone(latest_0, 'UTC'), toIntervalDay(14))), 0)), 2, 1) AS steps,
                  if(and(isNotNull(latest_1), ifNull(lessOrEquals(latest_1, plus(toTimeZone(latest_0, 'UTC'), toIntervalDay(14))), 0)), dateDiff('second', latest_0, latest_1), NULL) AS step_1_conversion_time
           FROM
             (SELECT aggregation_target AS aggregation_target,
                     timestamp AS timestamp,
                     step_0 AS step_0,
                     latest_0 AS latest_0,
                     step_1 AS step_1,
                     min(latest_1) OVER (PARTITION BY aggregation_target
                                         ORDER BY timestamp DESC ROWS BETWEEN UNBOUNDED PRECEDING AND 0 PRECEDING) AS latest_1
              FROM
                (SELECT toTimeZone(e.timestamp, 'UTC') AS timestamp,
                        if(not(empty(e__override.distinct_id)), e__override.person_id, e.person_id) AS aggregation_target,
                        if(and(equals(e.event, 'user signed up'), ifNull(in(if(not(empty(e__override.distinct_id)), e__override.person_id, e.person_id),
                                                                              (SELECT person_static_cohort.person_id AS person_id
                                                                               FROM person_static_cohort
                                                                               WHERE and(equals(person_static_cohort.team_id, 99999), equals(person_static_cohort.cohort_id, 99999)))), 0)), 1, 0) AS step_0,
                        if(ifNull(equals(step_0, 1), 0), timestamp, NULL) AS latest_0,
                        if(equals(e.event, 'paid'), 1, 0) AS step_1,
                        if(ifNull(equals(step_1, 1), 0), timestamp, NULL) AS latest_1
                 FROM events AS e
                 LEFT OUTER JOIN
                   (SELECT argMax(person_distinct_id_overrides.person_id, person_distinct_id_overrides.version) AS person_id,
                           person_distinct_id_overrides.distinct_id AS distinct_id
                    FROM person_distinct_id_overrides
                    WHERE equals(person_distinct_id_overrides.team_id, 99999)
                    GROUP BY person_distinct_id_overrides.distinct_id
                    HAVING ifNull(equals(argMax(person_distinct_id_overrides.is_deleted, person_distinct_id_overrides.version), 0), 0) SETTINGS optimize_aggregation_in_order=1) AS e__override ON equals(e.distinct_id, e__override.distinct_id)
                 WHERE and(equals(e.team_id, 99999), and(and(greaterOrEquals(toTimeZone(e.timestamp, 'UTC'), toDateTime64('2020-01-01 00:00:00.000000', 6, 'UTC')), lessOrEquals(toTimeZone(e.timestamp, 'UTC'), toDateTime64('2020-01-14 23:59:59.999999', 6, 'UTC'))), in(e.event, tuple('paid', 'user signed up'))), or(ifNull(equals(step_0, 1), 0), ifNull(equals(step_1, 1), 0)))))
           WHERE ifNull(equals(step_0, 1), 0)))
     GROUP BY aggregation_target,
              steps
     HAVING ifNull(equals(steps, max(max_steps)), isNull(steps)
                   and isNull(max(max_steps))))
  LIMIT 100 SETTINGS readonly=2,
                     max_execution_time=60,
                     allow_experimental_object_type=1,
                     format_csv_allow_double_quotes=0,
                     max_ast_elements=4000000,
                     max_expanded_ast_elements=4000000,
                     max_bytes_before_external_group_by=23622320128,
                     allow_experimental_analyzer=1
  '''
# ---
# name: TestFOSSFunnel.test_timezones
  '''
  SELECT countIf(ifNull(equals(steps, 1), 0)) AS step_1,
         countIf(ifNull(equals(steps, 2), 0)) AS step_2,
         avg(step_1_average_conversion_time_inner) AS step_1_average_conversion_time,
         median(step_1_median_conversion_time_inner) AS step_1_median_conversion_time
  FROM
    (SELECT aggregation_target AS aggregation_target,
            steps AS steps,
            avg(step_1_conversion_time) AS step_1_average_conversion_time_inner,
            median(step_1_conversion_time) AS step_1_median_conversion_time_inner
     FROM
       (SELECT aggregation_target AS aggregation_target,
               steps AS steps,
               max(steps) OVER (PARTITION BY aggregation_target) AS max_steps,
                               step_1_conversion_time AS step_1_conversion_time
        FROM
          (SELECT aggregation_target AS aggregation_target,
                  timestamp AS timestamp,
                  step_0 AS step_0,
                  latest_0 AS latest_0,
                  step_1 AS step_1,
                  latest_1 AS latest_1,
                  if(and(ifNull(lessOrEquals(latest_0, latest_1), 0), ifNull(lessOrEquals(latest_1, plus(toTimeZone(latest_0, 'UTC'), toIntervalDay(14))), 0)), 2, 1) AS steps,
                  if(and(isNotNull(latest_1), ifNull(lessOrEquals(latest_1, plus(toTimeZone(latest_0, 'UTC'), toIntervalDay(14))), 0)), dateDiff('second', latest_0, latest_1), NULL) AS step_1_conversion_time
           FROM
             (SELECT aggregation_target AS aggregation_target,
                     timestamp AS timestamp,
                     step_0 AS step_0,
                     latest_0 AS latest_0,
                     step_1 AS step_1,
                     min(latest_1) OVER (PARTITION BY aggregation_target
                                         ORDER BY timestamp DESC ROWS BETWEEN UNBOUNDED PRECEDING AND 0 PRECEDING) AS latest_1
              FROM
                (SELECT toTimeZone(e.timestamp, 'US/Pacific') AS timestamp,
                        if(not(empty(e__override.distinct_id)), e__override.person_id, e.person_id) AS aggregation_target,
                        if(equals(e.event, 'user signed up'), 1, 0) AS step_0,
                        if(ifNull(equals(step_0, 1), 0), timestamp, NULL) AS latest_0,
                        if(equals(e.event, 'paid'), 1, 0) AS step_1,
                        if(ifNull(equals(step_1, 1), 0), timestamp, NULL) AS latest_1
                 FROM events AS e
                 LEFT OUTER JOIN
                   (SELECT argMax(person_distinct_id_overrides.person_id, person_distinct_id_overrides.version) AS person_id,
                           person_distinct_id_overrides.distinct_id AS distinct_id
                    FROM person_distinct_id_overrides
                    WHERE equals(person_distinct_id_overrides.team_id, 99999)
                    GROUP BY person_distinct_id_overrides.distinct_id
                    HAVING ifNull(equals(argMax(person_distinct_id_overrides.is_deleted, person_distinct_id_overrides.version), 0), 0) SETTINGS optimize_aggregation_in_order=1) AS e__override ON equals(e.distinct_id, e__override.distinct_id)
                 WHERE and(equals(e.team_id, 99999), and(and(greaterOrEquals(toTimeZone(e.timestamp, 'US/Pacific'), toDateTime64('2020-01-01 00:00:00.000000', 6, 'US/Pacific')), lessOrEquals(toTimeZone(e.timestamp, 'US/Pacific'), toDateTime64('2020-01-14 23:59:59.999999', 6, 'US/Pacific'))), in(e.event, tuple('paid', 'user signed up'))), or(ifNull(equals(step_0, 1), 0), ifNull(equals(step_1, 1), 0)))))
           WHERE ifNull(equals(step_0, 1), 0)))
     GROUP BY aggregation_target,
              steps
     HAVING ifNull(equals(steps, max(max_steps)), isNull(steps)
                   and isNull(max(max_steps))))
  LIMIT 100 SETTINGS readonly=2,
                     max_execution_time=60,
                     allow_experimental_object_type=1,
                     format_csv_allow_double_quotes=0,
                     max_ast_elements=4000000,
                     max_expanded_ast_elements=4000000,
                     max_bytes_before_external_group_by=23622320128,
                     allow_experimental_analyzer=1
  '''
# ---
# name: TestFunnelBreakdown.test_funnel_breakdown_correct_breakdown_props_are_chosen
  '''
  SELECT sum(step_1) AS step_1,
         sum(step_2) AS step_2,
         if(isNaN(avgArrayOrNull(step_1_conversion_time_array) AS inter_1_conversion), NULL, inter_1_conversion) AS step_1_average_conversion_time,
         if(isNaN(medianArrayOrNull(step_1_conversion_time_array) AS inter_1_median), NULL, inter_1_median) AS step_1_median_conversion_time,
         if(ifNull(less(row_number, 26), 0), prop, ['Other']) AS final_prop
  FROM
    (SELECT countIf(ifNull(equals(steps, 1), 0)) AS step_1,
            countIf(ifNull(equals(steps, 2), 0)) AS step_2,
            groupArray(step_1_conversion_time) AS step_1_conversion_time_array,
            prop AS prop,
            row_number() OVER (
                               ORDER BY step_2 DESC) AS row_number
     FROM
       (SELECT aggregation_target AS aggregation_target,
               steps AS steps,
               prop AS prop,
               prop AS prop,
               min(step_1_conversion_time) AS step_1_conversion_time
        FROM
          (SELECT aggregation_target AS aggregation_target,
                  steps AS steps,
                  prop AS prop,
                  max(steps) OVER (PARTITION BY aggregation_target,
                                                prop) AS max_steps,
                                  step_1_conversion_time AS step_1_conversion_time,
                                  prop AS prop
           FROM
             (SELECT aggregation_target AS aggregation_target,
                     timestamp AS timestamp,
                     step_0 AS step_0,
                     latest_0 AS latest_0,
                     step_1 AS step_1,
                     latest_1 AS latest_1,
                     prop AS prop,
                     if(and(ifNull(lessOrEquals(latest_0, latest_1), 0), ifNull(lessOrEquals(latest_1, plus(toTimeZone(latest_0, 'UTC'), toIntervalDay(14))), 0)), 2, 1) AS steps,
                     if(and(isNotNull(latest_1), ifNull(lessOrEquals(latest_1, plus(toTimeZone(latest_0, 'UTC'), toIntervalDay(14))), 0)), dateDiff('second', latest_0, latest_1), NULL) AS step_1_conversion_time,
                     prop AS prop
              FROM
                (SELECT aggregation_target AS aggregation_target,
                        timestamp AS timestamp,
                        step_0 AS step_0,
                        latest_0 AS latest_0,
                        step_1 AS step_1,
                        min(latest_1) OVER (PARTITION BY aggregation_target,
                                                         prop
                                            ORDER BY timestamp DESC ROWS BETWEEN UNBOUNDED PRECEDING AND 0 PRECEDING) AS latest_1,
                                           prop AS prop
                 FROM
                   (SELECT timestamp AS timestamp,
                           aggregation_target AS aggregation_target,
                           step_0 AS step_0,
                           latest_0 AS latest_0,
                           step_1 AS step_1,
                           latest_1 AS latest_1,
                           prop_basic AS prop_basic,
                           prop,
                           prop_vals AS prop_vals,
                           if(notEmpty(arrayFilter(x -> notEmpty(x), prop_vals)), prop_vals, ['']) AS prop
                    FROM
                      (SELECT toTimeZone(e.timestamp, 'UTC') AS timestamp,
                              if(not(empty(e__override.distinct_id)), e__override.person_id, e.person_id) AS aggregation_target,
                              if(equals(e.event, 'sign up'), 1, 0) AS step_0,
                              if(ifNull(equals(step_0, 1), 0), timestamp, NULL) AS latest_0,
                              if(and(equals(e.event, 'buy'), ifNull(equals(replaceRegexpAll(nullIf(nullIf(JSONExtractRaw(e.properties, '$version'), ''), 'null'), '^"|"$', ''), 'xyz'), 0)), 1, 0) AS step_1,
                              if(ifNull(equals(step_1, 1), 0), timestamp, NULL) AS latest_1,
                              [ifNull(toString(replaceRegexpAll(nullIf(nullIf(JSONExtractRaw(e.properties, '$browser'), ''), 'null'), '^"|"$', '')), '')] AS prop_basic,
                              prop_basic AS prop,
                              argMinIf(prop, timestamp, notEmpty(arrayFilter(x -> notEmpty(x), prop))) OVER (PARTITION BY aggregation_target) AS prop_vals
                       FROM events AS e
                       LEFT OUTER JOIN
                         (SELECT argMax(person_distinct_id_overrides.person_id, person_distinct_id_overrides.version) AS person_id,
                                 person_distinct_id_overrides.distinct_id AS distinct_id
                          FROM person_distinct_id_overrides
                          WHERE equals(person_distinct_id_overrides.team_id, 99999)
                          GROUP BY person_distinct_id_overrides.distinct_id
                          HAVING ifNull(equals(argMax(person_distinct_id_overrides.is_deleted, person_distinct_id_overrides.version), 0), 0) SETTINGS optimize_aggregation_in_order=1) AS e__override ON equals(e.distinct_id, e__override.distinct_id)
                       WHERE and(equals(e.team_id, 99999), and(and(greaterOrEquals(toTimeZone(e.timestamp, 'UTC'), toDateTime64('2020-01-01 00:00:00.000000', 6, 'UTC')), lessOrEquals(toTimeZone(e.timestamp, 'UTC'), toDateTime64('2020-01-08 23:59:59.999999', 6, 'UTC'))), in(e.event, tuple('buy', 'sign up'))), or(ifNull(equals(step_0, 1), 0), ifNull(equals(step_1, 1), 0))))))
              WHERE ifNull(equals(step_0, 1), 0)))
        GROUP BY aggregation_target,
                 steps,
                 prop
        HAVING ifNull(equals(steps, max(max_steps)), isNull(steps)
                      and isNull(max(max_steps))))
     GROUP BY prop)
  GROUP BY final_prop
  LIMIT 26 SETTINGS readonly=2,
                    max_execution_time=60,
                    allow_experimental_object_type=1,
                    format_csv_allow_double_quotes=0,
                    max_ast_elements=4000000,
                    max_expanded_ast_elements=4000000,
                    max_bytes_before_external_group_by=23622320128,
                    allow_experimental_analyzer=1
  '''
# ---
# name: TestFunnelBreakdown.test_funnel_breakdown_correct_breakdown_props_are_chosen_for_step
  '''
  SELECT sum(step_1) AS step_1,
         sum(step_2) AS step_2,
         if(isNaN(avgArrayOrNull(step_1_conversion_time_array) AS inter_1_conversion), NULL, inter_1_conversion) AS step_1_average_conversion_time,
         if(isNaN(medianArrayOrNull(step_1_conversion_time_array) AS inter_1_median), NULL, inter_1_median) AS step_1_median_conversion_time,
         if(ifNull(less(row_number, 26), 0), prop, ['Other']) AS final_prop
  FROM
    (SELECT countIf(ifNull(equals(steps, 1), 0)) AS step_1,
            countIf(ifNull(equals(steps, 2), 0)) AS step_2,
            groupArray(step_1_conversion_time) AS step_1_conversion_time_array,
            prop AS prop,
            row_number() OVER (
                               ORDER BY step_2 DESC) AS row_number
     FROM
       (SELECT aggregation_target AS aggregation_target,
               steps AS steps,
               prop AS prop,
               prop AS prop,
               min(step_1_conversion_time) AS step_1_conversion_time
        FROM
          (SELECT aggregation_target AS aggregation_target,
                  steps AS steps,
                  prop AS prop,
                  max(steps) OVER (PARTITION BY aggregation_target,
                                                prop) AS max_steps,
                                  step_1_conversion_time AS step_1_conversion_time,
                                  prop AS prop
           FROM
             (SELECT aggregation_target AS aggregation_target,
                     timestamp AS timestamp,
                     step_0 AS step_0,
                     latest_0 AS latest_0,
                     step_1 AS step_1,
                     latest_1 AS latest_1,
                     prop AS prop,
                     if(and(ifNull(lessOrEquals(latest_0, latest_1), 0), ifNull(lessOrEquals(latest_1, plus(toTimeZone(latest_0, 'UTC'), toIntervalDay(14))), 0)), 2, 1) AS steps,
                     if(and(isNotNull(latest_1), ifNull(lessOrEquals(latest_1, plus(toTimeZone(latest_0, 'UTC'), toIntervalDay(14))), 0)), dateDiff('second', latest_0, latest_1), NULL) AS step_1_conversion_time,
                     prop AS prop
              FROM
                (SELECT aggregation_target AS aggregation_target,
                        timestamp AS timestamp,
                        step_0 AS step_0,
                        latest_0 AS latest_0,
                        step_1 AS step_1,
                        min(latest_1) OVER (PARTITION BY aggregation_target,
                                                         prop
                                            ORDER BY timestamp DESC ROWS BETWEEN UNBOUNDED PRECEDING AND 0 PRECEDING) AS latest_1,
                                           prop AS prop
                 FROM
                   (SELECT timestamp AS timestamp,
                           aggregation_target AS aggregation_target,
                           step_0 AS step_0,
                           latest_0 AS latest_0,
                           step_1 AS step_1,
                           latest_1 AS latest_1,
                           prop_basic AS prop_basic,
                           prop_0 AS prop_0,
                           prop_1 AS prop_1,
                           prop,
                           prop_vals AS prop_vals,
                           prop
                    FROM
                      (SELECT toTimeZone(e.timestamp, 'UTC') AS timestamp,
                              if(not(empty(e__override.distinct_id)), e__override.person_id, e.person_id) AS aggregation_target,
                              if(equals(e.event, 'sign up'), 1, 0) AS step_0,
                              if(ifNull(equals(step_0, 1), 0), timestamp, NULL) AS latest_0,
                              if(and(equals(e.event, 'buy'), ifNull(equals(replaceRegexpAll(nullIf(nullIf(JSONExtractRaw(e.properties, '$version'), ''), 'null'), '^"|"$', ''), 'xyz'), 0)), 1, 0) AS step_1,
                              if(ifNull(equals(step_1, 1), 0), timestamp, NULL) AS latest_1,
                              [ifNull(toString(replaceRegexpAll(nullIf(nullIf(JSONExtractRaw(e.properties, '$browser'), ''), 'null'), '^"|"$', '')), '')] AS prop_basic,
                              if(ifNull(equals(step_0, 1), 0), prop_basic, []) AS prop_0,
                              if(ifNull(equals(step_1, 1), 0), prop_basic, []) AS prop_1,
                              prop_1 AS prop,
                              groupUniqArray(prop) OVER (PARTITION BY aggregation_target) AS prop_vals
                       FROM events AS e
                       LEFT OUTER JOIN
                         (SELECT argMax(person_distinct_id_overrides.person_id, person_distinct_id_overrides.version) AS person_id,
                                 person_distinct_id_overrides.distinct_id AS distinct_id
                          FROM person_distinct_id_overrides
                          WHERE equals(person_distinct_id_overrides.team_id, 99999)
                          GROUP BY person_distinct_id_overrides.distinct_id
                          HAVING ifNull(equals(argMax(person_distinct_id_overrides.is_deleted, person_distinct_id_overrides.version), 0), 0) SETTINGS optimize_aggregation_in_order=1) AS e__override ON equals(e.distinct_id, e__override.distinct_id)
                       WHERE and(equals(e.team_id, 99999), and(and(greaterOrEquals(toTimeZone(e.timestamp, 'UTC'), toDateTime64('2020-01-01 00:00:00.000000', 6, 'UTC')), lessOrEquals(toTimeZone(e.timestamp, 'UTC'), toDateTime64('2020-01-08 23:59:59.999999', 6, 'UTC'))), in(e.event, tuple('buy', 'sign up'))), or(ifNull(equals(step_0, 1), 0), ifNull(equals(step_1, 1), 0)))) ARRAY
                    JOIN prop_vals AS prop
                    WHERE ifNull(notEquals(prop, []), isNotNull(prop)
                                 or isNotNull([]))))
              WHERE ifNull(equals(step_0, 1), 0)))
        GROUP BY aggregation_target,
                 steps,
                 prop
        HAVING ifNull(equals(steps, max(max_steps)), isNull(steps)
                      and isNull(max(max_steps))))
     GROUP BY prop)
  GROUP BY final_prop
  LIMIT 26 SETTINGS readonly=2,
                    max_execution_time=60,
                    allow_experimental_object_type=1,
                    format_csv_allow_double_quotes=0,
                    max_ast_elements=4000000,
                    max_expanded_ast_elements=4000000,
                    max_bytes_before_external_group_by=23622320128,
                    allow_experimental_analyzer=1
  '''
# ---
# name: TestFunnelBreakdown.test_funnel_step_multiple_breakdown_snapshot
  '''
  SELECT sum(step_1) AS step_1,
         sum(step_2) AS step_2,
         if(isNaN(avgArrayOrNull(step_1_conversion_time_array) AS inter_1_conversion), NULL, inter_1_conversion) AS step_1_average_conversion_time,
         if(isNaN(medianArrayOrNull(step_1_conversion_time_array) AS inter_1_median), NULL, inter_1_median) AS step_1_median_conversion_time,
         if(ifNull(less(row_number, 26), 0), prop, ['Other']) AS final_prop
  FROM
    (SELECT countIf(ifNull(equals(steps, 1), 0)) AS step_1,
            countIf(ifNull(equals(steps, 2), 0)) AS step_2,
            groupArray(step_1_conversion_time) AS step_1_conversion_time_array,
            prop AS prop,
            row_number() OVER (
                               ORDER BY step_2 DESC) AS row_number
     FROM
       (SELECT aggregation_target AS aggregation_target,
               steps AS steps,
               prop AS prop,
               prop AS prop,
               min(step_1_conversion_time) AS step_1_conversion_time
        FROM
          (SELECT aggregation_target AS aggregation_target,
                  steps AS steps,
                  prop AS prop,
                  max(steps) OVER (PARTITION BY aggregation_target,
                                                prop) AS max_steps,
                                  step_1_conversion_time AS step_1_conversion_time,
                                  prop AS prop
           FROM
             (SELECT aggregation_target AS aggregation_target,
                     timestamp AS timestamp,
                     step_0 AS step_0,
                     latest_0 AS latest_0,
                     step_1 AS step_1,
                     latest_1 AS latest_1,
                     prop AS prop,
                     if(and(ifNull(lessOrEquals(latest_0, latest_1), 0), ifNull(lessOrEquals(latest_1, plus(toTimeZone(latest_0, 'UTC'), toIntervalDay(14))), 0)), 2, 1) AS steps,
                     if(and(isNotNull(latest_1), ifNull(lessOrEquals(latest_1, plus(toTimeZone(latest_0, 'UTC'), toIntervalDay(14))), 0)), dateDiff('second', latest_0, latest_1), NULL) AS step_1_conversion_time,
                     prop AS prop
              FROM
                (SELECT aggregation_target AS aggregation_target,
                        timestamp AS timestamp,
                        step_0 AS step_0,
                        latest_0 AS latest_0,
                        step_1 AS step_1,
                        min(latest_1) OVER (PARTITION BY aggregation_target,
                                                         prop
                                            ORDER BY timestamp DESC ROWS BETWEEN UNBOUNDED PRECEDING AND 0 PRECEDING) AS latest_1,
                                           prop AS prop
                 FROM
                   (SELECT timestamp AS timestamp,
                           aggregation_target AS aggregation_target,
                           step_0 AS step_0,
                           latest_0 AS latest_0,
                           step_1 AS step_1,
                           latest_1 AS latest_1,
                           prop_basic AS prop_basic,
                           prop,
                           prop_vals AS prop_vals,
                           if(notEmpty(arrayFilter(x -> notEmpty(x), prop_vals)), prop_vals, ['', '']) AS prop
                    FROM
                      (SELECT toTimeZone(e.timestamp, 'UTC') AS timestamp,
                              if(not(empty(e__override.distinct_id)), e__override.person_id, e.person_id) AS aggregation_target,
                              if(equals(e.event, 'sign up'), 1, 0) AS step_0,
                              if(ifNull(equals(step_0, 1), 0), timestamp, NULL) AS latest_0,
                              if(equals(e.event, 'buy'), 1, 0) AS step_1,
                              if(ifNull(equals(step_1, 1), 0), timestamp, NULL) AS latest_1,
                              [ifNull(toString(replaceRegexpAll(nullIf(nullIf(JSONExtractRaw(e.properties, '$browser'), ''), 'null'), '^"|"$', '')), ''), ifNull(toString(replaceRegexpAll(nullIf(nullIf(JSONExtractRaw(e.properties, '$version'), ''), 'null'), '^"|"$', '')), '')] AS prop_basic,
                              prop_basic AS prop,
                              argMinIf(prop, timestamp, notEmpty(arrayFilter(x -> notEmpty(x), prop))) OVER (PARTITION BY aggregation_target) AS prop_vals
                       FROM events AS e
                       LEFT OUTER JOIN
                         (SELECT argMax(person_distinct_id_overrides.person_id, person_distinct_id_overrides.version) AS person_id,
                                 person_distinct_id_overrides.distinct_id AS distinct_id
                          FROM person_distinct_id_overrides
                          WHERE equals(person_distinct_id_overrides.team_id, 99999)
                          GROUP BY person_distinct_id_overrides.distinct_id
                          HAVING ifNull(equals(argMax(person_distinct_id_overrides.is_deleted, person_distinct_id_overrides.version), 0), 0) SETTINGS optimize_aggregation_in_order=1) AS e__override ON equals(e.distinct_id, e__override.distinct_id)
                       WHERE and(equals(e.team_id, 99999), and(and(greaterOrEquals(toTimeZone(e.timestamp, 'UTC'), toDateTime64('2020-01-01 00:00:00.000000', 6, 'UTC')), lessOrEquals(toTimeZone(e.timestamp, 'UTC'), toDateTime64('2020-01-08 23:59:59.999999', 6, 'UTC'))), in(e.event, tuple('buy', 'sign up'))), or(ifNull(equals(step_0, 1), 0), ifNull(equals(step_1, 1), 0))))))
              WHERE ifNull(equals(step_0, 1), 0)))
        GROUP BY aggregation_target,
                 steps,
                 prop
        HAVING ifNull(equals(steps, max(max_steps)), isNull(steps)
                      and isNull(max(max_steps))))
     GROUP BY prop)
  GROUP BY final_prop
  LIMIT 26 SETTINGS readonly=2,
                    max_execution_time=60,
                    allow_experimental_object_type=1,
                    format_csv_allow_double_quotes=0,
                    max_ast_elements=4000000,
                    max_expanded_ast_elements=4000000,
                    max_bytes_before_external_group_by=23622320128,
                    allow_experimental_analyzer=1
  '''
# ---
# name: TestFunnelGroupBreakdown.test_funnel_aggregate_by_groups_breakdown_group_person_on_events
  '''
  SELECT sum(step_1) AS step_1,
         sum(step_2) AS step_2,
         sum(step_3) AS step_3,
         if(isNaN(avgArrayOrNull(step_1_conversion_time_array) AS inter_1_conversion), NULL, inter_1_conversion) AS step_1_average_conversion_time,
         if(isNaN(avgArrayOrNull(step_2_conversion_time_array) AS inter_2_conversion), NULL, inter_2_conversion) AS step_2_average_conversion_time,
         if(isNaN(medianArrayOrNull(step_1_conversion_time_array) AS inter_1_median), NULL, inter_1_median) AS step_1_median_conversion_time,
         if(isNaN(medianArrayOrNull(step_2_conversion_time_array) AS inter_2_median), NULL, inter_2_median) AS step_2_median_conversion_time,
         if(ifNull(less(row_number, 26), 0), prop, 'Other') AS final_prop
  FROM
    (SELECT countIf(ifNull(equals(steps, 1), 0)) AS step_1,
            countIf(ifNull(equals(steps, 2), 0)) AS step_2,
            countIf(ifNull(equals(steps, 3), 0)) AS step_3,
            groupArray(step_1_conversion_time) AS step_1_conversion_time_array,
            groupArray(step_2_conversion_time) AS step_2_conversion_time_array,
            prop AS prop,
            row_number() OVER (
                               ORDER BY step_3 DESC) AS row_number
     FROM
       (SELECT aggregation_target AS aggregation_target,
               steps AS steps,
               prop AS prop,
               prop AS prop,
               min(step_1_conversion_time) AS step_1_conversion_time,
               min(step_2_conversion_time) AS step_2_conversion_time
        FROM
          (SELECT aggregation_target AS aggregation_target,
                  steps AS steps,
                  prop AS prop,
                  max(steps) OVER (PARTITION BY aggregation_target,
                                                prop) AS max_steps,
                                  step_1_conversion_time AS step_1_conversion_time,
                                  step_2_conversion_time AS step_2_conversion_time,
                                  prop AS prop
           FROM
             (SELECT aggregation_target AS aggregation_target,
                     timestamp AS timestamp,
                     step_0 AS step_0,
                     latest_0 AS latest_0,
                     step_1 AS step_1,
                     latest_1 AS latest_1,
                     step_2 AS step_2,
                     latest_2 AS latest_2,
                     prop AS prop,
                     if(and(ifNull(lessOrEquals(latest_0, latest_1), 0), ifNull(lessOrEquals(latest_1, plus(toTimeZone(latest_0, 'UTC'), toIntervalDay(14))), 0), ifNull(lessOrEquals(latest_1, latest_2), 0), ifNull(lessOrEquals(latest_2, plus(toTimeZone(latest_0, 'UTC'), toIntervalDay(14))), 0)), 3, if(and(ifNull(lessOrEquals(latest_0, latest_1), 0), ifNull(lessOrEquals(latest_1, plus(toTimeZone(latest_0, 'UTC'), toIntervalDay(14))), 0)), 2, 1)) AS steps,
                     if(and(isNotNull(latest_1), ifNull(lessOrEquals(latest_1, plus(toTimeZone(latest_0, 'UTC'), toIntervalDay(14))), 0)), dateDiff('second', latest_0, latest_1), NULL) AS step_1_conversion_time,
                     if(and(isNotNull(latest_2), ifNull(lessOrEquals(latest_2, plus(toTimeZone(latest_1, 'UTC'), toIntervalDay(14))), 0)), dateDiff('second', latest_1, latest_2), NULL) AS step_2_conversion_time,
                     prop AS prop
              FROM
                (SELECT aggregation_target AS aggregation_target,
                        timestamp AS timestamp,
                        step_0 AS step_0,
                        latest_0 AS latest_0,
                        step_1 AS step_1,
                        latest_1 AS latest_1,
                        step_2 AS step_2,
                        min(latest_2) OVER (PARTITION BY aggregation_target,
                                                         prop
                                            ORDER BY timestamp DESC ROWS BETWEEN UNBOUNDED PRECEDING AND 0 PRECEDING) AS latest_2,
                                           prop AS prop
                 FROM
                   (SELECT aggregation_target AS aggregation_target,
                           timestamp AS timestamp,
                           step_0 AS step_0,
                           latest_0 AS latest_0,
                           step_1 AS step_1,
                           latest_1 AS latest_1,
                           step_2 AS step_2,
                           if(ifNull(less(latest_2, latest_1), 0), NULL, latest_2) AS latest_2,
                           prop AS prop
                    FROM
                      (SELECT aggregation_target AS aggregation_target,
                              timestamp AS timestamp,
                              step_0 AS step_0,
                              latest_0 AS latest_0,
                              step_1 AS step_1,
                              min(latest_1) OVER (PARTITION BY aggregation_target,
                                                               prop
                                                  ORDER BY timestamp DESC ROWS BETWEEN UNBOUNDED PRECEDING AND 0 PRECEDING) AS latest_1,
                                                 step_2 AS step_2,
                                                 min(latest_2) OVER (PARTITION BY aggregation_target,
                                                                                  prop
                                                                     ORDER BY timestamp DESC ROWS BETWEEN UNBOUNDED PRECEDING AND 0 PRECEDING) AS latest_2,
                                                                    prop AS prop
                       FROM
                         (SELECT timestamp AS timestamp,
                                 aggregation_target AS aggregation_target,
                                 step_0 AS step_0,
                                 latest_0 AS latest_0,
                                 step_1 AS step_1,
                                 latest_1 AS latest_1,
                                 step_2 AS step_2,
                                 latest_2 AS latest_2,
                                 prop_basic AS prop_basic,
                                 prop,
                                 prop_vals AS prop_vals,
                                 prop_vals AS prop
                          FROM
                            (SELECT toTimeZone(e.timestamp, 'UTC') AS timestamp,
                                    e.`$group_0` AS aggregation_target,
                                    if(equals(e.event, 'sign up'), 1, 0) AS step_0,
                                    if(ifNull(equals(step_0, 1), 0), timestamp, NULL) AS latest_0,
                                    if(equals(e.event, 'play movie'), 1, 0) AS step_1,
                                    if(ifNull(equals(step_1, 1), 0), timestamp, NULL) AS latest_1,
                                    if(equals(e.event, 'buy'), 1, 0) AS step_2,
                                    if(ifNull(equals(step_2, 1), 0), timestamp, NULL) AS latest_2,
                                    ifNull(toString(e__group_0.properties___industry), '') AS prop_basic,
                                    prop_basic AS prop,
                                    argMinIf(prop, timestamp, isNotNull(prop)) OVER (PARTITION BY aggregation_target) AS prop_vals
                             FROM events AS e
                             LEFT JOIN
                               (SELECT argMax(replaceRegexpAll(nullIf(nullIf(JSONExtractRaw(groups.group_properties, 'industry'), ''), 'null'), '^"|"$', ''), toTimeZone(groups._timestamp, 'UTC')) AS properties___industry,
                                       groups.group_type_index AS index,
                                       groups.group_key AS key
                                FROM groups
                                WHERE and(equals(groups.team_id, 99999), equals(index, 0))
                                GROUP BY groups.group_type_index,
                                         groups.group_key) AS e__group_0 ON equals(e.`$group_0`, e__group_0.key)
                             WHERE and(equals(e.team_id, 99999), and(and(greaterOrEquals(toTimeZone(e.timestamp, 'UTC'), toDateTime64('2020-01-01 00:00:00.000000', 6, 'UTC')), lessOrEquals(toTimeZone(e.timestamp, 'UTC'), toDateTime64('2020-01-08 23:59:59.999999', 6, 'UTC'))), in(e.event, tuple('buy', 'play movie', 'sign up'))), or(ifNull(equals(step_0, 1), 0), ifNull(equals(step_1, 1), 0), ifNull(equals(step_2, 1), 0))))))))
              WHERE ifNull(equals(step_0, 1), 0)))
        GROUP BY aggregation_target,
                 steps,
                 prop
        HAVING ifNull(equals(steps, max(max_steps)), isNull(steps)
                      and isNull(max(max_steps))))
     GROUP BY prop)
  GROUP BY final_prop
  LIMIT 26 SETTINGS readonly=2,
                    max_execution_time=60,
                    allow_experimental_object_type=1,
                    format_csv_allow_double_quotes=0,
                    max_ast_elements=4000000,
                    max_expanded_ast_elements=4000000,
                    max_bytes_before_external_group_by=23622320128,
                    allow_experimental_analyzer=1
  '''
# ---
# name: TestFunnelGroupBreakdown.test_funnel_aggregate_by_groups_breakdown_group_person_on_events_poe_v2
  '''
  SELECT sum(step_1) AS step_1,
         sum(step_2) AS step_2,
         sum(step_3) AS step_3,
         if(isNaN(avgArrayOrNull(step_1_conversion_time_array) AS inter_1_conversion), NULL, inter_1_conversion) AS step_1_average_conversion_time,
         if(isNaN(avgArrayOrNull(step_2_conversion_time_array) AS inter_2_conversion), NULL, inter_2_conversion) AS step_2_average_conversion_time,
         if(isNaN(medianArrayOrNull(step_1_conversion_time_array) AS inter_1_median), NULL, inter_1_median) AS step_1_median_conversion_time,
         if(isNaN(medianArrayOrNull(step_2_conversion_time_array) AS inter_2_median), NULL, inter_2_median) AS step_2_median_conversion_time,
         if(ifNull(less(row_number, 26), 0), prop, 'Other') AS final_prop
  FROM
    (SELECT countIf(ifNull(equals(steps, 1), 0)) AS step_1,
            countIf(ifNull(equals(steps, 2), 0)) AS step_2,
            countIf(ifNull(equals(steps, 3), 0)) AS step_3,
            groupArray(step_1_conversion_time) AS step_1_conversion_time_array,
            groupArray(step_2_conversion_time) AS step_2_conversion_time_array,
            prop AS prop,
            row_number() OVER (
                               ORDER BY step_3 DESC) AS row_number
     FROM
       (SELECT aggregation_target AS aggregation_target,
               steps AS steps,
               prop AS prop,
               prop AS prop,
               min(step_1_conversion_time) AS step_1_conversion_time,
               min(step_2_conversion_time) AS step_2_conversion_time
        FROM
          (SELECT aggregation_target AS aggregation_target,
                  steps AS steps,
                  prop AS prop,
                  max(steps) OVER (PARTITION BY aggregation_target,
                                                prop) AS max_steps,
                                  step_1_conversion_time AS step_1_conversion_time,
                                  step_2_conversion_time AS step_2_conversion_time,
                                  prop AS prop
           FROM
             (SELECT aggregation_target AS aggregation_target,
                     timestamp AS timestamp,
                     step_0 AS step_0,
                     latest_0 AS latest_0,
                     step_1 AS step_1,
                     latest_1 AS latest_1,
                     step_2 AS step_2,
                     latest_2 AS latest_2,
                     prop AS prop,
                     if(and(ifNull(lessOrEquals(latest_0, latest_1), 0), ifNull(lessOrEquals(latest_1, plus(toTimeZone(latest_0, 'UTC'), toIntervalDay(14))), 0), ifNull(lessOrEquals(latest_1, latest_2), 0), ifNull(lessOrEquals(latest_2, plus(toTimeZone(latest_0, 'UTC'), toIntervalDay(14))), 0)), 3, if(and(ifNull(lessOrEquals(latest_0, latest_1), 0), ifNull(lessOrEquals(latest_1, plus(toTimeZone(latest_0, 'UTC'), toIntervalDay(14))), 0)), 2, 1)) AS steps,
                     if(and(isNotNull(latest_1), ifNull(lessOrEquals(latest_1, plus(toTimeZone(latest_0, 'UTC'), toIntervalDay(14))), 0)), dateDiff('second', latest_0, latest_1), NULL) AS step_1_conversion_time,
                     if(and(isNotNull(latest_2), ifNull(lessOrEquals(latest_2, plus(toTimeZone(latest_1, 'UTC'), toIntervalDay(14))), 0)), dateDiff('second', latest_1, latest_2), NULL) AS step_2_conversion_time,
                     prop AS prop
              FROM
                (SELECT aggregation_target AS aggregation_target,
                        timestamp AS timestamp,
                        step_0 AS step_0,
                        latest_0 AS latest_0,
                        step_1 AS step_1,
                        latest_1 AS latest_1,
                        step_2 AS step_2,
                        min(latest_2) OVER (PARTITION BY aggregation_target,
                                                         prop
                                            ORDER BY timestamp DESC ROWS BETWEEN UNBOUNDED PRECEDING AND 0 PRECEDING) AS latest_2,
                                           prop AS prop
                 FROM
                   (SELECT aggregation_target AS aggregation_target,
                           timestamp AS timestamp,
                           step_0 AS step_0,
                           latest_0 AS latest_0,
                           step_1 AS step_1,
                           latest_1 AS latest_1,
                           step_2 AS step_2,
                           if(ifNull(less(latest_2, latest_1), 0), NULL, latest_2) AS latest_2,
                           prop AS prop
                    FROM
                      (SELECT aggregation_target AS aggregation_target,
                              timestamp AS timestamp,
                              step_0 AS step_0,
                              latest_0 AS latest_0,
                              step_1 AS step_1,
                              min(latest_1) OVER (PARTITION BY aggregation_target,
                                                               prop
                                                  ORDER BY timestamp DESC ROWS BETWEEN UNBOUNDED PRECEDING AND 0 PRECEDING) AS latest_1,
                                                 step_2 AS step_2,
                                                 min(latest_2) OVER (PARTITION BY aggregation_target,
                                                                                  prop
                                                                     ORDER BY timestamp DESC ROWS BETWEEN UNBOUNDED PRECEDING AND 0 PRECEDING) AS latest_2,
                                                                    prop AS prop
                       FROM
                         (SELECT timestamp AS timestamp,
                                 aggregation_target AS aggregation_target,
                                 step_0 AS step_0,
                                 latest_0 AS latest_0,
                                 step_1 AS step_1,
                                 latest_1 AS latest_1,
                                 step_2 AS step_2,
                                 latest_2 AS latest_2,
                                 prop_basic AS prop_basic,
                                 prop,
                                 prop_vals AS prop_vals,
                                 prop_vals AS prop
                          FROM
                            (SELECT toTimeZone(e.timestamp, 'UTC') AS timestamp,
                                    e.`$group_0` AS aggregation_target,
                                    if(equals(e.event, 'sign up'), 1, 0) AS step_0,
                                    if(ifNull(equals(step_0, 1), 0), timestamp, NULL) AS latest_0,
                                    if(equals(e.event, 'play movie'), 1, 0) AS step_1,
                                    if(ifNull(equals(step_1, 1), 0), timestamp, NULL) AS latest_1,
                                    if(equals(e.event, 'buy'), 1, 0) AS step_2,
                                    if(ifNull(equals(step_2, 1), 0), timestamp, NULL) AS latest_2,
                                    ifNull(toString(e__group_0.properties___industry), '') AS prop_basic,
                                    prop_basic AS prop,
                                    argMinIf(prop, timestamp, isNotNull(prop)) OVER (PARTITION BY aggregation_target) AS prop_vals
                             FROM events AS e
                             LEFT JOIN
                               (SELECT argMax(replaceRegexpAll(nullIf(nullIf(JSONExtractRaw(groups.group_properties, 'industry'), ''), 'null'), '^"|"$', ''), toTimeZone(groups._timestamp, 'UTC')) AS properties___industry,
                                       groups.group_type_index AS index,
                                       groups.group_key AS key
                                FROM groups
                                WHERE and(equals(groups.team_id, 99999), equals(index, 0))
                                GROUP BY groups.group_type_index,
                                         groups.group_key) AS e__group_0 ON equals(e.`$group_0`, e__group_0.key)
                             WHERE and(equals(e.team_id, 99999), and(and(greaterOrEquals(toTimeZone(e.timestamp, 'UTC'), toDateTime64('2020-01-01 00:00:00.000000', 6, 'UTC')), lessOrEquals(toTimeZone(e.timestamp, 'UTC'), toDateTime64('2020-01-08 23:59:59.999999', 6, 'UTC'))), in(e.event, tuple('buy', 'play movie', 'sign up'))), or(ifNull(equals(step_0, 1), 0), ifNull(equals(step_1, 1), 0), ifNull(equals(step_2, 1), 0))))))))
              WHERE ifNull(equals(step_0, 1), 0)))
        GROUP BY aggregation_target,
                 steps,
                 prop
        HAVING ifNull(equals(steps, max(max_steps)), isNull(steps)
                      and isNull(max(max_steps))))
     GROUP BY prop)
  GROUP BY final_prop
  LIMIT 26 SETTINGS readonly=2,
                    max_execution_time=60,
                    allow_experimental_object_type=1,
                    format_csv_allow_double_quotes=0,
                    max_ast_elements=4000000,
                    max_expanded_ast_elements=4000000,
                    max_bytes_before_external_group_by=23622320128,
                    allow_experimental_analyzer=1
  '''
# ---
# name: TestFunnelGroupBreakdown.test_funnel_breakdown_group
  '''
  SELECT sum(step_1) AS step_1,
         sum(step_2) AS step_2,
         sum(step_3) AS step_3,
         if(isNaN(avgArrayOrNull(step_1_conversion_time_array) AS inter_1_conversion), NULL, inter_1_conversion) AS step_1_average_conversion_time,
         if(isNaN(avgArrayOrNull(step_2_conversion_time_array) AS inter_2_conversion), NULL, inter_2_conversion) AS step_2_average_conversion_time,
         if(isNaN(medianArrayOrNull(step_1_conversion_time_array) AS inter_1_median), NULL, inter_1_median) AS step_1_median_conversion_time,
         if(isNaN(medianArrayOrNull(step_2_conversion_time_array) AS inter_2_median), NULL, inter_2_median) AS step_2_median_conversion_time,
         if(ifNull(less(row_number, 26), 0), prop, 'Other') AS final_prop
  FROM
    (SELECT countIf(ifNull(equals(steps, 1), 0)) AS step_1,
            countIf(ifNull(equals(steps, 2), 0)) AS step_2,
            countIf(ifNull(equals(steps, 3), 0)) AS step_3,
            groupArray(step_1_conversion_time) AS step_1_conversion_time_array,
            groupArray(step_2_conversion_time) AS step_2_conversion_time_array,
            prop AS prop,
            row_number() OVER (
                               ORDER BY step_3 DESC) AS row_number
     FROM
       (SELECT aggregation_target AS aggregation_target,
               steps AS steps,
               prop AS prop,
               prop AS prop,
               min(step_1_conversion_time) AS step_1_conversion_time,
               min(step_2_conversion_time) AS step_2_conversion_time
        FROM
          (SELECT aggregation_target AS aggregation_target,
                  steps AS steps,
                  prop AS prop,
                  max(steps) OVER (PARTITION BY aggregation_target,
                                                prop) AS max_steps,
                                  step_1_conversion_time AS step_1_conversion_time,
                                  step_2_conversion_time AS step_2_conversion_time,
                                  prop AS prop
           FROM
             (SELECT aggregation_target AS aggregation_target,
                     timestamp AS timestamp,
                     step_0 AS step_0,
                     latest_0 AS latest_0,
                     step_1 AS step_1,
                     latest_1 AS latest_1,
                     step_2 AS step_2,
                     latest_2 AS latest_2,
                     prop AS prop,
                     if(and(ifNull(lessOrEquals(latest_0, latest_1), 0), ifNull(lessOrEquals(latest_1, plus(toTimeZone(latest_0, 'UTC'), toIntervalDay(14))), 0), ifNull(lessOrEquals(latest_1, latest_2), 0), ifNull(lessOrEquals(latest_2, plus(toTimeZone(latest_0, 'UTC'), toIntervalDay(14))), 0)), 3, if(and(ifNull(lessOrEquals(latest_0, latest_1), 0), ifNull(lessOrEquals(latest_1, plus(toTimeZone(latest_0, 'UTC'), toIntervalDay(14))), 0)), 2, 1)) AS steps,
                     if(and(isNotNull(latest_1), ifNull(lessOrEquals(latest_1, plus(toTimeZone(latest_0, 'UTC'), toIntervalDay(14))), 0)), dateDiff('second', latest_0, latest_1), NULL) AS step_1_conversion_time,
                     if(and(isNotNull(latest_2), ifNull(lessOrEquals(latest_2, plus(toTimeZone(latest_1, 'UTC'), toIntervalDay(14))), 0)), dateDiff('second', latest_1, latest_2), NULL) AS step_2_conversion_time,
                     prop AS prop
              FROM
                (SELECT aggregation_target AS aggregation_target,
                        timestamp AS timestamp,
                        step_0 AS step_0,
                        latest_0 AS latest_0,
                        step_1 AS step_1,
                        latest_1 AS latest_1,
                        step_2 AS step_2,
                        min(latest_2) OVER (PARTITION BY aggregation_target,
                                                         prop
                                            ORDER BY timestamp DESC ROWS BETWEEN UNBOUNDED PRECEDING AND 0 PRECEDING) AS latest_2,
                                           prop AS prop
                 FROM
                   (SELECT aggregation_target AS aggregation_target,
                           timestamp AS timestamp,
                           step_0 AS step_0,
                           latest_0 AS latest_0,
                           step_1 AS step_1,
                           latest_1 AS latest_1,
                           step_2 AS step_2,
                           if(ifNull(less(latest_2, latest_1), 0), NULL, latest_2) AS latest_2,
                           prop AS prop
                    FROM
                      (SELECT aggregation_target AS aggregation_target,
                              timestamp AS timestamp,
                              step_0 AS step_0,
                              latest_0 AS latest_0,
                              step_1 AS step_1,
                              min(latest_1) OVER (PARTITION BY aggregation_target,
                                                               prop
                                                  ORDER BY timestamp DESC ROWS BETWEEN UNBOUNDED PRECEDING AND 0 PRECEDING) AS latest_1,
                                                 step_2 AS step_2,
                                                 min(latest_2) OVER (PARTITION BY aggregation_target,
                                                                                  prop
                                                                     ORDER BY timestamp DESC ROWS BETWEEN UNBOUNDED PRECEDING AND 0 PRECEDING) AS latest_2,
                                                                    prop AS prop
                       FROM
                         (SELECT timestamp AS timestamp,
                                 aggregation_target AS aggregation_target,
                                 step_0 AS step_0,
                                 latest_0 AS latest_0,
                                 step_1 AS step_1,
                                 latest_1 AS latest_1,
                                 step_2 AS step_2,
                                 latest_2 AS latest_2,
                                 prop_basic AS prop_basic,
                                 prop,
                                 prop_vals AS prop_vals,
                                 prop_vals AS prop
                          FROM
                            (SELECT toTimeZone(e.timestamp, 'UTC') AS timestamp,
                                    if(not(empty(e__override.distinct_id)), e__override.person_id, e.person_id) AS aggregation_target,
                                    if(equals(e.event, 'sign up'), 1, 0) AS step_0,
                                    if(ifNull(equals(step_0, 1), 0), timestamp, NULL) AS latest_0,
                                    if(equals(e.event, 'play movie'), 1, 0) AS step_1,
                                    if(ifNull(equals(step_1, 1), 0), timestamp, NULL) AS latest_1,
                                    if(equals(e.event, 'buy'), 1, 0) AS step_2,
                                    if(ifNull(equals(step_2, 1), 0), timestamp, NULL) AS latest_2,
                                    ifNull(toString(e__group_0.properties___industry), '') AS prop_basic,
                                    prop_basic AS prop,
                                    argMinIf(prop, timestamp, isNotNull(prop)) OVER (PARTITION BY aggregation_target) AS prop_vals
                             FROM events AS e
                             LEFT OUTER JOIN
                               (SELECT argMax(person_distinct_id_overrides.person_id, person_distinct_id_overrides.version) AS person_id,
                                       person_distinct_id_overrides.distinct_id AS distinct_id
                                FROM person_distinct_id_overrides
                                WHERE equals(person_distinct_id_overrides.team_id, 99999)
                                GROUP BY person_distinct_id_overrides.distinct_id
                                HAVING ifNull(equals(argMax(person_distinct_id_overrides.is_deleted, person_distinct_id_overrides.version), 0), 0) SETTINGS optimize_aggregation_in_order=1) AS e__override ON equals(e.distinct_id, e__override.distinct_id)
                             LEFT JOIN
                               (SELECT argMax(replaceRegexpAll(nullIf(nullIf(JSONExtractRaw(groups.group_properties, 'industry'), ''), 'null'), '^"|"$', ''), toTimeZone(groups._timestamp, 'UTC')) AS properties___industry,
                                       groups.group_type_index AS index,
                                       groups.group_key AS key
                                FROM groups
                                WHERE and(equals(groups.team_id, 99999), equals(index, 0))
                                GROUP BY groups.group_type_index,
                                         groups.group_key) AS e__group_0 ON equals(e.`$group_0`, e__group_0.key)
                             WHERE and(equals(e.team_id, 99999), and(and(greaterOrEquals(toTimeZone(e.timestamp, 'UTC'), toDateTime64('2020-01-01 00:00:00.000000', 6, 'UTC')), lessOrEquals(toTimeZone(e.timestamp, 'UTC'), toDateTime64('2020-01-08 23:59:59.999999', 6, 'UTC'))), in(e.event, tuple('buy', 'play movie', 'sign up'))), or(ifNull(equals(step_0, 1), 0), ifNull(equals(step_1, 1), 0), ifNull(equals(step_2, 1), 0))))))))
              WHERE ifNull(equals(step_0, 1), 0)))
        GROUP BY aggregation_target,
                 steps,
                 prop
        HAVING ifNull(equals(steps, max(max_steps)), isNull(steps)
                      and isNull(max(max_steps))))
     GROUP BY prop)
  GROUP BY final_prop
  LIMIT 26 SETTINGS readonly=2,
                    max_execution_time=60,
                    allow_experimental_object_type=1,
                    format_csv_allow_double_quotes=0,
                    max_ast_elements=4000000,
                    max_expanded_ast_elements=4000000,
                    max_bytes_before_external_group_by=23622320128,
                    allow_experimental_analyzer=1
  '''
# ---
# name: TestFunnelGroupBreakdown.test_funnel_breakdown_group.1
  '''
  SELECT persons.id,
         persons.id AS id
  FROM
    (SELECT aggregation_target AS actor_id
     FROM
       (SELECT aggregation_target AS aggregation_target,
               steps AS steps,
               prop AS prop,
               prop AS prop,
               min(step_1_conversion_time) AS step_1_conversion_time,
               min(step_2_conversion_time) AS step_2_conversion_time
        FROM
          (SELECT aggregation_target AS aggregation_target,
                  steps AS steps,
                  prop AS prop,
                  max(steps) OVER (PARTITION BY aggregation_target,
                                                prop) AS max_steps,
                                  step_1_conversion_time AS step_1_conversion_time,
                                  step_2_conversion_time AS step_2_conversion_time,
                                  prop AS prop
           FROM
             (SELECT aggregation_target AS aggregation_target,
                     timestamp AS timestamp,
                     step_0 AS step_0,
                     latest_0 AS latest_0,
                     step_1 AS step_1,
                     latest_1 AS latest_1,
                     step_2 AS step_2,
                     latest_2 AS latest_2,
                     prop AS prop,
                     if(and(ifNull(lessOrEquals(latest_0, latest_1), 0), ifNull(lessOrEquals(latest_1, plus(toTimeZone(latest_0, 'UTC'), toIntervalDay(14))), 0), ifNull(lessOrEquals(latest_1, latest_2), 0), ifNull(lessOrEquals(latest_2, plus(toTimeZone(latest_0, 'UTC'), toIntervalDay(14))), 0)), 3, if(and(ifNull(lessOrEquals(latest_0, latest_1), 0), ifNull(lessOrEquals(latest_1, plus(toTimeZone(latest_0, 'UTC'), toIntervalDay(14))), 0)), 2, 1)) AS steps,
                     if(and(isNotNull(latest_1), ifNull(lessOrEquals(latest_1, plus(toTimeZone(latest_0, 'UTC'), toIntervalDay(14))), 0)), dateDiff('second', latest_0, latest_1), NULL) AS step_1_conversion_time,
                     if(and(isNotNull(latest_2), ifNull(lessOrEquals(latest_2, plus(toTimeZone(latest_1, 'UTC'), toIntervalDay(14))), 0)), dateDiff('second', latest_1, latest_2), NULL) AS step_2_conversion_time,
                     prop AS prop
              FROM
                (SELECT aggregation_target AS aggregation_target,
                        timestamp AS timestamp,
                        step_0 AS step_0,
                        latest_0 AS latest_0,
                        step_1 AS step_1,
                        latest_1 AS latest_1,
                        step_2 AS step_2,
                        min(latest_2) OVER (PARTITION BY aggregation_target,
                                                         prop
                                            ORDER BY timestamp DESC ROWS BETWEEN UNBOUNDED PRECEDING AND 0 PRECEDING) AS latest_2,
                                           prop AS prop
                 FROM
                   (SELECT aggregation_target AS aggregation_target,
                           timestamp AS timestamp,
                           step_0 AS step_0,
                           latest_0 AS latest_0,
                           step_1 AS step_1,
                           latest_1 AS latest_1,
                           step_2 AS step_2,
                           if(ifNull(less(latest_2, latest_1), 0), NULL, latest_2) AS latest_2,
                           prop AS prop
                    FROM
                      (SELECT aggregation_target AS aggregation_target,
                              timestamp AS timestamp,
                              step_0 AS step_0,
                              latest_0 AS latest_0,
                              step_1 AS step_1,
                              min(latest_1) OVER (PARTITION BY aggregation_target,
                                                               prop
                                                  ORDER BY timestamp DESC ROWS BETWEEN UNBOUNDED PRECEDING AND 0 PRECEDING) AS latest_1,
                                                 step_2 AS step_2,
                                                 min(latest_2) OVER (PARTITION BY aggregation_target,
                                                                                  prop
                                                                     ORDER BY timestamp DESC ROWS BETWEEN UNBOUNDED PRECEDING AND 0 PRECEDING) AS latest_2,
                                                                    prop AS prop
                       FROM
<<<<<<< HEAD
                         (SELECT e.timestamp as timestamp,
                                 if(notEmpty(pdi.distinct_id), pdi.person_id, e.person_id) as aggregation_target,
                                 if(notEmpty(pdi.distinct_id), pdi.person_id, e.person_id) as person_id,
                                 if(event = 'sign up', 1, 0) as step_0,
                                 if(step_0 = 1, timestamp, null) as latest_0,
                                 if(event = 'play movie', 1, 0) as step_1,
                                 if(step_1 = 1, timestamp, null) as latest_1,
                                 if(event = 'buy', 1, 0) as step_2,
                                 if(step_2 = 1, timestamp, null) as latest_2,
                                 replaceRegexpAll(JSONExtractRaw(group_properties_0, 'industry'), '^"|"$', '') AS prop_basic,
                                 prop_basic as prop,
                                 argMinIf(prop, timestamp, isNotNull(prop)) over (PARTITION by aggregation_target) as prop_vals
                          FROM events e
                          LEFT OUTER JOIN
                            (SELECT distinct_id,
                                    argMax(person_id, version) as person_id
                             FROM person_distinct_id2
                             WHERE team_id = 99999
                               AND distinct_id IN
                                 (SELECT distinct_id
                                  FROM events
                                  WHERE team_id = 99999
                                    AND event IN ['buy', 'play movie', 'sign up']
                                    AND toTimeZone(timestamp, 'UTC') >= toDateTime('2020-01-01 00:00:00', 'UTC')
                                    AND toTimeZone(timestamp, 'UTC') <= toDateTime('2020-01-08 23:59:59', 'UTC') )
                             GROUP BY distinct_id
                             HAVING argMax(is_deleted, version) = 0) AS pdi ON e.distinct_id = pdi.distinct_id
                          LEFT JOIN
                            (SELECT group_key,
                                    argMax(group_properties, _timestamp) AS group_properties_0
                             FROM groups
                             WHERE team_id = 99999
                               AND group_type_index = 0
                             GROUP BY group_key) groups_0 ON "$group_0" == groups_0.group_key
                          WHERE team_id = 99999
                            AND event IN ['buy', 'play movie', 'sign up']
                            AND toTimeZone(timestamp, 'UTC') >= toDateTime('2020-01-01 00:00:00', 'UTC')
                            AND toTimeZone(timestamp, 'UTC') <= toDateTime('2020-01-08 23:59:59', 'UTC')
                            AND (step_0 = 1
                                 OR step_1 = 1
                                 OR step_2 = 1) )))))
           WHERE step_0 = 1 ))
     GROUP BY aggregation_target,
              steps,
              prop
     HAVING steps = max(max_steps))
  WHERE steps IN [1, 2, 3]
    AND arrayFlatten(array(prop)) = arrayFlatten(array('finance'))
  ORDER BY aggregation_target
  LIMIT 100
  OFFSET 0 SETTINGS max_ast_elements=1000000,
                    max_expanded_ast_elements=1000000
  '''
# ---
# name: TestFunnelGroupBreakdown.test_funnel_breakdown_group.3
  '''
  
  SELECT replaceRegexpAll(JSONExtractRaw(group_properties_0, 'industry'), '^"|"$', '') AS value,
         count(*) as count
  FROM events e
  LEFT JOIN
    (SELECT group_key,
            argMax(group_properties, _timestamp) AS group_properties_0
     FROM groups
     WHERE team_id = 99999
       AND group_type_index = 0
     GROUP BY group_key) groups_0 ON "$group_0" == groups_0.group_key
  WHERE team_id = 99999
    AND event IN ['buy', 'play movie', 'sign up']
    AND toTimeZone(timestamp, 'UTC') >= toDateTime('2020-01-01 00:00:00', 'UTC')
    AND toTimeZone(timestamp, 'UTC') <= toDateTime('2020-01-08 23:59:59', 'UTC')
  GROUP BY value
  ORDER BY count DESC, value DESC
  LIMIT 26
  OFFSET 0
=======
                         (SELECT timestamp AS timestamp,
                                 aggregation_target AS aggregation_target,
                                 step_0 AS step_0,
                                 latest_0 AS latest_0,
                                 step_1 AS step_1,
                                 latest_1 AS latest_1,
                                 step_2 AS step_2,
                                 latest_2 AS latest_2,
                                 prop_basic AS prop_basic,
                                 prop,
                                 prop_vals AS prop_vals,
                                 prop_vals AS prop
                          FROM
                            (SELECT toTimeZone(e.timestamp, 'UTC') AS timestamp,
                                    if(not(empty(e__override.distinct_id)), e__override.person_id, e.person_id) AS aggregation_target,
                                    if(equals(e.event, 'sign up'), 1, 0) AS step_0,
                                    if(ifNull(equals(step_0, 1), 0), timestamp, NULL) AS latest_0,
                                    if(equals(e.event, 'play movie'), 1, 0) AS step_1,
                                    if(ifNull(equals(step_1, 1), 0), timestamp, NULL) AS latest_1,
                                    if(equals(e.event, 'buy'), 1, 0) AS step_2,
                                    if(ifNull(equals(step_2, 1), 0), timestamp, NULL) AS latest_2,
                                    ifNull(toString(e__group_0.properties___industry), '') AS prop_basic,
                                    prop_basic AS prop,
                                    argMinIf(prop, timestamp, isNotNull(prop)) OVER (PARTITION BY aggregation_target) AS prop_vals
                             FROM events AS e
                             LEFT OUTER JOIN
                               (SELECT argMax(person_distinct_id_overrides.person_id, person_distinct_id_overrides.version) AS person_id,
                                       person_distinct_id_overrides.distinct_id AS distinct_id
                                FROM person_distinct_id_overrides
                                WHERE equals(person_distinct_id_overrides.team_id, 99999)
                                GROUP BY person_distinct_id_overrides.distinct_id
                                HAVING ifNull(equals(argMax(person_distinct_id_overrides.is_deleted, person_distinct_id_overrides.version), 0), 0) SETTINGS optimize_aggregation_in_order=1) AS e__override ON equals(e.distinct_id, e__override.distinct_id)
                             LEFT JOIN
                               (SELECT argMax(replaceRegexpAll(nullIf(nullIf(JSONExtractRaw(groups.group_properties, 'industry'), ''), 'null'), '^"|"$', ''), toTimeZone(groups._timestamp, 'UTC')) AS properties___industry,
                                       groups.group_type_index AS index,
                                       groups.group_key AS key
                                FROM groups
                                WHERE and(equals(groups.team_id, 99999), equals(index, 0))
                                GROUP BY groups.group_type_index,
                                         groups.group_key) AS e__group_0 ON equals(e.`$group_0`, e__group_0.key)
                             WHERE and(equals(e.team_id, 99999), and(and(greaterOrEquals(toTimeZone(e.timestamp, 'UTC'), toDateTime64('2020-01-01 00:00:00.000000', 6, 'UTC')), lessOrEquals(toTimeZone(e.timestamp, 'UTC'), toDateTime64('2020-01-08 23:59:59.999999', 6, 'UTC'))), in(e.event, tuple('buy', 'play movie', 'sign up'))), or(ifNull(equals(step_0, 1), 0), ifNull(equals(step_1, 1), 0), ifNull(equals(step_2, 1), 0))))))))
              WHERE ifNull(equals(step_0, 1), 0)))
        GROUP BY aggregation_target,
                 steps,
                 prop
        HAVING ifNull(equals(steps, max(max_steps)), isNull(steps)
                      and isNull(max(max_steps))))
     WHERE and(ifNull(in(steps, [1, 2, 3]), 0), ifNull(equals(arrayFlatten(array(prop)), arrayFlatten(array('finance'))), isNull(arrayFlatten(array(prop)))
                                                       and isNull(arrayFlatten(array('finance')))))
     ORDER BY aggregation_target ASC) AS source
  INNER JOIN
    (SELECT person.id AS id
     FROM person
     WHERE equals(person.team_id, 99999)
     GROUP BY person.id
     HAVING and(ifNull(equals(argMax(person.is_deleted, person.version), 0), 0), ifNull(less(argMax(toTimeZone(person.created_at, 'UTC'), person.version), plus(now64(6, 'UTC'), toIntervalDay(1))), 0)) SETTINGS optimize_aggregation_in_order=1) AS persons ON equals(persons.id, source.actor_id)
  ORDER BY persons.id ASC
  LIMIT 101
  OFFSET 0 SETTINGS readonly=2,
                    max_execution_time=60,
                    allow_experimental_object_type=1,
                    format_csv_allow_double_quotes=0,
                    max_ast_elements=4000000,
                    max_expanded_ast_elements=4000000,
                    max_bytes_before_external_group_by=0,
                    allow_experimental_analyzer=1
>>>>>>> d95550f9
  '''
# ---
# name: TestFunnelGroupBreakdown.test_funnel_breakdown_group.2
  '''
  SELECT persons.id,
         persons.id AS id
  FROM
    (SELECT aggregation_target AS actor_id
     FROM
       (SELECT aggregation_target AS aggregation_target,
               steps AS steps,
               prop AS prop,
               prop AS prop,
               min(step_1_conversion_time) AS step_1_conversion_time,
               min(step_2_conversion_time) AS step_2_conversion_time
        FROM
          (SELECT aggregation_target AS aggregation_target,
                  steps AS steps,
                  prop AS prop,
                  max(steps) OVER (PARTITION BY aggregation_target,
                                                prop) AS max_steps,
                                  step_1_conversion_time AS step_1_conversion_time,
                                  step_2_conversion_time AS step_2_conversion_time,
                                  prop AS prop
           FROM
             (SELECT aggregation_target AS aggregation_target,
                     timestamp AS timestamp,
                     step_0 AS step_0,
                     latest_0 AS latest_0,
                     step_1 AS step_1,
                     latest_1 AS latest_1,
                     step_2 AS step_2,
                     latest_2 AS latest_2,
                     prop AS prop,
                     if(and(ifNull(lessOrEquals(latest_0, latest_1), 0), ifNull(lessOrEquals(latest_1, plus(toTimeZone(latest_0, 'UTC'), toIntervalDay(14))), 0), ifNull(lessOrEquals(latest_1, latest_2), 0), ifNull(lessOrEquals(latest_2, plus(toTimeZone(latest_0, 'UTC'), toIntervalDay(14))), 0)), 3, if(and(ifNull(lessOrEquals(latest_0, latest_1), 0), ifNull(lessOrEquals(latest_1, plus(toTimeZone(latest_0, 'UTC'), toIntervalDay(14))), 0)), 2, 1)) AS steps,
                     if(and(isNotNull(latest_1), ifNull(lessOrEquals(latest_1, plus(toTimeZone(latest_0, 'UTC'), toIntervalDay(14))), 0)), dateDiff('second', latest_0, latest_1), NULL) AS step_1_conversion_time,
                     if(and(isNotNull(latest_2), ifNull(lessOrEquals(latest_2, plus(toTimeZone(latest_1, 'UTC'), toIntervalDay(14))), 0)), dateDiff('second', latest_1, latest_2), NULL) AS step_2_conversion_time,
                     prop AS prop
              FROM
                (SELECT aggregation_target AS aggregation_target,
                        timestamp AS timestamp,
                        step_0 AS step_0,
                        latest_0 AS latest_0,
                        step_1 AS step_1,
                        latest_1 AS latest_1,
                        step_2 AS step_2,
                        min(latest_2) OVER (PARTITION BY aggregation_target,
                                                         prop
                                            ORDER BY timestamp DESC ROWS BETWEEN UNBOUNDED PRECEDING AND 0 PRECEDING) AS latest_2,
                                           prop AS prop
                 FROM
                   (SELECT aggregation_target AS aggregation_target,
                           timestamp AS timestamp,
                           step_0 AS step_0,
                           latest_0 AS latest_0,
                           step_1 AS step_1,
                           latest_1 AS latest_1,
                           step_2 AS step_2,
                           if(ifNull(less(latest_2, latest_1), 0), NULL, latest_2) AS latest_2,
                           prop AS prop
                    FROM
                      (SELECT aggregation_target AS aggregation_target,
                              timestamp AS timestamp,
                              step_0 AS step_0,
                              latest_0 AS latest_0,
                              step_1 AS step_1,
                              min(latest_1) OVER (PARTITION BY aggregation_target,
                                                               prop
                                                  ORDER BY timestamp DESC ROWS BETWEEN UNBOUNDED PRECEDING AND 0 PRECEDING) AS latest_1,
                                                 step_2 AS step_2,
                                                 min(latest_2) OVER (PARTITION BY aggregation_target,
                                                                                  prop
                                                                     ORDER BY timestamp DESC ROWS BETWEEN UNBOUNDED PRECEDING AND 0 PRECEDING) AS latest_2,
                                                                    prop AS prop
                       FROM
<<<<<<< HEAD
                         (SELECT e.timestamp as timestamp,
                                 if(notEmpty(pdi.distinct_id), pdi.person_id, e.person_id) as aggregation_target,
                                 if(notEmpty(pdi.distinct_id), pdi.person_id, e.person_id) as person_id,
                                 if(event = 'sign up', 1, 0) as step_0,
                                 if(step_0 = 1, timestamp, null) as latest_0,
                                 if(event = 'play movie', 1, 0) as step_1,
                                 if(step_1 = 1, timestamp, null) as latest_1,
                                 if(event = 'buy', 1, 0) as step_2,
                                 if(step_2 = 1, timestamp, null) as latest_2,
                                 replaceRegexpAll(JSONExtractRaw(group_properties_0, 'industry'), '^"|"$', '') AS prop_basic,
                                 prop_basic as prop,
                                 argMinIf(prop, timestamp, isNotNull(prop)) over (PARTITION by aggregation_target) as prop_vals
                          FROM events e
                          LEFT OUTER JOIN
                            (SELECT distinct_id,
                                    argMax(person_id, version) as person_id
                             FROM person_distinct_id2
                             WHERE team_id = 99999
                               AND distinct_id IN
                                 (SELECT distinct_id
                                  FROM events
                                  WHERE team_id = 99999
                                    AND event IN ['buy', 'play movie', 'sign up']
                                    AND toTimeZone(timestamp, 'UTC') >= toDateTime('2020-01-01 00:00:00', 'UTC')
                                    AND toTimeZone(timestamp, 'UTC') <= toDateTime('2020-01-08 23:59:59', 'UTC') )
                             GROUP BY distinct_id
                             HAVING argMax(is_deleted, version) = 0) AS pdi ON e.distinct_id = pdi.distinct_id
                          LEFT JOIN
                            (SELECT group_key,
                                    argMax(group_properties, _timestamp) AS group_properties_0
                             FROM groups
                             WHERE team_id = 99999
                               AND group_type_index = 0
                             GROUP BY group_key) groups_0 ON "$group_0" == groups_0.group_key
                          WHERE team_id = 99999
                            AND event IN ['buy', 'play movie', 'sign up']
                            AND toTimeZone(timestamp, 'UTC') >= toDateTime('2020-01-01 00:00:00', 'UTC')
                            AND toTimeZone(timestamp, 'UTC') <= toDateTime('2020-01-08 23:59:59', 'UTC')
                            AND (step_0 = 1
                                 OR step_1 = 1
                                 OR step_2 = 1) )))))
           WHERE step_0 = 1 ))
     GROUP BY aggregation_target,
              steps,
              prop
     HAVING steps = max(max_steps))
  WHERE steps IN [2, 3]
    AND arrayFlatten(array(prop)) = arrayFlatten(array('finance'))
  ORDER BY aggregation_target
  LIMIT 100
  OFFSET 0 SETTINGS max_ast_elements=1000000,
                    max_expanded_ast_elements=1000000
  '''
# ---
# name: TestFunnelGroupBreakdown.test_funnel_breakdown_group.5
  '''
  
  SELECT replaceRegexpAll(JSONExtractRaw(group_properties_0, 'industry'), '^"|"$', '') AS value,
         count(*) as count
  FROM events e
  LEFT JOIN
    (SELECT group_key,
            argMax(group_properties, _timestamp) AS group_properties_0
     FROM groups
     WHERE team_id = 99999
       AND group_type_index = 0
     GROUP BY group_key) groups_0 ON "$group_0" == groups_0.group_key
  WHERE team_id = 99999
    AND event IN ['buy', 'play movie', 'sign up']
    AND toTimeZone(timestamp, 'UTC') >= toDateTime('2020-01-01 00:00:00', 'UTC')
    AND toTimeZone(timestamp, 'UTC') <= toDateTime('2020-01-08 23:59:59', 'UTC')
  GROUP BY value
  ORDER BY count DESC, value DESC
  LIMIT 26
  OFFSET 0
=======
                         (SELECT timestamp AS timestamp,
                                 aggregation_target AS aggregation_target,
                                 step_0 AS step_0,
                                 latest_0 AS latest_0,
                                 step_1 AS step_1,
                                 latest_1 AS latest_1,
                                 step_2 AS step_2,
                                 latest_2 AS latest_2,
                                 prop_basic AS prop_basic,
                                 prop,
                                 prop_vals AS prop_vals,
                                 prop_vals AS prop
                          FROM
                            (SELECT toTimeZone(e.timestamp, 'UTC') AS timestamp,
                                    if(not(empty(e__override.distinct_id)), e__override.person_id, e.person_id) AS aggregation_target,
                                    if(equals(e.event, 'sign up'), 1, 0) AS step_0,
                                    if(ifNull(equals(step_0, 1), 0), timestamp, NULL) AS latest_0,
                                    if(equals(e.event, 'play movie'), 1, 0) AS step_1,
                                    if(ifNull(equals(step_1, 1), 0), timestamp, NULL) AS latest_1,
                                    if(equals(e.event, 'buy'), 1, 0) AS step_2,
                                    if(ifNull(equals(step_2, 1), 0), timestamp, NULL) AS latest_2,
                                    ifNull(toString(e__group_0.properties___industry), '') AS prop_basic,
                                    prop_basic AS prop,
                                    argMinIf(prop, timestamp, isNotNull(prop)) OVER (PARTITION BY aggregation_target) AS prop_vals
                             FROM events AS e
                             LEFT OUTER JOIN
                               (SELECT argMax(person_distinct_id_overrides.person_id, person_distinct_id_overrides.version) AS person_id,
                                       person_distinct_id_overrides.distinct_id AS distinct_id
                                FROM person_distinct_id_overrides
                                WHERE equals(person_distinct_id_overrides.team_id, 99999)
                                GROUP BY person_distinct_id_overrides.distinct_id
                                HAVING ifNull(equals(argMax(person_distinct_id_overrides.is_deleted, person_distinct_id_overrides.version), 0), 0) SETTINGS optimize_aggregation_in_order=1) AS e__override ON equals(e.distinct_id, e__override.distinct_id)
                             LEFT JOIN
                               (SELECT argMax(replaceRegexpAll(nullIf(nullIf(JSONExtractRaw(groups.group_properties, 'industry'), ''), 'null'), '^"|"$', ''), toTimeZone(groups._timestamp, 'UTC')) AS properties___industry,
                                       groups.group_type_index AS index,
                                       groups.group_key AS key
                                FROM groups
                                WHERE and(equals(groups.team_id, 99999), equals(index, 0))
                                GROUP BY groups.group_type_index,
                                         groups.group_key) AS e__group_0 ON equals(e.`$group_0`, e__group_0.key)
                             WHERE and(equals(e.team_id, 99999), and(and(greaterOrEquals(toTimeZone(e.timestamp, 'UTC'), toDateTime64('2020-01-01 00:00:00.000000', 6, 'UTC')), lessOrEquals(toTimeZone(e.timestamp, 'UTC'), toDateTime64('2020-01-08 23:59:59.999999', 6, 'UTC'))), in(e.event, tuple('buy', 'play movie', 'sign up'))), or(ifNull(equals(step_0, 1), 0), ifNull(equals(step_1, 1), 0), ifNull(equals(step_2, 1), 0))))))))
              WHERE ifNull(equals(step_0, 1), 0)))
        GROUP BY aggregation_target,
                 steps,
                 prop
        HAVING ifNull(equals(steps, max(max_steps)), isNull(steps)
                      and isNull(max(max_steps))))
     WHERE and(ifNull(in(steps, [2, 3]), 0), ifNull(equals(arrayFlatten(array(prop)), arrayFlatten(array('finance'))), isNull(arrayFlatten(array(prop)))
                                                    and isNull(arrayFlatten(array('finance')))))
     ORDER BY aggregation_target ASC) AS source
  INNER JOIN
    (SELECT person.id AS id
     FROM person
     WHERE equals(person.team_id, 99999)
     GROUP BY person.id
     HAVING and(ifNull(equals(argMax(person.is_deleted, person.version), 0), 0), ifNull(less(argMax(toTimeZone(person.created_at, 'UTC'), person.version), plus(now64(6, 'UTC'), toIntervalDay(1))), 0)) SETTINGS optimize_aggregation_in_order=1) AS persons ON equals(persons.id, source.actor_id)
  ORDER BY persons.id ASC
  LIMIT 101
  OFFSET 0 SETTINGS readonly=2,
                    max_execution_time=60,
                    allow_experimental_object_type=1,
                    format_csv_allow_double_quotes=0,
                    max_ast_elements=4000000,
                    max_expanded_ast_elements=4000000,
                    max_bytes_before_external_group_by=0,
                    allow_experimental_analyzer=1
>>>>>>> d95550f9
  '''
# ---
# name: TestFunnelGroupBreakdown.test_funnel_breakdown_group.3
  '''
  SELECT persons.id,
         persons.id AS id
  FROM
    (SELECT aggregation_target AS actor_id
     FROM
       (SELECT aggregation_target AS aggregation_target,
               steps AS steps,
               prop AS prop,
               prop AS prop,
               min(step_1_conversion_time) AS step_1_conversion_time,
               min(step_2_conversion_time) AS step_2_conversion_time
        FROM
          (SELECT aggregation_target AS aggregation_target,
                  steps AS steps,
                  prop AS prop,
                  max(steps) OVER (PARTITION BY aggregation_target,
                                                prop) AS max_steps,
                                  step_1_conversion_time AS step_1_conversion_time,
                                  step_2_conversion_time AS step_2_conversion_time,
                                  prop AS prop
           FROM
             (SELECT aggregation_target AS aggregation_target,
                     timestamp AS timestamp,
                     step_0 AS step_0,
                     latest_0 AS latest_0,
                     step_1 AS step_1,
                     latest_1 AS latest_1,
                     step_2 AS step_2,
                     latest_2 AS latest_2,
                     prop AS prop,
                     if(and(ifNull(lessOrEquals(latest_0, latest_1), 0), ifNull(lessOrEquals(latest_1, plus(toTimeZone(latest_0, 'UTC'), toIntervalDay(14))), 0), ifNull(lessOrEquals(latest_1, latest_2), 0), ifNull(lessOrEquals(latest_2, plus(toTimeZone(latest_0, 'UTC'), toIntervalDay(14))), 0)), 3, if(and(ifNull(lessOrEquals(latest_0, latest_1), 0), ifNull(lessOrEquals(latest_1, plus(toTimeZone(latest_0, 'UTC'), toIntervalDay(14))), 0)), 2, 1)) AS steps,
                     if(and(isNotNull(latest_1), ifNull(lessOrEquals(latest_1, plus(toTimeZone(latest_0, 'UTC'), toIntervalDay(14))), 0)), dateDiff('second', latest_0, latest_1), NULL) AS step_1_conversion_time,
                     if(and(isNotNull(latest_2), ifNull(lessOrEquals(latest_2, plus(toTimeZone(latest_1, 'UTC'), toIntervalDay(14))), 0)), dateDiff('second', latest_1, latest_2), NULL) AS step_2_conversion_time,
                     prop AS prop
              FROM
                (SELECT aggregation_target AS aggregation_target,
                        timestamp AS timestamp,
                        step_0 AS step_0,
                        latest_0 AS latest_0,
                        step_1 AS step_1,
                        latest_1 AS latest_1,
                        step_2 AS step_2,
                        min(latest_2) OVER (PARTITION BY aggregation_target,
                                                         prop
                                            ORDER BY timestamp DESC ROWS BETWEEN UNBOUNDED PRECEDING AND 0 PRECEDING) AS latest_2,
                                           prop AS prop
                 FROM
                   (SELECT aggregation_target AS aggregation_target,
                           timestamp AS timestamp,
                           step_0 AS step_0,
                           latest_0 AS latest_0,
                           step_1 AS step_1,
                           latest_1 AS latest_1,
                           step_2 AS step_2,
                           if(ifNull(less(latest_2, latest_1), 0), NULL, latest_2) AS latest_2,
                           prop AS prop
                    FROM
                      (SELECT aggregation_target AS aggregation_target,
                              timestamp AS timestamp,
                              step_0 AS step_0,
                              latest_0 AS latest_0,
                              step_1 AS step_1,
                              min(latest_1) OVER (PARTITION BY aggregation_target,
                                                               prop
                                                  ORDER BY timestamp DESC ROWS BETWEEN UNBOUNDED PRECEDING AND 0 PRECEDING) AS latest_1,
                                                 step_2 AS step_2,
                                                 min(latest_2) OVER (PARTITION BY aggregation_target,
                                                                                  prop
                                                                     ORDER BY timestamp DESC ROWS BETWEEN UNBOUNDED PRECEDING AND 0 PRECEDING) AS latest_2,
                                                                    prop AS prop
                       FROM
<<<<<<< HEAD
                         (SELECT e.timestamp as timestamp,
                                 if(notEmpty(pdi.distinct_id), pdi.person_id, e.person_id) as aggregation_target,
                                 if(notEmpty(pdi.distinct_id), pdi.person_id, e.person_id) as person_id,
                                 if(event = 'sign up', 1, 0) as step_0,
                                 if(step_0 = 1, timestamp, null) as latest_0,
                                 if(event = 'play movie', 1, 0) as step_1,
                                 if(step_1 = 1, timestamp, null) as latest_1,
                                 if(event = 'buy', 1, 0) as step_2,
                                 if(step_2 = 1, timestamp, null) as latest_2,
                                 replaceRegexpAll(JSONExtractRaw(group_properties_0, 'industry'), '^"|"$', '') AS prop_basic,
                                 prop_basic as prop,
                                 argMinIf(prop, timestamp, isNotNull(prop)) over (PARTITION by aggregation_target) as prop_vals
                          FROM events e
                          LEFT OUTER JOIN
                            (SELECT distinct_id,
                                    argMax(person_id, version) as person_id
                             FROM person_distinct_id2
                             WHERE team_id = 99999
                               AND distinct_id IN
                                 (SELECT distinct_id
                                  FROM events
                                  WHERE team_id = 99999
                                    AND event IN ['buy', 'play movie', 'sign up']
                                    AND toTimeZone(timestamp, 'UTC') >= toDateTime('2020-01-01 00:00:00', 'UTC')
                                    AND toTimeZone(timestamp, 'UTC') <= toDateTime('2020-01-08 23:59:59', 'UTC') )
                             GROUP BY distinct_id
                             HAVING argMax(is_deleted, version) = 0) AS pdi ON e.distinct_id = pdi.distinct_id
                          LEFT JOIN
                            (SELECT group_key,
                                    argMax(group_properties, _timestamp) AS group_properties_0
                             FROM groups
                             WHERE team_id = 99999
                               AND group_type_index = 0
                             GROUP BY group_key) groups_0 ON "$group_0" == groups_0.group_key
                          WHERE team_id = 99999
                            AND event IN ['buy', 'play movie', 'sign up']
                            AND toTimeZone(timestamp, 'UTC') >= toDateTime('2020-01-01 00:00:00', 'UTC')
                            AND toTimeZone(timestamp, 'UTC') <= toDateTime('2020-01-08 23:59:59', 'UTC')
                            AND (step_0 = 1
                                 OR step_1 = 1
                                 OR step_2 = 1) )))))
           WHERE step_0 = 1 ))
     GROUP BY aggregation_target,
              steps,
              prop
     HAVING steps = max(max_steps))
  WHERE steps IN [1, 2, 3]
    AND arrayFlatten(array(prop)) = arrayFlatten(array('technology'))
  ORDER BY aggregation_target
  LIMIT 100
  OFFSET 0 SETTINGS max_ast_elements=1000000,
                    max_expanded_ast_elements=1000000
  '''
# ---
# name: TestFunnelGroupBreakdown.test_funnel_breakdown_group.7
  '''
  
  SELECT replaceRegexpAll(JSONExtractRaw(group_properties_0, 'industry'), '^"|"$', '') AS value,
         count(*) as count
  FROM events e
  LEFT JOIN
    (SELECT group_key,
            argMax(group_properties, _timestamp) AS group_properties_0
     FROM groups
     WHERE team_id = 99999
       AND group_type_index = 0
     GROUP BY group_key) groups_0 ON "$group_0" == groups_0.group_key
  WHERE team_id = 99999
    AND event IN ['buy', 'play movie', 'sign up']
    AND toTimeZone(timestamp, 'UTC') >= toDateTime('2020-01-01 00:00:00', 'UTC')
    AND toTimeZone(timestamp, 'UTC') <= toDateTime('2020-01-08 23:59:59', 'UTC')
  GROUP BY value
  ORDER BY count DESC, value DESC
  LIMIT 26
  OFFSET 0
=======
                         (SELECT timestamp AS timestamp,
                                 aggregation_target AS aggregation_target,
                                 step_0 AS step_0,
                                 latest_0 AS latest_0,
                                 step_1 AS step_1,
                                 latest_1 AS latest_1,
                                 step_2 AS step_2,
                                 latest_2 AS latest_2,
                                 prop_basic AS prop_basic,
                                 prop,
                                 prop_vals AS prop_vals,
                                 prop_vals AS prop
                          FROM
                            (SELECT toTimeZone(e.timestamp, 'UTC') AS timestamp,
                                    if(not(empty(e__override.distinct_id)), e__override.person_id, e.person_id) AS aggregation_target,
                                    if(equals(e.event, 'sign up'), 1, 0) AS step_0,
                                    if(ifNull(equals(step_0, 1), 0), timestamp, NULL) AS latest_0,
                                    if(equals(e.event, 'play movie'), 1, 0) AS step_1,
                                    if(ifNull(equals(step_1, 1), 0), timestamp, NULL) AS latest_1,
                                    if(equals(e.event, 'buy'), 1, 0) AS step_2,
                                    if(ifNull(equals(step_2, 1), 0), timestamp, NULL) AS latest_2,
                                    ifNull(toString(e__group_0.properties___industry), '') AS prop_basic,
                                    prop_basic AS prop,
                                    argMinIf(prop, timestamp, isNotNull(prop)) OVER (PARTITION BY aggregation_target) AS prop_vals
                             FROM events AS e
                             LEFT OUTER JOIN
                               (SELECT argMax(person_distinct_id_overrides.person_id, person_distinct_id_overrides.version) AS person_id,
                                       person_distinct_id_overrides.distinct_id AS distinct_id
                                FROM person_distinct_id_overrides
                                WHERE equals(person_distinct_id_overrides.team_id, 99999)
                                GROUP BY person_distinct_id_overrides.distinct_id
                                HAVING ifNull(equals(argMax(person_distinct_id_overrides.is_deleted, person_distinct_id_overrides.version), 0), 0) SETTINGS optimize_aggregation_in_order=1) AS e__override ON equals(e.distinct_id, e__override.distinct_id)
                             LEFT JOIN
                               (SELECT argMax(replaceRegexpAll(nullIf(nullIf(JSONExtractRaw(groups.group_properties, 'industry'), ''), 'null'), '^"|"$', ''), toTimeZone(groups._timestamp, 'UTC')) AS properties___industry,
                                       groups.group_type_index AS index,
                                       groups.group_key AS key
                                FROM groups
                                WHERE and(equals(groups.team_id, 99999), equals(index, 0))
                                GROUP BY groups.group_type_index,
                                         groups.group_key) AS e__group_0 ON equals(e.`$group_0`, e__group_0.key)
                             WHERE and(equals(e.team_id, 99999), and(and(greaterOrEquals(toTimeZone(e.timestamp, 'UTC'), toDateTime64('2020-01-01 00:00:00.000000', 6, 'UTC')), lessOrEquals(toTimeZone(e.timestamp, 'UTC'), toDateTime64('2020-01-08 23:59:59.999999', 6, 'UTC'))), in(e.event, tuple('buy', 'play movie', 'sign up'))), or(ifNull(equals(step_0, 1), 0), ifNull(equals(step_1, 1), 0), ifNull(equals(step_2, 1), 0))))))))
              WHERE ifNull(equals(step_0, 1), 0)))
        GROUP BY aggregation_target,
                 steps,
                 prop
        HAVING ifNull(equals(steps, max(max_steps)), isNull(steps)
                      and isNull(max(max_steps))))
     WHERE and(ifNull(in(steps, [1, 2, 3]), 0), ifNull(equals(arrayFlatten(array(prop)), arrayFlatten(array('technology'))), isNull(arrayFlatten(array(prop)))
                                                       and isNull(arrayFlatten(array('technology')))))
     ORDER BY aggregation_target ASC) AS source
  INNER JOIN
    (SELECT person.id AS id
     FROM person
     WHERE equals(person.team_id, 99999)
     GROUP BY person.id
     HAVING and(ifNull(equals(argMax(person.is_deleted, person.version), 0), 0), ifNull(less(argMax(toTimeZone(person.created_at, 'UTC'), person.version), plus(now64(6, 'UTC'), toIntervalDay(1))), 0)) SETTINGS optimize_aggregation_in_order=1) AS persons ON equals(persons.id, source.actor_id)
  ORDER BY persons.id ASC
  LIMIT 101
  OFFSET 0 SETTINGS readonly=2,
                    max_execution_time=60,
                    allow_experimental_object_type=1,
                    format_csv_allow_double_quotes=0,
                    max_ast_elements=4000000,
                    max_expanded_ast_elements=4000000,
                    max_bytes_before_external_group_by=0,
                    allow_experimental_analyzer=1
>>>>>>> d95550f9
  '''
# ---
# name: TestFunnelGroupBreakdown.test_funnel_breakdown_group.4
  '''
  SELECT persons.id,
         persons.id AS id
  FROM
    (SELECT aggregation_target AS actor_id
     FROM
       (SELECT aggregation_target AS aggregation_target,
               steps AS steps,
               prop AS prop,
               prop AS prop,
               min(step_1_conversion_time) AS step_1_conversion_time,
               min(step_2_conversion_time) AS step_2_conversion_time
        FROM
          (SELECT aggregation_target AS aggregation_target,
                  steps AS steps,
                  prop AS prop,
                  max(steps) OVER (PARTITION BY aggregation_target,
                                                prop) AS max_steps,
                                  step_1_conversion_time AS step_1_conversion_time,
                                  step_2_conversion_time AS step_2_conversion_time,
                                  prop AS prop
           FROM
             (SELECT aggregation_target AS aggregation_target,
                     timestamp AS timestamp,
                     step_0 AS step_0,
                     latest_0 AS latest_0,
                     step_1 AS step_1,
                     latest_1 AS latest_1,
                     step_2 AS step_2,
                     latest_2 AS latest_2,
                     prop AS prop,
                     if(and(ifNull(lessOrEquals(latest_0, latest_1), 0), ifNull(lessOrEquals(latest_1, plus(toTimeZone(latest_0, 'UTC'), toIntervalDay(14))), 0), ifNull(lessOrEquals(latest_1, latest_2), 0), ifNull(lessOrEquals(latest_2, plus(toTimeZone(latest_0, 'UTC'), toIntervalDay(14))), 0)), 3, if(and(ifNull(lessOrEquals(latest_0, latest_1), 0), ifNull(lessOrEquals(latest_1, plus(toTimeZone(latest_0, 'UTC'), toIntervalDay(14))), 0)), 2, 1)) AS steps,
                     if(and(isNotNull(latest_1), ifNull(lessOrEquals(latest_1, plus(toTimeZone(latest_0, 'UTC'), toIntervalDay(14))), 0)), dateDiff('second', latest_0, latest_1), NULL) AS step_1_conversion_time,
                     if(and(isNotNull(latest_2), ifNull(lessOrEquals(latest_2, plus(toTimeZone(latest_1, 'UTC'), toIntervalDay(14))), 0)), dateDiff('second', latest_1, latest_2), NULL) AS step_2_conversion_time,
                     prop AS prop
              FROM
                (SELECT aggregation_target AS aggregation_target,
                        timestamp AS timestamp,
                        step_0 AS step_0,
                        latest_0 AS latest_0,
                        step_1 AS step_1,
                        latest_1 AS latest_1,
                        step_2 AS step_2,
                        min(latest_2) OVER (PARTITION BY aggregation_target,
                                                         prop
                                            ORDER BY timestamp DESC ROWS BETWEEN UNBOUNDED PRECEDING AND 0 PRECEDING) AS latest_2,
                                           prop AS prop
                 FROM
                   (SELECT aggregation_target AS aggregation_target,
                           timestamp AS timestamp,
                           step_0 AS step_0,
                           latest_0 AS latest_0,
                           step_1 AS step_1,
                           latest_1 AS latest_1,
                           step_2 AS step_2,
                           if(ifNull(less(latest_2, latest_1), 0), NULL, latest_2) AS latest_2,
                           prop AS prop
                    FROM
                      (SELECT aggregation_target AS aggregation_target,
                              timestamp AS timestamp,
                              step_0 AS step_0,
                              latest_0 AS latest_0,
                              step_1 AS step_1,
                              min(latest_1) OVER (PARTITION BY aggregation_target,
                                                               prop
                                                  ORDER BY timestamp DESC ROWS BETWEEN UNBOUNDED PRECEDING AND 0 PRECEDING) AS latest_1,
                                                 step_2 AS step_2,
                                                 min(latest_2) OVER (PARTITION BY aggregation_target,
                                                                                  prop
                                                                     ORDER BY timestamp DESC ROWS BETWEEN UNBOUNDED PRECEDING AND 0 PRECEDING) AS latest_2,
                                                                    prop AS prop
                       FROM
<<<<<<< HEAD
                         (SELECT e.timestamp as timestamp,
                                 if(notEmpty(pdi.distinct_id), pdi.person_id, e.person_id) as aggregation_target,
                                 if(notEmpty(pdi.distinct_id), pdi.person_id, e.person_id) as person_id,
                                 if(event = 'sign up', 1, 0) as step_0,
                                 if(step_0 = 1, timestamp, null) as latest_0,
                                 if(event = 'play movie', 1, 0) as step_1,
                                 if(step_1 = 1, timestamp, null) as latest_1,
                                 if(event = 'buy', 1, 0) as step_2,
                                 if(step_2 = 1, timestamp, null) as latest_2,
                                 replaceRegexpAll(JSONExtractRaw(group_properties_0, 'industry'), '^"|"$', '') AS prop_basic,
                                 prop_basic as prop,
                                 argMinIf(prop, timestamp, isNotNull(prop)) over (PARTITION by aggregation_target) as prop_vals
                          FROM events e
                          LEFT OUTER JOIN
                            (SELECT distinct_id,
                                    argMax(person_id, version) as person_id
                             FROM person_distinct_id2
                             WHERE team_id = 99999
                               AND distinct_id IN
                                 (SELECT distinct_id
                                  FROM events
                                  WHERE team_id = 99999
                                    AND event IN ['buy', 'play movie', 'sign up']
                                    AND toTimeZone(timestamp, 'UTC') >= toDateTime('2020-01-01 00:00:00', 'UTC')
                                    AND toTimeZone(timestamp, 'UTC') <= toDateTime('2020-01-08 23:59:59', 'UTC') )
                             GROUP BY distinct_id
                             HAVING argMax(is_deleted, version) = 0) AS pdi ON e.distinct_id = pdi.distinct_id
                          LEFT JOIN
                            (SELECT group_key,
                                    argMax(group_properties, _timestamp) AS group_properties_0
                             FROM groups
                             WHERE team_id = 99999
                               AND group_type_index = 0
                             GROUP BY group_key) groups_0 ON "$group_0" == groups_0.group_key
                          WHERE team_id = 99999
                            AND event IN ['buy', 'play movie', 'sign up']
                            AND toTimeZone(timestamp, 'UTC') >= toDateTime('2020-01-01 00:00:00', 'UTC')
                            AND toTimeZone(timestamp, 'UTC') <= toDateTime('2020-01-08 23:59:59', 'UTC')
                            AND (step_0 = 1
                                 OR step_1 = 1
                                 OR step_2 = 1) )))))
           WHERE step_0 = 1 ))
     GROUP BY aggregation_target,
              steps,
              prop
     HAVING steps = max(max_steps))
  WHERE steps IN [2, 3]
    AND arrayFlatten(array(prop)) = arrayFlatten(array('technology'))
  ORDER BY aggregation_target
  LIMIT 100
  OFFSET 0 SETTINGS max_ast_elements=1000000,
                    max_expanded_ast_elements=1000000
=======
                         (SELECT timestamp AS timestamp,
                                 aggregation_target AS aggregation_target,
                                 step_0 AS step_0,
                                 latest_0 AS latest_0,
                                 step_1 AS step_1,
                                 latest_1 AS latest_1,
                                 step_2 AS step_2,
                                 latest_2 AS latest_2,
                                 prop_basic AS prop_basic,
                                 prop,
                                 prop_vals AS prop_vals,
                                 prop_vals AS prop
                          FROM
                            (SELECT toTimeZone(e.timestamp, 'UTC') AS timestamp,
                                    if(not(empty(e__override.distinct_id)), e__override.person_id, e.person_id) AS aggregation_target,
                                    if(equals(e.event, 'sign up'), 1, 0) AS step_0,
                                    if(ifNull(equals(step_0, 1), 0), timestamp, NULL) AS latest_0,
                                    if(equals(e.event, 'play movie'), 1, 0) AS step_1,
                                    if(ifNull(equals(step_1, 1), 0), timestamp, NULL) AS latest_1,
                                    if(equals(e.event, 'buy'), 1, 0) AS step_2,
                                    if(ifNull(equals(step_2, 1), 0), timestamp, NULL) AS latest_2,
                                    ifNull(toString(e__group_0.properties___industry), '') AS prop_basic,
                                    prop_basic AS prop,
                                    argMinIf(prop, timestamp, isNotNull(prop)) OVER (PARTITION BY aggregation_target) AS prop_vals
                             FROM events AS e
                             LEFT OUTER JOIN
                               (SELECT argMax(person_distinct_id_overrides.person_id, person_distinct_id_overrides.version) AS person_id,
                                       person_distinct_id_overrides.distinct_id AS distinct_id
                                FROM person_distinct_id_overrides
                                WHERE equals(person_distinct_id_overrides.team_id, 99999)
                                GROUP BY person_distinct_id_overrides.distinct_id
                                HAVING ifNull(equals(argMax(person_distinct_id_overrides.is_deleted, person_distinct_id_overrides.version), 0), 0) SETTINGS optimize_aggregation_in_order=1) AS e__override ON equals(e.distinct_id, e__override.distinct_id)
                             LEFT JOIN
                               (SELECT argMax(replaceRegexpAll(nullIf(nullIf(JSONExtractRaw(groups.group_properties, 'industry'), ''), 'null'), '^"|"$', ''), toTimeZone(groups._timestamp, 'UTC')) AS properties___industry,
                                       groups.group_type_index AS index,
                                       groups.group_key AS key
                                FROM groups
                                WHERE and(equals(groups.team_id, 99999), equals(index, 0))
                                GROUP BY groups.group_type_index,
                                         groups.group_key) AS e__group_0 ON equals(e.`$group_0`, e__group_0.key)
                             WHERE and(equals(e.team_id, 99999), and(and(greaterOrEquals(toTimeZone(e.timestamp, 'UTC'), toDateTime64('2020-01-01 00:00:00.000000', 6, 'UTC')), lessOrEquals(toTimeZone(e.timestamp, 'UTC'), toDateTime64('2020-01-08 23:59:59.999999', 6, 'UTC'))), in(e.event, tuple('buy', 'play movie', 'sign up'))), or(ifNull(equals(step_0, 1), 0), ifNull(equals(step_1, 1), 0), ifNull(equals(step_2, 1), 0))))))))
              WHERE ifNull(equals(step_0, 1), 0)))
        GROUP BY aggregation_target,
                 steps,
                 prop
        HAVING ifNull(equals(steps, max(max_steps)), isNull(steps)
                      and isNull(max(max_steps))))
     WHERE and(ifNull(in(steps, [2, 3]), 0), ifNull(equals(arrayFlatten(array(prop)), arrayFlatten(array('technology'))), isNull(arrayFlatten(array(prop)))
                                                    and isNull(arrayFlatten(array('technology')))))
     ORDER BY aggregation_target ASC) AS source
  INNER JOIN
    (SELECT person.id AS id
     FROM person
     WHERE equals(person.team_id, 99999)
     GROUP BY person.id
     HAVING and(ifNull(equals(argMax(person.is_deleted, person.version), 0), 0), ifNull(less(argMax(toTimeZone(person.created_at, 'UTC'), person.version), plus(now64(6, 'UTC'), toIntervalDay(1))), 0)) SETTINGS optimize_aggregation_in_order=1) AS persons ON equals(persons.id, source.actor_id)
  ORDER BY persons.id ASC
  LIMIT 101
  OFFSET 0 SETTINGS readonly=2,
                    max_execution_time=60,
                    allow_experimental_object_type=1,
                    format_csv_allow_double_quotes=0,
                    max_ast_elements=4000000,
                    max_expanded_ast_elements=4000000,
                    max_bytes_before_external_group_by=0,
                    allow_experimental_analyzer=1
>>>>>>> d95550f9
  '''
# ---<|MERGE_RESOLUTION|>--- conflicted
+++ resolved
@@ -1790,83 +1790,6 @@
                                                                      ORDER BY timestamp DESC ROWS BETWEEN UNBOUNDED PRECEDING AND 0 PRECEDING) AS latest_2,
                                                                     prop AS prop
                        FROM
-<<<<<<< HEAD
-                         (SELECT e.timestamp as timestamp,
-                                 if(notEmpty(pdi.distinct_id), pdi.person_id, e.person_id) as aggregation_target,
-                                 if(notEmpty(pdi.distinct_id), pdi.person_id, e.person_id) as person_id,
-                                 if(event = 'sign up', 1, 0) as step_0,
-                                 if(step_0 = 1, timestamp, null) as latest_0,
-                                 if(event = 'play movie', 1, 0) as step_1,
-                                 if(step_1 = 1, timestamp, null) as latest_1,
-                                 if(event = 'buy', 1, 0) as step_2,
-                                 if(step_2 = 1, timestamp, null) as latest_2,
-                                 replaceRegexpAll(JSONExtractRaw(group_properties_0, 'industry'), '^"|"$', '') AS prop_basic,
-                                 prop_basic as prop,
-                                 argMinIf(prop, timestamp, isNotNull(prop)) over (PARTITION by aggregation_target) as prop_vals
-                          FROM events e
-                          LEFT OUTER JOIN
-                            (SELECT distinct_id,
-                                    argMax(person_id, version) as person_id
-                             FROM person_distinct_id2
-                             WHERE team_id = 99999
-                               AND distinct_id IN
-                                 (SELECT distinct_id
-                                  FROM events
-                                  WHERE team_id = 99999
-                                    AND event IN ['buy', 'play movie', 'sign up']
-                                    AND toTimeZone(timestamp, 'UTC') >= toDateTime('2020-01-01 00:00:00', 'UTC')
-                                    AND toTimeZone(timestamp, 'UTC') <= toDateTime('2020-01-08 23:59:59', 'UTC') )
-                             GROUP BY distinct_id
-                             HAVING argMax(is_deleted, version) = 0) AS pdi ON e.distinct_id = pdi.distinct_id
-                          LEFT JOIN
-                            (SELECT group_key,
-                                    argMax(group_properties, _timestamp) AS group_properties_0
-                             FROM groups
-                             WHERE team_id = 99999
-                               AND group_type_index = 0
-                             GROUP BY group_key) groups_0 ON "$group_0" == groups_0.group_key
-                          WHERE team_id = 99999
-                            AND event IN ['buy', 'play movie', 'sign up']
-                            AND toTimeZone(timestamp, 'UTC') >= toDateTime('2020-01-01 00:00:00', 'UTC')
-                            AND toTimeZone(timestamp, 'UTC') <= toDateTime('2020-01-08 23:59:59', 'UTC')
-                            AND (step_0 = 1
-                                 OR step_1 = 1
-                                 OR step_2 = 1) )))))
-           WHERE step_0 = 1 ))
-     GROUP BY aggregation_target,
-              steps,
-              prop
-     HAVING steps = max(max_steps))
-  WHERE steps IN [1, 2, 3]
-    AND arrayFlatten(array(prop)) = arrayFlatten(array('finance'))
-  ORDER BY aggregation_target
-  LIMIT 100
-  OFFSET 0 SETTINGS max_ast_elements=1000000,
-                    max_expanded_ast_elements=1000000
-  '''
-# ---
-# name: TestFunnelGroupBreakdown.test_funnel_breakdown_group.3
-  '''
-  
-  SELECT replaceRegexpAll(JSONExtractRaw(group_properties_0, 'industry'), '^"|"$', '') AS value,
-         count(*) as count
-  FROM events e
-  LEFT JOIN
-    (SELECT group_key,
-            argMax(group_properties, _timestamp) AS group_properties_0
-     FROM groups
-     WHERE team_id = 99999
-       AND group_type_index = 0
-     GROUP BY group_key) groups_0 ON "$group_0" == groups_0.group_key
-  WHERE team_id = 99999
-    AND event IN ['buy', 'play movie', 'sign up']
-    AND toTimeZone(timestamp, 'UTC') >= toDateTime('2020-01-01 00:00:00', 'UTC')
-    AND toTimeZone(timestamp, 'UTC') <= toDateTime('2020-01-08 23:59:59', 'UTC')
-  GROUP BY value
-  ORDER BY count DESC, value DESC
-  LIMIT 26
-  OFFSET 0
-=======
                          (SELECT timestamp AS timestamp,
                                  aggregation_target AS aggregation_target,
                                  step_0 AS step_0,
@@ -1933,7 +1856,6 @@
                     max_expanded_ast_elements=4000000,
                     max_bytes_before_external_group_by=0,
                     allow_experimental_analyzer=1
->>>>>>> d95550f9
   '''
 # ---
 # name: TestFunnelGroupBreakdown.test_funnel_breakdown_group.2
@@ -2009,83 +1931,6 @@
                                                                      ORDER BY timestamp DESC ROWS BETWEEN UNBOUNDED PRECEDING AND 0 PRECEDING) AS latest_2,
                                                                     prop AS prop
                        FROM
-<<<<<<< HEAD
-                         (SELECT e.timestamp as timestamp,
-                                 if(notEmpty(pdi.distinct_id), pdi.person_id, e.person_id) as aggregation_target,
-                                 if(notEmpty(pdi.distinct_id), pdi.person_id, e.person_id) as person_id,
-                                 if(event = 'sign up', 1, 0) as step_0,
-                                 if(step_0 = 1, timestamp, null) as latest_0,
-                                 if(event = 'play movie', 1, 0) as step_1,
-                                 if(step_1 = 1, timestamp, null) as latest_1,
-                                 if(event = 'buy', 1, 0) as step_2,
-                                 if(step_2 = 1, timestamp, null) as latest_2,
-                                 replaceRegexpAll(JSONExtractRaw(group_properties_0, 'industry'), '^"|"$', '') AS prop_basic,
-                                 prop_basic as prop,
-                                 argMinIf(prop, timestamp, isNotNull(prop)) over (PARTITION by aggregation_target) as prop_vals
-                          FROM events e
-                          LEFT OUTER JOIN
-                            (SELECT distinct_id,
-                                    argMax(person_id, version) as person_id
-                             FROM person_distinct_id2
-                             WHERE team_id = 99999
-                               AND distinct_id IN
-                                 (SELECT distinct_id
-                                  FROM events
-                                  WHERE team_id = 99999
-                                    AND event IN ['buy', 'play movie', 'sign up']
-                                    AND toTimeZone(timestamp, 'UTC') >= toDateTime('2020-01-01 00:00:00', 'UTC')
-                                    AND toTimeZone(timestamp, 'UTC') <= toDateTime('2020-01-08 23:59:59', 'UTC') )
-                             GROUP BY distinct_id
-                             HAVING argMax(is_deleted, version) = 0) AS pdi ON e.distinct_id = pdi.distinct_id
-                          LEFT JOIN
-                            (SELECT group_key,
-                                    argMax(group_properties, _timestamp) AS group_properties_0
-                             FROM groups
-                             WHERE team_id = 99999
-                               AND group_type_index = 0
-                             GROUP BY group_key) groups_0 ON "$group_0" == groups_0.group_key
-                          WHERE team_id = 99999
-                            AND event IN ['buy', 'play movie', 'sign up']
-                            AND toTimeZone(timestamp, 'UTC') >= toDateTime('2020-01-01 00:00:00', 'UTC')
-                            AND toTimeZone(timestamp, 'UTC') <= toDateTime('2020-01-08 23:59:59', 'UTC')
-                            AND (step_0 = 1
-                                 OR step_1 = 1
-                                 OR step_2 = 1) )))))
-           WHERE step_0 = 1 ))
-     GROUP BY aggregation_target,
-              steps,
-              prop
-     HAVING steps = max(max_steps))
-  WHERE steps IN [2, 3]
-    AND arrayFlatten(array(prop)) = arrayFlatten(array('finance'))
-  ORDER BY aggregation_target
-  LIMIT 100
-  OFFSET 0 SETTINGS max_ast_elements=1000000,
-                    max_expanded_ast_elements=1000000
-  '''
-# ---
-# name: TestFunnelGroupBreakdown.test_funnel_breakdown_group.5
-  '''
-  
-  SELECT replaceRegexpAll(JSONExtractRaw(group_properties_0, 'industry'), '^"|"$', '') AS value,
-         count(*) as count
-  FROM events e
-  LEFT JOIN
-    (SELECT group_key,
-            argMax(group_properties, _timestamp) AS group_properties_0
-     FROM groups
-     WHERE team_id = 99999
-       AND group_type_index = 0
-     GROUP BY group_key) groups_0 ON "$group_0" == groups_0.group_key
-  WHERE team_id = 99999
-    AND event IN ['buy', 'play movie', 'sign up']
-    AND toTimeZone(timestamp, 'UTC') >= toDateTime('2020-01-01 00:00:00', 'UTC')
-    AND toTimeZone(timestamp, 'UTC') <= toDateTime('2020-01-08 23:59:59', 'UTC')
-  GROUP BY value
-  ORDER BY count DESC, value DESC
-  LIMIT 26
-  OFFSET 0
-=======
                          (SELECT timestamp AS timestamp,
                                  aggregation_target AS aggregation_target,
                                  step_0 AS step_0,
@@ -2152,7 +1997,6 @@
                     max_expanded_ast_elements=4000000,
                     max_bytes_before_external_group_by=0,
                     allow_experimental_analyzer=1
->>>>>>> d95550f9
   '''
 # ---
 # name: TestFunnelGroupBreakdown.test_funnel_breakdown_group.3
@@ -2228,83 +2072,6 @@
                                                                      ORDER BY timestamp DESC ROWS BETWEEN UNBOUNDED PRECEDING AND 0 PRECEDING) AS latest_2,
                                                                     prop AS prop
                        FROM
-<<<<<<< HEAD
-                         (SELECT e.timestamp as timestamp,
-                                 if(notEmpty(pdi.distinct_id), pdi.person_id, e.person_id) as aggregation_target,
-                                 if(notEmpty(pdi.distinct_id), pdi.person_id, e.person_id) as person_id,
-                                 if(event = 'sign up', 1, 0) as step_0,
-                                 if(step_0 = 1, timestamp, null) as latest_0,
-                                 if(event = 'play movie', 1, 0) as step_1,
-                                 if(step_1 = 1, timestamp, null) as latest_1,
-                                 if(event = 'buy', 1, 0) as step_2,
-                                 if(step_2 = 1, timestamp, null) as latest_2,
-                                 replaceRegexpAll(JSONExtractRaw(group_properties_0, 'industry'), '^"|"$', '') AS prop_basic,
-                                 prop_basic as prop,
-                                 argMinIf(prop, timestamp, isNotNull(prop)) over (PARTITION by aggregation_target) as prop_vals
-                          FROM events e
-                          LEFT OUTER JOIN
-                            (SELECT distinct_id,
-                                    argMax(person_id, version) as person_id
-                             FROM person_distinct_id2
-                             WHERE team_id = 99999
-                               AND distinct_id IN
-                                 (SELECT distinct_id
-                                  FROM events
-                                  WHERE team_id = 99999
-                                    AND event IN ['buy', 'play movie', 'sign up']
-                                    AND toTimeZone(timestamp, 'UTC') >= toDateTime('2020-01-01 00:00:00', 'UTC')
-                                    AND toTimeZone(timestamp, 'UTC') <= toDateTime('2020-01-08 23:59:59', 'UTC') )
-                             GROUP BY distinct_id
-                             HAVING argMax(is_deleted, version) = 0) AS pdi ON e.distinct_id = pdi.distinct_id
-                          LEFT JOIN
-                            (SELECT group_key,
-                                    argMax(group_properties, _timestamp) AS group_properties_0
-                             FROM groups
-                             WHERE team_id = 99999
-                               AND group_type_index = 0
-                             GROUP BY group_key) groups_0 ON "$group_0" == groups_0.group_key
-                          WHERE team_id = 99999
-                            AND event IN ['buy', 'play movie', 'sign up']
-                            AND toTimeZone(timestamp, 'UTC') >= toDateTime('2020-01-01 00:00:00', 'UTC')
-                            AND toTimeZone(timestamp, 'UTC') <= toDateTime('2020-01-08 23:59:59', 'UTC')
-                            AND (step_0 = 1
-                                 OR step_1 = 1
-                                 OR step_2 = 1) )))))
-           WHERE step_0 = 1 ))
-     GROUP BY aggregation_target,
-              steps,
-              prop
-     HAVING steps = max(max_steps))
-  WHERE steps IN [1, 2, 3]
-    AND arrayFlatten(array(prop)) = arrayFlatten(array('technology'))
-  ORDER BY aggregation_target
-  LIMIT 100
-  OFFSET 0 SETTINGS max_ast_elements=1000000,
-                    max_expanded_ast_elements=1000000
-  '''
-# ---
-# name: TestFunnelGroupBreakdown.test_funnel_breakdown_group.7
-  '''
-  
-  SELECT replaceRegexpAll(JSONExtractRaw(group_properties_0, 'industry'), '^"|"$', '') AS value,
-         count(*) as count
-  FROM events e
-  LEFT JOIN
-    (SELECT group_key,
-            argMax(group_properties, _timestamp) AS group_properties_0
-     FROM groups
-     WHERE team_id = 99999
-       AND group_type_index = 0
-     GROUP BY group_key) groups_0 ON "$group_0" == groups_0.group_key
-  WHERE team_id = 99999
-    AND event IN ['buy', 'play movie', 'sign up']
-    AND toTimeZone(timestamp, 'UTC') >= toDateTime('2020-01-01 00:00:00', 'UTC')
-    AND toTimeZone(timestamp, 'UTC') <= toDateTime('2020-01-08 23:59:59', 'UTC')
-  GROUP BY value
-  ORDER BY count DESC, value DESC
-  LIMIT 26
-  OFFSET 0
-=======
                          (SELECT timestamp AS timestamp,
                                  aggregation_target AS aggregation_target,
                                  step_0 AS step_0,
@@ -2371,7 +2138,6 @@
                     max_expanded_ast_elements=4000000,
                     max_bytes_before_external_group_by=0,
                     allow_experimental_analyzer=1
->>>>>>> d95550f9
   '''
 # ---
 # name: TestFunnelGroupBreakdown.test_funnel_breakdown_group.4
@@ -2447,60 +2213,6 @@
                                                                      ORDER BY timestamp DESC ROWS BETWEEN UNBOUNDED PRECEDING AND 0 PRECEDING) AS latest_2,
                                                                     prop AS prop
                        FROM
-<<<<<<< HEAD
-                         (SELECT e.timestamp as timestamp,
-                                 if(notEmpty(pdi.distinct_id), pdi.person_id, e.person_id) as aggregation_target,
-                                 if(notEmpty(pdi.distinct_id), pdi.person_id, e.person_id) as person_id,
-                                 if(event = 'sign up', 1, 0) as step_0,
-                                 if(step_0 = 1, timestamp, null) as latest_0,
-                                 if(event = 'play movie', 1, 0) as step_1,
-                                 if(step_1 = 1, timestamp, null) as latest_1,
-                                 if(event = 'buy', 1, 0) as step_2,
-                                 if(step_2 = 1, timestamp, null) as latest_2,
-                                 replaceRegexpAll(JSONExtractRaw(group_properties_0, 'industry'), '^"|"$', '') AS prop_basic,
-                                 prop_basic as prop,
-                                 argMinIf(prop, timestamp, isNotNull(prop)) over (PARTITION by aggregation_target) as prop_vals
-                          FROM events e
-                          LEFT OUTER JOIN
-                            (SELECT distinct_id,
-                                    argMax(person_id, version) as person_id
-                             FROM person_distinct_id2
-                             WHERE team_id = 99999
-                               AND distinct_id IN
-                                 (SELECT distinct_id
-                                  FROM events
-                                  WHERE team_id = 99999
-                                    AND event IN ['buy', 'play movie', 'sign up']
-                                    AND toTimeZone(timestamp, 'UTC') >= toDateTime('2020-01-01 00:00:00', 'UTC')
-                                    AND toTimeZone(timestamp, 'UTC') <= toDateTime('2020-01-08 23:59:59', 'UTC') )
-                             GROUP BY distinct_id
-                             HAVING argMax(is_deleted, version) = 0) AS pdi ON e.distinct_id = pdi.distinct_id
-                          LEFT JOIN
-                            (SELECT group_key,
-                                    argMax(group_properties, _timestamp) AS group_properties_0
-                             FROM groups
-                             WHERE team_id = 99999
-                               AND group_type_index = 0
-                             GROUP BY group_key) groups_0 ON "$group_0" == groups_0.group_key
-                          WHERE team_id = 99999
-                            AND event IN ['buy', 'play movie', 'sign up']
-                            AND toTimeZone(timestamp, 'UTC') >= toDateTime('2020-01-01 00:00:00', 'UTC')
-                            AND toTimeZone(timestamp, 'UTC') <= toDateTime('2020-01-08 23:59:59', 'UTC')
-                            AND (step_0 = 1
-                                 OR step_1 = 1
-                                 OR step_2 = 1) )))))
-           WHERE step_0 = 1 ))
-     GROUP BY aggregation_target,
-              steps,
-              prop
-     HAVING steps = max(max_steps))
-  WHERE steps IN [2, 3]
-    AND arrayFlatten(array(prop)) = arrayFlatten(array('technology'))
-  ORDER BY aggregation_target
-  LIMIT 100
-  OFFSET 0 SETTINGS max_ast_elements=1000000,
-                    max_expanded_ast_elements=1000000
-=======
                          (SELECT timestamp AS timestamp,
                                  aggregation_target AS aggregation_target,
                                  step_0 AS step_0,
@@ -2567,6 +2279,5 @@
                     max_expanded_ast_elements=4000000,
                     max_bytes_before_external_group_by=0,
                     allow_experimental_analyzer=1
->>>>>>> d95550f9
   '''
 # ---