from datetime import datetime
from typing import cast

from freezegun import freeze_time
from posthog.test.base import ClickhouseTestMixin, _create_event, _create_person
from unittest.mock import Mock, patch

from test_funnel import PseudoFunnelActors, funnel_test_factory

from posthog.schema import FunnelsQuery, FunnelsQueryResponse

from posthog.constants import INSIGHT_FUNNELS, FunnelOrderType
from posthog.hogql_queries.insights.funnels import Funnel
from posthog.hogql_queries.insights.funnels.funnels_query_runner import FunnelsQueryRunner
from posthog.hogql_queries.insights.funnels.test.breakdown_cases import (
    funnel_breakdown_group_test_factory,
    funnel_breakdown_test_factory,
)
from posthog.hogql_queries.insights.funnels.test.conversion_time_cases import funnel_conversion_time_test_factory
from posthog.hogql_queries.legacy_compatibility.filter_to_query import filter_to_query
from posthog.models import Action
<<<<<<< HEAD
from posthog.schema import (
    FunnelsQuery,
    FunnelsQueryResponse,
    EventsNode,
    DateRange,
    FunnelsFilter,
    PropertyOperator,
    EventPropertyFilter,
)
from posthog.test.base import (
    ClickhouseTestMixin,
    _create_event,
    _create_person,
)
=======
>>>>>>> d907daf3
from posthog.test.test_journeys import journeys_for


def _create_action(**kwargs):
    team = kwargs.pop("team")
    name = kwargs.pop("name")
    properties = kwargs.pop("properties", {})
    action = Action.objects.create(team=team, name=name, steps_json=[{"event": name, "properties": properties}])
    return action


use_udf_funnel_flag_side_effect = lambda key, *args, **kwargs: key == "insight-funnels-use-udf"


@patch("posthoganalytics.feature_enabled", new=Mock(side_effect=use_udf_funnel_flag_side_effect))
class TestFunnelBreakdownUDF(
    ClickhouseTestMixin,
    funnel_breakdown_test_factory(  # type: ignore
        FunnelOrderType.ORDERED,
        PseudoFunnelActors,
        _create_action,
        _create_person,
    ),
):
    maxDiff = None
    pass


@patch("posthoganalytics.feature_enabled", new=Mock(side_effect=use_udf_funnel_flag_side_effect))
class TestFunnelGroupBreakdownUDF(
    ClickhouseTestMixin,
    funnel_breakdown_group_test_factory(  # type: ignore
        FunnelOrderType.ORDERED,
        PseudoFunnelActors,
    ),
):
    pass


@patch("posthoganalytics.feature_enabled", new=Mock(side_effect=use_udf_funnel_flag_side_effect))
class TestFOSSFunnelUDF(funnel_test_factory(Funnel, _create_event, _create_person)):  # type: ignore
    def test_assert_flag_is_on(self):
        filters = {
            "insight": INSIGHT_FUNNELS,
            "funnel_viz_type": "steps",
            "interval": "hour",
            "date_from": "2021-05-01 00:00:00",
            "funnel_window_interval": 7,
            "events": [
                {"id": "step one", "order": 0},
                {"id": "step two", "order": 1},
                {"id": "step three", "order": 2},
            ],
        }

        query = cast(FunnelsQuery, filter_to_query(filters))
        results = cast(FunnelsQueryResponse, FunnelsQueryRunner(query=query, team=self.team).calculate())

        self.assertTrue(results.isUdf)

    def test_assert_trends_flag_is_off(self):
        filters = {
            "insight": INSIGHT_FUNNELS,
            "funnel_viz_type": "trends",
            "interval": "hour",
            "date_from": "2021-05-01 00:00:00",
            "funnel_window_interval": 7,
            "events": [
                {"id": "step one", "order": 0},
                {"id": "step two", "order": 1},
                {"id": "step three", "order": 2},
            ],
        }

        query = cast(FunnelsQuery, filter_to_query(filters))
        results = cast(FunnelsQueryResponse, FunnelsQueryRunner(query=query, team=self.team).calculate())

        self.assertFalse(results.isUdf)

    # Old style funnels fails on this (not sure why)
    def test_events_same_timestamp_no_exclusions(self):
        _create_person(distinct_ids=["test"], team_id=self.team.pk)
        with freeze_time("2024-01-10T12:01:00"):
            _create_event(team=self.team, event="step one, ten", distinct_id="test")
            _create_event(team=self.team, event="step two, three, seven", distinct_id="test")
            _create_event(team=self.team, event="step two, three, seven", distinct_id="test")
            _create_event(team=self.team, event="step four, five, eight", distinct_id="test")
            _create_event(team=self.team, event="step four, five, eight", distinct_id="test")
            _create_event(team=self.team, event="step six, nine", distinct_id="test")
            _create_event(team=self.team, event="step two, three, seven", distinct_id="test")
            _create_event(team=self.team, event="step four, five, eight", distinct_id="test")
            _create_event(team=self.team, event="step six, nine", distinct_id="test")
            _create_event(team=self.team, event="step one, ten", distinct_id="test")
        filters = {
            "insight": INSIGHT_FUNNELS,
            "funnel_viz_type": "steps",
            "date_from": "2024-01-10 00:00:00",
            "date_to": "2024-01-12 00:00:00",
            "events": [
                {"id": "step one, ten", "order": 0},
                {"id": "step two, three, seven", "order": 1},
                {"id": "step two, three, seven", "order": 2},
                {"id": "step four, five, eight", "order": 3},
                {"id": "step four, five, eight", "order": 4},
                {"id": "step six, nine", "order": 5},
                {"id": "step two, three, seven", "order": 6},
                {"id": "step four, five, eight", "order": 7},
                {"id": "step six, nine", "order": 8},
                {"id": "step one, ten", "order": 9},
            ],
        }

        query = cast(FunnelsQuery, filter_to_query(filters))
        results = FunnelsQueryRunner(query=query, team=self.team).calculate().results
        self.assertEqual(1, results[-1]["count"])

    # This is a change in behavior that only applies to UDFs - it seems more correct than what was happening before
    # In old style UDFs, an exclusion like this would still count, even if it were outside of the match window
    def test_excluded_after_time_expires(self):
        events = [
            {
                "event": "step one",
                "timestamp": datetime(2021, 5, 1, 0, 0, 0),
            },
            # Exclusion happens after time expires
            {
                "event": "exclusion",
                "timestamp": datetime(2021, 5, 1, 0, 0, 11),
            },
            {
                "event": "step two",
                "timestamp": datetime(2021, 5, 1, 0, 0, 12),
            },
        ]
        journeys_for(
            {
                "user_one": events,
            },
            self.team,
        )

        filters = {
            "insight": INSIGHT_FUNNELS,
            "funnel_viz_type": "steps",
            "interval": "day",
            "date_from": "2021-05-01 00:00:00",
            "date_to": "2021-05-13 23:59:59",
            "funnel_window_interval": 10,
            "funnel_window_interval_unit": "second",
            "events": [
                {"id": "step one", "order": 0},
                {"id": "step two", "order": 1},
            ],
            "exclusions": [
                {
                    "id": "exclusion",
                    "type": "events",
                    "funnel_from_step": 0,
                    "funnel_to_step": 1,
                }
            ],
        }

        query = cast(FunnelsQuery, filter_to_query(filters))
        results = FunnelsQueryRunner(query=query, team=self.team, just_summarize=True).calculate().results

        self.assertEqual(1, results[0]["count"])
        self.assertEqual(0, results[1]["count"])

    def test_funnel_with_optional_steps(self):
        # Define all the different user journeys
        journeys_for(
            {
                "no_events": [],  # person who does nothing
                "step1_only": [{"event": "step one", "timestamp": datetime(2012, 1, 15, 0, 0, 0)}],
                "step123": [
                    {"event": "step one", "timestamp": datetime(2012, 1, 15, 0, 0, 0)},
                    {"event": "step two", "timestamp": datetime(2012, 1, 15, 0, 1, 0)},
                    {"event": "step three", "timestamp": datetime(2012, 1, 15, 0, 2, 0)},
                ],
                "step13": [
                    {"event": "step one", "timestamp": datetime(2012, 1, 15, 0, 0, 0)},
                    {"event": "step three", "timestamp": datetime(2012, 1, 15, 0, 2, 0)},
                ],
                "step12345": [
                    {"event": "step one", "timestamp": datetime(2012, 1, 15, 0, 0, 0)},
                    {"event": "step two", "timestamp": datetime(2012, 1, 15, 0, 1, 0)},
                    {"event": "step three", "timestamp": datetime(2012, 1, 15, 0, 2, 0)},
                    {"event": "step four", "timestamp": datetime(2012, 1, 15, 0, 3, 0)},
                    {"event": "step five", "timestamp": datetime(2012, 1, 15, 0, 4, 0)},
                ],
                "step1235": [
                    {"event": "step one", "timestamp": datetime(2012, 1, 15, 0, 0, 0)},
                    {"event": "step two", "timestamp": datetime(2012, 1, 15, 0, 1, 0)},
                    {"event": "step three", "timestamp": datetime(2012, 1, 15, 0, 2, 0)},
                    {"event": "step five", "timestamp": datetime(2012, 1, 15, 0, 4, 0)},
                ],
                "step134": [
                    {"event": "step one", "timestamp": datetime(2012, 1, 15, 0, 0, 0)},
                    {"event": "step three", "timestamp": datetime(2012, 1, 15, 0, 2, 0)},
                    {"event": "step four", "timestamp": datetime(2012, 1, 15, 0, 3, 0)},
                ],
                "step1345": [
                    {"event": "step one", "timestamp": datetime(2012, 1, 15, 0, 0, 0)},
                    {"event": "step three", "timestamp": datetime(2012, 1, 15, 0, 2, 0)},
                    {"event": "step four", "timestamp": datetime(2012, 1, 15, 0, 3, 0)},
                    {"event": "step five", "timestamp": datetime(2012, 1, 15, 0, 4, 0)},
                ],
                "step135": [
                    {"event": "step one", "timestamp": datetime(2012, 1, 15, 0, 0, 0)},
                    {"event": "step three", "timestamp": datetime(2012, 1, 15, 0, 2, 0)},
                    {"event": "step five", "timestamp": datetime(2012, 1, 15, 0, 4, 0)},
                ],
            },
            self.team,
        )

        query = FunnelsQuery(
            series=[
                EventsNode(event="step one"),
                EventsNode(event="step two", optionalInFunnel=True),  # Optional
                EventsNode(event="step three"),
                EventsNode(event="step four", optionalInFunnel=True),  # Optional
                EventsNode(event="step five"),
            ],
            dateRange=DateRange(
                date_from="2012-01-01 00:00:00",
                date_to="2012-02-01 23:59:59",
            ),
            funnelsFilter=FunnelsFilter(),
        )

        result = FunnelsQueryRunner(query=query, team=self.team).calculate().results

        self.assertEqual(result[0]["name"], "step one")
        self.assertEqual(result[0]["count"], 8)  # all users who did at least step 1

        self.assertEqual(result[1]["name"], "step two")
        self.assertEqual(result[1]["count"], 3)  # users who did step 2 (optional)

        self.assertEqual(result[2]["name"], "step three")
        self.assertEqual(result[2]["count"], 7)  # users who did step 3 (required)

        self.assertEqual(result[3]["name"], "step four")
        self.assertEqual(result[3]["count"], 3)  # users who did step 4 (optional)

        self.assertEqual(result[4]["name"], "step five")
        self.assertEqual(result[4]["count"], 4)  # users who completed the funnel

    def test_funnel_with_optional_steps_same_event(self):
        # Define users with different numbers of the same event
        journeys_for(
            {
                "zero_events": [],  # person who does nothing
                "one_event": [{"event": "same_event", "timestamp": datetime(2012, 1, 15, 0, 0, 0)}],
                "two_events": [
                    {"event": "same_event", "timestamp": datetime(2012, 1, 15, 0, 0, 0)},
                    {
                        "event": "same_event",
                        "timestamp": datetime(2012, 1, 15, 0, 1, 0),
                    },
                ],
                "three_events": [
                    {"event": "same_event", "timestamp": datetime(2012, 1, 15, 0, 0, 0)},
                    {"event": "same_event", "timestamp": datetime(2012, 1, 15, 0, 1, 0)},
                    {"event": "same_event", "timestamp": datetime(2012, 1, 15, 0, 2, 0)},
                ],
                "three_events_with_match": [
                    {"event": "same_event", "timestamp": datetime(2012, 1, 15, 0, 0, 0)},
                    {
                        "event": "same_event",
                        "timestamp": datetime(2012, 1, 15, 0, 1, 0),
                        "properties": {"$current_url": "url"},
                    },
                    {"event": "same_event", "timestamp": datetime(2012, 1, 15, 0, 2, 0)},
                ],
            },
            self.team,
        )

        query = FunnelsQuery(
            series=[
                EventsNode(event="same_event"),  # Step 1: required
                EventsNode(
                    event="same_event",
                    optionalInFunnel=True,
                ),  # Step 2: optional
                EventsNode(
                    event="same_event",
                    properties=[EventPropertyFilter(key="$current_url", operator=PropertyOperator.EXACT, value="url")],
                ),  # Step 3: required
                EventsNode(event="same_event"),  # Step 4: required
            ],
            dateRange=DateRange(
                date_from="2012-01-01 00:00:00",
                date_to="2012-02-01 23:59:59",
            ),
            funnelsFilter=FunnelsFilter(),
        )

        result = FunnelsQueryRunner(query=query, team=self.team).calculate().results

        self.assertEqual(result[0]["name"], "same_event")
        self.assertEqual(result[0]["count"], 4)  # all users who did at least 1 event

        self.assertEqual(result[1]["name"], "same_event")
        self.assertEqual(result[1]["count"], 2)  # both of the users with two events and no $current_url

        self.assertEqual(result[2]["name"], "same_event")
        self.assertEqual(result[2]["count"], 1)  # the user with $current_url set in the second event

        self.assertEqual(result[3]["name"], "same_event")
        self.assertEqual(result[3]["count"], 1)  # the user with $current_url set in the second event

    maxDiff = None


@patch("posthoganalytics.feature_enabled", new=Mock(side_effect=use_udf_funnel_flag_side_effect))
class TestFunnelConversionTimeUDF(
    ClickhouseTestMixin,
    funnel_conversion_time_test_factory(FunnelOrderType.ORDERED, PseudoFunnelActors),  # type: ignore
):
    maxDiff = None
    pass<|MERGE_RESOLUTION|>--- conflicted
+++ resolved
@@ -7,7 +7,15 @@
 
 from test_funnel import PseudoFunnelActors, funnel_test_factory
 
-from posthog.schema import FunnelsQuery, FunnelsQueryResponse
+from posthog.schema import (
+    DateRange,
+    EventPropertyFilter,
+    EventsNode,
+    FunnelsFilter,
+    FunnelsQuery,
+    FunnelsQueryResponse,
+    PropertyOperator,
+)
 
 from posthog.constants import INSIGHT_FUNNELS, FunnelOrderType
 from posthog.hogql_queries.insights.funnels import Funnel
@@ -19,23 +27,6 @@
 from posthog.hogql_queries.insights.funnels.test.conversion_time_cases import funnel_conversion_time_test_factory
 from posthog.hogql_queries.legacy_compatibility.filter_to_query import filter_to_query
 from posthog.models import Action
-<<<<<<< HEAD
-from posthog.schema import (
-    FunnelsQuery,
-    FunnelsQueryResponse,
-    EventsNode,
-    DateRange,
-    FunnelsFilter,
-    PropertyOperator,
-    EventPropertyFilter,
-)
-from posthog.test.base import (
-    ClickhouseTestMixin,
-    _create_event,
-    _create_person,
-)
-=======
->>>>>>> d907daf3
 from posthog.test.test_journeys import journeys_for
 
 
