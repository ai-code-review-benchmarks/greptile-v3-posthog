--- conflicted
+++ resolved
@@ -23,12 +23,9 @@
     EventsNode,
     LifecycleQueryResponse,
     InsightActorsQueryOptionsResponse,
-<<<<<<< HEAD
     IntervalType,
-=======
     StatusItem,
     DayItem,
->>>>>>> bb59ca05
 )
 from posthog.utils import format_label_date
 
