from datetime import datetime, timedelta
from posthog.hogql.property import property_to_expr
from posthog.hogql.parser import parse_expr, parse_select
from posthog.hogql.constants import HogQLGlobalSettings, MAX_BYTES_BEFORE_EXTERNAL_GROUP_BY
from math import ceil
from typing import Any, cast, Optional

from posthog.caching.insights_api import BASE_MINIMUM_INSIGHT_REFRESH_INTERVAL, REDUCED_MINIMUM_INSIGHT_REFRESH_INTERVAL
from posthog.constants import (
    TREND_FILTER_TYPE_EVENTS,
    RetentionQueryType,
)
from posthog.hogql import ast
from posthog.hogql.constants import LimitContext
from posthog.hogql.printer import to_printed_hogql
from posthog.hogql.property import entity_to_expr
from posthog.hogql.query import execute_hogql_query
from posthog.models.action.action import Action
from posthog.hogql.timings import HogQLTimings
from posthog.hogql_queries.query_runner import QueryRunner
from posthog.hogql_queries.utils.query_date_range import QueryDateRangeWithIntervals
from posthog.models import Team
from posthog.models.filters.mixins.utils import cached_property
from posthog.queries.util import correct_result_for_sampling
from posthog.schema import (
    CachedRetentionQueryResponse,
    HogQLQueryModifiers,
    RetentionQueryResponse,
    IntervalType,
    RetentionEntity,
    EntityType,
)
from posthog.schema import RetentionQuery, RetentionType, Breakdown

DEFAULT_INTERVAL = IntervalType("day")
DEFAULT_TOTAL_INTERVALS = 7

DEFAULT_ENTITY = RetentionEntity(
    **{
        "id": "$pageview",
        "type": TREND_FILTER_TYPE_EVENTS,
    }
)


class RetentionQueryRunner(QueryRunner):
    query: RetentionQuery
    response: RetentionQueryResponse
    cached_response: CachedRetentionQueryResponse
    start_event: RetentionEntity
    return_event: RetentionEntity

    def __init__(
        self,
        query: RetentionQuery | dict[str, Any],
        team: Team,
        timings: Optional[HogQLTimings] = None,
        modifiers: Optional[HogQLQueryModifiers] = None,
        limit_context: Optional[LimitContext] = None,
    ):
        super().__init__(query, team=team, timings=timings, modifiers=modifiers, limit_context=limit_context)

        self.start_event = self.query.retentionFilter.targetEntity or DEFAULT_ENTITY
        self.return_event = self.query.retentionFilter.returningEntity or DEFAULT_ENTITY

        self.convert_single_breakdown_to_multiple_breakdowns()

    @property
    def group_type_index(self) -> int | None:
        return self.query.aggregation_group_type_index

    def convert_single_breakdown_to_multiple_breakdowns(self):
        if self.query.breakdownFilter and self.query.breakdownFilter.breakdown:
            self.query.breakdownFilter.breakdowns = [
                Breakdown(
                    type=self.query.breakdownFilter.breakdown_type,
                    property=self.query.breakdownFilter.breakdown,
                    group_type_index=self.query.breakdownFilter.breakdown_group_type_index,
                    histogram_bin_count=self.query.breakdownFilter.breakdown_histogram_bin_count,
                    normalize_url=self.query.breakdownFilter.breakdown_normalize_url,
                )
            ]

    @cached_property
    def breakdowns_in_query(self) -> bool:
        return self.query.breakdownFilter is not None and (
            self.query.breakdownFilter.breakdown is not None
            or (self.query.breakdownFilter.breakdowns is not None and len(self.query.breakdownFilter.breakdowns) > 0)
        )

    @cached_property
    def events_timestamp_filter(self) -> ast.Expr:
        """
        Timestamp filter between date_from and date_to
        """
        field_to_compare = ast.Field(chain=["events", "timestamp"])
        return ast.And(
            exprs=[
                ast.CompareOperation(
                    op=ast.CompareOperationOp.GtEq,
                    left=field_to_compare,
                    right=self.query_date_range.date_from_to_start_of_interval_hogql(),
                ),
                ast.CompareOperation(
                    op=ast.CompareOperationOp.Lt,
                    left=field_to_compare,
                    right=ast.Constant(value=self.query_date_range.date_to()),
                ),
            ]
        )

    @cached_property
    def query_date_range(self) -> QueryDateRangeWithIntervals:
        intervals_to_look_ahead = self.query.retentionFilter.totalIntervals or DEFAULT_TOTAL_INTERVALS
        interval = (
            IntervalType(self.query.retentionFilter.period.lower())
            if self.query.retentionFilter.period
            else DEFAULT_INTERVAL
        )

        return QueryDateRangeWithIntervals(
            date_range=self.query.dateRange,
            total_intervals=intervals_to_look_ahead,
            team=self.team,
            interval=interval,
            now=datetime.now(),
        )

    def get_events_for_entity(self, entity: RetentionEntity) -> list[str | None]:
        if entity.type == EntityType.ACTIONS and entity.id:
            action = Action.objects.get(pk=int(entity.id), team__project_id=self.team.project_id)
            return action.get_step_events()
        return [entity.id] if isinstance(entity.id, str) else [None]

    def events_where_clause(self, event_query_type: RetentionQueryType):
        """
        Event filters to apply to both start and return events
        """
        events_where = []

        if self.query.properties is not None and self.query.properties != []:
            events_where.append(property_to_expr(self.query.properties, self.team))

        if (
            self.query.filterTestAccounts
            and isinstance(self.team.test_account_filters, list)
            and len(self.team.test_account_filters) > 0
        ):
            for prop in self.team.test_account_filters:
                events_where.append(property_to_expr(prop, self.team))

        if event_query_type == RetentionQueryType.TARGET:
            # when it's recurring, we only have to grab events for the period, rather than events for all time
            events_where.append(self.events_timestamp_filter)

        # Pre filter event
        events = self.get_events_for_entity(self.start_event) + self.get_events_for_entity(self.return_event)
        # Don't pre-filter if any of them is "All events"
        if None not in events:
            events_where.append(
                ast.CompareOperation(
                    left=ast.Field(chain=["event"]),
                    # Sorting for consistent snapshots in tests
                    right=ast.Tuple(exprs=[ast.Constant(value=event) for event in sorted(events)]),  # type: ignore
                    op=ast.CompareOperationOp.In,
                )
            )

        return events_where

    def _refresh_frequency(self):
        date_to = self.query_date_range.date_to()
        date_from = self.query_date_range.date_from()
        interval = self.query_date_range.interval_name

        delta_days: Optional[int] = None
        if date_from and date_to:
            delta = date_to - date_from
            delta_days = ceil(delta.total_seconds() / timedelta(days=1).total_seconds())

        refresh_frequency = BASE_MINIMUM_INSIGHT_REFRESH_INTERVAL
        if interval == "hour" or (delta_days is not None and delta_days <= 7):
            # The interval is shorter for short-term insights
            refresh_frequency = REDUCED_MINIMUM_INSIGHT_REFRESH_INTERVAL

        return refresh_frequency

    def breakdown_extract_expr(
        self, property_name: str, breakdown_type: str, group_type_index: int | None = None
    ) -> ast.Expr:
        if breakdown_type == "person":
            return ast.Call(
                name="JSONExtractString",
                args=[
                    ast.Field(chain=["person", "properties"]),
                    ast.Constant(value=property_name),
                ],
            )
        elif breakdown_type == "group":
            return ast.Call(
                name="JSONExtractString",
                args=[
                    ast.Field(chain=[f"groups_{group_type_index}", "properties"]),
                    ast.Constant(value=property_name),
                ],
            )

        # Default to event properties
        return ast.Call(
            name="JSONExtractString",
            args=[
                ast.Field(chain=["events", "properties"]),
                ast.Constant(value=property_name),
            ],
        )

    def concat_breakdowns(self, fields: list[ast.Expr]) -> ast.Expr:
        if not fields:
            return ast.Constant(value="")

        string_fields: list[ast.Expr] = [ast.Call(name="toString", args=[field]) for field in fields]

        return ast.Call(name="arrayStringConcat", args=[ast.Array(exprs=string_fields), ast.Constant(value="::")])

    def actor_query(
        self,
        cumulative: bool = False,
        start_interval_index_filter: Optional[int] = None,
        selected_breakdown_value: str | list[str] | int | None = None,
    ) -> ast.SelectQuery:
        start_of_interval_sql = self.query_date_range.get_start_of_interval_hogql(
            source=ast.Field(chain=["events", "timestamp"])
        )

        event_query_type = (
            RetentionQueryType.TARGET_FIRST_TIME
            if self.query.retentionFilter.retentionType == RetentionType.RETENTION_FIRST_TIME
            else RetentionQueryType.TARGET
        )

        start_entity_expr = entity_to_expr(self.start_event, self.team)
        global_event_filters = self.events_where_clause(event_query_type)

        start_event_timestamps = parse_expr(
            """
            arraySort(
                groupUniqArrayIf(
                    {start_of_interval_sql},
                    {start_entity_expr} and
                    {filter_timestamp}
                )
            )
            """,
            {
                "start_of_interval_sql": start_of_interval_sql,
                "start_entity_expr": start_entity_expr,
                "filter_timestamp": self.events_timestamp_filter,
            },
        )

        if event_query_type == RetentionQueryType.TARGET_FIRST_TIME:
            start_event_timestamps = parse_expr(
                """
                    if(
                        has(
                            {start_event_timestamps} as _start_event_timestamps,
                            {min_timestamp}
                        ),
                        _start_event_timestamps,
                        []
                    )
                """,
                {
                    "start_event_timestamps": start_event_timestamps,
                    # cast this to start of interval as well so we can compare with the timestamps fetched above
                    "min_timestamp": self.query_date_range.date_to_start_of_interval_hogql(
                        parse_expr(
                            "minIf(events.timestamp, {start_entity_expr})",
                            {
                                "start_entity_expr": start_entity_expr,
                            },
                        )
                    ),
                },
            )
            # interval must be same as first interval of in which start event happened
            is_valid_start_interval = parse_expr("start_event_timestamps[1] = interval_date")
            is_first_interval_after_start_event = parse_expr(
                "start_event_timestamps[1] = date_range[start_interval_index + 1]"
            )
        else:
            # start event must have happened in the interval
            is_valid_start_interval = parse_expr("has(start_event_timestamps, interval_date)")
            is_first_interval_after_start_event = parse_expr(
                "has(start_event_timestamps, date_range[start_interval_index + 1])"
            )

        target_field = "person_id"
        if self.group_type_index is not None:
            group_index = int(self.group_type_index)
            if 0 <= group_index <= 4:
                target_field = f"$group_{group_index}"

                global_event_filters.append(
                    ast.Not(
                        expr=ast.Call(
                            name="has",
                            args=[
                                ast.Array(exprs=[ast.Constant(value="")]),
                                ast.Field(chain=["events", f"$group_{self.group_type_index}"]),
                            ],
                        ),
                    ),
                )

        intervals_from_base_array_aggregator = "arrayJoin"
        if cumulative:
            intervals_from_base_array_aggregator = "arrayMax"

        inner_query = ast.SelectQuery(
            select=[
                ast.Alias(alias="actor_id", expr=ast.Field(chain=["events", target_field])),
                # start events between date_from and date_to (represented by start of interval)
                # when TARGET_FIRST_TIME, also adds filter for start (target) event performed for first time
                ast.Alias(alias="start_event_timestamps", expr=start_event_timestamps),
                # return events between date_from and date_to (represented by start of interval)
                ast.Alias(
                    alias="return_event_timestamps",
                    expr=parse_expr(
                        """
                            arraySort(
                                groupUniqArrayIf(
                                    {start_of_interval_timestamp},
                                    {returning_entity_expr} and
                                    {filter_timestamp}
                                )
                            )
                        """,
                        {
                            "start_of_interval_timestamp": start_of_interval_sql,
                            "returning_entity_expr": entity_to_expr(self.return_event, self.team),
                            "filter_timestamp": self.events_timestamp_filter,
                        },
                    ),
                ),
                # get all intervals between date_from and date_to (represented by start of interval)
                ast.Alias(
                    alias="date_range",
                    expr=parse_expr(
                        """
                        arrayMap(
                            x -> {date_from_start_of_interval} + {to_interval_function},
                            range(0, {intervals_between})
                        )
                    """,
                        {
                            "intervals_between": ast.Constant(value=self.query_date_range.intervals_between),
                            "date_from_start_of_interval": self.query_date_range.date_from_to_start_of_interval_hogql(),
                            "to_interval_function": ast.Call(
                                name=f"toInterval{self.query_date_range.interval_name.capitalize()}",
                                args=[ast.Field(chain=["x"])],
                            ),
                        },
                    ),
                ),
                # exploded (0 based) indices of matching intervals for start event
                ast.Alias(
                    alias="start_interval_index",
                    expr=parse_expr(
                        """
                        arrayJoin(
                            arrayFilter(
                                x -> x > -1,
                                arrayMap(
                                (interval_index, interval_date) ->
                                    if(
                                        {is_valid_start_interval},
                                        interval_index - 1,
                                        -1
                                    ),
                                    arrayEnumerate(date_range),
                                    date_range
                                )
                            )
                        )
                    """,
                        {"is_valid_start_interval": is_valid_start_interval},
                    ),
                ),
                ast.Alias(
                    alias="intervals_from_base",
                    expr=parse_expr(
                        f"""
                    {intervals_from_base_array_aggregator}(
                        arrayConcat(
                            if(
                                {{is_first_interval_after_start_event}},
                                [0],
                                []
                            ),
                            arrayFilter(  -- index (time lag starting from start event) of interval with matching return timestamp
                                x -> x > 0, -- has to be at least one interval after start event (hence 0 and not -1 here)
                                arrayMap(
                                    _timestamp ->
                                        indexOf(
                                            arraySlice(  -- only look for matches for return events after start event and in the lookahead period
                                                date_range,
                                                start_interval_index + 1,  -- reset from 0 to 1 based index
                                                {self.query_date_range.lookahead}
                                            ),
                                        _timestamp
                                    ) - 1,
                                    return_event_timestamps
                                )
                            )
                        )
                    )
                    """,
                        {
                            "is_first_interval_after_start_event": is_first_interval_after_start_event,
                        },
                    ),
                ),
            ],
            select_from=ast.JoinExpr(table=ast.Field(chain=["events"])),
            where=ast.And(exprs=global_event_filters),
            group_by=[ast.Field(chain=["actor_id"])],
            having=ast.And(
                exprs=[
                    (
                        ast.CompareOperation(
                            op=ast.CompareOperationOp.Eq,
                            left=ast.Field(chain=["start_interval_index"]),
                            right=ast.Constant(value=start_interval_index_filter),
                        )
                        if start_interval_index_filter is not None
                        else ast.Constant(value=1)
                    ),
                    (
                        ast.CompareOperation(
                            op=ast.CompareOperationOp.Eq,
                            left=ast.Field(chain=["breakdown_value"]),
                            right=ast.Constant(value=selected_breakdown_value),
                        )
                        if selected_breakdown_value is not None
                        else ast.Constant(value=1)
                    ),
                ]
            ),
        )
        if (
            self.query.samplingFactor is not None
            and isinstance(self.query.samplingFactor, float)
            and inner_query.select_from is not None
        ):
            inner_query.select_from.sample = ast.SampleExpr(
                sample_value=ast.RatioExpr(left=ast.Constant(value=self.query.samplingFactor))
            )

        breakdowns = []

        if self.query.breakdownFilter:
            # multiple breakdowns
            if self.query.breakdownFilter.breakdowns:
                # extract and group by all breakdowns
                for i, breakdown in enumerate(self.query.breakdownFilter.breakdowns):
                    breakdown_extract_expr = self.breakdown_extract_expr(
                        breakdown.property, cast(str, breakdown.type), breakdown.group_type_index
                    )
                    breakdown_label = f"breakdown_{i}"
                    breakdowns.append(breakdown_label)

                    # update both select and group by
                    inner_query.select.append(ast.Alias(alias=breakdown_label, expr=breakdown_extract_expr))
                    cast(list[ast.Expr], inner_query.group_by).append(ast.Field(chain=[breakdown_label]))
            elif self.query.breakdownFilter.breakdown is not None:
                raise ValueError(
                    "Single breakdowns are deprecated, make sure multiple-breakdowns feature flag is enabled"
                )

        concat_expr = self.concat_breakdowns([ast.Field(chain=[prop]) for prop in breakdowns])
        inner_query.select.append(ast.Alias(alias="breakdown_value", expr=concat_expr))

        return inner_query

    def to_query(self) -> ast.SelectQuery | ast.SelectSetQuery:
        with self.timings.measure("retention_query"):
            if self.query.retentionFilter.cumulative:
                actor_query = parse_select(
                    """
                    SELECT
                        actor_id,
                        arrayJoin(range(0, intervals_from_base + 1)) as intervals_from_base,
                        start_interval_index
                    FROM {actor_query}
                    """,
                    {"actor_query": self.actor_query(cumulative=True)},
                )
            else:
                actor_query = self.actor_query()

            # Add breakdown if needed
            if self.breakdowns_in_query:
                retention_query = parse_select(
                    """
                    SELECT
                        actor_activity.start_interval_index AS start_event_matching_interval,
                        actor_activity.intervals_from_base AS intervals_from_base,
                        actor_activity.breakdown_value AS breakdown_value,
                        COUNT(DISTINCT actor_activity.actor_id) AS count

                    FROM {actor_query} AS actor_activity

                    GROUP BY
                        start_event_matching_interval,
                        intervals_from_base,
                        breakdown_value

                    ORDER BY
                        breakdown_value,
                        start_event_matching_interval,
                        intervals_from_base

                    LIMIT 10000
                    """,
                    {"actor_query": actor_query},
                    timings=self.timings,
                )
            else:
                retention_query = parse_select(
                    """
                        SELECT actor_activity.start_interval_index     AS start_event_matching_interval,
                               actor_activity.intervals_from_base      AS intervals_from_base,
                               COUNT(DISTINCT actor_activity.actor_id) AS count

                        FROM {actor_query} AS actor_activity

                        GROUP BY start_event_matching_interval,
                                 intervals_from_base

                        ORDER BY start_event_matching_interval,
                                 intervals_from_base

                        LIMIT 10000
                    """,
                    {"actor_query": actor_query},
                    timings=self.timings,
                )
        return retention_query

    def get_date(self, interval: int):
        date = self.query_date_range.date_from() + self.query_date_range.determine_time_delta(
            interval, self.query_date_range.interval_name.title()
        )

        if self.query_date_range.interval_type == IntervalType.HOUR:
            utfoffset = self.team.timezone_info.utcoffset(date)
            if utfoffset is not None:
                date = date + utfoffset

        return date

    def calculate(self) -> RetentionQueryResponse:
        query = self.to_query()
        hogql = to_printed_hogql(query, self.team)

        response = execute_hogql_query(
            query_type="RetentionQuery",
            query=query,
            team=self.team,
            timings=self.timings,
            modifiers=self.modifiers,
            limit_context=self.limit_context,
            settings=HogQLGlobalSettings(max_bytes_before_external_group_by=MAX_BYTES_BEFORE_EXTERNAL_GROUP_BY),
        )

        if self.breakdowns_in_query:
            breakdown_value_to_counts: dict[str, list[tuple[int, int, int]]] = {}
            for row in response.results:
                start_interval, intervals_from_base, breakdown_value, count = row

                if breakdown_value not in breakdown_value_to_counts:
                    breakdown_value_to_counts[breakdown_value] = []

                breakdown_value_to_counts[breakdown_value].append((start_interval, intervals_from_base, count))

            results: list[dict[str, Any]] = []
            for breakdown_value, intervals in breakdown_value_to_counts.items():
                result_dict = {
                    (start_interval, intervals_from_base): {
                        "count": correct_result_for_sampling(count, self.query.samplingFactor),
                    }
                    for (start_interval, intervals_from_base, count) in intervals
                }

                breakdown_results = [
                    {
                        "values": [
                            result_dict.get((start_interval, return_interval), {"count": 0})
                            for return_interval in range(self.query_date_range.lookahead)
                        ],
                        "label": f"{self.query_date_range.interval_name.title()} {start_interval}",
                        "date": self.get_date(start_interval),
                        "breakdown_value": breakdown_value,
                    }
                    for start_interval in range(self.query_date_range.intervals_between)
                ]

                results.extend(breakdown_results)
        else:
            result_dict = {
                (start_event_matching_interval, intervals_from_base): {
                    "count": correct_result_for_sampling(count, self.query.samplingFactor),
                }
                for (start_event_matching_interval, intervals_from_base, count) in response.results
            }
            results = [
                {
                    "values": [
                        result_dict.get((start_interval, return_interval), {"count": 0})
                        for return_interval in range(self.query_date_range.lookahead)
                    ],
                    "label": f"{self.query_date_range.interval_name.title()} {start_interval}",
                    "date": self.get_date(start_interval),
                }
                for start_interval in range(self.query_date_range.intervals_between)
            ]

        return RetentionQueryResponse(results=results, timings=response.timings, hogql=hogql, modifiers=self.modifiers)

    def to_actors_query(
        self, interval: Optional[int] = None, breakdown_values: str | list[str] | int | None = None
    ) -> ast.SelectQuery:
        selected_breakdown_value = None

        if breakdown_values:
            if not isinstance(breakdown_values, list):
                raise ValueError(
                    "Single breakdowns are not supported, ensure multiple-breakdowns feature flag is enabled"
                )

            selected_breakdown_value = "::".join(breakdown_values)

        with self.timings.measure("retention_actors_query"):
            actor_query = self.actor_query(
                start_interval_index_filter=interval, selected_breakdown_value=selected_breakdown_value
            )

            # Build the retention actors query
            retention_query = parse_select(
                """
                    SELECT
                        actor_id,
                        groupArray(actor_activity.intervals_from_base) AS appearance_intervals,
                        arraySort(appearance_intervals) AS appearances

                    FROM {actor_query} AS actor_activity

                    GROUP BY actor_id
                """,
                placeholders={
                    "actor_query": actor_query,
                },
                timings=self.timings,
            )
<<<<<<< HEAD
            assert isinstance(retention_query, ast.SelectQuery)

            # We want to expose each interval as a separate column
=======

            # Add interval columns
>>>>>>> 712a750d
            for i in range(self.query_date_range.lookahead):
                retention_query.select.append(
                    ast.Alias(
                        alias=f"{self.query_date_range.interval_name}_{i}",
                        expr=ast.Call(
                            name="arrayExists",
                            args=[
                                ast.Lambda(
                                    args=["x"],
                                    expr=ast.CompareOperation(
                                        op=ast.CompareOperationOp.Eq,
                                        left=ast.Field(chain=["x"]),
                                        right=ast.Constant(value=i),
                                    ),
                                ),
                                ast.Field(chain=["appearance_intervals"]),
                            ],
                        ),
                    )
                )

        return retention_query

    def to_events_query(
        self, interval: int, breakdown_value: str | list[str] | int | None = None, person_id: str | None = None
    ) -> ast.SelectQuery:
        """
        Returns a query that gets all events (both start and return) that match for a specific interval and optional person.
        These events are the ones that contribute to the 'counts' for the respective interval.

        Args:
            interval: The interval index to get events for
            person_id: Optional person ID to filter events for

        Returns:
            A HogQL query that returns matching events
        """
        with self.timings.measure("events_retention_query"):
            # Get the target field based on group type
            target_field = "person_id"
            if self.group_type_index is not None:
                group_index = int(self.group_type_index)
                if 0 <= group_index <= 4:
                    target_field = f"$group_{group_index}"

            # Calculate start and lookahead dates for the interval
            interval_start = self.query_date_range.date_from() + self.query_date_range.determine_time_delta(
                interval, self.query_date_range.interval_name.title()
            )

            lookahead_end = interval_start + self.query_date_range.determine_time_delta(
                self.query_date_range.lookahead, self.query_date_range.interval_name.title()
            )

            # Create subquery to identify qualified actors for this interval
            where_clauses: list[ast.Expr] = [
                ast.CompareOperation(
                    op=ast.CompareOperationOp.Eq,
                    left=ast.Field(chain=["start_interval_index"]),
                    right=ast.Constant(value=interval),
                )
            ]

            if person_id is not None:
                where_clauses.append(
                    ast.CompareOperation(
                        op=ast.CompareOperationOp.Eq,
                        left=ast.Field(chain=["actor_id"]),
                        right=ast.Constant(value=person_id),
                    )
                )

            actor_subquery = cast(
                ast.SelectQuery,
                parse_select(
                    """
                SELECT
                    actor_id,
                    start_interval_index,
                    intervals_from_base
                FROM
                    {actor_query}
                """,
                    {
                        "actor_query": self.actor_query(
                            selected_breakdown_value=breakdown_value,
                            start_interval_index_filter=interval,
                        ),
                    },
                ),
            )

            actor_subquery.where = ast.And(exprs=where_clauses)

            # Create query that gets all relevant events for the matching actors
            event_query_type = (
                RetentionQueryType.TARGET_FIRST_TIME
                if self.query.retentionFilter.retentionType == RetentionType.RETENTION_FIRST_TIME
                else RetentionQueryType.TARGET
            )

            # Common conditions from events_where_clause
            event_filters = self.events_where_clause(event_query_type)

            # The event query will join actors with their events
            events_query = cast(
                ast.SelectQuery,
                parse_select(
                    """
                SELECT
                    events.timestamp as 'timestamp',
                    events.event as 'event',
                    events.person_id as 'person_id',
                    events.properties as 'properties',
                    {start_of_interval_sql} AS interval_timestamp,
                    multiIf(
                        -- Start events are those that occur in the start interval and match start entity
                        events.timestamp >= {interval_start} AND
                        events.timestamp < {interval_next} AND
                        {start_entity_expr},
                        'start_event',
                        -- Return events are those that occur in later intervals and match return entity
                        events.timestamp >= {interval_next} AND
                        events.timestamp < {lookahead_end} AND
                        {return_entity_expr},
                        'return_event',
                        NULL
                    ) AS event_type,
                    actors.intervals_from_base,
                    events.uuid as 'uuid',
                    events.distinct_id as 'distinct_id',
                    events.team_id,
                    events.elements_chain as 'elements_chain',
                    events.created_at as 'created_at'
                FROM
                    events
                JOIN
                    {actor_subquery} AS actors
                ON
                    {join_condition}
                WHERE
                    -- Only return events within the relevant time range
                    events.timestamp >= {interval_start} AND
                    events.timestamp < {lookahead_end} AND
                    -- Only include start and return events
                    (
                        (
                            events.timestamp >= {interval_start} AND
                            events.timestamp < {interval_next} AND
                            {start_entity_expr}
                        ) OR (
                            events.timestamp >= {interval_next} AND
                            events.timestamp < {lookahead_end} AND
                            {return_entity_expr}
                        )
                    )
                ORDER BY
                    events.timestamp
                """,
                    {
                        "actor_subquery": actor_subquery,
                        "join_condition": ast.CompareOperation(
                            op=ast.CompareOperationOp.Eq,
                            left=ast.Field(chain=["events", target_field]),
                            right=ast.Field(chain=["actors", "actor_id"]),
                        ),
                        "start_of_interval_sql": self.query_date_range.get_start_of_interval_hogql(
                            source=ast.Field(chain=["events", "timestamp"])
                        ),
                        "interval_start": ast.Constant(value=interval_start),
                        "interval_next": ast.Constant(
                            value=interval_start
                            + self.query_date_range.determine_time_delta(1, self.query_date_range.interval_name.title())
                        ),
                        "lookahead_end": ast.Constant(value=lookahead_end),
                        "start_entity_expr": entity_to_expr(self.start_event, self.team),
                        "return_entity_expr": entity_to_expr(self.return_event, self.team),
                    },
                    timings=self.timings,
                ),
            )

            # Add additional filters if they exist
            if event_filters:
                existing_where = events_query.where
                events_query.where = ast.And(exprs=[cast(ast.Expr, existing_where), ast.And(exprs=event_filters)])

            return events_query<|MERGE_RESOLUTION|>--- conflicted
+++ resolved
@@ -663,14 +663,9 @@
                 },
                 timings=self.timings,
             )
-<<<<<<< HEAD
             assert isinstance(retention_query, ast.SelectQuery)
 
-            # We want to expose each interval as a separate column
-=======
-
             # Add interval columns
->>>>>>> 712a750d
             for i in range(self.query_date_range.lookahead):
                 retention_query.select.append(
                     ast.Alias(
