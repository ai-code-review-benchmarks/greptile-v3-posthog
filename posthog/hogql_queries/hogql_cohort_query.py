from collections import namedtuple
from numbers import Number
from typing import Literal, Optional, Union, cast

from rest_framework.exceptions import ValidationError

from posthog.constants import PropertyOperatorType
from posthog.hogql import ast
from posthog.hogql.ast import SelectQuery, SelectSetNode, SelectSetQuery
from posthog.hogql.context import HogQLContext
from posthog.hogql.parser import parse_select
from posthog.hogql.printer import print_ast
from posthog.hogql.property import get_property_type
from posthog.hogql.query import execute_hogql_query
from posthog.hogql_queries.actors_query_runner import ActorsQueryRunner
from posthog.hogql_queries.events_query_runner import EventsQueryRunner
from posthog.models import Filter, Cohort, Team, Property
from posthog.models.property import PropertyGroup
from posthog.queries.foss_cohort_query import (
    validate_interval,
    parse_and_validate_positive_integer,
    INTERVAL_TO_SECONDS,
    FOSSCohortQuery,
)
from posthog.schema import (
    ActorsQuery,
    EventsQuery,
    InsightActorsQuery,
    TrendsQuery,
    DateRange,
    TrendsFilter,
    EventsNode,
    ActionsNode,
    BaseMathType,
    FunnelsQuery,
    FunnelsActorsQuery,
    FunnelsFilter,
    FunnelConversionWindowTimeUnit,
    StickinessQuery,
    StickinessFilter,
    StickinessCriteria,
    StickinessActorsQuery,
    PersonPropertyFilter,
    PropertyOperator,
    PropertyGroupFilterValue,
    EventPropertyFilter,
    HogQLPropertyFilter,
)
from posthog.queries.cohort_query import CohortQuery
from posthog.types import AnyPropertyFilter


class TestWrapperCohortQuery(CohortQuery):
    def __init__(self, filter: Filter, team: Team):
        cohort_query = CohortQuery(filter=filter, team=team)
        hogql_cohort_query = HogQLCohortQuery(cohort_query=cohort_query)
        self.clickhouse_query = hogql_cohort_query.query_str("clickhouse")
        self.hogql_result = execute_hogql_query(hogql_cohort_query.get_query(), team)
        super().__init__(filter=filter, team=team)


def convert_property(prop: Property) -> PersonPropertyFilter:
    value = prop.value
    if isinstance(value, Number):
        value = str(value)
    elif isinstance(value, list):
        value = [str(x) for x in value]
    return PersonPropertyFilter(key=prop.key, value=value, operator=prop.operator or PropertyOperator.EXACT)


def property_to_typed_property(property: Property) -> EventPropertyFilter | HogQLPropertyFilter:
    type = get_property_type(property)
    if type == "event":
        return EventPropertyFilter(**property.to_dict())
    if type == "hogql":
        return HogQLPropertyFilter(**property.to_dict())
    raise ValidationError("Property type not supported")


def convert(prop: PropertyGroup) -> PropertyGroupFilterValue:
    r = PropertyGroupFilterValue(
        type=prop.type,
        values=[convert(x) if isinstance(x, PropertyGroup) else convert_property(x) for x in prop.values],
    )
    return r


class HogQLCohortQuery:
    def __init__(self, cohort_query: Optional[CohortQuery] = None, cohort: Optional[Cohort] = None):
        if cohort is not None:
            self.hogql_context = HogQLContext(team_id=cohort.team.pk, enable_select_queries=True)
            self.team = cohort.team
            filter = FOSSCohortQuery.unwrap_cohort(
                Filter(
                    data={"properties": cohort.properties},
                    team=cohort.team,
                    hogql_context=self.hogql_context,
                ),
                self.team.pk,
            )
            self.property_groups = filter.property_groups
        elif cohort_query is not None:
            self.hogql_context = HogQLContext(team_id=cohort_query._team_id, enable_select_queries=True)
            self.property_groups = cohort_query._filter.property_groups
            self.team = cohort_query._team
        else:
            raise

    def get_query(self) -> SelectQuery | SelectSetQuery:
        return self._get_conditions()

    def query_str(self, dialect: Literal["hogql", "clickhouse"]):
        return print_ast(self.get_query(), self.hogql_context, dialect, pretty=True)

    def _get_series(self, prop: Property, math=None):
        if prop.event_type == "events":
            return [EventsNode(event=prop.key, math=math)]
        elif prop.event_type == "actions":
            return [ActionsNode(id=int(prop.key), math=math)]
        else:
            raise ValueError(f"Event type must be 'events' or 'actions'")

    def _actors_query_from_source(
        self, source: Union[InsightActorsQuery, FunnelsActorsQuery, StickinessActorsQuery]
    ) -> ast.SelectQuery:
        actors_query = ActorsQuery(
            source=source,
            select=["id"],
        )
        return ActorsQueryRunner(team=self.team, query=actors_query).to_query()

    def get_performed_event_condition(self, prop: Property, first_time: bool = False) -> ast.SelectQuery:
        math = None
        if first_time:
            math = BaseMathType.FIRST_TIME_FOR_USER
        # either an action or an event
        series = self._get_series(prop, math)

        if prop.event_filters:
            filter = Filter(data={"properties": prop.event_filters}).property_groups
            series[0].properties = filter

        if prop.explicit_datetime:
            # Explicit datetime filter, can be a relative or absolute date, follows same convention
            # as all analytics datetime filters
            date_from = prop.explicit_datetime
        else:
            date_value = parse_and_validate_positive_integer(prop.time_value, "time_value")
            date_interval = validate_interval(prop.time_interval)
            date_from = f"-{date_value}{date_interval[:1]}"

        trends_query = TrendsQuery(
            dateRange=DateRange(date_from=date_from),
            trendsFilter=TrendsFilter(display="ActionsBarValue"),
            series=series,
        )

        return self._actors_query_from_source(InsightActorsQuery(source=trends_query))

    def get_performed_event_multiple(self, prop: Property) -> ast.SelectQuery:
        count = parse_and_validate_positive_integer(prop.operator_value, "operator_value")

        if prop.explicit_datetime:
            date_from = prop.explicit_datetime
        else:
            date_value = parse_and_validate_positive_integer(prop.time_value, "time_value")
            date_interval = validate_interval(prop.time_interval)
            date_from = f"-{date_value}{date_interval[:1]}"

        events_query = EventsQuery(after=date_from, select=["person_id", "count()"])
        if prop.event_type == "events":
            events_query.event = prop.key
        elif prop.event_type == "actions":
            events_query.actionId = int(prop.key)
        else:
            raise ValueError(f"Event type must be 'events' or 'actions'")

        if prop.operator == "gte":
            events_query.where = [f"count() >= {count}"]
        elif prop.operator == "lte":
            events_query.where = [f"count() <= {count}"]
        elif prop.operator == "gt":
            events_query.where = [f"count() > {count}"]
        elif prop.operator == "lt":
            events_query.where = [f"count() < {count}"]
        elif prop.operator == "eq" or prop.operator == "exact" or prop.operator is None:  # type: ignore[comparison-overlap]
            events_query.where = [f"count() = {count}"]
        else:
            raise ValidationError("count_operator must be gt(e), lt(e), exact, or None")

        if prop.event_filters:
            property_groups = Filter(data={"properties": prop.event_filters}).property_groups
            typed_properties: list[AnyPropertyFilter] = []
            for property in property_groups.values:
                if isinstance(property, PropertyGroup):
                    raise ValidationError("Property groups are not supported in this behavioral cohort type")
                typed_properties.append(property_to_typed_property(property))
            events_query.properties = typed_properties

        events_query_runner = EventsQueryRunner(team=self.team, query=events_query)
        return cast(
            ast.SelectQuery,
            parse_select("select person_id as id from {event_query}", {"event_query": events_query_runner.to_query()}),
        )

    def get_performed_event_sequence(self, prop: Property) -> ast.SelectQuery:
        # either an action or an event
        series: list[EventsNode | ActionsNode] = []
        assert prop.seq_event is not None

        if prop.event_type == "events":
            series.append(EventsNode(event=prop.key))
        elif prop.event_type == "actions":
            series.append(ActionsNode(id=int(prop.key)))
        else:
            raise ValueError(f"Event type must be 'events' or 'actions'")

        if prop.seq_event_type == "events":
            series.append(EventsNode(event=prop.seq_event))
        elif prop.seq_event_type == "actions":
            series.append(ActionsNode(id=int(prop.seq_event)))
        else:
            raise ValueError(f"Event type must be 'events' or 'actions'")

        if prop.explicit_datetime:
            date_from = prop.explicit_datetime
        else:
            date_value = parse_and_validate_positive_integer(prop.time_value, "time_value")
            date_interval = validate_interval(prop.time_interval)
            date_from = f"-{date_value}{date_interval[:1]}"

        date_value = parse_and_validate_positive_integer(prop.seq_time_value, "seq_time_value")
        date_interval = validate_interval(prop.seq_time_interval)
        funnelWindowInterval = date_value * INTERVAL_TO_SECONDS[date_interval]

        funnel_query = FunnelsQuery(
            series=series,
            dateRange=DateRange(date_from=date_from),
            funnelsFilter=FunnelsFilter(
                funnelWindowInterval=funnelWindowInterval,
                funnelWindowIntervalUnit=FunnelConversionWindowTimeUnit.SECOND,
            ),
        )
        return self._actors_query_from_source(FunnelsActorsQuery(source=funnel_query, funnelStep=2))

    def get_stopped_performing_event(self, prop: Property) -> ast.SelectSetQuery:
        # time_value / time_value_interval is the furthest back
        # seq_time_value / seq_time_interval is when they stopped it
        select_for_full_range = self.get_performed_event_condition(prop)

        new_props = prop.to_dict()
        new_props.update({"time_value": prop.seq_time_value, "time_interval": prop.seq_time_interval})
        select_for_recent_range = self.get_performed_event_condition(Property(**new_props))
        return ast.SelectSetQuery(
            initial_select_query=select_for_full_range,
            subsequent_select_queries=[SelectSetNode(set_operator="EXCEPT", select_query=select_for_recent_range)],
        )

    def get_restarted_performing_event(self, prop: Property) -> ast.SelectSetQuery:
        # time_value / time_value_interval is the furthest back
        # seq_time_value / seq_time_interval is when they stopped it
        series = self._get_series(prop)
        first_time_series = self._get_series(prop, math=BaseMathType.FIRST_TIME_FOR_USER)
        date_value = parse_and_validate_positive_integer(prop.time_value, "time_value")
        date_interval = validate_interval(prop.time_interval)
        date_from = f"-{date_value}{date_interval[:1]}"

        date_value = parse_and_validate_positive_integer(prop.seq_time_value, "seq_time_value")
        date_interval = validate_interval(prop.seq_time_interval)
        date_to = f"-{date_value}{date_interval[:1]}"

        select_for_first_range = self._actors_query_from_source(
            InsightActorsQuery(
                source=TrendsQuery(
                    dateRange=DateRange(date_from=date_from, date_to=date_to),
                    trendsFilter=TrendsFilter(display="ActionsBarValue"),
                    series=series,
                )
            )
        )

        # want people in here who were not "for the first time" who were not in the prior one
        select_for_second_range = self._actors_query_from_source(
            InsightActorsQuery(
                source=TrendsQuery(
                    dateRange=DateRange(date_from=date_to),
                    trendsFilter=TrendsFilter(display="ActionsBarValue"),
                    series=series,
                )
            )
        )

        select_for_second_range_first_time = self._actors_query_from_source(
            InsightActorsQuery(
                source=TrendsQuery(
                    dateRange=DateRange(date_from=date_to),
                    trendsFilter=TrendsFilter(display="ActionsBarValue"),
                    series=first_time_series,
                )
            )
        )

        # People who did the event in the recent window, who had done it previously, who did not do it in the previous window
        return ast.SelectSetQuery(
            initial_select_query=select_for_second_range,
            subsequent_select_queries=[
                SelectSetNode(set_operator="EXCEPT", select_query=select_for_second_range_first_time),
                SelectSetNode(set_operator="EXCEPT", select_query=select_for_first_range),
            ],
        )

    def get_performed_event_regularly(self, prop: Property) -> ast.SelectQuery:
        # "operator_value": 1, "time_value": 2, "time_interval": "day", "min_periods": 3, "total_periods": 4
        # event [operator: exactly, at least, at most] [operator_value: int] times per [time_value: int] [time_interval: days, weeks, months, years] period
        # for at least [min_periods: int] of the last [total_periods: int] periods

        # min_periods
        # operator (gte)
        # operator_value (int)
        # time_interval
        # time_value
        # total periods

        date_interval = validate_interval(prop.time_interval)
        time_value = parse_and_validate_positive_integer(prop.time_value, "time_value")
        operator_value = parse_and_validate_positive_integer(prop.operator_value, "operator_value")
        min_period_count = parse_and_validate_positive_integer(prop.min_periods, "min_periods")
        total_period_count = parse_and_validate_positive_integer(prop.total_periods, "total_periods")
        if min_period_count > total_period_count:
            raise (
                ValueError(
                    f"min_periods ({min_period_count}) cannot be greater than total_periods ({total_period_count})"
                )
            )

        series = self._get_series(prop)

        # Remove when we support years
        if date_interval == "year":
            date_interval = "month"
            time_value = time_value * 12

        date_from = f"-{time_value * total_period_count}{date_interval[:1]}"

        stickiness_query = StickinessQuery(
            series=series,
            dateRange=DateRange(date_from=date_from, date_to="-1d"),
            interval=date_interval,
            intervalCount=time_value,
            stickinessFilter=StickinessFilter(
                stickinessCriteria=StickinessCriteria(operator=prop.operator, value=operator_value)
            ),
        )
        return self._actors_query_from_source(
            StickinessActorsQuery(source=stickiness_query, day=min_period_count, operator="gte")
        )

    def get_person_condition(self, prop: Property) -> ast.SelectQuery:
        # key = $sample_field
        # type = "person"
        # value = test@posthog.com
        actors_query = ActorsQuery(
            properties=[
                PersonPropertyFilter(key=prop.key, value=prop.value, operator=prop.operator or PropertyOperator.EXACT)
            ],
            select=["id"],
        )
        query_runner = ActorsQueryRunner(team=self.team, query=actors_query)
        return query_runner.to_query()

    def get_static_cohort_condition(self, prop: Property) -> ast.SelectQuery:
        cohort = Cohort.objects.get(pk=cast(int, prop.value))
        return cast(
            ast.SelectQuery,
            parse_select(
                f"SELECT person_id as id FROM static_cohort_people WHERE cohort_id = {cohort.pk} AND team_id = {self.team.pk}",
            ),
        )

    def _get_condition_for_property(self, prop: Property) -> ast.SelectQuery | ast.SelectSetQuery:
        if prop.type == "behavioral":
            if prop.value == "performed_event":
                return self.get_performed_event_condition(prop)
            elif prop.value == "performed_event_first_time":
                return self.get_performed_event_condition(prop, True)
            elif prop.value == "performed_event_multiple":
                return self.get_performed_event_multiple(prop)
            elif prop.value == "performed_event_sequence":
                return self.get_performed_event_sequence(prop)
            elif prop.value == "stopped_performing_event":
                return self.get_stopped_performing_event(prop)
            elif prop.value == "restarted_performing_event":
                return self.get_restarted_performing_event(prop)
            elif prop.value == "performed_event_regularly":
                return self.get_performed_event_regularly(prop)
            else:
                raise ValueError(f"Invalid behavioral property value for Cohort: {prop.value}")
        elif prop.type == "person":
            return self.get_person_condition(prop)
        elif (
            prop.type == "static-cohort"
        ):  # "cohort" and "precalculated-cohort" are handled by flattening during initialization
            return self.get_static_cohort_condition(prop)
        else:
            raise ValueError(f"Invalid property type for Cohort queries: {prop.type}")

    def _get_conditions(self) -> ast.SelectQuery | ast.SelectSetQuery:
        Condition = namedtuple("Condition", ["query", "negation"])

        def build_conditions(
            prop: Optional[Union[PropertyGroup, Property]],
<<<<<<< HEAD
        ) -> tuple[ast.SelectQuery | ast.SelectSetQuery, bool]:
            if not prop:
                raise ValidationError("Cohort has a null property", prop)

            if isinstance(prop, PropertyGroup):
                queries = []
                for property in prop.values:
                    query, negation = build_conditions(property)
                    if query is not None:
                        queries.append((query, negation))

                if len(queries) == 0:
                    raise ValidationError("Cohort has a property group with no condition", prop)

                all_negated = all(x[1] for x in queries)
                all_not_negated = all(not x[1] for x in queries)
                """
                hogql = [
                    print_ast(
                        query,
                        HogQLContext(team_id=self.team.pk, team=self.team, enable_select_queries=True),
                        dialect="hogql",
                        pretty=True,
=======
        ) -> Condition:
            if not prop:
                raise ValidationError("Cohort has a null property", str(prop))

            if isinstance(prop, Property):
                return Condition(self._get_condition_for_property(prop), prop.negation or False)

            children = [build_conditions(property) for property in prop.values]

            if len(children) == 0:
                raise ValidationError("Cohort has a property group with no condition", str(prop))

            all_children_negated = all(condition.negation for condition in children)
            all_children_positive = all(not condition.negation for condition in children)

            parent_condition_negated = all_children_negated

            if prop.type == PropertyOperatorType.OR:
                if all_children_positive or all_children_negated:
                    return Condition(
                        ast.SelectSetQuery(
                            initial_select_query=children[0][0],
                            subsequent_select_queries=[
                                SelectSetNode(
                                    select_query=query,
                                    set_operator="UNION DISTINCT" if all_children_positive else "INTERSECT",
                                )
                                for (query, negation) in children[1:]
                            ],
                        ),
                        parent_condition_negated,
>>>>>>> c76f4366
                    )
                else:
                    # Use De Morgan's law to convert OR to AND
                    parent_condition_negated = True
                    children = [Condition(query, not negation) for query, negation in children]

            # Negation criteria must be accompanied by at least one positive matching criteria.
            # Sort the positive queries first, then subtract the negative queries.
            children.sort(key=lambda query: query[1])  # False before True
            return Condition(
                ast.SelectSetQuery(
                    initial_select_query=children[0][0],
                    subsequent_select_queries=[
                        SelectSetNode(
                            select_query=query,
                            set_operator=(
                                "UNION DISTINCT" if all_children_negated else ("EXCEPT" if negation else "INTERSECT")
                            ),
                        )
                        for (query, negation) in children[1:]
                    ],
                ),
                parent_condition_negated,
            )

<<<<<<< HEAD
        conditions, _ = build_conditions(self.property_groups)
        return conditions
=======
        condition = build_conditions(self.property_groups)
        if condition.negation:
            raise ValidationError("Top level condition cannot be negated", str(self.property_groups))
        return condition.query
>>>>>>> c76f4366
<|MERGE_RESOLUTION|>--- conflicted
+++ resolved
@@ -409,31 +409,6 @@
 
         def build_conditions(
             prop: Optional[Union[PropertyGroup, Property]],
-<<<<<<< HEAD
-        ) -> tuple[ast.SelectQuery | ast.SelectSetQuery, bool]:
-            if not prop:
-                raise ValidationError("Cohort has a null property", prop)
-
-            if isinstance(prop, PropertyGroup):
-                queries = []
-                for property in prop.values:
-                    query, negation = build_conditions(property)
-                    if query is not None:
-                        queries.append((query, negation))
-
-                if len(queries) == 0:
-                    raise ValidationError("Cohort has a property group with no condition", prop)
-
-                all_negated = all(x[1] for x in queries)
-                all_not_negated = all(not x[1] for x in queries)
-                """
-                hogql = [
-                    print_ast(
-                        query,
-                        HogQLContext(team_id=self.team.pk, team=self.team, enable_select_queries=True),
-                        dialect="hogql",
-                        pretty=True,
-=======
         ) -> Condition:
             if not prop:
                 raise ValidationError("Cohort has a null property", str(prop))
@@ -465,7 +440,6 @@
                             ],
                         ),
                         parent_condition_negated,
->>>>>>> c76f4366
                     )
                 else:
                     # Use De Morgan's law to convert OR to AND
@@ -491,12 +465,7 @@
                 parent_condition_negated,
             )
 
-<<<<<<< HEAD
-        conditions, _ = build_conditions(self.property_groups)
-        return conditions
-=======
         condition = build_conditions(self.property_groups)
         if condition.negation:
             raise ValidationError("Top level condition cannot be negated", str(self.property_groups))
-        return condition.query
->>>>>>> c76f4366
+        return condition.query