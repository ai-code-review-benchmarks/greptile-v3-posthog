--- conflicted
+++ resolved
@@ -40,22 +40,15 @@
         PersonDistinctId.objects.bulk_create(pids)
         from ee.clickhouse.models.person import create_person, create_person_distinct_id
 
-<<<<<<< HEAD
         for person in self.people:
-            create_person(team_id=person.team.pk, properties=person.properties, is_identified=person.is_identified)
+            create_person(
+                uuid=str(person.uuid),
+                team_id=person.team.pk,
+                properties=person.properties,
+                is_identified=person.is_identified,
+            )
         for pid in pids:
             create_person_distinct_id(pid.team.pk, pid.distinct_id, str(pid.person.uuid))  # use dummy number for id
-=======
-            for person in self.people:
-                create_person(
-                    uuid=str(person.uuid),
-                    team_id=person.team.pk,
-                    properties=person.properties,
-                    is_identified=person.is_identified,
-                )
-            for pid in pids:
-                create_person_distinct_id(pid.team.pk, pid.distinct_id, str(pid.person.uuid))  # use dummy number for id
->>>>>>> 573bbefb
 
     def make_person(self, index):
         return Person(team=self.team, properties={"is_demo": True})
