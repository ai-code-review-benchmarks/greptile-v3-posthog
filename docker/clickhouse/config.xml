<?xml version="1.0"?>
<!--
  NOTE: User and query level settings are set up in "users.xml" file.
  If you have accidentally specified user-level settings here, server won't start.
  You can either move the settings to the right place inside "users.xml" file
   or add <skip_check_for_incorrect_settings>1</skip_check_for_incorrect_settings> here.
-->
<yandex>
    <logger>
        <!-- Possible levels [1]:

          - none (turns off logging)
          - fatal
          - critical
          - error
          - warning
          - notice
          - information
          - debug
          - trace
          - test (not for production usage)

            [1]: https://github.com/pocoproject/poco/blob/poco-1.9.4-release/Foundation/include/Poco/Logger.h#L105-L114
        -->
        <level>trace</level>
        <log>/var/log/clickhouse-server/clickhouse-server.log</log>
        <errorlog>/var/log/clickhouse-server/clickhouse-server.err.log</errorlog>
        <!-- Rotation policy
             See https://github.com/pocoproject/poco/blob/poco-1.9.4-release/Foundation/include/Poco/FileChannel.h#L54-L85
          -->
        <size>1000M</size>
        <count>10</count>
        <!-- <console>1</console> --> <!-- Default behavior is autodetection (log to console if not daemon mode and is tty) -->

        <!-- Per level overrides (legacy):

        For example to suppress logging of the ConfigReloader you can use:
        NOTE: levels.logger is reserved, see below.
        -->
        <!--
        <levels>
          <ConfigReloader>none</ConfigReloader>
        </levels>
        -->

        <!-- Per level overrides:

        For example to suppress logging of the RBAC for default user you can use:
        (But please note that the logger name maybe changed from version to version, even after minor upgrade)
        -->
        <!--
        <levels>
          <logger>
            <name>ContextAccess (default)</name>
            <level>none</level>
          </logger>
          <logger>
            <name>DatabaseOrdinary (test)</name>
            <level>none</level>
          </logger>
        </levels>
        -->
    </logger>

    <!-- Add headers to response in options request. OPTIONS method is used in CORS preflight requests. -->
    <!-- It is off by default. Next headers are obligate for CORS.-->
    <!-- http_options_response>
        <header>
            <name>Access-Control-Allow-Origin</name>
            <value>*</value>
        </header>
        <header>
            <name>Access-Control-Allow-Headers</name>
            <value>origin, x-requested-with</value>
        </header>
        <header>
            <name>Access-Control-Allow-Methods</name>
            <value>POST, GET, OPTIONS</value>
        </header>
        <header>
            <name>Access-Control-Max-Age</name>
            <value>86400</value>
        </header>
    </http_options_response -->

    <!-- It is the name that will be shown in the clickhouse-client.
         By default, anything with "production" will be highlighted in red in query prompt.
    -->
    <!--display_name>production</display_name-->

    <!-- Port for HTTP API. See also 'https_port' for secure connections.
         This interface is also used by ODBC and JDBC drivers (DataGrip, Dbeaver, ...)
         and by most of web interfaces (embedded UI, Grafana, Redash, ...).
      -->
    <http_port>8123</http_port>

    <!-- Port for interaction by native protocol with:
         - clickhouse-client and other native ClickHouse tools (clickhouse-benchmark, clickhouse-copier);
         - clickhouse-server with other clickhouse-servers for distributed query processing;
         - ClickHouse drivers and applications supporting native protocol
         (this protocol is also informally called as "the TCP protocol");
         See also 'tcp_port_secure' for secure connections.
    -->
    <tcp_port>9000</tcp_port>

    <!-- Compatibility with MySQL protocol.
         ClickHouse will pretend to be MySQL for applications connecting to this port.
    -->
    <mysql_port>9004</mysql_port>

    <!-- Compatibility with PostgreSQL protocol.
         ClickHouse will pretend to be PostgreSQL for applications connecting to this port.
    -->
    <postgresql_port>9005</postgresql_port>

    <!-- HTTP API with TLS (HTTPS).
         You have to configure certificate to enable this interface.
         See the openSSL section below.
    -->
    <https_port>8443</https_port>

    <!-- Native interface with TLS.
         You have to configure certificate to enable this interface.
         See the openSSL section below.
    -->
    <tcp_port_secure>9440</tcp_port_secure>

    <!-- Native interface wrapped with PROXYv1 protocol
         PROXYv1 header sent for every connection.
         ClickHouse will extract information about proxy-forwarded client address from the header.
    -->
    <!-- <tcp_with_proxy_port>9011</tcp_with_proxy_port> -->

    <!-- Port for communication between replicas. Used for data exchange.
         It provides low-level data access between servers.
         This port should not be accessible from untrusted networks.
         See also 'interserver_http_credentials'.
         Data transferred over connections to this port should not go through untrusted networks.
         See also 'interserver_https_port'.
      -->
    <interserver_http_port>9009</interserver_http_port>

    <!-- Port for communication between replicas with TLS.
         You have to configure certificate to enable this interface.
         See the openSSL section below.
         See also 'interserver_http_credentials'.
      -->
    <!-- <interserver_https_port>9010</interserver_https_port> -->

    <!-- Hostname that is used by other replicas to request this server.
         If not specified, than it is determined analogous to 'hostname -f' command.
         This setting could be used to switch replication to another network interface
         (the server may be connected to multiple networks via multiple addresses)
      -->

    <!--
    <interserver_http_host>example.yandex.ru</interserver_http_host>
    -->

    <!-- You can specify credentials for authenthication between replicas.
         This is required when interserver_https_port is accessible from untrusted networks,
         and also recommended to avoid SSRF attacks from possibly compromised services in your network.
      -->
    <!--<interserver_http_credentials>
        <user>interserver</user>
        <password></password>
    </interserver_http_credentials>-->

    <!-- Listen specified address.
         Use :: (wildcard IPv6 address), if you want to accept connections both with IPv4 and IPv6 from everywhere.
         Notes:
         If you open connections from wildcard address, make sure that at least one of the following measures applied:
         - server is protected by firewall and not accessible from untrusted networks;
         - all users are restricted to subset of network addresses (see users.xml);
         - all users have strong passwords, only secure (TLS) interfaces are accessible, or connections are only made via TLS interfaces.
         - users without password have readonly access.
         See also: https://www.shodan.io/search?query=clickhouse
      -->
    <!-- <listen_host>::</listen_host> -->


    <!-- Same for hosts without support for IPv6: -->
    <!-- <listen_host>0.0.0.0</listen_host> -->

    <!-- Default values - try listen localhost on IPv4 and IPv6. -->
    <!--
    <listen_host>::1</listen_host>
    <listen_host>127.0.0.1</listen_host>
    -->

    <!-- Don't exit if IPv6 or IPv4 networks are unavailable while trying to listen. -->
    <!-- <listen_try>0</listen_try> -->

    <!-- Allow multiple servers to listen on the same address:port. This is not recommended.
      -->
    <!-- <listen_reuse_port>0</listen_reuse_port> -->

    <!-- <listen_backlog>4096</listen_backlog> -->

    <max_connections>4096</max_connections>

    <!-- For 'Connection: keep-alive' in HTTP 1.1 -->
    <keep_alive_timeout>3</keep_alive_timeout>

    <!-- gRPC protocol (see src/Server/grpc_protos/clickhouse_grpc.proto for the API) -->
    <!-- <grpc_port>9100</grpc_port> -->
    <grpc>
        <enable_ssl>false</enable_ssl>

        <!-- The following two files are used only if enable_ssl=1 -->
        <ssl_cert_file>/path/to/ssl_cert_file</ssl_cert_file>
        <ssl_key_file>/path/to/ssl_key_file</ssl_key_file>

        <!-- Whether server will request client for a certificate -->
        <ssl_require_client_auth>false</ssl_require_client_auth>

        <!-- The following file is used only if ssl_require_client_auth=1 -->
        <ssl_ca_cert_file>/path/to/ssl_ca_cert_file</ssl_ca_cert_file>

        <!-- Default transport compression type (can be overridden by client, see the transport_compression_type field in QueryInfo).
             Supported algorithms: none, deflate, gzip, stream_gzip -->
        <transport_compression_type>none</transport_compression_type>

        <!-- Default transport compression level. Supported levels: 0..3 -->
        <transport_compression_level>0</transport_compression_level>

        <!-- Send/receive message size limits in bytes. -1 means unlimited -->
        <max_send_message_size>-1</max_send_message_size>
        <max_receive_message_size>-1</max_receive_message_size>

        <!-- Enable if you want very detailed logs -->
        <verbose_logs>false</verbose_logs>
    </grpc>

    <!-- Used with https_port and tcp_port_secure. Full ssl options list: https://github.com/ClickHouse-Extras/poco/blob/master/NetSSL_OpenSSL/include/Poco/Net/SSLManager.h#L71 -->
    <openSSL>
        <server> <!-- Used for https server AND secure tcp port -->
            <!-- openssl req -subj "/CN=localhost" -new -newkey rsa:2048 -days 365 -nodes -x509 -keyout /etc/clickhouse-server/server.key -out /etc/clickhouse-server/server.crt -->
            <certificateFile>/etc/clickhouse-server/server.crt</certificateFile>
            <privateKeyFile>/etc/clickhouse-server/server.key</privateKeyFile>
            <!-- dhparams are optional. You can delete the <dhParamsFile> element.
                 To generate dhparams, use the following command:
                  openssl dhparam -out /etc/clickhouse-server/dhparam.pem 4096
                 Only file format with BEGIN DH PARAMETERS is supported.
              -->
            <dhParamsFile>/etc/clickhouse-server/dhparam.pem</dhParamsFile>
            <verificationMode>none</verificationMode>
            <loadDefaultCAFile>true</loadDefaultCAFile>
            <cacheSessions>true</cacheSessions>
            <disableProtocols>sslv2,sslv3</disableProtocols>
            <preferServerCiphers>true</preferServerCiphers>
        </server>

        <client> <!-- Used for connecting to https dictionary source and secured Zookeeper communication -->
            <loadDefaultCAFile>true</loadDefaultCAFile>
            <cacheSessions>true</cacheSessions>
            <disableProtocols>sslv2,sslv3</disableProtocols>
            <preferServerCiphers>true</preferServerCiphers>
            <!-- Use for self-signed: <verificationMode>none</verificationMode> -->
            <invalidCertificateHandler>
                <!-- Use for self-signed: <name>AcceptCertificateHandler</name> -->
                <name>RejectCertificateHandler</name>
            </invalidCertificateHandler>
        </client>
    </openSSL>

    <!-- Default root page on http[s] server. For example load UI from https://tabix.io/ when opening http://localhost:8123 -->
    <!--
    <http_server_default_response><![CDATA[<html ng-app="SMI2"><head><base href="http://ui.tabix.io/"></head><body><div ui-view="" class="content-ui"></div><script src="http://loader.tabix.io/master.js"></script></body></html>]]></http_server_default_response>
    -->

    <!-- Maximum number of concurrent queries. -->
    <max_concurrent_queries>100</max_concurrent_queries>

    <!-- Maximum memory usage (resident set size) for server process.
         Zero value or unset means default. Default is "max_server_memory_usage_to_ram_ratio" of available physical RAM.
         If the value is larger than "max_server_memory_usage_to_ram_ratio" of available physical RAM, it will be cut down.

         The constraint is checked on query execution time.
         If a query tries to allocate memory and the current memory usage plus allocation is greater
          than specified threshold, exception will be thrown.

         It is not practical to set this constraint to small values like just a few gigabytes,
          because memory allocator will keep this amount of memory in caches and the server will deny service of queries.
      -->
    <max_server_memory_usage>0</max_server_memory_usage>

    <!-- Maximum number of threads in the Global thread pool.
    This will default to a maximum of 10000 threads if not specified.
    This setting will be useful in scenarios where there are a large number
    of distributed queries that are running concurrently but are idling most
    of the time, in which case a higher number of threads might be required.
    -->

    <max_thread_pool_size>10000</max_thread_pool_size>

    <!-- Number of workers to recycle connections in background (see also drain_timeout).
         If the pool is full, connection will be drained synchronously. -->
    <!-- <max_threads_for_connection_collector>10</max_threads_for_connection_collector> -->

    <!-- On memory constrained environments you may have to set this to value larger than 1.
      -->
    <max_server_memory_usage_to_ram_ratio>0.9</max_server_memory_usage_to_ram_ratio>

    <!-- Simple server-wide memory profiler. Collect a stack trace at every peak allocation step (in bytes).
         Data will be stored in system.trace_log table with query_id = empty string.
         Zero means disabled.
      -->
    <total_memory_profiler_step>4194304</total_memory_profiler_step>

    <!-- Collect random allocations and deallocations and write them into system.trace_log with 'MemorySample' trace_type.
         The probability is for every alloc/free regardless to the size of the allocation.
         Note that sampling happens only when the amount of untracked memory exceeds the untracked memory limit,
          which is 4 MiB by default but can be lowered if 'total_memory_profiler_step' is lowered.
         You may want to set 'total_memory_profiler_step' to 1 for extra fine grained sampling.
      -->
    <total_memory_tracker_sample_probability>0</total_memory_tracker_sample_probability>

    <!-- Set limit on number of open files (default: maximum). This setting makes sense on Mac OS X because getrlimit() fails to retrieve
         correct maximum value. -->
    <!-- <max_open_files>262144</max_open_files> -->

    <!-- Size of cache of uncompressed blocks of data, used in tables of MergeTree family.
         In bytes. Cache is single for server. Memory is allocated only on demand.
         Cache is used when 'use_uncompressed_cache' user setting turned on (off by default).
         Uncompressed cache is advantageous only for very short queries and in rare cases.

         Note: uncompressed cache can be pointless for lz4, because memory bandwidth
         is slower than multi-core decompression on some server configurations.
         Enabling it can sometimes paradoxically make queries slower.
      -->
    <uncompressed_cache_size>8589934592</uncompressed_cache_size>

    <!-- Approximate size of mark cache, used in tables of MergeTree family.
         In bytes. Cache is single for server. Memory is allocated only on demand.
         You should not lower this value.
      -->
    <mark_cache_size>5368709120</mark_cache_size>


    <!-- If you enable the `min_bytes_to_use_mmap_io` setting,
         the data in MergeTree tables can be read with mmap to avoid copying from kernel to userspace.
         It makes sense only for large files and helps only if data reside in page cache.
         To avoid frequent open/mmap/munmap/close calls (which are very expensive due to consequent page faults)
         and to reuse mappings from several threads and queries,
         the cache of mapped files is maintained. Its size is the number of mapped regions (usually equal to the number of mapped files).
         The amount of data in mapped files can be monitored
         in system.metrics, system.metric_log by the MMappedFiles, MMappedFileBytes metrics
         and in system.asynchronous_metrics, system.asynchronous_metrics_log by the MMapCacheCells metric,
         and also in system.events, system.processes, system.query_log, system.query_thread_log, system.query_views_log by the
         CreatedReadBufferMMap, CreatedReadBufferMMapFailed, MMappedFileCacheHits, MMappedFileCacheMisses events.
         Note that the amount of data in mapped files does not consume memory directly and is not accounted
         in query or server memory usage - because this memory can be discarded similar to OS page cache.
         The cache is dropped (the files are closed) automatically on removal of old parts in MergeTree,
         also it can be dropped manually by the SYSTEM DROP MMAP CACHE query.
      -->
    <mmap_cache_size>1000</mmap_cache_size>

    <!-- Cache size in bytes for compiled expressions.-->
    <compiled_expression_cache_size>134217728</compiled_expression_cache_size>

    <!-- Cache size in elements for compiled expressions.-->
    <compiled_expression_cache_elements_size>10000</compiled_expression_cache_elements_size>

    <!-- Path to data directory, with trailing slash. -->
    <path>/var/lib/clickhouse/</path>

    <!-- Path to temporary data for processing hard queries. -->
    <tmp_path>/var/lib/clickhouse/tmp/</tmp_path>

    <!-- Policy from the <storage_configuration> for the temporary files.
         If not set <tmp_path> is used, otherwise <tmp_path> is ignored.

         Notes:
         - move_factor              is ignored
         - keep_free_space_bytes    is ignored
         - max_data_part_size_bytes is ignored
         - you must have exactly one volume in that policy
    -->
    <!-- <tmp_policy>tmp</tmp_policy> -->

    <!-- Directory with user provided files that are accessible by 'file' table function. -->
    <user_files_path>/var/lib/clickhouse/user_files/</user_files_path>

    <!-- LDAP server definitions. -->
    <ldap_servers>
        <!-- List LDAP servers with their connection parameters here to later 1) use them as authenticators for dedicated local users,
              who have 'ldap' authentication mechanism specified instead of 'password', or to 2) use them as remote user directories.
             Parameters:
                host - LDAP server hostname or IP, this parameter is mandatory and cannot be empty.
                port - LDAP server port, default is 636 if enable_tls is set to true, 389 otherwise.
                bind_dn - template used to construct the DN to bind to.
                        The resulting DN will be constructed by replacing all '{user_name}' substrings of the template with the actual
                         user name during each authentication attempt.
                user_dn_detection - section with LDAP search parameters for detecting the actual user DN of the bound user.
                        This is mainly used in search filters for further role mapping when the server is Active Directory. The
                         resulting user DN will be used when replacing '{user_dn}' substrings wherever they are allowed. By default,
                         user DN is set equal to bind DN, but once search is performed, it will be updated with to the actual detected
                         user DN value.
                    base_dn - template used to construct the base DN for the LDAP search.
                            The resulting DN will be constructed by replacing all '{user_name}' and '{bind_dn}' substrings
                             of the template with the actual user name and bind DN during the LDAP search.
                    scope - scope of the LDAP search.
                            Accepted values are: 'base', 'one_level', 'children', 'subtree' (the default).
                    search_filter - template used to construct the search filter for the LDAP search.
                            The resulting filter will be constructed by replacing all '{user_name}', '{bind_dn}', and '{base_dn}'
                             substrings of the template with the actual user name, bind DN, and base DN during the LDAP search.
                            Note, that the special characters must be escaped properly in XML.
                verification_cooldown - a period of time, in seconds, after a successful bind attempt, during which a user will be assumed
                         to be successfully authenticated for all consecutive requests without contacting the LDAP server.
                        Specify 0 (the default) to disable caching and force contacting the LDAP server for each authentication request.
                enable_tls - flag to trigger use of secure connection to the LDAP server.
                        Specify 'no' for plain text (ldap://) protocol (not recommended).
                        Specify 'yes' for LDAP over SSL/TLS (ldaps://) protocol (recommended, the default).
                        Specify 'starttls' for legacy StartTLS protocol (plain text (ldap://) protocol, upgraded to TLS).
                tls_minimum_protocol_version - the minimum protocol version of SSL/TLS.
                        Accepted values are: 'ssl2', 'ssl3', 'tls1.0', 'tls1.1', 'tls1.2' (the default).
                tls_require_cert - SSL/TLS peer certificate verification behavior.
                        Accepted values are: 'never', 'allow', 'try', 'demand' (the default).
                tls_cert_file - path to certificate file.
                tls_key_file - path to certificate key file.
                tls_ca_cert_file - path to CA certificate file.
                tls_ca_cert_dir - path to the directory containing CA certificates.
                tls_cipher_suite - allowed cipher suite (in OpenSSL notation).
             Example:
                <my_ldap_server>
                    <host>localhost</host>
                    <port>636</port>
                    <bind_dn>uid={user_name},ou=users,dc=example,dc=com</bind_dn>
                    <verification_cooldown>300</verification_cooldown>
                    <enable_tls>yes</enable_tls>
                    <tls_minimum_protocol_version>tls1.2</tls_minimum_protocol_version>
                    <tls_require_cert>demand</tls_require_cert>
                    <tls_cert_file>/path/to/tls_cert_file</tls_cert_file>
                    <tls_key_file>/path/to/tls_key_file</tls_key_file>
                    <tls_ca_cert_file>/path/to/tls_ca_cert_file</tls_ca_cert_file>
                    <tls_ca_cert_dir>/path/to/tls_ca_cert_dir</tls_ca_cert_dir>
                    <tls_cipher_suite>ECDHE-ECDSA-AES256-GCM-SHA384:ECDHE-RSA-AES256-GCM-SHA384:AES256-GCM-SHA384</tls_cipher_suite>
                </my_ldap_server>
             Example (typical Active Directory with configured user DN detection for further role mapping):
                <my_ad_server>
                    <host>localhost</host>
                    <port>389</port>
                    <bind_dn>EXAMPLE\{user_name}</bind_dn>
                    <user_dn_detection>
                        <base_dn>CN=Users,DC=example,DC=com</base_dn>
                        <search_filter>(&amp;(objectClass=user)(sAMAccountName={user_name}))</search_filter>
                    </user_dn_detection>
                    <enable_tls>no</enable_tls>
                </my_ad_server>
        -->
    </ldap_servers>

    <!-- To enable Kerberos authentication support for HTTP requests (GSS-SPNEGO), for those users who are explicitly configured
          to authenticate via Kerberos, define a single 'kerberos' section here.
         Parameters:
            principal - canonical service principal name, that will be acquired and used when accepting security contexts.
                    This parameter is optional, if omitted, the default principal will be used.
                    This parameter cannot be specified together with 'realm' parameter.
            realm - a realm, that will be used to restrict authentication to only those requests whose initiator's realm matches it.
                    This parameter is optional, if omitted, no additional filtering by realm will be applied.
                    This parameter cannot be specified together with 'principal' parameter.
         Example:
            <kerberos />
         Example:
            <kerberos>
                <principal>HTTP/clickhouse.example.com@EXAMPLE.COM</principal>
            </kerberos>
         Example:
            <kerberos>
                <realm>EXAMPLE.COM</realm>
            </kerberos>
    -->

    <!-- Sources to read users, roles, access rights, profiles of settings, quotas. -->
    <user_directories>
        <users_xml>
            <!-- Path to configuration file with predefined users. -->
            <path>users.xml</path>
        </users_xml>
        <local_directory>
            <!-- Path to folder where users created by SQL commands are stored. -->
            <path>/var/lib/clickhouse/access/</path>
        </local_directory>

        <!-- To add an LDAP server as a remote user directory of users that are not defined locally, define a single 'ldap' section
              with the following parameters:
                server - one of LDAP server names defined in 'ldap_servers' config section above.
                        This parameter is mandatory and cannot be empty.
                roles - section with a list of locally defined roles that will be assigned to each user retrieved from the LDAP server.
                        If no roles are specified here or assigned during role mapping (below), user will not be able to perform any
                         actions after authentication.
                role_mapping - section with LDAP search parameters and mapping rules.
                        When a user authenticates, while still bound to LDAP, an LDAP search is performed using search_filter and the
                         name of the logged in user. For each entry found during that search, the value of the specified attribute is
                         extracted. For each attribute value that has the specified prefix, the prefix is removed, and the rest of the
                         value becomes the name of a local role defined in ClickHouse, which is expected to be created beforehand by
                         CREATE ROLE command.
                        There can be multiple 'role_mapping' sections defined inside the same 'ldap' section. All of them will be
                         applied.
                    base_dn - template used to construct the base DN for the LDAP search.
                            The resulting DN will be constructed by replacing all '{user_name}', '{bind_dn}', and '{user_dn}'
                             substrings of the template with the actual user name, bind DN, and user DN during each LDAP search.
                    scope - scope of the LDAP search.
                            Accepted values are: 'base', 'one_level', 'children', 'subtree' (the default).
                    search_filter - template used to construct the search filter for the LDAP search.
                            The resulting filter will be constructed by replacing all '{user_name}', '{bind_dn}', '{user_dn}', and
                             '{base_dn}' substrings of the template with the actual user name, bind DN, user DN, and base DN during
                             each LDAP search.
                            Note, that the special characters must be escaped properly in XML.
                    attribute - attribute name whose values will be returned by the LDAP search. 'cn', by default.
                    prefix - prefix, that will be expected to be in front of each string in the original list of strings returned by
                             the LDAP search. Prefix will be removed from the original strings and resulting strings will be treated
                             as local role names. Empty, by default.
             Example:
                <ldap>
                    <server>my_ldap_server</server>
                    <roles>
                        <my_local_role1 />
                        <my_local_role2 />
                    </roles>
                    <role_mapping>
                        <base_dn>ou=groups,dc=example,dc=com</base_dn>
                        <scope>subtree</scope>
                        <search_filter>(&amp;(objectClass=groupOfNames)(member={bind_dn}))</search_filter>
                        <attribute>cn</attribute>
                        <prefix>clickhouse_</prefix>
                    </role_mapping>
                </ldap>
             Example (typical Active Directory with role mapping that relies on the detected user DN):
                <ldap>
                    <server>my_ad_server</server>
                    <role_mapping>
                        <base_dn>CN=Users,DC=example,DC=com</base_dn>
                        <attribute>CN</attribute>
                        <scope>subtree</scope>
                        <search_filter>(&amp;(objectClass=group)(member={user_dn}))</search_filter>
                        <prefix>clickhouse_</prefix>
                    </role_mapping>
                </ldap>
        -->
    </user_directories>

    <!-- Default profile of settings. -->
    <default_profile>default</default_profile>

    <!-- Comma-separated list of prefixes for user-defined settings. -->
    <custom_settings_prefixes></custom_settings_prefixes>

    <!-- System profile of settings. This settings are used by internal processes (Distributed DDL worker and so on). -->
    <!-- <system_profile>default</system_profile> -->

    <!-- Buffer profile of settings.
         This settings are used by Buffer storage to flush data to the underlying table.
         Default: used from system_profile directive.
    -->
    <!-- <buffer_profile>default</buffer_profile> -->

    <!-- Default database. -->
    <default_database>default</default_database>

    <!-- Server time zone could be set here.

         Time zone is used when converting between String and DateTime types,
          when printing DateTime in text formats and parsing DateTime from text,
          it is used in date and time related functions, if specific time zone was not passed as an argument.

         Time zone is specified as identifier from IANA time zone database, like UTC or Africa/Abidjan.
         If not specified, system time zone at server startup is used.

         Please note, that server could display time zone alias instead of specified name.
         Example: W-SU is an alias for Europe/Moscow and Zulu is an alias for UTC.
    -->
    <!-- <timezone>Europe/Moscow</timezone> -->

    <!-- You can specify umask here (see "man umask"). Server will apply it on startup.
         Number is always parsed as octal. Default umask is 027 (other users cannot read logs, data files, etc; group can only read).
    -->
    <!-- <umask>022</umask> -->

    <!-- Perform mlockall after startup to lower first queries latency
          and to prevent clickhouse executable from being paged out under high IO load.
         Enabling this option is recommended but will lead to increased startup time for up to a few seconds.
    -->
    <mlock_executable>true</mlock_executable>

    <!-- Reallocate memory for machine code ("text") using huge pages. Highly experimental. -->
    <remap_executable>false</remap_executable>

    <![CDATA[
         Uncomment below in order to use JDBC table engine and function.

         To install and run JDBC bridge in background:
         * [Debian/Ubuntu]
           export MVN_URL=https://repo1.maven.org/maven2/ru/yandex/clickhouse/clickhouse-jdbc-bridge
           export PKG_VER=$(curl -sL $MVN_URL/maven-metadata.xml | grep '<release>' | sed -e 's|.*>\(.*\)<.*|\1|')
           wget https://github.com/ClickHouse/clickhouse-jdbc-bridge/releases/download/v$PKG_VER/clickhouse-jdbc-bridge_$PKG_VER-1_all.deb
           apt install --no-install-recommends -f ./clickhouse-jdbc-bridge_$PKG_VER-1_all.deb
           clickhouse-jdbc-bridge &

         * [CentOS/RHEL]
           export MVN_URL=https://repo1.maven.org/maven2/ru/yandex/clickhouse/clickhouse-jdbc-bridge
           export PKG_VER=$(curl -sL $MVN_URL/maven-metadata.xml | grep '<release>' | sed -e 's|.*>\(.*\)<.*|\1|')
           wget https://github.com/ClickHouse/clickhouse-jdbc-bridge/releases/download/v$PKG_VER/clickhouse-jdbc-bridge-$PKG_VER-1.noarch.rpm
           yum localinstall -y clickhouse-jdbc-bridge-$PKG_VER-1.noarch.rpm
           clickhouse-jdbc-bridge &

         Please refer to https://github.com/ClickHouse/clickhouse-jdbc-bridge#usage for more information.
    ]]>
    <!--
    <jdbc_bridge>
        <host>127.0.0.1</host>
        <port>9019</port>
    </jdbc_bridge>
    -->

    <!-- Configuration of clusters that could be used in Distributed tables.
         https://clickhouse.com/docs/en/operations/table_engines/distributed/
      -->
    <remote_servers>

        <!-- Test only shard config for testing distributed storage -->
        <posthog>
            <!-- Inter-server per-cluster secret for Distributed queries
                 default: no secret (no authentication will be performed)

                 If set, then Distributed queries will be validated on shards, so at least:
                 - such cluster should exist on the shard,
                 - such cluster should have the same secret.

                 And also (and which is more important), the initial_user will
                 be used as current user for the query.

                 Right now the protocol is pretty simple and it only takes into account:
                 - cluster name
                 - query

                 Also it will be nice if the following will be implemented:
                 - source hostname (see interserver_http_host), but then it will depends from DNS,
                   it can use IP address instead, but then the you need to get correct on the initiator node.
                 - target hostname / ip address (same notes as for source hostname)
                 - time-based security tokens
            -->
            <!-- <secret></secret> -->

            <shard>
                <!-- Optional. Whether to write data to just one of the replicas. Default: false (write data to all replicas). -->
                <!-- <internal_replication>false</internal_replication> -->
                <!-- Optional. Shard weight when writing data. Default: 1. -->
                <!-- <weight>1</weight> -->
                <replica>
                    <host>localhost</host>
                    <port>9000</port>
                    <!-- Optional. Priority of the replica for load_balancing. Default: 1 (less value has more priority). -->
                    <!-- <priority>1</priority> -->
                </replica>
            </shard>
        </posthog>
    </remote_servers>

    <!-- The list of hosts allowed to use in URL-related storage engines and table functions.
        If this section is not present in configuration, all hosts are allowed.
    -->
    <remote_url_allow_hosts>
        <!-- Host should be specified exactly as in URL. The name is checked before DNS resolution.
            Example: "yandex.ru", "yandex.ru." and "www.yandex.ru" are different hosts.
                    If port is explicitly specified in URL, the host:port is checked as a whole.
                    If host specified here without port, any port with this host allowed.
                    "yandex.ru" -> "yandex.ru:443", "yandex.ru:80" etc. is allowed, but "yandex.ru:80" -> only "yandex.ru:80" is allowed.
            If the host is specified as IP address, it is checked as specified in URL. Example: "[2a02:6b8:a::a]".
            If there are redirects and support for redirects is enabled, every redirect (the Location field) is checked.
            Host should be specified using the host xml tag:
                    <host>yandex.ru</host>
        -->

        <!-- Regular expression can be specified. RE2 engine is used for regexps.
            Regexps are not aligned: don't forget to add ^ and $. Also don't forget to escape dot (.) metacharacter
            (forgetting to do so is a common source of error).
        -->
<<<<<<< HEAD
        <host_regexp>.*</host_regexp>
=======
            <host_regexp>^s3.*\.amazonaws\.com$</host_regexp>
            <host_regexp>^.*\.googleapis\.com$</host_regexp>
>>>>>>> aa4feb65
    </remote_url_allow_hosts>

    <!-- If element has 'incl' attribute, then for it's value will be used corresponding substitution from another file.
         By default, path to file with substitutions is /etc/metrika.xml. It could be changed in config in 'include_from' element.
         Values for substitutions are specified in /clickhouse/name_of_substitution elements in that file.
      -->

    <!-- ZooKeeper is used to store metadata about replicas, when using Replicated tables.
         Optional. If you don't use replicated tables, you could omit that.

         See https://clickhouse.com/docs/en/engines/table-engines/mergetree-family/replication/
      -->

    <zookeeper>
        <node>
            <host>zookeeper</host>
            <port>2181</port>
        </node>
    </zookeeper>

    <!-- Substitutions for parameters of replicated tables.
          Optional. If you don't use replicated tables, you could omit that.

         See https://clickhouse.com/docs/en/engines/table-engines/mergetree-family/replication/#creating-replicated-tables
      -->

    <macros>
        <shard>01</shard>
        <replica>ch1</replica>
    </macros>



    <!-- Reloading interval for embedded dictionaries, in seconds. Default: 3600. -->
    <builtin_dictionaries_reload_interval>3600</builtin_dictionaries_reload_interval>


    <!-- Maximum session timeout, in seconds. Default: 3600. -->
    <max_session_timeout>3600</max_session_timeout>

    <!-- Default session timeout, in seconds. Default: 60. -->
    <default_session_timeout>60</default_session_timeout>

    <!-- Sending data to Graphite for monitoring. Several sections can be defined. -->
    <!--
        interval - send every X second
        root_path - prefix for keys
        hostname_in_path - append hostname to root_path (default = true)
        metrics - send data from table system.metrics
        events - send data from table system.events
        asynchronous_metrics - send data from table system.asynchronous_metrics
    -->
    <!--
    <graphite>
        <host>localhost</host>
        <port>42000</port>
        <timeout>0.1</timeout>
        <interval>60</interval>
        <root_path>one_min</root_path>
        <hostname_in_path>true</hostname_in_path>

        <metrics>true</metrics>
        <events>true</events>
        <events_cumulative>false</events_cumulative>
        <asynchronous_metrics>true</asynchronous_metrics>
    </graphite>
    <graphite>
        <host>localhost</host>
        <port>42000</port>
        <timeout>0.1</timeout>
        <interval>1</interval>
        <root_path>one_sec</root_path>

        <metrics>true</metrics>
        <events>true</events>
        <events_cumulative>false</events_cumulative>
        <asynchronous_metrics>false</asynchronous_metrics>
    </graphite>
    -->

    <!-- Serve endpoint for Prometheus monitoring. -->
    <!--
        endpoint - mertics path (relative to root, statring with "/")
        port - port to setup server. If not defined or 0 than http_port used
        metrics - send data from table system.metrics
        events - send data from table system.events
        asynchronous_metrics - send data from table system.asynchronous_metrics
        status_info - send data from different component from CH, ex: Dictionaries status
    -->
    <!--
    <prometheus>
        <endpoint>/metrics</endpoint>
        <port>9363</port>

        <metrics>true</metrics>
        <events>true</events>
        <asynchronous_metrics>true</asynchronous_metrics>
        <status_info>true</status_info>
    </prometheus>
    -->

    <!-- Query log. Used only for queries with setting log_queries = 1. -->
    <query_log>
        <!-- What table to insert data. If table is not exist, it will be created.
             When query log structure is changed after system update,
              then old table will be renamed and new table will be created automatically.
        -->
        <database>system</database>
        <table>query_log</table>
        <!--
            PARTITION BY expr: https://clickhouse.com/docs/en/table_engines/mergetree-family/custom_partitioning_key/
            Example:
                event_date
                toMonday(event_date)
                toYYYYMM(event_date)
                toStartOfHour(event_time)
        -->
        <partition_by>toYYYYMM(event_date)</partition_by>
        <!--
            Table TTL specification: https://clickhouse.com/docs/en/engines/table-engines/mergetree-family/mergetree/#mergetree-table-ttl
            Example:
                event_date + INTERVAL 1 WEEK
                event_date + INTERVAL 7 DAY DELETE
                event_date + INTERVAL 2 WEEK TO DISK 'bbb'

        <ttl>event_date + INTERVAL 30 DAY DELETE</ttl>
        -->

        <!-- Instead of partition_by, you can provide full engine expression (starting with ENGINE = ) with parameters,
             Example: <engine>ENGINE = MergeTree PARTITION BY toYYYYMM(event_date) ORDER BY (event_date, event_time) SETTINGS index_granularity = 1024</engine>
          -->

        <!-- Interval of flushing data. -->
        <flush_interval_milliseconds>7500</flush_interval_milliseconds>
    </query_log>

    <!-- Trace log. Stores stack traces collected by query profilers.
         See query_profiler_real_time_period_ns and query_profiler_cpu_time_period_ns settings. -->
    <trace_log>
        <database>system</database>
        <table>trace_log</table>

        <partition_by>toYYYYMM(event_date)</partition_by>
        <flush_interval_milliseconds>7500</flush_interval_milliseconds>
    </trace_log>

    <!-- Query thread log. Has information about all threads participated in query execution.
         Used only for queries with setting log_query_threads = 1. -->
    <query_thread_log>
        <database>system</database>
        <table>query_thread_log</table>
        <partition_by>toYYYYMM(event_date)</partition_by>
        <flush_interval_milliseconds>7500</flush_interval_milliseconds>
    </query_thread_log>

    <!-- Query views log. Has information about all dependent views associated with a query.
         Used only for queries with setting log_query_views = 1. -->
    <query_views_log>
        <database>system</database>
        <table>query_views_log</table>
        <partition_by>toYYYYMM(event_date)</partition_by>
        <flush_interval_milliseconds>7500</flush_interval_milliseconds>
    </query_views_log>

    <!-- Uncomment if use part log.
         Part log contains information about all actions with parts in MergeTree tables (creation, deletion, merges, downloads).-->
    <part_log>
        <database>system</database>
        <table>part_log</table>
        <partition_by>toYYYYMM(event_date)</partition_by>
        <flush_interval_milliseconds>7500</flush_interval_milliseconds>
    </part_log>

    <!-- Uncomment to write text log into table.
         Text log contains all information from usual server log but stores it in structured and efficient way.
         The level of the messages that goes to the table can be limited (<level>), if not specified all messages will go to the table.
    <text_log>
        <database>system</database>
        <table>text_log</table>
        <flush_interval_milliseconds>7500</flush_interval_milliseconds>
        <level></level>
    </text_log>
    -->

    <!-- Metric log contains rows with current values of ProfileEvents, CurrentMetrics collected with "collect_interval_milliseconds" interval. -->
    <metric_log>
        <database>system</database>
        <table>metric_log</table>
        <flush_interval_milliseconds>7500</flush_interval_milliseconds>
        <collect_interval_milliseconds>1000</collect_interval_milliseconds>
    </metric_log>

    <!--
        Asynchronous metric log contains values of metrics from
        system.asynchronous_metrics.
    -->
    <asynchronous_metric_log>
        <database>system</database>
        <table>asynchronous_metric_log</table>
        <!--
            Asynchronous metrics are updated once a minute, so there is
            no need to flush more often.
        -->
        <flush_interval_milliseconds>7000</flush_interval_milliseconds>
    </asynchronous_metric_log>

    <!--
        OpenTelemetry log contains OpenTelemetry trace spans.
    -->
    <opentelemetry_span_log>
        <!--
            The default table creation code is insufficient, this <engine> spec
            is a workaround. There is no 'event_time' for this log, but two times,
            start and finish. It is sorted by finish time, to avoid inserting
            data too far away in the past (probably we can sometimes insert a span
            that is seconds earlier than the last span in the table, due to a race
            between several spans inserted in parallel). This gives the spans a
            global order that we can use to e.g. retry insertion into some external
            system.
        -->
        <engine>
            engine MergeTree
            partition by toYYYYMM(finish_date)
            order by (finish_date, finish_time_us, trace_id)
        </engine>
        <database>system</database>
        <table>opentelemetry_span_log</table>
        <flush_interval_milliseconds>7500</flush_interval_milliseconds>
    </opentelemetry_span_log>


    <!-- Crash log. Stores stack traces for fatal errors.
         This table is normally empty. -->
    <crash_log>
        <database>system</database>
        <table>crash_log</table>

        <partition_by />
        <flush_interval_milliseconds>1000</flush_interval_milliseconds>
    </crash_log>

    <!-- Session log. Stores user log in (successful or not) and log out events. -->
    <session_log>
        <database>system</database>
        <table>session_log</table>

        <partition_by>toYYYYMM(event_date)</partition_by>
        <flush_interval_milliseconds>7500</flush_interval_milliseconds>
    </session_log>

    <!-- Parameters for embedded dictionaries, used in Yandex.Metrica.
         See https://clickhouse.com/docs/en/dicts/internal_dicts/
    -->

    <!-- Path to file with region hierarchy. -->
    <!-- <path_to_regions_hierarchy_file>/opt/geo/regions_hierarchy.txt</path_to_regions_hierarchy_file> -->

    <!-- Path to directory with files containing names of regions -->
    <!-- <path_to_regions_names_files>/opt/geo/</path_to_regions_names_files> -->


    <!-- <top_level_domains_path>/var/lib/clickhouse/top_level_domains/</top_level_domains_path> -->
    <!-- Custom TLD lists.
         Format: <name>/path/to/file</name>

         Changes will not be applied w/o server restart.
         Path to the list is under top_level_domains_path (see above).
    -->
    <top_level_domains_lists>
        <!--
        <public_suffix_list>/path/to/public_suffix_list.dat</public_suffix_list>
        -->
    </top_level_domains_lists>

    <!-- Configuration of external dictionaries. See:
         https://clickhouse.com/docs/en/sql-reference/dictionaries/external-dictionaries/external-dicts
    -->
    <dictionaries_config>*_dictionary.xml</dictionaries_config>

    <!-- Configuration of user defined executable functions -->
    <user_defined_executable_functions_config>*_function.xml</user_defined_executable_functions_config>

    <!-- Uncomment if you want data to be compressed 30-100% better.
         Don't do that if you just started using ClickHouse.
      -->
    <!--
    <compression>
        <!- - Set of variants. Checked in order. Last matching case wins. If nothing matches, lz4 will be used. - ->
        <case>

            <!- - Conditions. All must be satisfied. Some conditions may be omitted. - ->
            <min_part_size>10000000000</min_part_size>        <!- - Min part size in bytes. - ->
            <min_part_size_ratio>0.01</min_part_size_ratio>   <!- - Min size of part relative to whole table size. - ->

            <!- - What compression method to use. - ->
            <method>zstd</method>
        </case>
    </compression>
    -->

    <!-- Configuration of encryption. The server executes a command to
         obtain an encryption key at startup if such a command is
         defined, or encryption codecs will be disabled otherwise. The
         command is executed through /bin/sh and is expected to write
         a Base64-encoded key to the stdout. -->
    <encryption_codecs>
        <!-- aes_128_gcm_siv -->
            <!-- Example of getting hex key from env -->
            <!-- the code should use this key and throw an exception if its length is not 16 bytes -->
            <!--key_hex from_env="..."></key_hex -->

            <!-- Example of multiple hex keys. They can be imported from env or be written down in config-->
            <!-- the code should use these keys and throw an exception if their length is not 16 bytes -->
            <!-- key_hex id="0">...</key_hex -->
            <!-- key_hex id="1" from_env=".."></key_hex -->
            <!-- key_hex id="2">...</key_hex -->
            <!-- current_key_id>2</current_key_id -->

            <!-- Example of getting hex key from config -->
            <!-- the code should use this key and throw an exception if its length is not 16 bytes -->
            <!-- key>...</key -->

            <!-- example of adding nonce -->
            <!-- nonce>...</nonce -->

        <!-- /aes_128_gcm_siv -->
    </encryption_codecs>

    <!-- Allow to execute distributed DDL queries (CREATE, DROP, ALTER, RENAME) on cluster.
         Works only if ZooKeeper is enabled. Comment it if such functionality isn't required. -->
    <distributed_ddl>
        <!-- Path in ZooKeeper to queue with DDL queries -->
        <path>/clickhouse/task_queue/ddl</path>

        <!-- Settings from this profile will be used to execute DDL queries -->
        <!-- <profile>default</profile> -->

        <!-- Controls how much ON CLUSTER queries can be run simultaneously. -->
        <!-- <pool_size>1</pool_size> -->

        <!--
             Cleanup settings (active tasks will not be removed)
        -->

        <!-- Controls task TTL (default 1 week) -->
        <!-- <task_max_lifetime>604800</task_max_lifetime> -->

        <!-- Controls how often cleanup should be performed (in seconds) -->
        <!-- <cleanup_delay_period>60</cleanup_delay_period> -->

        <!-- Controls how many tasks could be in the queue -->
        <!-- <max_tasks_in_queue>1000</max_tasks_in_queue> -->
    </distributed_ddl>

    <!-- Settings to fine tune MergeTree tables. See documentation in source code, in MergeTreeSettings.h -->
    <!--
    <merge_tree>
        <max_suspicious_broken_parts>5</max_suspicious_broken_parts>
    </merge_tree>
    -->

    <!-- Protection from accidental DROP.
         If size of a MergeTree table is greater than max_table_size_to_drop (in bytes) than table could not be dropped with any DROP query.
         If you want do delete one table and don't want to change clickhouse-server config, you could create special file <clickhouse-path>/flags/force_drop_table and make DROP once.
         By default max_table_size_to_drop is 50GB; max_table_size_to_drop=0 allows to DROP any tables.
         The same for max_partition_size_to_drop.
         Uncomment to disable protection.
    -->
    <!-- <max_table_size_to_drop>0</max_table_size_to_drop> -->
    <!-- <max_partition_size_to_drop>0</max_partition_size_to_drop> -->

    <!-- Example of parameters for GraphiteMergeTree table engine -->
    <graphite_rollup_example>
        <pattern>
            <regexp>click_cost</regexp>
            <function>any</function>
            <retention>
                <age>0</age>
                <precision>3600</precision>
            </retention>
            <retention>
                <age>86400</age>
                <precision>60</precision>
            </retention>
        </pattern>
        <default>
            <function>max</function>
            <retention>
                <age>0</age>
                <precision>60</precision>
            </retention>
            <retention>
                <age>3600</age>
                <precision>300</precision>
            </retention>
            <retention>
                <age>86400</age>
                <precision>3600</precision>
            </retention>
        </default>
    </graphite_rollup_example>

    <!-- Directory in <clickhouse-path> containing schema files for various input formats.
         The directory will be created if it doesn't exist.
      -->
    <format_schema_path>/var/lib/clickhouse/format_schemas/</format_schema_path>

    <!-- Default query masking rules, matching lines would be replaced with something else in the logs
        (both text logs and system.query_log).
        name - name for the rule (optional)
        regexp - RE2 compatible regular expression (mandatory)
        replace - substitution string for sensitive data (optional, by default - six asterisks)
    -->
    <query_masking_rules>
        <rule>
            <name>hide encrypt/decrypt arguments</name>
            <regexp>((?:aes_)?(?:encrypt|decrypt)(?:_mysql)?)\s*\(\s*(?:'(?:\\'|.)+'|.*?)\s*\)</regexp>
            <!-- or more secure, but also more invasive:
                (aes_\w+)\s*\(.*\)
            -->
            <replace>\1(???)</replace>
        </rule>
    </query_masking_rules>

    <!-- Uncomment to use custom http handlers.
        rules are checked from top to bottom, first match runs the handler
            url - to match request URL, you can use 'regex:' prefix to use regex match(optional)
            methods - to match request method, you can use commas to separate multiple method matches(optional)
            headers - to match request headers, match each child element(child element name is header name), you can use 'regex:' prefix to use regex match(optional)
        handler is request handler
            type - supported types: static, dynamic_query_handler, predefined_query_handler
            query - use with predefined_query_handler type, executes query when the handler is called
            query_param_name - use with dynamic_query_handler type, extracts and executes the value corresponding to the <query_param_name> value in HTTP request params
            status - use with static type, response status code
            content_type - use with static type, response content-type
            response_content - use with static type, Response content sent to client, when using the prefix 'file://' or 'config://', find the content from the file or configuration send to client.

    <http_handlers>
        <rule>
            <url>/</url>
            <methods>POST,GET</methods>
            <headers><pragma>no-cache</pragma></headers>
            <handler>
                <type>dynamic_query_handler</type>
                <query_param_name>query</query_param_name>
            </handler>
        </rule>

        <rule>
            <url>/predefined_query</url>
            <methods>POST,GET</methods>
            <handler>
                <type>predefined_query_handler</type>
                <query>SELECT * FROM system.settings</query>
            </handler>
        </rule>

        <rule>
            <handler>
                <type>static</type>
                <status>200</status>
                <content_type>text/plain; charset=UTF-8</content_type>
                <response_content>config://http_server_default_response</response_content>
            </handler>
        </rule>
    </http_handlers>
    -->

    <send_crash_reports>
        <!-- Changing <enabled> to true allows sending crash reports to -->
        <!-- the ClickHouse core developers team via Sentry https://sentry.io -->
        <!-- Doing so at least in pre-production environments is highly appreciated -->
        <enabled>false</enabled>
        <!-- Change <anonymize> to true if you don't feel comfortable attaching the server hostname to the crash report -->
        <anonymize>false</anonymize>
        <!-- Default endpoint should be changed to different Sentry DSN only if you have -->
        <!-- some in-house engineers or hired consultants who're going to debug ClickHouse issues for you -->
        <endpoint>https://6f33034cfe684dd7a3ab9875e57b1c8d@o388870.ingest.sentry.io/5226277</endpoint>
    </send_crash_reports>

    <!-- Uncomment to disable ClickHouse internal DNS caching. -->
    <!-- <disable_internal_dns_cache>1</disable_internal_dns_cache> -->

    <!-- You can also configure rocksdb like this: -->
    <!--
    <rocksdb>
        <options>
            <max_background_jobs>8</max_background_jobs>
        </options>
        <column_family_options>
            <num_levels>2</num_levels>
        </column_family_options>
        <tables>
            <table>
                <name>TABLE</name>
                <options>
                    <max_background_jobs>8</max_background_jobs>
                </options>
                <column_family_options>
                    <num_levels>2</num_levels>
                </column_family_options>
            </table>
        </tables>
    </rocksdb>
    -->
</yandex><|MERGE_RESOLUTION|>--- conflicted
+++ resolved
@@ -677,12 +677,10 @@
             Regexps are not aligned: don't forget to add ^ and $. Also don't forget to escape dot (.) metacharacter
             (forgetting to do so is a common source of error).
         -->
-<<<<<<< HEAD
         <host_regexp>.*</host_regexp>
-=======
             <host_regexp>^s3.*\.amazonaws\.com$</host_regexp>
+            <host_regexp>^.*\.s3.*\.amazonaws\.com$</host_regexp>
             <host_regexp>^.*\.googleapis\.com$</host_regexp>
->>>>>>> aa4feb65
     </remote_url_allow_hosts>
 
     <!-- If element has 'incl' attribute, then for it's value will be used corresponding substitution from another file.
