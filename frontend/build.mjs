--- conflicted
+++ resolved
@@ -53,10 +53,7 @@
             footer: { js: 'return posthogToolbar })();' },
             // This isn't great, but we load some static assets at runtime for the toolbar, and we can't sub in
             // a variable at runtime it seems...
-<<<<<<< HEAD
             publicPath: isDev ? '/static/' : 'https://us.posthog.com/static/',
-=======
-            publicPath: isDev ? '/static/' : 'https://app.posthog.com/static/',
             alias: {
                 'posthog-js': 'posthog-js-lite',
             },
@@ -91,7 +88,6 @@
                     },
                 },
             ],
->>>>>>> eb931ee1
             ...common,
         },
     ],
