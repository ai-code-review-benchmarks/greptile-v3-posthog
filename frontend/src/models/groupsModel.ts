import { afterMount, connect, kea, path, selectors } from 'kea'
import { loaders } from 'kea-loaders'
import { subscriptions } from 'kea-subscriptions'
import api from 'lib/api'
import { TaxonomicFilterGroupType } from 'lib/components/TaxonomicFilter/types'
import { groupsAccessLogic, GroupsAccessStatus } from 'lib/introductions/groupsAccessLogic'
import { wordPluralize } from 'lib/utils'
import { teamLogic } from 'scenes/teamLogic'

import { GroupType, GroupTypeIndex } from '~/types'

import type { groupsModelType } from './groupsModelType'
export interface Noun {
    singular: string
    plural: string
}

export const groupsModel = kea<groupsModelType>([
    path(['models', 'groupsModel']),
<<<<<<< HEAD
    connect({
        values: [teamLogic, ['currentTeamId'], groupsAccessLogic, ['groupsEnabled', 'groupsAccessStatus']],
    }),
=======
    connect(() => ({
        values: [projectLogic, ['currentProjectId'], groupsAccessLogic, ['groupsEnabled', 'groupsAccessStatus']],
    })),
>>>>>>> 56807818
    loaders(({ values }) => ({
        groupTypesRaw: [
            [] as Array<GroupType>,
            {
                loadAllGroupTypes: async () => {
                    return await api.get(`api/projects/${values.currentTeamId}/groups_types`)
                },
                updateGroupTypesMetadata: async (payload: Array<GroupType>) => {
                    if (values.groupsEnabled) {
                        return await api.update(
                            `/api/projects/${values.currentTeamId}/groups_types/update_metadata`,
                            payload
                        )
                    }
                    return []
                },
                createDetailDashboard: async (groupTypeIndex: number) => {
                    const groupType = await api.put(
                        `/api/projects/${values.currentTeamId}/groups_types/create_detail_dashboard`,
                        { group_type_index: groupTypeIndex }
                    )
                    return values.groupTypesRaw.map((gt) => (gt.group_type_index === groupTypeIndex ? groupType : gt))
                },
                removeDetailDashboard: async (dashboardId: number) => {
                    return values.groupTypesRaw.map((gt) => {
                        if (gt.detail_dashboard === dashboardId) {
                            return {
                                ...gt,
                                detail_dashboard: null,
                            }
                        }
                        return gt
                    })
                },
                setDefaultColumns: async ({
                    groupTypeIndex,
                    defaultColumns,
                }: {
                    groupTypeIndex: number
                    defaultColumns: string[]
                }) => {
                    const groupType = await api.put(
                        `/api/projects/${values.currentTeamId}/groups_types/set_default_columns`,
                        { group_type_index: groupTypeIndex, default_columns: defaultColumns }
                    )
                    return values.groupTypesRaw.map((gt) => (gt.group_type_index === groupTypeIndex ? groupType : gt))
                },
            },
        ],
    })),
    selectors({
        groupTypes: [
            (s) => [s.groupTypesRaw],
            (groupTypesRaw) =>
                new Map<GroupTypeIndex, GroupType>(
                    groupTypesRaw.map((groupType) => [groupType.group_type_index, groupType])
                ),
        ],
        groupTypesLoading: [(s) => [s.groupTypesRawLoading], (groupTypesRawLoading) => groupTypesRawLoading],

        showGroupsOptions: [
            (s) => [s.groupsAccessStatus, s.groupsEnabled, s.groupTypes],
            (status, enabled, groupTypes) =>
                status !== GroupsAccessStatus.Hidden || (enabled && Array.from(groupTypes.values()).length > 0),
        ],
        groupsTaxonomicTypes: [
            (s) => [s.groupTypes],
            (groupTypes): TaxonomicFilterGroupType[] => {
                return Array.from(groupTypes.values()).map(
                    (groupType: GroupType) =>
                        `${TaxonomicFilterGroupType.GroupsPrefix}_${groupType.group_type_index}` as unknown as TaxonomicFilterGroupType
                )
            },
        ],
        groupNamesTaxonomicTypes: [
            (s) => [s.groupTypes],
            (groupTypes): TaxonomicFilterGroupType[] => {
                return Array.from(groupTypes.values()).map(
                    (groupType: GroupType) =>
                        `${TaxonomicFilterGroupType.GroupNamesPrefix}_${groupType.group_type_index}` as unknown as TaxonomicFilterGroupType
                )
            },
        ],
        aggregationLabel: [
            (s) => [s.groupTypes],
            (groupTypes) =>
                (groupTypeIndex: number | null | undefined, deferToUserWording: boolean = false): Noun => {
                    if (groupTypeIndex != undefined) {
                        const groupType = groupTypes.get(groupTypeIndex as GroupTypeIndex)
                        if (groupType) {
                            return {
                                singular: groupType.name_singular || groupType.group_type,
                                plural: groupType.name_plural || wordPluralize(groupType.group_type),
                            }
                        }
                        return {
                            singular: 'unknown group',
                            plural: 'unknown groups',
                        }
                    }
                    return deferToUserWording
                        ? {
                              singular: 'user',
                              plural: 'users',
                          }
                        : { singular: 'person', plural: 'persons' }
                },
        ],
    }),
    subscriptions(({ values }) => ({
        groupsEnabled: (enabled) => {
            // Load the groups types in the case of groups becoming an available feature after this logic is mounted
            if (!values.groupTypesLoading && enabled) {
                groupsModel.actions.loadAllGroupTypes()
            }
        },
    })),
    afterMount(({ actions }) => {
        actions.loadAllGroupTypes()
    }),
])<|MERGE_RESOLUTION|>--- conflicted
+++ resolved
@@ -17,15 +17,9 @@
 
 export const groupsModel = kea<groupsModelType>([
     path(['models', 'groupsModel']),
-<<<<<<< HEAD
-    connect({
+    connect(() => ({
         values: [teamLogic, ['currentTeamId'], groupsAccessLogic, ['groupsEnabled', 'groupsAccessStatus']],
-    }),
-=======
-    connect(() => ({
-        values: [projectLogic, ['currentProjectId'], groupsAccessLogic, ['groupsEnabled', 'groupsAccessStatus']],
     })),
->>>>>>> 56807818
     loaders(({ values }) => ({
         groupTypesRaw: [
             [] as Array<GroupType>,
