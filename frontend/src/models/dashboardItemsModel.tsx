import React from 'react'
import { kea } from 'kea'
import api from 'lib/api'
import { prompt } from 'lib/logic/prompt'
import { toast } from 'react-toastify'
import { DashboardItemType } from '~/types'
import { dashboardsModel } from './dashboardsModel'
import { Link } from 'lib/components/Link'
import { dashboardItemsModelType } from './dashboardItemsModelType'
import { urls } from 'scenes/urls'
import { teamLogic } from '../scenes/teamLogic'
import { getInsightId } from 'scenes/insights/insightLogic'

export const dashboardItemsModel = kea<dashboardItemsModelType>({
    path: ['models', 'dashboardItemsModel'],
    actions: () => ({
        renameDashboardItem: (item: DashboardItemType) => ({ item }),
        renameDashboardItemSuccess: (item: DashboardItemType) => ({ item }),
        duplicateDashboardItem: (item: DashboardItemType, dashboardId?: number, move: boolean = false) => ({
            item,
            dashboardId,
            move,
        }),
        duplicateDashboardItemSuccess: (item: DashboardItemType) => ({ item }),
    }),
    listeners: ({ actions }) => ({
        renameDashboardItem: async ({ item }) => {
<<<<<<< HEAD
            prompt({ key: `rename-dashboard-item-${item.short_id}` }).actions.prompt({
                title: 'Rename panel',
=======
            prompt({ key: `rename-dashboard-item-${item.id}` }).actions.prompt({
                title: 'Rename insight',
>>>>>>> 51dbde4e
                placeholder: 'Please enter the new name',
                value: item.name,
                error: 'You must enter name',
                success: async (name: string) => {
                    const insightId = await getInsightId(item)
                    item = await api.update(`api/projects/${teamLogic.values.currentTeamId}/insights/${insightId}`, {
                        name,
                    })
                    toast('Successfully renamed item')
                    actions.renameDashboardItemSuccess(item)
                },
            })
        },
        duplicateDashboardItem: async ({ item, dashboardId, move }) => {
            if (!item) {
                return
            }

            const layouts: Record<string, any> = {}
            Object.entries(item.layouts || {}).forEach(([size, { w, h }]) => {
                layouts[size] = { w, h }
            })

            // @ts-ignore
            const { id: _discard, short_id: __discard, ...rest } = item // eslint-disable-line
            const newItem = dashboardId ? { ...rest, dashboard: dashboardId, layouts } : { ...rest, layouts }
            const addedItem = await api.create(`api/projects/${teamLogic.values.currentTeamId}/insights`, newItem)

            const dashboard = dashboardId ? dashboardsModel.values.rawDashboards[dashboardId] : null

            if (move && dashboard) {
                const insightId = await getInsightId(item)
                const deletedItem = await api.update(
                    `api/projects/${teamLogic.values.currentTeamId}/insights/${insightId}`,
                    {
                        deleted: true,
                    }
                )
                dashboardsModel.actions.updateDashboardItem(deletedItem)

                const toastId = toast(
                    <div data-attr="success-toast">
                        Panel moved to{' '}
                        <Link to={urls.dashboard(dashboard.id)} onClick={() => toast.dismiss(toastId)}>
                            {dashboard.name || 'Untitled'}
                        </Link>
                        .&nbsp;
                        <Link
                            to="#"
                            onClick={async () => {
                                toast.dismiss(toastId)
                                const itemId = await getInsightId(item)
                                const [restoredItem, removedItem] = await Promise.all([
                                    api.update(`api/projects/${teamLogic.values.currentTeamId}/insights/${itemId}`, {
                                        deleted: false,
                                    }),
                                    api.update(
                                        `api/projects/${teamLogic.values.currentTeamId}/insights/${addedItem.id}`,
                                        {
                                            deleted: true,
                                        }
                                    ),
                                ])
                                toast(<div>Panel move reverted!</div>)
                                dashboardsModel.actions.updateDashboardItem(restoredItem)
                                dashboardsModel.actions.updateDashboardItem(removedItem)
                            }}
                        >
                            Undo
                        </Link>
                    </div>
                )
            } else if (!move && dashboardId && dashboard) {
                // copy
                const toastId = toast(
                    <div data-attr="success-toast">
                        Panel copied to{' '}
                        <Link to={urls.dashboard(dashboard.id)} onClick={() => toast.dismiss(toastId)}>
                            {dashboard.name || 'Untitled'}
                        </Link>
                    </div>
                )
            } else {
                actions.duplicateDashboardItemSuccess(addedItem)
                toast(<div data-attr="success-toast">Panel duplicated!</div>)
            }
        },
    }),
})<|MERGE_RESOLUTION|>--- conflicted
+++ resolved
@@ -25,13 +25,8 @@
     }),
     listeners: ({ actions }) => ({
         renameDashboardItem: async ({ item }) => {
-<<<<<<< HEAD
             prompt({ key: `rename-dashboard-item-${item.short_id}` }).actions.prompt({
-                title: 'Rename panel',
-=======
-            prompt({ key: `rename-dashboard-item-${item.id}` }).actions.prompt({
                 title: 'Rename insight',
->>>>>>> 51dbde4e
                 placeholder: 'Please enter the new name',
                 value: item.name,
                 error: 'You must enter name',
