import './ErrorBoundary.scss'

import clsx from 'clsx'
import { useActions, useValues } from 'kea'
import { supportLogic, ReactErrorContext } from 'lib/components/Support/supportLogic'
import { LemonButton } from 'lib/lemon-ui/LemonButton'
<<<<<<< HEAD
import { PostHogErrorBoundary } from 'posthog-js/react'
import { sceneLogic } from 'scenes/sceneLogic'
=======
import { PostHogErrorBoundary, type PostHogErrorBoundaryFallbackProps } from 'posthog-js/react'
>>>>>>> 9abfb0e4
import { teamLogic } from 'scenes/teamLogic'

interface ErrorBoundaryProps {
    children?: React.ReactNode
    exceptionProps?: Record<string, any> | null | undefined
    className?: string
}

export function ErrorBoundary({ children, exceptionProps = {}, className }: ErrorBoundaryProps): JSX.Element {
    const { currentTeamId } = useValues(teamLogic)
    const { activeScene } = useValues(sceneLogic)
    const { openSupportForm } = useActions(supportLogic)

    const additionalProperties = { ...exceptionProps }

    if (currentTeamId !== undefined) {
        additionalProperties.team_id = currentTeamId
    }

    return (
        <PostHogErrorBoundary
            additionalProperties={additionalProperties}
<<<<<<< HEAD
            fallback={({ error: { stack, name, message } }: { error: Error }) => {
                // Create error context for support ticket - gracefully handle failures
                let errorContext: ReactErrorContext | null = null
                try {
                    errorContext = {
                        type: 'react_error',
                        error: {
                            name: name || 'Error',
                            message: message || 'Unknown error',
                            stack: stack,
                        },
                        feature: exceptionProps?.feature || activeScene || 'unknown',
                        url: window.location.href,
                        teamId: currentTeamId,
                    }
                } catch (contextError) {
                    console.error('ErrorBoundary context creation failed:', contextError)

                    errorContext = {
                        type: 'react_error',
                        error: {
                            name: 'Error',
                            message: 'Error context creation failed',
                            stack: null,
                        },
                        feature: 'unknown',
                        url: 'unknown',
                        teamId: null,
                    }
                }

=======
            fallback={(props: PostHogErrorBoundaryFallbackProps) => {
                const rawError = props.error
                const normalizedError =
                    rawError instanceof Error
                        ? rawError
                        : new Error(typeof rawError === 'string' ? rawError : 'Unknown error')
                const { stack, name, message } = normalizedError
>>>>>>> 9abfb0e4
                return (
                    <div className={clsx('ErrorBoundary', className)}>
                        <h2>An error has occurred</h2>
                        <pre>
                            <code>
                                {stack || (
                                    <>
                                        {name}
                                        <br />
                                        {message}
                                    </>
                                )}
                            </code>
                        </pre>
                        Please help us resolve the issue by sending a screenshot of this message.
                        <LemonButton
                            type="primary"
                            fullWidth
                            center
<<<<<<< HEAD
                            onClick={() => openSupportForm({ kind: 'bug', isEmailFormOpen: true, errorContext })}
=======
                            onClick={() => openSupportForm({ kind: 'bug', isEmailFormOpen: true })}
>>>>>>> 9abfb0e4
                            targetBlank
                            className="mt-2"
                        >
                            Email an engineer
                        </LemonButton>
                    </div>
                )
            }}
        >
            {children}
        </PostHogErrorBoundary>
    )
}

export function LightErrorBoundary({ children, exceptionProps = {}, className }: ErrorBoundaryProps): JSX.Element {
    const { currentTeamId } = useValues(teamLogic)

    const additionalProperties = { ...exceptionProps }
    if (currentTeamId !== undefined) {
        additionalProperties.team_id = currentTeamId
    }
    return (
        <PostHogErrorBoundary
            additionalProperties={additionalProperties}
            fallback={(props: PostHogErrorBoundaryFallbackProps) => {
                const rawError = props.error
                const normalizedError =
                    rawError instanceof Error
                        ? rawError
                        : new Error(typeof rawError === 'string' ? rawError : 'Unknown error')
                const { stack, name, message } = normalizedError
                return (
                    <div className={clsx('text-danger', className)}>
                        {stack || (name || message ? `${name}: ${message}` : 'Error')}
                    </div>
                )
            }}
        >
            {children}
        </PostHogErrorBoundary>
    )
}<|MERGE_RESOLUTION|>--- conflicted
+++ resolved
@@ -4,12 +4,7 @@
 import { useActions, useValues } from 'kea'
 import { supportLogic, ReactErrorContext } from 'lib/components/Support/supportLogic'
 import { LemonButton } from 'lib/lemon-ui/LemonButton'
-<<<<<<< HEAD
-import { PostHogErrorBoundary } from 'posthog-js/react'
-import { sceneLogic } from 'scenes/sceneLogic'
-=======
 import { PostHogErrorBoundary, type PostHogErrorBoundaryFallbackProps } from 'posthog-js/react'
->>>>>>> 9abfb0e4
 import { teamLogic } from 'scenes/teamLogic'
 
 interface ErrorBoundaryProps {
@@ -32,39 +27,6 @@
     return (
         <PostHogErrorBoundary
             additionalProperties={additionalProperties}
-<<<<<<< HEAD
-            fallback={({ error: { stack, name, message } }: { error: Error }) => {
-                // Create error context for support ticket - gracefully handle failures
-                let errorContext: ReactErrorContext | null = null
-                try {
-                    errorContext = {
-                        type: 'react_error',
-                        error: {
-                            name: name || 'Error',
-                            message: message || 'Unknown error',
-                            stack: stack,
-                        },
-                        feature: exceptionProps?.feature || activeScene || 'unknown',
-                        url: window.location.href,
-                        teamId: currentTeamId,
-                    }
-                } catch (contextError) {
-                    console.error('ErrorBoundary context creation failed:', contextError)
-
-                    errorContext = {
-                        type: 'react_error',
-                        error: {
-                            name: 'Error',
-                            message: 'Error context creation failed',
-                            stack: null,
-                        },
-                        feature: 'unknown',
-                        url: 'unknown',
-                        teamId: null,
-                    }
-                }
-
-=======
             fallback={(props: PostHogErrorBoundaryFallbackProps) => {
                 const rawError = props.error
                 const normalizedError =
@@ -72,7 +34,6 @@
                         ? rawError
                         : new Error(typeof rawError === 'string' ? rawError : 'Unknown error')
                 const { stack, name, message } = normalizedError
->>>>>>> 9abfb0e4
                 return (
                     <div className={clsx('ErrorBoundary', className)}>
                         <h2>An error has occurred</h2>
@@ -92,11 +53,7 @@
                             type="primary"
                             fullWidth
                             center
-<<<<<<< HEAD
-                            onClick={() => openSupportForm({ kind: 'bug', isEmailFormOpen: true, errorContext })}
-=======
                             onClick={() => openSupportForm({ kind: 'bug', isEmailFormOpen: true })}
->>>>>>> 9abfb0e4
                             targetBlank
                             className="mt-2"
                         >
