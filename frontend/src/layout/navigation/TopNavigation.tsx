--- conflicted
+++ resolved
@@ -150,9 +150,6 @@
                         <IconMenu />
                     </div>
                     <div className="hide-lte-lg ml-05">
-<<<<<<< HEAD
-                        {(!user?.is_multi_tenancy || user.is_staff) && (
-=======
                         {!isMobile() && (
                             <Badge
                                 data-attr="command-palette-toggle"
@@ -163,8 +160,7 @@
                                 type="primary"
                             />
                         )}
-                        {!user?.is_multi_tenancy && (
->>>>>>> 0de0e251
+                        {(!user?.is_multi_tenancy || user.is_staff) && (
                             <Badge
                                 type={systemStatus ? 'success' : 'danger'}
                                 onClick={() => push('/instance/status')}
