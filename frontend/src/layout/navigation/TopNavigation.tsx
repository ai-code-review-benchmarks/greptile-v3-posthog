--- conflicted
+++ resolved
@@ -32,12 +32,9 @@
 import { CreateInviteModalWithButton } from 'scenes/organization/Settings/CreateInviteModal'
 import { preflightLogic } from 'scenes/PreflightCheck/logic'
 import { billingLogic } from 'scenes/billing/billingLogic'
-<<<<<<< HEAD
 import { featureFlagLogic } from 'lib/logic/featureFlagLogic'
 import { Environments } from 'lib/constants'
-=======
 import md5 from 'md5'
->>>>>>> 2adccd65
 
 export interface ProfilePictureProps {
     name?: string
