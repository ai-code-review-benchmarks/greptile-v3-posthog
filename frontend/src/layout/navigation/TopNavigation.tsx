import React, { useState } from 'react'
import './Navigation.scss'
import { useActions, useValues } from 'kea'
import { navigationLogic } from './navigationLogic'
import { IconBuilding, IconMenu } from 'lib/components/icons'
import { userLogic } from 'scenes/userLogic'
import { Badge } from 'lib/components/Badge'
import { ChangelogModal } from '~/layout/ChangelogModal'
import { router } from 'kea-router'
import { Button, Dropdown } from 'antd'
import {
    ProjectOutlined,
    DownOutlined,
    ToolOutlined,
    PlusOutlined,
    UpOutlined,
    SearchOutlined,
    SettingOutlined,
    UserAddOutlined,
} from '@ant-design/icons'
import { guardPremiumFeature } from 'scenes/UpgradeModal'
import { sceneLogic } from 'scenes/sceneLogic'
import { CreateProjectModal } from 'scenes/project/CreateProjectModal'
import { CreateOrganizationModal } from 'scenes/organization/CreateOrganizationModal'
import { hot } from 'react-hot-loader/root'
import { isMobile, platformCommandControlKey } from 'lib/utils'
import { commandPaletteLogic } from 'lib/components/CommandPalette/commandPaletteLogic'
import { Link } from 'lib/components/Link'
import { LinkButton } from 'lib/components/LinkButton'
import { BulkInviteModal } from 'scenes/organization/TeamMembers/BulkInviteModal'

export const TopNavigation = hot(_TopNavigation)
export function _TopNavigation(): JSX.Element {
    const {
        setMenuCollapsed,
        setChangelogModalOpen,
        updateCurrentOrganization,
        updateCurrentProject,
        setInviteMembersModalOpen,
    } = useActions(navigationLogic)
    const { menuCollapsed, systemStatus, updateAvailable, changelogModalOpen, inviteMembersModalOpen } = useValues(
        navigationLogic
    )
    const { user } = useValues(userLogic)
    const { logout } = useActions(userLogic)
    const { showUpgradeModal } = useActions(sceneLogic)
    const { sceneConfig } = useValues(sceneLogic)
    const { push } = router.actions
    const { showPalette } = useActions(commandPaletteLogic)
    const [projectModalShown, setProjectModalShown] = useState(false) // TODO: Move to Kea (using useState for backwards-compatibility with TopSelectors.tsx)
    const [organizationModalShown, setOrganizationModalShown] = useState(false) // TODO: Same as above

    const whoAmIDropdown = (
        <div className="navigation-top-dropdown whoami-dropdown">
            <div className="whoami" style={{ paddingRight: 16, paddingLeft: 16 }}>
                <div className="pp">{user?.name[0]?.toUpperCase()}</div>
                <div className="details">
                    <span>{user?.email}</span>
                    <span>{user?.organization?.name}</span>
                </div>
            </div>
            <div className="text-center mt" style={{ paddingRight: 16, paddingLeft: 16 }}>
                <div>
<<<<<<< HEAD
                    <LinkButton className="mt" to="/organization/members" data-attr="top-menu-item-org-settings">
                        Organization settings
=======
                    <Button
                        type="primary"
                        icon={<UserAddOutlined />}
                        onClick={() => setInviteMembersModalOpen(true)}
                        data-attr="top-menu-invite-team-members"
                    >
                        Invite Team Members
                    </Button>
                </div>
                <div style={{ marginTop: 12 }}>
                    <LinkButton
                        to="/organization/members"
                        data-attr="top-menu-item-org-settings"
                        style={{ width: '100%' }}
                        icon={<SettingOutlined />}
                    >
                        Organization Settings
>>>>>>> 8e3559a4
                    </LinkButton>
                </div>
                {user?.is_multi_tenancy ? (
                    <div className="mt-05">
                        <Link to="/organization/billing" data-attr="top-menu-item-billing">
                            Billing
                        </Link>
                    </div>
                ) : (
                    <div className="mt-05">
                        <Link to="/instance/licenses" data-attr="top-menu-item-licenses">
                            Licenses
                        </Link>
                    </div>
                )}
                <div className="mt-05">
                    <Link to="/me/settings" data-attr="top-menu-item-me">
                        My account
                    </Link>
                </div>
            </div>
            <div className="divider mt-05" />
            <div className="organizations">
                {user?.organizations.map((organization) => {
                    if (organization.id == user.organization?.id) {
                        return undefined
                    }
                    return (
                        <a key={organization.id} onClick={() => updateCurrentOrganization(organization.id)}>
                            <IconBuilding /> {organization.name}
                        </a>
                    )
                })}
                <a
                    style={{ color: 'var(--muted)', display: 'flex', justifyContent: 'center' }}
                    onClick={() =>
                        guardPremiumFeature(
                            user,
                            showUpgradeModal,
                            'organizations_projects',
                            'multiple organizations',
                            () => {
                                setOrganizationModalShown(true)
                            },
                            {
                                cloud: false,
                                selfHosted: true,
                            }
                        )
                    }
                >
                    <PlusOutlined style={{ marginRight: 8, fontSize: 18 }} /> New organization
                </a>
            </div>
            <div className="divider mb-05" />
            <div className="text-center">
                <a onClick={logout} data-attr="top-menu-item-logout">
                    Log out
                </a>
            </div>
        </div>
    )

    const projectDropdown = (
        <div className="navigation-top-dropdown project-dropdown">
            <div className="dp-title">SELECT A PROJECT</div>
            <div className="projects">
                {user?.organization?.teams &&
                    user.organization.teams.map((team) => {
                        return (
                            <a onClick={() => updateCurrentProject(team.id, '/')} key={team.id}>
                                <span style={{ flexGrow: 1 }}>{team.name}</span>
                                <span
                                    className="settings"
                                    onClick={(e) => {
                                        e.stopPropagation()
                                        if (team.id === user?.team?.id) {
                                            push('/project/settings')
                                        } else {
                                            updateCurrentProject(team.id, '/project/settings')
                                        }
                                    }}
                                >
                                    <ToolOutlined />
                                </span>
                            </a>
                        )
                    })}
            </div>
            <div className="divider mt mb-05" />
            <div className="text-center">
                <a
                    onClick={() =>
                        guardPremiumFeature(
                            user,
                            showUpgradeModal,
                            'organizations_projects',
                            'multiple projects',
                            () => {
                                setProjectModalShown(true)
                            }
                        )
                    }
                >
                    <PlusOutlined /> Create new project
                </a>
            </div>
        </div>
    )

    return (
        <>
            <div className="navigation-spacer" />
            <div className={`navigation-top${sceneConfig.plain ? ' full-width' : ''}`}>
                <div style={{ justifyContent: 'flex-start' }}>
                    <div className="hide-gte-lg menu-toggle" onClick={() => setMenuCollapsed(!menuCollapsed)}>
                        <IconMenu />
                    </div>
                    <div className="hide-lte-lg ml-05">
                        {!isMobile() && (
                            <Badge
                                data-attr="command-palette-toggle"
                                onClick={showPalette}
                                tooltip={`Toggle command palette (${platformCommandControlKey('K')})`}
                                icon={<SearchOutlined />}
                                className="mr"
                                type="primary"
                            />
                        )}
                        {(!user?.is_multi_tenancy || user.is_staff) && (
                            <Badge
                                data-attr="system-status-badge"
                                type={systemStatus ? 'success' : 'danger'}
                                onClick={() => push('/instance/status')}
                                tooltip={systemStatus ? 'All systems operational' : 'Potential system issue'}
                                className="mr"
                            />
                        )}
                        {!user?.is_multi_tenancy && (
                            <Badge
                                data-attr="update-indicator-badge"
                                type={updateAvailable ? 'warning' : undefined}
                                tooltip={updateAvailable ? 'New version available' : 'PostHog is up-to-date'}
                                icon={<UpOutlined />}
                                onClick={() => setChangelogModalOpen(true)}
                            />
                        )}
                    </div>
                </div>
                <div className="project-chooser">
                    <Dropdown overlay={projectDropdown} trigger={['click']} placement="bottomCenter">
                        <div style={{ height: '100%' }} className="cursor-pointer flexed">
                            <ProjectOutlined className="mr-05" />
                            {user?.team?.name} <DownOutlined className="ml-05" />
                        </div>
                    </Dropdown>
                </div>
                <div>
                    <Dropdown overlay={whoAmIDropdown} trigger={['click']}>
                        <div className="whoami cursor-pointer" data-attr="top-navigation-whoami">
                            <div className="pp">{user?.name[0]?.toUpperCase()}</div>
                            <div className="details hide-lte-lg">
                                <span>{user?.name}</span>
                                <span>{user?.organization?.name}</span>
                            </div>
                        </div>
                    </Dropdown>
                </div>
            </div>
            <BulkInviteModal visible={inviteMembersModalOpen} onClose={() => setInviteMembersModalOpen(false)} />
            <CreateProjectModal isVisible={projectModalShown} setIsVisible={setProjectModalShown} />
            <CreateOrganizationModal isVisible={organizationModalShown} setIsVisible={setOrganizationModalShown} />
            {changelogModalOpen && <ChangelogModal onDismiss={() => setChangelogModalOpen(false)} />}
        </>
    )
}<|MERGE_RESOLUTION|>--- conflicted
+++ resolved
@@ -61,10 +61,6 @@
             </div>
             <div className="text-center mt" style={{ paddingRight: 16, paddingLeft: 16 }}>
                 <div>
-<<<<<<< HEAD
-                    <LinkButton className="mt" to="/organization/members" data-attr="top-menu-item-org-settings">
-                        Organization settings
-=======
                     <Button
                         type="primary"
                         icon={<UserAddOutlined />}
@@ -76,13 +72,12 @@
                 </div>
                 <div style={{ marginTop: 12 }}>
                     <LinkButton
-                        to="/organization/members"
+                        to="/organization/settings"
                         data-attr="top-menu-item-org-settings"
                         style={{ width: '100%' }}
                         icon={<SettingOutlined />}
                     >
                         Organization Settings
->>>>>>> 8e3559a4
                     </LinkButton>
                 </div>
                 {user?.is_multi_tenancy ? (
