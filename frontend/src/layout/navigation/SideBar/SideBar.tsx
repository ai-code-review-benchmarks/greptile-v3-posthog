--- conflicted
+++ resolved
@@ -58,12 +58,6 @@
     const { preflight } = useValues(preflightLogic)
     const { currentTeam } = useValues(teamLogic)
     const { frontendApps } = useValues(frontendAppsLogic)
-<<<<<<< HEAD
-    const { authorizedUrls, launchUrl } = useValues(
-        authorizedUrlListLogic({ type: AuthorizedUrlListType.TOOLBAR_URLS })
-    )
-=======
->>>>>>> f9ed1bcf
 
     const [arePinnedDashboardsShown, setArePinnedDashboardsShown] = useState(false)
     const [isToolbarLaunchShown, setIsToolbarLaunchShown] = useState(false)
@@ -228,45 +222,7 @@
                                 visible: isToolbarLaunchShown,
                                 onClickOutside: () => setIsToolbarLaunchShown(false),
                                 onClickInside: hideSideBarMobile,
-<<<<<<< HEAD
-                                overlay: (
-                                    <div className="SideBar__side-actions" data-attr="sidebar-launch-toolbar">
-                                        <h5>TOOLBAR URLS</h5>
-                                        <LemonDivider />
-                                        {authorizedUrls.map((authorizedUrl, index) => (
-                                            <LemonButton
-                                                className="LaunchToolbarButton"
-                                                status="stealth"
-                                                fullWidth
-                                                key={index}
-                                                onClick={() => setIsToolbarLaunchShown(false)}
-                                                to={launchUrl(authorizedUrl)}
-                                                targetBlank
-                                                sideIcon={
-                                                    <Tooltip title="Launch toolbar">
-                                                        <IconOpenInApp />
-                                                    </Tooltip>
-                                                }
-                                            >
-                                                <Typography.Text ellipsis={true} title={authorizedUrl}>
-                                                    {authorizedUrl}
-                                                </Typography.Text>
-                                            </LemonButton>
-                                        ))}
-                                        <LemonButton
-                                            status="stealth"
-                                            data-attr="sidebar-launch-toolbar-add-new-url"
-                                            fullWidth
-                                            to={`${urls.toolbarLaunch()}?addNew=true`}
-                                            onClick={() => setIsToolbarLaunchShown(false)}
-                                        >
-                                            Add toolbar URL
-                                        </LemonButton>
-                                    </div>
-                                ),
-=======
                                 overlay: <AppUrls setIsToolbarLaunchShown={setIsToolbarLaunchShown} />,
->>>>>>> f9ed1bcf
                             },
                         }}
                     />
@@ -299,7 +255,9 @@
 }
 
 function AppUrls({ setIsToolbarLaunchShown }: { setIsToolbarLaunchShown: (state: boolean) => void }): JSX.Element {
-    const { appUrls, launchUrl, suggestionsLoading } = useValues(authorizedUrlsLogic)
+    const { authorizedUrls, launchUrl, suggestionsLoading } = useValues(
+        authorizedUrlListLogic({ type: AuthorizedUrlListType.TOOLBAR_URLS })
+    )
     return (
         <div className="SideBar__side-actions" data-attr="sidebar-launch-toolbar">
             <h5>TOOLBAR URLS</h5>
@@ -308,7 +266,7 @@
                 <Spinner />
             ) : (
                 <>
-                    {appUrls.map((appUrl, index) => (
+                    {authorizedUrls.map((appUrl, index) => (
                         <LemonButton
                             className="LaunchToolbarButton"
                             status="stealth"
