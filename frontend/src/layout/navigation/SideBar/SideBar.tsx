--- conflicted
+++ resolved
@@ -45,10 +45,7 @@
 import { LemonTag } from 'lib/components/LemonTag/LemonTag'
 import { CoffeeOutlined } from '@ant-design/icons'
 import { userLogic } from 'scenes/userLogic'
-<<<<<<< HEAD
-=======
 import { preflightLogic } from 'scenes/PreflightCheck/logic'
->>>>>>> e4e89a8d
 
 function ProjectSwitcherInternal(): JSX.Element {
     const { currentTeam } = useValues(teamLogic)
@@ -140,12 +137,9 @@
     const { pinnedDashboards } = useValues(dashboardsModel)
     const { featureFlags } = useValues(featureFlagLogic)
     const { showGroupsOptions } = useValues(groupsModel)
-<<<<<<< HEAD
     const { user } = useValues(userLogic)
-=======
     const { hasAvailableFeature } = useValues(userLogic)
     const { preflight } = useValues(preflightLogic)
->>>>>>> e4e89a8d
 
     const [arePinnedDashboardsShown, setArePinnedDashboardsShown] = useState(false)
 
