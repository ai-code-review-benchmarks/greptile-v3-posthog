--- conflicted
+++ resolved
@@ -1,12 +1,8 @@
 import clsx from 'clsx'
 import { BillingAlertsV2 } from 'lib/components/BillingAlertsV2'
-<<<<<<< HEAD
 import { ReactNode } from 'react'
-import { Scene, SceneConfig } from 'scenes/sceneTypes'
+import { SceneConfig } from 'scenes/sceneTypes'
 
-=======
-import { SceneConfig } from 'scenes/sceneTypes'
->>>>>>> 45575756
 import { Breadcrumbs } from './Breadcrumbs/Breadcrumbs'
 import { ProjectNotice } from './ProjectNotice'
 import { SideBar } from './SideBar/SideBar'
