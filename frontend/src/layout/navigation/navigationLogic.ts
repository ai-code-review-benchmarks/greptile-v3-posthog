import { actions, connect, kea, listeners, path, reducers, selectors } from 'kea'
import { loaders } from 'kea-loaders'
import { windowValues } from 'kea-window-values'
import api from 'lib/api'
import { eventUsageLogic } from 'lib/utils/eventUsageLogic'
import { membersLogic } from 'scenes/organization/membersLogic'
import { organizationLogic } from 'scenes/organizationLogic'
import { preflightLogic } from 'scenes/PreflightCheck/preflightLogic'
import { sceneLogic } from 'scenes/sceneLogic'
import { Scene } from 'scenes/sceneTypes'
import { teamLogic } from 'scenes/teamLogic'
import { userLogic } from 'scenes/userLogic'

import type { navigationLogicType } from './navigationLogicType'
<<<<<<< HEAD
=======
import { membersLogic } from 'scenes/organization/membersLogic'
import { eventUsageLogic } from 'lib/utils/eventUsageLogic'
>>>>>>> 217b3658

export type ProjectNoticeVariant =
    | 'demo_project'
    | 'real_project_with_no_events'
    | 'invite_teammates'
    | 'unverified_email'
    | 'is_impersonated'

export const navigationLogic = kea<navigationLogicType>([
    path(['layout', 'navigation', 'navigationLogic']),
    connect(() => ({
        values: [sceneLogic, ['sceneConfig'], membersLogic, ['members', 'membersLoading']],
        actions: [eventUsageLogic, ['reportProjectNoticeDismissed']],
    })),
    actions({
        toggleSideBarBase: (override?: boolean) => ({ override }), // Only use the override for testing
        toggleSideBarMobile: (override?: boolean) => ({ override }), // Only use the override for testing
        toggleActivationSideBar: true,
        showActivationSideBar: true,
        hideActivationSideBar: true,
        hideSideBarMobile: true,
        openSitePopover: true,
        closeSitePopover: true,
        toggleSitePopover: true,
        toggleProjectSwitcher: true,
        hideProjectSwitcher: true,
        openAppSourceEditor: (id: number, pluginId: number) => ({ id, pluginId }),
        closeAppSourceEditor: true,
        setOpenAppMenu: (id: number | null) => ({ id }),
        closeProjectNotice: (projectNoticeVariant: ProjectNoticeVariant) => ({ projectNoticeVariant }),
    }),
    loaders({
        navigationStatus: [
            { system_status_ok: true, async_migrations_ok: true } as {
                system_status_ok: boolean
                async_migrations_ok: boolean
            },
            {
                loadNavigationStatus: async () => {
                    return await api.get('api/instance_settings')
                },
            },
        ],
    }),
    windowValues(() => ({
        fullscreen: (window: Window) => !!window.document.fullscreenElement,
        mobileLayout: (window: Window) => window.innerWidth < 992, // Sync width threshold with Sass variable $lg!
    })),
    reducers({
        // Non-mobile base
        isSideBarShownBase: [
            true,
            { persist: true },
            {
                toggleSideBarBase: (state, { override }) => override ?? !state,
            },
        ],
        // Mobile, applied on top of base, so that the sidebar does not show up annoyingly when shrinking the window
        isSideBarShownMobile: [
            false,
            {
                toggleSideBarMobile: (state, { override }) => override ?? !state,
                hideSideBarMobile: () => false,
            },
        ],
        isActivationSideBarShownBase: [
            false,
            {
                showActivationSideBar: () => true,
                hideActivationSideBar: () => false,
            },
        ],
        isSitePopoverOpen: [
            false,
            {
                openSitePopover: () => true,
                closeSitePopover: () => false,
                toggleSitePopover: (state) => !state,
            },
        ],
        isProjectSwitcherShown: [
            false,
            {
                toggleProjectSwitcher: (state) => !state,
                hideProjectSwitcher: () => false,
            },
        ],
        appSourceEditor: [
            null as null | { pluginId: number; id: number },
            {
                openAppSourceEditor: (_, payload) => payload,
                closeAppSourceEditor: () => null,
            },
        ],
        openAppMenu: [null as null | number, { setOpenAppMenu: (_, { id }) => id }],
        projectNoticesAcknowledged: [
            {} as Record<ProjectNoticeVariant, boolean>,
            { persist: true },
            {
                closeProjectNotice: (state, { projectNoticeVariant }) => ({ ...state, [projectNoticeVariant]: true }),
            },
        ],
    }),
    selectors({
        /** `noSidebar` whether the current scene should display a sidebar at all */
        noSidebar: [
            (s) => [s.fullscreen, s.sceneConfig],
            (fullscreen, sceneConfig) => fullscreen || sceneConfig?.layout === 'plain',
        ],
        minimalTopBar: [
            (s) => [s.sceneConfig],
            (sceneConfig) => {
                return sceneConfig?.layout === 'plain' && !sceneConfig.allowUnauthenticated
            },
        ],
        isSideBarShown: [
            (s) => [s.mobileLayout, s.isSideBarShownBase, s.isSideBarShownMobile, s.noSidebar],
            (mobileLayout, isSideBarShownBase, isSideBarShownMobile, noSidebar) =>
                !noSidebar && (mobileLayout ? isSideBarShownMobile : isSideBarShownBase),
        ],
        isActivationSideBarShown: [
            (s) => [s.mobileLayout, s.isActivationSideBarShownBase, s.isSideBarShownMobile, s.noSidebar],
            (mobileLayout, isActivationSideBarShownBase, isSideBarShownMobile, noSidebar) =>
                !noSidebar &&
                (mobileLayout ? isActivationSideBarShownBase && !isSideBarShownMobile : isActivationSideBarShownBase),
        ],
        systemStatus: [
            (s) => [s.navigationStatus, preflightLogic.selectors.siteUrlMisconfigured],
            (status, siteUrlMisconfigured) => {
                if (siteUrlMisconfigured) {
                    return false
                }

                // On cloud non staff users don't have status metrics to review
                if (preflightLogic.values.preflight?.cloud && !userLogic.values.user?.is_staff) {
                    return true
                }

                return status.system_status_ok
            },
        ],
        asyncMigrationsOk: [(s) => [s.navigationStatus], (status) => status.async_migrations_ok],
        projectNoticeVariantWithClosability: [
            (s) => [
                organizationLogic.selectors.currentOrganization,
                teamLogic.selectors.currentTeam,
                preflightLogic.selectors.preflight,
                userLogic.selectors.user,
                s.members,
                s.membersLoading,
                s.projectNoticesAcknowledged,
            ],
            (
                organization,
                currentTeam,
                preflight,
                user,
                members,
                membersLoading,
                projectNoticesAcknowledged
            ): [ProjectNoticeVariant, boolean] | null => {
                if (!organization) {
                    return null
                }
                if (user?.is_impersonated) {
                    return ['is_impersonated', false]
                } else if (currentTeam?.is_demo && !preflight?.demo) {
                    // If the project is a demo one, show a project-level warning
                    // Don't show this project-level warning in the PostHog demo environemnt though,
                    // as then Announcement is shown instance-wide
                    return ['demo_project', false]
                } else if (!user?.is_email_verified && !user?.has_social_auth && preflight?.email_service_available) {
                    return ['unverified_email', false]
                } else if (
                    !projectNoticesAcknowledged['real_project_with_no_events'] &&
                    currentTeam &&
                    !currentTeam.ingested_event
                ) {
                    return ['real_project_with_no_events', true]
                } else if (!projectNoticesAcknowledged['invite_teammates'] && !membersLoading && members.length <= 1) {
                    return ['invite_teammates', true]
                }

                return null
            },
        ],
    }),
    listeners(({ actions, values }) => ({
        closeProjectNotice: ({ projectNoticeVariant }) => {
            actions.reportProjectNoticeDismissed(projectNoticeVariant)
        },
        toggleActivationSideBar: () => {
            if (values.isActivationSideBarShown) {
                actions.hideActivationSideBar()
            } else {
                actions.showActivationSideBar()
            }
        },
    })),
])<|MERGE_RESOLUTION|>--- conflicted
+++ resolved
@@ -7,16 +7,10 @@
 import { organizationLogic } from 'scenes/organizationLogic'
 import { preflightLogic } from 'scenes/PreflightCheck/preflightLogic'
 import { sceneLogic } from 'scenes/sceneLogic'
-import { Scene } from 'scenes/sceneTypes'
 import { teamLogic } from 'scenes/teamLogic'
 import { userLogic } from 'scenes/userLogic'
 
 import type { navigationLogicType } from './navigationLogicType'
-<<<<<<< HEAD
-=======
-import { membersLogic } from 'scenes/organization/membersLogic'
-import { eventUsageLogic } from 'lib/utils/eventUsageLogic'
->>>>>>> 217b3658
 
 export type ProjectNoticeVariant =
     | 'demo_project'
