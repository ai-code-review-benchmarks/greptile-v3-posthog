--- conflicted
+++ resolved
@@ -1,6 +1,6 @@
 import React, { useState } from 'react'
 import { useValues } from 'kea'
-import { IconExpandMore, IconArrowDropDown, IconChevronRight } from 'lib/components/icons'
+import { IconArrowDropDown, IconChevronRight } from 'lib/components/icons'
 import { Link } from 'lib/components/Link'
 import './Breadcrumbs.scss'
 import { Breadcrumb as IBreadcrumb, breadcrumbsLogic } from './breadcrumbsLogic'
@@ -47,33 +47,15 @@
 export function Breadcrumbs(): JSX.Element | null {
     const { breadcrumbs } = useValues(breadcrumbsLogic)
 
-<<<<<<< HEAD
-    return breadcrumbsLoading || breadcrumbs.length > 0 ? (
-        <div className={clsx('Breadcrumbs', breadcrumbsLoading && 'Breadcrumbs--loading')}>
-            {breadcrumbsLoading ? (
-                <Skeleton active paragraph={false} title={{ width: 320 }} />
-            ) : (
-                <>
-                    <Breadcrumb breadcrumb={breadcrumbs[0]} />
-                    {breadcrumbs.slice(1).map((breadcrumb) => (
-                        <React.Fragment key={breadcrumb.name || '…'}>
-                            <IconChevronRight className="Breadcrumbs__separator" />
-                            <Breadcrumb breadcrumb={breadcrumb} />
-                        </React.Fragment>
-                    ))}
-                </>
-            )}
-=======
     return breadcrumbs.length > 0 ? (
         <div className="Breadcrumbs">
             <Breadcrumb breadcrumb={breadcrumbs[0]} />
             {breadcrumbs.slice(1).map((breadcrumb) => (
                 <React.Fragment key={breadcrumb.name || '…'}>
-                    <IconExpandMore className="Breadcrumbs__separator" />
+                    <IconChevronRight className="Breadcrumbs__separator" />
                     <Breadcrumb breadcrumb={breadcrumb} />
                 </React.Fragment>
             ))}
->>>>>>> ba176a1c
         </div>
     ) : null
 }