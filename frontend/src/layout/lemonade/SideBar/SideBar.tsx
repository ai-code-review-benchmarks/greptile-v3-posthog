import clsx from 'clsx'
import { useActions, useValues } from 'kea'
import React, { useState } from 'react'
import { sceneConfigurations } from 'scenes/scenes'
import { ProjectSwitcherOverlay } from '~/layout/lemonade/ProjectSwitcher'
import {
    IconArrowDropDown,
    IconBarChart,
    IconCohort,
    IconComment,
    IconExtension,
    IconFlag,
    IconGauge,
    IconGroupedEvents,
    IconPerson,
    IconPlus,
    IconRecording,
    IconSettings,
    IconTools,
} from '../../../lib/components/icons'
import {
    LemonButton,
    LemonButtonProps,
    LemonButtonWithSideAction,
    SideAction,
} from '../../../lib/components/LemonButton'
<<<<<<< HEAD
import { LemonRow, LemonSpacer } from '../../../lib/components/LemonRow'
=======
import { LemonSpacer } from '../../../lib/components/LemonRow'
>>>>>>> 1ee1167b
import { Lettermark } from '../../../lib/components/Lettermark/Lettermark'
import { dashboardsModel } from '../../../models/dashboardsModel'
import { organizationLogic } from '../../../scenes/organizationLogic'
import { canViewPlugins } from '../../../scenes/plugins/access'
import { sceneLogic } from '../../../scenes/sceneLogic'
import { Scene } from '../../../scenes/sceneTypes'
import { teamLogic } from '../../../scenes/teamLogic'
import { urls } from '../../../scenes/urls'
import { InsightType } from '../../../types'
import { ToolbarModal } from '../../ToolbarModal/ToolbarModal'
import { lemonadeLogic } from '../lemonadeLogic'
import './SideBar.scss'

function SidebarProjectSwitcher(): JSX.Element {
    const { currentTeam } = useValues(teamLogic)
    const { currentOrganization } = useValues(organizationLogic)
    const { isProjectSwitcherShown } = useValues(lemonadeLogic)
    const { toggleProjectSwitcher, hideProjectSwitcher } = useActions(lemonadeLogic)

    return (
        <div className="ProjectSwitcher">
            <div className="SideBar__heading">Project</div>
            <LemonButton
                icon={<Lettermark name={currentOrganization?.name} />}
                fullWidth
                type="stealth"
                onClick={toggleProjectSwitcher}
                popup={{
                    visible: isProjectSwitcherShown,
                    onClickOutside: hideProjectSwitcher,
                    sameWidth: true,
                    overlay: <ProjectSwitcherOverlay />,
                    actionable: true,
                }}
            >
                <strong>{currentTeam?.name}</strong>
            </LemonButton>
        </div>
    )
}
<<<<<<< HEAD

interface PageButtonProps extends Pick<LemonButtonProps, 'title' | 'icon' | 'onClick' | 'popup' | 'to'> {
=======
interface PageButtonProps extends Pick<LemonButtonProps, 'icon' | 'onClick' | 'popup' | 'to'> {
>>>>>>> 1ee1167b
    /** Used for highlighting the active scene. `identifier` of type number means dashboard ID instead of scene. */
    identifier: string | number
    sideAction?: Omit<SideAction, 'type'> & { identifier?: string }
    title?: string
}

function PageButton({ title, sideAction, identifier, ...buttonProps }: PageButtonProps): JSX.Element {
    const { aliasedActiveScene, activeScene } = useValues(sceneLogic)
    const { lastDashboardId } = useValues(dashboardsModel)

    const isActiveSide: boolean = sideAction?.identifier === aliasedActiveScene
    const isActive: boolean =
        isActiveSide ||
        (typeof identifier === 'string'
            ? identifier === aliasedActiveScene
            : activeScene === Scene.Dashboard && identifier === lastDashboardId)

    return sideAction ? (
        <LemonButtonWithSideAction
            fullWidth
            type={isActive ? 'highlighted' : 'stealth'}
            sideAction={{
                ...sideAction,
                type: isActiveSide ? 'highlighted' : isActive ? undefined : 'stealth',
                'data-attr': sideAction.identifier ? `menu-item-${sideAction.identifier.toLowerCase()}` : undefined,
            }}
            data-attr={`menu-item-${identifier.toString().toLowerCase()}`}
            {...buttonProps}
        >
            {title || sceneConfigurations[identifier].name}
        </LemonButtonWithSideAction>
    ) : (
        <LemonButton
            fullWidth
            type={isActive ? 'highlighted' : 'stealth'}
            data-attr={`menu-item-${identifier.toString().toLowerCase()}`}
            {...buttonProps}
        >
            {title || sceneConfigurations[identifier].name}
        </LemonButton>
    )
}

function Pages(): JSX.Element {
    const { currentOrganization } = useValues(organizationLogic)
    const { showToolbarModal } = useActions(lemonadeLogic)
    const { pinnedDashboards } = useValues(dashboardsModel)

    const [arePinnedDashboardsShown, setArePinnedDashboardsShown] = useState(false)

    return (
        <div className="Pages">
            {currentOrganization?.setup.is_active && (
                <>
                    <PageButton
                        title="Setup"
                        icon={<IconSettings />}
                        identifier={Scene.OnboardingSetup}
                        to={urls.onboardingSetup()}
                    />
                    <LemonSpacer />
                </>
            )}
            <PageButton
                icon={<IconGauge />}
                identifier={Scene.Dashboards}
                to={urls.dashboards()}
                sideAction={{
                    icon: <IconArrowDropDown />,
                    identifier: 'pinned-dashboards',
                    tooltip: 'Pinned dashboards',
                    onClick: () => setArePinnedDashboardsShown((state) => !state),
                    popup: {
                        visible: arePinnedDashboardsShown,
                        onClickOutside: () => setArePinnedDashboardsShown(false),
                        overlay: (
                            <div className="SideBar__pinned-dashboards">
                                <h5>Pinned dashboards</h5>
                                <LemonSpacer />
                                {pinnedDashboards.map((dashboard) => (
                                    <PageButton
                                        key={dashboard.id}
                                        title={dashboard.name}
                                        identifier={dashboard.id}
                                        onClick={() => setArePinnedDashboardsShown(false)}
                                        to={urls.dashboard(dashboard.id)}
                                    />
                                ))}
                            </div>
                        ),
                    },
                }}
            />
            <PageButton
                icon={<IconBarChart />}
                identifier={Scene.SavedInsights}
                to={urls.savedInsights()}
                sideAction={{
                    icon: <IconPlus />,
                    to: urls.newInsight(InsightType.TRENDS),
                    tooltip: 'New insight',
                    identifier: Scene.Insights,
                }}
            />
<<<<<<< HEAD
            <PageButton
                title="Recordings"
                icon={<IconRecording />}
                identifier={Scene.SessionRecordings}
                to={urls.sessionRecordings()}
            />
            <PageButton
                title="Feature flags"
                icon={<IconFlag />}
                identifier={Scene.FeatureFlags}
                to={urls.featureFlags()}
            />
            <LemonSpacer />
            <PageButton
                title="Events & actions"
                icon={<IconGroupedEvents />}
                identifier={Scene.Events}
                to={urls.events()}
            />
            <PageButton title="Persons" icon={<IconPerson />} identifier={Scene.Persons} to={urls.persons()} />
            <PageButton title="Cohorts" icon={<IconCohort />} identifier={Scene.Cohorts} to={urls.cohorts()} />
            <PageButton
                title="Annotations"
                icon={<IconComment />}
                identifier={Scene.Annotations}
                to={urls.annotations()}
            />
=======
            <PageButton icon={<IconRecording />} identifier={Scene.SessionRecordings} to={urls.sessionRecordings()} />
            <PageButton icon={<IconFlag />} identifier={Scene.FeatureFlags} to={urls.featureFlags()} />
            <LemonSpacer />
            <PageButton icon={<IconGroupedEvents />} identifier={Scene.Events} to={urls.events()} />
            <PageButton icon={<IconPerson />} identifier={Scene.Persons} to={urls.persons()} />
            <PageButton icon={<IconCohort />} identifier={Scene.Cohorts} to={urls.cohorts()} />
            <PageButton icon={<IconComment />} identifier={Scene.Annotations} to={urls.annotations()} />
>>>>>>> 1ee1167b
            <LemonSpacer />
            {canViewPlugins(currentOrganization) && (
                <PageButton icon={<IconExtension />} identifier={Scene.Plugins} to={urls.plugins()} />
            )}
            <PageButton title="Toolbar" icon={<IconTools />} identifier="Toolbar" onClick={showToolbarModal} />
            <PageButton icon={<IconSettings />} identifier={Scene.ProjectSettings} to={urls.projectSettings()} />
        </div>
    )
}

export function SideBar({ children }: { children: React.ReactNode }): JSX.Element {
    const { isSideBarShown, isToolbarModalShown } = useValues(lemonadeLogic)
    const { hideSideBar, hideToolbarModal } = useActions(lemonadeLogic)

    return (
        <div className={clsx('SideBar', 'SideBar__layout', !isSideBarShown && 'SideBar--hidden')}>
            <div className="SideBar__slider">
                <div className="SideBar__content">
<<<<<<< HEAD
                    <ProjectSwitcher />
=======
                    <SidebarProjectSwitcher />
>>>>>>> 1ee1167b
                    <LemonSpacer />
                    <Pages />
                </div>
            </div>
            <div className="SideBar__overlay" onClick={hideSideBar} />
            {children}
            <ToolbarModal visible={isToolbarModalShown} onCancel={hideToolbarModal} />
        </div>
    )
}<|MERGE_RESOLUTION|>--- conflicted
+++ resolved
@@ -24,11 +24,7 @@
     LemonButtonWithSideAction,
     SideAction,
 } from '../../../lib/components/LemonButton'
-<<<<<<< HEAD
-import { LemonRow, LemonSpacer } from '../../../lib/components/LemonRow'
-=======
 import { LemonSpacer } from '../../../lib/components/LemonRow'
->>>>>>> 1ee1167b
 import { Lettermark } from '../../../lib/components/Lettermark/Lettermark'
 import { dashboardsModel } from '../../../models/dashboardsModel'
 import { organizationLogic } from '../../../scenes/organizationLogic'
@@ -42,7 +38,7 @@
 import { lemonadeLogic } from '../lemonadeLogic'
 import './SideBar.scss'
 
-function SidebarProjectSwitcher(): JSX.Element {
+function ProjectSwitcherInternal(): JSX.Element {
     const { currentTeam } = useValues(teamLogic)
     const { currentOrganization } = useValues(organizationLogic)
     const { isProjectSwitcherShown } = useValues(lemonadeLogic)
@@ -69,12 +65,7 @@
         </div>
     )
 }
-<<<<<<< HEAD
-
-interface PageButtonProps extends Pick<LemonButtonProps, 'title' | 'icon' | 'onClick' | 'popup' | 'to'> {
-=======
 interface PageButtonProps extends Pick<LemonButtonProps, 'icon' | 'onClick' | 'popup' | 'to'> {
->>>>>>> 1ee1167b
     /** Used for highlighting the active scene. `identifier` of type number means dashboard ID instead of scene. */
     identifier: string | number
     sideAction?: Omit<SideAction, 'type'> & { identifier?: string }
@@ -179,35 +170,6 @@
                     identifier: Scene.Insights,
                 }}
             />
-<<<<<<< HEAD
-            <PageButton
-                title="Recordings"
-                icon={<IconRecording />}
-                identifier={Scene.SessionRecordings}
-                to={urls.sessionRecordings()}
-            />
-            <PageButton
-                title="Feature flags"
-                icon={<IconFlag />}
-                identifier={Scene.FeatureFlags}
-                to={urls.featureFlags()}
-            />
-            <LemonSpacer />
-            <PageButton
-                title="Events & actions"
-                icon={<IconGroupedEvents />}
-                identifier={Scene.Events}
-                to={urls.events()}
-            />
-            <PageButton title="Persons" icon={<IconPerson />} identifier={Scene.Persons} to={urls.persons()} />
-            <PageButton title="Cohorts" icon={<IconCohort />} identifier={Scene.Cohorts} to={urls.cohorts()} />
-            <PageButton
-                title="Annotations"
-                icon={<IconComment />}
-                identifier={Scene.Annotations}
-                to={urls.annotations()}
-            />
-=======
             <PageButton icon={<IconRecording />} identifier={Scene.SessionRecordings} to={urls.sessionRecordings()} />
             <PageButton icon={<IconFlag />} identifier={Scene.FeatureFlags} to={urls.featureFlags()} />
             <LemonSpacer />
@@ -215,7 +177,6 @@
             <PageButton icon={<IconPerson />} identifier={Scene.Persons} to={urls.persons()} />
             <PageButton icon={<IconCohort />} identifier={Scene.Cohorts} to={urls.cohorts()} />
             <PageButton icon={<IconComment />} identifier={Scene.Annotations} to={urls.annotations()} />
->>>>>>> 1ee1167b
             <LemonSpacer />
             {canViewPlugins(currentOrganization) && (
                 <PageButton icon={<IconExtension />} identifier={Scene.Plugins} to={urls.plugins()} />
@@ -234,11 +195,7 @@
         <div className={clsx('SideBar', 'SideBar__layout', !isSideBarShown && 'SideBar--hidden')}>
             <div className="SideBar__slider">
                 <div className="SideBar__content">
-<<<<<<< HEAD
-                    <ProjectSwitcher />
-=======
-                    <SidebarProjectSwitcher />
->>>>>>> 1ee1167b
+                    <ProjectSwitcherInternal />
                     <LemonSpacer />
                     <Pages />
                 </div>
