--- conflicted
+++ resolved
@@ -13,19 +13,13 @@
 import { ChangelogModal } from '../../ChangelogModal'
 import { Link } from '../../../lib/components/Link'
 import { IconMenu, IconMenuOpen } from '../../../lib/components/icons'
-<<<<<<< HEAD
-=======
 import { RedesignOptIn } from '../RedesignOptIn'
 import { CreateProjectModal } from '../../../scenes/project/CreateProjectModal'
->>>>>>> a39596c0
 
 export function TopBar(): JSX.Element {
     const {
         isSideBarShown,
-<<<<<<< HEAD
-=======
         isSideBarForciblyHidden,
->>>>>>> a39596c0
         announcementMessage,
         isAnnouncementShown,
         isInviteModalShown,
@@ -33,10 +27,6 @@
         isCreateProjectModalShown,
         isChangelogModalShown,
     } = useValues(lemonadeLogic)
-<<<<<<< HEAD
-    const { toggleSideBar, hideAnnouncement, hideInviteModal, hideCreateOrganizationModal, hideChangelogModal } =
-        useActions(lemonadeLogic)
-=======
     const {
         toggleSideBar,
         hideAnnouncement,
@@ -45,7 +35,6 @@
         hideCreateProjectModal,
         hideChangelogModal,
     } = useActions(lemonadeLogic)
->>>>>>> a39596c0
 
     return (
         <>
@@ -54,27 +43,18 @@
             )}
             <header className="TopBar">
                 <div className="TopBar__segment TopBar__segment--left">
-<<<<<<< HEAD
-                    <div className="TopBar__hamburger" onClick={toggleSideBar}>
-                        {isSideBarShown ? <IconMenuOpen /> : <IconMenu />}
-                    </div>
-=======
                     {!isSideBarForciblyHidden && (
                         <div className="TopBar__hamburger" onClick={toggleSideBar}>
                             {isSideBarShown ? <IconMenuOpen /> : <IconMenu />}
                         </div>
                     )}
->>>>>>> a39596c0
                     <Link to="/" className="TopBar__logo">
                         <FriendlyLogo />
                     </Link>
                     <SearchBox />
                 </div>
                 <div className="TopBar__segment TopBar__segment--right">
-<<<<<<< HEAD
-=======
                     <RedesignOptIn />
->>>>>>> a39596c0
                     <HelpButton />
                     <SitePopover />
                 </div>
