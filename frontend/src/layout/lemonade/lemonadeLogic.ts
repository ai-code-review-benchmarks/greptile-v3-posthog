import { kea } from 'kea'
import { FEATURE_FLAGS } from '../../lib/constants'
import { featureFlagLogic } from '../../lib/logic/featureFlagLogic'
import { lemonadeLogicType } from './lemonadeLogicType'

export const lemonadeLogic = kea<lemonadeLogicType>({
    connect: {
        values: [featureFlagLogic, ['featureFlags']],
    },
    actions: {
        toggleSideBar: true,
<<<<<<< HEAD
=======
        hideSideBar: true,
>>>>>>> a39596c0
        hideAnnouncement: true,
        openSitePopover: true,
        closeSitePopover: true,
        toggleSitePopover: true,
        showInviteModal: true,
        hideInviteModal: true,
        showCreateOrganizationModal: true,
        hideCreateOrganizationModal: true,
        showCreateProjectModal: true,
        hideCreateProjectModal: true,
        showChangelogModal: true,
        hideChangelogModal: true,
        showToolbarModal: true,
        hideToolbarModal: true,
        toggleProjectSwitcher: true,
        hideProjectSwitcher: true,
    },
    reducers: {
<<<<<<< HEAD
        isSideBarShown: [
            true, // TODO: Hide sidebar on mobile by default
            {
                toggleSideBar: (state) => !state,
            },
        ],
        isAnnouncementShown: [
            true,
            {
=======
        isSideBarShownRaw: [
            window.innerWidth >= 576, // Sync width threshold with Sass variable $sm!
            {
                toggleSideBar: (state) => !state,
                hideSideBar: () => false,
            },
        ],
        isAnnouncementShown: [
            true,
            {
>>>>>>> a39596c0
                hideAnnouncement: () => false,
            },
        ],
        isSitePopoverOpen: [
            false,
            {
                openSitePopover: () => true,
                closeSitePopover: () => false,
                toggleSitePopover: (state) => !state,
            },
        ],
        isInviteModalShown: [
            false,
            {
                showInviteModal: () => true,
                hideInviteModal: () => false,
            },
        ],
        isCreateOrganizationModalShown: [
            false,
            {
                showCreateOrganizationModal: () => true,
                hideCreateOrganizationModal: () => false,
            },
        ],
        isCreateProjectModalShown: [
            false,
            {
                showCreateProjectModal: () => true,
                hideCreateProjectModal: () => false,
            },
        ],
        isChangelogModalShown: [
            false,
            {
                showChangelogModal: () => true,
                hideChangelogModal: () => false,
            },
        ],
        isToolbarModalShown: [
            false,
            {
                showToolbarModal: () => true,
                hideToolbarModal: () => false,
            },
        ],
        isProjectSwitcherShown: [
            false,
            {
                toggleProjectSwitcher: (state) => !state,
                hideProjectSwitcher: () => false,
            },
        ],
    },
    selectors: {
        isSideBarForciblyHidden: [() => [() => document.fullscreenElement], (fullscreenElement) => !!fullscreenElement],
        isSideBarShown: [
            (s) => [s.isSideBarShownRaw, s.isSideBarForciblyHidden],
            (isSideBarShownRaw, isSideBarForciblyHidden) => isSideBarShownRaw && !isSideBarForciblyHidden,
        ],
        announcementMessage: [
            (s) => [s.featureFlags],
            (featureFlags): string | null => {
                const flagValue = featureFlags[FEATURE_FLAGS.CLOUD_ANNOUNCEMENT]
                return flagValue && typeof flagValue === 'string'
                    ? featureFlags[FEATURE_FLAGS.CLOUD_ANNOUNCEMENT]
                    : null
            },
        ],
    },
})<|MERGE_RESOLUTION|>--- conflicted
+++ resolved
@@ -9,10 +9,7 @@
     },
     actions: {
         toggleSideBar: true,
-<<<<<<< HEAD
-=======
         hideSideBar: true,
->>>>>>> a39596c0
         hideAnnouncement: true,
         openSitePopover: true,
         closeSitePopover: true,
@@ -31,17 +28,6 @@
         hideProjectSwitcher: true,
     },
     reducers: {
-<<<<<<< HEAD
-        isSideBarShown: [
-            true, // TODO: Hide sidebar on mobile by default
-            {
-                toggleSideBar: (state) => !state,
-            },
-        ],
-        isAnnouncementShown: [
-            true,
-            {
-=======
         isSideBarShownRaw: [
             window.innerWidth >= 576, // Sync width threshold with Sass variable $sm!
             {
@@ -52,7 +38,6 @@
         isAnnouncementShown: [
             true,
             {
->>>>>>> a39596c0
                 hideAnnouncement: () => false,
             },
         ],
