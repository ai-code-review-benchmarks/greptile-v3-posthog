import './SidePanel.scss'

import {
    IconEllipsis,
    IconFeatures,
    IconGear,
    IconInfo,
    IconNotebook,
    IconNotification,
    IconSupport,
} from '@posthog/icons'
import { LemonButton, LemonMenu, LemonMenuItems } from '@posthog/lemon-ui'
import clsx from 'clsx'
import { useActions, useValues } from 'kea'
import { Resizer } from 'lib/components/Resizer/Resizer'
import { resizerLogic, ResizerLogicProps } from 'lib/components/Resizer/resizerLogic'
import { useEffect, useRef } from 'react'
import { NotebookPanel } from 'scenes/notebooks/NotebookPanel/NotebookPanel'

import { SidePanelTab } from '~/types'

import { SidePanelActivity } from './panels/activity/SidePanelActivity'
import { SidePanelActivation, SidePanelActivationIcon } from './panels/SidePanelActivation'
import { SidePanelDocs } from './panels/SidePanelDocs'
import { SidePanelFeaturePreviews } from './panels/SidePanelFeaturePreviews'
import { SidePanelSettings } from './panels/SidePanelSettings'
import { SidePanelSupport } from './panels/SidePanelSupport'
import { sidePanelLogic } from './sidePanelLogic'
import { sidePanelStateLogic } from './sidePanelStateLogic'

export const SidePanelTabs: Record<SidePanelTab, { label: string; Icon: any; Content: any }> = {
    [SidePanelTab.Notebooks]: {
        label: 'Notebooks',
        Icon: IconNotebook,
        Content: NotebookPanel,
    },
    [SidePanelTab.Support]: {
        label: 'Support',
        Icon: IconSupport,
        Content: SidePanelSupport,
    },
    [SidePanelTab.Docs]: {
        label: 'Docs',
        Icon: IconInfo,
        Content: SidePanelDocs,
    },

    [SidePanelTab.Activation]: {
        label: 'Quick start',
        Icon: SidePanelActivationIcon,
        Content: SidePanelActivation,
    },
    [SidePanelTab.Settings]: {
        label: 'Settings',
        Icon: IconGear,
        Content: SidePanelSettings,
    },
    [SidePanelTab.FeaturePreviews]: {
        label: 'Previews',
        Icon: IconFeatures,
        Content: SidePanelFeaturePreviews,
    },
    [SidePanelTab.Activity]: {
        label: 'Activity',
        Icon: IconNotification,
        Content: SidePanelActivity,
    },
}

export function SidePanel(): JSX.Element | null {
    const { visibleTabs, extraTabs } = useValues(sidePanelLogic)
    const { selectedTab, sidePanelOpen } = useValues(sidePanelStateLogic)
    const { openSidePanel, closeSidePanel, setSidePanelAvailable } = useActions(sidePanelStateLogic)

    const activeTab = sidePanelOpen && selectedTab

    const PanelConent = activeTab ? SidePanelTabs[activeTab]?.Content : null

    const ref = useRef<HTMLDivElement>(null)

    const resizerLogicProps: ResizerLogicProps = {
        containerRef: ref,
        persistentKey: 'side-panel',
        closeThreshold: 200,
        placement: 'left',
        onToggleClosed: (shouldBeClosed) => {
            shouldBeClosed ? closeSidePanel() : selectedTab ? openSidePanel(selectedTab) : undefined
        },
    }

    const { desiredWidth, isResizeInProgress } = useValues(resizerLogic(resizerLogicProps))

    useEffect(() => {
        setSidePanelAvailable(true)
        return () => {
            setSidePanelAvailable(false)
        }
    }, [])

    if (!visibleTabs.length) {
        return null
    }

    const sidePanelOpenAndAvailable = selectedTab && sidePanelOpen && visibleTabs.includes(selectedTab)

    const menuOptions: LemonMenuItems | undefined = extraTabs
        ? [
              {
                  title: 'Open in side panel',
                  items: extraTabs.map((tab) => {
                      const { Icon, label } = SidePanelTabs[tab]

                      return {
                          label: label,
                          icon: <Icon />,
                          onClick: () => openSidePanel(tab),
                      }
                  }),
              },
          ]
        : undefined

    return (
        <div
            className={clsx(
                'SidePanel3000',
                sidePanelOpenAndAvailable && 'SidePanel3000--open',
                isResizeInProgress && 'SidePanel3000--resizing'
            )}
            ref={ref}
            // eslint-disable-next-line react/forbid-dom-props
            style={{
                width: sidePanelOpenAndAvailable ? desiredWidth ?? undefined : undefined,
            }}
        >
            <Resizer {...resizerLogicProps} />
            <div className="SidePanel3000__bar">
<<<<<<< HEAD
                <div className="rotate-90 flex items-center gap-1 px-2">
                    {visibleTabs.map((tab: SidePanelTab) => {
                        const { Icon, label } = SidePanelTabs[tab]
                        return (
                            <LemonButton
                                key={tab}
                                icon={<Icon className="rotate-270 w-6" />}
                                onClick={() =>
                                    activeTab === tab ? closeSidePanel() : openSidePanel(tab as SidePanelTab)
                                }
                                data-attr={`sidepanel-tab-${tab}`}
                                active={activeTab === tab}
                                type="tertiary"
                                stealth={true}
                            >
                                {label}
                            </LemonButton>
                        )
                    })}
=======
                <div className="SidePanel3000__tabs">
                    <div className="SidePanel3000__tabs-content">
                        {visibleTabs.map((tab: SidePanelTab) => {
                            const { Icon, label } = SidePanelTabs[tab]
                            return (
                                <LemonButton
                                    key={tab}
                                    icon={<Icon className="rotate-270 w-6" />}
                                    onClick={() =>
                                        activeTab === tab ? closeSidePanel() : openSidePanel(tab as SidePanelTab)
                                    }
                                    data-attr={`sidepanel-tab-${tab}`}
                                    active={activeTab === tab}
                                    type="secondary"
                                    stealth={true}
                                >
                                    {label}
                                </LemonButton>
                            )
                        })}
                    </div>
>>>>>>> 0ad4564e
                </div>
                {menuOptions ? (
                    <div className="shrink-0 flex items-center m-2">
                        <LemonMenu items={menuOptions}>
                            <LemonButton size="small" status="stealth" icon={<IconEllipsis />} />
                        </LemonMenu>
                    </div>
                ) : null}
            </div>
            <Resizer {...resizerLogicProps} offset={'3rem'} />

            {PanelConent ? (
                <div className="SidePanel3000__content">
                    <PanelConent />
                </div>
            ) : null}
        </div>
    )
}<|MERGE_RESOLUTION|>--- conflicted
+++ resolved
@@ -135,27 +135,6 @@
         >
             <Resizer {...resizerLogicProps} />
             <div className="SidePanel3000__bar">
-<<<<<<< HEAD
-                <div className="rotate-90 flex items-center gap-1 px-2">
-                    {visibleTabs.map((tab: SidePanelTab) => {
-                        const { Icon, label } = SidePanelTabs[tab]
-                        return (
-                            <LemonButton
-                                key={tab}
-                                icon={<Icon className="rotate-270 w-6" />}
-                                onClick={() =>
-                                    activeTab === tab ? closeSidePanel() : openSidePanel(tab as SidePanelTab)
-                                }
-                                data-attr={`sidepanel-tab-${tab}`}
-                                active={activeTab === tab}
-                                type="tertiary"
-                                stealth={true}
-                            >
-                                {label}
-                            </LemonButton>
-                        )
-                    })}
-=======
                 <div className="SidePanel3000__tabs">
                     <div className="SidePanel3000__tabs-content">
                         {visibleTabs.map((tab: SidePanelTab) => {
@@ -177,7 +156,6 @@
                             )
                         })}
                     </div>
->>>>>>> 0ad4564e
                 </div>
                 {menuOptions ? (
                     <div className="shrink-0 flex items-center m-2">
