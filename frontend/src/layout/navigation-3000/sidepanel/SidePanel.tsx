import { LemonButton } from '@posthog/lemon-ui'
import './SidePanel.scss'
import { useActions, useValues } from 'kea'
import { sidePanelLogic } from './sidePanelLogic'
import clsx from 'clsx'
import { Resizer } from 'lib/components/Resizer/Resizer'
import { useRef } from 'react'
import { ResizerLogicProps, resizerLogic } from 'lib/components/Resizer/resizerLogic'
import { IconNotebook, IconInfo, IconSupport, IconGear } from '@posthog/icons'
import { SidePanelDocs } from './panels/SidePanelDocs'
import { SidePanelSupport } from './panels/SidePanelSupport'
import { NotebookPanel } from 'scenes/notebooks/NotebookPanel/NotebookPanel'
import { SidePanelActivation, SidePanelActivationIcon } from './panels/SidePanelActivation'
import { SidePanelSettings } from './panels/SidePanelSettings'
import { SidePanelTab } from '~/types'
import { sidePanelStateLogic } from './sidePanelStateLogic'

export const SidePanelTabs: Record<SidePanelTab, { label: string; Icon: any; Content: any }> = {
    [SidePanelTab.Notebooks]: {
        label: 'Notebooks',
        Icon: IconNotebook,
        Content: NotebookPanel,
    },
    [SidePanelTab.Support]: {
        label: 'Support',
        Icon: IconSupport,
        Content: SidePanelSupport,
    },
    [SidePanelTab.Docs]: {
        label: 'Docs',
        Icon: IconInfo,
        Content: SidePanelDocs,
    },

    [SidePanelTab.Activation]: {
        label: 'Quick start',
        Icon: SidePanelActivationIcon,
        Content: SidePanelActivation,
    },
    [SidePanelTab.Settings]: {
        label: 'Settings',
        Icon: IconGear,
        Content: SidePanelSettings,
    },
}

export function SidePanel(): JSX.Element | null {
<<<<<<< HEAD
    const { enabledTabs } = useValues(sidePanelLogic)
=======
    const { visibleTabs } = useValues(sidePanelLogic)
>>>>>>> 9a5c644c
    const { selectedTab, sidePanelOpen } = useValues(sidePanelStateLogic)
    const { openSidePanel, closeSidePanel } = useActions(sidePanelStateLogic)

    const activeTab = sidePanelOpen && selectedTab

    const PanelConent = activeTab ? SidePanelTabs[activeTab]?.Content : null

    const ref = useRef<HTMLDivElement>(null)

    const resizerLogicProps: ResizerLogicProps = {
        containerRef: ref,
        persistentKey: 'side-panel',
        closeThreshold: 200,
        placement: 'left',
        onToggleClosed: (shouldBeClosed) => {
            shouldBeClosed ? closeSidePanel() : selectedTab ? openSidePanel(selectedTab) : undefined
        },
    }

    const { desiredWidth, isResizeInProgress } = useValues(resizerLogic(resizerLogicProps))

    if (!visibleTabs.length) {
        return null
    }

    return (
        <div
            className={clsx(
                'SidePanel3000',
                sidePanelOpen && 'SidePanel3000--open',
                isResizeInProgress && 'SidePanel3000--resizing'
            )}
            ref={ref}
            // eslint-disable-next-line react/forbid-dom-props
            style={{
                width: sidePanelOpen ? desiredWidth ?? undefined : undefined,
            }}
        >
            <Resizer {...resizerLogicProps} />
            <div className="SidePanel3000__bar">
                <div className="rotate-90 flex items-center gap-1 px-2">
                    {visibleTabs.map((tab: SidePanelTab) => {
                        const { Icon, label } = SidePanelTabs[tab]
                        return (
                            <LemonButton
                                key={tab}
                                icon={<Icon className="rotate-270 w-6" />}
                                onClick={() =>
                                    activeTab === tab ? closeSidePanel() : openSidePanel(tab as SidePanelTab)
                                }
                                data-attr={`sidepanel-tab-${tab}`}
                                active={activeTab === tab}
                                type="secondary"
                                stealth={true}
                            >
                                {label}
                            </LemonButton>
                        )
                    })}
                </div>
            </div>
            <Resizer {...resizerLogicProps} offset={'3rem'} />

            {PanelConent ? (
                <div className="SidePanel3000__content">
                    <PanelConent />
                </div>
            ) : null}
        </div>
    )
}<|MERGE_RESOLUTION|>--- conflicted
+++ resolved
@@ -45,11 +45,7 @@
 }
 
 export function SidePanel(): JSX.Element | null {
-<<<<<<< HEAD
-    const { enabledTabs } = useValues(sidePanelLogic)
-=======
     const { visibleTabs } = useValues(sidePanelLogic)
->>>>>>> 9a5c644c
     const { selectedTab, sidePanelOpen } = useValues(sidePanelStateLogic)
     const { openSidePanel, closeSidePanel } = useActions(sidePanelStateLogic)
 
