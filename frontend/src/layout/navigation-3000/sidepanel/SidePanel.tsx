import './SidePanel.scss'

import { IconFeatures, IconGear, IconInfo, IconNotebook, IconSupport } from '@posthog/icons'
import { LemonButton } from '@posthog/lemon-ui'
import clsx from 'clsx'
import { useActions, useValues } from 'kea'
import { Resizer } from 'lib/components/Resizer/Resizer'
import { resizerLogic, ResizerLogicProps } from 'lib/components/Resizer/resizerLogic'
<<<<<<< HEAD
import { IconFlare } from 'lib/lemon-ui/icons'
import { useRef } from 'react'
=======
import { useEffect, useRef } from 'react'
>>>>>>> 068951e9
import { NotebookPanel } from 'scenes/notebooks/NotebookPanel/NotebookPanel'

import { SidePanelTab } from '~/types'

import { SidePanelActivation, SidePanelActivationIcon } from './panels/SidePanelActivation'
import { SidePanelDocs } from './panels/SidePanelDocs'
import { SidePanelFeaturePreviews } from './panels/SidePanelFeaturePreviews'
import { SidePanelSettings } from './panels/SidePanelSettings'
import { SidePanelSupport } from './panels/SidePanelSupport'
import { SidePanelWelcome } from './panels/SidePanelWelcome'
import { sidePanelLogic } from './sidePanelLogic'
import { sidePanelStateLogic } from './sidePanelStateLogic'

export const SidePanelTabs: Record<SidePanelTab, { label: string; Icon: any; Content: any }> = {
    [SidePanelTab.Notebooks]: {
        label: 'Notebooks',
        Icon: IconNotebook,
        Content: NotebookPanel,
    },
    [SidePanelTab.Support]: {
        label: 'Support',
        Icon: IconSupport,
        Content: SidePanelSupport,
    },
    [SidePanelTab.Docs]: {
        label: 'Docs',
        Icon: IconInfo,
        Content: SidePanelDocs,
    },

    [SidePanelTab.Activation]: {
        label: 'Quick start',
        Icon: SidePanelActivationIcon,
        Content: SidePanelActivation,
    },
    [SidePanelTab.Settings]: {
        label: 'Settings',
        Icon: IconGear,
        Content: SidePanelSettings,
    },
<<<<<<< HEAD
    [SidePanelTab.Welcome]: {
        label: 'Welcome',
        Icon: IconFlare,
        Content: SidePanelWelcome,
=======
    [SidePanelTab.FeaturePreviews]: {
        label: 'Previews',
        Icon: IconFeatures,
        Content: SidePanelFeaturePreviews,
>>>>>>> 068951e9
    },
}

export function SidePanel(): JSX.Element | null {
    const { visibleTabs } = useValues(sidePanelLogic)
    const { selectedTab, sidePanelOpen } = useValues(sidePanelStateLogic)
    const { openSidePanel, closeSidePanel, setSidePanelAvailable } = useActions(sidePanelStateLogic)

    const activeTab = sidePanelOpen && selectedTab

    const PanelConent = activeTab ? SidePanelTabs[activeTab]?.Content : null

    const ref = useRef<HTMLDivElement>(null)

    const resizerLogicProps: ResizerLogicProps = {
        containerRef: ref,
        persistentKey: 'side-panel',
        closeThreshold: 200,
        placement: 'left',
        onToggleClosed: (shouldBeClosed) => {
            shouldBeClosed ? closeSidePanel() : selectedTab ? openSidePanel(selectedTab) : undefined
        },
    }

    const { desiredWidth, isResizeInProgress } = useValues(resizerLogic(resizerLogicProps))

    useEffect(() => {
        setSidePanelAvailable(true)
        return () => {
            setSidePanelAvailable(false)
        }
    }, [])

    if (!visibleTabs.length) {
        return null
    }

    const sidePanelOpenAndAvailable = selectedTab && sidePanelOpen && visibleTabs.includes(selectedTab)

    return (
        <div
            className={clsx(
                'SidePanel3000',
                sidePanelOpenAndAvailable && 'SidePanel3000--open',
                isResizeInProgress && 'SidePanel3000--resizing'
            )}
            ref={ref}
            // eslint-disable-next-line react/forbid-dom-props
            style={{
                width: sidePanelOpenAndAvailable ? desiredWidth ?? undefined : undefined,
            }}
        >
            <Resizer {...resizerLogicProps} />
            <div className="SidePanel3000__bar">
                <div className="rotate-90 flex items-center gap-1 px-2">
                    {visibleTabs.map((tab: SidePanelTab) => {
                        const { Icon, label } = SidePanelTabs[tab]
                        return (
                            <LemonButton
                                key={tab}
                                icon={<Icon className="rotate-270 w-6" />}
                                onClick={() =>
                                    activeTab === tab ? closeSidePanel() : openSidePanel(tab as SidePanelTab)
                                }
                                data-attr={`sidepanel-tab-${tab}`}
                                active={activeTab === tab}
                                type="secondary"
                                stealth={true}
                            >
                                {label}
                            </LemonButton>
                        )
                    })}
                </div>
            </div>
            <Resizer {...resizerLogicProps} offset={'3rem'} />

            {PanelConent ? (
                <div className="SidePanel3000__content">
                    <PanelConent />
                </div>
            ) : null}
        </div>
    )
}<|MERGE_RESOLUTION|>--- conflicted
+++ resolved
@@ -6,12 +6,8 @@
 import { useActions, useValues } from 'kea'
 import { Resizer } from 'lib/components/Resizer/Resizer'
 import { resizerLogic, ResizerLogicProps } from 'lib/components/Resizer/resizerLogic'
-<<<<<<< HEAD
 import { IconFlare } from 'lib/lemon-ui/icons'
-import { useRef } from 'react'
-=======
 import { useEffect, useRef } from 'react'
->>>>>>> 068951e9
 import { NotebookPanel } from 'scenes/notebooks/NotebookPanel/NotebookPanel'
 
 import { SidePanelTab } from '~/types'
@@ -52,17 +48,16 @@
         Icon: IconGear,
         Content: SidePanelSettings,
     },
-<<<<<<< HEAD
+
+    [SidePanelTab.FeaturePreviews]: {
+        label: 'Previews',
+        Icon: IconFeatures,
+        Content: SidePanelFeaturePreviews,
+    },
     [SidePanelTab.Welcome]: {
         label: 'Welcome',
         Icon: IconFlare,
         Content: SidePanelWelcome,
-=======
-    [SidePanelTab.FeaturePreviews]: {
-        label: 'Previews',
-        Icon: IconFeatures,
-        Content: SidePanelFeaturePreviews,
->>>>>>> 068951e9
     },
 }
 
