import { LemonDialog } from '@posthog/lemon-ui'
import { actions, connect, kea, listeners, path, reducers } from 'kea'
import { FEATURE_FLAGS } from 'lib/constants'
import { featureFlagLogic } from 'lib/logic/featureFlagLogic'
import { Settings } from 'scenes/settings/Settings'
import { SettingsLogicProps } from 'scenes/settings/settingsLogic'

import { SidePanelTab } from '~/types'
<<<<<<< HEAD

import { sidePanelStateLogic } from '../sidePanelStateLogic'
import type { sidePanelSettingsLogicType } from './sidePanelSettingsLogicType'
=======
import { SettingsLogicProps } from 'scenes/settings/types'
>>>>>>> 897a4584

export const sidePanelSettingsLogic = kea<sidePanelSettingsLogicType>([
    path(['scenes', 'navigation', 'sidepanel', 'sidePanelSettingsLogic']),
    connect({
        values: [featureFlagLogic, ['featureFlags']],
        actions: [sidePanelStateLogic, ['openSidePanel', 'closeSidePanel']],
    }),

    actions({
        openSettingsPanel: (settingsLogicProps: SettingsLogicProps) => ({
            settingsLogicProps,
        }),
        setSettings: (settingsLogicProps: SettingsLogicProps) => ({
            settingsLogicProps,
        }),
    }),

    reducers(() => ({
        settings: [
            {} as SettingsLogicProps,
            { persist: true },
            {
                openSettingsPanel: (_, { settingsLogicProps }) => {
                    return settingsLogicProps
                },
                setSettings: (_, { settingsLogicProps }) => {
                    return settingsLogicProps
                },
            },
        ],
    })),

    listeners(({ actions, values }) => ({
        openSettingsPanel: ({ settingsLogicProps }) => {
            if (!values.featureFlags[FEATURE_FLAGS.POSTHOG_3000]) {
                LemonDialog.open({
                    title: 'Settings',
                    content: <Settings {...settingsLogicProps} hideSections logicKey="modal" />,
                    width: 600,
                    primaryButton: {
                        children: 'Done',
                    },
                })
                return
            }

            actions.openSidePanel(SidePanelTab.Settings)
        },
    })),
])<|MERGE_RESOLUTION|>--- conflicted
+++ resolved
@@ -3,16 +3,12 @@
 import { FEATURE_FLAGS } from 'lib/constants'
 import { featureFlagLogic } from 'lib/logic/featureFlagLogic'
 import { Settings } from 'scenes/settings/Settings'
-import { SettingsLogicProps } from 'scenes/settings/settingsLogic'
+import { SettingsLogicProps } from 'scenes/settings/types'
 
 import { SidePanelTab } from '~/types'
-<<<<<<< HEAD
 
 import { sidePanelStateLogic } from '../sidePanelStateLogic'
 import type { sidePanelSettingsLogicType } from './sidePanelSettingsLogicType'
-=======
-import { SettingsLogicProps } from 'scenes/settings/types'
->>>>>>> 897a4584
 
 export const sidePanelSettingsLogic = kea<sidePanelSettingsLogicType>([
     path(['scenes', 'navigation', 'sidepanel', 'sidePanelSettingsLogic']),
