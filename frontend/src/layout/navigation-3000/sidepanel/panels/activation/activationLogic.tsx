--- conflicted
+++ resolved
@@ -31,11 +31,7 @@
 import {
     ActivationTaskStatus,
     EventDefinitionType,
-<<<<<<< HEAD
-=======
     OnboardingStepKey,
-    PipelineStage,
->>>>>>> 84b9766a
     ProductKey,
     ReplayTabs,
     TeamBasicType,
