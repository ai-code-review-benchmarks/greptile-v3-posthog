import { connect, kea, path, selectors } from 'kea'
import { sceneLogic } from 'scenes/sceneLogic'
import { Scene } from 'scenes/sceneTypes'
import type { personsAndGroupsSidebarLogicType } from './personsAndGroupsType'
import { subscriptions } from 'kea-subscriptions'
import { navigation3000Logic } from '../navigationLogic'
import { SidebarCategory, BasicListItem } from '../types'
import { urls } from '@posthog/apps-common'
import { findSearchTermInItemName } from './utils'
import { groupsModel } from '~/models/groupsModel'
import { capitalizeFirstLetter } from 'lib/utils'
import { GroupsPaginatedResponse, groupsListLogic } from 'scenes/groups/groupsListLogic'
import { groupDisplayId } from 'scenes/persons/GroupActorHeader'

export const personsAndGroupsSidebarLogic = kea<personsAndGroupsSidebarLogicType>([
    path(['layout', 'navigation-3000', 'sidebars', 'personsAndGroupsSidebarLogic']),
    connect(() => ({
        values: [
            groupsModel,
            ['groupTypes'],
            sceneLogic,
            ['activeScene', 'sceneParams'],
            navigation3000Logic,
            ['searchTerm'],
        ],
    })),
    selectors(({ values }) => ({
        contents: [
            (s) => [s.groupTypes, s.groups, s.groupsLoading],
            (groupTypes, groups, groupsLoading): SidebarCategory[] => {
                return [
                    ...groupTypes.map(
                        (groupType) =>
                            ({
                                key: `groups-${groupType.group_type_index}`,
                                title: capitalizeFirstLetter(groupType.name_plural || `${groupType.group_type} groups`),
                                items: groups[groupType.group_type_index].results.map((group) => {
                                    const { searchTerm } = values
                                    const displayId = groupDisplayId(group.group_key, group.group_properties)
                                    return {
                                        key: group.group_key,
                                        name: displayId,
                                        url: urls.group(groupType.group_type_index, group.group_key),
                                        searchMatch: findSearchTermInItemName(displayId, searchTerm),
                                    } as BasicListItem
                                }),
                                loading: groupsLoading[groupType.group_type_index],
                                // FIXME: Add remote
                            } as SidebarCategory)
                    ),
                ]
            },
        ],
        groups: [
            (s) =>
                Array(5)
                    .fill(null)
                    .map((_, groupTypeIndex) => (state) => {
                        if (s.groupTypes(state).length > groupTypeIndex) {
                            groupsListLogic({ groupTypeIndex }).mount()
                            return groupsListLogic({ groupTypeIndex }).selectors.groups(state)
                        }
                    }),
            (
                groups0: GroupsPaginatedResponse,
                groups1: GroupsPaginatedResponse,
                groups2: GroupsPaginatedResponse,
                groups3: GroupsPaginatedResponse,
                groups4: GroupsPaginatedResponse
            ) => {
                return [groups0, groups1, groups2, groups3, groups4]
            },
        ],
        groupsLoading: [
            (s) =>
                Array(5)
                    .fill(null)
                    .map((_, groupTypeIndex) => (state) => {
                        if (s.groupTypes(state).length > groupTypeIndex) {
                            groupsListLogic({ groupTypeIndex }).mount()
                            return groupsListLogic({ groupTypeIndex }).selectors.groupsLoading(state)
                        }
                    }),
            (
                groupsLoading0: boolean,
                groupsLoading1: boolean,
                groupsLoading2: boolean,
                groupsLoading3: boolean,
                groupsLoading4: boolean
            ) => {
                return [groupsLoading0, groupsLoading1, groupsLoading2, groupsLoading3, groupsLoading4]
            },
        ],
        activeListItemKey: [
            (s) => [s.activeScene, s.sceneParams],
            (activeScene, sceneParams): [string, string] | null => {
                if (activeScene === Scene.Person) {
                    const { _: personDistinctId } = sceneParams.params
                    return personDistinctId ? ['persons', personDistinctId as string] : null
                }
                if (activeScene === Scene.Group) {
                    const { groupKey, groupTypeIndex } = sceneParams.params
                    return groupKey ? [`groups-${groupTypeIndex}`, decodeURIComponent(groupKey as string)] : null
                }
                return null
            },
        ],
        // kea-typegen doesn't like selectors without deps, so searchTerm is just for appearances
        debounceSearch: [(s) => [s.searchTerm], () => true],
    })),
<<<<<<< HEAD
    listeners(({ cache }) => ({
        loadPersons: async ({ url }) => {
            const offset = url ? parseInt(new URL(url).searchParams.get('offset') || '0') : 0
            if (offset === 0) {
                cache.requestedPersons = []
            }
        },
    })),
    subscriptions(({ actions, values }) => ({
=======
    subscriptions(({ values }) => ({
>>>>>>> 352250f6
        searchTerm: (searchTerm) => {
            for (const { group_type_index: groupTypeIndex } of values.groupTypes) {
                groupsListLogic({ groupTypeIndex }).actions.setSearch(searchTerm, false)
            }
        },
    })),
])<|MERGE_RESOLUTION|>--- conflicted
+++ resolved
@@ -108,19 +108,7 @@
         // kea-typegen doesn't like selectors without deps, so searchTerm is just for appearances
         debounceSearch: [(s) => [s.searchTerm], () => true],
     })),
-<<<<<<< HEAD
-    listeners(({ cache }) => ({
-        loadPersons: async ({ url }) => {
-            const offset = url ? parseInt(new URL(url).searchParams.get('offset') || '0') : 0
-            if (offset === 0) {
-                cache.requestedPersons = []
-            }
-        },
-    })),
-    subscriptions(({ actions, values }) => ({
-=======
     subscriptions(({ values }) => ({
->>>>>>> 352250f6
         searchTerm: (searchTerm) => {
             for (const { group_type_index: groupTypeIndex } of values.groupTypes) {
                 groupsListLogic({ groupTypeIndex }).actions.setSearch(searchTerm, false)
