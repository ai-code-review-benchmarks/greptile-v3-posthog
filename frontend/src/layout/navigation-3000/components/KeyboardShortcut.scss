.KeyboardShortcut {
    margin: 0 0.125rem;
}

.KeyboardShortcut__key {
<<<<<<< HEAD
    align-items: center;
    background: var(--accent-3000);
    border-radius: 0.25rem;
    border-width: 1px;
    color: var(--default);
=======
>>>>>>> 984bef92
    display: inline-flex;
    align-items: center;
    justify-content: center;
    min-width: 1.25rem;
    height: 1.25rem;
    padding: 0 0.1875rem;
    color: var(--default);
    text-transform: capitalize;
    background: var(--accent-3000);
    border-width: 1px;
    border-radius: 0.125rem;

    .posthog-3000 & {
<<<<<<< HEAD
        border-bottom-width: 2px;
        border-color: var(--secondary-3000-button-border-hover);
        font-size: 0.625rem;
=======
>>>>>>> 984bef92
        padding: 0.125rem 0.25rem;
        font-size: 0.625rem;
        text-transform: uppercase;
        border-color: var(--secondary-3000-button-border-hover);
        border-bottom-width: 2px;
        border-radius: 0.25rem;
    }

    .KeyboardShortcut--muted > & {
        color: var(--muted);
        background: none;
    }

    .ant-tooltip & {
        color: #fff;
        background: rgba(#000, 0.333);
        border-color: rgba(#fff, 0.333);
    }

    & + .KeyboardShortcut__key {
        margin-left: 0.25rem;
    }
}<|MERGE_RESOLUTION|>--- conflicted
+++ resolved
@@ -3,14 +3,6 @@
 }
 
 .KeyboardShortcut__key {
-<<<<<<< HEAD
-    align-items: center;
-    background: var(--accent-3000);
-    border-radius: 0.25rem;
-    border-width: 1px;
-    color: var(--default);
-=======
->>>>>>> 984bef92
     display: inline-flex;
     align-items: center;
     justify-content: center;
@@ -21,21 +13,14 @@
     text-transform: capitalize;
     background: var(--accent-3000);
     border-width: 1px;
-    border-radius: 0.125rem;
+    border-radius: 0.25rem;
 
     .posthog-3000 & {
-<<<<<<< HEAD
-        border-bottom-width: 2px;
-        border-color: var(--secondary-3000-button-border-hover);
-        font-size: 0.625rem;
-=======
->>>>>>> 984bef92
         padding: 0.125rem 0.25rem;
         font-size: 0.625rem;
         text-transform: uppercase;
         border-color: var(--secondary-3000-button-border-hover);
         border-bottom-width: 2px;
-        border-radius: 0.25rem;
     }
 
     .KeyboardShortcut--muted > & {
