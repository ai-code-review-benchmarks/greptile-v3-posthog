import './TopBar.scss'

import { IconChevronDown, IconFolderMove, IconFolderOpen, IconShortcut, IconX } from '@posthog/icons'
import { LemonButton, LemonSkeleton, LemonTag } from '@posthog/lemon-ui'
import clsx from 'clsx'
import { useActions, useValues } from 'kea'
import { router } from 'kea-router'
import { EditableField } from 'lib/components/EditableField/EditableField'
import { FlaggedFeature } from 'lib/components/FlaggedFeature'
import { MetalyticsSummary } from 'lib/components/Metalytics/MetalyticsSummary'
import { FEATURE_FLAGS } from 'lib/constants'
import { IconMenu, IconSlash } from 'lib/lemon-ui/icons'
import { Link } from 'lib/lemon-ui/Link'
import { Popover } from 'lib/lemon-ui/Popover/Popover'
import { featureFlagLogic } from 'lib/logic/featureFlagLogic'
import React, { useLayoutEffect, useState } from 'react'

import { breadcrumbsLogic } from '~/layout/navigation/Breadcrumbs/breadcrumbsLogic'
import { navigationLogic } from '~/layout/navigation/navigationLogic'
import { panelLayoutLogic } from '~/layout/panel-layout/panelLayoutLogic'
import { projectTreeLogic } from '~/layout/panel-layout/ProjectTree/projectTreeLogic'
import { shortcutsLogic } from '~/layout/panel-layout/Shortcuts/shortcutsLogic'
import { Breadcrumb as IBreadcrumb } from '~/types'

import { navigation3000Logic } from '../navigationLogic'

/** Sync with --breadcrumbs-height-compact. */
export const BREADCRUMBS_HEIGHT_COMPACT = 44

export function TopBar(): JSX.Element | null {
    const { featureFlags } = useValues(featureFlagLogic)
    const { mobileLayout } = useValues(navigationLogic)
    const { showNavOnMobile } = useActions(navigation3000Logic)
    const { breadcrumbs, renameState } = useValues(breadcrumbsLogic)
    const { setActionsContainer } = useActions(breadcrumbsLogic)
    const { showLayoutNavBar } = useActions(panelLayoutLogic)
    const { isLayoutNavbarVisibleForMobile } = useValues(panelLayoutLogic)
<<<<<<< HEAD
    const { projectTreeRefEntry, projectTreeRefBreadcrumbs } = useValues(projectTreeLogic({ key: 'project-tree' }))
    const { setMovingItems } = useActions(projectTreeLogic({ key: 'project-tree' }))
=======
    const { projectTreeRefEntry } = useValues(projectTreeLogic)
    const { setMovingItems, assureVisibility } = useActions(projectTreeLogic)
>>>>>>> 29cf6b0a
    const [compactionRate, setCompactionRate] = useState(0)
    const { showLayoutPanel, setActivePanelIdentifier } = useActions(panelLayoutLogic)
    const { addShortcutItem } = useActions(shortcutsLogic)
    // Always show in full on mobile, as there we are very constrained in width, but not so much height
    const effectiveCompactionRate = mobileLayout ? 0 : compactionRate
    const isOnboarding = router.values.location.pathname.includes('/onboarding/')
    const hasRenameState = !!renameState

    useLayoutEffect(() => {
        function handleScroll(): void {
            const mainElement = document.getElementsByTagName('main')[0]
            const mainScrollTop = mainElement.scrollTop
            const compactionDistance = Math.min(
                // This ensures that scrolling to the bottom of the scene will always result in the compact top bar state
                // even if there's just a few pixels of scroll room. Otherwise, the top bar would be halfway-compact then
                mainElement.scrollHeight - mainElement.clientHeight,
                BREADCRUMBS_HEIGHT_COMPACT
            )
            // To avoid flickering effect we need to wait for the element to be visible
            const completionRateTransfer = 0.9
            const newCompactionRate = compactionDistance > 0 ? Math.min(mainScrollTop / compactionDistance, 1) : 0
            setCompactionRate((compactionRate) => {
                if (
                    hasRenameState &&
                    ((newCompactionRate > completionRateTransfer && compactionRate <= completionRateTransfer) ||
                        (newCompactionRate <= completionRateTransfer && compactionRate > completionRateTransfer))
                ) {
                    // Transfer selection from the outgoing input to the incoming one
                    const [source, target] =
                        newCompactionRate > completionRateTransfer ? ['large', 'small'] : ['small', 'large']
                    const sourceEl = document.querySelector<HTMLInputElement>(`input[name="item-name-${source}"]`)
                    const targetEl = document.querySelector<HTMLInputElement>(`input[name="item-name-${target}"]`)
                    if (sourceEl && targetEl) {
                        targetEl.focus()
                        targetEl.setSelectionRange(sourceEl.selectionStart || 0, sourceEl.selectionEnd || 0)
                    }
                }
                return newCompactionRate
            })
        }
        const main = document.getElementsByTagName('main')[0]
        main.addEventListener('scroll', handleScroll)
        return () => main.removeEventListener('scroll', handleScroll)
    }, [hasRenameState])

    return breadcrumbs.length || (featureFlags[FEATURE_FLAGS.TREE_VIEW] && projectTreeRefEntry) ? (
        <div
            className={clsx(
                'TopBar3000',
                effectiveCompactionRate === 0 && 'TopBar3000--full',
                effectiveCompactionRate === 1 && 'TopBar3000--compact'
            )}
            // eslint-disable-next-line react/forbid-dom-props
            style={{ '--breadcrumbs-compaction-rate': effectiveCompactionRate } as React.CSSProperties}
        >
            <div className="TopBar3000__content">
                {mobileLayout && (
                    <FlaggedFeature
                        flag={FEATURE_FLAGS.TREE_VIEW}
                        fallback={
                            <LemonButton
                                size="small"
                                onClick={() => showNavOnMobile()}
                                icon={<IconMenu />}
                                className="TopBar3000__hamburger"
                            />
                        }
                    >
                        <LemonButton
                            size="small"
                            onClick={() => showLayoutNavBar(!isLayoutNavbarVisibleForMobile)}
                            icon={isLayoutNavbarVisibleForMobile ? <IconX /> : <IconMenu />}
                            className="TopBar3000__hamburger"
                        />
                    </FlaggedFeature>
                )}
                <div className="TopBar3000__breadcrumbs">
                    {breadcrumbs.length > 1 && (
                        <div className="TopBar3000__trail">
                            {breadcrumbs.slice(0, -1).map((breadcrumb) => (
                                <React.Fragment key={joinBreadcrumbKey(breadcrumb.key)}>
                                    <Breadcrumb breadcrumb={breadcrumb} />
                                    <div className="TopBar3000__separator">
                                        <IconSlash fontSize="1rem" />
                                    </div>
                                </React.Fragment>
                            ))}
                            {featureFlags[FEATURE_FLAGS.TREE_VIEW] && projectTreeRefEntry && (
                                <>
                                    <LemonButton
                                        size="xsmall"
                                        onClick={() => {
                                            assureVisibility({ type: 'folder', ref: projectTreeRefEntry.path })
                                            showLayoutPanel(true)
                                            setActivePanelIdentifier('Project')
                                        }}
                                        icon={<IconFolderOpen />}
                                        data-attr="top-bar-open-in-project-tree-button"
                                        tooltip="Open in project tree"
                                        disabledReason={renameState ? "Can't view in tree while renaming" : ''}
                                    />
                                    <LemonButton
                                        size="xsmall"
                                        onClick={() => setMovingItems([projectTreeRefEntry])}
                                        icon={<IconFolderMove />}
                                        data-attr="top-bar-move-button"
                                        tooltip="Move to another folder"
                                        disabledReason={renameState ? "Can't move while renaming" : ''}
                                    />
                                    {featureFlags[FEATURE_FLAGS.TREE_VIEW_PRODUCTS] && (
                                        <LemonButton
                                            size="xsmall"
                                            onClick={() => addShortcutItem(projectTreeRefEntry)}
                                            icon={<IconShortcut />}
                                            data-attr="top-bar-add-to-shortcuts-button"
                                            tooltip="Add to shortcuts panel"
                                            disabledReason={renameState ? "Can't add to shortcuts while renaming" : ''}
                                        />
                                    )}
                                </>
                            )}
                            <Breadcrumb
                                breadcrumb={breadcrumbs[breadcrumbs.length - 1]}
                                here
                                isOnboarding={isOnboarding}
                            />
                        </div>
                    )}
                    <Here breadcrumb={breadcrumbs[breadcrumbs.length - 1]} isOnboarding={isOnboarding} />
                </div>
                <FlaggedFeature flag="metalytics">
                    <div className="shrink-1">
                        <MetalyticsSummary />
                    </div>
                </FlaggedFeature>
                <div className="TopBar3000__actions border-danger" ref={setActionsContainer} />
            </div>
        </div>
    ) : null
}

interface BreadcrumbProps {
    breadcrumb: IBreadcrumb
    here?: boolean
    isOnboarding?: boolean
}

function Breadcrumb({ breadcrumb, here, isOnboarding }: BreadcrumbProps): JSX.Element {
    const { renameState } = useValues(breadcrumbsLogic)
    const { tentativelyRename, finishRenaming } = useActions(breadcrumbsLogic)
    const { assureVisibility } = useActions(projectTreeLogic({ key: 'project-tree' }))
    const { showLayoutPanel, setActivePanelIdentifier } = useActions(panelLayoutLogic)
    const [popoverShown, setPopoverShown] = useState(false)

    const joinedKey = joinBreadcrumbKey(breadcrumb.key)

    const breadcrumbName = isOnboarding && here ? 'Onboarding' : (breadcrumb.name as string)

    let nameElement: JSX.Element
    if (breadcrumb.symbol) {
        nameElement = breadcrumb.symbol
    } else if (breadcrumb.name != null && breadcrumb.onRename) {
        nameElement = (
            <EditableField
                name="item-name-small"
                value={renameState && renameState[0] === joinedKey ? renameState[1] : breadcrumbName}
                onChange={(newName) => tentativelyRename(joinedKey, newName)}
                onSave={(newName) => {
                    void breadcrumb.onRename?.(newName)
                }}
                mode={renameState && renameState[0] === joinedKey ? 'edit' : 'view'}
                onModeToggle={(newMode) => {
                    if (newMode === 'edit') {
                        tentativelyRename(joinedKey, breadcrumbName)
                    } else {
                        finishRenaming()
                    }
                    setPopoverShown(false)
                }}
                placeholder="Unnamed"
                compactButtons="xsmall"
                editingIndication="underlined"
            />
        )
    } else {
        nameElement = (
            <span className="flex items-center gap-1.5">
                {breadcrumbName || <i>Unnamed</i>}
                {'tag' in breadcrumb && breadcrumb.tag && <LemonTag size="small">{breadcrumb.tag}</LemonTag>}
            </span>
        )
    }

    const isProjectTreeFolder = Boolean(
        breadcrumb.name && breadcrumb.path && 'type' in breadcrumb && breadcrumb.type === 'folder'
    )

    const Component = !isProjectTreeFolder && breadcrumb.path ? Link : 'div'
    const breadcrumbContent = (
        <Component
            className={clsx(
                'TopBar3000__breadcrumb',
                popoverShown && 'TopBar3000__breadcrumb--open',
                (breadcrumb.path || breadcrumb.popover) && 'TopBar3000__breadcrumb--actionable',
                here && 'TopBar3000__breadcrumb--here'
            )}
            onClick={() => {
                breadcrumb.popover && setPopoverShown(!popoverShown)
                if (isProjectTreeFolder && breadcrumb.path) {
                    assureVisibility({ type: 'folder', ref: breadcrumb.path })
                    showLayoutPanel(true)
                    setActivePanelIdentifier('Project')
                }
            }}
            data-attr={`breadcrumb-${joinedKey}`}
            to={breadcrumb.path}
        >
            {nameElement}
            {breadcrumb.popover && !breadcrumb.symbol && <IconChevronDown />}
        </Component>
    )

    if (breadcrumb.popover) {
        return (
            <Popover
                {...breadcrumb.popover}
                visible={popoverShown}
                onClickOutside={() => {
                    if (popoverShown) {
                        setPopoverShown(false)
                    }
                }}
                onClickInside={() => {
                    if (popoverShown) {
                        setPopoverShown(false)
                    }
                }}
            >
                {breadcrumbContent}
            </Popover>
        )
    }

    return breadcrumbContent
}

interface HereProps {
    breadcrumb: IBreadcrumb
    isOnboarding?: boolean
}

function Here({ breadcrumb, isOnboarding }: HereProps): JSX.Element {
    const { renameState } = useValues(breadcrumbsLogic)
    const { tentativelyRename, finishRenaming } = useActions(breadcrumbsLogic)

    const joinedKey = joinBreadcrumbKey(breadcrumb.key)
    const hereName = isOnboarding ? 'Onboarding' : (breadcrumb.name as string)

    return (
        <h1 className="TopBar3000__here" data-attr="top-bar-name">
            {breadcrumb.name == null ? (
                <LemonSkeleton className="w-40 h-4" />
            ) : breadcrumb.onRename ? (
                <EditableField
                    name="item-name-large"
                    value={renameState && renameState[0] === joinedKey ? renameState[1] : hereName}
                    onChange={(newName) => {
                        tentativelyRename(joinedKey, newName)
                        if (breadcrumb.forceEditMode) {
                            // In this case there's no "Save" button, we update on input
                            void breadcrumb.onRename?.(newName)
                        }
                    }}
                    onSave={(newName) => {
                        void breadcrumb.onRename?.(newName)
                    }}
                    mode={renameState && renameState[0] === joinedKey ? 'edit' : 'view'}
                    onModeToggle={(newMode) => {
                        if (newMode === 'edit') {
                            tentativelyRename(joinedKey, hereName)
                        } else {
                            finishRenaming()
                        }
                    }}
                    saveOnBlur={breadcrumb.forceEditMode}
                    placeholder="Unnamed"
                    compactButtons="xsmall"
                    editingIndication="underlined"
                    autoFocus
                />
            ) : (
                <span>{hereName}</span>
            )}
        </h1>
    )
}

function joinBreadcrumbKey(key: IBreadcrumb['key']): string {
    return Array.isArray(key) ? key.map(String).join(':') : String(key)
}<|MERGE_RESOLUTION|>--- conflicted
+++ resolved
@@ -35,13 +35,8 @@
     const { setActionsContainer } = useActions(breadcrumbsLogic)
     const { showLayoutNavBar } = useActions(panelLayoutLogic)
     const { isLayoutNavbarVisibleForMobile } = useValues(panelLayoutLogic)
-<<<<<<< HEAD
-    const { projectTreeRefEntry, projectTreeRefBreadcrumbs } = useValues(projectTreeLogic({ key: 'project-tree' }))
-    const { setMovingItems } = useActions(projectTreeLogic({ key: 'project-tree' }))
-=======
-    const { projectTreeRefEntry } = useValues(projectTreeLogic)
-    const { setMovingItems, assureVisibility } = useActions(projectTreeLogic)
->>>>>>> 29cf6b0a
+    const { projectTreeRefEntry } = useValues(projectTreeLogic({ key: 'project-tree' }))
+    const { setMovingItems, assureVisibility } = useActions(projectTreeLogic({ key: 'project-tree' }))
     const [compactionRate, setCompactionRate] = useState(0)
     const { showLayoutPanel, setActivePanelIdentifier } = useActions(panelLayoutLogic)
     const { addShortcutItem } = useActions(shortcutsLogic)
