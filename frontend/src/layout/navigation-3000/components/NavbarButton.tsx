--- conflicted
+++ resolved
@@ -4,15 +4,10 @@
 import clsx from 'clsx'
 import { useValues } from 'kea'
 import { sceneLogic } from 'scenes/sceneLogic'
-<<<<<<< HEAD
-import { featureFlagLogic } from 'lib/logic/featureFlagLogic'
-import { FEATURE_FLAGS } from 'lib/constants'
 import { SidebarChangeNotice } from '~/layout/navigation/SideBar/SidebarChangeNotice'
-=======
 import { navigation3000Logic } from '../navigationLogic'
 import { LemonTag } from '@posthog/lemon-ui'
 import { useFeatureFlag } from 'lib/hooks/useFeatureFlag'
->>>>>>> 74da1728
 
 export interface NavbarButtonProps {
     identifier: string
@@ -77,7 +72,6 @@
                 delayMs={0}
                 visible={!persistentTooltip && hasBeenClicked ? false : undefined} // Force-hide tooltip after button click
             >
-<<<<<<< HEAD
                 <SidebarChangeNotice identifier={identifier}>
                     <LemonButton
                         ref={ref}
@@ -87,30 +81,13 @@
                             setHasBeenClicked(true)
                             onClick?.()
                         }}
-                        className={clsx(
-                            'NavbarButton',
-                            here && 'NavbarButton--here',
-                            popoverMarker && 'NavbarButton--popover'
-                        )}
+                        className={clsx('NavbarButton', isUsingNewNav && here && 'NavbarButton--here')}
+                        fullWidth
                         {...buttonProps}
-                    />
+                    >
+                        {content}
+                    </LemonButton>
                 </SidebarChangeNotice>
-=======
-                <LemonButton
-                    ref={ref}
-                    data-attr={`menu-item-${identifier.toString().toLowerCase()}`}
-                    onMouseEnter={() => setHasBeenClicked(false)}
-                    onClick={() => {
-                        setHasBeenClicked(true)
-                        onClick?.()
-                    }}
-                    className={clsx('NavbarButton', isUsingNewNav && here && 'NavbarButton--here')}
-                    fullWidth
-                    {...buttonProps}
-                >
-                    {content}
-                </LemonButton>
->>>>>>> 74da1728
             </Tooltip>
         </li>
     )
