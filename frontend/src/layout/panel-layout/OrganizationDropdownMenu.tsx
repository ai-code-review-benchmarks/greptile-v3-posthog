import { IconChevronRight, IconPlusSmall } from '@posthog/icons'
import { useActions, useValues } from 'kea'
import { upgradeModalLogic } from 'lib/components/UpgradeModal/upgradeModalLogic'
import { UploadedLogo } from 'lib/lemon-ui/UploadedLogo/UploadedLogo'
import { Button } from 'lib/ui/Button/Button'
import {
    DropdownMenu,
    DropdownMenuContent,
    DropdownMenuItem,
    DropdownMenuLabel,
    DropdownMenuSeparator,
    DropdownMenuTrigger,
} from 'lib/ui/DropdownMenu/DropdownMenu'
import { organizationLogic } from 'scenes/organizationLogic'
import { preflightLogic } from 'scenes/PreflightCheck/preflightLogic'
import { userLogic } from 'scenes/userLogic'

import { globalModalsLogic } from '~/layout/GlobalModals'
import { navigationLogic } from '~/layout/navigation/navigationLogic'
import { AccessLevelIndicator } from '~/layout/navigation/OrganizationSwitcher'
import { AvailableFeature } from '~/types'

import { panelLayoutLogic } from './panelLayoutLogic'

export function OrganizationDropdownMenu(): JSX.Element {
    const { preflight } = useValues(preflightLogic)
    const { otherOrganizations } = useValues(userLogic)
    const { updateCurrentOrganization } = useActions(userLogic)
    const { currentOrganization } = useValues(organizationLogic)
    const { guardAvailableFeature } = useValues(upgradeModalLogic)
    const { closeAccountPopover } = useActions(navigationLogic)
    const { showCreateOrganizationModal } = useActions(globalModalsLogic)
    const { isLayoutNavCollapsed } = useValues(panelLayoutLogic)

    return (
        <DropdownMenu>
            <DropdownMenuTrigger asChild>
<<<<<<< HEAD
                <Button.Root>
                    <Button.Icon size={isLayoutNavCollapsed ? 'lg' : 'base'}>
=======
                <Button.Root className="max-w-[210px]">
                    <Button.Icon>
>>>>>>> 9dbd9a5e
                        {currentOrganization ? (
                            <UploadedLogo
                                size={isLayoutNavCollapsed ? 'medium' : 'xsmall'}
                                name={currentOrganization.name}
                                entityId={currentOrganization.id}
                                mediaId={currentOrganization.logo_media_id}
                            />
                        ) : (
                            <IconPlusSmall />
                        )}
                    </Button.Icon>
<<<<<<< HEAD
                    {!isLayoutNavCollapsed && (
                        <>
                            <Button.Label className="font-semibold">
                                {currentOrganization ? currentOrganization.name : 'Select organization'}
                            </Button.Label>
                            <Button.Icon size="sm">
                                <IconChevronRight className="text-secondary rotate-90 group-data-[state=open]/button-root:rotate-270 transition-transform duration-200 prefers-reduced-motion:transition-none" />
                            </Button.Icon>
                        </>
                    )}
=======
                    <Button.Label className="font-semibold truncate">
                        {currentOrganization ? currentOrganization.name : 'Select organization'}
                    </Button.Label>
                    <Button.Icon size="sm">
                        <IconChevronRight className="text-secondary rotate-90 group-data-[state=open]/button-root:rotate-270 transition-transform duration-200 prefers-reduced-motion:transition-none" />
                    </Button.Icon>
>>>>>>> 9dbd9a5e
                </Button.Root>
            </DropdownMenuTrigger>
            <DropdownMenuContent loop align="start" className="w-fit max-w-[400px]">
                <DropdownMenuLabel>Organizations</DropdownMenuLabel>
                <DropdownMenuSeparator />
                {currentOrganization && (
                    <DropdownMenuItem asChild>
                        <Button.Root menuItem active>
                            <Button.Icon>
                                <UploadedLogo
                                    size="xsmall"
                                    name={currentOrganization.name}
                                    entityId={currentOrganization.id}
                                    mediaId={currentOrganization.logo_media_id}
                                />
                            </Button.Icon>
                            <Button.Label>{currentOrganization.name}</Button.Label>
                            <div className="ml-auto">
                                <AccessLevelIndicator organization={currentOrganization} />
                            </div>
                        </Button.Root>
                    </DropdownMenuItem>
                )}
                {otherOrganizations.map((otherOrganization) => (
                    <DropdownMenuItem key={otherOrganization.id} asChild>
                        <Button.Root menuItem onClick={() => updateCurrentOrganization(otherOrganization.id)}>
                            <Button.Icon>
                                <UploadedLogo
                                    size="xsmall"
                                    name={otherOrganization.name}
                                    entityId={otherOrganization.id}
                                    mediaId={otherOrganization.logo_media_id}
                                />
                            </Button.Icon>
                            <Button.Label>{otherOrganization.name}</Button.Label>
                            <div className="ml-auto">
                                <AccessLevelIndicator organization={otherOrganization} />
                            </div>
                        </Button.Root>
                    </DropdownMenuItem>
                ))}
                {preflight?.can_create_org && (
                    <DropdownMenuItem asChild>
                        <Button.Root
                            menuItem
                            data-attr="new-organization-button"
                            onClick={() =>
                                guardAvailableFeature(
                                    AvailableFeature.ORGANIZATIONS_PROJECTS,
                                    () => {
                                        closeAccountPopover()
                                        showCreateOrganizationModal()
                                    },
                                    {
                                        guardOnCloud: false,
                                    }
                                )
                            }
                        >
                            <Button.Icon>
                                <IconPlusSmall />
                            </Button.Icon>
                            <Button.Label menuItem>New organization</Button.Label>
                        </Button.Root>
                    </DropdownMenuItem>
                )}
            </DropdownMenuContent>
        </DropdownMenu>
    )
}<|MERGE_RESOLUTION|>--- conflicted
+++ resolved
@@ -35,13 +35,8 @@
     return (
         <DropdownMenu>
             <DropdownMenuTrigger asChild>
-<<<<<<< HEAD
-                <Button.Root>
+                <Button.Root className="max-w-[210px]">
                     <Button.Icon size={isLayoutNavCollapsed ? 'lg' : 'base'}>
-=======
-                <Button.Root className="max-w-[210px]">
-                    <Button.Icon>
->>>>>>> 9dbd9a5e
                         {currentOrganization ? (
                             <UploadedLogo
                                 size={isLayoutNavCollapsed ? 'medium' : 'xsmall'}
@@ -53,10 +48,9 @@
                             <IconPlusSmall />
                         )}
                     </Button.Icon>
-<<<<<<< HEAD
                     {!isLayoutNavCollapsed && (
                         <>
-                            <Button.Label className="font-semibold">
+                            <Button.Label className="font-semibold truncate">
                                 {currentOrganization ? currentOrganization.name : 'Select organization'}
                             </Button.Label>
                             <Button.Icon size="sm">
@@ -64,14 +58,6 @@
                             </Button.Icon>
                         </>
                     )}
-=======
-                    <Button.Label className="font-semibold truncate">
-                        {currentOrganization ? currentOrganization.name : 'Select organization'}
-                    </Button.Label>
-                    <Button.Icon size="sm">
-                        <IconChevronRight className="text-secondary rotate-90 group-data-[state=open]/button-root:rotate-270 transition-transform duration-200 prefers-reduced-motion:transition-none" />
-                    </Button.Icon>
->>>>>>> 9dbd9a5e
                 </Button.Root>
             </DropdownMenuTrigger>
             <DropdownMenuContent loop align="start" className="w-fit max-w-[400px]">
