import { IconPlus } from '@posthog/icons'
import { lemonToast, Spinner } from '@posthog/lemon-ui'
import { actions, afterMount, connect, kea, listeners, path, reducers, selectors } from 'kea'
import { loaders } from 'kea-loaders'
import { subscriptions } from 'kea-subscriptions'
import api from 'lib/api'
import { dayjs } from 'lib/dayjs'
import { GroupsAccessStatus } from 'lib/introductions/groupsAccessLogic'
import { TreeDataItem, TreeTableViewKeys } from 'lib/lemon-ui/LemonTree/LemonTree'
import { featureFlagLogic } from 'lib/logic/featureFlagLogic'
import { capitalizeFirstLetter } from 'lib/utils'
import { urls } from 'scenes/urls'

import { breadcrumbsLogic } from '~/layout/navigation/Breadcrumbs/breadcrumbsLogic'
import { groupsModel } from '~/models/groupsModel'
import { FileSystemEntry, FileSystemImport } from '~/queries/schema/schema-general'
import { Breadcrumb, ProjectTreeBreadcrumb, ProjectTreeRef } from '~/types'

import { panelLayoutLogic } from '../panelLayoutLogic'
import { getDefaultTreeExplore, getDefaultTreeNew } from './defaultTree'
import type { projectTreeLogicType } from './projectTreeLogicType'
import { FolderState, ProjectTreeAction } from './types'
import {
    appendResultsToFolders,
    convertFileSystemEntryToTreeDataItem,
    findInProjectTree,
    joinPath,
    sortFilesAndFolders,
    splitPath,
} from './utils'

const PAGINATION_LIMIT = 100
const MOVE_ALERT_LIMIT = 50
const DELETE_ALERT_LIMIT = 0

export type ProjectTreeSortMethod = 'alphabetical' | 'created_at'

export interface RecentResults {
    results: FileSystemEntry[]
    hasMore: boolean
    lastCount: number
}

export interface SearchResults extends RecentResults {
    searchTerm: string
}

export const projectTreeLogic = kea<projectTreeLogicType>([
    path(['layout', 'navigation-3000', 'components', 'projectTreeLogic']),
    connect(() => ({
        values: [
            groupsModel,
            ['aggregationLabel', 'groupTypes', 'groupsAccessStatus'],
            featureFlagLogic,
            ['featureFlags'],
            panelLayoutLogic,
            ['searchTerm'],
            breadcrumbsLogic,
            ['projectTreeRef', 'appBreadcrumbs', 'sceneBreadcrumbs'],
        ],
        actions: [panelLayoutLogic, ['setSearchTerm']],
    })),
    actions({
        loadUnfiledItems: true,
        addFolder: (folder: string, editAfter = true, callback?: (folder: string) => void) => ({
            folder,
            editAfter,
            callback,
        }),
        deleteItem: (item: FileSystemEntry) => ({ item }),
        moveItem: (item: FileSystemEntry, newPath: string, force = false) => ({ item, newPath, force }),
        movedItem: (item: FileSystemEntry, oldPath: string, newPath: string) => ({ item, oldPath, newPath }),
        linkItem: (oldPath: string, newPath: string, force = false) => ({ oldPath, newPath, force }),
        queueAction: (action: ProjectTreeAction) => ({ action }),
        removeQueuedAction: (action: ProjectTreeAction) => ({ action }),
        createSavedItem: (savedItem: FileSystemEntry) => ({ savedItem }),
        deleteSavedItem: (savedItem: FileSystemEntry) => ({ savedItem }),
        setExpandedFolders: (folderIds: string[]) => ({ folderIds }),
        setExpandedSearchFolders: (folderIds: string[]) => ({ folderIds }),
        setLastViewedId: (id: string) => ({ id }),
        toggleFolderOpen: (folderId: string, isExpanded: boolean) => ({ folderId, isExpanded }),
        loadFolderIfNotLoaded: (folderId: string) => ({ folderId }),
        setHelpNoticeVisibility: (visible: boolean) => ({ visible }),
        loadFolder: (folder: string) => ({ folder }),
        loadFolderStart: (folder: string) => ({ folder }),
        loadFolderSuccess: (folder: string, entries: FileSystemEntry[], hasMore: boolean, offsetIncrease: number) => ({
            folder,
            entries,
            hasMore,
            offsetIncrease,
        }),
        loadFolderFailure: (folder: string, error: string) => ({ folder, error }),
        rename: (value: string, item: FileSystemEntry) => ({ value, item }),
        createFolder: (parentPath: string, editAfter = true, callback?: (folder: string) => void) => ({
            parentPath,
            editAfter,
            callback,
        }),
        loadSearchResults: (searchTerm: string, offset = 0) => ({ searchTerm, offset }),
        loadRecentResults: (offset = 0) => ({ offset }),
        assureVisibility: (projectTreeRef: ProjectTreeRef) => ({ projectTreeRef }),
        setLastNewFolder: (folder: string | null) => ({ folder }),
        onItemChecked: (id: string, checked: boolean, shift: boolean) => ({ id, checked, shift }),
        setLastCheckedItem: (id: string, checked: boolean, shift: boolean) => ({ id, checked, shift }),
        setCheckedItems: (checkedItems: Record<string, boolean>) => ({ checkedItems }),
        expandProjectFolder: (path: string) => ({ path }),
        moveCheckedItems: (path: string) => ({ path }),
        linkCheckedItems: (path: string) => ({ path }),
        deleteCheckedItems: true,
        checkSelectedFolders: true,
        syncTypeAndRef: (type: string, ref: string) => ({ type, ref }),
        updateSyncedFiles: (files: FileSystemEntry[]) => ({ files }),
        scrollToView: (item: FileSystemEntry) => ({ item }),
        clearScrollTarget: true,
        setEditingItemId: (id: string) => ({ id }),
        setMovingItems: (items: FileSystemEntry[]) => ({ items }),
<<<<<<< HEAD
        setSortMethod: (sortMethod: ProjectTreeSortMethod) => ({ sortMethod }),
=======
        setTreeTableColumnSizes: (sizes: number[]) => ({ sizes }),
>>>>>>> bebb72a4
    }),
    loaders(({ actions, values }) => ({
        unfiledItems: [
            false as boolean,
            {
                loadUnfiledItems: async () => {
                    const response = await api.fileSystem.unfiled()
                    if (response.results.length > 0) {
                        actions.loadFolder('Unfiled')
                        for (const folder of Object.keys(values.folders)) {
                            if (folder.startsWith('Unfiled/')) {
                                actions.loadFolder(folder)
                            }
                        }
                    }
                    return true
                },
            },
        ],
        searchResults: [
            { searchTerm: '', results: [], hasMore: false, lastCount: 0 } as SearchResults,
            {
                loadSearchResults: async ({ searchTerm, offset }, breakpoint) => {
                    await breakpoint(250)
                    const response = await api.fileSystem.list({
                        search: searchTerm,
                        offset,
                        limit: PAGINATION_LIMIT + 1,
                    })
                    breakpoint()

                    return {
                        searchTerm,
                        results: [
                            ...(offset > 0 && searchTerm === values.searchResults.searchTerm
                                ? values.searchResults.results
                                : []),
                            ...response.results.slice(0, PAGINATION_LIMIT),
                        ].sort(sortFilesAndFolders),
                        hasMore: response.results.length > PAGINATION_LIMIT,
                        lastCount: Math.min(response.results.length, PAGINATION_LIMIT),
                    }
                },
            },
        ],
        recentResults: [
            { results: [], hasMore: false, lastCount: 0 } as RecentResults,
            {
                loadRecentResults: async ({ offset }, breakpoint) => {
                    await breakpoint(250)
                    const response = await api.fileSystem.list({
                        offset,
                        order: '-created_at',
                        limit: PAGINATION_LIMIT + 1,
                    })
                    breakpoint()

                    return {
                        results: [
                            ...(offset > 0 ? values.recentResults.results : []),
                            ...response.results.slice(0, PAGINATION_LIMIT),
                        ].sort(sortFilesAndFolders),
                        hasMore: response.results.length > PAGINATION_LIMIT,
                        lastCount: Math.min(response.results.length, PAGINATION_LIMIT),
                    }
                },
            },
        ],
        pendingLoader: [
            false,
            {
                queueAction: async ({ action }) => {
                    if ((action.type === 'prepare-move' || action.type === 'prepare-link') && action.newPath) {
                        const verb = action.type === 'prepare-link' ? 'link' : 'move'
                        const verbing = action.type === 'prepare-link' ? 'linking' : 'moving'
                        try {
                            const response = await api.fileSystem.count(action.item.id)
                            actions.removeQueuedAction(action)
                            if (response && response.count > MOVE_ALERT_LIMIT) {
                                const confirmMessage = `You're about to ${verb} ${response.count} items. Are you sure?`
                                if (!confirm(confirmMessage)) {
                                    return false
                                }
                            }
                            actions.queueAction({ ...action, type: verb })
                        } catch (error) {
                            console.error(`Error ${verbing} item:`, error)
                            lemonToast.error(`Error ${verbing} item: ${error}`)
                            actions.removeQueuedAction(action)
                        }
                    } else if (action.type === 'move' && action.newPath) {
                        try {
                            const oldPath = action.item.path
                            const newPath = action.newPath
                            await api.fileSystem.move(action.item.id, newPath)
                            actions.removeQueuedAction(action)
                            actions.movedItem(action.item, oldPath, newPath)
                            lemonToast.success('Item moved successfully', {
                                button: {
                                    label: 'Undo',
                                    dataAttr: 'undo-project-tree-move',
                                    action: () => {
                                        actions.moveItem({ ...action.item, path: newPath }, oldPath)
                                    },
                                },
                            })
                        } catch (error) {
                            console.error('Error moving item:', error)
                            lemonToast.error(`Error moving item: ${error}`)
                            actions.removeQueuedAction(action)
                        }
                    } else if (action.type === 'link' && action.newPath) {
                        try {
                            const newPath = action.newPath
                            const newItem = await api.fileSystem.link(action.item.id, newPath)
                            actions.removeQueuedAction(action)
                            if (newItem) {
                                actions.createSavedItem(newItem)
                            }
                            if (action.item.type === 'folder') {
                                actions.loadFolder(newPath)
                            }
                            lemonToast.success('Item linked successfully') // TODO: undo for linking
                        } catch (error) {
                            console.error('Error linking item:', error)
                            lemonToast.error(`Error linking item: ${error}`)
                            actions.removeQueuedAction(action)
                        }
                    } else if (action.type === 'create') {
                        try {
                            const response = await api.fileSystem.create(action.item)
                            actions.removeQueuedAction(action)
                            actions.createSavedItem(response)
                            lemonToast.success('Folder created successfully', {
                                button: {
                                    label: 'Undo',
                                    dataAttr: 'undo-project-tree-create-folder',
                                    action: () => {
                                        actions.deleteItem(response)
                                    },
                                },
                            })
                            actions.expandProjectFolder(action.item.path)
                        } catch (error) {
                            console.error('Error creating folder:', error)
                            lemonToast.error(`Error creating folder: ${error}`)
                            actions.removeQueuedAction(action)
                        }
                    } else if (action.type === 'prepare-delete' && action.item.id) {
                        try {
                            const response = await api.fileSystem.count(action.item.id)
                            actions.removeQueuedAction(action)
                            if (response && response.count > DELETE_ALERT_LIMIT) {
                                const confirmMessage = `You're about to move ${response.count} items into 'Unfiled'. Are you sure?`
                                if (!confirm(confirmMessage)) {
                                    return false
                                }
                            }
                            actions.queueAction({ ...action, type: 'delete' })
                        } catch (error) {
                            console.error('Error deleting item:', error)
                            lemonToast.error(`Error deleting item: ${error}`)
                            actions.removeQueuedAction(action)
                        }
                    } else if (action.type === 'delete' && action.item.id) {
                        try {
                            await api.fileSystem.delete(action.item.id)
                            actions.removeQueuedAction(action)
                            actions.deleteSavedItem(action.item)
                            lemonToast.success('Item deleted successfully')
                        } catch (error) {
                            console.error('Error deleting item:', error)
                            lemonToast.error(`Error deleting item: ${error}`)
                            actions.removeQueuedAction(action)
                        }
                    }
                    return true
                },
            },
        ],
    })),
    reducers({
        folders: [
            {} as Record<string, FileSystemEntry[]>,
            {
                loadFolderSuccess: (state, { folder, entries }) => ({ ...state, [folder]: entries }),
                createSavedItem: (state, { savedItem }) => {
                    const folder = joinPath(splitPath(savedItem.path).slice(0, -1))
                    return {
                        ...state,
                        [folder]: (state[folder] || []).find((f) => f.id === savedItem.id)
                            ? state[folder].map((item) => (item.id === savedItem.id ? savedItem : item))
                            : [...(state[folder] || []), savedItem],
                    }
                },
                loadSearchResultsSuccess: (state, { searchResults }) => {
                    return appendResultsToFolders(searchResults, state)
                },
                loadRecentResultsSuccess: (state, { recentResults }) => {
                    return appendResultsToFolders(recentResults, state)
                },
                deleteSavedItem: (state, { savedItem }) => {
                    const folder = joinPath(splitPath(savedItem.path).slice(0, -1))
                    const newState = {
                        ...state,
                        [folder]: state[folder].filter((item) => item.id !== savedItem.id),
                    }
                    if (savedItem.type === 'folder') {
                        for (const folder of Object.keys(newState)) {
                            if (folder === savedItem.path || folder.startsWith(savedItem.path + '/')) {
                                delete newState[folder]
                            }
                        }
                    }
                    return newState
                },
                movedItem: (state, { oldPath, newPath, item }) => {
                    const newState = { ...state }
                    const oldParentFolder = joinPath(splitPath(oldPath).slice(0, -1))
                    for (const folder of Object.keys(newState)) {
                        if (folder === oldParentFolder) {
                            newState[folder] = newState[folder].filter((i) => i.id !== item.id)
                            const newParentFolder = joinPath(splitPath(newPath).slice(0, -1))
                            newState[newParentFolder] = [
                                ...(newState[newParentFolder] ?? []),
                                { ...item, path: newPath },
                            ]
                        } else if (folder === oldPath || folder.startsWith(oldPath + '/')) {
                            const newFolder = newPath + folder.slice(oldPath.length)
                            newState[newFolder] = [
                                ...(newState[newFolder] ?? []),
                                ...newState[folder].map((item) => ({
                                    ...item,
                                    path: newFolder + item.path.slice(folder.length),
                                })),
                            ]
                            delete newState[folder]
                        }
                    }
                    return newState
                },
                updateSyncedFiles: (state, { files }) => {
                    const newState = { ...state }
                    for (const file of files) {
                        const folder = joinPath(splitPath(file.path).slice(0, -1))
                        if (newState[folder]) {
                            if (newState[folder].find((f) => f.id === file.id)) {
                                newState[folder] = newState[folder].map((f) =>
                                    f.id === file.id ? { ...f, ...file } : f
                                )
                            } else {
                                newState[folder] = [...newState[folder], file]
                            }
                        } else {
                            newState[folder] = [file]
                        }
                    }
                    return newState
                },
            },
        ],
        folderLoadOffset: [
            {} as Record<string, number>,
            {
                loadFolderSuccess: (state, { folder, offsetIncrease }) => {
                    return { ...state, [folder]: offsetIncrease + (state[folder] ?? 0) }
                },
            },
        ],
        folderStates: [
            {} as Record<string, FolderState>,
            {
                loadFolderStart: (state, { folder }) => ({ ...state, [folder]: 'loading' }),
                loadFolderSuccess: (state, { folder, hasMore }) => ({
                    ...state,
                    [folder]: hasMore ? 'has-more' : 'loaded',
                }),
                loadFolderFailure: (state, { folder }) => ({ ...state, [folder]: 'error' }),
            },
        ],
        searchResults: [
            { searchTerm: '', results: [], hasMore: false, lastCount: 0 } as SearchResults,
            {
                movedItem: (state, { newPath, item }) => {
                    if (state.searchTerm && state.results.length > 0) {
                        const newResults = state.results.map((result) => {
                            if (result.id === item.id) {
                                return { ...item, path: newPath }
                            }
                            return result
                        })
                        return { ...state, results: newResults }
                    }
                    return state
                },
                deleteSavedItem: (state, { savedItem }) => {
                    if (state.searchTerm && state.results.length > 0) {
                        const newResults = state.results.filter((result) => result.id !== savedItem.id)
                        return { ...state, results: newResults }
                    }
                    return state
                },
            },
        ],
        recentResults: [
            { results: [], hasMore: false, lastCount: 0 } as RecentResults,
            {
                movedItem: (state, { newPath, item }) => {
                    if (state.results.length > 0) {
                        const newResults = state.results.map((result) => {
                            if (result.id === item.id) {
                                return { ...item, path: newPath }
                            }
                            return result
                        })
                        return { ...state, results: newResults }
                    }
                    return state
                },
                deleteSavedItem: (state, { savedItem }) => {
                    if (state.results.length > 0) {
                        const newResults = state.results.filter((result) => result.id !== savedItem.id)
                        return { ...state, results: newResults }
                    }
                    return state
                },
            },
        ],
        lastNewFolder: [
            null as string | null,
            {
                setLastNewFolder: (_, { folder }) => {
                    return folder ?? null
                },
            },
        ],
        pendingActions: [
            [] as ProjectTreeAction[],
            {
                queueAction: (state, { action }) => [...state, action],
                removeQueuedAction: (state, { action }) => state.filter((a) => a !== action),
            },
        ],
        expandedFolders: [
            [] as string[],
            {
                setExpandedFolders: (_, { folderIds }) => folderIds,
            },
        ],
        expandedSearchFolders: [
            ['project-folder/Unfiled'] as string[],
            {
                setExpandedSearchFolders: (_, { folderIds }) => folderIds,
                loadSearchResultsSuccess: (state, { searchResults: { results, lastCount } }) => {
                    const folders: Record<string, boolean> = state.reduce(
                        (acc: Record<string, boolean>, folderId) => {
                            acc[folderId] = true
                            return acc
                        },
                        { 'project-folder/Unfiled': true }
                    )

                    for (const entry of results.slice(-lastCount)) {
                        const splits = splitPath(entry.path)
                        for (let i = 1; i < splits.length; i++) {
                            folders['project-folder/' + joinPath(splits.slice(0, i))] = true
                        }
                    }
                    return Object.keys(folders)
                },
            },
        ],
        lastViewedId: [
            '',
            {
                setLastViewedId: (_, { id }) => id,
            },
        ],
        helpNoticeVisible: [
            true,
            {
                setHelpNoticeVisibility: (_, { visible }) => visible,
            },
        ],
        checkedItems: [
            {} as Record<string, boolean>,
            {
                setCheckedItems: (_, { checkedItems }) => checkedItems,
            },
        ],
        movingItems: [
            [] as FileSystemEntry[],
            {
                setMovingItems: (_, { items }) => items,
            },
        ],
        lastCheckedItem: [
            null as { id: string; checked: boolean; shift: boolean } | null,
            {
                setLastCheckedItem: (_, { id, checked, shift }) => ({ id, checked, shift }),
            },
        ],
        scrollTargetId: [
            '' as string,
            {
                scrollToView: (_, { item }) =>
                    item.type === 'folder' ? `project-folder/${item.path}` : `project/${item.id}`,
                clearScrollTarget: () => '',
            },
        ],
        editingItemId: [
            '',
            {
                setEditingItemId: (_, { id }) => id,
            },
        ],
<<<<<<< HEAD
        sortMethod: [
            'alphabetical' as ProjectTreeSortMethod,
            {
                setSortMethod: (_, { sortMethod }) => sortMethod,
=======
        treeTableColumnSizes: [
            [350, 200, 200] as number[],
            { persist: true },
            {
                setTreeTableColumnSizes: (_, { sizes }) => sizes,
>>>>>>> bebb72a4
            },
        ],
    }),
    selectors({
        treeTableColumnOffsets: [
            (s) => [s.treeTableColumnSizes],
            (sizes): number[] => sizes.map((_, index) => sizes.slice(0, index).reduce((acc, s) => acc + s, 0)),
        ],
        savedItems: [
            (s) => [s.folders, s.folderStates],
            (folders): FileSystemEntry[] =>
                Object.entries(folders).reduce((acc, [_, items]) => [...acc, ...items], [] as FileSystemEntry[]),
        ],
        savedItemsLoading: [
            (s) => [s.folderStates],
            (folderStates): boolean => Object.values(folderStates).some((state) => state === 'loading'),
        ],
        viableItems: [
            // Combine savedItems with pendingActions
            (s) => [s.savedItems, s.pendingActions],
            (savedItems, pendingActions): FileSystemEntry[] => {
                const initialItems = [...savedItems]
                const itemsByPath = initialItems.reduce((acc, item) => {
                    acc[item.path] = acc[item.path] ? [...acc[item.path], item] : [item]
                    return acc
                }, {} as Record<string, FileSystemEntry[]>)

                for (const action of pendingActions) {
                    if ((action.type === 'move' || action.type === 'prepare-move') && action.newPath) {
                        if (!itemsByPath[action.path] || itemsByPath[action.path].length === 0) {
                            console.error("Item not found, can't move", action.path)
                            continue
                        }
                        for (const item of itemsByPath[action.path]) {
                            const itemTarget = itemsByPath[action.newPath]?.[0]
                            if (item.type === 'folder') {
                                if (!itemTarget || itemTarget.type === 'folder') {
                                    for (const path of Object.keys(itemsByPath)) {
                                        if (path.startsWith(action.path + '/')) {
                                            for (const loopItem of itemsByPath[path]) {
                                                const newPath = action.newPath + loopItem.path.slice(action.path.length)
                                                if (!itemsByPath[newPath]) {
                                                    itemsByPath[newPath] = []
                                                }
                                                itemsByPath[newPath] = [
                                                    ...itemsByPath[newPath],
                                                    { ...loopItem, path: newPath, _loading: true },
                                                ]
                                            }
                                            delete itemsByPath[path]
                                        }
                                    }
                                }
                                if (!itemTarget) {
                                    itemsByPath[action.newPath] = [
                                        ...(itemsByPath[action.newPath] ?? []),
                                        { ...item, path: action.newPath, _loading: true },
                                    ]
                                }
                                delete itemsByPath[action.path]
                            } else if (item.id === action.item.id) {
                                if (!itemsByPath[action.newPath]) {
                                    itemsByPath[action.newPath] = []
                                }
                                itemsByPath[action.newPath] = [
                                    ...itemsByPath[action.newPath],
                                    { ...item, path: action.newPath, _loading: true },
                                ]
                                if (itemsByPath[action.path].length > 1) {
                                    itemsByPath[action.path] = itemsByPath[action.path].filter((i) => i.id !== item.id)
                                } else {
                                    delete itemsByPath[action.path]
                                }
                            }
                        }
                    } else if (action.type === 'create' && action.newPath) {
                        if (!itemsByPath[action.newPath]) {
                            itemsByPath[action.newPath] = [
                                ...(itemsByPath[action.newPath] ?? []),
                                { ...action.item, path: action.newPath, _loading: true },
                            ]
                        } else {
                            console.error("Item already exists, can't create", action.item)
                        }
                    } else if (action.path && itemsByPath[action.path]) {
                        itemsByPath[action.path] = itemsByPath[action.path].map((i) => ({ ...i, loading: true }))
                    }
                }
                return Object.values(itemsByPath).flatMap((a) => a)
            },
        ],
        sortedItems: [
            (s) => [s.viableItems],
            (viableItems): FileSystemEntry[] => [...viableItems].sort(sortFilesAndFolders),
        ],
        viableItemsById: [
            (s) => [s.viableItems],
            (viableItems): Record<string, FileSystemEntry> =>
                viableItems.reduce(
                    (acc, item) => ({
                        ...acc,
                        [item.type === 'folder' ? 'project-folder/' + item.path : 'project/' + item.id]: item,
                    }),
                    {} as Record<string, FileSystemEntry>
                ),
        ],
        unappliedPaths: [
            // Paths that are currently being loaded
            (s) => [s.pendingActions],
            (pendingActions) => {
                const unappliedPaths: Record<string, boolean> = {}
                for (const action of pendingActions) {
                    if (action.type === 'move' || action.type === 'create') {
                        if (action.newPath) {
                            unappliedPaths[action.newPath] = true
                            const split = splitPath(action.newPath)
                            for (let i = 1; i < split.length; i++) {
                                unappliedPaths[joinPath(split.slice(0, i))] = true
                            }
                        }
                    }
                }
                return unappliedPaths
            },
        ],
        loadingPaths: [
            // Paths that are currently being loaded
            (s) => [s.unfiledItemsLoading, s.savedItemsLoading, s.pendingLoaderLoading, s.pendingActions],
            (unfiledItemsLoading, savedItemsLoading, pendingLoaderLoading, pendingActions) => {
                const loadingPaths: Record<string, boolean> = {}
                if (unfiledItemsLoading) {
                    loadingPaths['Unfiled'] = true
                    loadingPaths[''] = true
                }
                if (savedItemsLoading) {
                    loadingPaths[''] = true
                }
                if (pendingLoaderLoading && pendingActions.length > 0) {
                    loadingPaths[pendingActions[0].newPath || pendingActions[0].path] = true
                }
                return loadingPaths
            },
        ],
        pendingActionsCount: [(s) => [s.pendingActions], (pendingActions): number => pendingActions.length],
        projectTree: [
            (s) => [s.viableItems, s.folderStates, s.checkedItems],
            (viableItems, folderStates, checkedItems): TreeDataItem[] =>
                convertFileSystemEntryToTreeDataItem({
                    imports: viableItems,
                    folderStates,
                    checkedItems,
                    root: 'project',
                }),
        ],
        projectTreeOnlyFolders: [
            (s) => [s.viableItems, s.folderStates, s.checkedItems],
            (viableItems, folderStates, checkedItems): TreeDataItem[] => [
                {
                    id: '/',
                    name: '/',
                    displayName: <>Project root</>,
                    record: { type: 'folder', path: '' },
                    children: convertFileSystemEntryToTreeDataItem({
                        imports: viableItems,
                        folderStates,
                        checkedItems,
                        root: 'project',
                        disabledReason: (item) => (item.type !== 'folder' ? 'Only folders can be selected' : undefined),
                    }),
                },
            ],
        ],
        groupNodes: [
            (s) => [s.groupTypes, s.groupsAccessStatus, s.aggregationLabel],
            (groupTypes, groupsAccessStatus, aggregationLabel): FileSystemImport[] => {
                const showGroupsIntroductionPage = [
                    GroupsAccessStatus.HasAccess,
                    GroupsAccessStatus.HasGroupTypes,
                    GroupsAccessStatus.NoAccess,
                ].includes(groupsAccessStatus)

                const groupNodes: FileSystemImport[] = [
                    ...(showGroupsIntroductionPage
                        ? [
                              {
                                  path: 'Groups',
                                  href: () => urls.groups(0),
                              },
                          ]
                        : Array.from(groupTypes.values()).map((groupType) => ({
                              path: capitalizeFirstLetter(aggregationLabel(groupType.group_type_index).plural),
                              href: () => urls.groups(groupType.group_type_index),
                          }))),
                ]

                return groupNodes
            },
        ],
        treeItemsNew: [
            (s) => [s.featureFlags, s.folderStates],
            (featureFlags, folderStates): TreeDataItem[] =>
                convertFileSystemEntryToTreeDataItem({
                    imports: getDefaultTreeNew().filter((f) => !f.flag || featureFlags[f.flag]),
                    checkedItems: {},
                    folderStates,
                    root: 'new',
                }),
        ],
        treeItemsExplore: [
            (s) => [s.featureFlags, s.groupNodes, s.folderStates],
            (featureFlags, groupNodes: FileSystemImport[], folderStates): TreeDataItem[] =>
                convertFileSystemEntryToTreeDataItem({
                    imports: getDefaultTreeExplore(groupNodes).filter((f) => !f.flag || featureFlags[f.flag]),
                    checkedItems: {},
                    folderStates,
                    root: 'explore',
                }),
        ],
        recentTreeItems: [
            (s) => [s.recentResults, s.recentResultsLoading, s.folderStates, s.checkedItems],
            (recentResults, recentResultsLoading, folderStates, checkedItems): TreeDataItem[] => {
                const results = convertFileSystemEntryToTreeDataItem({
                    imports: recentResults.results,
                    folderStates,
                    checkedItems,
                    root: 'project',
                    disableFolderSelect: true,
                    flat: true,
                })
                if (recentResultsLoading) {
                    results.push({
                        id: `recent-loading/`,
                        name: 'Loading...',
                        icon: <Spinner />,
                        disableSelect: true,
                    })
                } else if (recentResults.hasMore) {
                    results.push({
                        id: `recent-load-more/`,
                        name: 'Load more...',
                        icon: <IconPlus />,
                        disableSelect: true,
                        onClick: () => projectTreeLogic.actions.loadRecentResults(recentResults.results.length),
                    })
                }
                return results
            },
        ],
        searchedTreeItems: [
            (s) => [s.searchResults, s.searchResultsLoading, s.folderStates, s.checkedItems],
            (searchResults, searchResultsLoading, folderStates, checkedItems): TreeDataItem[] => {
                const results = convertFileSystemEntryToTreeDataItem({
                    imports: searchResults.results,
                    folderStates,
                    checkedItems,
                    root: 'project',
                    searchTerm: searchResults.searchTerm,
                    disableFolderSelect: true,
                })
                if (searchResultsLoading) {
                    results.push({
                        id: `search-loading/`,
                        name: 'Loading...',
                        icon: <Spinner />,
                        disableSelect: true,
                    })
                } else if (searchResults.hasMore) {
                    results.push({
                        id: `search-load-more/${searchResults.searchTerm}`,
                        name: 'Load more...',
                        icon: <IconPlus />,
                        disableSelect: true,
                        onClick: () =>
                            projectTreeLogic.actions.loadSearchResults(
                                searchResults.searchTerm,
                                searchResults.results.length
                            ),
                    })
                }
                return results
            },
        ],
        treeData: [
            (s) => [s.searchTerm, s.searchedTreeItems, s.projectTree, s.loadingPaths, s.recentTreeItems, s.sortMethod],
            (searchTerm, searchedTreeItems, projectTree, loadingPaths, recentTreeItems, sortMethod): TreeDataItem[] => {
                if (searchTerm) {
                    return searchedTreeItems
                }
                if (sortMethod === 'created_at') {
                    return recentTreeItems
                }
                if (loadingPaths[''] && projectTree.length === 0) {
                    return [
                        {
                            id: `folder-loading/`,
                            name: 'Loading...',
                            icon: <Spinner />,
                        },
                    ]
                }
                return projectTree
            },
        ],
        // TODO: use treeData + some other logic to determine the keys
        treeTableKeys: [
<<<<<<< HEAD
            (s) => [s.sortMethod],
            (sortMethod): TreeTableViewKeys => ({
=======
            (s) => [s.treeTableColumnSizes, s.treeTableColumnOffsets],
            (sizes, offsets): TreeTableViewKeys => ({
>>>>>>> bebb72a4
                headers: [
                    {
                        key: 'name',
                        title: 'Name',
                        tooltip: (value: string) => value,
                        width: sizes[0],
                        offset: offsets[0],
                    },
                    {
                        key: 'record.created_at',
                        title: 'Created at',
                        formatFunction: (value: string) => dayjs(value).format('MMM D, YYYY'),
                        tooltip: (value: string) => dayjs(value).format('MMM D, YYYY HH:mm:ss'),
                        width: sizes[1],
                        offset: offsets[1],
                    },
                    ...(sortMethod === 'created_at'
                        ? [
                              {
                                  key: 'record.path',
                                  title: 'Path',
                                  formatFunction: (value: string) => value,
                                  tooltip: (value: string) => value,
                                  width: 300,
                              },
                          ]
                        : []),
                    {
                        key: 'record.created_by.first_name',
                        title: 'Created by',
                        tooltip: (value: string) => value,
                        width: sizes[2],
                        offset: offsets[2],
                    },
                ],
            }),
        ],
        treeTableTotalWidth: [(s) => [s.treeTableColumnSizes], (sizes): number => sizes.reduce((acc, s) => acc + s, 0)],
        checkedItemCountNumeric: [
            (s) => [s.checkedItems],
            (checkedItems): number => Object.values(checkedItems).filter((v) => !!v).length,
        ],
        checkedItemsCount: [
            (s) => [s.checkedItems, s.viableItemsById],
            (checkedItems, viableItemsById): string => {
                let hasFolder = false
                let sum = 0
                for (const [key, value] of Object.entries(checkedItems)) {
                    if (value) {
                        sum += 1
                        if (viableItemsById[key]?.type === 'folder') {
                            hasFolder = true
                        }
                    }
                }

                return `${sum}${hasFolder ? '+' : ''}`
            },
        ],
        checkedItemsArray: [
            (s) => [s.checkedItems, s.viableItemsById],
            (checkedItems, viableItemsById): FileSystemEntry[] => {
                return Object.entries(checkedItems)
                    .filter(([_, checked]) => checked)
                    .map(([id]) => viableItemsById[id])
                    .filter(Boolean)
            },
        ],

        projectTreeRefEntry: [
            (s) => [s.projectTreeRef, s.sortedItems],
            (projectTreeRef, sortedItems): FileSystemEntry | null => {
                if (!projectTreeRef || !projectTreeRef.type || !projectTreeRef.ref) {
                    return null
                }
                const treeItem = projectTreeRef.type.endsWith('/')
                    ? sortedItems.find(
                          (item) => item.type?.startsWith(projectTreeRef.type) && item.ref === projectTreeRef.ref
                      )
                    : sortedItems.find((item) => item.type === projectTreeRef.type && item.ref === projectTreeRef.ref)
                return treeItem ?? null
            },
        ],
        projectTreeRefBreadcrumbs: [
            (s) => [s.projectTreeRef, s.projectTreeRefEntry, s.lastNewFolder, s.appBreadcrumbs, s.sceneBreadcrumbs],
            (
                projectTreeRef,
                projectTreeRefEntry,
                lastNewFolder,
                appBreadcrumbs,
                sceneBreadcrumbs
            ): Breadcrumb[] | null => {
                let folders: string[] = []
                let lastBreadcrumb: Breadcrumb | null = null

                if (projectTreeRefEntry?.path) {
                    folders = splitPath(projectTreeRefEntry.path)
                    lastBreadcrumb = {
                        key: `project-tree/${projectTreeRefEntry.path}`,
                        name: folders.pop(),
                        path: projectTreeRefEntry.href, // link to actual page
                    }
                } else if (!projectTreeRefEntry && projectTreeRef?.ref === null && lastNewFolder) {
                    folders = splitPath(lastNewFolder)
                    lastBreadcrumb =
                        sceneBreadcrumbs.length > 0
                            ? sceneBreadcrumbs.slice(-1)[0]
                            : {
                                  key: `new/${lastNewFolder}`,
                                  name: 'New',
                                  path: joinPath([...folders, 'New']),
                              }
                } else {
                    return null
                }
                const breadcrumbs: ProjectTreeBreadcrumb[] = folders.map((path, index) => ({
                    key: `project-tree/${path}`,
                    name: path,
                    path: joinPath(folders.slice(0, index + 1)),
                    type: 'folder',
                }))
                return [...appBreadcrumbs, ...breadcrumbs, ...(lastBreadcrumb ? [lastBreadcrumb] : [])]
            },
        ],
    }),
    listeners(({ actions, values }) => ({
        loadFolder: async ({ folder }) => {
            const currentState = values.folderStates[folder]
            if (currentState === 'loading' || currentState === 'loaded') {
                return
            }
            actions.loadFolderStart(folder)
            try {
                const previousFiles = values.folders[folder] || []
                const offset = values.folderLoadOffset[folder] ?? 0
                const response = await api.fileSystem.list({
                    parent: folder,
                    depth: splitPath(folder).length + 1,
                    limit: PAGINATION_LIMIT + 1,
                    offset: offset,
                })

                let files = response.results
                let hasMore = false
                if (files.length > PAGINATION_LIMIT) {
                    files = files.slice(0, PAGINATION_LIMIT)
                    hasMore = true
                }
                const fileIds = new Set(files.map((file) => file.id))
                const previousUniqueFiles = previousFiles.filter(
                    (prevFile) => !fileIds.has(prevFile.id) && prevFile.path !== folder
                )
                actions.loadFolderSuccess(folder, [...previousUniqueFiles, ...files], hasMore, files.length)
            } catch (error) {
                actions.loadFolderFailure(folder, String(error))
            }
        },
        loadFolderSuccess: ({ folder }) => {
            if (folder === '') {
                const rootItems = values.folders['']
                if (rootItems.length < 5) {
                    actions.toggleFolderOpen('project-folder/Unfiled', true)
                }
            }
            actions.checkSelectedFolders()
        },
        createSavedItem: () => {
            actions.checkSelectedFolders()
        },
        loadSearchResultsSuccess: () => {
            actions.checkSelectedFolders()
        },
        deleteSavedItem: () => {
            actions.checkSelectedFolders()
        },
        movedItem: () => {
            actions.checkSelectedFolders()
        },
        checkSelectedFolders: () => {
            // Select items added into folders that are selected
            const checkedItems = values.checkedItems
            const toCheck = []
            let checkingFolder: string | null = null
            for (const item of values.sortedItems) {
                if (checkingFolder === null) {
                    if (item.type === 'folder' && checkedItems[`project-folder/${item.path}`]) {
                        checkingFolder = item.path
                    }
                } else {
                    if (item.path.startsWith(checkingFolder + '/')) {
                        if (item.type === 'folder') {
                            if (!checkedItems[`project-folder/${item.path}`]) {
                                toCheck.push(`project-folder/${item.path}`)
                            }
                        } else {
                            if (!checkedItems[`project/${item.id}`]) {
                                toCheck.push(`project/${item.id}`)
                            }
                        }
                    } else {
                        checkingFolder = null
                        if (item.type === 'folder' && checkedItems[`project-folder/${item.path}`]) {
                            checkingFolder = item.path
                        }
                    }
                }
            }
            const toDelete = new Set<string>()
            for (const itemId of Object.keys(checkedItems)) {
                if (!values.viableItemsById[itemId]) {
                    toDelete.add(itemId)
                }
            }
            if (toCheck.length > 0 || toDelete.size > 0) {
                actions.setCheckedItems({
                    ...(toDelete.size === 0
                        ? checkedItems
                        : Object.fromEntries(Object.entries(checkedItems).filter((kv) => !toDelete.has(kv[0])))),
                    ...Object.fromEntries(toCheck.map((item) => [item, true])),
                })
            }
        },
        expandProjectFolder: ({ path }) => {
            const expandedSet = new Set(values.expandedFolders)
            const allFolders = splitPath(path).slice(0, -1)
            const allFullFolders = allFolders.map((_, index) => joinPath(allFolders.slice(0, index + 1)))
            const nonExpandedFolders = allFullFolders.filter((f) => !expandedSet.has('project-folder/' + f))
            for (const folder of nonExpandedFolders) {
                if (values.folderStates[folder] !== 'loaded' && values.folderStates[folder] !== 'loading') {
                    actions.loadFolder(folder)
                }
            }
            actions.setExpandedFolders([
                ...values.expandedFolders,
                ...nonExpandedFolders.map((f) => 'project-folder/' + f),
            ])
        },
        onItemChecked: ({ id, checked, shift }) => {
            const { sortedItems, searchResults, viableItemsById, lastCheckedItem, checkedItems: prevChecked } = values
            const clickedItem = viableItemsById[id]
            if (!clickedItem) {
                // should never happen
                return
            }
            const isSearching = !!values.searchTerm
            const shownItems = isSearching ? searchResults.results : sortedItems

            const checkedItems = { ...prevChecked }

            const itemKey = (item: FileSystemEntry): string =>
                item.type === 'folder' ? `project-folder/${item.path}` : `project/${item.id}`

            const markItem = (item: FileSystemEntry, value: boolean): void => {
                checkedItems[itemKey(item)] = value
            }

            const markFolderContents = (folder: FileSystemEntry, value: boolean): void => {
                if (isSearching) {
                    return
                }
                const startIdx = shownItems.findIndex((i) => i.id === folder.id)
                for (let i = startIdx + 1; i < shownItems.length; i++) {
                    const entry = shownItems[i]
                    if (!entry.path.startsWith(folder.path + '/')) {
                        // left the folder
                        break
                    }
                    markItem(entry, value)
                }
            }

            const applyToItem = (item: FileSystemEntry): void => {
                markItem(item, !!checked)
                if (item.type === 'folder') {
                    markFolderContents(item, !!checked)
                }
            }

            if (shift && lastCheckedItem) {
                const prevIdx = shownItems.findIndex((it) => itemKey(it) === lastCheckedItem.id)
                const currIdx = shownItems.findIndex((it) => it.id === clickedItem.id)
                if (prevIdx !== -1 && currIdx !== -1) {
                    const [start, end] = [Math.min(prevIdx, currIdx), Math.max(prevIdx, currIdx)]
                    for (let i = start; i <= end; i++) {
                        applyToItem(shownItems[i])
                    }
                } else if (currIdx !== -1) {
                    applyToItem(shownItems[currIdx])
                }
            } else {
                applyToItem(clickedItem)
            }

            actions.setLastCheckedItem(id, checked, shift)
            actions.setCheckedItems(checkedItems)
        },
        moveCheckedItems: ({ path }) => {
            const { checkedItems } = values
            let skipInFolder: string | null = null
            for (const item of values.sortedItems) {
                if (skipInFolder !== null) {
                    if (item.path.startsWith(skipInFolder + '/')) {
                        continue
                    } else {
                        skipInFolder = null
                    }
                }
                const itemId = item.type === 'folder' ? `project-folder/${item.path}` : `project/${item.id}`
                if (checkedItems[itemId]) {
                    actions.moveItem(item, joinPath([...splitPath(path), ...splitPath(item.path).slice(-1)]), true)
                    if (item.type === 'folder') {
                        skipInFolder = item.path
                    }
                }
            }
        },
        moveItem: async ({ item, newPath, force }) => {
            if (newPath === item.path) {
                return
            }
            if (!item.id) {
                lemonToast.error("Sorry, can't move an unsaved item (no id)")
                return
            }
            actions.queueAction({
                type: !force && item.type === 'folder' ? 'prepare-move' : 'move',
                item,
                path: item.path,
                newPath: newPath,
            })
        },
        linkCheckedItems: ({ path }) => {
            const { checkedItems } = values
            let skipInFolder: string | null = null
            for (const item of values.sortedItems) {
                if (skipInFolder !== null) {
                    if (item.path.startsWith(skipInFolder + '/')) {
                        continue
                    } else {
                        skipInFolder = null
                    }
                }
                const itemId = item.type === 'folder' ? `project-folder/${item.path}` : `project/${item.id}`
                if (checkedItems[itemId]) {
                    actions.linkItem(item.path, joinPath([...splitPath(path), ...splitPath(item.path).slice(-1)]), true)
                    if (item.type === 'folder') {
                        skipInFolder = item.path
                    }
                }
            }
        },
        linkItem: async ({ oldPath, newPath, force }) => {
            if (newPath === oldPath) {
                lemonToast.error('Cannot link folder into itself')
                return
            }
            const item = values.viableItems.find((item) => item.path === oldPath)
            if (item && item.path === oldPath) {
                if (!item.id) {
                    lemonToast.error("Sorry, can't link an unsaved item (no id)")
                    return
                }
                actions.queueAction({
                    type: !force && item.type === 'folder' ? 'prepare-link' : 'link',
                    item,
                    path: item.path,
                    newPath: newPath + item.path.slice(oldPath.length),
                })
            }
        },
        deleteCheckedItems: () => {
            const { checkedItems } = values
            let skipInFolder: string | null = null
            for (const item of values.sortedItems) {
                if (skipInFolder !== null) {
                    if (item.path.startsWith(skipInFolder + '/')) {
                        continue
                    } else {
                        skipInFolder = null
                    }
                }
                const itemId = item.type === 'folder' ? `project-folder/${item.path}` : `project/${item.id}`
                if (checkedItems[itemId]) {
                    actions.deleteItem(item)
                    if (item.type === 'folder') {
                        skipInFolder = item.path
                    }
                }
            }
        },
        deleteItem: async ({ item }) => {
            if (!item.id) {
                const response = await api.fileSystem.list({ type: 'folder', path: item.path })
                const items = response.results ?? []
                if (items.length > 0) {
                    item = items[0]
                } else {
                    lemonToast.error(`Could not find filesystem entry for ${item.path}. Can't delete.`)
                    return
                }
            }
            actions.queueAction({ type: item.type === 'folder' ? 'prepare-delete' : 'delete', item, path: item.path })
        },
        addFolder: ({ folder, editAfter, callback }) => {
            // Like Mac, we don't allow duplicate folder names
            // So we need to increment the folder name until we find a unique one
            let folderName = folder
            let counter = 2
            while (values.viableItems.find((item) => item.path === folderName && item.type === 'folder')) {
                folderName = `${folder} ${counter}`
                counter++
            }

            actions.queueAction({
                type: 'create',
                item: { id: `project/${folderName}`, path: folderName, type: 'folder' },
                path: folderName,
                newPath: folderName,
            })

            // Always set the editing item ID after a short delay to ensure the folder is in the DOM
            if (editAfter) {
                setTimeout(() => {
                    actions.setEditingItemId(`project-folder/${folderName}`)
                }, 50)
            }
            callback?.(folderName)
        },
        toggleFolderOpen: ({ folderId }) => {
            if (values.searchTerm) {
                if (values.expandedSearchFolders.find((f) => f === folderId)) {
                    actions.setExpandedSearchFolders(values.expandedSearchFolders.filter((f) => f !== folderId))
                } else {
                    actions.setExpandedSearchFolders([...values.expandedSearchFolders, folderId])
                }
            } else {
                if (values.expandedFolders.find((f) => f === folderId)) {
                    actions.setExpandedFolders(values.expandedFolders.filter((f) => f !== folderId))
                } else {
                    actions.setExpandedFolders([...values.expandedFolders, folderId])
                    actions.loadFolderIfNotLoaded(folderId)
                }
            }
        },
        loadFolderIfNotLoaded: ({ folderId }) => {
            if (values.folderStates[folderId] !== 'loaded' && values.folderStates[folderId] !== 'loading') {
                const folder = findInProjectTree(folderId, values.projectTree)
                if (folder) {
                    actions.loadFolder(folder.record?.path)
                } else if (folderId.startsWith('project-folder/')) {
                    actions.loadFolder(folderId.slice('project-folder/'.length))
                }
            }
        },
        rename: ({ value, item }) => {
            const splits = splitPath(item.path)
            if (splits.length > 0) {
                if (value) {
                    actions.moveItem(item, joinPath([...splits.slice(0, -1), value]))
                    actions.setEditingItemId('')
                }
            }
        },
        createFolder: ({ parentPath, editAfter, callback }) => {
            const parentSplits = parentPath ? splitPath(parentPath) : []
            const newPath = joinPath([...parentSplits, 'Untitled folder'])
            actions.addFolder(newPath, editAfter, callback)
        },
        setSearchTerm: ({ searchTerm }) => {
            actions.loadSearchResults(searchTerm)
        },
        setSortMethod: ({ sortMethod }) => {
            if (sortMethod === 'created_at') {
                actions.loadRecentResults()
            }
        },
        assureVisibility: async ({ projectTreeRef }, breakpoint) => {
            if (projectTreeRef) {
                if (projectTreeRef.type === 'folder' && projectTreeRef.ref) {
                    actions.expandProjectFolder(projectTreeRef.ref)
                    const item = values.viableItems.find(
                        (item) => item.type === 'folder' && item.path === projectTreeRef.ref
                    )
                    if (item) {
                        actions.scrollToView(item)
                    }
                    return
                }

                const treeItem = projectTreeRef.type.endsWith('/')
                    ? values.viableItems.find(
                          (item) => item.type?.startsWith(projectTreeRef.type) && item.ref === projectTreeRef.ref
                      )
                    : values.viableItems.find(
                          (item) => item.type === projectTreeRef.type && item.ref === projectTreeRef.ref
                      )
                let path: string | undefined
                if (treeItem) {
                    path = treeItem.path
                } else if (projectTreeRef.ref !== null) {
                    const resp = await api.fileSystem.list(
                        projectTreeRef.type.endsWith('/')
                            ? { ref: projectTreeRef.ref, type__startswith: projectTreeRef.type }
                            : { ref: projectTreeRef.ref, type: projectTreeRef.type }
                    )
                    breakpoint() // bail if we opened some other item in the meanwhile
                    if (resp.results && resp.results.length > 0) {
                        const result = resp.results[0]
                        path = result.path
                        actions.createSavedItem(result)
                    }
                }

                if (path) {
                    actions.expandProjectFolder(path)
                    if (treeItem) {
                        actions.scrollToView(treeItem)
                    }
                }
            }
        },
        syncTypeAndRef: async ({ type, ref }) => {
            const items = await (type.endsWith('/')
                ? api.fileSystem.list({ type__startswith: type, ref })
                : api.fileSystem.list({ type, ref }))
            actions.updateSyncedFiles(items.results)
        },
        setLastNewFolder: ({ folder }) => {
            if (folder) {
                actions.assureVisibility({ type: 'folder', ref: folder })
            }
        },
    })),
    subscriptions(({ actions, values }) => ({
        projectTreeRef: (newRef: ProjectTreeRef | null) => {
            if (newRef) {
                if (newRef.ref === null) {
                    if (typeof values.lastNewFolder === 'string') {
                        actions.assureVisibility({ type: 'folder', ref: values.lastNewFolder })
                    }
                } else {
                    actions.assureVisibility(newRef)
                }
            }
        },
    })),
    afterMount(({ actions, values }) => {
        actions.loadFolder('')
        actions.loadUnfiledItems()
        if (values.projectTreeRef) {
            actions.assureVisibility(values.projectTreeRef)
        }
    }),
])

export function refreshTreeItem(type: string, ref: string): void {
    projectTreeLogic.findMounted()?.actions.syncTypeAndRef(type, ref)
}

export function getLastNewFolder(): string | undefined {
    return projectTreeLogic.findMounted()?.values.lastNewFolder ?? undefined
}<|MERGE_RESOLUTION|>--- conflicted
+++ resolved
@@ -114,11 +114,8 @@
         clearScrollTarget: true,
         setEditingItemId: (id: string) => ({ id }),
         setMovingItems: (items: FileSystemEntry[]) => ({ items }),
-<<<<<<< HEAD
         setSortMethod: (sortMethod: ProjectTreeSortMethod) => ({ sortMethod }),
-=======
         setTreeTableColumnSizes: (sizes: number[]) => ({ sizes }),
->>>>>>> bebb72a4
     }),
     loaders(({ actions, values }) => ({
         unfiledItems: [
@@ -535,18 +532,17 @@
                 setEditingItemId: (_, { id }) => id,
             },
         ],
-<<<<<<< HEAD
         sortMethod: [
             'alphabetical' as ProjectTreeSortMethod,
             {
                 setSortMethod: (_, { sortMethod }) => sortMethod,
-=======
+            },
+        ],
         treeTableColumnSizes: [
             [350, 200, 200] as number[],
             { persist: true },
             {
                 setTreeTableColumnSizes: (_, { sizes }) => sizes,
->>>>>>> bebb72a4
             },
         ],
     }),
@@ -852,13 +848,8 @@
         ],
         // TODO: use treeData + some other logic to determine the keys
         treeTableKeys: [
-<<<<<<< HEAD
-            (s) => [s.sortMethod],
-            (sortMethod): TreeTableViewKeys => ({
-=======
-            (s) => [s.treeTableColumnSizes, s.treeTableColumnOffsets],
-            (sizes, offsets): TreeTableViewKeys => ({
->>>>>>> bebb72a4
+            (s) => [s.treeTableColumnSizes, s.treeTableColumnOffsets, s.sortMethod],
+            (sizes, offsets, sortMethod): TreeTableViewKeys => ({
                 headers: [
                     {
                         key: 'name',
