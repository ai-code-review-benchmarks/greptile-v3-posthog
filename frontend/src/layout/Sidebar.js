--- conflicted
+++ resolved
@@ -20,11 +20,8 @@
     TeamOutlined,
     LockOutlined,
     WalletOutlined,
-<<<<<<< HEAD
     ApiOutlined,
-=======
     DatabaseOutlined,
->>>>>>> a6357511
 } from '@ant-design/icons'
 import { useActions, useValues } from 'kea'
 import { Link } from 'lib/components/Link'
@@ -68,11 +65,8 @@
     annotations: 'settings',
     billing: 'settings',
     licenses: 'settings',
-<<<<<<< HEAD
     plugins: 'settings',
-=======
     systemStatus: 'settings',
->>>>>>> a6357511
 }
 
 export function Sidebar({ user, sidebarCollapsed, setSidebarCollapsed }) {
