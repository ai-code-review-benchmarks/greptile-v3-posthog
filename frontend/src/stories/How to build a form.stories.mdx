--- conflicted
+++ resolved
@@ -120,11 +120,7 @@
             props={logicProps}
             formKey="featureFlag"
             className="ant-form-vertical ant-form-hide-required-mark"
-<<<<<<< HEAD
-            enableFormOnSubmit
-=======
             enableFormOnSubmit // makes the HTML "submit" button work directly
->>>>>>> c2a97ee6
         >
             <Field name="active">
                 {/* value, onChange, onChangeEvent, name, label, id */}
