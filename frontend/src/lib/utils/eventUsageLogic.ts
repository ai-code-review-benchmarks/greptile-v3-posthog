--- conflicted
+++ resolved
@@ -433,7 +433,6 @@
         reportInsightOpenedFromRecentInsightList: true,
         reportRecordingOpenedFromRecentRecordingList: true,
         reportPersonOpenedFromNewlySeenPersonsList: true,
-<<<<<<< HEAD
         reportTeamHasIngestedEvents: true,
         reportIngestionSelectPlatformType: (platform: PlatformType) => ({ platform }),
         reportIngestionSelectFrameworkType: (framework: Framework) => ({ framework }),
@@ -443,9 +442,7 @@
         reportIngestionThirdPartyAboutClicked: (name: string) => ({ name }),
         reportIngestionThirdPartyConfigureClicked: (name: string) => ({ name }),
         reportIngestionThirdPartyPluginInstalled: (name: string) => ({ name }),
-=======
         reportFailedToCreateFeatureFlagWithCohort: (code: string, detail: string) => ({ code, detail }),
->>>>>>> 905412a2
     },
     listeners: ({ values }) => ({
         reportAnnotationViewed: async ({ annotations }, breakpoint) => {
@@ -1023,7 +1020,6 @@
         reportPersonOpenedFromNewlySeenPersonsList: () => {
             posthog.capture('person opened from newly seen persons list')
         },
-<<<<<<< HEAD
         reportTeamHasIngestedEvents: () => {
             posthog.capture('team has ingested events')
         },
@@ -1062,10 +1058,9 @@
             posthog.capture('report ingestion third party plugin installed', {
                 name: name,
             })
-=======
+        },
         reportFailedToCreateFeatureFlagWithCohort: ({ detail, code }) => {
             posthog.capture('failed to create feature flag with cohort', { detail, code })
->>>>>>> 905412a2
         },
     }),
 })