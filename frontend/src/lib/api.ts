import posthog from 'posthog-js'
import {
    ActionType,
    RawAnnotationType,
    CohortType,
    EventDefinitionType,
    DashboardCollaboratorType,
    DashboardType,
    EventDefinition,
    EventType,
    ExportedAssetType,
    FeatureFlagType,
    InsightModel,
    IntegrationType,
    OrganizationType,
    PersonListParams,
    PersonType,
    PluginLogEntry,
    PropertyDefinition,
    SharingConfigurationType,
    SlackChannelType,
    SubscriptionType,
    TeamType,
    UserType,
    MediaUploadResponse,
    SessionRecordingsResponse,
    SessionRecordingPropertiesType,
    EventsListQueryParams,
    SessionRecordingPlaylistType,
    RoleType,
    RoleMemberType,
    OrganizationResourcePermissionType,
    RolesListParams,
    FeatureFlagAssociatedRoleType,
    SessionRecordingType,
    PerformanceEvent,
    RecentPerformancePageView,
    DashboardTemplateType,
    DashboardTemplateEditorType,
    EarlyAccessFeatureType,
    NewEarlyAccessFeatureType,
    Survey,
    NotebookType,
<<<<<<< HEAD
    DashboardTemplateListParams,
=======
    PropertyDefinitionType,
>>>>>>> 87a1bbb6
} from '~/types'
import { getCurrentOrganizationId, getCurrentTeamId } from './utils/logics'
import { CheckboxValueType } from 'antd/lib/checkbox/Group'
import { LOGS_PORTION_LIMIT } from 'scenes/plugins/plugin/pluginLogsLogic'
import { toParams } from 'lib/utils'
import { DashboardPrivilegeLevel } from './constants'
import { EVENT_DEFINITIONS_PER_PAGE } from 'scenes/data-management/events/eventDefinitionsTableLogic'
import { EVENT_PROPERTY_DEFINITIONS_PER_PAGE } from 'scenes/data-management/properties/propertyDefinitionsTableLogic'
import { ActivityLogItem, ActivityScope } from 'lib/components/ActivityLog/humanizeActivity'
import { ActivityLogProps } from 'lib/components/ActivityLog/ActivityLog'
import { SavedSessionRecordingPlaylistsResult } from 'scenes/session-recordings/saved-playlists/savedSessionRecordingPlaylistsLogic'
import { dayjs } from 'lib/dayjs'
import { QuerySchema } from '~/queries/schema'
import { getCurrentExporterData } from '~/exporter/exporterViewLogic'
import { encodeParams } from 'kea-router'

export const ACTIVITY_PAGE_SIZE = 20

export interface PaginatedResponse<T> {
    results: T[]
    next?: string | null
    previous?: string | null
    missing_persons?: number
}

export interface CountedPaginatedResponse<T> extends PaginatedResponse<T> {
    total_count: number
}

export interface ApiMethodOptions {
    signal?: AbortSignal
}

const CSRF_COOKIE_NAME = 'posthog_csrftoken'

export function getCookie(name: string): string | null {
    let cookieValue: string | null = null
    if (document.cookie && document.cookie !== '') {
        for (let cookie of document.cookie.split(';')) {
            cookie = cookie.trim()
            // Does this cookie string begin with the name we want?
            if (cookie.substring(0, name.length + 1) === name + '=') {
                cookieValue = decodeURIComponent(cookie.substring(name.length + 1))
                break
            }
        }
    }
    return cookieValue
}

export async function getJSONOrThrow(response: Response): Promise<any> {
    try {
        return await response.json()
    } catch (e) {
        return { statusText: response.statusText }
    }
}

class ApiRequest {
    private pathComponents: string[]
    private queryString: string | undefined

    constructor() {
        this.pathComponents = []
    }

    // URL assembly

    public assembleEndpointUrl(): string {
        let url = this.pathComponents.join('/')
        if (this.queryString) {
            if (!this.queryString.startsWith('?')) {
                url += '?'
            }
            url += this.queryString
        }
        return url
    }

    public assembleFullUrl(includeLeadingSlash = false): string {
        return (includeLeadingSlash ? '/api/' : 'api/') + this.assembleEndpointUrl()
    }

    // Generic endpoint composition

    private addPathComponent(component: string | number): ApiRequest {
        this.pathComponents.push(component.toString())
        return this
    }

    public withQueryString(queryString?: string): ApiRequest {
        this.queryString = queryString
        return this
    }

    public withAction(apiAction: string): ApiRequest {
        return this.addPathComponent(apiAction)
    }

    // API-aware endpoint composition

    // # Utils
    public current(): ApiRequest {
        return this.addPathComponent('@current')
    }

    // # Organizations
    public organizations(): ApiRequest {
        return this.addPathComponent('organizations')
    }

    public organizationsDetail(id: OrganizationType['id'] = getCurrentOrganizationId()): ApiRequest {
        return this.organizations().addPathComponent(id)
    }

    public organizationResourceAccess(): ApiRequest {
        return this.organizations().current().addPathComponent('resource_access')
    }

    public organizationResourceAccessDetail(id: OrganizationResourcePermissionType['id']): ApiRequest {
        return this.organizationResourceAccess().addPathComponent(id)
    }

    // # Projects
    public projects(): ApiRequest {
        return this.addPathComponent('projects')
    }

    public projectsDetail(id: TeamType['id'] = getCurrentTeamId()): ApiRequest {
        return this.projects().addPathComponent(id)
    }

    // # Insights
    public insights(teamId?: TeamType['id']): ApiRequest {
        return this.projectsDetail(teamId).addPathComponent('insights')
    }

    public insight(id: InsightModel['id'], teamId?: TeamType['id']): ApiRequest {
        return this.insights(teamId).addPathComponent(id)
    }

    public insightsActivity(teamId?: TeamType['id']): ApiRequest {
        return this.insights(teamId).addPathComponent('activity')
    }

    public insightSharing(id: InsightModel['id'], teamId?: TeamType['id']): ApiRequest {
        return this.insight(id, teamId).addPathComponent('sharing')
    }

    // # Plugins
    public plugins(): ApiRequest {
        return this.addPathComponent('plugins')
    }

    public pluginLogs(pluginConfigId: number): ApiRequest {
        return this.addPathComponent('plugin_configs').addPathComponent(pluginConfigId).addPathComponent('logs')
    }

    public pluginsActivity(): ApiRequest {
        return this.organizations().current().plugins().addPathComponent('activity')
    }

    // # Actions
    public actions(teamId?: TeamType['id']): ApiRequest {
        return this.projectsDetail(teamId).addPathComponent('actions')
    }

    public actionsDetail(actionId: ActionType['id'], teamId?: TeamType['id']): ApiRequest {
        return this.actions(teamId).addPathComponent(actionId)
    }

    // # Exports
    public exports(teamId?: TeamType['id']): ApiRequest {
        return this.projectsDetail(teamId).addPathComponent('exports')
    }

    public export(id: number, teamId?: TeamType['id']): ApiRequest {
        return this.exports(teamId).addPathComponent(id)
    }

    // # Events
    public events(teamId?: TeamType['id']): ApiRequest {
        return this.projectsDetail(teamId).addPathComponent('events')
    }

    public event(id: EventType['id'], teamId?: TeamType['id']): ApiRequest {
        return this.events(teamId).addPathComponent(id)
    }

    public tags(teamId?: TeamType['id']): ApiRequest {
        return this.projectsDetail(teamId).addPathComponent('tags')
    }

    // # Data management
    public eventDefinitions(teamId?: TeamType['id']): ApiRequest {
        return this.projectsDetail(teamId).addPathComponent('event_definitions')
    }

    public eventDefinitionDetail(eventDefinitionId: EventDefinition['id'], teamId?: TeamType['id']): ApiRequest {
        return this.projectsDetail(teamId).addPathComponent('event_definitions').addPathComponent(eventDefinitionId)
    }

    public propertyDefinitions(teamId?: TeamType['id']): ApiRequest {
        return this.projectsDetail(teamId).addPathComponent('property_definitions')
    }

    public propertyDefinitionDetail(
        propertyDefinitionId: PropertyDefinition['id'],
        teamId?: TeamType['id']
    ): ApiRequest {
        return this.projectsDetail(teamId)
            .addPathComponent('property_definitions')
            .addPathComponent(propertyDefinitionId)
    }

    public dataManagementActivity(teamId?: TeamType['id']): ApiRequest {
        return this.projectsDetail(teamId).addPathComponent('data_management').addPathComponent('activity')
    }

    // # Cohorts
    public cohorts(teamId?: TeamType['id']): ApiRequest {
        return this.projectsDetail(teamId).addPathComponent('cohorts')
    }

    public cohortsDetail(cohortId: CohortType['id'], teamId?: TeamType['id']): ApiRequest {
        return this.cohorts(teamId).addPathComponent(cohortId)
    }

    // Recordings
    public recording(recordingId: SessionRecordingType['id'], teamId?: TeamType['id']): ApiRequest {
        return this.projectsDetail(teamId).addPathComponent('session_recordings').addPathComponent(recordingId)
    }
    public recordings(teamId?: TeamType['id']): ApiRequest {
        return this.projectsDetail(teamId).addPathComponent('session_recordings')
    }
    public recordingPlaylists(teamId?: TeamType['id']): ApiRequest {
        return this.projectsDetail(teamId).addPathComponent('session_recording_playlists')
    }
    public recordingPlaylist(
        playlistId?: SessionRecordingPlaylistType['short_id'],
        teamId?: TeamType['id']
    ): ApiRequest {
        return this.projectsDetail(teamId)
            .addPathComponent('session_recording_playlists')
            .addPathComponent(String(playlistId))
    }

    public recordingSharing(id: SessionRecordingType['id'], teamId?: TeamType['id']): ApiRequest {
        return this.recording(id, teamId).addPathComponent('sharing')
    }

    // # Dashboards
    public dashboards(teamId?: TeamType['id']): ApiRequest {
        return this.projectsDetail(teamId).addPathComponent('dashboards')
    }

    public dashboardsDetail(dashboardId: DashboardType['id'], teamId?: TeamType['id']): ApiRequest {
        return this.dashboards(teamId).addPathComponent(dashboardId)
    }

    public dashboardCollaborators(dashboardId: DashboardType['id'], teamId?: TeamType['id']): ApiRequest {
        return this.dashboardsDetail(dashboardId, teamId).addPathComponent('collaborators')
    }

    public dashboardSharing(dashboardId: DashboardType['id'], teamId?: TeamType['id']): ApiRequest {
        return this.dashboardsDetail(dashboardId, teamId).addPathComponent('sharing')
    }

    public dashboardCollaboratorsDetail(
        dashboardId: DashboardType['id'],
        userUuid: UserType['uuid'],
        teamId?: TeamType['id']
    ): ApiRequest {
        return this.dashboardCollaborators(dashboardId, teamId).addPathComponent(userUuid)
    }

    // # Dashboard templates
    public dashboardTemplates(teamId?: TeamType['id']): ApiRequest {
        return this.projectsDetail(teamId).addPathComponent('dashboard_templates')
    }

    public dashboardTemplatesDetail(
        dashboardTemplateId: DashboardTemplateType['id'],
        teamId?: TeamType['id']
    ): ApiRequest {
        return this.dashboardTemplates(teamId).addPathComponent(dashboardTemplateId)
    }

    public dashboardTemplateSchema(): ApiRequest {
        return this.dashboardTemplates().addPathComponent('json_schema')
    }

    // # Roles
    public roles(): ApiRequest {
        return this.organizations().current().addPathComponent('roles')
    }

    public rolesDetail(roleId: RoleType['id']): ApiRequest {
        return this.roles().addPathComponent(roleId)
    }

    public roleMemberships(roleId: RoleType['id']): ApiRequest {
        return this.rolesDetail(roleId).addPathComponent('role_memberships')
    }

    public roleMembershipsDetail(roleId: RoleType['id'], userUuid: UserType['uuid']): ApiRequest {
        return this.roleMemberships(roleId).addPathComponent(userUuid)
    }

    // # Persons
    public persons(teamId?: TeamType['id']): ApiRequest {
        return this.projectsDetail(teamId).addPathComponent('persons')
    }

    public person(id: string | number, teamId?: TeamType['id']): ApiRequest {
        return this.persons(teamId).addPathComponent(id)
    }

    public personActivity(id: string | number | undefined): ApiRequest {
        if (id) {
            return this.person(id).addPathComponent('activity')
        }
        return this.persons().addPathComponent('activity')
    }

    // # Annotations
    public annotations(teamId?: TeamType['id']): ApiRequest {
        return this.projectsDetail(teamId).addPathComponent('annotations')
    }

    public annotation(id: RawAnnotationType['id'], teamId?: TeamType['id']): ApiRequest {
        return this.annotations(teamId).addPathComponent(id)
    }

    // # Feature flags
    public featureFlags(teamId: TeamType['id']): ApiRequest {
        return this.projectsDetail(teamId).addPathComponent('feature_flags')
    }

    public featureFlag(id: FeatureFlagType['id'], teamId: TeamType['id']): ApiRequest {
        if (!id) {
            throw new Error('Must provide an ID for the feature flag to construct the URL')
        }
        return this.featureFlags(teamId).addPathComponent(id)
    }

    public featureFlagsActivity(id: FeatureFlagType['id'], teamId: TeamType['id']): ApiRequest {
        if (id) {
            return this.featureFlag(id, teamId).addPathComponent('activity')
        }
        return this.featureFlags(teamId).addPathComponent('activity')
    }

    // # Features
    public earlyAccessFeatures(teamId?: TeamType['id']): ApiRequest {
        return this.projectsDetail(teamId).addPathComponent('early_access_feature')
    }

    public earlyAccessFeature(id: EarlyAccessFeatureType['id'], teamId?: TeamType['id']): ApiRequest {
        return this.earlyAccessFeatures(teamId).addPathComponent(id)
    }

    // # Surveys
    public surveys(teamId?: TeamType['id']): ApiRequest {
        return this.projectsDetail(teamId).addPathComponent('surveys')
    }

    public survey(id: Survey['id'], teamId?: TeamType['id']): ApiRequest {
        return this.surveys(teamId).addPathComponent(id)
    }

    // # Subscriptions
    public subscriptions(teamId?: TeamType['id']): ApiRequest {
        return this.projectsDetail(teamId).addPathComponent('subscriptions')
    }

    public subscription(id: SubscriptionType['id'], teamId?: TeamType['id']): ApiRequest {
        return this.subscriptions(teamId).addPathComponent(id)
    }

    // # Integrations
    public integrations(teamId?: TeamType['id']): ApiRequest {
        return this.projectsDetail(teamId).addPathComponent('integrations')
    }

    public integration(id: IntegrationType['id'], teamId?: TeamType['id']): ApiRequest {
        return this.integrations(teamId).addPathComponent(id)
    }

    public integrationSlackChannels(id: IntegrationType['id'], teamId?: TeamType['id']): ApiRequest {
        return this.integrations(teamId).addPathComponent(id).addPathComponent('channels')
    }

    public media(teamId?: TeamType['id']): ApiRequest {
        return this.projectsDetail(teamId).addPathComponent('uploaded_media')
    }

    // Resource Access Permissions

    public featureFlagAccessPermissions(flagId: FeatureFlagType['id']): ApiRequest {
        return this.featureFlag(flagId, getCurrentTeamId()).addPathComponent('role_access')
    }

    public featureFlagAccessPermissionsDetail(
        flagId: FeatureFlagType['id'],
        id: FeatureFlagAssociatedRoleType['id']
    ): ApiRequest {
        return this.featureFlagAccessPermissions(flagId).addPathComponent(id)
    }

    // Performance events
    public performanceEvents(teamId?: TeamType['id']): ApiRequest {
        return this.projectsDetail(teamId).addPathComponent('performance_events')
    }

    public recentPageViewPerformanceEvents(dateFrom: string, dateTo: string, teamId?: TeamType['id']): ApiRequest {
        return this.projectsDetail(teamId)
            .addPathComponent('performance_events')
            .addPathComponent('recent_pageviews')
            .withQueryString(toParams({ date_from: dateFrom, date_to: dateTo }))
    }

    // # Queries
    public query(teamId?: TeamType['id']): ApiRequest {
        return this.projectsDetail(teamId).addPathComponent('query')
    }

    // Notebooks
    public notebooks(teamId?: TeamType['id']): ApiRequest {
        return this.projectsDetail(teamId).addPathComponent('notebooks')
    }

    public notebook(id: NotebookType['short_id'], teamId?: TeamType['id']): ApiRequest {
        return this.notebooks(teamId).addPathComponent(id)
    }

    // Request finalization

    public async get(options?: ApiMethodOptions): Promise<any> {
        return await api.get(this.assembleFullUrl(), options)
    }

    public async getResponse(options?: ApiMethodOptions): Promise<Response> {
        return await api.getResponse(this.assembleFullUrl(), options)
    }

    public async update(options?: ApiMethodOptions & { data: any }): Promise<any> {
        return await api.update(this.assembleFullUrl(), options?.data, options)
    }

    public async create(options?: ApiMethodOptions & { data: any }): Promise<any> {
        return await api.create(this.assembleFullUrl(), options?.data, options)
    }

    public async delete(): Promise<any> {
        return await api.delete(this.assembleFullUrl())
    }
}

const normalizeUrl = (url: string): string => {
    if (url.indexOf('http') !== 0) {
        if (!url.startsWith('/')) {
            url = '/' + url
        }

        url = url + (url.indexOf('?') === -1 && url[url.length - 1] !== '/' ? '/' : '')
    }
    return url
}

const prepareUrl = (url: string): string => {
    let output = normalizeUrl(url)

    const exporterContext = getCurrentExporterData()

    if (exporterContext && exporterContext.accessToken) {
        output =
            output +
            (output.indexOf('?') === -1 ? '?' : '&') +
            encodeParams({
                sharing_access_token: exporterContext.accessToken,
            })
    }

    return output
}

const PROJECT_ID_REGEX = /\/api\/projects\/(\w+)(?:$|[/?#])/

const ensureProjectIdNotInvalid = (url: string): void => {
    const projectIdMatch = PROJECT_ID_REGEX.exec(url)
    if (projectIdMatch) {
        const projectId = projectIdMatch[1].trim()
        if (projectId === 'null' || projectId === 'undefined') {
            throw { status: 0, detail: 'Cannot make request - project ID is unknown.' }
        }
    }
}

const api = {
    actions: {
        async get(actionId: ActionType['id']): Promise<ActionType> {
            return await new ApiRequest().actionsDetail(actionId).get()
        },
        async create(actionData: Partial<ActionType>, temporaryToken?: string): Promise<ActionType> {
            return await new ApiRequest()
                .actions()
                .withQueryString(temporaryToken ? `temporary_token=${temporaryToken}` : '')
                .create({ data: actionData })
        },
        async update(
            actionId: ActionType['id'],
            actionData: Partial<ActionType>,
            temporaryToken?: string
        ): Promise<ActionType> {
            return await new ApiRequest()
                .actionsDetail(actionId)
                .withQueryString(temporaryToken ? `temporary_token=${temporaryToken}` : '')
                .update({ data: actionData })
        },
        async list(params?: string): Promise<PaginatedResponse<ActionType>> {
            return await new ApiRequest().actions().withQueryString(params).get()
        },
        async getCount(actionId: ActionType['id']): Promise<number> {
            return (await new ApiRequest().actionsDetail(actionId).withAction('count').get()).count
        },
        determineDeleteEndpoint(): string {
            return new ApiRequest().actions().assembleEndpointUrl()
        },
    },

    activity: {
        list(
            activityLogProps: ActivityLogProps,
            page: number = 1,
            teamId: TeamType['id'] = getCurrentTeamId()
        ): Promise<CountedPaginatedResponse<ActivityLogItem>> {
            const requestForScope: Record<ActivityScope, (props: ActivityLogProps) => ApiRequest> = {
                [ActivityScope.FEATURE_FLAG]: (props) => {
                    return new ApiRequest().featureFlagsActivity((props.id ?? null) as number | null, teamId)
                },
                [ActivityScope.PERSON]: (props) => {
                    return new ApiRequest().personActivity(props.id)
                },
                [ActivityScope.INSIGHT]: () => {
                    return new ApiRequest().insightsActivity(teamId)
                },
                [ActivityScope.PLUGIN]: () => {
                    return new ApiRequest().pluginsActivity()
                },
                [ActivityScope.PLUGIN_CONFIG]: () => {
                    return new ApiRequest().pluginsActivity()
                },
                [ActivityScope.DATA_MANAGEMENT]: () => {
                    return new ApiRequest().dataManagementActivity()
                },
                [ActivityScope.EVENT_DEFINITION]: () => {
                    // TODO allow someone to load _only_ event definitions?
                    return new ApiRequest().dataManagementActivity()
                },
                [ActivityScope.PROPERTY_DEFINITION]: () => {
                    // TODO allow someone to load _only_ property definitions?
                    return new ApiRequest().dataManagementActivity()
                },
            }

            const pagingParameters = { page: page || 1, limit: ACTIVITY_PAGE_SIZE }
            return requestForScope[activityLogProps.scope](activityLogProps)
                .withQueryString(toParams(pagingParameters))
                .get()
        },
    },

    exports: {
        determineExportUrl(exportId: number, teamId: TeamType['id'] = getCurrentTeamId()): string {
            return new ApiRequest()
                .export(exportId, teamId)
                .withAction('content')
                .withQueryString('download=true')
                .assembleFullUrl(true)
        },

        async create(
            data: Partial<ExportedAssetType>,
            params: Record<string, any> = {},
            teamId: TeamType['id'] = getCurrentTeamId()
        ): Promise<ExportedAssetType> {
            return new ApiRequest().exports(teamId).withQueryString(toParams(params)).create({ data })
        },

        async get(id: number, teamId: TeamType['id'] = getCurrentTeamId()): Promise<ExportedAssetType> {
            return new ApiRequest().export(id, teamId).get()
        },
    },

    events: {
        async get(
            id: EventType['id'],
            includePerson: boolean = false,
            teamId: TeamType['id'] = getCurrentTeamId()
        ): Promise<EventType> {
            let apiRequest = new ApiRequest().event(id, teamId)
            if (includePerson) {
                apiRequest = apiRequest.withQueryString(toParams({ include_person: true }))
            }
            return await apiRequest.get()
        },
        async list(
            filters: EventsListQueryParams,
            limit: number = 100,
            teamId: TeamType['id'] = getCurrentTeamId()
        ): Promise<PaginatedResponse<EventType>> {
            const params: EventsListQueryParams = { ...filters, limit, orderBy: filters.orderBy ?? ['-timestamp'] }
            return new ApiRequest().events(teamId).withQueryString(toParams(params)).get()
        },
        determineListEndpoint(
            filters: EventsListQueryParams,
            limit: number = 100,
            teamId: TeamType['id'] = getCurrentTeamId()
        ): string {
            const params: EventsListQueryParams = { ...filters, limit }
            return new ApiRequest().events(teamId).withQueryString(toParams(params)).assembleFullUrl()
        },
    },

    tags: {
        async list(teamId: TeamType['id'] = getCurrentTeamId()): Promise<string[]> {
            return new ApiRequest().tags(teamId).get()
        },
    },

    eventDefinitions: {
        async get({ eventDefinitionId }: { eventDefinitionId: EventDefinition['id'] }): Promise<EventDefinition> {
            return new ApiRequest().eventDefinitionDetail(eventDefinitionId).get()
        },
        async update({
            eventDefinitionId,
            eventDefinitionData,
        }: {
            eventDefinitionId: EventDefinition['id']
            eventDefinitionData: Partial<Omit<EventDefinition, 'owner'> & { owner: number | null }>
        }): Promise<EventDefinition> {
            return new ApiRequest().eventDefinitionDetail(eventDefinitionId).update({ data: eventDefinitionData })
        },
        async delete({ eventDefinitionId }: { eventDefinitionId: EventDefinition['id'] }): Promise<void> {
            return new ApiRequest().eventDefinitionDetail(eventDefinitionId).delete()
        },
        async list({
            limit = EVENT_DEFINITIONS_PER_PAGE,
            teamId = getCurrentTeamId(),
            ...params
        }: {
            limit?: number
            offset?: number
            teamId?: TeamType['id']
            event_type?: EventDefinitionType
        }): Promise<PaginatedResponse<EventDefinition>> {
            return new ApiRequest()
                .eventDefinitions(teamId)
                .withQueryString(toParams({ limit, ...params }))
                .get()
        },
        determineListEndpoint({
            limit = EVENT_DEFINITIONS_PER_PAGE,
            teamId = getCurrentTeamId(),
            ...params
        }: {
            limit?: number
            offset?: number
            teamId?: TeamType['id']
            event_type?: EventDefinitionType
        }): string {
            return new ApiRequest()
                .eventDefinitions(teamId)
                .withQueryString(toParams({ limit, ...params }))
                .assembleFullUrl()
        },
    },

    propertyDefinitions: {
        async get({
            propertyDefinitionId,
        }: {
            propertyDefinitionId: PropertyDefinition['id']
        }): Promise<PropertyDefinition> {
            return new ApiRequest().propertyDefinitionDetail(propertyDefinitionId).get()
        },
        async update({
            propertyDefinitionId,
            propertyDefinitionData,
        }: {
            propertyDefinitionId: PropertyDefinition['id']
            propertyDefinitionData: Partial<PropertyDefinition>
        }): Promise<PropertyDefinition> {
            return new ApiRequest()
                .propertyDefinitionDetail(propertyDefinitionId)
                .update({ data: propertyDefinitionData })
        },
        async delete({ propertyDefinitionId }: { propertyDefinitionId: PropertyDefinition['id'] }): Promise<void> {
            return new ApiRequest().propertyDefinitionDetail(propertyDefinitionId).delete()
        },
        async list({
            limit = EVENT_PROPERTY_DEFINITIONS_PER_PAGE,
            teamId = getCurrentTeamId(),
            ...params
        }: {
            event_names?: string[]
            excluded_properties?: string[]
            properties?: string[]
            filter_by_event_names?: boolean
            type?: PropertyDefinitionType
            limit?: number
            offset?: number
            teamId?: TeamType['id']
        }): Promise<PaginatedResponse<PropertyDefinition>> {
            return new ApiRequest()
                .propertyDefinitions(teamId)
                .withQueryString(
                    toParams({
                        limit,
                        ...params,
                        ...(params.properties ? { properties: params.properties.join(',') } : {}),
                    })
                )
                .get()
        },
        determineListEndpoint({
            limit = EVENT_PROPERTY_DEFINITIONS_PER_PAGE,
            teamId = getCurrentTeamId(),
            ...params
        }: {
            event_names?: string[]
            excluded_properties?: string[]
            filter_by_event_names?: boolean
            is_feature_flag?: boolean
            limit?: number
            offset?: number
            teamId?: TeamType['id']
            type?: PropertyDefinitionType
            group_type_index?: number
        }): string {
            return new ApiRequest()
                .propertyDefinitions(teamId)
                .withQueryString(
                    toParams({
                        limit,
                        ...params,
                    })
                )
                .assembleFullUrl()
        },
    },

    cohorts: {
        async get(cohortId: CohortType['id']): Promise<CohortType> {
            return await new ApiRequest().cohortsDetail(cohortId).get()
        },
        async create(cohortData: Partial<CohortType>, filterParams?: string): Promise<CohortType> {
            return await new ApiRequest().cohorts().withQueryString(filterParams).create({ data: cohortData })
        },
        async update(
            cohortId: CohortType['id'],
            cohortData: Partial<CohortType>,
            filterParams?: string
        ): Promise<CohortType> {
            return await new ApiRequest()
                .cohortsDetail(cohortId)
                .withQueryString(filterParams)
                .update({ data: cohortData })
        },
        async list(): Promise<PaginatedResponse<CohortType>> {
            // TODO: Remove hard limit and paginate cohorts
            return await new ApiRequest().cohorts().withQueryString('limit=600').get()
        },
        determineDeleteEndpoint(): string {
            return new ApiRequest().cohorts().assembleEndpointUrl()
        },
        determineListUrl(cohortId: number | 'new', params: PersonListParams): string {
            return `/api/cohort/${cohortId}/persons?${toParams(params)}`
        },
    },

    dashboards: {
        collaborators: {
            async list(dashboardId: DashboardType['id']): Promise<DashboardCollaboratorType[]> {
                return await new ApiRequest().dashboardCollaborators(dashboardId).get()
            },
            async create(
                dashboardId: DashboardType['id'],
                userUuid: UserType['uuid'],
                level: DashboardPrivilegeLevel
            ): Promise<DashboardCollaboratorType> {
                return await new ApiRequest().dashboardCollaborators(dashboardId).create({
                    data: {
                        user_uuid: userUuid,
                        level,
                    },
                })
            },
            async delete(dashboardId: DashboardType['id'], userUuid: UserType['uuid']): Promise<void> {
                return await new ApiRequest().dashboardCollaboratorsDetail(dashboardId, userUuid).delete()
            },
        },
    },

    dashboardTemplates: {
        async list(params: DashboardTemplateListParams = {}): Promise<PaginatedResponse<DashboardTemplateType>> {
            return await new ApiRequest().dashboardTemplates().withQueryString(toParams(params)).get()
        },

        async get(dashboardTemplateId: DashboardTemplateType['id']): Promise<DashboardTemplateType> {
            return await new ApiRequest().dashboardTemplatesDetail(dashboardTemplateId).get()
        },

        async create(dashboardTemplateData: DashboardTemplateEditorType): Promise<DashboardTemplateType> {
            return await new ApiRequest().dashboardTemplates().create({ data: dashboardTemplateData })
        },

        async update(
            dashboardTemplateId: string,
            dashboardTemplateData: Partial<DashboardTemplateEditorType>
        ): Promise<DashboardTemplateType> {
            return await new ApiRequest()
                .dashboardTemplatesDetail(dashboardTemplateId)
                .update({ data: dashboardTemplateData })
        },

        async delete(dashboardTemplateId: string): Promise<void> {
            // soft delete
            return await new ApiRequest().dashboardTemplatesDetail(dashboardTemplateId).update({
                data: {
                    deleted: true,
                },
            })
        },
        async getSchema(): Promise<Record<string, any>> {
            return await new ApiRequest().dashboardTemplateSchema().get()
        },
        determineSchemaUrl(): string {
            return new ApiRequest().dashboardTemplateSchema().assembleFullUrl()
        },
    },

    resourceAccessPermissions: {
        featureFlags: {
            async create(featureFlagId: number, roleId: RoleType['id']): Promise<FeatureFlagAssociatedRoleType> {
                return await new ApiRequest().featureFlagAccessPermissions(featureFlagId).create({
                    data: {
                        role_id: roleId,
                    },
                })
            },
            async list(featureFlagId: number): Promise<PaginatedResponse<FeatureFlagAssociatedRoleType>> {
                return await new ApiRequest().featureFlagAccessPermissions(featureFlagId).get()
            },

            async delete(
                featureFlagId: number,
                id: FeatureFlagAssociatedRoleType['id']
            ): Promise<PaginatedResponse<FeatureFlagAssociatedRoleType>> {
                return await new ApiRequest().featureFlagAccessPermissionsDetail(featureFlagId, id).delete()
            },
        },
    },

    roles: {
        async get(roleId: RoleType['id']): Promise<RoleType> {
            return await new ApiRequest().rolesDetail(roleId).get()
        },
        async list(params: RolesListParams = {}): Promise<PaginatedResponse<RoleType>> {
            return await new ApiRequest().roles().withQueryString(toParams(params)).get()
        },
        async delete(roleId: RoleType['id']): Promise<void> {
            return await new ApiRequest().rolesDetail(roleId).delete()
        },
        async create(roleName: RoleType['name']): Promise<RoleType> {
            return await new ApiRequest().roles().create({
                data: {
                    name: roleName,
                },
            })
        },
        async update(roleId: RoleType['id'], roleData: Partial<RoleType>): Promise<RoleType> {
            return await new ApiRequest().rolesDetail(roleId).update({ data: roleData })
        },
        members: {
            async list(roleId: RoleType['id']): Promise<PaginatedResponse<RoleMemberType>> {
                return await new ApiRequest().roleMemberships(roleId).get()
            },
            async create(roleId: RoleType['id'], userUuid: UserType['uuid']): Promise<RoleMemberType> {
                return await new ApiRequest().roleMemberships(roleId).create({
                    data: {
                        user_uuid: userUuid,
                    },
                })
            },
            async get(roleId: RoleType['id'], userUuid: UserType['uuid']): Promise<void> {
                return await new ApiRequest().roleMembershipsDetail(roleId, userUuid).get()
            },
            async delete(roleId: RoleType['id'], userUuid: UserType['uuid']): Promise<void> {
                return await new ApiRequest().roleMembershipsDetail(roleId, userUuid).delete()
            },
        },
    },

    persons: {
        async update(id: number, person: Partial<PersonType>): Promise<PersonType> {
            return new ApiRequest().person(id).update({ data: person })
        },
        async updateProperty(id: string, property: string, value: any): Promise<void> {
            return new ApiRequest()
                .person(id)
                .withAction('update_property')
                .create({
                    data: {
                        key: property,
                        value: value,
                    },
                })
        },
        async deleteProperty(id: string, property: string): Promise<void> {
            return new ApiRequest()
                .person(id)
                .withAction('delete_property')
                .create({
                    data: {
                        $unset: property,
                    },
                })
        },
        async list(params: PersonListParams = {}): Promise<PaginatedResponse<PersonType>> {
            return await new ApiRequest().persons().withQueryString(toParams(params)).get()
        },
        determineListUrl(params: PersonListParams = {}): string {
            return new ApiRequest().persons().withQueryString(toParams(params)).assembleFullUrl()
        },
    },

    sharing: {
        async get({
            dashboardId,
            insightId,
            recordingId,
        }: {
            dashboardId?: DashboardType['id']
            insightId?: InsightModel['id']
            recordingId?: SessionRecordingType['id']
        }): Promise<SharingConfigurationType | null> {
            return dashboardId
                ? new ApiRequest().dashboardSharing(dashboardId).get()
                : insightId
                ? new ApiRequest().insightSharing(insightId).get()
                : recordingId
                ? new ApiRequest().recordingSharing(recordingId).get()
                : null
        },

        async update(
            {
                dashboardId,
                insightId,
                recordingId,
            }: {
                dashboardId?: DashboardType['id']
                insightId?: InsightModel['id']
                recordingId?: SessionRecordingType['id']
            },
            data: Partial<SharingConfigurationType>
        ): Promise<SharingConfigurationType | null> {
            return dashboardId
                ? new ApiRequest().dashboardSharing(dashboardId).update({ data })
                : insightId
                ? new ApiRequest().insightSharing(insightId).update({ data })
                : recordingId
                ? new ApiRequest().recordingSharing(recordingId).update({ data })
                : null
        },
    },

    pluginLogs: {
        async search(
            pluginConfigId: number,
            currentTeamId: number | null,
            searchTerm: string | null = null,
            typeFilters: CheckboxValueType[] = [],
            trailingEntry: PluginLogEntry | null = null,
            leadingEntry: PluginLogEntry | null = null
        ): Promise<PluginLogEntry[]> {
            const params = toParams(
                {
                    limit: LOGS_PORTION_LIMIT,
                    type_filter: typeFilters,
                    search: searchTerm || undefined,
                    before: trailingEntry?.timestamp,
                    after: leadingEntry?.timestamp,
                },
                true
            )

            const response = await new ApiRequest()
                .projectsDetail(currentTeamId || undefined)
                .pluginLogs(pluginConfigId)
                .withQueryString(params)
                .get()

            return response.results
        },
    },

    annotations: {
        async get(annotationId: RawAnnotationType['id']): Promise<RawAnnotationType> {
            return await new ApiRequest().annotation(annotationId).get()
        },
        async update(
            annotationId: RawAnnotationType['id'],
            data: Pick<RawAnnotationType, 'date_marker' | 'scope' | 'content' | 'dashboard_item'>
        ): Promise<RawAnnotationType> {
            return await new ApiRequest().annotation(annotationId).update({ data })
        },
        async list(): Promise<PaginatedResponse<RawAnnotationType>> {
            return await new ApiRequest().annotations().get()
        },
        async create(
            data: Pick<RawAnnotationType, 'date_marker' | 'scope' | 'content' | 'dashboard_item'>
        ): Promise<RawAnnotationType> {
            return await new ApiRequest().annotations().create({ data })
        },
        determineDeleteEndpoint(): string {
            return new ApiRequest().annotations().assembleEndpointUrl()
        },
    },

    recordings: {
        async list(params: string): Promise<SessionRecordingsResponse> {
            return await new ApiRequest().recordings().withQueryString(params).get()
        },
        async listProperties(params: string): Promise<PaginatedResponse<SessionRecordingPropertiesType>> {
            return await new ApiRequest().recordings().withAction('properties').withQueryString(params).get()
        },

        async get(recordingId: SessionRecordingType['id'], params: string): Promise<SessionRecordingType> {
            return await new ApiRequest().recording(recordingId).withQueryString(params).get()
        },

        async delete(recordingId: SessionRecordingType['id']): Promise<{ success: boolean }> {
            return await new ApiRequest().recording(recordingId).delete()
        },

        async listSnapshots(recordingId: SessionRecordingType['id'], params: string): Promise<SessionRecordingType> {
            return await new ApiRequest().recording(recordingId).withAction('snapshots').withQueryString(params).get()
        },

        async updateRecording(
            recordingId: SessionRecordingType['id'],
            recording: Partial<SessionRecordingType>,
            params?: string
        ): Promise<SessionRecordingType> {
            return await new ApiRequest().recording(recordingId).withQueryString(params).update({ data: recording })
        },
        async listPlaylists(params: string): Promise<SavedSessionRecordingPlaylistsResult> {
            return await new ApiRequest().recordingPlaylists().withQueryString(params).get()
        },
        async getPlaylist(playlistId: SessionRecordingPlaylistType['short_id']): Promise<SessionRecordingPlaylistType> {
            return await new ApiRequest().recordingPlaylist(playlistId).get()
        },
        async createPlaylist(playlist: Partial<SessionRecordingPlaylistType>): Promise<SessionRecordingPlaylistType> {
            return await new ApiRequest().recordingPlaylists().create({ data: playlist })
        },
        async updatePlaylist(
            playlistId: SessionRecordingPlaylistType['short_id'],
            playlist: Partial<SessionRecordingPlaylistType>
        ): Promise<SessionRecordingPlaylistType> {
            return await new ApiRequest().recordingPlaylist(playlistId).update({ data: playlist })
        },

        async listPlaylistRecordings(
            playlistId: SessionRecordingPlaylistType['short_id'],
            params: string
        ): Promise<SessionRecordingsResponse> {
            return await new ApiRequest()
                .recordingPlaylist(playlistId)
                .withAction('recordings')
                .withQueryString(params)
                .get()
        },

        async addRecordingToPlaylist(
            playlistId: SessionRecordingPlaylistType['short_id'],
            session_recording_id: SessionRecordingType['id']
        ): Promise<SessionRecordingPlaylistType> {
            return await new ApiRequest()
                .recordingPlaylist(playlistId)
                .withAction('recordings')
                .withAction(session_recording_id)
                .create()
        },

        async removeRecordingFromPlaylist(
            playlistId: SessionRecordingPlaylistType['short_id'],
            session_recording_id: SessionRecordingType['id']
        ): Promise<SessionRecordingPlaylistType> {
            return await new ApiRequest()
                .recordingPlaylist(playlistId)
                .withAction('recordings')
                .withAction(session_recording_id)
                .delete()
        },
    },

    notebooks: {
        async get(notebookId: NotebookType['short_id']): Promise<NotebookType> {
            return await new ApiRequest().notebook(notebookId).get()
        },
        async update(
            notebookId: NotebookType['short_id'],
            data: Pick<NotebookType, 'version' | 'content' | 'title'>
        ): Promise<NotebookType> {
            return await new ApiRequest().notebook(notebookId).update({ data })
        },
        async list(): Promise<PaginatedResponse<NotebookType>> {
            return await new ApiRequest().notebooks().get()
        },
        async create(data?: Pick<NotebookType, 'content'>): Promise<NotebookType> {
            return await new ApiRequest().notebooks().create({ data })
        },
    },

    earlyAccessFeatures: {
        async get(featureId: EarlyAccessFeatureType['id']): Promise<EarlyAccessFeatureType> {
            return await new ApiRequest().earlyAccessFeature(featureId).get()
        },
        async create(data: NewEarlyAccessFeatureType): Promise<EarlyAccessFeatureType> {
            return await new ApiRequest().earlyAccessFeatures().create({ data })
        },
        async delete(featureId: EarlyAccessFeatureType['id']): Promise<void> {
            await new ApiRequest().earlyAccessFeature(featureId).delete()
        },
        async update(
            featureId: EarlyAccessFeatureType['id'],
            data: Pick<EarlyAccessFeatureType, 'name' | 'description' | 'stage' | 'documentation_url'>
        ): Promise<EarlyAccessFeatureType> {
            return await new ApiRequest().earlyAccessFeature(featureId).update({ data })
        },
        async list(): Promise<PaginatedResponse<EarlyAccessFeatureType>> {
            return await new ApiRequest().earlyAccessFeatures().get()
        },
        async promote(featureId: EarlyAccessFeatureType['id']): Promise<PaginatedResponse<EarlyAccessFeatureType>> {
            return await new ApiRequest().earlyAccessFeature(featureId).withAction('promote').create()
        },
    },

    surveys: {
        async list(): Promise<PaginatedResponse<Survey>> {
            return await new ApiRequest().surveys().get()
        },
        async get(surveyId: Survey['id']): Promise<Survey> {
            return await new ApiRequest().survey(surveyId).get()
        },
        async create(data: Partial<Survey>): Promise<Survey> {
            return await new ApiRequest().surveys().create({ data })
        },
        async delete(surveyId: Survey['id']): Promise<void> {
            await new ApiRequest().survey(surveyId).delete()
        },
        async update(
            surveyId: Survey['id'],
            data: Pick<Survey, 'name' | 'description' | 'linked_flag' | 'start_date' | 'end_date'>
        ): Promise<Survey> {
            return await new ApiRequest().survey(surveyId).update({ data })
        },
    },

    subscriptions: {
        async get(subscriptionId: SubscriptionType['id']): Promise<SubscriptionType> {
            return await new ApiRequest().subscription(subscriptionId).get()
        },
        async create(data: Partial<SubscriptionType>): Promise<SubscriptionType> {
            return await new ApiRequest().subscriptions().create({ data })
        },
        async update(
            subscriptionId: SubscriptionType['id'],
            data: Partial<SubscriptionType>
        ): Promise<SubscriptionType> {
            return await new ApiRequest().subscription(subscriptionId).update({ data })
        },
        async list({
            insightId,
            dashboardId,
        }: {
            insightId?: number
            dashboardId?: number
        }): Promise<PaginatedResponse<SubscriptionType>> {
            return await new ApiRequest()
                .subscriptions()
                .withQueryString(insightId ? `insight=${insightId}` : dashboardId ? `dashboard=${dashboardId}` : '')
                .get()
        },
        determineDeleteEndpoint(): string {
            return new ApiRequest().subscriptions().assembleEndpointUrl()
        },
    },

    integrations: {
        async get(id: IntegrationType['id']): Promise<IntegrationType> {
            return await new ApiRequest().integration(id).get()
        },
        async create(data: Partial<IntegrationType>): Promise<IntegrationType> {
            return await new ApiRequest().integrations().create({ data })
        },
        async delete(integrationId: IntegrationType['id']): Promise<IntegrationType> {
            return await new ApiRequest().integration(integrationId).delete()
        },
        async list(): Promise<PaginatedResponse<IntegrationType>> {
            return await new ApiRequest().integrations().get()
        },
        async slackChannels(id: IntegrationType['id']): Promise<{ channels: SlackChannelType[] }> {
            return await new ApiRequest().integrationSlackChannels(id).get()
        },
    },

    resourcePermissions: {
        async list(): Promise<PaginatedResponse<OrganizationResourcePermissionType>> {
            return await new ApiRequest().organizationResourceAccess().get()
        },
        async create(data: Partial<OrganizationResourcePermissionType>): Promise<OrganizationResourcePermissionType> {
            return await new ApiRequest().organizationResourceAccess().create({ data })
        },
        async update(
            resourceId: OrganizationResourcePermissionType['id'],
            data: Partial<OrganizationResourcePermissionType>
        ): Promise<OrganizationResourcePermissionType> {
            return await new ApiRequest().organizationResourceAccessDetail(resourceId).update({
                data,
            })
        },
    },

    media: {
        async upload(data: FormData): Promise<MediaUploadResponse> {
            return await new ApiRequest().media().create({ data })
        },
    },

    performanceEvents: {
        async list(
            params: any,
            teamId: TeamType['id'] = getCurrentTeamId()
        ): Promise<PaginatedResponse<PerformanceEvent>> {
            return new ApiRequest().performanceEvents(teamId).withQueryString(toParams(params)).get()
        },
        recentPageViewsURL(teamId: TeamType['id'] = getCurrentTeamId(), dateFrom?: string, dateTo?: string): string {
            return new ApiRequest()
                .recentPageViewPerformanceEvents(
                    dateFrom || dayjs().subtract(1, 'hour').toISOString(),
                    dateTo || dayjs().toISOString(),
                    teamId
                )
                .assembleEndpointUrl()
        },
        async recentPageViews(
            teamId: TeamType['id'] = getCurrentTeamId(),
            dateFrom?: string,
            dateTo?: string
        ): Promise<PaginatedResponse<RecentPerformancePageView>> {
            return new ApiRequest()
                .recentPageViewPerformanceEvents(
                    dateFrom || dayjs().subtract(1, 'hour').toISOString(),
                    dateTo || dayjs().toISOString(),
                    teamId
                )
                .get()
        },
    },

    queryURL: (): string => {
        return new ApiRequest().query().assembleFullUrl(true)
    },
    async query<T extends Record<string, any> = QuerySchema>(
        query: T,
        options?: ApiMethodOptions,
        queryId?: string
    ): Promise<
        T extends { [response: string]: any }
            ? T['response'] extends infer P | undefined
                ? P
                : T['response']
            : Record<string, any>
    > {
        return await new ApiRequest().query().create({ ...options, data: { query, client_query_id: queryId } })
    },

    /** Fetch data from specified URL. The result already is JSON-parsed. */
    async get(url: string, options?: ApiMethodOptions): Promise<any> {
        const res = await api.getResponse(url, options)
        return await getJSONOrThrow(res)
    },

    async getResponse(url: string, options?: ApiMethodOptions): Promise<Response> {
        url = prepareUrl(url)
        ensureProjectIdNotInvalid(url)
        let response
        const startTime = new Date().getTime()
        try {
            response = await fetch(url, { signal: options?.signal })
        } catch (e) {
            throw { status: 0, message: e }
        }

        if (!response.ok) {
            reportError('GET', url, response, startTime)
            const data = await getJSONOrThrow(response)
            throw { status: response.status, ...data }
        }
        return response
    },

    async update(url: string, data: any, options?: ApiMethodOptions): Promise<any> {
        url = prepareUrl(url)
        ensureProjectIdNotInvalid(url)
        const isFormData = data instanceof FormData
        const startTime = new Date().getTime()
        const response = await fetch(url, {
            method: 'PATCH',
            headers: {
                ...(isFormData ? {} : { 'Content-Type': 'application/json' }),
                'X-CSRFToken': getCookie(CSRF_COOKIE_NAME) || '',
            },
            body: isFormData ? data : JSON.stringify(data),
            signal: options?.signal,
        })

        if (!response.ok) {
            reportError('PATCH', url, response, startTime)
            const jsonData = await getJSONOrThrow(response)
            if (Array.isArray(jsonData)) {
                throw jsonData
            }
            throw { status: response.status, ...jsonData }
        }
        return await getJSONOrThrow(response)
    },

    async create(url: string, data?: any, options?: ApiMethodOptions): Promise<any> {
        const res = await api.createResponse(url, data, options)
        return await getJSONOrThrow(res)
    },

    async createResponse(url: string, data?: any, options?: ApiMethodOptions): Promise<Response> {
        url = prepareUrl(url)
        ensureProjectIdNotInvalid(url)
        const isFormData = data instanceof FormData
        const startTime = new Date().getTime()
        const response = await fetch(url, {
            method: 'POST',
            headers: {
                ...(isFormData ? {} : { 'Content-Type': 'application/json' }),
                'X-CSRFToken': getCookie(CSRF_COOKIE_NAME) || '',
            },
            body: data ? (isFormData ? data : JSON.stringify(data)) : undefined,
            signal: options?.signal,
        })

        if (!response.ok) {
            reportError('POST', url, response, startTime)
            const jsonData = await getJSONOrThrow(response)
            if (Array.isArray(jsonData)) {
                throw jsonData
            }
            throw { status: response.status, ...jsonData }
        }
        return response
    },

    async delete(url: string): Promise<any> {
        url = prepareUrl(url)
        ensureProjectIdNotInvalid(url)
        const startTime = new Date().getTime()
        const response = await fetch(url, {
            method: 'DELETE',
            headers: {
                'Content-Type': 'application/x-www-form-urlencoded',
                'X-CSRFToken': getCookie(CSRF_COOKIE_NAME) || '',
            },
        })

        if (!response.ok) {
            reportError('DELETE', url, response, startTime)
            const data = await getJSONOrThrow(response)
            throw { status: response.status, ...data }
        }
        return response
    },
}

function reportError(method: string, url: string, response: Response, startTime: number): void {
    const duration = new Date().getTime() - startTime
    const pathname = new URL(url, location.origin).pathname
    posthog.capture('client_request_failure', { pathname, method, duration, status: response.status })
}

export default api<|MERGE_RESOLUTION|>--- conflicted
+++ resolved
@@ -41,11 +41,8 @@
     NewEarlyAccessFeatureType,
     Survey,
     NotebookType,
-<<<<<<< HEAD
     DashboardTemplateListParams,
-=======
     PropertyDefinitionType,
->>>>>>> 87a1bbb6
 } from '~/types'
 import { getCurrentOrganizationId, getCurrentTeamId } from './utils/logics'
 import { CheckboxValueType } from 'antd/lib/checkbox/Group'
