import { CheckboxValueType } from 'antd/lib/checkbox/Group'
import { decompressSync, strFromU8 } from 'fflate'
import { encodeParams } from 'kea-router'
import { ActivityLogProps } from 'lib/components/ActivityLog/ActivityLog'
import { ActivityLogItem, ActivityScope } from 'lib/components/ActivityLog/humanizeActivity'
import { toParams } from 'lib/utils'
import posthog from 'posthog-js'
<<<<<<< HEAD
import { EVENT_DEFINITIONS_PER_PAGE } from 'scenes/data-management/events/eventDefinitionsTableLogic'
import { EVENT_PROPERTY_DEFINITIONS_PER_PAGE } from 'scenes/data-management/properties/propertyDefinitionsTableLogic'
import { LOGS_PORTION_LIMIT } from 'scenes/plugins/plugin/pluginLogsLogic'
import { SavedSessionRecordingPlaylistsResult } from 'scenes/session-recordings/saved-playlists/savedSessionRecordingPlaylistsLogic'

import { getCurrentExporterData } from '~/exporter/exporterViewLogic'
import { QuerySchema } from '~/queries/schema'
=======
import { decompressSync, strFromU8 } from 'fflate'
import { encodeParams } from 'kea-router'

>>>>>>> 897a4584
import {
    ActionType,
    BatchExportConfiguration,
    BatchExportLogEntry,
    BatchExportRun,
    CohortType,
    DashboardCollaboratorType,
    DashboardTemplateEditorType,
    DashboardTemplateListParams,
    DashboardTemplateType,
    DashboardType,
    DataWarehouseSavedQuery,
    DataWarehouseTable,
    DataWarehouseViewLink,
    EarlyAccessFeatureType,
    EventDefinition,
    EventDefinitionType,
    EventsListQueryParams,
    EventType,
    Experiment,
    ExportedAssetType,
    ExternalDataStripeSource,
    ExternalDataStripeSourceCreatePayload,
    FeatureFlagAssociatedRoleType,
    FeatureFlagType,
    InsightModel,
    IntegrationType,
    MediaUploadResponse,
    NewEarlyAccessFeatureType,
    NotebookNodeResource,
    NotebookType,
    OrganizationFeatureFlags,
    OrganizationFeatureFlagsCopyBody,
    OrganizationResourcePermissionType,
    OrganizationType,
    PersonListParams,
    PersonType,
    PluginLogEntry,
    PropertyDefinition,
    PropertyDefinitionType,
    RawAnnotationType,
    RoleMemberType,
    RolesListParams,
    RoleType,
    SessionRecordingPlaylistType,
    SessionRecordingSnapshotResponse,
    SessionRecordingsResponse,
    SessionRecordingType,
    SharingConfigurationType,
    SlackChannelType,
    SubscriptionType,
    Survey,
    TeamType,
    UserBasicType,
    UserType,
} from '~/types'
<<<<<<< HEAD

import { DashboardPrivilegeLevel } from './constants'
import { getCurrentOrganizationId, getCurrentTeamId } from './utils/logics'
=======
import {
    ACTIVITY_PAGE_SIZE,
    DashboardPrivilegeLevel,
    EVENT_DEFINITIONS_PER_PAGE,
    EVENT_PROPERTY_DEFINITIONS_PER_PAGE,
    LOGS_PORTION_LIMIT,
} from './constants'
import { toParams } from 'lib/utils'
import { ActivityLogItem, ActivityScope } from 'lib/components/ActivityLog/humanizeActivity'
import { ActivityLogProps } from 'lib/components/ActivityLog/ActivityLog'
import { SavedSessionRecordingPlaylistsResult } from 'scenes/session-recordings/saved-playlists/savedSessionRecordingPlaylistsLogic'
import { QuerySchema, QueryStatus } from '~/queries/schema'
import { getCurrentExporterData } from '~/exporter/exporterViewLogic'
>>>>>>> 897a4584

/**
 * WARNING: Be very careful importing things here. This file is heavily used and can trigger a lot of cyclic imports
 * Preferably create a dedicated file in utils/..
 */

type CheckboxValueType = string | number | boolean

const PAGINATION_DEFAULT_MAX_PAGES = 10

export interface PaginatedResponse<T> {
    results: T[]
    next?: string | null
    previous?: string | null
}

export interface CountedPaginatedResponse<T> extends PaginatedResponse<T> {
    count: number
}

export interface ActivityLogPaginatedResponse<T> extends PaginatedResponse<T> {
    total_count: number // FIXME: This is non-standard naming, DRF uses `count` and we should use that consistently
}

export interface ApiMethodOptions {
    signal?: AbortSignal
}

const CSRF_COOKIE_NAME = 'posthog_csrftoken'

export function getCookie(name: string): string | null {
    let cookieValue: string | null = null
    if (document.cookie && document.cookie !== '') {
        for (let cookie of document.cookie.split(';')) {
            cookie = cookie.trim()
            // Does this cookie string begin with the name we want?
            if (cookie.substring(0, name.length + 1) === name + '=') {
                cookieValue = decodeURIComponent(cookie.substring(name.length + 1))
                break
            }
        }
    }
    return cookieValue
}

export async function getJSONOrThrow(response: Response): Promise<any> {
    try {
        return await response.json()
    } catch (e) {
        return { statusText: response.statusText, status: response.status }
    }
}

export class ApiConfig {
    private static _currentOrganizationId: OrganizationType['id'] | null = null
    private static _currentTeamId: TeamType['id'] | null = null

    static getCurrentOrganizationId(): OrganizationType['id'] {
        if (!this._currentOrganizationId) {
            throw new Error('Organization ID is not known.')
        }
        return this._currentOrganizationId
    }

    static setCurrentOrganizationId(id: OrganizationType['id']): void {
        this._currentOrganizationId = id
    }

    static getCurrentTeamId(): TeamType['id'] {
        if (!this._currentTeamId) {
            throw new Error('Team ID is not known.')
        }
        return this._currentTeamId
    }

    static setCurrentTeamId(id: TeamType['id']): void {
        this._currentTeamId = id
    }
}

class ApiRequest {
    private pathComponents: string[]
    private queryString: string | undefined

    constructor() {
        this.pathComponents = []
    }

    // URL assembly

    public assembleEndpointUrl(): string {
        let url = this.pathComponents.join('/')
        if (this.queryString) {
            if (!this.queryString.startsWith('?')) {
                url += '?'
            }
            url += this.queryString
        }
        return url
    }

    public assembleFullUrl(includeLeadingSlash = false): string {
        return (includeLeadingSlash ? '/api/' : 'api/') + this.assembleEndpointUrl()
    }

    // Generic endpoint composition

    private addPathComponent(component: string | number): ApiRequest {
        this.pathComponents.push(component.toString())
        return this
    }

    public withQueryString(queryString?: string | Record<string, any>): ApiRequest {
        this.queryString = typeof queryString === 'object' ? toParams(queryString) : queryString
        return this
    }

    public withAction(apiAction: string): ApiRequest {
        return this.addPathComponent(apiAction)
    }

    // API-aware endpoint composition

    // # Utils
    public current(): ApiRequest {
        return this.addPathComponent('@current')
    }

    // # Organizations
    public organizations(): ApiRequest {
        return this.addPathComponent('organizations')
    }

    public organizationsDetail(id: OrganizationType['id'] = ApiConfig.getCurrentOrganizationId()): ApiRequest {
        return this.organizations().addPathComponent(id)
    }

    public organizationResourceAccess(): ApiRequest {
        return this.organizations().current().addPathComponent('resource_access')
    }

    public organizationResourceAccessDetail(id: OrganizationResourcePermissionType['id']): ApiRequest {
        return this.organizationResourceAccess().addPathComponent(id)
    }

    public organizationFeatureFlags(orgId: OrganizationType['id'], featureFlagKey: FeatureFlagType['key']): ApiRequest {
        return this.organizations()
            .addPathComponent(orgId)
            .addPathComponent('feature_flags')
            .addPathComponent(featureFlagKey)
    }

    public copyOrganizationFeatureFlags(orgId: OrganizationType['id']): ApiRequest {
        return this.organizations()
            .addPathComponent(orgId)
            .addPathComponent('feature_flags')
            .addPathComponent('copy_flags')
    }

    // # Projects
    public projects(): ApiRequest {
        return this.addPathComponent('projects')
    }

    public projectsDetail(id: TeamType['id'] = ApiConfig.getCurrentTeamId()): ApiRequest {
        return this.projects().addPathComponent(id)
    }

    // # Insights
    public insights(teamId?: TeamType['id']): ApiRequest {
        return this.projectsDetail(teamId).addPathComponent('insights')
    }

    public insight(id: InsightModel['id'], teamId?: TeamType['id']): ApiRequest {
        return this.insights(teamId).addPathComponent(id)
    }

    public insightsActivity(teamId?: TeamType['id']): ApiRequest {
        return this.insights(teamId).addPathComponent('activity')
    }

    public insightSharing(id: InsightModel['id'], teamId?: TeamType['id']): ApiRequest {
        return this.insight(id, teamId).addPathComponent('sharing')
    }

    // # Plugins
    public plugins(): ApiRequest {
        return this.addPathComponent('plugins')
    }

    public pluginLogs(pluginConfigId: number): ApiRequest {
        return this.addPathComponent('plugin_configs').addPathComponent(pluginConfigId).addPathComponent('logs')
    }

    public pluginsActivity(): ApiRequest {
        return this.organizations().current().plugins().addPathComponent('activity')
    }

    // # Actions
    public actions(teamId?: TeamType['id']): ApiRequest {
        return this.projectsDetail(teamId).addPathComponent('actions')
    }

    public actionsDetail(actionId: ActionType['id'], teamId?: TeamType['id']): ApiRequest {
        return this.actions(teamId).addPathComponent(actionId)
    }

    // # Exports
    public exports(teamId?: TeamType['id']): ApiRequest {
        return this.projectsDetail(teamId).addPathComponent('exports')
    }

    public export(id: number, teamId?: TeamType['id']): ApiRequest {
        return this.exports(teamId).addPathComponent(id)
    }

    // # Events
    public events(teamId?: TeamType['id']): ApiRequest {
        return this.projectsDetail(teamId).addPathComponent('events')
    }

    public event(id: EventType['id'], teamId?: TeamType['id']): ApiRequest {
        return this.events(teamId).addPathComponent(id)
    }

    public tags(teamId?: TeamType['id']): ApiRequest {
        return this.projectsDetail(teamId).addPathComponent('tags')
    }

    // # Data management
    public eventDefinitions(teamId?: TeamType['id']): ApiRequest {
        return this.projectsDetail(teamId).addPathComponent('event_definitions')
    }

    public eventDefinitionDetail(eventDefinitionId: EventDefinition['id'], teamId?: TeamType['id']): ApiRequest {
        return this.projectsDetail(teamId).addPathComponent('event_definitions').addPathComponent(eventDefinitionId)
    }

    public propertyDefinitions(teamId?: TeamType['id']): ApiRequest {
        return this.projectsDetail(teamId).addPathComponent('property_definitions')
    }

    public propertyDefinitionDetail(
        propertyDefinitionId: PropertyDefinition['id'],
        teamId?: TeamType['id']
    ): ApiRequest {
        return this.projectsDetail(teamId)
            .addPathComponent('property_definitions')
            .addPathComponent(propertyDefinitionId)
    }

    public propertyDefinitionSeenTogether(
        eventNames: string[],
        propertyDefinitionName: PropertyDefinition['name'],
        teamId?: TeamType['id']
    ): ApiRequest {
        const queryParams = toParams({ event_names: eventNames, property_name: propertyDefinitionName }, true)

        return this.projectsDetail(teamId)
            .addPathComponent('property_definitions')
            .addPathComponent('seen_together')
            .withQueryString(queryParams)
    }

    public dataManagementActivity(teamId?: TeamType['id']): ApiRequest {
        return this.projectsDetail(teamId).addPathComponent('data_management').addPathComponent('activity')
    }

    // # Cohorts
    public cohorts(teamId?: TeamType['id']): ApiRequest {
        return this.projectsDetail(teamId).addPathComponent('cohorts')
    }

    public cohortsDetail(cohortId: CohortType['id'], teamId?: TeamType['id']): ApiRequest {
        return this.cohorts(teamId).addPathComponent(cohortId)
    }
    public cohortsDuplicate(cohortId: CohortType['id'], teamId?: TeamType['id']): ApiRequest {
        return this.cohortsDetail(cohortId, teamId).addPathComponent('duplicate_as_static_cohort')
    }

    // Recordings
    public recording(recordingId: SessionRecordingType['id'], teamId?: TeamType['id']): ApiRequest {
        return this.projectsDetail(teamId).addPathComponent('session_recordings').addPathComponent(recordingId)
    }
    public recordings(teamId?: TeamType['id']): ApiRequest {
        return this.projectsDetail(teamId).addPathComponent('session_recordings')
    }
    public recordingMatchingEvents(teamId?: TeamType['id']): ApiRequest {
        return this.projectsDetail(teamId).addPathComponent('session_recordings').addPathComponent('matching_events')
    }
    public recordingPlaylists(teamId?: TeamType['id']): ApiRequest {
        return this.projectsDetail(teamId).addPathComponent('session_recording_playlists')
    }
    public recordingPlaylist(
        playlistId?: SessionRecordingPlaylistType['short_id'],
        teamId?: TeamType['id']
    ): ApiRequest {
        return this.projectsDetail(teamId)
            .addPathComponent('session_recording_playlists')
            .addPathComponent(String(playlistId))
    }

    public recordingSharing(id: SessionRecordingType['id'], teamId?: TeamType['id']): ApiRequest {
        return this.recording(id, teamId).addPathComponent('sharing')
    }

    // # Dashboards
    public dashboards(teamId?: TeamType['id']): ApiRequest {
        return this.projectsDetail(teamId).addPathComponent('dashboards')
    }

    public dashboardsDetail(dashboardId: DashboardType['id'], teamId?: TeamType['id']): ApiRequest {
        return this.dashboards(teamId).addPathComponent(dashboardId)
    }

    public dashboardCollaborators(dashboardId: DashboardType['id'], teamId?: TeamType['id']): ApiRequest {
        return this.dashboardsDetail(dashboardId, teamId).addPathComponent('collaborators')
    }

    public dashboardSharing(dashboardId: DashboardType['id'], teamId?: TeamType['id']): ApiRequest {
        return this.dashboardsDetail(dashboardId, teamId).addPathComponent('sharing')
    }

    public dashboardCollaboratorsDetail(
        dashboardId: DashboardType['id'],
        userUuid: UserType['uuid'],
        teamId?: TeamType['id']
    ): ApiRequest {
        return this.dashboardCollaborators(dashboardId, teamId).addPathComponent(userUuid)
    }

    // # Dashboard templates
    public dashboardTemplates(teamId?: TeamType['id']): ApiRequest {
        return this.projectsDetail(teamId).addPathComponent('dashboard_templates')
    }

    public dashboardTemplatesDetail(
        dashboardTemplateId: DashboardTemplateType['id'],
        teamId?: TeamType['id']
    ): ApiRequest {
        return this.dashboardTemplates(teamId).addPathComponent(dashboardTemplateId)
    }

    public dashboardTemplateSchema(): ApiRequest {
        return this.dashboardTemplates().addPathComponent('json_schema')
    }

    // # Experiments
    public experiments(teamId?: TeamType['id']): ApiRequest {
        return this.projectsDetail(teamId).addPathComponent('experiments')
    }

    public experimentsDetail(experimentId: Experiment['id'], teamId?: TeamType['id']): ApiRequest {
        return this.experiments(teamId).addPathComponent(experimentId)
    }

    // # Roles
    public roles(): ApiRequest {
        return this.organizations().current().addPathComponent('roles')
    }

    public rolesDetail(roleId: RoleType['id']): ApiRequest {
        return this.roles().addPathComponent(roleId)
    }

    public roleMemberships(roleId: RoleType['id']): ApiRequest {
        return this.rolesDetail(roleId).addPathComponent('role_memberships')
    }

    public roleMembershipsDetail(roleId: RoleType['id'], userUuid: UserType['uuid']): ApiRequest {
        return this.roleMemberships(roleId).addPathComponent(userUuid)
    }

    // # Persons
    public persons(teamId?: TeamType['id']): ApiRequest {
        return this.projectsDetail(teamId).addPathComponent('persons')
    }

    public person(id: string | number, teamId?: TeamType['id']): ApiRequest {
        return this.persons(teamId).addPathComponent(id)
    }

    public personActivity(id: string | number | undefined): ApiRequest {
        if (id) {
            return this.person(id).addPathComponent('activity')
        }
        return this.persons().addPathComponent('activity')
    }

    // # Annotations
    public annotations(teamId?: TeamType['id']): ApiRequest {
        return this.projectsDetail(teamId).addPathComponent('annotations')
    }

    public annotation(id: RawAnnotationType['id'], teamId?: TeamType['id']): ApiRequest {
        return this.annotations(teamId).addPathComponent(id)
    }

    // # Feature flags
    public featureFlags(teamId?: TeamType['id']): ApiRequest {
        return this.projectsDetail(teamId).addPathComponent('feature_flags')
    }

    public featureFlag(id: FeatureFlagType['id'], teamId?: TeamType['id']): ApiRequest {
        if (!id) {
            throw new Error('Must provide an ID for the feature flag to construct the URL')
        }
        return this.featureFlags(teamId).addPathComponent(id)
    }

    public featureFlagsActivity(id: FeatureFlagType['id'], teamId: TeamType['id']): ApiRequest {
        if (id) {
            return this.featureFlag(id, teamId).addPathComponent('activity')
        }
        return this.featureFlags(teamId).addPathComponent('activity')
    }

    // # Features
    public earlyAccessFeatures(teamId?: TeamType['id']): ApiRequest {
        return this.projectsDetail(teamId).addPathComponent('early_access_feature')
    }

    public earlyAccessFeature(id: EarlyAccessFeatureType['id'], teamId?: TeamType['id']): ApiRequest {
        return this.earlyAccessFeatures(teamId).addPathComponent(id)
    }

    // # Surveys
    public surveys(teamId?: TeamType['id']): ApiRequest {
        return this.projectsDetail(teamId).addPathComponent('surveys')
    }

    public surveysResponsesCount(teamId?: TeamType['id']): ApiRequest {
        return this.projectsDetail(teamId).addPathComponent('surveys/responses_count')
    }

    public survey(id: Survey['id'], teamId?: TeamType['id']): ApiRequest {
        return this.surveys(teamId).addPathComponent(id)
    }

    // # Warehouse
    public dataWarehouseTables(teamId?: TeamType['id']): ApiRequest {
        return this.projectsDetail(teamId).addPathComponent('warehouse_tables')
    }
    public dataWarehouseTable(id: DataWarehouseTable['id'], teamId?: TeamType['id']): ApiRequest {
        return this.dataWarehouseTables(teamId).addPathComponent(id)
    }

    // # Warehouse view
    public dataWarehouseSavedQueries(teamId?: TeamType['id']): ApiRequest {
        return this.projectsDetail(teamId).addPathComponent('warehouse_saved_queries')
    }
    public dataWarehouseSavedQuery(id: DataWarehouseSavedQuery['id'], teamId?: TeamType['id']): ApiRequest {
        return this.dataWarehouseSavedQueries(teamId).addPathComponent(id)
    }

    // # Warehouse view link
    public dataWarehouseViewLinks(teamId?: TeamType['id']): ApiRequest {
        return this.projectsDetail(teamId).addPathComponent('warehouse_view_link')
    }
    public dataWarehouseViewLink(id: DataWarehouseViewLink['id'], teamId?: TeamType['id']): ApiRequest {
        return this.dataWarehouseViewLinks(teamId).addPathComponent(id)
    }

    // # Subscriptions
    public subscriptions(teamId?: TeamType['id']): ApiRequest {
        return this.projectsDetail(teamId).addPathComponent('subscriptions')
    }

    public subscription(id: SubscriptionType['id'], teamId?: TeamType['id']): ApiRequest {
        return this.subscriptions(teamId).addPathComponent(id)
    }

    // # Integrations
    public integrations(teamId?: TeamType['id']): ApiRequest {
        return this.projectsDetail(teamId).addPathComponent('integrations')
    }

    public integration(id: IntegrationType['id'], teamId?: TeamType['id']): ApiRequest {
        return this.integrations(teamId).addPathComponent(id)
    }

    public integrationSlackChannels(id: IntegrationType['id'], teamId?: TeamType['id']): ApiRequest {
        return this.integrations(teamId).addPathComponent(id).addPathComponent('channels')
    }

    public media(teamId?: TeamType['id']): ApiRequest {
        return this.projectsDetail(teamId).addPathComponent('uploaded_media')
    }

    // Resource Access Permissions

    public featureFlagAccessPermissions(flagId: FeatureFlagType['id']): ApiRequest {
        return this.featureFlag(flagId, ApiConfig.getCurrentTeamId()).addPathComponent('role_access')
    }

    public featureFlagAccessPermissionsDetail(
        flagId: FeatureFlagType['id'],
        id: FeatureFlagAssociatedRoleType['id']
    ): ApiRequest {
        return this.featureFlagAccessPermissions(flagId).addPathComponent(id)
    }

    // # Queries
    public query(teamId?: TeamType['id']): ApiRequest {
        return this.projectsDetail(teamId).addPathComponent('query')
    }

    public queryStatus(queryId: string, teamId?: TeamType['id']): ApiRequest {
        return this.query(teamId).addPathComponent(queryId)
    }

    // Notebooks
    public notebooks(teamId?: TeamType['id']): ApiRequest {
        return this.projectsDetail(teamId).addPathComponent('notebooks')
    }

    public notebook(id: NotebookType['short_id'], teamId?: TeamType['id']): ApiRequest {
        return this.notebooks(teamId).addPathComponent(id)
    }

    // Batch Exports
    public batchExports(teamId?: TeamType['id']): ApiRequest {
        return this.projectsDetail(teamId).addPathComponent('batch_exports')
    }

    public batchExport(id: BatchExportConfiguration['id'], teamId?: TeamType['id']): ApiRequest {
        return this.batchExports(teamId).addPathComponent(id)
    }

    public batchExportLogs(id: BatchExportConfiguration['id'], teamId?: TeamType['id']): ApiRequest {
        return this.batchExport(id, teamId).addPathComponent('logs')
    }

    public batchExportRuns(id: BatchExportConfiguration['id'], teamId?: TeamType['id']): ApiRequest {
        return this.batchExports(teamId).addPathComponent(id).addPathComponent('runs')
    }

    public batchExportRun(
        id: BatchExportConfiguration['id'],
        runId: BatchExportRun['id'],
        teamId?: TeamType['id']
    ): ApiRequest {
        return this.batchExportRuns(id, teamId).addPathComponent(runId)
    }

    public batchExportRunLogs(
        id: BatchExportConfiguration['id'],
        runId: BatchExportRun['id'],
        teamId?: TeamType['id']
    ): ApiRequest {
        return this.batchExportRun(id, runId, teamId).addPathComponent('logs')
    }

    // External Data Source
    public externalDataSources(teamId?: TeamType['id']): ApiRequest {
        return this.projectsDetail(teamId).addPathComponent('external_data_sources')
    }

    public externalDataSource(sourceId: ExternalDataStripeSource['id'], teamId?: TeamType['id']): ApiRequest {
        return this.externalDataSources(teamId).addPathComponent(sourceId)
    }

    // Request finalization
    public async get(options?: ApiMethodOptions): Promise<any> {
        return await api.get(this.assembleFullUrl(), options)
    }

    public async getResponse(options?: ApiMethodOptions): Promise<Response> {
        return await api.getResponse(this.assembleFullUrl(), options)
    }

    public async update(options?: ApiMethodOptions & { data: any }): Promise<any> {
        return await api.update(this.assembleFullUrl(), options?.data, options)
    }

    public async create(options?: ApiMethodOptions & { data: any }): Promise<any> {
        return await api.create(this.assembleFullUrl(), options?.data, options)
    }

    public async delete(): Promise<any> {
        return await api.delete(this.assembleFullUrl())
    }
}

const normalizeUrl = (url: string): string => {
    if (url.indexOf('http') !== 0) {
        if (!url.startsWith('/')) {
            url = '/' + url
        }

        url = url + (url.indexOf('?') === -1 && url[url.length - 1] !== '/' ? '/' : '')
    }
    return url
}

const prepareUrl = (url: string): string => {
    let output = normalizeUrl(url)

    const exporterContext = getCurrentExporterData()

    if (exporterContext && exporterContext.accessToken) {
        output =
            output +
            (output.indexOf('?') === -1 ? '?' : '&') +
            encodeParams({
                sharing_access_token: exporterContext.accessToken,
            })
    }

    return output
}

const PROJECT_ID_REGEX = /\/api\/projects\/(\w+)(?:$|[/?#])/

const ensureProjectIdNotInvalid = (url: string): void => {
    const projectIdMatch = PROJECT_ID_REGEX.exec(url)
    if (projectIdMatch) {
        const projectId = projectIdMatch[1].trim()
        if (projectId === 'null' || projectId === 'undefined') {
            throw { status: 0, detail: 'Cannot make request - project ID is unknown.' }
        }
    }
}

function getSessionId(): string | undefined {
    // get_session_id is not always present e.g. in the toolbar
    // but our typing in the SDK doesn't make this clear
    // TODO when the SDK makes this safe this check can be simplified
    if (typeof posthog?.get_session_id !== 'function') {
        return undefined
    }
    return posthog.get_session_id()
}

const api = {
    insights: {
        loadInsight(
            shortId: InsightModel['short_id'],
            basic?: boolean
        ): Promise<PaginatedResponse<Partial<InsightModel>>> {
            return new ApiRequest()
                .insights()
                .withQueryString(
                    toParams({
                        short_id: encodeURIComponent(shortId),
                        include_query_insights: true,
                        basic: basic,
                    })
                )
                .get()
        },
    },

    featureFlags: {
        async get(id: FeatureFlagType['id']): Promise<FeatureFlagType> {
            return await new ApiRequest().featureFlag(id).get()
        },
    },

    organizationFeatureFlags: {
        async get(
            orgId: OrganizationType['id'] = ApiConfig.getCurrentOrganizationId(),
            featureFlagKey: FeatureFlagType['key']
        ): Promise<OrganizationFeatureFlags> {
            return await new ApiRequest().organizationFeatureFlags(orgId, featureFlagKey).get()
        },
        async copy(
            orgId: OrganizationType['id'] = ApiConfig.getCurrentOrganizationId(),
            data: OrganizationFeatureFlagsCopyBody
        ): Promise<{ success: FeatureFlagType[]; failed: any }> {
            return await new ApiRequest().copyOrganizationFeatureFlags(orgId).create({ data })
        },
    },

    actions: {
        async get(actionId: ActionType['id']): Promise<ActionType> {
            return await new ApiRequest().actionsDetail(actionId).get()
        },
        async create(actionData: Partial<ActionType>, temporaryToken?: string): Promise<ActionType> {
            return await new ApiRequest()
                .actions()
                .withQueryString(temporaryToken ? `temporary_token=${temporaryToken}` : '')
                .create({ data: actionData })
        },
        async update(
            actionId: ActionType['id'],
            actionData: Partial<ActionType>,
            temporaryToken?: string
        ): Promise<ActionType> {
            return await new ApiRequest()
                .actionsDetail(actionId)
                .withQueryString(temporaryToken ? `temporary_token=${temporaryToken}` : '')
                .update({ data: actionData })
        },
        async list(params?: string): Promise<PaginatedResponse<ActionType>> {
            return await new ApiRequest().actions().withQueryString(params).get()
        },
        async getCount(actionId: ActionType['id']): Promise<number> {
            return (await new ApiRequest().actionsDetail(actionId).withAction('count').get()).count
        },
        determineDeleteEndpoint(): string {
            return new ApiRequest().actions().assembleEndpointUrl()
        },
    },

    activity: {
        list(
            activityLogProps: ActivityLogProps,
            page: number = 1,
            teamId: TeamType['id'] = ApiConfig.getCurrentTeamId()
        ): Promise<ActivityLogPaginatedResponse<ActivityLogItem>> {
            const requestForScope: Record<ActivityScope, (props: ActivityLogProps) => ApiRequest | null> = {
                [ActivityScope.FEATURE_FLAG]: (props) => {
                    return new ApiRequest().featureFlagsActivity((props.id ?? null) as number | null, teamId)
                },
                [ActivityScope.PERSON]: (props) => {
                    return new ApiRequest().personActivity(props.id)
                },
                [ActivityScope.INSIGHT]: () => {
                    return new ApiRequest().insightsActivity(teamId)
                },
                [ActivityScope.PLUGIN]: () => {
                    return new ApiRequest().pluginsActivity()
                },
                [ActivityScope.PLUGIN_CONFIG]: () => {
                    return new ApiRequest().pluginsActivity()
                },
                [ActivityScope.DATA_MANAGEMENT]: () => {
                    return new ApiRequest().dataManagementActivity()
                },
                [ActivityScope.EVENT_DEFINITION]: () => {
                    // TODO allow someone to load _only_ event definitions?
                    return new ApiRequest().dataManagementActivity()
                },
                [ActivityScope.PROPERTY_DEFINITION]: () => {
                    // TODO allow someone to load _only_ property definitions?
                    return new ApiRequest().dataManagementActivity()
                },
                [ActivityScope.NOTEBOOK]: () => {
                    return activityLogProps.id
                        ? new ApiRequest().notebook(`${activityLogProps.id}`).withAction('activity')
                        : new ApiRequest().notebooks().withAction('activity')
                },
            }

            const pagingParameters = { page: page || 1, limit: ACTIVITY_PAGE_SIZE }
            const request = requestForScope[activityLogProps.scope](activityLogProps)
            return request !== null
                ? request.withQueryString(toParams(pagingParameters)).get()
                : Promise.resolve({ results: [], count: 0 })
        },
    },

    exports: {
        determineExportUrl(exportId: number, teamId: TeamType['id'] = ApiConfig.getCurrentTeamId()): string {
            return new ApiRequest()
                .export(exportId, teamId)
                .withAction('content')
                .withQueryString('download=true')
                .assembleFullUrl(true)
        },

        async create(
            data: Partial<ExportedAssetType>,
            params: Record<string, any> = {},
            teamId: TeamType['id'] = ApiConfig.getCurrentTeamId()
        ): Promise<ExportedAssetType> {
            return new ApiRequest().exports(teamId).withQueryString(toParams(params)).create({ data })
        },

        async get(id: number, teamId: TeamType['id'] = ApiConfig.getCurrentTeamId()): Promise<ExportedAssetType> {
            return new ApiRequest().export(id, teamId).get()
        },
    },

    events: {
        async get(
            id: EventType['id'],
            includePerson: boolean = false,
            teamId: TeamType['id'] = ApiConfig.getCurrentTeamId()
        ): Promise<EventType> {
            let apiRequest = new ApiRequest().event(id, teamId)
            if (includePerson) {
                apiRequest = apiRequest.withQueryString(toParams({ include_person: true }))
            }
            return await apiRequest.get()
        },
        async list(
            filters: EventsListQueryParams,
            limit: number = 100,
            teamId: TeamType['id'] = ApiConfig.getCurrentTeamId()
        ): Promise<PaginatedResponse<EventType>> {
            const params: EventsListQueryParams = { ...filters, limit, orderBy: filters.orderBy ?? ['-timestamp'] }
            return new ApiRequest().events(teamId).withQueryString(toParams(params)).get()
        },
        determineListEndpoint(
            filters: EventsListQueryParams,
            limit: number = 100,
            teamId: TeamType['id'] = ApiConfig.getCurrentTeamId()
        ): string {
            const params: EventsListQueryParams = { ...filters, limit }
            return new ApiRequest().events(teamId).withQueryString(toParams(params)).assembleFullUrl()
        },
    },

    tags: {
        async list(teamId: TeamType['id'] = ApiConfig.getCurrentTeamId()): Promise<string[]> {
            return new ApiRequest().tags(teamId).get()
        },
    },

    eventDefinitions: {
        async get({ eventDefinitionId }: { eventDefinitionId: EventDefinition['id'] }): Promise<EventDefinition> {
            return new ApiRequest().eventDefinitionDetail(eventDefinitionId).get()
        },
        async update({
            eventDefinitionId,
            eventDefinitionData,
        }: {
            eventDefinitionId: EventDefinition['id']
            eventDefinitionData: Partial<Omit<EventDefinition, 'owner'> & { owner: number | null }>
        }): Promise<EventDefinition> {
            return new ApiRequest().eventDefinitionDetail(eventDefinitionId).update({ data: eventDefinitionData })
        },
        async delete({ eventDefinitionId }: { eventDefinitionId: EventDefinition['id'] }): Promise<void> {
            return new ApiRequest().eventDefinitionDetail(eventDefinitionId).delete()
        },
        async list({
            limit = EVENT_DEFINITIONS_PER_PAGE,
            teamId = ApiConfig.getCurrentTeamId(),
            ...params
        }: {
            limit?: number
            offset?: number
            teamId?: TeamType['id']
            event_type?: EventDefinitionType
            search?: string
        }): Promise<CountedPaginatedResponse<EventDefinition>> {
            return new ApiRequest()
                .eventDefinitions(teamId)
                .withQueryString(toParams({ limit, ...params }))
                .get()
        },
        determineListEndpoint({
            limit = EVENT_DEFINITIONS_PER_PAGE,
            teamId = ApiConfig.getCurrentTeamId(),
            ...params
        }: {
            limit?: number
            offset?: number
            teamId?: TeamType['id']
            event_type?: EventDefinitionType
            search?: string
        }): string {
            return new ApiRequest()
                .eventDefinitions(teamId)
                .withQueryString(toParams({ limit, ...params }))
                .assembleFullUrl()
        },
    },

    propertyDefinitions: {
        async get({
            propertyDefinitionId,
        }: {
            propertyDefinitionId: PropertyDefinition['id']
        }): Promise<PropertyDefinition> {
            return new ApiRequest().propertyDefinitionDetail(propertyDefinitionId).get()
        },
        async seenTogether({
            eventNames,
            propertyDefinitionName,
        }: {
            eventNames: string[]
            propertyDefinitionName: PropertyDefinition['name']
        }): Promise<Record<string, boolean>> {
            return new ApiRequest().propertyDefinitionSeenTogether(eventNames, propertyDefinitionName).get()
        },
        async update({
            propertyDefinitionId,
            propertyDefinitionData,
        }: {
            propertyDefinitionId: PropertyDefinition['id']
            propertyDefinitionData: Partial<PropertyDefinition>
        }): Promise<PropertyDefinition> {
            return new ApiRequest()
                .propertyDefinitionDetail(propertyDefinitionId)
                .update({ data: propertyDefinitionData })
        },
        async delete({ propertyDefinitionId }: { propertyDefinitionId: PropertyDefinition['id'] }): Promise<void> {
            return new ApiRequest().propertyDefinitionDetail(propertyDefinitionId).delete()
        },
        async list({
            limit = EVENT_PROPERTY_DEFINITIONS_PER_PAGE,
            teamId = ApiConfig.getCurrentTeamId(),
            ...params
        }: {
            event_names?: string[]
            excluded_properties?: string[]
            properties?: string[]
            filter_by_event_names?: boolean
            type?: PropertyDefinitionType
            limit?: number
            offset?: number
            search?: string
            teamId?: TeamType['id']
        }): Promise<CountedPaginatedResponse<PropertyDefinition>> {
            return new ApiRequest()
                .propertyDefinitions(teamId)
                .withQueryString(
                    toParams({
                        limit,
                        ...params,
                        ...(params.properties ? { properties: params.properties.join(',') } : {}),
                    })
                )
                .get()
        },
        determineListEndpoint({
            limit = EVENT_PROPERTY_DEFINITIONS_PER_PAGE,
            teamId = ApiConfig.getCurrentTeamId(),
            ...params
        }: {
            event_names?: string[]
            excluded_properties?: string[]
            filter_by_event_names?: boolean
            is_feature_flag?: boolean
            limit?: number
            offset?: number
            search?: string
            teamId?: TeamType['id']
            type?: PropertyDefinitionType
            group_type_index?: number
        }): string {
            return new ApiRequest()
                .propertyDefinitions(teamId)
                .withQueryString(
                    toParams({
                        limit,
                        ...params,
                    })
                )
                .assembleFullUrl()
        },
    },

    cohorts: {
        async get(cohortId: CohortType['id']): Promise<CohortType> {
            return await new ApiRequest().cohortsDetail(cohortId).get()
        },
        async create(cohortData: Partial<CohortType>, filterParams?: string): Promise<CohortType> {
            return await new ApiRequest().cohorts().withQueryString(filterParams).create({ data: cohortData })
        },
        async update(
            cohortId: CohortType['id'],
            cohortData: Partial<CohortType>,
            filterParams?: string
        ): Promise<CohortType> {
            return await new ApiRequest()
                .cohortsDetail(cohortId)
                .withQueryString(filterParams)
                .update({ data: cohortData })
        },
        async duplicate(cohortId: CohortType['id']): Promise<CohortType> {
            return await new ApiRequest().cohortsDuplicate(cohortId).get()
        },
        async list(): Promise<PaginatedResponse<CohortType>> {
            // TODO: Remove hard limit and paginate cohorts
            return await new ApiRequest().cohorts().withQueryString('limit=600').get()
        },
        determineDeleteEndpoint(): string {
            return new ApiRequest().cohorts().assembleEndpointUrl()
        },
        determineListUrl(cohortId: number | 'new', params: PersonListParams): string {
            return `/api/cohort/${cohortId}/persons?${toParams(params)}`
        },
    },

    dashboards: {
        async get(id: number): Promise<DashboardType> {
            return new ApiRequest().dashboardsDetail(id).get()
        },

        collaborators: {
            async list(dashboardId: DashboardType['id']): Promise<DashboardCollaboratorType[]> {
                return await new ApiRequest().dashboardCollaborators(dashboardId).get()
            },
            async create(
                dashboardId: DashboardType['id'],
                userUuid: UserType['uuid'],
                level: DashboardPrivilegeLevel
            ): Promise<DashboardCollaboratorType> {
                return await new ApiRequest().dashboardCollaborators(dashboardId).create({
                    data: {
                        user_uuid: userUuid,
                        level,
                    },
                })
            },
            async delete(dashboardId: DashboardType['id'], userUuid: UserType['uuid']): Promise<void> {
                return await new ApiRequest().dashboardCollaboratorsDetail(dashboardId, userUuid).delete()
            },
        },
    },

    dashboardTemplates: {
        async list(params: DashboardTemplateListParams = {}): Promise<PaginatedResponse<DashboardTemplateType>> {
            return await new ApiRequest().dashboardTemplates().withQueryString(toParams(params)).get()
        },

        async get(dashboardTemplateId: DashboardTemplateType['id']): Promise<DashboardTemplateType> {
            return await new ApiRequest().dashboardTemplatesDetail(dashboardTemplateId).get()
        },

        async create(dashboardTemplateData: DashboardTemplateEditorType): Promise<DashboardTemplateType> {
            return await new ApiRequest().dashboardTemplates().create({ data: dashboardTemplateData })
        },

        async update(
            dashboardTemplateId: string,
            dashboardTemplateData: Partial<DashboardTemplateEditorType>
        ): Promise<DashboardTemplateType> {
            return await new ApiRequest()
                .dashboardTemplatesDetail(dashboardTemplateId)
                .update({ data: dashboardTemplateData })
        },

        async delete(dashboardTemplateId: string): Promise<void> {
            // soft delete
            return await new ApiRequest().dashboardTemplatesDetail(dashboardTemplateId).update({
                data: {
                    deleted: true,
                },
            })
        },
        async getSchema(): Promise<Record<string, any>> {
            return await new ApiRequest().dashboardTemplateSchema().get()
        },
        determineSchemaUrl(): string {
            return new ApiRequest().dashboardTemplateSchema().assembleFullUrl()
        },
    },

    experiments: {
        async get(id: number): Promise<Experiment> {
            return new ApiRequest().experimentsDetail(id).get()
        },
    },

    resourceAccessPermissions: {
        featureFlags: {
            async create(featureFlagId: number, roleId: RoleType['id']): Promise<FeatureFlagAssociatedRoleType> {
                return await new ApiRequest().featureFlagAccessPermissions(featureFlagId).create({
                    data: {
                        role_id: roleId,
                    },
                })
            },
            async list(featureFlagId: number): Promise<PaginatedResponse<FeatureFlagAssociatedRoleType>> {
                return await new ApiRequest().featureFlagAccessPermissions(featureFlagId).get()
            },

            async delete(
                featureFlagId: number,
                id: FeatureFlagAssociatedRoleType['id']
            ): Promise<PaginatedResponse<FeatureFlagAssociatedRoleType>> {
                return await new ApiRequest().featureFlagAccessPermissionsDetail(featureFlagId, id).delete()
            },
        },
    },

    roles: {
        async get(roleId: RoleType['id']): Promise<RoleType> {
            return await new ApiRequest().rolesDetail(roleId).get()
        },
        async list(params: RolesListParams = {}): Promise<PaginatedResponse<RoleType>> {
            return await new ApiRequest().roles().withQueryString(toParams(params)).get()
        },
        async delete(roleId: RoleType['id']): Promise<void> {
            return await new ApiRequest().rolesDetail(roleId).delete()
        },
        async create(roleName: RoleType['name']): Promise<RoleType> {
            return await new ApiRequest().roles().create({
                data: {
                    name: roleName,
                },
            })
        },
        async update(roleId: RoleType['id'], roleData: Partial<RoleType>): Promise<RoleType> {
            return await new ApiRequest().rolesDetail(roleId).update({ data: roleData })
        },
        members: {
            async list(roleId: RoleType['id']): Promise<PaginatedResponse<RoleMemberType>> {
                return await new ApiRequest().roleMemberships(roleId).get()
            },
            async create(roleId: RoleType['id'], userUuid: UserType['uuid']): Promise<RoleMemberType> {
                return await new ApiRequest().roleMemberships(roleId).create({
                    data: {
                        user_uuid: userUuid,
                    },
                })
            },
            async get(roleId: RoleType['id'], userUuid: UserType['uuid']): Promise<void> {
                return await new ApiRequest().roleMembershipsDetail(roleId, userUuid).get()
            },
            async delete(roleId: RoleType['id'], userUuid: UserType['uuid']): Promise<void> {
                return await new ApiRequest().roleMembershipsDetail(roleId, userUuid).delete()
            },
        },
    },

    persons: {
        async update(id: number, person: Partial<PersonType>): Promise<PersonType> {
            return new ApiRequest().person(id).update({ data: person })
        },
        async updateProperty(id: string, property: string, value: any): Promise<void> {
            return new ApiRequest()
                .person(id)
                .withAction('update_property')
                .create({
                    data: {
                        key: property,
                        value: value,
                    },
                })
        },
        async deleteProperty(id: string, property: string): Promise<void> {
            return new ApiRequest()
                .person(id)
                .withAction('delete_property')
                .create({
                    data: {
                        $unset: property,
                    },
                })
        },
        async list(params: PersonListParams = {}): Promise<CountedPaginatedResponse<PersonType>> {
            return await new ApiRequest().persons().withQueryString(toParams(params)).get()
        },
        determineListUrl(params: PersonListParams = {}): string {
            return new ApiRequest().persons().withQueryString(toParams(params)).assembleFullUrl()
        },
    },

    sharing: {
        async get({
            dashboardId,
            insightId,
            recordingId,
        }: {
            dashboardId?: DashboardType['id']
            insightId?: InsightModel['id']
            recordingId?: SessionRecordingType['id']
        }): Promise<SharingConfigurationType | null> {
            return dashboardId
                ? new ApiRequest().dashboardSharing(dashboardId).get()
                : insightId
                ? new ApiRequest().insightSharing(insightId).get()
                : recordingId
                ? new ApiRequest().recordingSharing(recordingId).get()
                : null
        },

        async update(
            {
                dashboardId,
                insightId,
                recordingId,
            }: {
                dashboardId?: DashboardType['id']
                insightId?: InsightModel['id']
                recordingId?: SessionRecordingType['id']
            },
            data: Partial<SharingConfigurationType>
        ): Promise<SharingConfigurationType | null> {
            return dashboardId
                ? new ApiRequest().dashboardSharing(dashboardId).update({ data })
                : insightId
                ? new ApiRequest().insightSharing(insightId).update({ data })
                : recordingId
                ? new ApiRequest().recordingSharing(recordingId).update({ data })
                : null
        },
    },

    pluginLogs: {
        async search(
            pluginConfigId: number,
            currentTeamId: number | null,
            searchTerm: string | null = null,
            typeFilters: CheckboxValueType[] = [],
            trailingEntry: PluginLogEntry | null = null,
            leadingEntry: PluginLogEntry | null = null
        ): Promise<PluginLogEntry[]> {
            const params = toParams(
                {
                    limit: LOGS_PORTION_LIMIT,
                    type_filter: typeFilters,
                    search: searchTerm || undefined,
                    before: trailingEntry?.timestamp,
                    after: leadingEntry?.timestamp,
                },
                true
            )

            const response = await new ApiRequest()
                .projectsDetail(currentTeamId || undefined)
                .pluginLogs(pluginConfigId)
                .withQueryString(params)
                .get()

            return response.results
        },
    },

    batchExportLogs: {
        async search(
            batchExportId: string,
            currentTeamId: number | null,
            searchTerm: string | null = null,
            typeFilters: CheckboxValueType[] = [],
            trailingEntry: BatchExportLogEntry | null = null,
            leadingEntry: BatchExportLogEntry | null = null
        ): Promise<BatchExportLogEntry[]> {
            const params = toParams(
                {
                    limit: LOGS_PORTION_LIMIT,
                    level_filter: typeFilters,
                    search: searchTerm || undefined,
                    before: trailingEntry?.timestamp,
                    after: leadingEntry?.timestamp,
                },
                true
            )

            const response = await new ApiRequest()
                .batchExportLogs(batchExportId, currentTeamId || undefined)
                .withQueryString(params)
                .get()

            return response.results
        },
    },

    batchExportRunLogs: {
        async search(
            batchExportId: string,
            batchExportRunId: string,
            currentTeamId: number | null,
            searchTerm: string | null = null,
            typeFilters: CheckboxValueType[] = [],
            trailingEntry: BatchExportLogEntry | null = null,
            leadingEntry: BatchExportLogEntry | null = null
        ): Promise<BatchExportLogEntry[]> {
            const params = toParams(
                {
                    limit: LOGS_PORTION_LIMIT,
                    type_filter: typeFilters,
                    search: searchTerm || undefined,
                    before: trailingEntry?.timestamp,
                    after: leadingEntry?.timestamp,
                },
                true
            )

            const response = await new ApiRequest()
                .batchExportRunLogs(batchExportId, batchExportRunId, currentTeamId || undefined)
                .withQueryString(params)
                .get()

            return response.results
        },
    },

    annotations: {
        async get(annotationId: RawAnnotationType['id']): Promise<RawAnnotationType> {
            return await new ApiRequest().annotation(annotationId).get()
        },
        async update(
            annotationId: RawAnnotationType['id'],
            data: Pick<RawAnnotationType, 'date_marker' | 'scope' | 'content' | 'dashboard_item'>
        ): Promise<RawAnnotationType> {
            return await new ApiRequest().annotation(annotationId).update({ data })
        },
        async list(params?: { limit?: number; offset?: number }): Promise<PaginatedResponse<RawAnnotationType>> {
            return await new ApiRequest()
                .annotations()
                .withQueryString({
                    limit: params?.limit,
                    offset: params?.offset,
                })
                .get()
        },
        async create(
            data: Pick<RawAnnotationType, 'date_marker' | 'scope' | 'content' | 'dashboard_item'>
        ): Promise<RawAnnotationType> {
            return await new ApiRequest().annotations().create({ data })
        },
        determineDeleteEndpoint(): string {
            return new ApiRequest().annotations().assembleEndpointUrl()
        },
    },

    recordings: {
        async list(params: Record<string, any>): Promise<SessionRecordingsResponse> {
            return await new ApiRequest().recordings().withQueryString(toParams(params)).get()
        },
        async getMatchingEvents(params: string): Promise<{ results: string[] }> {
            return await new ApiRequest().recordingMatchingEvents().withQueryString(params).get()
        },
        async get(
            recordingId: SessionRecordingType['id'],
            params: Record<string, any> = {}
        ): Promise<SessionRecordingType> {
            return await new ApiRequest().recording(recordingId).withQueryString(toParams(params)).get()
        },

        async persist(recordingId: SessionRecordingType['id']): Promise<{ success: boolean }> {
            return await new ApiRequest().recording(recordingId).withAction('persist').create()
        },

        async delete(recordingId: SessionRecordingType['id']): Promise<{ success: boolean }> {
            return await new ApiRequest().recording(recordingId).delete()
        },

        async listSnapshots(
            recordingId: SessionRecordingType['id'],
            params: string
        ): Promise<SessionRecordingSnapshotResponse> {
            return await new ApiRequest().recording(recordingId).withAction('snapshots').withQueryString(params).get()
        },

        async getBlobSnapshots(recordingId: SessionRecordingType['id'], blobKey: string): Promise<string[]> {
            const response = await new ApiRequest()
                .recording(recordingId)
                .withAction('snapshots')
                .withQueryString(toParams({ source: 'blob', blob_key: blobKey, version: '2' }))
                .getResponse()

            try {
                const textLines = await response.text()

                if (textLines) {
                    return textLines.split('\n')
                }
            } catch (e) {
                // Must be gzipped
            }

            const contentBuffer = new Uint8Array(await response.arrayBuffer())
            return strFromU8(decompressSync(contentBuffer)).trim().split('\n')
        },

        async updateRecording(
            recordingId: SessionRecordingType['id'],
            recording: Partial<SessionRecordingType>,
            params?: string
        ): Promise<SessionRecordingType> {
            return await new ApiRequest().recording(recordingId).withQueryString(params).update({ data: recording })
        },
        async listPlaylists(params: string): Promise<SavedSessionRecordingPlaylistsResult> {
            return await new ApiRequest().recordingPlaylists().withQueryString(params).get()
        },
        async getPlaylist(playlistId: SessionRecordingPlaylistType['short_id']): Promise<SessionRecordingPlaylistType> {
            return await new ApiRequest().recordingPlaylist(playlistId).get()
        },
        async createPlaylist(playlist: Partial<SessionRecordingPlaylistType>): Promise<SessionRecordingPlaylistType> {
            return await new ApiRequest().recordingPlaylists().create({ data: playlist })
        },
        async updatePlaylist(
            playlistId: SessionRecordingPlaylistType['short_id'],
            playlist: Partial<SessionRecordingPlaylistType>
        ): Promise<SessionRecordingPlaylistType> {
            return await new ApiRequest().recordingPlaylist(playlistId).update({ data: playlist })
        },

        async listPlaylistRecordings(
            playlistId: SessionRecordingPlaylistType['short_id'],
            params: Record<string, any> = {}
        ): Promise<SessionRecordingsResponse> {
            return await new ApiRequest()
                .recordingPlaylist(playlistId)
                .withAction('recordings')
                .withQueryString(toParams(params))
                .get()
        },

        async addRecordingToPlaylist(
            playlistId: SessionRecordingPlaylistType['short_id'],
            session_recording_id: SessionRecordingType['id']
        ): Promise<SessionRecordingPlaylistType> {
            return await new ApiRequest()
                .recordingPlaylist(playlistId)
                .withAction('recordings')
                .withAction(session_recording_id)
                .create()
        },

        async removeRecordingFromPlaylist(
            playlistId: SessionRecordingPlaylistType['short_id'],
            session_recording_id: SessionRecordingType['id']
        ): Promise<SessionRecordingPlaylistType> {
            return await new ApiRequest()
                .recordingPlaylist(playlistId)
                .withAction('recordings')
                .withAction(session_recording_id)
                .delete()
        },
    },

    notebooks: {
        async get(notebookId: NotebookType['short_id']): Promise<NotebookType> {
            return await new ApiRequest().notebook(notebookId).get()
        },
        async update(
            notebookId: NotebookType['short_id'],
            data: Partial<Pick<NotebookType, 'version' | 'content' | 'text_content' | 'title'>>
        ): Promise<NotebookType> {
            return await new ApiRequest().notebook(notebookId).update({ data })
        },
        async list(
            contains?: NotebookNodeResource[],
            createdBy?: UserBasicType['uuid'],
            search?: string
        ): Promise<PaginatedResponse<NotebookType>> {
            // TODO attrs could be a union of types like NotebookNodeRecordingAttributes
            const apiRequest = new ApiRequest().notebooks()
            let q = {}
            if (contains?.length) {
                const containsString =
                    contains
                        .map(({ type, attrs }) => {
                            const target = type.replace(/^ph-/, '')
                            const match = attrs['id'] ? `:${attrs['id']}` : ''
                            return `${target}${match}`
                        })
                        .join(',') || undefined
                q = { ...q, contains: containsString, created_by: createdBy }
            }
            if (createdBy) {
                q = { ...q, created_by: createdBy }
            }
            if (search) {
                q = { ...q, search: search }
            }
            return await apiRequest.withQueryString(q).get()
        },
        async create(data?: Pick<NotebookType, 'content' | 'text_content' | 'title'>): Promise<NotebookType> {
            return await new ApiRequest().notebooks().create({ data })
        },
        async delete(notebookId: NotebookType['short_id']): Promise<NotebookType> {
            return await new ApiRequest().notebook(notebookId).delete()
        },
    },

    batchExports: {
        async list(params: Record<string, any> = {}): Promise<CountedPaginatedResponse<BatchExportConfiguration>> {
            return await new ApiRequest().batchExports().withQueryString(toParams(params)).get()
        },
        async get(id: BatchExportConfiguration['id']): Promise<BatchExportConfiguration> {
            return await new ApiRequest().batchExport(id).get()
        },
        async update(
            id: BatchExportConfiguration['id'],
            data: Partial<BatchExportConfiguration>
        ): Promise<BatchExportConfiguration> {
            return await new ApiRequest().batchExport(id).update({ data })
        },

        async create(data?: Partial<BatchExportConfiguration>): Promise<BatchExportConfiguration> {
            return await new ApiRequest().batchExports().create({ data })
        },
        async delete(id: BatchExportConfiguration['id']): Promise<BatchExportConfiguration> {
            return await new ApiRequest().batchExport(id).delete()
        },

        async pause(id: BatchExportConfiguration['id']): Promise<BatchExportConfiguration> {
            return await new ApiRequest().batchExport(id).withAction('pause').create()
        },

        async unpause(id: BatchExportConfiguration['id']): Promise<BatchExportConfiguration> {
            return await new ApiRequest().batchExport(id).withAction('unpause').create()
        },

        async listRuns(
            id: BatchExportConfiguration['id'],
            params: Record<string, any> = {}
        ): Promise<PaginatedResponse<BatchExportRun>> {
            return await new ApiRequest().batchExportRuns(id).withQueryString(toParams(params)).get()
        },
        async createBackfill(
            id: BatchExportConfiguration['id'],
            data: Pick<BatchExportConfiguration, 'start_at' | 'end_at'>
        ): Promise<BatchExportRun> {
            return await new ApiRequest().batchExport(id).withAction('backfill').create({ data })
        },
    },

    earlyAccessFeatures: {
        async get(featureId: EarlyAccessFeatureType['id']): Promise<EarlyAccessFeatureType> {
            return await new ApiRequest().earlyAccessFeature(featureId).get()
        },
        async create(data: NewEarlyAccessFeatureType): Promise<EarlyAccessFeatureType> {
            return await new ApiRequest().earlyAccessFeatures().create({ data })
        },
        async delete(featureId: EarlyAccessFeatureType['id']): Promise<void> {
            await new ApiRequest().earlyAccessFeature(featureId).delete()
        },
        async update(
            featureId: EarlyAccessFeatureType['id'],
            data: Pick<EarlyAccessFeatureType, 'name' | 'description' | 'stage' | 'documentation_url'>
        ): Promise<EarlyAccessFeatureType> {
            return await new ApiRequest().earlyAccessFeature(featureId).update({ data })
        },
        async list(): Promise<PaginatedResponse<EarlyAccessFeatureType>> {
            return await new ApiRequest().earlyAccessFeatures().get()
        },
    },

    surveys: {
        async list(): Promise<PaginatedResponse<Survey>> {
            return await new ApiRequest().surveys().get()
        },
        async get(surveyId: Survey['id']): Promise<Survey> {
            return await new ApiRequest().survey(surveyId).get()
        },
        async create(data: Partial<Survey>): Promise<Survey> {
            return await new ApiRequest().surveys().create({ data })
        },
        async delete(surveyId: Survey['id']): Promise<void> {
            await new ApiRequest().survey(surveyId).delete()
        },
        async update(surveyId: Survey['id'], data: Partial<Survey>): Promise<Survey> {
            return await new ApiRequest().survey(surveyId).update({ data })
        },
        async getResponsesCount(): Promise<{ [key: string]: number }> {
            return await new ApiRequest().surveysResponsesCount().get()
        },
    },

    dataWarehouseTables: {
        async list(): Promise<PaginatedResponse<DataWarehouseTable>> {
            return await new ApiRequest().dataWarehouseTables().get()
        },
        async get(tableId: DataWarehouseTable['id']): Promise<DataWarehouseTable> {
            return await new ApiRequest().dataWarehouseTable(tableId).get()
        },
        async create(data: Partial<DataWarehouseTable>): Promise<DataWarehouseTable> {
            return await new ApiRequest().dataWarehouseTables().create({ data })
        },
        async delete(tableId: DataWarehouseTable['id']): Promise<void> {
            await new ApiRequest().dataWarehouseTable(tableId).delete()
        },
        async update(
            tableId: DataWarehouseTable['id'],
            data: Pick<DataWarehouseTable, 'name'>
        ): Promise<DataWarehouseTable> {
            return await new ApiRequest().dataWarehouseTable(tableId).update({ data })
        },
    },

    dataWarehouseSavedQueries: {
        async list(): Promise<PaginatedResponse<DataWarehouseSavedQuery>> {
            return await new ApiRequest().dataWarehouseSavedQueries().get()
        },
        async get(viewId: DataWarehouseSavedQuery['id']): Promise<DataWarehouseSavedQuery> {
            return await new ApiRequest().dataWarehouseSavedQuery(viewId).get()
        },
        async create(data: Partial<DataWarehouseSavedQuery>): Promise<DataWarehouseSavedQuery> {
            return await new ApiRequest().dataWarehouseSavedQueries().create({ data })
        },
        async delete(viewId: DataWarehouseSavedQuery['id']): Promise<void> {
            await new ApiRequest().dataWarehouseSavedQuery(viewId).delete()
        },
        async update(
            viewId: DataWarehouseSavedQuery['id'],
            data: Pick<DataWarehouseSavedQuery, 'name' | 'query'>
        ): Promise<DataWarehouseSavedQuery> {
            return await new ApiRequest().dataWarehouseSavedQuery(viewId).update({ data })
        },
    },

    externalDataSources: {
        async list(): Promise<PaginatedResponse<ExternalDataStripeSource>> {
            return await new ApiRequest().externalDataSources().get()
        },
        async create(
            data: Partial<ExternalDataStripeSourceCreatePayload>
        ): Promise<ExternalDataStripeSourceCreatePayload> {
            return await new ApiRequest().externalDataSources().create({ data })
        },
        async delete(sourceId: ExternalDataStripeSource['id']): Promise<void> {
            await new ApiRequest().externalDataSource(sourceId).delete()
        },
        async reload(sourceId: ExternalDataStripeSource['id']): Promise<void> {
            await new ApiRequest().externalDataSource(sourceId).withAction('reload').create()
        },
    },

    dataWarehouseViewLinks: {
        async list(): Promise<PaginatedResponse<DataWarehouseViewLink>> {
            return await new ApiRequest().dataWarehouseViewLinks().get()
        },
        async get(viewLinkId: DataWarehouseViewLink['id']): Promise<DataWarehouseViewLink> {
            return await new ApiRequest().dataWarehouseViewLink(viewLinkId).get()
        },
        async create(data: Partial<DataWarehouseViewLink>): Promise<DataWarehouseViewLink> {
            return await new ApiRequest().dataWarehouseViewLinks().create({ data })
        },
        async delete(viewId: DataWarehouseViewLink['id']): Promise<void> {
            await new ApiRequest().dataWarehouseViewLink(viewId).delete()
        },
        async update(
            viewId: DataWarehouseViewLink['id'],
            data: Pick<DataWarehouseViewLink, 'saved_query_id' | 'from_join_key' | 'table' | 'to_join_key'>
        ): Promise<DataWarehouseViewLink> {
            return await new ApiRequest().dataWarehouseViewLink(viewId).update({ data })
        },
    },

    subscriptions: {
        async get(subscriptionId: SubscriptionType['id']): Promise<SubscriptionType> {
            return await new ApiRequest().subscription(subscriptionId).get()
        },
        async create(data: Partial<SubscriptionType>): Promise<SubscriptionType> {
            return await new ApiRequest().subscriptions().create({ data })
        },
        async update(
            subscriptionId: SubscriptionType['id'],
            data: Partial<SubscriptionType>
        ): Promise<SubscriptionType> {
            return await new ApiRequest().subscription(subscriptionId).update({ data })
        },
        async list({
            insightId,
            dashboardId,
        }: {
            insightId?: number
            dashboardId?: number
        }): Promise<PaginatedResponse<SubscriptionType>> {
            return await new ApiRequest()
                .subscriptions()
                .withQueryString(insightId ? `insight=${insightId}` : dashboardId ? `dashboard=${dashboardId}` : '')
                .get()
        },
        determineDeleteEndpoint(): string {
            return new ApiRequest().subscriptions().assembleEndpointUrl()
        },
    },

    integrations: {
        async get(id: IntegrationType['id']): Promise<IntegrationType> {
            return await new ApiRequest().integration(id).get()
        },
        async create(data: Partial<IntegrationType>): Promise<IntegrationType> {
            return await new ApiRequest().integrations().create({ data })
        },
        async delete(integrationId: IntegrationType['id']): Promise<IntegrationType> {
            return await new ApiRequest().integration(integrationId).delete()
        },
        async list(): Promise<PaginatedResponse<IntegrationType>> {
            return await new ApiRequest().integrations().get()
        },
        async slackChannels(id: IntegrationType['id']): Promise<{ channels: SlackChannelType[] }> {
            return await new ApiRequest().integrationSlackChannels(id).get()
        },
    },

    resourcePermissions: {
        async list(): Promise<PaginatedResponse<OrganizationResourcePermissionType>> {
            return await new ApiRequest().organizationResourceAccess().get()
        },
        async create(data: Partial<OrganizationResourcePermissionType>): Promise<OrganizationResourcePermissionType> {
            return await new ApiRequest().organizationResourceAccess().create({ data })
        },
        async update(
            resourceId: OrganizationResourcePermissionType['id'],
            data: Partial<OrganizationResourcePermissionType>
        ): Promise<OrganizationResourcePermissionType> {
            return await new ApiRequest().organizationResourceAccessDetail(resourceId).update({
                data,
            })
        },
    },

    media: {
        async upload(data: FormData): Promise<MediaUploadResponse> {
            return await new ApiRequest().media().create({ data })
        },
    },

    queryStatus: {
        async get(queryId: string): Promise<QueryStatus> {
            return await new ApiRequest().queryStatus(queryId).get()
        },
    },

    queryURL: (): string => {
        return new ApiRequest().query().assembleFullUrl(true)
    },

    async query<T extends Record<string, any> = QuerySchema>(
        query: T,
        options?: ApiMethodOptions,
        queryId?: string,
        refresh?: boolean,
        async?: boolean
    ): Promise<
        T extends { [response: string]: any }
            ? T['response'] extends infer P | undefined
                ? P
                : T['response']
            : Record<string, any>
    > {
        return await new ApiRequest()
            .query()
            .create({ ...options, data: { query, client_query_id: queryId, refresh: refresh, async } })
    },

    /** Fetch data from specified URL. The result already is JSON-parsed. */
    async get<T = any>(url: string, options?: ApiMethodOptions): Promise<T> {
        const res = await api.getResponse(url, options)
        return await getJSONOrThrow(res)
    },

    async getResponse(url: string, options?: ApiMethodOptions): Promise<Response> {
        url = prepareUrl(url)
        ensureProjectIdNotInvalid(url)
        let response
        const startTime = new Date().getTime()
        try {
            response = await fetch(url, {
                signal: options?.signal,
                headers: {
                    ...(getSessionId() ? { 'X-POSTHOG-SESSION-ID': getSessionId() } : {}),
                },
            })
        } catch (e) {
            throw { status: 0, message: e }
        }

        if (!response.ok) {
            reportError('GET', url, response, startTime)
            const data = await getJSONOrThrow(response)
            throw { status: response.status, ...data }
        }
        return response
    },

    async update(url: string, data: any, options?: ApiMethodOptions): Promise<any> {
        url = prepareUrl(url)
        ensureProjectIdNotInvalid(url)
        const isFormData = data instanceof FormData
        const startTime = new Date().getTime()
        const response = await fetch(url, {
            method: 'PATCH',
            headers: {
                ...(isFormData ? {} : { 'Content-Type': 'application/json' }),
                'X-CSRFToken': getCookie(CSRF_COOKIE_NAME) || '',
                ...(getSessionId() ? { 'X-POSTHOG-SESSION-ID': getSessionId() } : {}),
            },
            body: isFormData ? data : JSON.stringify(data),
            signal: options?.signal,
        })

        if (!response.ok) {
            reportError('PATCH', url, response, startTime)
            const jsonData = await getJSONOrThrow(response)
            if (Array.isArray(jsonData)) {
                throw jsonData
            }
            throw { status: response.status, ...jsonData }
        }
        return await getJSONOrThrow(response)
    },

    async create(url: string, data?: any, options?: ApiMethodOptions): Promise<any> {
        const res = await api.createResponse(url, data, options)
        return await getJSONOrThrow(res)
    },

    async createResponse(url: string, data?: any, options?: ApiMethodOptions): Promise<Response> {
        url = prepareUrl(url)
        ensureProjectIdNotInvalid(url)
        const isFormData = data instanceof FormData
        const startTime = new Date().getTime()
        const response = await fetch(url, {
            method: 'POST',
            headers: {
                ...(isFormData ? {} : { 'Content-Type': 'application/json' }),
                'X-CSRFToken': getCookie(CSRF_COOKIE_NAME) || '',
                ...(getSessionId() ? { 'X-POSTHOG-SESSION-ID': getSessionId() } : {}),
            },
            body: data ? (isFormData ? data : JSON.stringify(data)) : undefined,
            signal: options?.signal,
        })

        if (!response.ok) {
            reportError('POST', url, response, startTime)
            const jsonData = await getJSONOrThrow(response)
            if (Array.isArray(jsonData)) {
                throw jsonData
            }
            throw { status: response.status, ...jsonData }
        }
        return response
    },

    async delete(url: string): Promise<any> {
        url = prepareUrl(url)
        ensureProjectIdNotInvalid(url)
        const startTime = new Date().getTime()
        const response = await fetch(url, {
            method: 'DELETE',
            headers: {
                'Content-Type': 'application/x-www-form-urlencoded',
                'X-CSRFToken': getCookie(CSRF_COOKIE_NAME) || '',
                ...(getSessionId() ? { 'X-POSTHOG-SESSION-ID': getSessionId() } : {}),
            },
        })

        if (!response.ok) {
            reportError('DELETE', url, response, startTime)
            const data = await getJSONOrThrow(response)
            throw { status: response.status, ...data }
        }
        return response
    },

    async loadPaginatedResults(
        url: string | null,
        maxIterations: number = PAGINATION_DEFAULT_MAX_PAGES
    ): Promise<any[]> {
        let results: any[] = []
        for (let i = 0; i <= maxIterations; ++i) {
            if (!url) {
                break
            }

            const { results: partialResults, next } = await api.get(url)
            results = results.concat(partialResults)
            url = next
        }
        return results
    },
}

function reportError(method: string, url: string, response: Response, startTime: number): void {
    const duration = new Date().getTime() - startTime
    const pathname = new URL(url, location.origin).pathname
    posthog.capture('client_request_failure', { pathname, method, duration, status: response.status })
}

export default api<|MERGE_RESOLUTION|>--- conflicted
+++ resolved
@@ -1,23 +1,13 @@
-import { CheckboxValueType } from 'antd/lib/checkbox/Group'
 import { decompressSync, strFromU8 } from 'fflate'
 import { encodeParams } from 'kea-router'
 import { ActivityLogProps } from 'lib/components/ActivityLog/ActivityLog'
 import { ActivityLogItem, ActivityScope } from 'lib/components/ActivityLog/humanizeActivity'
 import { toParams } from 'lib/utils'
 import posthog from 'posthog-js'
-<<<<<<< HEAD
-import { EVENT_DEFINITIONS_PER_PAGE } from 'scenes/data-management/events/eventDefinitionsTableLogic'
-import { EVENT_PROPERTY_DEFINITIONS_PER_PAGE } from 'scenes/data-management/properties/propertyDefinitionsTableLogic'
-import { LOGS_PORTION_LIMIT } from 'scenes/plugins/plugin/pluginLogsLogic'
 import { SavedSessionRecordingPlaylistsResult } from 'scenes/session-recordings/saved-playlists/savedSessionRecordingPlaylistsLogic'
 
 import { getCurrentExporterData } from '~/exporter/exporterViewLogic'
-import { QuerySchema } from '~/queries/schema'
-=======
-import { decompressSync, strFromU8 } from 'fflate'
-import { encodeParams } from 'kea-router'
-
->>>>>>> 897a4584
+import { QuerySchema, QueryStatus } from '~/queries/schema'
 import {
     ActionType,
     BatchExportConfiguration,
@@ -74,11 +64,7 @@
     UserBasicType,
     UserType,
 } from '~/types'
-<<<<<<< HEAD
-
-import { DashboardPrivilegeLevel } from './constants'
-import { getCurrentOrganizationId, getCurrentTeamId } from './utils/logics'
-=======
+
 import {
     ACTIVITY_PAGE_SIZE,
     DashboardPrivilegeLevel,
@@ -86,13 +72,6 @@
     EVENT_PROPERTY_DEFINITIONS_PER_PAGE,
     LOGS_PORTION_LIMIT,
 } from './constants'
-import { toParams } from 'lib/utils'
-import { ActivityLogItem, ActivityScope } from 'lib/components/ActivityLog/humanizeActivity'
-import { ActivityLogProps } from 'lib/components/ActivityLog/ActivityLog'
-import { SavedSessionRecordingPlaylistsResult } from 'scenes/session-recordings/saved-playlists/savedSessionRecordingPlaylistsLogic'
-import { QuerySchema, QueryStatus } from '~/queries/schema'
-import { getCurrentExporterData } from '~/exporter/exporterViewLogic'
->>>>>>> 897a4584
 
 /**
  * WARNING: Be very careful importing things here. This file is heavily used and can trigger a lot of cyclic imports
