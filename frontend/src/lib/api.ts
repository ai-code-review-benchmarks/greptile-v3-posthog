--- conflicted
+++ resolved
@@ -79,10 +79,6 @@
     DataWarehouseTable,
     DataWarehouseViewLink,
     Dataset,
-<<<<<<< HEAD
-    DatasetItem,
-=======
->>>>>>> 80c1bfde
     EarlyAccessFeatureType,
     EmailSenderDomainStatus,
     EventDefinition,
@@ -4003,27 +3999,6 @@
         },
     },
 
-<<<<<<< HEAD
-    datasetItems: {
-        list(data: {
-            dataset: string
-            limit?: number
-            offset?: number
-        }): Promise<CountedPaginatedResponse<DatasetItem>> {
-            return new ApiRequest().datasetItems().withQueryString(data).get()
-        },
-
-        async create(data: Partial<DatasetItem>): Promise<DatasetItem> {
-            return await new ApiRequest().datasetItems().create({ data })
-        },
-
-        async update(datasetItemId: string, data: Record<string, any>): Promise<DatasetItem> {
-            return await new ApiRequest().datasetItem(datasetItemId).update({ data })
-        },
-    },
-
-=======
->>>>>>> 80c1bfde
     /** Fetch data from specified URL. The result already is JSON-parsed. */
     async get<T = any>(url: string, options?: ApiMethodOptions): Promise<T> {
         const res = await api.getResponse(url, options)
