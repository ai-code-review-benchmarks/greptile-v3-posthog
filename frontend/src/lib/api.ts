import { decompressSync, strFromU8 } from 'fflate'
import { encodeParams } from 'kea-router'
import { ActivityLogProps } from 'lib/components/ActivityLog/ActivityLog'
import { ActivityLogItem } from 'lib/components/ActivityLog/humanizeActivity'
import { apiStatusLogic } from 'lib/logic/apiStatusLogic'
import { objectClean, toParams } from 'lib/utils'
import posthog from 'posthog-js'
import { SavedSessionRecordingPlaylistsResult } from 'scenes/session-recordings/saved-playlists/savedSessionRecordingPlaylistsLogic'

import { getCurrentExporterData } from '~/exporter/exporterViewLogic'
import { DatabaseSerializedFieldType, QuerySchema, QueryStatusResponse, RefreshType } from '~/queries/schema'
import {
    ActionType,
    ActivityScope,
    AlertType,
    BatchExportConfiguration,
    BatchExportRun,
    CohortType,
    CommentType,
    DashboardCollaboratorType,
    DashboardTemplateEditorType,
    DashboardTemplateListParams,
    DashboardTemplateType,
    DashboardType,
    DataWarehouseSavedQuery,
    DataWarehouseTable,
    DataWarehouseViewLink,
    EarlyAccessFeatureType,
    ErrorClusterResponse,
    EventDefinition,
    EventDefinitionType,
    EventsListQueryParams,
    EventType,
    Experiment,
    ExportedAssetType,
    ExternalDataJob,
    ExternalDataSourceCreatePayload,
    ExternalDataSourceSchema,
    ExternalDataSourceSyncSchema,
    ExternalDataSourceType,
    ExternalDataStripeSource,
    FeatureFlagAssociatedRoleType,
    FeatureFlagType,
    Group,
    GroupListParams,
    HogFunctionIconResponse,
    HogFunctionStatus,
    HogFunctionTemplateType,
    HogFunctionType,
    InsightModel,
    IntegrationType,
    ListOrganizationMembersParams,
    LogEntry,
    LogEntryRequestParams,
    MediaUploadResponse,
    NewEarlyAccessFeatureType,
    NotebookListItemType,
    NotebookNodeResource,
    NotebookType,
    OrganizationFeatureFlags,
    OrganizationFeatureFlagsCopyBody,
    OrganizationMemberType,
    OrganizationResourcePermissionType,
    OrganizationType,
    PersonalAPIKeyType,
    PersonListParams,
    PersonType,
    PluginConfigTypeNew,
    PluginConfigWithPluginInfoNew,
    PluginLogEntry,
    PropertyDefinition,
    PropertyDefinitionType,
    RawAnnotationType,
    RoleMemberType,
    RolesListParams,
    RoleType,
    ScheduledChangeType,
    SchemaIncrementalFieldsResponse,
    SearchListParams,
    SearchResponse,
    SessionRecordingPlaylistType,
    SessionRecordingSnapshotParams,
    SessionRecordingSnapshotResponse,
    SessionRecordingsResponse,
    SessionRecordingType,
    SharingConfigurationType,
    SlackChannelType,
    SubscriptionType,
    Survey,
    TeamType,
    UserBasicType,
    UserType,
} from '~/types'

import {
    ACTIVITY_PAGE_SIZE,
    DashboardPrivilegeLevel,
    EVENT_DEFINITIONS_PER_PAGE,
    EVENT_PROPERTY_DEFINITIONS_PER_PAGE,
    LOGS_PORTION_LIMIT,
} from './constants'

/**
 * WARNING: Be very careful importing things here. This file is heavily used and can trigger a lot of cyclic imports
 * Preferably create a dedicated file in utils/..
 */

export type CheckboxValueType = string | number | boolean

const PAGINATION_DEFAULT_MAX_PAGES = 10

export interface PaginatedResponse<T> {
    results: T[]
    next?: string | null
    previous?: string | null
}

export interface CountedPaginatedResponse<T> extends PaginatedResponse<T> {
    count: number
}

export interface ActivityLogPaginatedResponse<T> extends PaginatedResponse<T> {
    total_count: number // FIXME: This is non-standard naming, DRF uses `count` and we should use that consistently
}

export interface ApiMethodOptions {
    signal?: AbortSignal
    headers?: Record<string, any>
    async?: boolean
}

export class ApiError extends Error {
    /** Django REST Framework `detail` - used in downstream error handling. */
    detail: string | null
    /** Django REST Framework `code` - used in downstream error handling. */
    code: string | null
    /** Django REST Framework `statusText` - used in downstream error handling. */
    statusText: string | null

    /** Link to external resources, e.g. stripe invoices */
    link: string | null

    constructor(message?: string, public status?: number, public data?: any) {
        message = message || `API request failed with status: ${status ?? 'unknown'}`
        super(message)
        this.statusText = data?.statusText || null
        this.detail = data?.detail || null
        this.code = data?.code || null
        this.link = data?.link || null
    }
}

const CSRF_COOKIE_NAME = 'posthog_csrftoken'

export function getCookie(name: string): string | null {
    let cookieValue: string | null = null
    if (document.cookie && document.cookie !== '') {
        for (let cookie of document.cookie.split(';')) {
            cookie = cookie.trim()
            // Does this cookie string begin with the name we want?
            if (cookie.substring(0, name.length + 1) === name + '=') {
                cookieValue = decodeURIComponent(cookie.substring(name.length + 1))
                break
            }
        }
    }
    return cookieValue
}

export async function getJSONOrNull(response: Response): Promise<any> {
    try {
        return await response.json()
    } catch (e) {
        return null
    }
}

export class ApiConfig {
    private static _currentOrganizationId: OrganizationType['id'] | null = null
    private static _currentTeamId: TeamType['id'] | null = null

    static getCurrentOrganizationId(): OrganizationType['id'] {
        if (!this._currentOrganizationId) {
            throw new Error('Organization ID is not known.')
        }
        return this._currentOrganizationId
    }

    static setCurrentOrganizationId(id: OrganizationType['id'] | null): void {
        this._currentOrganizationId = id
    }

    static getCurrentTeamId(): TeamType['id'] {
        if (!this._currentTeamId) {
            throw new Error('Team ID is not known.')
        }
        return this._currentTeamId
    }

    static setCurrentTeamId(id: TeamType['id']): void {
        this._currentTeamId = id
    }
}

class ApiRequest {
    private pathComponents: string[]
    private queryString: string | undefined

    constructor() {
        this.pathComponents = []
    }

    // URL assembly

    public assembleEndpointUrl(): string {
        let url = this.pathComponents.join('/')
        if (this.queryString) {
            if (!this.queryString.startsWith('?')) {
                url += '?'
            }
            url += this.queryString
        }
        return url
    }

    public assembleFullUrl(includeLeadingSlash = false): string {
        return (includeLeadingSlash ? '/api/' : 'api/') + this.assembleEndpointUrl()
    }

    // Generic endpoint composition

    private addPathComponent(component: string | number): ApiRequest {
        this.pathComponents.push(component.toString())
        return this
    }

    public withQueryString(queryString?: string | Record<string, any>): ApiRequest {
        this.queryString = typeof queryString === 'object' ? toParams(queryString) : queryString
        return this
    }

    public withAction(apiAction: string): ApiRequest {
        return this.addPathComponent(apiAction)
    }

    // API-aware endpoint composition

    // # Utils
    public current(): ApiRequest {
        return this.addPathComponent('@current')
    }

    // # Organizations
    public organizations(): ApiRequest {
        return this.addPathComponent('organizations')
    }

    public organizationsDetail(id: OrganizationType['id'] = ApiConfig.getCurrentOrganizationId()): ApiRequest {
        return this.organizations().addPathComponent(id)
    }

    public organizationResourceAccess(): ApiRequest {
        return this.organizations().current().addPathComponent('resource_access')
    }

    public organizationResourceAccessDetail(id: OrganizationResourcePermissionType['id']): ApiRequest {
        return this.organizationResourceAccess().addPathComponent(id)
    }

    public organizationFeatureFlags(orgId: OrganizationType['id'], featureFlagKey: FeatureFlagType['key']): ApiRequest {
        return this.organizations()
            .addPathComponent(orgId)
            .addPathComponent('feature_flags')
            .addPathComponent(featureFlagKey)
    }

    public copyOrganizationFeatureFlags(orgId: OrganizationType['id']): ApiRequest {
        return this.organizations()
            .addPathComponent(orgId)
            .addPathComponent('feature_flags')
            .addPathComponent('copy_flags')
    }

    // # Projects
    public projects(): ApiRequest {
        return this.addPathComponent('projects')
    }

    public projectsDetail(id: TeamType['id'] = ApiConfig.getCurrentTeamId()): ApiRequest {
        return this.projects().addPathComponent(id)
    }

    // # Insights
    public insights(teamId?: TeamType['id']): ApiRequest {
        return this.projectsDetail(teamId).addPathComponent('insights')
    }

    public insight(id: InsightModel['id'], teamId?: TeamType['id']): ApiRequest {
        return this.insights(teamId).addPathComponent(id)
    }

    public insightsActivity(teamId?: TeamType['id']): ApiRequest {
        return this.insights(teamId).addPathComponent('activity')
    }

    public insightSharing(id: InsightModel['id'], teamId?: TeamType['id']): ApiRequest {
        return this.insight(id, teamId).addPathComponent('sharing')
    }

    // # Plugins
    public plugins(orgId?: OrganizationType['id']): ApiRequest {
        return this.organizationsDetail(orgId).addPathComponent('plugins')
    }

    public pluginsActivity(orgId?: OrganizationType['id']): ApiRequest {
        return this.plugins(orgId).addPathComponent('activity')
    }

    public pluginConfigs(teamId?: TeamType['id']): ApiRequest {
        return this.projectsDetail(teamId).addPathComponent('plugin_configs')
    }

    public pluginConfig(id: number, teamId?: TeamType['id']): ApiRequest {
        return this.pluginConfigs(teamId).addPathComponent(id)
    }

    public hogFunctions(teamId?: TeamType['id']): ApiRequest {
        return this.projectsDetail(teamId).addPathComponent('hog_functions')
    }

    public hogFunction(id: HogFunctionType['id'], teamId?: TeamType['id']): ApiRequest {
        return this.hogFunctions(teamId).addPathComponent(id)
    }

    public hogFunctionTemplates(teamId?: TeamType['id']): ApiRequest {
        return this.projectsDetail(teamId).addPathComponent('hog_function_templates')
    }

    public hogFunctionTemplate(id: HogFunctionTemplateType['id'], teamId?: TeamType['id']): ApiRequest {
        return this.hogFunctionTemplates(teamId).addPathComponent(id)
    }

    // # Actions
    public actions(teamId?: TeamType['id']): ApiRequest {
        return this.projectsDetail(teamId).addPathComponent('actions')
    }

    public actionsDetail(actionId: ActionType['id'], teamId?: TeamType['id']): ApiRequest {
        return this.actions(teamId).addPathComponent(actionId)
    }

    // # Comments
    public comments(teamId?: TeamType['id']): ApiRequest {
        return this.projectsDetail(teamId).addPathComponent('comments')
    }
    public comment(id: CommentType['id'], teamId?: TeamType['id']): ApiRequest {
        return this.comments(teamId).addPathComponent(id)
    }

    // # Exports
    public exports(teamId?: TeamType['id']): ApiRequest {
        return this.projectsDetail(teamId).addPathComponent('exports')
    }

    public export(id: number, teamId?: TeamType['id']): ApiRequest {
        return this.exports(teamId).addPathComponent(id)
    }

    // # Events
    public events(teamId?: TeamType['id']): ApiRequest {
        return this.projectsDetail(teamId).addPathComponent('events')
    }

    public event(id: EventType['id'], teamId?: TeamType['id']): ApiRequest {
        return this.events(teamId).addPathComponent(id)
    }

    public tags(teamId?: TeamType['id']): ApiRequest {
        return this.projectsDetail(teamId).addPathComponent('tags')
    }

    // # Data management
    public eventDefinitions(teamId?: TeamType['id']): ApiRequest {
        return this.projectsDetail(teamId).addPathComponent('event_definitions')
    }

    public eventDefinitionDetail(eventDefinitionId: EventDefinition['id'], teamId?: TeamType['id']): ApiRequest {
        return this.projectsDetail(teamId).addPathComponent('event_definitions').addPathComponent(eventDefinitionId)
    }

    public propertyDefinitions(teamId?: TeamType['id']): ApiRequest {
        return this.projectsDetail(teamId).addPathComponent('property_definitions')
    }

    public propertyDefinitionDetail(
        propertyDefinitionId: PropertyDefinition['id'],
        teamId?: TeamType['id']
    ): ApiRequest {
        return this.projectsDetail(teamId)
            .addPathComponent('property_definitions')
            .addPathComponent(propertyDefinitionId)
    }

    public propertyDefinitionSeenTogether(
        eventNames: string[],
        propertyDefinitionName: PropertyDefinition['name'],
        teamId?: TeamType['id']
    ): ApiRequest {
        const queryParams = toParams({ event_names: eventNames, property_name: propertyDefinitionName }, true)

        return this.projectsDetail(teamId)
            .addPathComponent('property_definitions')
            .addPathComponent('seen_together')
            .withQueryString(queryParams)
    }

    public sessionPropertyDefinitions(teamId?: TeamType['id']): ApiRequest {
        return this.projectsDetail(teamId).addPathComponent('sessions').addPathComponent('property_definitions')
    }

    public dataManagementActivity(teamId?: TeamType['id']): ApiRequest {
        return this.projectsDetail(teamId).addPathComponent('data_management').addPathComponent('activity')
    }

    // # Cohorts
    public cohorts(teamId?: TeamType['id']): ApiRequest {
        return this.projectsDetail(teamId).addPathComponent('cohorts')
    }

    public cohortsDetail(cohortId: CohortType['id'], teamId?: TeamType['id']): ApiRequest {
        return this.cohorts(teamId).addPathComponent(cohortId)
    }
    public cohortsDuplicate(cohortId: CohortType['id'], teamId?: TeamType['id']): ApiRequest {
        return this.cohortsDetail(cohortId, teamId).addPathComponent('duplicate_as_static_cohort')
    }

    // Recordings
    public recording(recordingId: SessionRecordingType['id'], teamId?: TeamType['id']): ApiRequest {
        return this.projectsDetail(teamId).addPathComponent('session_recordings').addPathComponent(recordingId)
    }
    public recordings(teamId?: TeamType['id']): ApiRequest {
        return this.projectsDetail(teamId).addPathComponent('session_recordings')
    }
    public recordingMatchingEvents(teamId?: TeamType['id']): ApiRequest {
        return this.projectsDetail(teamId).addPathComponent('session_recordings').addPathComponent('matching_events')
    }
    public recordingPlaylists(teamId?: TeamType['id']): ApiRequest {
        return this.projectsDetail(teamId).addPathComponent('session_recording_playlists')
    }
    public recordingPlaylist(
        playlistId?: SessionRecordingPlaylistType['short_id'],
        teamId?: TeamType['id']
    ): ApiRequest {
        return this.projectsDetail(teamId)
            .addPathComponent('session_recording_playlists')
            .addPathComponent(String(playlistId))
    }

    public recordingSharing(id: SessionRecordingType['id'], teamId?: TeamType['id']): ApiRequest {
        return this.recording(id, teamId).addPathComponent('sharing')
    }

    // # Dashboards
    public dashboards(teamId?: TeamType['id']): ApiRequest {
        return this.projectsDetail(teamId).addPathComponent('dashboards')
    }

    public dashboardsDetail(dashboardId: DashboardType['id'], teamId?: TeamType['id']): ApiRequest {
        return this.dashboards(teamId).addPathComponent(dashboardId)
    }

    public dashboardCollaborators(dashboardId: DashboardType['id'], teamId?: TeamType['id']): ApiRequest {
        return this.dashboardsDetail(dashboardId, teamId).addPathComponent('collaborators')
    }

    public dashboardSharing(dashboardId: DashboardType['id'], teamId?: TeamType['id']): ApiRequest {
        return this.dashboardsDetail(dashboardId, teamId).addPathComponent('sharing')
    }

    public dashboardCollaboratorsDetail(
        dashboardId: DashboardType['id'],
        userUuid: UserType['uuid'],
        teamId?: TeamType['id']
    ): ApiRequest {
        return this.dashboardCollaborators(dashboardId, teamId).addPathComponent(userUuid)
    }

    // # Dashboard templates
    public dashboardTemplates(teamId?: TeamType['id']): ApiRequest {
        return this.projectsDetail(teamId).addPathComponent('dashboard_templates')
    }

    public dashboardTemplatesDetail(
        dashboardTemplateId: DashboardTemplateType['id'],
        teamId?: TeamType['id']
    ): ApiRequest {
        return this.dashboardTemplates(teamId).addPathComponent(dashboardTemplateId)
    }

    public dashboardTemplateSchema(): ApiRequest {
        return this.dashboardTemplates().addPathComponent('json_schema')
    }

    // # Experiments
    public experiments(teamId?: TeamType['id']): ApiRequest {
        return this.projectsDetail(teamId).addPathComponent('experiments')
    }

    public experimentsDetail(experimentId: Experiment['id'], teamId?: TeamType['id']): ApiRequest {
        return this.experiments(teamId).addPathComponent(experimentId)
    }

    public experimentCreateExposureCohort(experimentId: Experiment['id'], teamId?: TeamType['id']): ApiRequest {
        return this.experimentsDetail(experimentId, teamId).addPathComponent('create_exposure_cohort_for_experiment')
    }

    // # Roles
    public roles(): ApiRequest {
        return this.organizations().current().addPathComponent('roles')
    }

    public rolesDetail(roleId: RoleType['id']): ApiRequest {
        return this.roles().addPathComponent(roleId)
    }

    public roleMemberships(roleId: RoleType['id']): ApiRequest {
        return this.rolesDetail(roleId).addPathComponent('role_memberships')
    }

    public roleMembershipsDetail(roleId: RoleType['id'], userUuid: UserType['uuid']): ApiRequest {
        return this.roleMemberships(roleId).addPathComponent(userUuid)
    }

    // # OrganizationMembers
    public organizationMembers(): ApiRequest {
        return this.organizations().current().addPathComponent('members')
    }

    public organizationMember(uuid: OrganizationMemberType['user']['uuid']): ApiRequest {
        return this.organizationMembers().addPathComponent(uuid)
    }

    // # Persons
    public persons(teamId?: TeamType['id']): ApiRequest {
        return this.projectsDetail(teamId).addPathComponent('persons')
    }

    public person(id: string | number, teamId?: TeamType['id']): ApiRequest {
        return this.persons(teamId).addPathComponent(id)
    }

    public personActivity(id: string | number | undefined): ApiRequest {
        if (id) {
            return this.person(id).addPathComponent('activity')
        }
        return this.persons().addPathComponent('activity')
    }

    // # Groups
    public groups(teamId?: TeamType['id']): ApiRequest {
        return this.projectsDetail(teamId).addPathComponent('groups')
    }

    // # Search
    public search(teamId?: TeamType['id']): ApiRequest {
        return this.projectsDetail(teamId).addPathComponent('search')
    }

    // # Annotations
    public annotations(teamId?: TeamType['id']): ApiRequest {
        return this.projectsDetail(teamId).addPathComponent('annotations')
    }

    public annotation(id: RawAnnotationType['id'], teamId?: TeamType['id']): ApiRequest {
        return this.annotations(teamId).addPathComponent(id)
    }

    // # Feature flags
    public featureFlags(teamId?: TeamType['id']): ApiRequest {
        return this.projectsDetail(teamId).addPathComponent('feature_flags')
    }

    public featureFlag(id: FeatureFlagType['id'], teamId?: TeamType['id']): ApiRequest {
        if (!id) {
            throw new Error('Must provide an ID for the feature flag to construct the URL')
        }
        return this.featureFlags(teamId).addPathComponent(id)
    }

    public featureFlagCreateStaticCohort(id: FeatureFlagType['id'], teamId?: TeamType['id']): ApiRequest {
        if (!id) {
            throw new Error('Must provide an ID for the feature flag to construct the URL')
        }
        return this.featureFlag(id, teamId).addPathComponent('create_static_cohort_for_flag')
    }

    public featureFlagsActivity(id: FeatureFlagType['id'], teamId: TeamType['id']): ApiRequest {
        if (id) {
            return this.featureFlag(id, teamId).addPathComponent('activity')
        }
        return this.featureFlags(teamId).addPathComponent('activity')
    }

    public featureFlagScheduledChanges(teamId: TeamType['id'], featureFlagId: FeatureFlagType['id']): ApiRequest {
        return this.projectsDetail(teamId)
            .addPathComponent('scheduled_changes')
            .withQueryString(
                toParams({
                    model_name: 'FeatureFlag',
                    record_id: featureFlagId,
                })
            )
    }

    public featureFlagCreateScheduledChange(teamId: TeamType['id']): ApiRequest {
        return this.projectsDetail(teamId).addPathComponent('scheduled_changes')
    }

    public featureFlagDeleteScheduledChange(
        teamId: TeamType['id'],
        scheduledChangeId: ScheduledChangeType['id']
    ): ApiRequest {
        return this.projectsDetail(teamId)
            .addPathComponent('scheduled_changes')
            .addPathComponent(`${scheduledChangeId}`)
    }

    // # Features
    public earlyAccessFeatures(teamId?: TeamType['id']): ApiRequest {
        return this.projectsDetail(teamId).addPathComponent('early_access_feature')
    }

    public earlyAccessFeature(id: EarlyAccessFeatureType['id'], teamId?: TeamType['id']): ApiRequest {
        return this.earlyAccessFeatures(teamId).addPathComponent(id)
    }

    // # Surveys
    public surveys(teamId?: TeamType['id']): ApiRequest {
        return this.projectsDetail(teamId).addPathComponent('surveys')
    }

    public surveysResponsesCount(teamId?: TeamType['id']): ApiRequest {
        return this.projectsDetail(teamId).addPathComponent('surveys/responses_count')
    }

    public survey(id: Survey['id'], teamId?: TeamType['id']): ApiRequest {
        return this.surveys(teamId).addPathComponent(id)
    }

    // # Warehouse
    public dataWarehouseTables(teamId?: TeamType['id']): ApiRequest {
        return this.projectsDetail(teamId).addPathComponent('warehouse_tables')
    }
    public dataWarehouseTable(id: DataWarehouseTable['id'], teamId?: TeamType['id']): ApiRequest {
        return this.dataWarehouseTables(teamId).addPathComponent(id)
    }

    // # Warehouse view
    public dataWarehouseSavedQueries(teamId?: TeamType['id']): ApiRequest {
        return this.projectsDetail(teamId).addPathComponent('warehouse_saved_queries')
    }
    public dataWarehouseSavedQuery(id: DataWarehouseSavedQuery['id'], teamId?: TeamType['id']): ApiRequest {
        return this.dataWarehouseSavedQueries(teamId).addPathComponent(id)
    }

    // # Warehouse view link
    public dataWarehouseViewLinks(teamId?: TeamType['id']): ApiRequest {
        return this.projectsDetail(teamId).addPathComponent('warehouse_view_link')
    }
    public dataWarehouseViewLink(id: DataWarehouseViewLink['id'], teamId?: TeamType['id']): ApiRequest {
        return this.dataWarehouseViewLinks(teamId).addPathComponent(id)
    }

    // # Subscriptions
    public subscriptions(teamId?: TeamType['id']): ApiRequest {
        return this.projectsDetail(teamId).addPathComponent('subscriptions')
    }

    public subscription(id: SubscriptionType['id'], teamId?: TeamType['id']): ApiRequest {
        return this.subscriptions(teamId).addPathComponent(id)
    }

    // # Integrations
    public integrations(teamId?: TeamType['id']): ApiRequest {
        return this.projectsDetail(teamId).addPathComponent('integrations')
    }

    public integration(id: IntegrationType['id'], teamId?: TeamType['id']): ApiRequest {
        return this.integrations(teamId).addPathComponent(id)
    }

    public integrationSlackChannels(id: IntegrationType['id'], teamId?: TeamType['id']): ApiRequest {
        return this.integrations(teamId).addPathComponent(id).addPathComponent('channels')
    }

    public media(teamId?: TeamType['id']): ApiRequest {
        return this.projectsDetail(teamId).addPathComponent('uploaded_media')
    }

    // # Alerts
    public alerts(teamId?: TeamType['id']): ApiRequest {
        return this.projectsDetail(teamId).addPathComponent('alerts')
    }

    public alert(id: AlertType['id'], teamId?: TeamType['id']): ApiRequest {
        return this.alerts(teamId).addPathComponent(id)
    }

    // Resource Access Permissions

    public featureFlagAccessPermissions(flagId: FeatureFlagType['id']): ApiRequest {
        return this.featureFlag(flagId, ApiConfig.getCurrentTeamId()).addPathComponent('role_access')
    }

    public featureFlagAccessPermissionsDetail(
        flagId: FeatureFlagType['id'],
        id: FeatureFlagAssociatedRoleType['id']
    ): ApiRequest {
        return this.featureFlagAccessPermissions(flagId).addPathComponent(id)
    }

    // # Queries
    public query(teamId?: TeamType['id']): ApiRequest {
        return this.projectsDetail(teamId).addPathComponent('query')
    }

    public queryStatus(queryId: string, showProgress: boolean, teamId?: TeamType['id']): ApiRequest {
        const apiRequest = this.query(teamId).addPathComponent(queryId)
        if (showProgress) {
            return apiRequest.withQueryString('showProgress=true')
        }
        return apiRequest
    }

    // Notebooks
    public notebooks(teamId?: TeamType['id']): ApiRequest {
        return this.projectsDetail(teamId).addPathComponent('notebooks')
    }

    public notebook(id: NotebookType['short_id'], teamId?: TeamType['id']): ApiRequest {
        return this.notebooks(teamId).addPathComponent(id)
    }

    // Batch Exports
    public batchExports(teamId?: TeamType['id']): ApiRequest {
        return this.projectsDetail(teamId).addPathComponent('batch_exports')
    }

    public batchExport(id: BatchExportConfiguration['id'], teamId?: TeamType['id']): ApiRequest {
        return this.batchExports(teamId).addPathComponent(id)
    }

    public batchExportRuns(id: BatchExportConfiguration['id'], teamId?: TeamType['id']): ApiRequest {
        return this.batchExports(teamId).addPathComponent(id).addPathComponent('runs')
    }

    public batchExportRun(
        id: BatchExportConfiguration['id'],
        runId: BatchExportRun['id'],
        teamId?: TeamType['id']
    ): ApiRequest {
        return this.batchExportRuns(id, teamId).addPathComponent(runId)
    }

    // External Data Source
    public externalDataSources(teamId?: TeamType['id']): ApiRequest {
        return this.projectsDetail(teamId).addPathComponent('external_data_sources')
    }

    public externalDataSource(sourceId: ExternalDataStripeSource['id'], teamId?: TeamType['id']): ApiRequest {
        return this.externalDataSources(teamId).addPathComponent(sourceId)
    }

    public externalDataSchemas(teamId?: TeamType['id']): ApiRequest {
        return this.projectsDetail(teamId).addPathComponent('external_data_schemas')
    }

    public externalDataSourceSchema(schemaId: ExternalDataSourceSchema['id'], teamId?: TeamType['id']): ApiRequest {
        return this.externalDataSchemas(teamId).addPathComponent(schemaId)
    }

    // ActivityLog
    public activity_log(teamId?: TeamType['id']): ApiRequest {
        return this.projectsDetail(teamId).addPathComponent('activity_log')
    }

    // Personal API keys
    public personalApiKeys(): ApiRequest {
        return this.addPathComponent('personal_api_keys')
    }

    public personalApiKey(id: PersonalAPIKeyType['id']): ApiRequest {
        return this.personalApiKeys().addPathComponent(id)
    }

    // Request finalization
    public async get(options?: ApiMethodOptions): Promise<any> {
        return await api.get(this.assembleFullUrl(), options)
    }

    public async getResponse(options?: ApiMethodOptions): Promise<Response> {
        return await api.getResponse(this.assembleFullUrl(), options)
    }

    public async update(options?: ApiMethodOptions & { data: any }): Promise<any> {
        return await api.update(this.assembleFullUrl(), options?.data, options)
    }

    public async create(options?: ApiMethodOptions & { data: any }): Promise<any> {
        return await api.create(this.assembleFullUrl(), options?.data, options)
    }

    public async delete(): Promise<any> {
        return await api.delete(this.assembleFullUrl())
    }
}

const normalizeUrl = (url: string): string => {
    if (url.indexOf('http') !== 0) {
        if (!url.startsWith('/')) {
            url = '/' + url
        }

        url = url + (url.indexOf('?') === -1 && url[url.length - 1] !== '/' ? '/' : '')
    }
    return url
}

const prepareUrl = (url: string): string => {
    let output = normalizeUrl(url)

    const exporterContext = getCurrentExporterData()

    if (exporterContext && exporterContext.accessToken) {
        output =
            output +
            (output.indexOf('?') === -1 ? '?' : '&') +
            encodeParams({
                sharing_access_token: exporterContext.accessToken,
            })
    }

    return output
}

const PROJECT_ID_REGEX = /\/api\/projects\/(\w+)(?:$|[/?#])/

const ensureProjectIdNotInvalid = (url: string): void => {
    const projectIdMatch = PROJECT_ID_REGEX.exec(url)
    if (projectIdMatch) {
        const projectId = projectIdMatch[1].trim()
        if (projectId === 'null' || projectId === 'undefined') {
            throw { status: 0, detail: 'Cannot make request - project ID is unknown.' }
        }
    }
}

function getSessionId(): string | undefined {
    // get_session_id is not always present e.g. in the toolbar
    // but our typing in the SDK doesn't make this clear
    // TODO when the SDK makes this safe this check can be simplified
    if (typeof posthog?.get_session_id !== 'function') {
        return undefined
    }
    return posthog.get_session_id()
}

const api = {
    insights: {
        loadInsight(
            shortId: InsightModel['short_id'],
            basic?: boolean
        ): Promise<PaginatedResponse<Partial<InsightModel>>> {
            return new ApiRequest()
                .insights()
                .withQueryString(
                    toParams({
                        short_id: encodeURIComponent(shortId),
                        basic: basic,
                    })
                )
                .get()
        },
        async create(data: any): Promise<InsightModel> {
            return await new ApiRequest().insights().create({ data })
        },
        async update(id: number, data: any): Promise<InsightModel> {
            return await new ApiRequest().insight(id).update({ data })
        },
    },

    featureFlags: {
        async get(id: FeatureFlagType['id']): Promise<FeatureFlagType> {
            return await new ApiRequest().featureFlag(id).get()
        },
        async createStaticCohort(id: FeatureFlagType['id']): Promise<{ cohort: CohortType }> {
            return await new ApiRequest().featureFlagCreateStaticCohort(id).create()
        },
        async getScheduledChanges(
            teamId: TeamType['id'],
            featureFlagId: FeatureFlagType['id']
        ): Promise<CountedPaginatedResponse<ScheduledChangeType>> {
            return await new ApiRequest().featureFlagScheduledChanges(teamId, featureFlagId).get()
        },
        async createScheduledChange(
            teamId: TeamType['id'],
            data: any
        ): Promise<{ scheduled_change: ScheduledChangeType }> {
            return await new ApiRequest().featureFlagCreateScheduledChange(teamId).create({ data })
        },
        async deleteScheduledChange(
            teamId: TeamType['id'],
            scheduledChangeId: ScheduledChangeType['id']
        ): Promise<{ scheduled_change: ScheduledChangeType }> {
            return await new ApiRequest().featureFlagDeleteScheduledChange(teamId, scheduledChangeId).delete()
        },
    },

    organizationFeatureFlags: {
        async get(
            orgId: OrganizationType['id'] = ApiConfig.getCurrentOrganizationId(),
            featureFlagKey: FeatureFlagType['key']
        ): Promise<OrganizationFeatureFlags> {
            return await new ApiRequest().organizationFeatureFlags(orgId, featureFlagKey).get()
        },
        async copy(
            orgId: OrganizationType['id'] = ApiConfig.getCurrentOrganizationId(),
            data: OrganizationFeatureFlagsCopyBody
        ): Promise<{ success: FeatureFlagType[]; failed: any }> {
            return await new ApiRequest().copyOrganizationFeatureFlags(orgId).create({ data })
        },
    },

    actions: {
        async get(actionId: ActionType['id']): Promise<ActionType> {
            return await new ApiRequest().actionsDetail(actionId).get()
        },
        async create(actionData: Partial<ActionType>, temporaryToken?: string): Promise<ActionType> {
            return await new ApiRequest()
                .actions()
                .withQueryString(temporaryToken ? `temporary_token=${temporaryToken}` : '')
                .create({ data: actionData })
        },
        async update(
            actionId: ActionType['id'],
            actionData: Partial<ActionType>,
            temporaryToken?: string
        ): Promise<ActionType> {
            return await new ApiRequest()
                .actionsDetail(actionId)
                .withQueryString(temporaryToken ? `temporary_token=${temporaryToken}` : '')
                .update({ data: actionData })
        },
        async list(params?: string): Promise<PaginatedResponse<ActionType>> {
            return await new ApiRequest().actions().withQueryString(params).get()
        },
        async listMatchingPluginConfigs(
            actionId: ActionType['id']
        ): Promise<PaginatedResponse<PluginConfigWithPluginInfoNew>> {
            return await new ApiRequest()
                .actionsDetail(actionId)
                .withAction('plugin_configs')
                .withQueryString({
                    limit: 1000,
                })
                .get()
        },
        determineDeleteEndpoint(): string {
            return new ApiRequest().actions().assembleEndpointUrl()
        },
    },

    activity: {
        list(
            filters: Partial<Pick<ActivityLogItem, 'item_id' | 'scope'> & { user?: UserBasicType['id'] }>,
            teamId: TeamType['id'] = ApiConfig.getCurrentTeamId()
        ): Promise<PaginatedResponse<ActivityLogItem>> {
            return new ApiRequest().activity_log(teamId).withQueryString(toParams(filters)).get()
        },

        listLegacy(
            activityLogProps: ActivityLogProps,
            page: number = 1,
            teamId: TeamType['id'] = ApiConfig.getCurrentTeamId()
        ): Promise<ActivityLogPaginatedResponse<ActivityLogItem>> {
            // TODO: Can we replace all these endpoint specific implementations with the generic REST endpoint above?
            const requestForScope: { [key in ActivityScope]?: (props: ActivityLogProps) => ApiRequest | null } = {
                [ActivityScope.FEATURE_FLAG]: (props) => {
                    return new ApiRequest().featureFlagsActivity((props.id ?? null) as number | null, teamId)
                },
                [ActivityScope.PERSON]: (props) => {
                    return new ApiRequest().personActivity(props.id)
                },
                [ActivityScope.INSIGHT]: () => {
                    return new ApiRequest().insightsActivity(teamId)
                },
                [ActivityScope.PLUGIN]: () => {
                    return new ApiRequest().pluginsActivity()
                },
                [ActivityScope.PLUGIN_CONFIG]: () => {
                    return new ApiRequest().pluginsActivity()
                },
                [ActivityScope.DATA_MANAGEMENT]: () => {
                    return new ApiRequest().dataManagementActivity()
                },
                [ActivityScope.EVENT_DEFINITION]: () => {
                    // TODO allow someone to load _only_ event definitions?
                    return new ApiRequest().dataManagementActivity()
                },
                [ActivityScope.PROPERTY_DEFINITION]: () => {
                    // TODO allow someone to load _only_ property definitions?
                    return new ApiRequest().dataManagementActivity()
                },
                [ActivityScope.NOTEBOOK]: () => {
                    return activityLogProps.id
                        ? new ApiRequest().notebook(`${activityLogProps.id}`).withAction('activity')
                        : new ApiRequest().notebooks().withAction('activity')
                },
                [ActivityScope.TEAM]: () => {
                    return new ApiRequest().projectsDetail().withAction('activity')
                },
            }

            const pagingParameters = { page: page || 1, limit: ACTIVITY_PAGE_SIZE }
            const request = requestForScope[activityLogProps.scope]?.(activityLogProps)
            return request && request !== null
                ? request.withQueryString(toParams(pagingParameters)).get()
                : Promise.resolve({ results: [], count: 0 })
        },
    },

    comments: {
        async create(
            data: Partial<CommentType>,
            params: Record<string, any> = {},
            teamId: TeamType['id'] = ApiConfig.getCurrentTeamId()
        ): Promise<CommentType> {
            return new ApiRequest().comments(teamId).withQueryString(toParams(params)).create({ data })
        },

        async update(
            id: CommentType['id'],
            data: Partial<CommentType>,
            params: Record<string, any> = {},
            teamId: TeamType['id'] = ApiConfig.getCurrentTeamId()
        ): Promise<CommentType> {
            return new ApiRequest().comment(id, teamId).withQueryString(toParams(params)).update({ data })
        },

        async get(id: CommentType['id'], teamId: TeamType['id'] = ApiConfig.getCurrentTeamId()): Promise<CommentType> {
            return new ApiRequest().comment(id, teamId).get()
        },

        async list(params: Partial<CommentType> = {}): Promise<CountedPaginatedResponse<CommentType>> {
            return new ApiRequest().comments().withQueryString(params).get()
        },

        async getCount(params: Partial<CommentType>): Promise<number> {
            return (await new ApiRequest().comments().withAction('count').withQueryString(params).get()).count
        },
    },

    exports: {
        determineExportUrl(exportId: number, teamId: TeamType['id'] = ApiConfig.getCurrentTeamId()): string {
            return new ApiRequest()
                .export(exportId, teamId)
                .withAction('content')
                .withQueryString('download=true')
                .assembleFullUrl(true)
        },

        async create(
            data: Partial<ExportedAssetType>,
            params: Record<string, any> = {},
            teamId: TeamType['id'] = ApiConfig.getCurrentTeamId()
        ): Promise<ExportedAssetType> {
            return new ApiRequest().exports(teamId).withQueryString(toParams(params)).create({ data })
        },

        async list(
            teamId: TeamType['id'] = ApiConfig.getCurrentTeamId()
        ): Promise<PaginatedResponse<ExportedAssetType>> {
            return new ApiRequest().exports(teamId).get()
        },

        async get(id: number, teamId: TeamType['id'] = ApiConfig.getCurrentTeamId()): Promise<ExportedAssetType> {
            return new ApiRequest().export(id, teamId).get()
        },
    },

    events: {
        async get(
            id: EventType['id'],
            includePerson: boolean = false,
            teamId: TeamType['id'] = ApiConfig.getCurrentTeamId()
        ): Promise<EventType> {
            let apiRequest = new ApiRequest().event(id, teamId)
            if (includePerson) {
                apiRequest = apiRequest.withQueryString(toParams({ include_person: true }))
            }
            return await apiRequest.get()
        },
        async list(
            filters: EventsListQueryParams,
            limit: number = 100,
            teamId: TeamType['id'] = ApiConfig.getCurrentTeamId()
        ): Promise<PaginatedResponse<EventType>> {
            const params: EventsListQueryParams = { ...filters, limit, orderBy: filters.orderBy ?? ['-timestamp'] }
            return new ApiRequest().events(teamId).withQueryString(toParams(params)).get()
        },
        determineListEndpoint(
            filters: EventsListQueryParams,
            limit: number = 100,
            teamId: TeamType['id'] = ApiConfig.getCurrentTeamId()
        ): string {
            const params: EventsListQueryParams = { ...filters, limit }
            return new ApiRequest().events(teamId).withQueryString(toParams(params)).assembleFullUrl()
        },
    },

    tags: {
        async list(teamId: TeamType['id'] = ApiConfig.getCurrentTeamId()): Promise<string[]> {
            return new ApiRequest().tags(teamId).get()
        },
    },

    eventDefinitions: {
        async get({ eventDefinitionId }: { eventDefinitionId: EventDefinition['id'] }): Promise<EventDefinition> {
            return new ApiRequest().eventDefinitionDetail(eventDefinitionId).get()
        },
        async update({
            eventDefinitionId,
            eventDefinitionData,
        }: {
            eventDefinitionId: EventDefinition['id']
            eventDefinitionData: Partial<Omit<EventDefinition, 'owner'> & { owner: number | null }>
        }): Promise<EventDefinition> {
            return new ApiRequest().eventDefinitionDetail(eventDefinitionId).update({ data: eventDefinitionData })
        },
        async delete({ eventDefinitionId }: { eventDefinitionId: EventDefinition['id'] }): Promise<void> {
            return new ApiRequest().eventDefinitionDetail(eventDefinitionId).delete()
        },
        async list({
            limit = EVENT_DEFINITIONS_PER_PAGE,
            teamId = ApiConfig.getCurrentTeamId(),
            ...params
        }: {
            limit?: number
            offset?: number
            teamId?: TeamType['id']
            event_type?: EventDefinitionType
            search?: string
        }): Promise<CountedPaginatedResponse<EventDefinition>> {
            return new ApiRequest()
                .eventDefinitions(teamId)
                .withQueryString(toParams({ limit, ...params }))
                .get()
        },
        determineListEndpoint({
            limit = EVENT_DEFINITIONS_PER_PAGE,
            teamId = ApiConfig.getCurrentTeamId(),
            ...params
        }: {
            limit?: number
            offset?: number
            teamId?: TeamType['id']
            event_type?: EventDefinitionType
            search?: string
        }): string {
            return new ApiRequest()
                .eventDefinitions(teamId)
                .withQueryString(toParams({ limit, ...params }))
                .assembleFullUrl()
        },
    },

    propertyDefinitions: {
        async get({
            propertyDefinitionId,
        }: {
            propertyDefinitionId: PropertyDefinition['id']
        }): Promise<PropertyDefinition> {
            return new ApiRequest().propertyDefinitionDetail(propertyDefinitionId).get()
        },
        async seenTogether({
            eventNames,
            propertyDefinitionName,
        }: {
            eventNames: string[]
            propertyDefinitionName: PropertyDefinition['name']
        }): Promise<Record<string, boolean>> {
            return new ApiRequest().propertyDefinitionSeenTogether(eventNames, propertyDefinitionName).get()
        },
        async update({
            propertyDefinitionId,
            propertyDefinitionData,
        }: {
            propertyDefinitionId: PropertyDefinition['id']
            propertyDefinitionData: Partial<PropertyDefinition>
        }): Promise<PropertyDefinition> {
            return new ApiRequest()
                .propertyDefinitionDetail(propertyDefinitionId)
                .update({ data: propertyDefinitionData })
        },
        async delete({ propertyDefinitionId }: { propertyDefinitionId: PropertyDefinition['id'] }): Promise<void> {
            return new ApiRequest().propertyDefinitionDetail(propertyDefinitionId).delete()
        },
        async list({
            limit = EVENT_PROPERTY_DEFINITIONS_PER_PAGE,
            teamId = ApiConfig.getCurrentTeamId(),
            ...params
        }: {
            event_names?: string[]
            excluded_properties?: string[]
            properties?: string[]
            filter_by_event_names?: boolean
            type?: PropertyDefinitionType
            limit?: number
            offset?: number
            search?: string
            teamId?: TeamType['id']
        }): Promise<CountedPaginatedResponse<PropertyDefinition>> {
            return new ApiRequest()
                .propertyDefinitions(teamId)
                .withQueryString(
                    toParams({
                        limit,
                        ...params,
                        ...(params.properties ? { properties: params.properties.join(',') } : {}),
                    })
                )
                .get()
        },
        determineListEndpoint({
            limit = EVENT_PROPERTY_DEFINITIONS_PER_PAGE,
            teamId = ApiConfig.getCurrentTeamId(),
            ...params
        }: {
            event_names?: string[]
            excluded_properties?: string[]
            filter_by_event_names?: boolean
            is_feature_flag?: boolean
            limit?: number
            offset?: number
            search?: string
            teamId?: TeamType['id']
            type?: PropertyDefinitionType
            group_type_index?: number
        }): string {
            return new ApiRequest()
                .propertyDefinitions(teamId)
                .withQueryString(
                    toParams({
                        limit,
                        ...params,
                    })
                )
                .assembleFullUrl()
        },
    },

    sessions: {
        async propertyDefinitions({
            teamId = ApiConfig.getCurrentTeamId(),
            search,
            properties,
        }: {
            teamId?: TeamType['id']
            search?: string
            properties?: string[]
        }): Promise<CountedPaginatedResponse<PropertyDefinition>> {
            return new ApiRequest()
                .sessionPropertyDefinitions(teamId)
                .withQueryString(toParams({ search, ...(properties ? { properties: properties.join(',') } : {}) }))
                .get()
        },
    },

    cohorts: {
        async get(cohortId: CohortType['id']): Promise<CohortType> {
            return await new ApiRequest().cohortsDetail(cohortId).get()
        },
        async create(cohortData: Partial<CohortType>, filterParams?: string): Promise<CohortType> {
            return await new ApiRequest().cohorts().withQueryString(filterParams).create({ data: cohortData })
        },
        async update(
            cohortId: CohortType['id'],
            cohortData: Partial<CohortType>,
            filterParams?: string
        ): Promise<CohortType> {
            return await new ApiRequest()
                .cohortsDetail(cohortId)
                .withQueryString(filterParams)
                .update({ data: cohortData })
        },
        async duplicate(cohortId: CohortType['id']): Promise<CohortType> {
            return await new ApiRequest().cohortsDuplicate(cohortId).get()
        },
        async list(): Promise<PaginatedResponse<CohortType>> {
            // TODO: Remove hard limit and paginate cohorts
            return await new ApiRequest().cohorts().withQueryString('limit=600').get()
        },
        determineDeleteEndpoint(): string {
            return new ApiRequest().cohorts().assembleEndpointUrl()
        },
        determineListUrl(cohortId: number | 'new', params: PersonListParams): string {
            return `/api/cohort/${cohortId}/persons?${toParams(params)}`
        },
    },

    dashboards: {
        async get(id: number): Promise<DashboardType> {
            return new ApiRequest().dashboardsDetail(id).get()
        },

        collaborators: {
            async list(dashboardId: DashboardType['id']): Promise<DashboardCollaboratorType[]> {
                return await new ApiRequest().dashboardCollaborators(dashboardId).get()
            },
            async create(
                dashboardId: DashboardType['id'],
                userUuid: UserType['uuid'],
                level: DashboardPrivilegeLevel
            ): Promise<DashboardCollaboratorType> {
                return await new ApiRequest().dashboardCollaborators(dashboardId).create({
                    data: {
                        user_uuid: userUuid,
                        level,
                    },
                })
            },
            async delete(dashboardId: DashboardType['id'], userUuid: UserType['uuid']): Promise<void> {
                return await new ApiRequest().dashboardCollaboratorsDetail(dashboardId, userUuid).delete()
            },
        },
    },

    dashboardTemplates: {
        async list(params: DashboardTemplateListParams = {}): Promise<PaginatedResponse<DashboardTemplateType>> {
            return await new ApiRequest().dashboardTemplates().withQueryString(toParams(params)).get()
        },

        async get(dashboardTemplateId: DashboardTemplateType['id']): Promise<DashboardTemplateType> {
            return await new ApiRequest().dashboardTemplatesDetail(dashboardTemplateId).get()
        },

        async create(dashboardTemplateData: DashboardTemplateEditorType): Promise<DashboardTemplateType> {
            return await new ApiRequest().dashboardTemplates().create({ data: dashboardTemplateData })
        },

        async update(
            dashboardTemplateId: string,
            dashboardTemplateData: Partial<DashboardTemplateEditorType>
        ): Promise<DashboardTemplateType> {
            return await new ApiRequest()
                .dashboardTemplatesDetail(dashboardTemplateId)
                .update({ data: dashboardTemplateData })
        },

        async delete(dashboardTemplateId: string): Promise<void> {
            // soft delete
            return await new ApiRequest().dashboardTemplatesDetail(dashboardTemplateId).update({
                data: {
                    deleted: true,
                },
            })
        },
        async getSchema(): Promise<Record<string, any>> {
            return await new ApiRequest().dashboardTemplateSchema().get()
        },
        determineSchemaUrl(): string {
            return new ApiRequest().dashboardTemplateSchema().assembleFullUrl()
        },
    },

    experiments: {
        async get(id: number): Promise<Experiment> {
            return new ApiRequest().experimentsDetail(id).get()
        },
        async createExposureCohort(id: number): Promise<{ cohort: CohortType }> {
            return await new ApiRequest().experimentCreateExposureCohort(id).create()
        },
    },

    organizationMembers: {
        async list(params: ListOrganizationMembersParams = {}): Promise<PaginatedResponse<OrganizationMemberType>> {
            return await new ApiRequest().organizationMembers().withQueryString(params).get()
        },

        async listAll(params: ListOrganizationMembersParams = {}): Promise<OrganizationMemberType[]> {
            const url = new ApiRequest().organizationMembers().withQueryString(params).assembleFullUrl()
            return api.loadPaginatedResults<OrganizationMemberType>(url)
        },

        async delete(uuid: OrganizationMemberType['user']['uuid']): Promise<PaginatedResponse<void>> {
            return await new ApiRequest().organizationMember(uuid).delete()
        },

        async update(
            uuid: string,
            data: Partial<Pick<OrganizationMemberType, 'level'>>
        ): Promise<OrganizationMemberType> {
            return new ApiRequest().organizationMember(uuid).update({ data })
        },
    },

    resourceAccessPermissions: {
        featureFlags: {
            async create(featureFlagId: number, roleId: RoleType['id']): Promise<FeatureFlagAssociatedRoleType> {
                return await new ApiRequest().featureFlagAccessPermissions(featureFlagId).create({
                    data: {
                        role_id: roleId,
                    },
                })
            },
            async list(featureFlagId: number): Promise<PaginatedResponse<FeatureFlagAssociatedRoleType>> {
                return await new ApiRequest().featureFlagAccessPermissions(featureFlagId).get()
            },

            async delete(
                featureFlagId: number,
                id: FeatureFlagAssociatedRoleType['id']
            ): Promise<PaginatedResponse<FeatureFlagAssociatedRoleType>> {
                return await new ApiRequest().featureFlagAccessPermissionsDetail(featureFlagId, id).delete()
            },
        },
    },

    roles: {
        async get(roleId: RoleType['id']): Promise<RoleType> {
            return await new ApiRequest().rolesDetail(roleId).get()
        },
        async list(params: RolesListParams = {}): Promise<PaginatedResponse<RoleType>> {
            return await new ApiRequest().roles().withQueryString(toParams(params)).get()
        },
        async delete(roleId: RoleType['id']): Promise<void> {
            return await new ApiRequest().rolesDetail(roleId).delete()
        },
        async create(roleName: RoleType['name']): Promise<RoleType> {
            return await new ApiRequest().roles().create({
                data: {
                    name: roleName,
                },
            })
        },
        async update(roleId: RoleType['id'], roleData: Partial<RoleType>): Promise<RoleType> {
            return await new ApiRequest().rolesDetail(roleId).update({ data: roleData })
        },
        members: {
            async list(roleId: RoleType['id']): Promise<PaginatedResponse<RoleMemberType>> {
                return await new ApiRequest().roleMemberships(roleId).get()
            },
            async create(roleId: RoleType['id'], userUuid: UserType['uuid']): Promise<RoleMemberType> {
                return await new ApiRequest().roleMemberships(roleId).create({
                    data: {
                        user_uuid: userUuid,
                    },
                })
            },
            async get(roleId: RoleType['id'], userUuid: UserType['uuid']): Promise<void> {
                return await new ApiRequest().roleMembershipsDetail(roleId, userUuid).get()
            },
            async delete(roleId: RoleType['id'], userUuid: UserType['uuid']): Promise<void> {
                return await new ApiRequest().roleMembershipsDetail(roleId, userUuid).delete()
            },
        },
    },

    persons: {
        async update(id: number, person: Partial<PersonType>): Promise<PersonType> {
            return new ApiRequest().person(id).update({ data: person })
        },
        async updateProperty(id: string, property: string, value: any): Promise<void> {
            return new ApiRequest()
                .person(id)
                .withAction('update_property')
                .create({
                    data: {
                        key: property,
                        value: value,
                    },
                })
        },
        async deleteProperty(id: string, property: string): Promise<void> {
            return new ApiRequest()
                .person(id)
                .withAction('delete_property')
                .create({
                    data: {
                        $unset: property,
                    },
                })
        },
        async list(params: PersonListParams = {}): Promise<CountedPaginatedResponse<PersonType>> {
            return await new ApiRequest().persons().withQueryString(toParams(params)).get()
        },
        determineListUrl(params: PersonListParams = {}): string {
            return new ApiRequest().persons().withQueryString(toParams(params)).assembleFullUrl()
        },
    },

    groups: {
        async list(params: GroupListParams): Promise<CountedPaginatedResponse<Group>> {
            return await new ApiRequest().groups().withQueryString(toParams(params, true)).get()
        },
    },

    search: {
        async list(params: SearchListParams): Promise<SearchResponse> {
            return await new ApiRequest().search().withQueryString(toParams(params, true)).get()
        },
    },

    sharing: {
        async get({
            dashboardId,
            insightId,
            recordingId,
        }: {
            dashboardId?: DashboardType['id']
            insightId?: InsightModel['id']
            recordingId?: SessionRecordingType['id']
        }): Promise<SharingConfigurationType | null> {
            return dashboardId
                ? new ApiRequest().dashboardSharing(dashboardId).get()
                : insightId
                ? new ApiRequest().insightSharing(insightId).get()
                : recordingId
                ? new ApiRequest().recordingSharing(recordingId).get()
                : null
        },

        async update(
            {
                dashboardId,
                insightId,
                recordingId,
            }: {
                dashboardId?: DashboardType['id']
                insightId?: InsightModel['id']
                recordingId?: SessionRecordingType['id']
            },
            data: Partial<SharingConfigurationType>
        ): Promise<SharingConfigurationType | null> {
            return dashboardId
                ? new ApiRequest().dashboardSharing(dashboardId).update({ data })
                : insightId
                ? new ApiRequest().insightSharing(insightId).update({ data })
                : recordingId
                ? new ApiRequest().recordingSharing(recordingId).update({ data })
                : null
        },
    },

    pluginConfigs: {
        async get(id: PluginConfigTypeNew['id']): Promise<PluginConfigWithPluginInfoNew> {
            return await new ApiRequest().pluginConfig(id).get()
        },
        async update(id: PluginConfigTypeNew['id'], data: FormData): Promise<PluginConfigWithPluginInfoNew> {
            return await new ApiRequest().pluginConfig(id).update({ data })
        },
        async create(data: FormData): Promise<PluginConfigWithPluginInfoNew> {
            return await new ApiRequest().pluginConfigs().create({ data })
        },
        async list(): Promise<PaginatedResponse<PluginConfigTypeNew>> {
            return await new ApiRequest().pluginConfigs().get()
        },
        async logs(pluginConfigId: number, params: LogEntryRequestParams): Promise<LogEntry[]> {
            const levels = (params.level?.split(',') ?? []).filter((x) => x !== 'WARNING')
            const response = await new ApiRequest()
                .pluginConfig(pluginConfigId)
                .withAction('logs')
                .withQueryString(
                    toParams(
                        {
                            limit: LOGS_PORTION_LIMIT,
                            type_filter: levels,
                            search: params.search,
                            before: params.before,
                            after: params.after,
                        },
                        true
                    )
                )
                .get()

            const results = response.results.map((entry: PluginLogEntry) => ({
                log_source_id: `${entry.plugin_config_id}`,
<<<<<<< HEAD
                instance_id: entry.instance_id,
=======
                instance_id: entry.source,
>>>>>>> 66301e40
                timestamp: entry.timestamp,
                level: entry.type,
                message: entry.message,
            }))

            return results
        },
    },

    hogFunctions: {
        async list(): Promise<PaginatedResponse<HogFunctionType>> {
            return await new ApiRequest().hogFunctions().get()
        },
        async get(id: HogFunctionType['id']): Promise<HogFunctionType> {
            return await new ApiRequest().hogFunction(id).get()
        },
        async create(data: Partial<HogFunctionType>): Promise<HogFunctionType> {
            return await new ApiRequest().hogFunctions().create({ data })
        },
        async update(id: HogFunctionType['id'], data: Partial<HogFunctionType>): Promise<HogFunctionType> {
            return await new ApiRequest().hogFunction(id).update({ data })
        },
        async logs(
            id: HogFunctionType['id'],
            params: LogEntryRequestParams = {}
        ): Promise<PaginatedResponse<LogEntry>> {
            return await new ApiRequest().hogFunction(id).withAction('logs').withQueryString(params).get()
        },

        async listTemplates(): Promise<PaginatedResponse<HogFunctionTemplateType>> {
            return await new ApiRequest().hogFunctionTemplates().get()
        },
        async getTemplate(id: HogFunctionTemplateType['id']): Promise<HogFunctionTemplateType> {
            return await new ApiRequest().hogFunctionTemplate(id).get()
        },

        async listIcons(params: { query?: string } = {}): Promise<HogFunctionIconResponse[]> {
            return await new ApiRequest().hogFunctions().withAction('icons').withQueryString(params).get()
        },

        async createTestInvocation(
            id: HogFunctionType['id'],
            data: {
                configuration: Partial<HogFunctionType>
                mock_async_functions: boolean
                globals: any
            }
        ): Promise<any> {
            return await new ApiRequest().hogFunction(id).withAction('invocations').create({ data })
        },

        async getStatus(id: HogFunctionType['id']): Promise<HogFunctionStatus> {
            return await new ApiRequest().hogFunction(id).withAction('status').get()
        },
    },

    annotations: {
        async get(annotationId: RawAnnotationType['id']): Promise<RawAnnotationType> {
            return await new ApiRequest().annotation(annotationId).get()
        },
        async update(
            annotationId: RawAnnotationType['id'],
            data: Pick<RawAnnotationType, 'date_marker' | 'scope' | 'content' | 'dashboard_item'>
        ): Promise<RawAnnotationType> {
            return await new ApiRequest().annotation(annotationId).update({ data })
        },
        async list(params?: { limit?: number; offset?: number }): Promise<PaginatedResponse<RawAnnotationType>> {
            return await new ApiRequest()
                .annotations()
                .withQueryString({
                    limit: params?.limit,
                    offset: params?.offset,
                })
                .get()
        },
        async create(
            data: Pick<RawAnnotationType, 'date_marker' | 'scope' | 'content' | 'dashboard_item'>
        ): Promise<RawAnnotationType> {
            return await new ApiRequest().annotations().create({ data })
        },
        determineDeleteEndpoint(): string {
            return new ApiRequest().annotations().assembleEndpointUrl()
        },
    },

    recordings: {
        async list(params: Record<string, any>): Promise<SessionRecordingsResponse> {
            return await new ApiRequest().recordings().withQueryString(toParams(params)).get()
        },
        async getMatchingEvents(params: string): Promise<{ results: string[] }> {
            return await new ApiRequest().recordingMatchingEvents().withQueryString(params).get()
        },
        async get(
            recordingId: SessionRecordingType['id'],
            params: Record<string, any> = {}
        ): Promise<SessionRecordingType> {
            return await new ApiRequest().recording(recordingId).withQueryString(toParams(params)).get()
        },

        async persist(recordingId: SessionRecordingType['id']): Promise<{ success: boolean }> {
            return await new ApiRequest().recording(recordingId).withAction('persist').create()
        },

        async summarize(recordingId: SessionRecordingType['id']): Promise<{ content: string }> {
            return await new ApiRequest().recording(recordingId).withAction('summarize').create()
        },

        async similarRecordings(recordingId: SessionRecordingType['id']): Promise<[string, number][]> {
            return await new ApiRequest().recording(recordingId).withAction('similar_sessions').get()
        },

        async errorClusters(refresh?: boolean): Promise<ErrorClusterResponse> {
            return await new ApiRequest().recordings().withAction('error_clusters').withQueryString({ refresh }).get()
        },

        async delete(recordingId: SessionRecordingType['id']): Promise<{ success: boolean }> {
            return await new ApiRequest().recording(recordingId).delete()
        },

        async listSnapshotSources(
            recordingId: SessionRecordingType['id'],
            params: Record<string, any> = {}
        ): Promise<SessionRecordingSnapshotResponse> {
            if (params.source) {
                throw new Error('source parameter is not allowed in listSnapshotSources, this is a development error')
            }
            return await new ApiRequest().recording(recordingId).withAction('snapshots').withQueryString(params).get()
        },

        async getSnapshots(
            recordingId: SessionRecordingType['id'],
            params: SessionRecordingSnapshotParams
        ): Promise<string[]> {
            const response = await new ApiRequest()
                .recording(recordingId)
                .withAction('snapshots')
                .withQueryString(params)
                .getResponse()

            const contentBuffer = new Uint8Array(await response.arrayBuffer())
            try {
                const textDecoder = new TextDecoder()
                const textLines = textDecoder.decode(contentBuffer)

                if (textLines) {
                    return textLines.split('\n')
                }
            } catch (e) {
                // we assume it is gzipped, swallow the error, and carry on below
            }

            // TODO can be removed after 01-08-2024 when we know no valid snapshots are stored in the old format
            return strFromU8(decompressSync(contentBuffer)).trim().split('\n')
        },

        async listPlaylists(params: string): Promise<SavedSessionRecordingPlaylistsResult> {
            return await new ApiRequest().recordingPlaylists().withQueryString(params).get()
        },
        async getPlaylist(playlistId: SessionRecordingPlaylistType['short_id']): Promise<SessionRecordingPlaylistType> {
            return await new ApiRequest().recordingPlaylist(playlistId).get()
        },
        async createPlaylist(playlist: Partial<SessionRecordingPlaylistType>): Promise<SessionRecordingPlaylistType> {
            return await new ApiRequest().recordingPlaylists().create({ data: playlist })
        },
        async updatePlaylist(
            playlistId: SessionRecordingPlaylistType['short_id'],
            playlist: Partial<SessionRecordingPlaylistType>
        ): Promise<SessionRecordingPlaylistType> {
            return await new ApiRequest().recordingPlaylist(playlistId).update({ data: playlist })
        },

        async listPlaylistRecordings(
            playlistId: SessionRecordingPlaylistType['short_id'],
            params: Record<string, any> = {}
        ): Promise<SessionRecordingsResponse> {
            return await new ApiRequest()
                .recordingPlaylist(playlistId)
                .withAction('recordings')
                .withQueryString(toParams(params))
                .get()
        },

        async addRecordingToPlaylist(
            playlistId: SessionRecordingPlaylistType['short_id'],
            session_recording_id: SessionRecordingType['id']
        ): Promise<SessionRecordingPlaylistType> {
            return await new ApiRequest()
                .recordingPlaylist(playlistId)
                .withAction('recordings')
                .withAction(session_recording_id)
                .create()
        },

        async removeRecordingFromPlaylist(
            playlistId: SessionRecordingPlaylistType['short_id'],
            session_recording_id: SessionRecordingType['id']
        ): Promise<SessionRecordingPlaylistType> {
            return await new ApiRequest()
                .recordingPlaylist(playlistId)
                .withAction('recordings')
                .withAction(session_recording_id)
                .delete()
        },
    },

    notebooks: {
        async get(
            notebookId: NotebookType['short_id'],
            params: Record<string, any> = {},
            headers: Record<string, any> = {}
        ): Promise<NotebookType> {
            return await new ApiRequest().notebook(notebookId).withQueryString(toParams(params)).get({
                headers,
            })
        },
        async update(
            notebookId: NotebookType['short_id'],
            data: Partial<Pick<NotebookType, 'version' | 'content' | 'text_content' | 'title'>>
        ): Promise<NotebookType> {
            return await new ApiRequest().notebook(notebookId).update({ data })
        },
        async list(
            params: {
                contains?: NotebookNodeResource[]
                created_by?: UserBasicType['uuid']
                search?: string
                order?: string
                offset?: number
                limit?: number
            } = {}
        ): Promise<CountedPaginatedResponse<NotebookListItemType>> {
            // TODO attrs could be a union of types like NotebookNodeRecordingAttributes
            const apiRequest = new ApiRequest().notebooks()
            const { contains, ...queryParams } = objectClean(params)

            if (contains?.length) {
                const containsString =
                    contains
                        .map(({ type, attrs }) => {
                            const target = type.replace(/^ph-/, '')
                            const match = attrs['id'] ? `:${attrs['id']}` : ''
                            return `${target}${match}`
                        })
                        .join(',') || undefined

                queryParams['contains'] = containsString
            }

            return await apiRequest.withQueryString(queryParams).get()
        },
        async create(data?: Pick<NotebookType, 'content' | 'text_content' | 'title'>): Promise<NotebookType> {
            return await new ApiRequest().notebooks().create({ data })
        },
        async delete(notebookId: NotebookType['short_id']): Promise<NotebookType> {
            return await new ApiRequest().notebook(notebookId).delete()
        },
    },

    batchExports: {
        async list(params: Record<string, any> = {}): Promise<CountedPaginatedResponse<BatchExportConfiguration>> {
            return await new ApiRequest().batchExports().withQueryString(toParams(params)).get()
        },
        async get(id: BatchExportConfiguration['id']): Promise<BatchExportConfiguration> {
            return await new ApiRequest().batchExport(id).get()
        },
        async update(
            id: BatchExportConfiguration['id'],
            data: Partial<BatchExportConfiguration>
        ): Promise<BatchExportConfiguration> {
            return await new ApiRequest().batchExport(id).update({ data })
        },
        async create(data?: Partial<BatchExportConfiguration>): Promise<BatchExportConfiguration> {
            return await new ApiRequest().batchExports().create({ data })
        },
        async delete(id: BatchExportConfiguration['id']): Promise<BatchExportConfiguration> {
            return await new ApiRequest().batchExport(id).delete()
        },
        async pause(id: BatchExportConfiguration['id']): Promise<BatchExportConfiguration> {
            return await new ApiRequest().batchExport(id).withAction('pause').create()
        },
        async unpause(id: BatchExportConfiguration['id']): Promise<BatchExportConfiguration> {
            return await new ApiRequest().batchExport(id).withAction('unpause').create()
        },
        async listRuns(
            id: BatchExportConfiguration['id'],
            params: Record<string, any> = {}
        ): Promise<PaginatedResponse<BatchExportRun>> {
            return await new ApiRequest().batchExportRuns(id).withQueryString(toParams(params)).get()
        },
        async createBackfill(
            id: BatchExportConfiguration['id'],
            data: Pick<BatchExportConfiguration, 'start_at' | 'end_at'>
        ): Promise<BatchExportRun> {
            return await new ApiRequest().batchExport(id).withAction('backfill').create({ data })
        },
        async logs(
            id: BatchExportConfiguration['id'],
            params: LogEntryRequestParams = {}
        ): Promise<PaginatedResponse<LogEntry>> {
            return await new ApiRequest().batchExport(id).withAction('logs').withQueryString(params).get()
        },
    },

    earlyAccessFeatures: {
        async get(featureId: EarlyAccessFeatureType['id']): Promise<EarlyAccessFeatureType> {
            return await new ApiRequest().earlyAccessFeature(featureId).get()
        },
        async create(data: NewEarlyAccessFeatureType): Promise<EarlyAccessFeatureType> {
            return await new ApiRequest().earlyAccessFeatures().create({ data })
        },
        async delete(featureId: EarlyAccessFeatureType['id']): Promise<void> {
            await new ApiRequest().earlyAccessFeature(featureId).delete()
        },
        async update(
            featureId: EarlyAccessFeatureType['id'],
            data: Pick<EarlyAccessFeatureType, 'name' | 'description' | 'stage' | 'documentation_url'>
        ): Promise<EarlyAccessFeatureType> {
            return await new ApiRequest().earlyAccessFeature(featureId).update({ data })
        },
        async list(): Promise<PaginatedResponse<EarlyAccessFeatureType>> {
            return await new ApiRequest().earlyAccessFeatures().get()
        },
    },

    surveys: {
        async list(): Promise<PaginatedResponse<Survey>> {
            return await new ApiRequest().surveys().get()
        },
        async get(surveyId: Survey['id']): Promise<Survey> {
            return await new ApiRequest().survey(surveyId).get()
        },
        async create(data: Partial<Survey>): Promise<Survey> {
            return await new ApiRequest().surveys().create({ data })
        },
        async delete(surveyId: Survey['id']): Promise<void> {
            await new ApiRequest().survey(surveyId).delete()
        },
        async update(surveyId: Survey['id'], data: Partial<Survey>): Promise<Survey> {
            return await new ApiRequest().survey(surveyId).update({ data })
        },
        async getResponsesCount(): Promise<{ [key: string]: number }> {
            return await new ApiRequest().surveysResponsesCount().get()
        },
    },

    dataWarehouseTables: {
        async list(): Promise<PaginatedResponse<DataWarehouseTable>> {
            return await new ApiRequest().dataWarehouseTables().get()
        },
        async get(tableId: DataWarehouseTable['id']): Promise<DataWarehouseTable> {
            return await new ApiRequest().dataWarehouseTable(tableId).get()
        },
        async create(data: Partial<DataWarehouseTable>): Promise<DataWarehouseTable> {
            return await new ApiRequest().dataWarehouseTables().create({ data })
        },
        async delete(tableId: DataWarehouseTable['id']): Promise<void> {
            await new ApiRequest().dataWarehouseTable(tableId).delete()
        },
        async update(
            tableId: DataWarehouseTable['id'],
            data: Pick<DataWarehouseTable, 'name'>
        ): Promise<DataWarehouseTable> {
            return await new ApiRequest().dataWarehouseTable(tableId).update({ data })
        },
        async updateSchema(
            tableId: DataWarehouseTable['id'],
            updates: Record<string, DatabaseSerializedFieldType>
        ): Promise<void> {
            await new ApiRequest().dataWarehouseTable(tableId).withAction('update_schema').create({ data: { updates } })
        },
    },

    dataWarehouseSavedQueries: {
        async list(): Promise<PaginatedResponse<DataWarehouseSavedQuery>> {
            return await new ApiRequest().dataWarehouseSavedQueries().get()
        },
        async get(viewId: DataWarehouseSavedQuery['id']): Promise<DataWarehouseSavedQuery> {
            return await new ApiRequest().dataWarehouseSavedQuery(viewId).get()
        },
        async create(data: Partial<DataWarehouseSavedQuery>): Promise<DataWarehouseSavedQuery> {
            return await new ApiRequest().dataWarehouseSavedQueries().create({ data })
        },
        async delete(viewId: DataWarehouseSavedQuery['id']): Promise<void> {
            await new ApiRequest().dataWarehouseSavedQuery(viewId).delete()
        },
        async update(
            viewId: DataWarehouseSavedQuery['id'],
            data: Pick<DataWarehouseSavedQuery, 'name' | 'query'>
        ): Promise<DataWarehouseSavedQuery> {
            return await new ApiRequest().dataWarehouseSavedQuery(viewId).update({ data })
        },
    },
    externalDataSources: {
        async list(options?: ApiMethodOptions | undefined): Promise<PaginatedResponse<ExternalDataStripeSource>> {
            return await new ApiRequest().externalDataSources().get(options)
        },
        async get(sourceId: ExternalDataStripeSource['id']): Promise<ExternalDataStripeSource> {
            return await new ApiRequest().externalDataSource(sourceId).get()
        },
        async create(data: Partial<ExternalDataSourceCreatePayload>): Promise<{ id: string }> {
            return await new ApiRequest().externalDataSources().create({ data })
        },
        async delete(sourceId: ExternalDataStripeSource['id']): Promise<void> {
            await new ApiRequest().externalDataSource(sourceId).delete()
        },
        async reload(sourceId: ExternalDataStripeSource['id']): Promise<void> {
            await new ApiRequest().externalDataSource(sourceId).withAction('reload').create()
        },
        async update(
            sourceId: ExternalDataStripeSource['id'],
            data: Partial<ExternalDataStripeSource>
        ): Promise<ExternalDataStripeSource> {
            return await new ApiRequest().externalDataSource(sourceId).update({ data })
        },
        async database_schema(
            source_type: ExternalDataSourceType,
            payload: Record<string, any>
        ): Promise<ExternalDataSourceSyncSchema[]> {
            return await new ApiRequest()
                .externalDataSources()
                .withAction('database_schema')
                .create({ data: { source_type, ...payload } })
        },
        async source_prefix(
            source_type: ExternalDataSourceType,
            prefix: string
        ): Promise<ExternalDataSourceSyncSchema[]> {
            return await new ApiRequest()
                .externalDataSources()
                .withAction('source_prefix')
                .create({ data: { source_type, prefix } })
        },
        async jobs(sourceId: ExternalDataStripeSource['id']): Promise<ExternalDataJob[]> {
            return await new ApiRequest().externalDataSource(sourceId).withAction('jobs').get()
        },
    },

    externalDataSchemas: {
        async update(
            schemaId: ExternalDataSourceSchema['id'],
            data: Partial<ExternalDataSourceSchema>
        ): Promise<ExternalDataSourceSchema> {
            return await new ApiRequest().externalDataSourceSchema(schemaId).update({ data })
        },
        async reload(schemaId: ExternalDataSourceSchema['id']): Promise<void> {
            await new ApiRequest().externalDataSourceSchema(schemaId).withAction('reload').create()
        },
        async resync(schemaId: ExternalDataSourceSchema['id']): Promise<void> {
            await new ApiRequest().externalDataSourceSchema(schemaId).withAction('resync').create()
        },
        async incremental_fields(schemaId: ExternalDataSourceSchema['id']): Promise<SchemaIncrementalFieldsResponse> {
            return await new ApiRequest().externalDataSourceSchema(schemaId).withAction('incremental_fields').create()
        },
    },

    dataWarehouseViewLinks: {
        async list(): Promise<PaginatedResponse<DataWarehouseViewLink>> {
            return await new ApiRequest().dataWarehouseViewLinks().get()
        },
        async get(viewLinkId: DataWarehouseViewLink['id']): Promise<DataWarehouseViewLink> {
            return await new ApiRequest().dataWarehouseViewLink(viewLinkId).get()
        },
        async create(data: Partial<DataWarehouseViewLink>): Promise<DataWarehouseViewLink> {
            return await new ApiRequest().dataWarehouseViewLinks().create({ data })
        },
        async delete(viewId: DataWarehouseViewLink['id']): Promise<void> {
            await new ApiRequest().dataWarehouseViewLink(viewId).delete()
        },
        async update(
            viewId: DataWarehouseViewLink['id'],
            data: Pick<
                DataWarehouseViewLink,
                'source_table_name' | 'source_table_key' | 'joining_table_name' | 'joining_table_key' | 'field_name'
            >
        ): Promise<DataWarehouseViewLink> {
            return await new ApiRequest().dataWarehouseViewLink(viewId).update({ data })
        },
    },

    subscriptions: {
        async get(subscriptionId: SubscriptionType['id']): Promise<SubscriptionType> {
            return await new ApiRequest().subscription(subscriptionId).get()
        },
        async create(data: Partial<SubscriptionType>): Promise<SubscriptionType> {
            return await new ApiRequest().subscriptions().create({ data })
        },
        async update(
            subscriptionId: SubscriptionType['id'],
            data: Partial<SubscriptionType>
        ): Promise<SubscriptionType> {
            return await new ApiRequest().subscription(subscriptionId).update({ data })
        },
        async list({
            insightId,
            dashboardId,
        }: {
            insightId?: number
            dashboardId?: number
        }): Promise<PaginatedResponse<SubscriptionType>> {
            return await new ApiRequest()
                .subscriptions()
                .withQueryString(insightId ? `insight=${insightId}` : dashboardId ? `dashboard=${dashboardId}` : '')
                .get()
        },
        determineDeleteEndpoint(): string {
            return new ApiRequest().subscriptions().assembleEndpointUrl()
        },
    },

    integrations: {
        async get(id: IntegrationType['id']): Promise<IntegrationType> {
            return await new ApiRequest().integration(id).get()
        },
        async create(data: Partial<IntegrationType>): Promise<IntegrationType> {
            return await new ApiRequest().integrations().create({ data })
        },
        async delete(integrationId: IntegrationType['id']): Promise<IntegrationType> {
            return await new ApiRequest().integration(integrationId).delete()
        },
        async list(): Promise<PaginatedResponse<IntegrationType>> {
            return await new ApiRequest().integrations().get()
        },
        async slackChannels(id: IntegrationType['id']): Promise<{ channels: SlackChannelType[] }> {
            return await new ApiRequest().integrationSlackChannels(id).get()
        },
    },

    resourcePermissions: {
        async list(): Promise<PaginatedResponse<OrganizationResourcePermissionType>> {
            return await new ApiRequest().organizationResourceAccess().get()
        },
        async create(data: Partial<OrganizationResourcePermissionType>): Promise<OrganizationResourcePermissionType> {
            return await new ApiRequest().organizationResourceAccess().create({ data })
        },
        async update(
            resourceId: OrganizationResourcePermissionType['id'],
            data: Partial<OrganizationResourcePermissionType>
        ): Promise<OrganizationResourcePermissionType> {
            return await new ApiRequest().organizationResourceAccessDetail(resourceId).update({
                data,
            })
        },
    },

    media: {
        async upload(data: FormData): Promise<MediaUploadResponse> {
            return await new ApiRequest().media().create({ data })
        },
    },

    queryStatus: {
        async get(queryId: string, showProgress: boolean): Promise<QueryStatusResponse> {
            return await new ApiRequest().queryStatus(queryId, showProgress).get()
        },
    },

    personalApiKeys: {
        async list(): Promise<PersonalAPIKeyType[]> {
            return await new ApiRequest().personalApiKeys().get()
        },
        async create(data: Partial<PersonalAPIKeyType>): Promise<PersonalAPIKeyType> {
            return await new ApiRequest().personalApiKeys().create({ data })
        },
        async update(id: PersonalAPIKeyType['id'], data: Partial<PersonalAPIKeyType>): Promise<PersonalAPIKeyType> {
            return await new ApiRequest().personalApiKey(id).update({ data })
        },
        async delete(id: PersonalAPIKeyType['id']): Promise<void> {
            await new ApiRequest().personalApiKey(id).delete()
        },
    },

    alerts: {
        async get(alertId: AlertType['id']): Promise<AlertType> {
            return await new ApiRequest().alert(alertId).get()
        },
        async create(data: Partial<AlertType>): Promise<AlertType> {
            return await new ApiRequest().alerts().create({ data })
        },
        async update(alertId: AlertType['id'], data: Partial<AlertType>): Promise<AlertType> {
            return await new ApiRequest().alert(alertId).update({ data })
        },
        async list(insightId: number): Promise<PaginatedResponse<AlertType>> {
            return await new ApiRequest().alerts().withQueryString(`insight=${insightId}`).get()
        },
        async delete(alertId: AlertType['id']): Promise<void> {
            return await new ApiRequest().alert(alertId).delete()
        },
    },

    queryURL: (): string => {
        return new ApiRequest().query().assembleFullUrl(true)
    },

    async query<T extends Record<string, any> = QuerySchema>(
        query: T,
        options?: ApiMethodOptions,
        queryId?: string,
        refresh?: boolean,
        async?: boolean
    ): Promise<
        T extends { [response: string]: any }
            ? T['response'] extends infer P | undefined
                ? P
                : T['response']
            : Record<string, any>
    > {
        const refreshParam: RefreshType | undefined = refresh && async ? 'force_async' : async ? 'async' : refresh
        return await new ApiRequest()
            .query()
            .create({ ...options, data: { query, client_query_id: queryId, refresh: refreshParam } })
    },

    /** Fetch data from specified URL. The result already is JSON-parsed. */
    async get<T = any>(url: string, options?: ApiMethodOptions): Promise<T> {
        const res = await api.getResponse(url, options)
        return await getJSONOrNull(res)
    },

    async getResponse(url: string, options?: ApiMethodOptions): Promise<Response> {
        url = prepareUrl(url)
        ensureProjectIdNotInvalid(url)
        return await handleFetch(url, 'GET', () => {
            return fetch(url, {
                signal: options?.signal,
                headers: {
                    ...objectClean(options?.headers ?? {}),
                    ...(getSessionId() ? { 'X-POSTHOG-SESSION-ID': getSessionId() } : {}),
                },
            })
        })
    },

    async update(url: string, data: any, options?: ApiMethodOptions): Promise<any> {
        url = prepareUrl(url)
        ensureProjectIdNotInvalid(url)
        const isFormData = data instanceof FormData

        const response = await handleFetch(url, 'PATCH', async () => {
            return await fetch(url, {
                method: 'PATCH',
                headers: {
                    ...objectClean(options?.headers ?? {}),
                    ...(isFormData ? {} : { 'Content-Type': 'application/json' }),
                    'X-CSRFToken': getCookie(CSRF_COOKIE_NAME) || '',
                    ...(getSessionId() ? { 'X-POSTHOG-SESSION-ID': getSessionId() } : {}),
                },
                body: isFormData ? data : JSON.stringify(data),
                signal: options?.signal,
            })
        })

        return await getJSONOrNull(response)
    },

    async create(url: string, data?: any, options?: ApiMethodOptions): Promise<any> {
        const res = await api.createResponse(url, data, options)
        return await getJSONOrNull(res)
    },

    async createResponse(url: string, data?: any, options?: ApiMethodOptions): Promise<Response> {
        url = prepareUrl(url)
        ensureProjectIdNotInvalid(url)
        const isFormData = data instanceof FormData

        return await handleFetch(url, 'POST', () =>
            fetch(url, {
                method: 'POST',
                headers: {
                    ...objectClean(options?.headers ?? {}),
                    ...(isFormData ? {} : { 'Content-Type': 'application/json' }),
                    'X-CSRFToken': getCookie(CSRF_COOKIE_NAME) || '',
                    ...(getSessionId() ? { 'X-POSTHOG-SESSION-ID': getSessionId() } : {}),
                },
                body: data ? (isFormData ? data : JSON.stringify(data)) : undefined,
                signal: options?.signal,
            })
        )
    },

    async delete(url: string): Promise<any> {
        url = prepareUrl(url)
        ensureProjectIdNotInvalid(url)
        return await handleFetch(url, 'DELETE', () =>
            fetch(url, {
                method: 'DELETE',
                headers: {
                    'Content-Type': 'application/x-www-form-urlencoded',
                    'X-CSRFToken': getCookie(CSRF_COOKIE_NAME) || '',
                    ...(getSessionId() ? { 'X-POSTHOG-SESSION-ID': getSessionId() } : {}),
                },
            })
        )
    },

    async loadPaginatedResults<T extends Record<string, any>>(
        url: string | null,
        maxIterations: number = PAGINATION_DEFAULT_MAX_PAGES
    ): Promise<T[]> {
        let results: T[] = []
        for (let i = 0; i <= maxIterations; ++i) {
            if (!url) {
                break
            }

            const { results: partialResults, next } = await api.get(url)
            results = results.concat(partialResults)
            url = next
        }
        return results
    },
}

async function handleFetch(url: string, method: string, fetcher: () => Promise<Response>): Promise<Response> {
    const startTime = new Date().getTime()

    let response
    let error
    try {
        response = await fetcher()
    } catch (e) {
        error = e
    }

    apiStatusLogic.findMounted()?.actions.onApiResponse(response, error)

    if (error || !response) {
        if (error && (error as any).name === 'AbortError') {
            throw error
        }
        throw new ApiError(error as any, response?.status)
    }

    if (!response.ok) {
        const duration = new Date().getTime() - startTime
        const pathname = new URL(url, location.origin).pathname
        posthog.capture('client_request_failure', { pathname, method, duration, status: response.status })

        const data = await getJSONOrNull(response)
        throw new ApiError('Non-OK response', response.status, data)
    }

    return response
}

export default api<|MERGE_RESOLUTION|>--- conflicted
+++ resolved
@@ -1586,11 +1586,7 @@
 
             const results = response.results.map((entry: PluginLogEntry) => ({
                 log_source_id: `${entry.plugin_config_id}`,
-<<<<<<< HEAD
-                instance_id: entry.instance_id,
-=======
                 instance_id: entry.source,
->>>>>>> 66301e40
                 timestamp: entry.timestamp,
                 level: entry.type,
                 message: entry.message,
