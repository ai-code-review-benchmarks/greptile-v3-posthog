--- conflicted
+++ resolved
@@ -170,11 +170,8 @@
     LOGS_PORTION_LIMIT,
 } from './constants'
 import type { ProductIntentProperties } from './utils/product-intents'
-<<<<<<< HEAD
 import { OptOutEntry } from 'products/messaging/frontend/OptOuts/optOutListLogic'
-=======
 import { NotebookListItemType, NotebookNodeResource, NotebookType } from 'scenes/notebooks/types'
->>>>>>> fa5a0048
 
 /**
  * WARNING: Be very careful importing things here. This file is heavily used and can trigger a lot of cyclic imports
