--- conflicted
+++ resolved
@@ -277,17 +277,16 @@
         return this.insights(teamId).addPathComponent('activity')
     }
 
-<<<<<<< HEAD
     public insight(id: InsightModel['id'], teamId?: TeamType['id']): ApiRequest {
         return this.insights(teamId).addPathComponent(id)
     }
 
     public insightSharing(id: InsightModel['id'], teamId?: TeamType['id']): ApiRequest {
         return this.insight(id, teamId).addPathComponent('sharing')
-=======
+    }
+
     public pluginsActivity(): ApiRequest {
         return this.organizations().current().plugins().addPathComponent('activity')
->>>>>>> 79f4edc6
     }
 
     // # Subscriptions
