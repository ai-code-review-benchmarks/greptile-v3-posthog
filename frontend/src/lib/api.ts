--- conflicted
+++ resolved
@@ -39,11 +39,8 @@
     DashboardTemplateEditorType,
     EarlyAccessFeatureType,
     NewEarlyAccessFeatureType,
-<<<<<<< HEAD
     SessionRecordingSnapshotResponse,
-=======
     Survey,
->>>>>>> 728fd487
 } from '~/types'
 import { getCurrentOrganizationId, getCurrentTeamId } from './utils/logics'
 import { CheckboxValueType } from 'antd/lib/checkbox/Group'
