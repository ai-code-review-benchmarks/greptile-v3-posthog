import React from 'react'
import api from './api'
import { toast } from 'react-toastify'
import PropTypes from 'prop-types'
import { Spin } from 'antd'
import moment from 'moment'

const SI_PREFIXES = [
    { value: 1e18, symbol: 'E' },
    { value: 1e15, symbol: 'P' },
    { value: 1e12, symbol: 'T' },
    { value: 1e9, symbol: 'G' },
    { value: 1e6, symbol: 'M' },
    { value: 1e3, symbol: 'k' },
    { value: 1, symbol: '' },
]
const TRAILING_ZERO_REGEX = /\.0+$|(\.[0-9]*[1-9])0+$/

export function uuid() {
    return ([1e7] + -1e3 + -4e3 + -8e3 + -1e11).replace(/[018]/g, (c) =>
        (c ^ (crypto.getRandomValues(new Uint8Array(1))[0] & (15 >> (c / 4)))).toString(16)
    )
}

export let toParams = (obj) => {
    let handleVal = (val) => {
        if (val._isAMomentObject) return encodeURIComponent(val.format('YYYY-MM-DD'))
        val = typeof val === 'object' ? JSON.stringify(val) : val
        return encodeURIComponent(val)
    }
    return Object.entries(obj)
        .filter((item) => item[1] != undefined && item[1] != null)
        .map(([key, val]) => `${key}=${handleVal(val)}`)
        .join('&')
}
export let fromParams = () =>
    window.location.search != ''
        ? window.location.search
              .slice(1)
              .split('&')
              .reduce((a, b) => {
                  b = b.split('=')
                  a[b[0]] = decodeURIComponent(b[1])
                  return a
              }, {})
        : {}

export let colors = ['success', 'secondary', 'warning', 'primary', 'danger', 'info', 'dark', 'light']
export let percentage = (division) =>
    division
        ? division.toLocaleString(undefined, {
              style: 'percent',
              maximumFractionDigits: 2,
          })
        : ''

export let Loading = () => (
    <div className="loading-overlay">
        <div></div>
        <Spin />
    </div>
)

export const TableRowLoading = ({ colSpan = 1, asOverlay = false }) => (
    <tr className={asOverlay ? 'loading-overlay over-table' : ''}>
        <td colSpan={colSpan} style={{ padding: 50, textAlign: 'center' }}>
            <Spin />
        </td>
    </tr>
)

export const SceneLoading = () => (
    <div style={{ textAlign: 'center', marginTop: '20vh' }}>
        <Spin />
    </div>
)

export let CloseButton = (props) => {
    return (
        <span {...props} className={'close cursor-pointer ' + props.className} style={{ ...props.style }}>
            <span aria-hidden="true">&times;</span>
        </span>
    )
}

export function Card(props) {
    return (
        <div
            {...props}
            className={'card' + (props.className ? ` ${props.className}` : '')}
            style={props.style}
            title=""
        >
            {props.title && <div className="card-header">{props.title}</div>}
            {props.children}
        </div>
    )
}

export const deleteWithUndo = ({ undo = false, ...props }) => {
    api.update('api/' + props.endpoint + '/' + props.object.id, {
        ...props.object,
        deleted: !undo,
    }).then(() => {
        props.callback?.()
        let response = (
            <div>
                {!undo ? (
                    <span>
                        "<strong>{props.object.name || 'Untitled'}</strong>" deleted.{' '}
                        <a
                            href="#"
                            onClick={(e) => {
                                e.preventDefault()
                                deleteWithUndo({ undo: true, ...props })
                            }}
                        >
                            Click here to undo
                        </a>
                    </span>
                ) : (
                    <span>Delete un-done</span>
                )}
            </div>
        )
        toast(response, { toastId: 'delete-item-' + props.object.id })
    })
}

export const DeleteWithUndo = (props) => {
    const { className, style, children } = props
    return (
        <a
            href="#"
            onClick={(e) => {
                e.preventDefault()
                deleteWithUndo(props)
            }}
            className={className}
            style={style}
        >
            {children}
        </a>
    )
}
DeleteWithUndo.propTypes = {
    endpoint: PropTypes.string.isRequired,
    object: PropTypes.shape({
        name: PropTypes.string.isRequired,
        id: PropTypes.number.isRequired,
    }).isRequired,
    className: PropTypes.string,
    style: PropTypes.object,
}

export let selectStyle = {
    control: (base) => ({
        ...base,
        height: 31,
        minHeight: 31,
    }),
    indicatorsContainer: (base) => ({
        ...base,
        height: 31,
    }),
    input: (base) => ({
        ...base,
        paddingBottom: 0,
        paddingTop: 0,
        margin: 0,
        opacity: 1,
    }),
    valueContainer: (base) => ({
        ...base,
        padding: '0 8px',
        marginTop: -2,
    }),
    option: (base) => ({
        ...base,
        padding: '2px 15px',
    }),
}

export let debounce = (func, wait, immediate) => {
    var timeout
    return function () {
        var context = this, // eslint-disable-line
            args = arguments
        var later = function () {
            timeout = null
            if (!immediate) func.apply(context, args)
        }
        var callNow = immediate && !timeout
        clearTimeout(timeout)
        timeout = setTimeout(later, wait)
        if (callNow) func.apply(context, args)
    }
}

export const capitalizeFirstLetter = (string) => {
    return string.charAt(0).toUpperCase() + string.slice(1)
}

export const operatorMap = {
    exact: '= equals',
    is_not: "≠ doesn't equal",
    icontains: '∋ contains',
    not_icontains: "∌ doesn't contain",
    regex: '∼ matches regex',
    not_regex: "≁ doesn't match regex",
    gt: '> greater than',
    lt: '< lower than',
    is_set: '✓ is set',
    is_not_set: '✕ is not set',
}

export function isOperatorFlag(operator) {
    // these filter operators can only be just set, no additional parameter
    return ['is_set', 'is_not_set'].includes(operator)
}

export function formatPropertyLabel(item, cohorts, keyMapping) {
    const { value, key, operator, type } = item
    return type === 'cohort'
        ? cohorts?.find((cohort) => cohort.id === value)?.name || value
        : (keyMapping[type === 'element' ? 'element' : 'event'][key]?.label || key) +
              (isOperatorFlag(operator)
                  ? ` ${operatorMap[operator]}`
                  : ` ${(operatorMap[operator || 'exact'] || '?').split(' ')[0]} ${value || ''}`)
}

export const formatProperty = (property) => {
    return property.key + ` ${operatorMap[property.operator || 'exact'].split(' ')[0]} ` + property.value
}

export const deletePersonData = (person, callback) => {
    window.confirm('Are you sure you want to delete this user? This cannot be undone') &&
        api.delete('api/person/' + person.id).then(() => {
            toast('Person succesfully deleted.')
            if (callback) callback()
        })
}

export const objectsEqual = (obj1, obj2) => JSON.stringify(obj1) === JSON.stringify(obj2)

export const idToKey = (array, keyField = 'id') => {
    const object = {}
    for (const element of array) {
        object[element[keyField]] = element
    }
    return object
}

export const delay = (ms) => new Promise((resolve) => window.setTimeout(resolve, ms))

// Trigger a window.reisize event a few times 0...2 sec after the menu was collapsed/expanded
// We need this so the dashboard resizes itself properly, as the available div width will still
// change when the sidebar's expansion is animating.
export const triggerResize = () => {
    try {
        window.dispatchEvent(new Event('resize'))
    } catch (error) {
        // will break on IE11
    }
}
export const triggerResizeAfterADelay = () => {
    for (const delay of [10, 100, 500, 750, 1000, 2000]) {
        window.setTimeout(triggerResize, delay)
    }
}

export function clearDOMTextSelection() {
    if (window.getSelection) {
        if (window.getSelection().empty) {
            // Chrome
            window.getSelection().empty()
        } else if (window.getSelection().removeAllRanges) {
            // Firefox
            window.getSelection().removeAllRanges()
        }
    } else if (document.selection) {
        // IE?
        document.selection.empty()
    }
}

export const posthogEvents = ['$autocapture', '$pageview', '$identify', '$pageleave']

export function isAndroidOrIOS() {
    return typeof window !== 'undefined' && /Android|iPhone|iPad|iPod/i.test(window.navigator.userAgent)
}

export function slugify(text) {
    return text
        .toString() // Cast to string
        .toLowerCase() // Convert the string to lowercase letters
        .normalize('NFD') // The normalize() method returns the Unicode Normalization Form of a given string.
        .trim() // Remove whitespace from both sides of a string
        .replace(/\s+/g, '-') // Replace spaces with -
        .replace(/[^\w-]+/g, '') // Remove all non-word chars
        .replace(/--+/g, '-')
}

export function humanFriendlyDuration(d) {
    d = Number(d)
    var days = Math.floor(d / 86400)
    var h = Math.floor((d % 86400) / 3600)
    var m = Math.floor((d % 3600) / 60)
    var s = Math.floor((d % 3600) % 60)

    var dayDisplay = days > 0 ? days + 'd ' : ''
    var hDisplay = h > 0 ? h + (h == 1 ? 'hr ' : 'hrs ') : ''
    var mDisplay = m > 0 ? m + (m == 1 ? 'min ' : 'mins ') : ''
    var sDisplay = s > 0 ? s + 's' : hDisplay || mDisplay ? '' : '0s'
    return days > 0 ? dayDisplay + hDisplay : hDisplay + mDisplay + sDisplay
}

export function humanFriendlyDiff(from, to) {
    const diff = moment(to).diff(moment(from), 'seconds')
    return humanFriendlyDuration(diff)
}

export function humanFriendlyDetailedTime(date, withSeconds = false) {
    let formatString = 'MMMM Do YYYY h:mm'
    const today = moment().startOf('day')
    const yesterday = today.clone().subtract(1, 'days').startOf('day')
    if (moment(date).isSame(today, 'd')) {
        formatString = '[Today] h:mm'
    } else if (moment(date).isSame(yesterday, 'd')) {
        formatString = '[Yesterday] h:mm'
    }
    if (withSeconds) formatString += ':s a'
    else formatString += ' a'
    return moment(date).format(formatString)
}

export function stripHTTP(url) {
    url = url.replace(/(^[0-9]+_)/, '')
    url = url.replace(/(^\w+:|^)\/\//, '')
    return url
}

export const eventToName = (event) => {
    if (event.event !== '$autocapture') return event.event
    let name = ''
    if (event.properties.$event_type === 'click') name += 'clicked '
    if (event.properties.$event_type === 'change') name += 'typed something into '
    if (event.properties.$event_type === 'submit') name += 'submitted '

    if (event.elements.length > 0) {
        if (event.elements[0].tag_name === 'a') {
            name += 'link'
        } else if (event.elements[0].tag_name === 'img') {
            name += 'image'
        } else {
            name += event.elements[0].tag_name
        }
        if (event.elements[0].text) name += ' with text "' + event.elements[0].text + '"'
    }
    return name
}

export function determineDifferenceType(firstDate, secondDate) {
    const first = moment(firstDate)
    const second = moment(secondDate)
    if (first.diff(second, 'years') !== 0) return 'year'
    else if (first.diff(second, 'months') !== 0) return 'month'
    else if (first.diff(second, 'weeks') !== 0) return 'week'
    else if (first.diff(second, 'days') !== 0) return 'day'
    else if (first.diff(second, 'hours') !== 0) return 'hour'
    else return 'minute'
}

<<<<<<< HEAD
export const dateMapping = {
    Today: ['dStart'],
    Yesterday: ['-1d', 'dStart'],
    'Last 24 hours': ['-24h'],
    'Last 48 hours': ['-48h'],
    'Last week': ['-7d'],
    'Last 2 weeks': ['-14d'],
    'Last 30 days': ['-30d'],
    'Last 90 days': ['-90d'],
    'This month': ['mStart'],
    'Previous month': ['-1mStart', '-1mEnd'],
    'Year to date': ['yStart'],
    'All time': ['all'],
}

export const isDate = /([0-9]{4}-[0-9]{2}-[0-9]{2})/

export function dateFilterToText(date_from, date_to) {
    if (isDate.test(date_from)) return `${date_from} - ${date_to}`
    if (moment.isMoment(date_from)) return `${date_from.format('YYYY-MM-DD')} - ${date_to.format('YYYY-MM-DD')}`
    if (date_from === 'dStart') return 'Today' // Changed to "last 24 hours" but this is backwards compatibility
    let name = 'Last 7 days'
    Object.entries(dateMapping).map(([key, value]) => {
        if (value[0] === date_from && value[1] === date_to) name = key
    })[0]
    return name
=======
export function humanizeNumber(number, digits = 1) {
    // adapted from https://stackoverflow.com/a/9462382/624476
    let matchingPrefix = SI_PREFIXES[SI_PREFIXES.length - 1]
    for (const currentPrefix of SI_PREFIXES) {
        if (number >= currentPrefix.value) {
            matchingPrefix = currentPrefix
            break
        }
    }
    return (number / matchingPrefix.value).toFixed(digits).replace(TRAILING_ZERO_REGEX, '$1') + matchingPrefix.symbol
>>>>>>> b85415c8
}<|MERGE_RESOLUTION|>--- conflicted
+++ resolved
@@ -371,7 +371,6 @@
     else return 'minute'
 }
 
-<<<<<<< HEAD
 export const dateMapping = {
     Today: ['dStart'],
     Yesterday: ['-1d', 'dStart'],
@@ -398,7 +397,8 @@
         if (value[0] === date_from && value[1] === date_to) name = key
     })[0]
     return name
-=======
+}
+
 export function humanizeNumber(number, digits = 1) {
     // adapted from https://stackoverflow.com/a/9462382/624476
     let matchingPrefix = SI_PREFIXES[SI_PREFIXES.length - 1]
@@ -409,5 +409,4 @@
         }
     }
     return (number / matchingPrefix.value).toFixed(digits).replace(TRAILING_ZERO_REGEX, '$1') + matchingPrefix.symbol
->>>>>>> b85415c8
 }