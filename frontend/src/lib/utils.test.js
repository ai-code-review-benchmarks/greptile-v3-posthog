<<<<<<< HEAD
import { formatLabel, identifierToHuman, midEllipsis, isURL, capitalizeFirstLetter, limitTextLength } from './utils'
=======
import { formatLabel, identifierToHuman, midEllipsis, isURL, capitalizeFirstLetter, compactNumber } from './utils'
>>>>>>> e35ef9df

describe('capitalizeFirstLetter()', () => {
    it('returns the capitalized string', () => {
        expect(capitalizeFirstLetter('jane')).toEqual('Jane')
        expect(capitalizeFirstLetter('hello there!')).toEqual('Hello there!')
        expect(capitalizeFirstLetter('underscores_make_no_difference')).toEqual('Underscores_make_no_difference')
    })
})

describe('identifierToHuman()', () => {
    it('humanizes properly', () => {
        expect(identifierToHuman('testIdentifier')).toEqual('Test Identifier')
        expect(identifierToHuman('testIdentifierX')).toEqual('Test Identifier X')
        expect(identifierToHuman('something     ')).toEqual('Something')
        expect(identifierToHuman('  some_property')).toEqual('Some Property')
        expect(identifierToHuman(' Number666')).toEqual('Number 666')
        expect(identifierToHuman('7x')).toEqual('7x')
        expect(identifierToHuman('7X')).toEqual('7 X')
        expect(identifierToHuman('500')).toEqual('500')
        expect(identifierToHuman(404)).toEqual('404')
        expect(identifierToHuman('CreateProject')).toEqual('Create Project')
    })
})

describe('formatLabel()', () => {
    given('subject', () => formatLabel('some_event', given.action))

    given('action', () => ({}))

    it('formats the label', () => {
        expect(given.subject).toEqual('some_event (Total) ')
    })

    describe('DAU queries', () => {
        given('action', () => ({ math: 'dau' }))

        it('is formatted', () => {
            expect(given.subject).toEqual('some_event (DAU) ')
        })
    })

    describe('summing by property', () => {
        given('action', () => ({ math: 'sum', math_property: 'event_property' }))

        it('is formatted', () => {
            expect(given.subject).toEqual('some_event (sum of event_property) ')
        })
    })

    describe('action with properties', () => {
        given('action', () => ({ properties: [{ value: 'hello' }, { operator: 'gt', value: 5 }] }))

        it('is formatted', () => {
            expect(given.subject).toEqual('some_event (Total)  (= hello, > 5)')
        })
    })
})

describe('midEllipsis()', () => {
    it('returns same string if short', () => {
        expect(midEllipsis('1234567890', 10)).toEqual('1234567890')
    })

    it('formats string properly', () => {
        expect(midEllipsis('1234567890', 2)).toEqual('1...0')
        expect(midEllipsis('1234567890', 4)).toEqual('12...90')
        expect(midEllipsis('1234567890', 8)).toEqual('1234...7890')
        expect(midEllipsis('ZgZbZgD9Z4U2FsohDYAJ-hMdoxY7-oSdWwrEWtdBeM', 26)).toEqual('ZgZbZgD9Z4U2F...oSdWwrEWtdBeM')
        expect(midEllipsis('ZgZbZgD9Z4U2FsohDYAJ-hMdoxY7-oSdWwrEWtdBeM', 25).length).toBeLessThanOrEqual(28) // 25 + 3 (...)
    })
})

describe('isURL()', () => {
    it('recognizes URLs propertly', () => {
        expect(isURL('https://www.posthog.com')).toEqual(true)
        expect(isURL('http://www.posthog.com')).toEqual(true)
        expect(isURL('http://www.posthog.com:8000/images')).toEqual(true)
    })

    it('recognizes non-URLs propertly', () => {
        expect(isURL('1234567890')).toEqual(false)
        expect(isURL('www.posthog')).toEqual(false)
        expect(isURL('http://posthog')).toEqual(false)
        expect(isURL('-.posthog')).toEqual(false)
        expect(isURL('posthog.3')).toEqual(false)
        expect(isURL(1)).toEqual(false)
        expect(isURL(true)).toEqual(false)
        expect(isURL(null)).toEqual(false)
    })
})

<<<<<<< HEAD
describe('limitTextLength()', () => {
    it('returns the limited string', () => {
        expect(limitTextLength('Posthog', 5).length).toEqual(8)
        expect(limitTextLength('PostHog is a complete product analytics stack', 25).length).toEqual(28)
        expect(limitTextLength('Hello World!').length).toBeLessThan(45)
        expect(limitTextLength('Hello World!').length).not.toBeGreaterThan(45)
        expect(
            limitTextLength('PostHog is a complete product analytics stack, to deploy on your infrastructure.').length
        ).toBeGreaterThan(45)
        expect(
            limitTextLength('PostHog is a complete product analytics stack, to deploy on your infrastructure.').length
        ).not.toBeLessThan(45)
=======
describe('compactNumber()', () => {
    it('formats number correctly', () => {
        expect(compactNumber(10)).toEqual('10')
        expect(compactNumber(293)).toEqual('293')
        expect(compactNumber(5001)).toEqual('5K')
        expect(compactNumber(5312)).toEqual('5.3K')
        expect(compactNumber(5392)).toEqual('5.4K')
        expect(compactNumber(2833102, 2)).toEqual('2.83M')
        expect(compactNumber(8283310234)).toEqual('8.3B')
>>>>>>> e35ef9df
    })
})<|MERGE_RESOLUTION|>--- conflicted
+++ resolved
@@ -1,8 +1,4 @@
-<<<<<<< HEAD
-import { formatLabel, identifierToHuman, midEllipsis, isURL, capitalizeFirstLetter, limitTextLength } from './utils'
-=======
-import { formatLabel, identifierToHuman, midEllipsis, isURL, capitalizeFirstLetter, compactNumber } from './utils'
->>>>>>> e35ef9df
+import { formatLabel, identifierToHuman, midEllipsis, isURL, capitalizeFirstLetter, compactNumber, limitTextLength } from './utils'
 
 describe('capitalizeFirstLetter()', () => {
     it('returns the capitalized string', () => {
@@ -94,7 +90,18 @@
     })
 })
 
-<<<<<<< HEAD
+describe('compactNumber()', () => {
+    it('formats number correctly', () => {
+        expect(compactNumber(10)).toEqual('10')
+        expect(compactNumber(293)).toEqual('293')
+        expect(compactNumber(5001)).toEqual('5K')
+        expect(compactNumber(5312)).toEqual('5.3K')
+        expect(compactNumber(5392)).toEqual('5.4K')
+        expect(compactNumber(2833102, 2)).toEqual('2.83M')
+        expect(compactNumber(8283310234)).toEqual('8.3B')
+    })
+})
+
 describe('limitTextLength()', () => {
     it('returns the limited string', () => {
         expect(limitTextLength('Posthog', 5).length).toEqual(8)
@@ -107,16 +114,5 @@
         expect(
             limitTextLength('PostHog is a complete product analytics stack, to deploy on your infrastructure.').length
         ).not.toBeLessThan(45)
-=======
-describe('compactNumber()', () => {
-    it('formats number correctly', () => {
-        expect(compactNumber(10)).toEqual('10')
-        expect(compactNumber(293)).toEqual('293')
-        expect(compactNumber(5001)).toEqual('5K')
-        expect(compactNumber(5312)).toEqual('5.3K')
-        expect(compactNumber(5392)).toEqual('5.4K')
-        expect(compactNumber(2833102, 2)).toEqual('2.83M')
-        expect(compactNumber(8283310234)).toEqual('8.3B')
->>>>>>> e35ef9df
     })
 })