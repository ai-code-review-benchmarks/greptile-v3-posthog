--- conflicted
+++ resolved
@@ -95,14 +95,10 @@
         }
     }
 
-<<<<<<< HEAD
-    &.LemonButton--small {
-=======
     &.LemonButton--small,
     .Breadcrumbs3000 & {
         --lemon-button-height: 2rem;
         padding: 0.125rem 0.5rem;
->>>>>>> 96dd0d2f
         gap: 0.25rem;
 
         .LemonButton__icon {
