.LemonButton {
    position: relative;
    transition: background-color 200ms ease, color 200ms ease, border 200ms ease, opacity 200ms ease,
        transform 100ms ease;
    display: flex;
    flex-direction: row;
    flex-shrink: 0;
    align-items: center;
    justify-content: flex-start;
    padding: 0.25rem 0.75rem;
    gap: 0.5rem;
    background: none;
    border-radius: var(--radius);
    border: none;
    font-size: 0.875rem;
    text-align: left;
    line-height: 1.5rem;
    font-weight: 500;
    cursor: pointer;
    user-select: none;
    -webkit-appearance: none !important; // Important as this gets overridden by Ant styles...

    > span {
        display: flex;
        gap: 0.5rem;
    }

    &:not(.LemonButton--no-padding) {
        .posthog-3000 & {
            > span {
                padding: 0.25rem 0.5rem;
            }
        }
    }

    &:not(.LemonButton--small):not(.LemonButton--large) {
        .posthog-3000 & {
            min-height: 2rem;

            > span {
                border-radius: 6px;
                font-size: 0.875rem;
                gap: 0.25rem;
                margin: 0 -1px;
                min-height: 2rem;
                padding: 0.25rem 0.75rem;
                top: -1px;
            }
        }
    }

    .LemonButton__content {
        flex: 1;
        line-height: initial;
        display: flex;
        align-items: center;
    }

    &[aria-disabled='true']:not(.LemonButton--loading) {
        cursor: not-allowed;
        opacity: var(--opacity-disabled);
    }

    &.LemonButton--loading {
        cursor: default;
    }

    &.LemonButton--full-width {
        width: 100%;
        padding-left: 0.5rem;
        padding-right: 0.5rem;
        overflow: hidden;

        .LemonButton__content {
            overflow: hidden;
        }
    }

    &.LemonButton--centered {
        justify-content: center;
        .LemonButton__content {
            flex: initial;
            text-align: center;
        }
    }

    &.LemonButton--has-icon {
        padding-left: 0.5rem;
    }

    &.LemonButton--no-content {
        padding-left: 0.5rem;
        padding-right: 0.5rem;
    }

    &.LemonButton--xsmall {
        min-height: 1.5rem;
        padding: 0.125rem 0.375rem;
        gap: 0.25rem;
        font-size: 0.75rem;

        .LemonButton__icon {
            font-size: 0.875rem;
        }

        &.LemonButton--has-icon:not(.LemonButton--no-padding),
        &.LemonButton--no-content:not(.LemonButton--no-padding) {
            padding-left: 0.25rem;
        }

        &.LemonButton--has-side-icon:not(.LemonButton--no-padding),
        &.LemonButton--no-content:not(.LemonButton--no-padding) {
            padding-right: 0.25rem;
        }
    }

    &.LemonButton--small {
        padding: 0.125rem 0.5rem;
        gap: 0.25rem;

        .posthog-3000 & {
            min-height: 1.8rem;
            padding: 0;

            > span {
                border-radius: 6px;
                font-size: 0.813rem;
                gap: 0.25rem;
                margin: 0 -1px;
                min-height: 1.8rem;
                padding: 0.25rem 0.5rem;
                top: -1px;
            }
        }

        .LemonButton__icon {
            font-size: 1.25rem;
        }

        &.LemonButton--has-icon:not(.LemonButton--no-padding),
        &.LemonButton--no-content:not(.LemonButton--no-padding) {
        }

        &.LemonButton--has-side-icon:not(.LemonButton--no-padding),
        &.LemonButton--no-content:not(.LemonButton--no-padding) {
        }
    }

    &.LemonButton--large {
        .posthog-3000 & {
            border-radius: 6px;
            font-size: 0.933rem;
            gap: 0.25rem;
            margin: 0 -1px;
            min-height: 2.5rem;
            padding: 0.25rem 0.5rem;
            top: -1px;

            > span {
                min-height: 2.5rem;
                padding: 0.5rem 1rem;
            }
        }

        .LemonButton__icon {
            font-size: 1.75rem;
        }

        &.LemonButton--has-icon:not(.LemonButton--no-padding),
        &.LemonButton--no-content:not(.LemonButton--no-padding) {
            padding-left: 0.75rem;

            .posthog-3000 & {
                padding-left: 0;
                > span {
                    padding-left: 0.75rem;
                }
            }
        }

        &.LemonButton--has-side-icon:not(.LemonButton--no-padding),
        &.LemonButton--no-content:not(.LemonButton--no-padding) {
            padding-right: 0.75rem;

            .posthog-3000 & {
                padding-right: 0;
                > span {
                    padding-right: 0.75rem;
                }
            }
        }
    }

    &.LemonButton--no-padding {
        min-height: 0;
        height: auto;
        width: auto;
        padding: 0;
        padding-left: 0;
        padding-right: 0;

        .posthog-3000 & {
            > span {
                padding: 0;
                padding-left: 0;
                padding-right: 0;
            }
        }

        &.LemonButton--full-width {
            width: 100%;
        }
    }

    .LemonButton__icon {
        display: flex;
        font-size: 1.5rem;
        flex-shrink: 0;
        transition: color 200ms ease;
        justify-items: center;
    }

<<<<<<< HEAD
    @each $status in ('default', 'primary', 'danger', 'primary-alt', 'muted', 'muted-alt') {
=======
    // LemonStealth has some specific styles
    &.LemonButton--status-stealth {
        font-weight: 400;
        color: var(--default);

        &:not([aria-disabled='true']):hover,
        &.LemonButton--active {
            background: var(--primary-highlight);
            color: inherit; // Avoid links being colored on hover
        }

        &.LemonButton--active {
            font-weight: 500;

            // These buttons keep their font-weight when actve
            &.LemonButtonWithSideAction,
            &[role='menuitem'],
            &[aria-haspopup='true'] {
                font-weight: 400;
            }
        }

        .LemonButton__icon {
            color: var(--muted-alt);
        }

        // Secondary - outlined color style
        &.LemonButton--secondary {
            background: var(--bg-light);
            border: 1px solid var(--border);

            &:not([aria-disabled='true']):hover,
            &.LemonButton--active {
                background: var(--primary-highlight);
                border-color: var(--primary);
            }

            &:not([aria-disabled='true']):active {
                border-color: var(--primary-dark);
            }
        }
    }

    @each $status in ('primary', 'danger', 'primary-alt', 'muted') {
>>>>>>> 982f7a3b
        &.LemonButton--status-#{$status} {
            color: var(--#{$status}, var(--primary));

            .posthog-3000 & {
                > span {
                    color: var(--#{$status}, var(--primary));
                }
            }

            &:not([aria-disabled='true']):hover,
            &.LemonButton--active {
                // background: var(--#{$status}-highlight, var(--primary-highlight));

                .posthog-3000 & {
                    .LemonButton__icon {
                        opacity: 0.8;
                    }
                }
            }
            &:not([aria-disabled='true']):active {
                // color: var(--#{$status}-dark, var(--primary-dark));
                .LemonButton__icon {
                    // color: var(--#{$status}-dark, var(--primary-dark));
                }
            }

            .LemonButton__icon {
                color: var(--#{$status});
            }

            // Primary - blocked color style
            &.LemonButton--primary {
                color: #fff;
                background: var(--#{$status});

                .posthog-3000 & {
                    > span {
                        padding: 0.25rem 0.5rem;
                    }
                }

                .LemonButton__icon {
                    // color: #fff;
                }

                &:not([aria-disabled='true']):hover,
                &.LemonButton--active {
                    color: #fff;
                    // background: var(--#{$status}-light, var(--#{$status}));
                    .LemonButton__icon {
                        // color: #fff;
                    }
                }
                &:not([aria-disabled='true']):active {
                    // background: var(--#{$status}-dark, var(--#{$status}));
                    color: #fff;
                    .LemonButton__icon {
                        // color: #fff;
                    }
                }
            }

            // Secondary - outlined color style
            &.LemonButton--secondary {
                &:not([aria-disabled='true']):hover,
                &.LemonButton--active {
                    // background: var(--#{$status}-highlight, var(--primary-highlight));
                    // border-color: var(--#{$status});
                }

                &:not([aria-disabled='true']):active {
                    // border-color: var(--#{$status}-dark, var(--status));
                }
            }
        }
    }

    .ant-tooltip & {
        // Buttons have an overriden style in tooltips, as they are always dark
        &:hover {
            background: rgba(255, 255, 255, 0.15) !important;
        }
        &:active {
            background: rgba(255, 255, 255, 0.2) !important;
        }
        .LemonButton__icon {
            color: #fff !important;
        }
    }

    .posthog-3000 & {
        font-size: 0.8125rem;
        border-width: 1px;
        border-style: solid;
        border-color: transparent;
        min-height: 2em;
        padding: 0;
        position: relative;

        > span {
            align-items: center;
            background: none;
            border-width: 1px;
            border-style: solid;
            border-color: transparent;
            cursor: pointer;
            display: flex;
            flex-direction: row;
            flex-shrink: 0;
            font-weight: 500;
            gap: 0.5rem;
            justify-content: flex-start;
            line-height: 1.5rem;
            min-height: 2em;
            position: relative;
            text-align: left;
        }

        .LemonButton__icon {
            color: var(--muted);
        }

<<<<<<< HEAD
        &:not([aria-disabled='true']):hover,
        &.LemonButton--active {
            // color: var(--default);
            // background: var(--border);

            > span {
                top: -1.5px;
            }

            .LemonButton__icon {
                // color: var(--default);
            }
        }

        &:not([aria-disabled='true']):active {
            > span {
                top: -0.5px;
            }
        }

=======
>>>>>>> 982f7a3b
        &.LemonButton--status-primary {
            color: var(--muted);
        }

        &.LemonButton--status-stealth {
            color: var(--default);
        }

        &.LemonButton--primary {
            background: var(--primary-3000-frame-bg);
            border-color: var(--primary-3000-frame-border);
            border-radius: 6px;
            padding-bottom: 1px;

            > span {
                background: var(--primary-3000-button-bg);
                border-color: var(--primary-3000-button-border);
                color: #111;
                font-weight: 600;

                &:not([aria-disabled='true']):hover,
                &.LemonButton--active {
                    // background: var(--primary-3000-hover);
                    // color: var(--default);
                    border-color: var(--primary-3000-button-border-hover);
                }
                .LemonButton__icon {
                    color: #111;
                    opacity: 0.5;
                }
            }
        }

        &.LemonButton--secondary,
        &.LemonButton--active {
            background: var(--secondary-3000-frame-bg);
            border-color: var(--secondary-3000-frame-border);
            border-radius: 6px;
            padding-bottom: 1px;

            > span {
                color: var(--default);
                background: var(--secondary-3000-button-bg);
                border-color: var(--secondary-3000-button-border);

                &:not([aria-disabled='true']):hover,
                &.LemonButton--active {
                    // background: var(--secondary-3000-hover);
                    // color: var(--default);
                    border-color: var(--secondary-3000-button-border-hover);
                }
                .LemonButton__icon {
                    color: var(--default);
                    opacity: 0.5;
                }
            }
        }

        &.LemonButton--active {
            > span {
                background: var(--secondary-3000-button-bg);
                border-color: var(--secondary-3000-button-border-hover);
                top: -1px !important;

                &:not([aria-disabled='true']):hover {
                    border-color: var(--secondary-3000-button-border-hover) !important;
                }
            }
        }

        &.LemonButton--tertiary {
            > span {
                background: transparent;
                border-color: transparent;
                top: 1px;

                &:hover {
                    border-color: transparent !important;
                }
            }

            &:hover {
                > span {
                    border-color: transparent !important;
                }
            }
        }
    }

    // SideAction buttons are buttons next to other buttons in the DOM but layered on top. since they're on another button, we don't want them to look like buttons.
    + .LemonButtonWithSideAction__side-button {
        button {
            background: none !important;
            border: none !important;

            span {
                background: none !important;
                border: none !important;
                padding: 0 !important;
            }
        }

        &:not([aria-disabled='true']):hover,
        &.LemonButton--active {
            color: var(--default);
            background: var(--border);
            .LemonButton__icon {
                color: var(--default);
            }
        }

        &:not([aria-disabled='true']):active {
            transform: scale(calc(35 / 36));
        }
    }
}

.LemonButtonWithSideAction {
    position: relative;
}

.LemonButtonWithSideAction__spacer {
    height: 1.25rem;
    width: 1.25rem;
    box-sizing: content-box;

    &.LemonButtonWithSideAction__spacer--divider {
        opacity: 0.17;
        padding-left: 0.375rem;
        border-left: 1px solid currentColor;

        .posthog-3000 & {
            margin-left: 0.25rem;
            padding: 0;

            > span {
                padding-left: 0.25rem;
            }
        }
    }
}

.LemonButtonWithSideAction__side-button {
    position: absolute;
    top: 50%;
    right: 0.5rem;
    transform: translateY(-50%);
    background: none;

    .LemonButtonWithSideAction--small & {
        right: 0.375rem;
    }
}

.Popover {
    .LemonButton {
        > span {
            background: none !important;
            border-color: transparent !important;
        }
    }
}<|MERGE_RESOLUTION|>--- conflicted
+++ resolved
@@ -220,54 +220,7 @@
         justify-items: center;
     }
 
-<<<<<<< HEAD
     @each $status in ('default', 'primary', 'danger', 'primary-alt', 'muted', 'muted-alt') {
-=======
-    // LemonStealth has some specific styles
-    &.LemonButton--status-stealth {
-        font-weight: 400;
-        color: var(--default);
-
-        &:not([aria-disabled='true']):hover,
-        &.LemonButton--active {
-            background: var(--primary-highlight);
-            color: inherit; // Avoid links being colored on hover
-        }
-
-        &.LemonButton--active {
-            font-weight: 500;
-
-            // These buttons keep their font-weight when actve
-            &.LemonButtonWithSideAction,
-            &[role='menuitem'],
-            &[aria-haspopup='true'] {
-                font-weight: 400;
-            }
-        }
-
-        .LemonButton__icon {
-            color: var(--muted-alt);
-        }
-
-        // Secondary - outlined color style
-        &.LemonButton--secondary {
-            background: var(--bg-light);
-            border: 1px solid var(--border);
-
-            &:not([aria-disabled='true']):hover,
-            &.LemonButton--active {
-                background: var(--primary-highlight);
-                border-color: var(--primary);
-            }
-
-            &:not([aria-disabled='true']):active {
-                border-color: var(--primary-dark);
-            }
-        }
-    }
-
-    @each $status in ('primary', 'danger', 'primary-alt', 'muted') {
->>>>>>> 982f7a3b
         &.LemonButton--status-#{$status} {
             color: var(--#{$status}, var(--primary));
 
@@ -390,7 +343,6 @@
             color: var(--muted);
         }
 
-<<<<<<< HEAD
         &:not([aria-disabled='true']):hover,
         &.LemonButton--active {
             // color: var(--default);
@@ -411,8 +363,6 @@
             }
         }
 
-=======
->>>>>>> 982f7a3b
         &.LemonButton--status-primary {
             color: var(--muted);
         }
