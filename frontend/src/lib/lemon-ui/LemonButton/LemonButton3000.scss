--- conflicted
+++ resolved
@@ -11,13 +11,8 @@
         cursor: pointer;
         border-color: transparent;
         border-style: solid;
-<<<<<<< HEAD
-        border-width: 0;
+        border-width: var(--lemon-button-border-width);
         border-radius: var(--radius);
-=======
-        border-width: var(--lemon-button-border-width);
-        border-radius: 6px;
->>>>>>> 80cc07d9
         outline: none;
         transition: var(--transition);
 
@@ -39,12 +34,8 @@
             background: none;
             border-color: transparent;
             border-style: solid;
-<<<<<<< HEAD
+            border-width: var(--lemon-button-border-width);
             border-radius: var(--radius);
-=======
-            border-width: var(--lemon-button-border-width);
-            border-radius: 6px;
->>>>>>> 80cc07d9
             transition: var(--transition);
 
             .LemonButton__icon {
