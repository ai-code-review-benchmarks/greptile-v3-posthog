.posthog-3000 {
    --lemon-button-chrome-depth: 0.1875rem;
    --lemon-button-hover-depth: -0.03125rem;
    --lemon-button-press-depth: 0.03125rem;
    --lemon-button-padding-horizontal: 0.75rem;
    --lemon-button-side-action-icon-width: 1.25rem;

    .LemonButton,
    .Link.LemonButton {
<<<<<<< HEAD
=======
        --lemon-button-transition: opacity 200ms ease, transform 200ms ease;
        --lemon-button-border-width: 0;
        --lemon-button-bg-color: transparent;
        --button-border-color: none;
        --lemon-button-border-color-hover: none;
        --lemon-button-frame-bg-color: none;
        --lemon-button-font-size: 0.875rem;
        --lemon-button-height: 2.3125rem;
        --lemon-button-gap: 0.5rem;
        --lemon-button-icon-opacity: 0.5;
        --lemon-button-color: var(--default);

>>>>>>> fc0bd60d
        position: relative;
        padding: 0;
        font-family: var(--font-title);
        cursor: pointer;
        outline: none;
        transition: none;

        .LemonButton__chrome {
            position: relative;
            display: flex;
            flex-direction: row;
            flex-shrink: 0;
            gap: var(--lemon-button-gap);
            align-items: center;
            justify-content: flex-start;
            width: 100%;
            height: 100%;
            min-height: var(--lemon-button-height);
            padding: 0.25rem var(--lemon-button-padding-horizontal);
            font-size: var(--lemon-button-font-size);
            font-weight: 500;
            line-height: 1.5rem;
            color: var(--lemon-button-color);
            text-align: left;
            background: none;
            border-color: transparent;
            border-style: solid;
            border-width: var(--lemon-button-border-width);
<<<<<<< HEAD
            border-radius: var(--radius);
        }

        .LemonButton__icon {
            color: var(--muted-3000);
            transition: none;

            > :not(.LemonIcon) {
                // Elements that serve as an icon, but aren't an icon are slightly muted -
                // not so much that they look disabled though
                opacity: 0.75;
=======

            .LemonButton__content {
                overflow: hidden;
            }

            .LemonButton__icon {
                opacity: var(--lemon-button-icon-opacity);
>>>>>>> fc0bd60d
            }
        }

        &:hover:not([aria-disabled='true']),
        &:not([aria-disabled='true']):active {
            --lemon-button-icon-opacity: 0.7;
        }

        &.LemonButton--full-width {
            --lemon-button-padding-horizontal: 0.5rem;
        }

        &.LemonButton--xsmall {
            --lemon-button-padding-horizontal: 0.375rem;
            --lemon-button-padding-adjacent-icon: 0.25rem;
            --lemon-button-font-size: 0.75rem;
            --lemon-button-height: 1.6875rem;
            --lemon-button-gap: 0.25rem;
        }

        &.LemonButton--small {
            --lemon-button-padding-horizontal: 0.5rem;
            --lemon-button-padding-adjacent-icon: 0.375rem;
            --lemon-button-height: 2.0625rem;
        }

        &.LemonButton--large {
            --lemon-button-font-size: 1rem;
            --lemon-button-padding-adjacent-icon: 0.75rem;
            --lemon-button-height: 3.0625rem;
            --lemon-button-gap: 0.75rem;
        }

        &.LemonButton--no-padding {
            min-height: 0;
            padding: 0;

            .LemonButton__chrome {
                min-height: 0;
                padding: 0;
            }
        }

<<<<<<< HEAD
        &:not([aria-disabled='true']):hover,
        &.LemonButton--active {
            .LemonButton__icon > :not(.LemonIcon) {
                opacity: 1;
            }
        }

        &:not(.LemonButton--tertiary) {
            padding-bottom: 1px;

            .LemonButton__chrome {
                top: -1px;
                margin: 0 -1px;
            }

            &:not([aria-disabled='true']):hover,
            &.LemonButton--active {
                .LemonButton__chrome {
                    top: -1.5px;
                }
=======
        &.LemonButton--primary {
            --lemon-button-bg-color: var(--primary-3000-button-bg);
            --lemon-button-bg-color-active: var(--primary-3000-button-bg);
            --button-border-color: var(--primary-3000-button-border);
            --lemon-button-border-color-hover: var(--primary-3000-button-border-hover);
            --lemon-button-frame-bg-color: var(--primary-3000-frame-bg);
            --lemon-button-color: var(--text-3000-light);

            &.LemonButton--status-primary-alt {
                --lemon-button-bg-color: var(--primary-3000-frame-bg-light);
                --lemon-button-bg-color-active: var(--lemon-button-bg-color);
                --button-border-color: var(--primary-3000-button-border);
                --lemon-button-border-color-hover: var(--primary-3000-button-border-hover);
                --lemon-button-frame-bg-color: var(--primary-3000-button-bg-dark);
                --lemon-button-color: var(--text-3000-light);
>>>>>>> fc0bd60d
            }
        }

        &.LemonButton--is-stealth.LemonButton--active,
        &.LemonButton--is-stealth:hover,
        &.LemonButton--secondary:not(.LemonButton--is-stealth) {
            --button-border-color: var(--secondary-3000-button-border);
            --lemon-button-bg-color-active: var(--bg-light);
            --lemon-button-border-color-hover: var(--secondary-3000-button-border-hover);
            --lemon-button-frame-bg-color: var(--secondary-3000-frame-bg);
        }

        &.LemonButton--status-danger,
        &.LemonButton--primary.LemonButton--status-danger,
        &.LemonButton--secondary.LemonButton--status-danger {
            --lemon-button-color: var(--danger-3000-button-border-hover);
            --button-border-color: var(--danger-3000-button-border);
            --lemon-button-border-color-hover: var(--danger-3000-button-border-hover);
            --lemon-button-frame-bg-color: var(--danger-3000-frame-bg);
            --lemon-button-icon-opacity: 1;
        }

        &.LemonButton--is-stealth {
            --lemon-button-color: var(--muted);

            &.LemonButton--active,
            &:hover:not([aria-disabled='true']) {
                --lemon-button-color: var(--default);
            }
        }

        &.LemonButton--primary,
        &.LemonButton--secondary {
            --lemon-button-border-width: 1px;

            &:not([aria-disabled='true']):hover .LemonButton__chrome {
                &::after {
                    border-color: var(--lemon-button-border-color-hover);
                }
            }

            &.LemonButton--has-icon:not(.LemonButton--no-content, .LemonButton--no-padding) {
                --lemon-button-padding-left: var(--lemon-button-padding-adjacent-icon);
            }

            &.LemonButton--has-side-icon:not(.LemonButton--no-content, .LemonButton--no-padding) {
                --lemon-button-padding-right: var(--lemon-button-padding-adjacent-icon);
            }

            .LemonButton__chrome {
                padding: calc(0.25rem - var(--lemon-button-chrome-depth) * 0.5)
                    var(--lemon-button-padding-right, var(--lemon-button-padding-horizontal))
                    calc(0.25rem + var(--lemon-button-chrome-depth) * 0.5)
                    var(--lemon-button-padding-left, var(--lemon-button-padding-horizontal));
                background: transparent;

                & > * {
                    z-index: 1; // Places button content above the ::after element
                }

                &::before {
                    position: absolute;
                    inset: -1px;
                    z-index: 0;
                    content: '';
                    border: 1px solid var(--button-border-color);
                    border-radius: var(--radius);
                }

                &::after {
                    position: absolute;
                    inset: -1px -1px calc(var(--lemon-button-chrome-depth) - 1px) -1px;
                    z-index: 0;
                    content: '';
                    background: var(--lemon-button-bg-color);
                    border: 1px solid var(--button-border-color);
                    border-radius: var(--radius);
                    box-shadow: 0 var(--lemon-button-chrome-depth) 0 -1px var(--lemon-button-frame-bg-color);
                    transition: opacity 200ms ease;
                }
            }

            &.LemonButton--active,
            &:not([aria-disabled='true']):active {
                .LemonButton__chrome {
                    &::after {
                        border: 1px solid var(--lemon-button-border-color-hover);
                    }
                }
            }

            &:hover:not([aria-disabled='true']) {
                --lemon-button-depth: var(--lemon-button-hover-depth);
            }

            &:not([aria-disabled='true']):active {
                --lemon-button-depth: var(--lemon-button-press-depth);
            }

            &:hover:not([aria-disabled='true']),
            &:not([aria-disabled='true']):active {
                .LemonButton__chrome {
                    transform: translateY(var(--lemon-button-depth));

                    &::after {
                        box-shadow: 0 calc(var(--lemon-button-chrome-depth) - var(--lemon-button-depth)) 0 -1px var(--lemon-button-frame-bg-color);
                    }

                    &::before {
                        bottom: calc(var(--lemon-button-depth) - 1px);
                    }
                }

                .LemonButton__icon {
                    color: var(--muted-3000);
                }
            }

            &.LemonButton--active {
                .LemonButton__chrome {
                    &::after {
                        background: var(--lemon-button-bg-color-active);
                    }
                }

                .LemonButton__icon {
                    color: var(--trace-3000);
                }
            }
        }

        &.LemonButton--tertiary {
            &:not([aria-disabled='true']):hover,
            &.LemonButton--active {
                background-color: var(--glass-border-3000);
            }

            &.LemonButton--status-danger {
                &:not([aria-disabled='true']):hover,
                &.LemonButton--active {
                    background-color: var(--danger-highlight);
                }
            }
        }
    }

    .LemonButtonWithSideAction__spacer {
        width: var(--lemon-button-side-action-icon-width);
        height: 1.25rem;
        color: var(--muted);

        &--divider {
            padding: 0;
            margin-left: 0.25rem;
        }
    }

    .LemonButton--small .LemonButtonWithSideAction__spacer--divider {
        height: 1.125rem;
    }

    // SideAction buttons are buttons next to other buttons in the DOM but layered on top. since they're on another button, we don't want them to look like buttons.
    .LemonButtonWithSideAction__side-button {
        top: 1px;
        right: 1px;
        bottom: calc(var(--lemon-button-chrome-depth) + 1px);
        z-index: 1; // Places button content above the main button
        border-top-right-radius: calc(var(--radius) - 1px);
        border-bottom-right-radius: calc(var(--radius) - 1px);
        transform: none;

        .LemonButton {
            width: calc(
                var(--lemon-button-side-action-icon-width) +
                    var(--lemon-button-padding-adjacent-icon, var(--lemon-button-padding-horizontal))
            );
            height: 100%;
            border-top-left-radius: 0;
            border-bottom-left-radius: 0;
        }

        .LemonButton__chrome {
            --lemon-button-depth: 0px;

            justify-content: center !important;
            padding: 0 !important;
            border: none !important;

            &::before,
            &::after {
                content: none !important;
            }
        }

        &:not([aria-disabled='true']):active {
            .LemonButton__chrome {
                transform: none !important;
            }
        }

        .LemonButton__icon {
            color: currentColor;
            opacity: 0.5;
        }

        &:not([aria-disabled='true']):hover {
            background: rgb(0 0 0 / 10%);
        }
    }
}<|MERGE_RESOLUTION|>--- conflicted
+++ resolved
@@ -7,8 +7,6 @@
 
     .LemonButton,
     .Link.LemonButton {
-<<<<<<< HEAD
-=======
         --lemon-button-transition: opacity 200ms ease, transform 200ms ease;
         --lemon-button-border-width: 0;
         --lemon-button-bg-color: transparent;
@@ -21,7 +19,6 @@
         --lemon-button-icon-opacity: 0.5;
         --lemon-button-color: var(--default);
 
->>>>>>> fc0bd60d
         position: relative;
         padding: 0;
         font-family: var(--font-title);
@@ -50,27 +47,13 @@
             border-color: transparent;
             border-style: solid;
             border-width: var(--lemon-button-border-width);
-<<<<<<< HEAD
-            border-radius: var(--radius);
-        }
-
-        .LemonButton__icon {
-            color: var(--muted-3000);
-            transition: none;
-
-            > :not(.LemonIcon) {
-                // Elements that serve as an icon, but aren't an icon are slightly muted -
-                // not so much that they look disabled though
-                opacity: 0.75;
-=======
 
             .LemonButton__content {
                 overflow: hidden;
             }
 
             .LemonButton__icon {
-                opacity: var(--lemon-button-icon-opacity);
->>>>>>> fc0bd60d
+                transition: none;
             }
         }
 
@@ -114,28 +97,6 @@
             }
         }
 
-<<<<<<< HEAD
-        &:not([aria-disabled='true']):hover,
-        &.LemonButton--active {
-            .LemonButton__icon > :not(.LemonIcon) {
-                opacity: 1;
-            }
-        }
-
-        &:not(.LemonButton--tertiary) {
-            padding-bottom: 1px;
-
-            .LemonButton__chrome {
-                top: -1px;
-                margin: 0 -1px;
-            }
-
-            &:not([aria-disabled='true']):hover,
-            &.LemonButton--active {
-                .LemonButton__chrome {
-                    top: -1.5px;
-                }
-=======
         &.LemonButton--primary {
             --lemon-button-bg-color: var(--primary-3000-button-bg);
             --lemon-button-bg-color-active: var(--primary-3000-button-bg);
@@ -151,7 +112,6 @@
                 --lemon-button-border-color-hover: var(--primary-3000-button-border-hover);
                 --lemon-button-frame-bg-color: var(--primary-3000-button-bg-dark);
                 --lemon-button-color: var(--text-3000-light);
->>>>>>> fc0bd60d
             }
         }
 
@@ -264,10 +224,6 @@
                         bottom: calc(var(--lemon-button-depth) - 1px);
                     }
                 }
-
-                .LemonButton__icon {
-                    color: var(--muted-3000);
-                }
             }
 
             &.LemonButton--active {
@@ -275,10 +231,6 @@
                     &::after {
                         background: var(--lemon-button-bg-color-active);
                     }
-                }
-
-                .LemonButton__icon {
-                    color: var(--trace-3000);
                 }
             }
         }
