import './LemonSegmentedButton.scss'

import clsx from 'clsx'
import React from 'react'

import { useSliderPositioning } from '../hooks'
<<<<<<< HEAD
import { LemonButton } from '../LemonButton'
=======
import './LemonSegmentedButton.scss'
import { featureFlagLogic } from 'lib/logic/featureFlagLogic'
import { useValues } from 'kea'
import { FEATURE_FLAGS } from 'lib/constants'
>>>>>>> 43d93286

export interface LemonSegmentedButtonOption<T extends React.Key> {
    value: T
    label: string | JSX.Element
    icon?: React.ReactElement
    /** Like plain `disabled`, except we enforce a reason to be shown in the tooltip. */
    disabledReason?: string
    tooltip?: string | JSX.Element
    'data-attr'?: string
}

export interface LemonSegmentedButtonProps<T extends React.Key> {
    value?: T
    onChange?: (newValue: T) => void
    options: LemonSegmentedButtonOption<T>[]
    size?: 'small' | 'medium'
    className?: string
    fullWidth?: boolean
}

interface LemonSegmentedButtonCSSProperties extends React.CSSProperties {
    '--lemon-segmented-button-slider-width': `${number}px`
    '--lemon-segmented-button-slider-offset': `${number}px`
}

/** Button-radio hybrid. Single choice. */
export function LemonSegmentedButton<T extends React.Key>({
    value,
    onChange,
    options,
    size,
    fullWidth,
    className,
}: LemonSegmentedButtonProps<T>): JSX.Element {
    const { containerRef, selectionRef, sliderWidth, sliderOffset, transitioning } = useSliderPositioning<
        HTMLDivElement,
        HTMLLIElement
    >(value, 200)
    const { featureFlags } = useValues(featureFlagLogic)

    const has3000 = featureFlags[FEATURE_FLAGS.POSTHOG_3000]

    let buttonProps = {}

    if (has3000) {
        buttonProps = { status: 'stealth', type: 'secondary', motion: false }
    }

    return (
        <div
            className={clsx(
                'LemonSegmentedButton',
                fullWidth && 'LemonSegmentedButton--full-width',
                transitioning && 'LemonSegmentedButton--transitioning',
                className
            )}
            // eslint-disable-next-line react/forbid-dom-props
            style={
                {
                    '--lemon-segmented-button-slider-width': `${sliderWidth}px`,
                    '--lemon-segmented-button-slider-offset': `${sliderOffset}px`,
                } as LemonSegmentedButtonCSSProperties
            }
            ref={containerRef}
        >
            {sliderWidth > 0 && (
                <div
                    className={clsx(
                        'LemonSegmentedButton__slider',
                        value === options[0].value
                            ? 'LemonSegmentedButton__slider--first'
                            : value === options[options.length - 1].value
                            ? 'LemonSegmentedButton__slider--last'
                            : null
                    )}
                />
            )}
            <ul>
                {options.map((option) => (
                    <li
                        key={option.value}
                        className={clsx(
                            'LemonSegmentedButton__option',
                            option.disabledReason && 'LemonSegmentedButton__option--disabled',
                            option.value === value && 'LemonSegmentedButton__option--selected'
                        )}
                        ref={option.value === value ? selectionRef : undefined}
                    >
                        <LemonButton
                            size={size}
                            fullWidth
                            disabledReason={option.disabledReason}
                            onClick={() => {
                                if (!option.disabledReason) {
                                    onChange?.(option.value)
                                }
                            }}
                            icon={option.icon}
                            data-attr={option['data-attr']}
                            center
                            {...buttonProps}
                        >
                            {option.label}
                        </LemonButton>
                    </li>
                ))}
            </ul>
        </div>
    )
}<|MERGE_RESOLUTION|>--- conflicted
+++ resolved
@@ -1,17 +1,13 @@
 import './LemonSegmentedButton.scss'
 
 import clsx from 'clsx'
+import { useValues } from 'kea'
+import { FEATURE_FLAGS } from 'lib/constants'
+import { featureFlagLogic } from 'lib/logic/featureFlagLogic'
 import React from 'react'
 
 import { useSliderPositioning } from '../hooks'
-<<<<<<< HEAD
 import { LemonButton } from '../LemonButton'
-=======
-import './LemonSegmentedButton.scss'
-import { featureFlagLogic } from 'lib/logic/featureFlagLogic'
-import { useValues } from 'kea'
-import { FEATURE_FLAGS } from 'lib/constants'
->>>>>>> 43d93286
 
 export interface LemonSegmentedButtonOption<T extends React.Key> {
     value: T
