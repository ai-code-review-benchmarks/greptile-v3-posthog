.LemonModal__overlay {
    position: fixed;
    inset: 0;
    z-index: var(--z-modal);
    display: flex;
    align-items: center;
    justify-content: center;
    transition: background-color var(--modal-transition-time) ease-out,
        backdrop-filter var(--modal-transition-time) ease-out;

    &.LemonModal__overlay--force-modal-above-popovers {
        z-index: var(--z-force-modal-above-popovers);
    }

    &.ReactModal__Overlay--after-open {
        background-color: var(--modal-backdrop-color);
        backdrop-filter: blur(var(--modal-backdrop-blur));
    }

    &.ReactModal__Overlay--before-close {
        background-color: transparent;
        backdrop-filter: blur(0);
    }
}

.LemonModal {
    position: relative;
    display: flex;
    flex-direction: column;
    width: fit-content;
    min-width: min(28rem, 100%);
    max-width: 90%;
    max-height: 90%;
    margin: 1rem auto;
    background-color: var(--bg-light);
<<<<<<< HEAD
    border: 1px solid var(--border);
    border-radius: var(--radius);
=======
    border: 1px solid var(--border-3000);
>>>>>>> 266c3ff5
    box-shadow: var(--shadow-elevation);
    opacity: 0;
    transition: opacity var(--modal-transition-time) ease-out, transform var(--modal-transition-time) ease-out;
    transform: scale(0.85);

    // Transition properties
    will-change: transform;

    &.LemonModal--fullscreen {
        width: 100%;
        max-width: 100%;
        height: 100%;
        max-height: 100%;
        margin: 0;
        border: none;
        border-radius: 0;
    }

    &.ReactModal__Content--after-open:not(.ReactModal__Content--before-close) {
        opacity: 1;
        transform: scale(1);
    }

    .LemonModal__close {
        position: absolute;
        top: 1.25rem;
        right: 1.25rem;
        z-index: 1;

        &.LemonModal__close--highlighted {
            animation: LemonModal__tilt-shake 400ms;
        }
    }

    // We nest the content in layout so that "simple" modal implementations can use this class as well
    .LemonModal__layout {
        display: flex;
        flex: 1;
        flex-direction: column;
        overflow-y: hidden;
    }

    .LemonModal__content {
        padding: 1rem 1.5rem;
        overflow-y: auto;

        &.LemonModal__content--embedded {
            padding: 0;
        }
    }

    .LemonModal__container {
        display: flex;
        height: 100%;
        overflow: hidden;
    }
}

.LemonModal__header {
    padding-bottom: 1.25rem;
    margin: 1.5rem;
    margin-bottom: 0;
    border-bottom: 1px solid var(--border);

    h3 {
        margin-right: 1.5rem;
        margin-bottom: 0;
        font-size: 1.125rem;
        font-weight: 700;
        line-height: 1.5rem;
    }

    p {
        margin: 0.5rem 0 -0.25rem;
    }
}

.LemonModal__footer {
    display: flex;
    flex-wrap: wrap;
    gap: 0.5rem;
    align-items: center;
    justify-content: flex-end;
    padding-top: 1.5rem;
    margin: 1.5rem;
    margin-top: 0;
    white-space: nowrap;
    border-top: 1px solid var(--border);
}

.LemonModal__header + .LemonModal__footer {
    border-top: none;
}

@keyframes LemonModal__tilt-shake {
    0% {
        transform: rotate(0deg);
    }

    16.666% {
        transform: rotate(12deg);
    }

    50% {
        transform: rotate(-10deg);
    }

    83.333% {
        transform: rotate(8deg);
    }

    100% {
        transform: rotate(0deg);
    }
}<|MERGE_RESOLUTION|>--- conflicted
+++ resolved
@@ -33,12 +33,8 @@
     max-height: 90%;
     margin: 1rem auto;
     background-color: var(--bg-light);
-<<<<<<< HEAD
-    border: 1px solid var(--border);
+    border: 1px solid var(--border-3000);
     border-radius: var(--radius);
-=======
-    border: 1px solid var(--border-3000);
->>>>>>> 266c3ff5
     box-shadow: var(--shadow-elevation);
     opacity: 0;
     transition: opacity var(--modal-transition-time) ease-out, transform var(--modal-transition-time) ease-out;
