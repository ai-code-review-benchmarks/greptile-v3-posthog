--- conflicted
+++ resolved
@@ -128,14 +128,11 @@
     [data-placement^='top'] & {
         bottom: -0.25rem;
         border-right: 1px solid var(--border);
-<<<<<<< HEAD
+        border-bottom: 1px solid var(--border);
 
         .posthog-3000 & {
             bottom: -0.3rem;
         }
-=======
-        border-bottom: 1px solid var(--border);
->>>>>>> c912faa5
     }
 
     [data-placement^='left'] & {
