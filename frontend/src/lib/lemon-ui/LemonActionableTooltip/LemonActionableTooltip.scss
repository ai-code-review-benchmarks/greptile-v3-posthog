--- conflicted
+++ resolved
@@ -22,15 +22,11 @@
     }
 
     .LemonActionableTooltip__icon {
-<<<<<<< HEAD
-=======
-        color: var(--primary-3000);
->>>>>>> 266c3ff5
         display: flex;
         align-items: center;
         width: 1.5rem;
         height: 1.5rem;
-        color: var(--primary);
+        color: var(--primary-3000);
 
         > svg {
             width: 100%;
