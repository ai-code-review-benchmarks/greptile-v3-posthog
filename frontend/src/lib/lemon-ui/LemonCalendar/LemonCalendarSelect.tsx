--- conflicted
+++ resolved
@@ -46,13 +46,8 @@
     return date
 }
 
-<<<<<<< HEAD
-function cloneTimeToDate(date: dayjs.Dayjs, selectValue: dayjs.Dayjs): dayjs.Dayjs {
-    return date.clone().hour(selectValue.hour()).minute(selectValue.minute())
-=======
 function cloneTimeToDate(targetDate: dayjs.Dayjs, timeSource: dayjs.Dayjs): dayjs.Dayjs {
     return targetDate.clone().hour(timeSource.hour()).minute(timeSource.minute())
->>>>>>> 5bcb76d4
 }
 
 export interface LemonCalendarSelectProps {
@@ -60,11 +55,7 @@
     onChange?: (date: dayjs.Dayjs) => void
     months?: number
     onClose?: () => void
-<<<<<<< HEAD
     granularity?: LemonCalendarProps['granularity']
-=======
-    showTime?: boolean
->>>>>>> 5bcb76d4
     selectionPeriod?: 'past' | 'upcoming'
 }
 
@@ -73,11 +64,7 @@
     onChange,
     months,
     onClose,
-<<<<<<< HEAD
     granularity = 'day',
-=======
-    showTime,
->>>>>>> 5bcb76d4
     selectionPeriod,
 }: LemonCalendarSelectProps): JSX.Element {
     const calendarRef = useRef<HTMLDivElement | null>(null)
@@ -188,11 +175,7 @@
                         },
                     }
                 }}
-<<<<<<< HEAD
                 granularity={granularity}
-=======
-                showTime={showTime}
->>>>>>> 5bcb76d4
             />
             <div className="flex space-x-2 justify-end items-center border-t p-2 pt-4">
                 <LemonButton type="secondary" onClick={onClose} data-attr="lemon-calendar-select-cancel">
@@ -212,20 +195,13 @@
 }
 
 export type LemonCalendarSelectInputProps = LemonCalendarSelectProps & {
-<<<<<<< HEAD
     onChange?: (date: dayjs.Dayjs | null) => void
-=======
-    onChange: (date: dayjs.Dayjs | null) => void
->>>>>>> 5bcb76d4
     onClickOutside?: () => void
     buttonProps?: Omit<LemonButtonWithSideActionProps, 'sideAction'> & { sideAction?: SideAction }
     placeholder?: string
     clearable?: boolean
     visible?: boolean
-<<<<<<< HEAD
     format?: string
-=======
->>>>>>> 5bcb76d4
 }
 
 export function LemonCalendarSelectInput(props: LemonCalendarSelectInputProps): JSX.Element {
@@ -248,11 +224,7 @@
                 <LemonCalendarSelect
                     {...calendarProps}
                     onChange={(value) => {
-<<<<<<< HEAD
                         props.onChange?.(value)
-=======
-                        props.onChange(value)
->>>>>>> 5bcb76d4
                         setUncontrolledVisible(false)
                     }}
                     onClose={() => {
