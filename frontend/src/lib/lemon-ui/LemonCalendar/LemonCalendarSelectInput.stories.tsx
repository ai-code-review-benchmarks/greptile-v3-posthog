--- conflicted
+++ resolved
@@ -31,17 +31,4 @@
 }
 
 export const Default: Story = BasicTemplate.bind({})
-<<<<<<< HEAD
-Default.args = { granularity: 'minute' }
-
-export const Controlled: Story = BasicTemplate.bind({})
-Controlled.args = { visible: true }
-
-export const Upcoming: Story = BasicTemplate.bind({})
-Upcoming.args = { visible: true, selectionPeriod: 'upcoming' }
-
-export const Past: Story = BasicTemplate.bind({})
-Past.args = { visible: true, selectionPeriod: 'past' }
-=======
-Default.args = {}
->>>>>>> 2c7ab511
+Default.args = {}