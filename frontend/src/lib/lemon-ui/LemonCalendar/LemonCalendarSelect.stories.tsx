import { Meta, StoryFn, StoryObj } from '@storybook/react'
import { dayjs } from 'lib/dayjs'
import { LemonButton } from 'lib/lemon-ui/LemonButton'
import { LemonCalendarSelect, LemonCalendarSelectProps } from 'lib/lemon-ui/LemonCalendar/LemonCalendarSelect'
import { Popover } from 'lib/lemon-ui/Popover/Popover'
import { formatDate } from 'lib/utils'
import { useState } from 'react'

type Story = StoryObj<typeof LemonCalendarSelect>
const meta: Meta<typeof LemonCalendarSelect> = {
    title: 'Lemon UI/Lemon Calendar/Lemon Calendar Select',
    component: LemonCalendarSelect,
    parameters: {
        mockDate: '2023-01-26',
    },
    tags: ['autodocs'],
}
export default meta

const BasicTemplate: StoryFn<typeof LemonCalendarSelect> = (props: LemonCalendarSelectProps) => {
    const [value, setValue] = useState(dayjs().subtract(10, 'day'))
    const [visible, setVisible] = useState(true)
    const [granularity, setGranularity] = useState<LemonCalendarSelectProps['granularity']>(props.granularity)

    return (
        // eslint-disable-next-line react/forbid-dom-props
        <div style={{ paddingBottom: 500 }}>
            <Popover
                actionable
                overlay={
                    <LemonCalendarSelect
                        {...props}
                        value={value}
                        onChange={(value) => {
                            setValue(value)
                            setVisible(false)
                        }}
<<<<<<< HEAD
                        granularity="minute"
=======
                        showTimeToggle={props.showTimeToggle}
                        onToggleTime={() => setGranularity(granularity === 'minute' ? 'day' : 'minute')}
                        granularity={granularity}
>>>>>>> 2c7ab511
                        onClose={() => setVisible(false)}
                    />
                }
                visible={visible}
                onClickOutside={() => setVisible(false)}
            >
                <LemonButton type="secondary" onClick={() => setVisible(!visible)}>
                    {formatDate(value)}
                </LemonButton>
            </Popover>
        </div>
    )
}

export const Default: Story = BasicTemplate.bind({})
Default.args = { granularity: 'day' }

export const Upcoming: Story = BasicTemplate.bind({})
Upcoming.args = { selectionPeriod: 'upcoming' }

export const Past: Story = BasicTemplate.bind({})
Past.args = { selectionPeriod: 'past' }

export const Hour: Story = BasicTemplate.bind({})
Hour.args = { granularity: 'hour' }

export const Minute: Story = BasicTemplate.bind({})
Minute.args = { granularity: 'minute' }

export const WithTimeToggle: Story = BasicTemplate.bind({})
WithTimeToggle.args = { showTimeToggle: true }<|MERGE_RESOLUTION|>--- conflicted
+++ resolved
@@ -35,13 +35,9 @@
                             setValue(value)
                             setVisible(false)
                         }}
-<<<<<<< HEAD
-                        granularity="minute"
-=======
                         showTimeToggle={props.showTimeToggle}
                         onToggleTime={() => setGranularity(granularity === 'minute' ? 'day' : 'minute')}
                         granularity={granularity}
->>>>>>> 2c7ab511
                         onClose={() => setVisible(false)}
                     />
                 }
