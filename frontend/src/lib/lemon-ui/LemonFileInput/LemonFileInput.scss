--- conflicted
+++ resolved
@@ -9,12 +9,8 @@
     top: calc(-1 * var(--file-drop-target-padding));
     left: calc(-1 * var(--file-drop-target-padding));
     width: calc(100% + var(--file-drop-target-padding) * 2);
-<<<<<<< HEAD
     height: calc(100% + var(--file-drop-target-padding) * 2);
     content: '';
-    border: 3px dashed var(--primary);
-=======
     border: 3px dashed var(--primary-3000);
->>>>>>> 266c3ff5
     border-radius: var(--radius);
 }