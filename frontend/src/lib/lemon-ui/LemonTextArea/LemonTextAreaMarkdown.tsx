import { useValues } from 'kea'
import { TextContent } from 'lib/components/Cards/TextCard/TextCard'
import { useUploadFiles } from 'lib/hooks/useUploadFiles'
import { IconMarkdown, IconTools, IconUploadFile } from 'lib/lemon-ui/icons'
import { LemonFileInput } from 'lib/lemon-ui/LemonFileInput'
import { LemonTabs } from 'lib/lemon-ui/LemonTabs'
import { LemonTextArea, LemonTextAreaProps } from 'lib/lemon-ui/LemonTextArea/LemonTextArea'
import { lemonToast } from 'lib/lemon-ui/LemonToast'
import { Link } from 'lib/lemon-ui/Link'
import { Tooltip } from 'lib/lemon-ui/Tooltip'
import posthog from 'posthog-js'
import React, { useRef, useState } from 'react'
import { preflightLogic } from 'scenes/PreflightCheck/preflightLogic'

export const LemonTextAreaMarkdown = React.forwardRef<HTMLTextAreaElement, LemonTextAreaProps>(
    function LemonTextAreaMarkdown({ value, onChange, className, ...editAreaProps }, ref): JSX.Element {
        const { objectStorageAvailable } = useValues(preflightLogic)

        const [isPreviewShown, setIsPreviewShown] = useState(false)
        const dropRef = useRef<HTMLDivElement>(null)

        const { setFilesToUpload, filesToUpload, uploading } = useUploadFiles({
            onUpload: (url, fileName) => {
                onChange?.(value + `\n\n![${fileName}](${url})`)
                posthog.capture('markdown image uploaded', { name: fileName })
            },
            onError: (detail) => {
                posthog.capture('markdown image upload failed', { error: detail })
                lemonToast.error(`Error uploading image: ${detail}`)
            },
        })

        return (
            <LemonTabs
                activeKey={isPreviewShown ? 'preview' : 'write'}
                onChange={(key) => setIsPreviewShown(key === 'preview')}
                className={className}
                tabs={[
                    {
                        key: 'write',
                        label: 'Write',
                        content: (
                            <div ref={dropRef} className="LemonTextMarkdown flex flex-col gap-y-1 rounded">
                                <LemonTextArea
                                    ref={ref}
                                    {...editAreaProps}
                                    autoFocus
                                    value={value}
                                    onChange={onChange}
                                    footer={
                                        <div className="text-secondary inline-flex items-center gap-x-1 text-sm">
                                            <IconMarkdown className="text-md" />
                                            <span>Markdown formatting support</span>
                                        </div>
                                    }
                                />
<<<<<<< HEAD
=======
                                <div className="text-secondary inline-flex items-center gap-x-1">
                                    <IconMarkdown className="text-2xl" />
                                    <span>Markdown formatting support</span>
                                </div>
>>>>>>> 22f8df0c
                                {objectStorageAvailable ? (
                                    <LemonFileInput
                                        accept={'image/*'}
                                        multiple={false}
                                        alternativeDropTargetRef={dropRef}
                                        onChange={setFilesToUpload}
                                        loading={uploading}
                                        value={filesToUpload}
                                        callToAction={
                                            <div className="text-sm">
                                                <IconUploadFile className="text-md" /> Click or drag and drop to upload
                                                images
                                            </div>
                                        }
                                    />
                                ) : (
                                    <div className="text-secondary inline-flex items-center gap-x-1">
                                        <Tooltip title="Enable object storage to add images by dragging and dropping.">
                                            <span>
                                                <IconTools className="text-xl mr-1" />
                                            </span>
                                        </Tooltip>
                                        <span>
                                            Add external images using{' '}
                                            <Link to="https://www.markdownguide.org/basic-syntax/#images-1">
                                                {' '}
                                                Markdown image links
                                            </Link>
                                            .
                                        </span>
                                    </div>
                                )}
                            </div>
                        ),
                    },
                    {
                        key: 'preview',
                        label: 'Preview',
                        content: value ? (
                            <TextContent text={value} className="LemonTextArea--preview" />
                        ) : (
                            <i>Nothing to preview</i>
                        ),
                    },
                ]}
            />
        )
    }
)<|MERGE_RESOLUTION|>--- conflicted
+++ resolved
@@ -54,13 +54,6 @@
                                         </div>
                                     }
                                 />
-<<<<<<< HEAD
-=======
-                                <div className="text-secondary inline-flex items-center gap-x-1">
-                                    <IconMarkdown className="text-2xl" />
-                                    <span>Markdown formatting support</span>
-                                </div>
->>>>>>> 22f8df0c
                                 {objectStorageAvailable ? (
                                     <LemonFileInput
                                         accept={'image/*'}
