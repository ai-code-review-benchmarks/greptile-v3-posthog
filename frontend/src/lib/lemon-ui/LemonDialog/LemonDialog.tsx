--- conflicted
+++ resolved
@@ -134,11 +134,7 @@
         children: 'Submit',
         htmlType: 'submit',
         // eslint-disable-next-line @typescript-eslint/no-misused-promises
-<<<<<<< HEAD
-        onClick: props.shouldAwaitSubmit ? async () => await onSubmit(form) : undefined,
-=======
         onClick: props.shouldAwaitSubmit ? async () => await onSubmit(form) : () => void onSubmit(form),
->>>>>>> 0f8d81b2
         disabledReason: !isFormValid ? firstError : undefined,
     }
 
