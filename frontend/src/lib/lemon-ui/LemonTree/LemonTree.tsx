import { DndContext, DragEndEvent } from '@dnd-kit/core'
import { IconUpload } from '@posthog/icons'
import * as AccordionPrimitive from '@radix-ui/react-accordion'
import { ScrollableShadows } from 'lib/components/ScrollableShadows/ScrollableShadows'
import { cn } from 'lib/utils/css-classes'
import { forwardRef, HTMLAttributes, useCallback, useEffect, useRef, useState } from 'react'

<<<<<<< HEAD
import { ContextMenu, ContextMenuContent, ContextMenuTrigger } from '../../ui/ContextMenu/ContextMenu'
=======
>>>>>>> fa4a88cc
import { LemonButton, SideAction } from '../LemonButton'
import { Spinner } from '../Spinner/Spinner'
import { getIcon, TreeNodeDraggable, TreeNodeDroppable } from './LemonTreeUtils'

export type TreeDataItem = {
    /** The ID of the item. */
    id: string
    /** The name of the item. */
    name: string
    /** Passthrough metadata */
    record?: Record<string, any>
    /** The side action to render for the item. */
    itemSideAction?: (item: TreeDataItem) => SideAction
    /** The icon to use for the item. */
    icon?: React.ReactNode
    /** The children of the item. */
    children?: TreeDataItem[]
    /** Disabled: The reason the item is disabled. */
    disabledReason?: string
    /**
     * Handle a click on the item.
     * @param open - boolean to indicate if it's a folder and it's open state
     */
    onClick?: (open?: boolean) => void
}

type LemonTreeBaseProps = Omit<HTMLAttributes<HTMLDivElement>, 'onDragEnd'> & {
    /** The data to render in the tree. */
    data: TreeDataItem[] | TreeDataItem
    /** The ID of the folder/node to select by default. Will expand the node if it has children. */
    defaultSelectedFolderOrNodeId?: string
    /** The IDs of the expanded items. */
    expandedItemIds?: string[]
    /** The icon to use for node items. Defaults to <IconChevronRight />. */
    defaultNodeIcon?: React.ReactNode
    /** Whether to show an active state on folder nodes when selected. Defaults to false. */
    showFolderActiveState?: boolean
    /** Whether to enable drag and drop of items. */
    enableDragAndDrop?: boolean
    /** Whether the item is draggable */
    isItemDraggable?: (item: TreeDataItem) => boolean
    /** Whether the item can accept drops */
    isItemDroppable?: (item: TreeDataItem) => boolean
    /** The side action to render for the item. */
    itemSideAction?: (item: TreeDataItem) => SideAction | undefined
<<<<<<< HEAD
    /** The context menu to render for the item. */
    itemContextMenu?: (item: TreeDataItem) => React.ReactNode
=======
>>>>>>> fa4a88cc
    /** Whether the item is loading */
    isItemLoading?: (item: TreeDataItem) => boolean
    /** Whether the item is unapplied */
    isItemUnapplied?: (item: TreeDataItem) => boolean
    /** The render function for the item. */
    renderItem?: (item: TreeDataItem, children: React.ReactNode) => React.ReactNode
    /** Set the IDs of the expanded items. */
    onSetExpandedItemIds?: (ids: string[]) => void
    /** Pass true if you need to wait for async events to populate the tree. If present and true will trigger: scrolling to focused item */
    isFinishedBuildingTreeData?: boolean
}

export type LemonTreeProps = LemonTreeBaseProps & {
    /** Whether to expand all folders by default. Defaults to false. Disabled folders will not be expanded. */
    expandAllFolders?: boolean
    /** handler for folder clicks.*/
    onFolderClick?: (folder: TreeDataItem | undefined, isExpanded: boolean) => void
    /** handler for node clicks. */
    onNodeClick?: (node: TreeDataItem | undefined) => void
    /** The ref of the content to focus when the tree is clicked. TODO: make non-optional. */
    contentRef?: React.RefObject<HTMLElement>
    /** Handler for when a drag operation completes */
    onDragEnd?: (dragEvent: DragEndEvent) => void
}

export type LemonTreeNodeProps = LemonTreeBaseProps & {
    /** The ID of the item. */
    selectedId?: string
    /** The ID of the focused item. */
    focusedId?: string
    /** Handle a click on the item. */
    handleClick: (item: TreeDataItem | undefined, isKeyboardAction?: boolean) => void
    /** The depth of the item. */
    depth?: number
<<<<<<< HEAD
    /** Whether the context menu is open */
    onContextMenuOpen?: (open: boolean) => void
=======
>>>>>>> fa4a88cc
}

const LemonTreeNode = forwardRef<HTMLDivElement, LemonTreeNodeProps>(
    (
        {
            className,
            data,
            selectedId,
            focusedId,
            handleClick,
            renderItem,
            expandedItemIds,
            onSetExpandedItemIds,
            defaultNodeIcon,
            showFolderActiveState,
            isItemDraggable,
            isItemDroppable,
            depth = 0,
            itemSideAction,
            enableDragAndDrop = false,
<<<<<<< HEAD
            onContextMenuOpen,
            itemContextMenu,
=======
>>>>>>> fa4a88cc
            ...props
        },
        ref
    ): JSX.Element => {
        const DEPTH_OFFSET = 4 + 8 * depth // 4 is .25rem to match lemon button padding x axis

        // Handle meta key to enable dragging
        const [isModifierKeyPressed, setIsModifierKeyPressed] = useState(false)
<<<<<<< HEAD
        const [isContextMenuOpenForItem, setIsContextMenuOpenForItem] = useState<string | undefined>(undefined)
=======
>>>>>>> fa4a88cc

        if (!(data instanceof Array)) {
            data = [data]
        }

<<<<<<< HEAD
        function handleContextMenuOpen(open: boolean, itemId: string): void {
            // Set local state
            setIsContextMenuOpenForItem(open ? itemId : undefined)

            // Tell parent that the context menu is open
            onContextMenuOpen?.(open)
        }
=======
        // TODO: move this keydown listener to the parent component
        useEffect(() => {
            const handleKeyDown = (e: KeyboardEvent): void => {
                if (e.metaKey || e.ctrlKey) {
                    setIsModifierKeyPressed(true)
                }
            }

            const handleKeyUp = (e: KeyboardEvent): void => {
                if (!e.metaKey && !e.ctrlKey) {
                    setIsModifierKeyPressed(false)
                }
            }

            window.addEventListener('keydown', handleKeyDown)
            window.addEventListener('keyup', handleKeyUp)

            return () => {
                window.removeEventListener('keydown', handleKeyDown)
                window.removeEventListener('keyup', handleKeyUp)
            }
        }, [])
>>>>>>> fa4a88cc

        // Listen for meta key to enable dragging
        useEffect(() => {
            const handleKeyDown = (e: KeyboardEvent): void => {
                if (e.metaKey || e.ctrlKey) {
                    setIsModifierKeyPressed(true)
                }
            }

            const handleKeyUp = (e: KeyboardEvent): void => {
                if (!e.metaKey && !e.ctrlKey) {
                    setIsModifierKeyPressed(false)
                }
            }

            window.addEventListener('keydown', handleKeyDown)
            window.addEventListener('keyup', handleKeyUp)

            return () => {
                window.removeEventListener('keydown', handleKeyDown)
                window.removeEventListener('keyup', handleKeyUp)
            }
        }, [])

        return (
            <ul className={cn('list-none m-0 p-0', className)} role="group">
                {data.map((item) => {
                    const content = (
                        <AccordionPrimitive.Root
                            type="multiple"
                            value={expandedItemIds}
                            onValueChange={(s) => {
                                onSetExpandedItemIds?.(s)
                            }}
                            ref={ref}
                            key={item.id}
                            disabled={!!item.disabledReason}
                        >
                            <AccordionPrimitive.Item value={item.id} className="flex flex-col w-full">
                                <AccordionPrimitive.Trigger className="flex items-center gap-2 w-full h-8" asChild>
<<<<<<< HEAD
                                    <ContextMenu
                                        onOpenChange={(open) => {
                                            handleContextMenuOpen(open, item.id)
                                        }}
                                    >
                                        <ContextMenuTrigger asChild>
                                            <LemonButton
                                                className={cn(
                                                    'group/lemon-tree-button',
                                                    'flex-1 flex items-center gap-2 cursor-pointer font-normal',
                                                    (focusedId === item.id || isContextMenuOpenForItem === item.id) &&
                                                        'ring-2 ring-inset ring-offset-[-1px] ring-accent-primary',
                                                    selectedId === item.id &&
                                                        'border-l-[4px] border-l-accent-primary rounded-tl-sm rounded-bl-sm'
                                                )}
                                                onClick={() => handleClick(item)}
                                                onKeyDown={(e) => e.key === 'Enter' && handleClick(item, true)}
                                                type="tertiary"
                                                role="treeitem"
                                                tabIndex={-1}
                                                size="small"
                                                fullWidth
                                                data-id={item.id}
                                                active={
                                                    selectedId === item.id ||
                                                    (showFolderActiveState &&
                                                        item.children &&
                                                        expandedItemIds?.includes(item.id))
                                                }
                                                icon={getIcon({
                                                    item,
                                                    expandedItemIds: expandedItemIds ?? [],
                                                    defaultNodeIcon,
                                                })}
                                                disabledReason={item.disabledReason}
                                                tooltipPlacement="right"
                                                style={{ paddingLeft: `${DEPTH_OFFSET}px` }}
                                                truncate
                                                tooltip={item.name}
                                                sideAction={itemSideAction ? itemSideAction(item) : undefined}
                                            >
                                                <span
                                                    className={cn('', {
                                                        'font-bold': selectedId === item.id,
                                                        'text-secondary': item.disabledReason,
                                                    })}
                                                >
                                                    {renderItem ? (
                                                        <>
                                                            {renderItem(item, item.name)}
                                                            {item.record?.loading && <Spinner className="ml-1" />}
                                                            {item.record?.unapplied && (
                                                                <IconUpload className="ml-1 text-warning" />
                                                            )}
                                                        </>
                                                    ) : (
                                                        item.name
                                                    )}
                                                </span>
                                            </LemonButton>
                                        </ContextMenuTrigger>

                                        {isContextMenuOpenForItem === item.id && itemContextMenu?.(item) ? (
                                            <ContextMenuContent loop>{itemContextMenu(item)}</ContextMenuContent>
                                        ) : null}
                                    </ContextMenu>
=======
                                    <LemonButton
                                        className={cn(
                                            'group/lemon-tree-button',
                                            'flex-1 flex items-center gap-2 cursor-pointer font-normal',
                                            focusedId === item.id &&
                                                'ring-2 ring-inset ring-offset-[-1px] ring-accent-primary',
                                            selectedId === item.id &&
                                                'border-l-[4px] border-l-accent-primary rounded-tl-sm rounded-bl-sm'
                                        )}
                                        onClick={() => handleClick(item)}
                                        onKeyDown={(e) => e.key === 'Enter' && handleClick(item, true)}
                                        type="tertiary"
                                        role="treeitem"
                                        tabIndex={-1}
                                        size="small"
                                        fullWidth
                                        data-id={item.id}
                                        active={
                                            selectedId === item.id ||
                                            (showFolderActiveState &&
                                                item.children &&
                                                expandedItemIds?.includes(item.id))
                                        }
                                        icon={getIcon({
                                            item,
                                            expandedItemIds: expandedItemIds ?? [],
                                            defaultNodeIcon,
                                        })}
                                        disabledReason={item.disabledReason}
                                        tooltipPlacement="right"
                                        style={{ paddingLeft: `${DEPTH_OFFSET}px` }}
                                        truncate
                                        tooltip={item.name}
                                        sideAction={itemSideAction ? itemSideAction(item) : undefined}
                                    >
                                        <span
                                            className={cn('', {
                                                'font-bold': selectedId === item.id,
                                                'text-secondary': item.disabledReason,
                                            })}
                                        >
                                            {renderItem ? (
                                                <>
                                                    {renderItem(item, item.name)}
                                                    {item.record?.loading && <Spinner className="ml-1" />}
                                                    {item.record?.unapplied && (
                                                        <IconUpload className="ml-1 text-warning" />
                                                    )}
                                                </>
                                            ) : (
                                                item.name
                                            )}
                                        </span>
                                    </LemonButton>
>>>>>>> fa4a88cc
                                </AccordionPrimitive.Trigger>

                                {item.children && (
                                    <AccordionPrimitive.Content className="relative">
<<<<<<< HEAD
=======
                                        {/* Depth line */}
                                        <div
                                            className="absolute -top-2 left-0 bottom-0 w-px -z-[1] bg-fill-separator"
                                            // eslint-disable-next-line react/forbid-dom-props
                                            style={{ transform: `translateX(${DEPTH_OFFSET}px)` }}
                                        />
>>>>>>> fa4a88cc
                                        <LemonTreeNode
                                            data={item.children}
                                            selectedId={selectedId}
                                            focusedId={focusedId}
                                            handleClick={handleClick}
                                            expandedItemIds={expandedItemIds}
                                            onSetExpandedItemIds={onSetExpandedItemIds}
                                            defaultNodeIcon={defaultNodeIcon}
                                            showFolderActiveState={showFolderActiveState}
                                            renderItem={renderItem}
                                            itemSideAction={itemSideAction}
                                            className="space-y-px"
                                            depth={depth + 1}
                                            isItemDraggable={isItemDraggable}
                                            isItemDroppable={isItemDroppable}
                                            enableDragAndDrop={enableDragAndDrop}
<<<<<<< HEAD
                                            onContextMenuOpen={onContextMenuOpen}
                                            itemContextMenu={itemContextMenu}
=======
>>>>>>> fa4a88cc
                                            {...props}
                                        />
                                    </AccordionPrimitive.Content>
                                )}
                            </AccordionPrimitive.Item>
                        </AccordionPrimitive.Root>
                    )

                    // Wrap content in Draggable/Droppable if needed
                    let wrappedContent = content
                    const path = item.record?.path || ''

                    if (isItemDraggable?.(item)) {
                        wrappedContent = (
                            <TreeNodeDroppable
                                id={path}
                                isDroppable={isItemDroppable?.(item) && path && enableDragAndDrop}
                            >
                                <TreeNodeDraggable id={path} enableDragging={isModifierKeyPressed && enableDragAndDrop}>
                                    {wrappedContent}
                                </TreeNodeDraggable>
                            </TreeNodeDroppable>
                        )
                    } else if (isItemDroppable?.(item)) {
                        wrappedContent = (
                            <TreeNodeDroppable id={path} isDroppable={isItemDroppable(item) && enableDragAndDrop}>
                                {wrappedContent}
                            </TreeNodeDroppable>
                        )
                    }

                    return <div key={item.id}>{wrappedContent}</div>
                })}
            </ul>
        )
    }
)
LemonTreeNode.displayName = 'LemonTreeNode'

const LemonTree = forwardRef<HTMLDivElement, LemonTreeProps>(
    (
        {
            data,
            defaultSelectedFolderOrNodeId,
            onFolderClick,
            onNodeClick,
            expandAllFolders = false,
            defaultNodeIcon,
            className,
            showFolderActiveState = false,
            contentRef,
            onDragEnd,
            expandedItemIds,
            onSetExpandedItemIds,
            isItemDraggable,
            isItemDroppable,
            itemSideAction,
            enableDragAndDrop = false,
<<<<<<< HEAD
            itemContextMenu,
            isFinishedBuildingTreeData,
=======
>>>>>>> fa4a88cc
            ...props
        },
        ref
    ): JSX.Element => {
        const TYPE_AHEAD_TIMEOUT = 500
        // Scrollable container
        const containerRef = useRef<HTMLDivElement>(null)

        const [selectedId, setSelectedId] = useState<string | undefined>(defaultSelectedFolderOrNodeId)
        const [focusedId, setFocusedId] = useState<string | undefined>(defaultSelectedFolderOrNodeId)
        const [hasFocusedContent, setHasFocusedContent] = useState(false)
        // Add new state for type-ahead
        const [typeAheadBuffer, setTypeAheadBuffer] = useState<string>('')
        const typeAheadTimeoutRef = useRef<NodeJS.Timeout>()
        const [isNodeTreeContextMenuOpen, setIsNodeTreeContextMenuOpen] = useState(false)

        function collectAllFolderIds(items: TreeDataItem[] | TreeDataItem, allIds: string[]): void {
            if (items instanceof Array) {
                items.forEach((item) => {
<<<<<<< HEAD
                    if (!item.disabledReason && item.children) {
=======
                    if (!item.disabledReason && item.record?.type === 'folder') {
>>>>>>> fa4a88cc
                        allIds.push(item.id)
                    }
                    if (item.children) {
                        collectAllFolderIds(item.children, allIds)
                    }
                })
            } else {
<<<<<<< HEAD
                if (!items.disabledReason && items.children) {
=======
                if (!items.disabledReason && items.record?.type === 'folder') {
>>>>>>> fa4a88cc
                    allIds.push(items.id)
                }
                if (items.children) {
                    collectAllFolderIds(items.children, allIds)
                }
            }
        }

        const [expandedItemIdsState, setExpandedItemIdsState] = useState<string[]>((): string[] => {
            // Start with expandedItemIds prop or empty array
            const ids: string[] = [...(expandedItemIds ?? [])]

            if (expandAllFolders) {
                // If expandAll is true, collect all item IDs
                const allIds: string[] = []
                collectAllFolderIds(data, allIds)
                ids.push(...allIds)
            }

            function walkTreeItems(items: TreeDataItem[] | TreeDataItem, targetId: string): boolean {
                if (items instanceof Array) {
                    for (const item of items) {
                        ids.push(item.id)
                        if (walkTreeItems(item, targetId)) {
                            return true
                        }
                        ids.pop()
                    }
                } else if (items.id === targetId) {
                    return true
                } else if (items.children) {
                    return walkTreeItems(items.children, targetId)
                }
                return false
            }

            // If not expandAll, only expand path to selected item
            if (defaultSelectedFolderOrNodeId) {
                walkTreeItems(data, defaultSelectedFolderOrNodeId)
            }

            // Remove duplicates and update parent state if callback provided
            const uniqueIds = [...new Set(ids)]
            onSetExpandedItemIds && onSetExpandedItemIds(uniqueIds)
            return uniqueIds
        })

        // Flatten visible tree items for keyboard navigation
        const getVisibleItems = useCallback((): TreeDataItem[] => {
            const items: TreeDataItem[] = []

            const traverse = (nodes: TreeDataItem[] | TreeDataItem): void => {
                const nodeArray = nodes instanceof Array ? nodes : [nodes]

                nodeArray.forEach((node) => {
                    items.push(node)
<<<<<<< HEAD
                    if (node.children && expandedItemIdsState?.includes(node.id)) {
=======
                    if (node.children && expandedItemIds?.includes(node.id)) {
>>>>>>> fa4a88cc
                        traverse(node.children)
                    }
                })
            }

            traverse(data)
            return items
        }, [data, expandedItemIdsState])

        // Focus on provided content ref
        const focusContent = useCallback(() => {
            if (contentRef?.current) {
                contentRef.current.focus()
                setFocusedId(undefined) // Remove focus from tree when moving to content
                setHasFocusedContent(true)
            }
        }, [contentRef])

        // Add helper function to find path to an item
        const findPathToItem = useCallback((items: TreeDataItem[], targetId: string, path: string[] = []): string[] => {
            for (const item of items) {
                if (item.id === targetId) {
                    return path
                }
                if (item.children) {
                    const newPath = findPathToItem(item.children, targetId, [...path, item.id])
                    if (newPath.length > 0) {
                        return newPath
                    }
                }
            }
            return []
        }, [])

        // Add function to handle type-ahead search
        const handleTypeAhead = useCallback(
            (char: string) => {
                // Don't allow typeahead when context menu is open
                if (isNodeTreeContextMenuOpen) {
                    return
                }

                // Clear existing timeout
                if (typeAheadTimeoutRef.current) {
                    clearTimeout(typeAheadTimeoutRef.current)
                }

                // Update buffer with new character
                const newBuffer = typeAheadBuffer + char.toLowerCase()
                setTypeAheadBuffer(newBuffer)

                // Set timeout to clear buffer after 1.5 seconds
                typeAheadTimeoutRef.current = setTimeout(() => {
                    setTypeAheadBuffer('')
                }, TYPE_AHEAD_TIMEOUT)

                // Find matching item
                const visibleItems = getVisibleItems()
                const currentIndex = visibleItems.findIndex((item) => item.id === focusedId)

                // Start search from item after current focus, wrapping to start if needed
                const searchItems = [
                    ...visibleItems.slice(currentIndex + 1),
                    ...visibleItems.slice(0, currentIndex + 1),
                ]

                const match = searchItems.find((item) => item.name.toLowerCase().startsWith(newBuffer))

                if (match) {
                    setFocusedId(match.id)
                    // If item is in a collapsed folder, expand the path to it
                    const path = findPathToItem(Array.isArray(data) ? data : [data], match.id)
                    if (path.length > 0) {
<<<<<<< HEAD
                        const newExpandedIds = [...new Set([...expandedItemIdsState, ...path])]
                        setExpandedItemIdsState(newExpandedIds)
                        onSetExpandedItemIds && onSetExpandedItemIds(newExpandedIds)
=======
                        setExpandedItemIdsState([...new Set([...expandedItemIdsState, ...path])])
                        onSetExpandedItemIds && onSetExpandedItemIds([...new Set([...expandedItemIdsState, ...path])])
>>>>>>> fa4a88cc
                    }
                }
            },
            [
                typeAheadBuffer,
                focusedId,
                getVisibleItems,
                data,
                findPathToItem,
                onSetExpandedItemIds,
                expandedItemIdsState,
<<<<<<< HEAD
                isNodeTreeContextMenuOpen,
=======
>>>>>>> fa4a88cc
            ]
        )

        const handleClick = useCallback(
            (item: TreeDataItem | undefined, isKeyboardAction = false): void => {
                // Update focusedId when clicking
                setFocusedId(item?.id)

                const isFolder = item?.children && item?.children?.length >= 0

                // Handle click on a node
<<<<<<< HEAD
                if (!isFolder) {
=======
                if (item?.record?.type === 'file') {
>>>>>>> fa4a88cc
                    if (onNodeClick) {
                        setSelectedId(item?.id)
                        onNodeClick(item)
                        // Only focus content if this was triggered by a keyboard action
                        if (isKeyboardAction) {
                            // Focus content when keyboard action on a node
                            focusContent()
                        }
                    }
<<<<<<< HEAD
                } else if (isFolder) {
                    // Handle click on a folder
                    if (onFolderClick) {
                        // Update expanded state
                        const newExpandedIds = expandedItemIdsState.includes(item.id)
                            ? expandedItemIdsState.filter((id) => id !== item.id)
                            : [...expandedItemIdsState, item.id]
                        setExpandedItemIdsState(newExpandedIds)
                        onFolderClick(item, expandedItemIdsState.includes(item.id))
=======
                } else if (item?.record?.type === 'folder') {
                    // Handle click on a folder
                    if (onFolderClick) {
                        onFolderClick(item, !expandedItemIdsState.includes(item.id))
>>>>>>> fa4a88cc
                    }
                }
                if (item?.onClick) {
                    // Handle custom click handler for a folder/ node, pass true if it's a folder and it's not open (yet)
                    const willBeOpen = item?.children ? !expandedItemIdsState.includes(item.id) : undefined
                    item.onClick(willBeOpen)
                }
            },
            [expandedItemIdsState, onFolderClick, onNodeClick, focusContent]
        )

        // Update handleKeyDown to include type-ahead
        const handleKeyDown = useCallback(
            (e: React.KeyboardEvent) => {
                // Don't allow keyboard navigation when context menu is open
                if (isNodeTreeContextMenuOpen) {
                    return
                }

                // Handle single printable characters for type-ahead
                if (e.key.length === 1 && !e.ctrlKey && !e.altKey && !e.metaKey) {
                    handleTypeAhead(e.key)
                    return
                }

                const visibleItems = getVisibleItems()
                const currentIndex = visibleItems.findIndex((item) => item.id === focusedId)

                // Handle keyboard navigation
                // Following https://www.w3.org/WAI/ARIA/apg/patterns/treeview/
                switch (e.key) {
                    // Right arrow:
                    // When focus is on a closed node, opens the node; focus does not move.
                    // When focus is on a open node, moves focus to the first child node.
                    // When focus is on an end node, does nothing.
                    case 'ArrowRight': {
                        e.preventDefault()
                        const currentItem = visibleItems[currentIndex]
                        // Expand folder if current item is an unexpanded, non-disabled folder
                        if (
                            currentItem?.children &&
                            currentItem?.children?.length >= 0 &&
                            !currentItem.disabledReason
                        ) {
                            // If folder is not expanded, expand it
                            if (!expandedItemIdsState.includes(currentItem.id)) {
<<<<<<< HEAD
                                const newExpandedIds = [...new Set([...expandedItemIdsState, currentItem.id])]
                                setExpandedItemIdsState(newExpandedIds)
                                onSetExpandedItemIds && onSetExpandedItemIds(newExpandedIds)
=======
                                setExpandedItemIdsState([...expandedItemIdsState, currentItem.id])
                                onSetExpandedItemIds && onSetExpandedItemIds([...expandedItemIdsState, currentItem.id])
>>>>>>> fa4a88cc
                            } else {
                                // If folder is already expanded, focus first child
                                const nextItem = visibleItems[currentIndex + 1]
                                if (nextItem) {
                                    setFocusedId(nextItem.id)
                                }
                            }
                        }
                        break
                    }

                    // Left arrow:
                    // When focus is on an open node, closes the node.
                    // When focus is on a child node that is also either an end node or a closed node, moves focus to its parent node.
                    // When focus is on a root node that is also either an end node or a closed node, does nothing.
                    case 'ArrowLeft': {
                        e.preventDefault()
                        const currentItem = visibleItems[currentIndex]

                        // If current item is an expanded folder, collapse it
<<<<<<< HEAD
                        if (
                            currentItem?.children &&
                            currentItem?.children?.length >= 0 &&
                            expandedItemIdsState.includes(currentItem.id)
                        ) {
                            const newExpandedIds = expandedItemIdsState.filter((id) => id !== currentItem.id)
                            setExpandedItemIdsState(newExpandedIds)
                            onSetExpandedItemIds && onSetExpandedItemIds(newExpandedIds)
=======
                        if (currentItem?.children && expandedItemIdsState.includes(currentItem.id)) {
                            setExpandedItemIdsState(expandedItemIdsState.filter((id) => id !== currentItem.id))
                            onSetExpandedItemIds &&
                                onSetExpandedItemIds(expandedItemIdsState.filter((id) => id !== currentItem.id))
>>>>>>> fa4a88cc
                            return
                        }

                        // Find parent of current item
                        const findParent = (items: TreeDataItem[], targetId: string): TreeDataItem | null => {
                            for (const item of items) {
                                if (item.children?.some((child) => child.id === targetId)) {
                                    return item
                                }
                                if (item.children) {
                                    const found = findParent(item.children, targetId)
                                    if (found) {
                                        return found
                                    }
                                }
                            }
                            return null
                        }

                        // Find parent folder
                        const parentItem = findParent(Array.isArray(data) ? data : [data], currentItem.id)
                        if (parentItem) {
                            // If parent is expanded, collapse it and focus it
                            if (expandedItemIdsState.includes(parentItem.id)) {
                                setExpandedItemIdsState(expandedItemIdsState.filter((id) => id !== parentItem.id))
                                onSetExpandedItemIds &&
                                    onSetExpandedItemIds(expandedItemIdsState.filter((id) => id !== parentItem.id))
                                setFocusedId(parentItem.id)
                            } else {
                                // If parent is already collapsed, just focus it
                                setFocusedId(parentItem.id)
                            }
                        }
                        break
                    }

                    // Down Arrow:
                    // Moves focus to the next node that is focusable without opening or closing a node.
                    case 'ArrowDown': {
                        e.preventDefault()
                        if (currentIndex === -1) {
                            // If no item is focused, focus the first item
                            if (visibleItems.length > 0) {
                                setFocusedId(visibleItems[0].id)
                            }
                        } else if (currentIndex < visibleItems.length - 1) {
                            setFocusedId(visibleItems[currentIndex + 1].id)
                            // setSelectedd(undefined)
                        }
                        break
                    }

                    // Up Arrow:
                    // Moves focus to the previous node that is focusable without opening or closing a node.
                    case 'ArrowUp': {
                        e.preventDefault()
                        if (currentIndex === -1) {
                            // If no item is focused, focus the first item
                            if (visibleItems.length > 0) {
                                setFocusedId(visibleItems[0].id)
                            }
                        } else if (currentIndex > 0) {
                            // Otherwise move focus to previous item
                            setFocusedId(visibleItems[currentIndex - 1].id)
                        }
                        break
                    }

                    // Home:
                    // Moves focus to the first node in the tree that is focusable without opening a node.
                    case 'Home': {
                        e.preventDefault()
                        const visibleItems = getVisibleItems()
                        if (visibleItems.length > 0) {
                            setFocusedId(visibleItems[0].id)
                        }
                        break
                    }

                    // End:
                    // Moves focus to the last node in the tree that is focusable without opening a node.
                    case 'End': {
                        e.preventDefault()
                        const visibleItems = getVisibleItems()
                        if (visibleItems.length > 0) {
                            setFocusedId(visibleItems[visibleItems.length - 1].id)
                        }
                        break
                    }

                    // Enter:
                    // Activates the current item.
                    case 'Enter': {
                        e.preventDefault()
                        const currentItem = visibleItems[currentIndex]

                        // Skip if item is disabled
                        if (!currentItem.disabledReason) {
                            if (currentItem.children && currentItem.children?.length >= 0) {
                                // Handle folder click
<<<<<<< HEAD

                                // Toggle folder expanded state
                                if (expandedItemIdsState.includes(currentItem.id)) {
                                    onFolderClick?.(currentItem, false)
                                    // Close folder by removing from expanded IDs
                                    setExpandedItemIdsState(expandedItemIdsState.filter((id) => id !== currentItem.id))
=======
                                handleClick(currentItem, true)

                                // Toggle folder expanded state
                                if (expandedItemIdsState.includes(currentItem.id)) {
                                    // Close folder by removing from expanded IDs
                                    setExpandedItemIdsState(expandedItemIdsState.filter((id) => id !== currentItem.id))
                                    onSetExpandedItemIds &&
                                        onSetExpandedItemIds(expandedItemIdsState.filter((id) => id !== currentItem.id))
>>>>>>> fa4a88cc
                                } else {
                                    onFolderClick?.(currentItem, true)
                                    // Open folder by adding to expanded IDs
<<<<<<< HEAD
                                    const newExpandedIds = [...new Set([...expandedItemIdsState, currentItem.id])]
                                    setExpandedItemIdsState(newExpandedIds)
=======
                                    setExpandedItemIdsState([...expandedItemIdsState, currentItem.id])
                                    onSetExpandedItemIds &&
                                        onSetExpandedItemIds([...expandedItemIdsState, currentItem.id])
>>>>>>> fa4a88cc
                                }
                            } else {
                                if (onNodeClick) {
                                    // Otherwise use default node click handler
                                    onNodeClick(currentItem)

                                    // Set selectedId to currentItem.id
                                    setSelectedId(currentItem.id)

                                    if (currentItem.onClick) {
                                        // Use item's custom click handler if provided
                                        currentItem.onClick()
                                    }

                                    focusContent()
                                }
                            }
                        }
                        break
                    }
                }
            },
            [
                focusedId,
                expandedItemIdsState,
                getVisibleItems,
                handleTypeAhead,
                data,
                focusContent,
                handleClick,
                onNodeClick,
<<<<<<< HEAD
                onFolderClick,
                onSetExpandedItemIds,
                isNodeTreeContextMenuOpen,
=======
                onSetExpandedItemIds,
>>>>>>> fa4a88cc
            ]
        )

        // Add function to scroll focused item into view
        const scrollFocusedIntoView = useCallback(() => {
            if (!containerRef.current) {
                return
            }

            // Look for either focused or selected element
            const elementId = focusedId || selectedId
            if (!elementId) {
                return
            }

            // Find the element
            const element = containerRef.current.querySelector(`[data-id="${elementId}"]`)
            if (!element) {
                return
            }

            // Get container bounds
            const containerBounds = containerRef.current.getBoundingClientRect()
            const elementBounds = element.getBoundingClientRect()

            // Calculate if element is outside visible area
            const SCROLL_PADDING = 64
            const isAboveFold = elementBounds.top - SCROLL_PADDING < containerBounds.top
            const isBelowFold = elementBounds.bottom + SCROLL_PADDING > containerBounds.bottom

            if (isAboveFold || isBelowFold) {
                element.scrollIntoView({
                    block: 'nearest',
                    behavior: 'smooth',
                })
            }
        }, [selectedId, focusedId])

        // Scroll to focused item when tree is finished building or prop is not provided
        useEffect(() => {
            if (isFinishedBuildingTreeData ?? true) {
                scrollFocusedIntoView()
            }
        }, [scrollFocusedIntoView, isFinishedBuildingTreeData])

        useEffect(() => {
            // On prop change, set focusedId if it's not already focused
            // if the content has been focused (via keyboard), don't focus the tree
            if (defaultSelectedFolderOrNodeId && !hasFocusedContent) {
                setFocusedId(defaultSelectedFolderOrNodeId)
                setSelectedId(defaultSelectedFolderOrNodeId)
            }
        }, [defaultSelectedFolderOrNodeId, hasFocusedContent])

        return (
            <DndContext onDragEnd={onDragEnd}>
                <ScrollableShadows
<<<<<<< HEAD
                    ref={containerRef}
=======
>>>>>>> fa4a88cc
                    direction="vertical"
                    tabIndex={0}
                    role="tree"
                    aria-label="Tree navigation"
                    aria-activedescendant={focusedId}
                    onKeyDown={handleKeyDown}
                    onBlur={() => {
                        // Hide focus when blurring the tree
                        setFocusedId(undefined)
                    }}
                    className="flex-1"
                    innerClassName="p-2"
                >
                    <TreeNodeDroppable id="" isDroppable={enableDragAndDrop && true} className="h-full pb-32">
                        <LemonTreeNode
                            data={data}
                            ref={ref}
                            selectedId={selectedId}
                            focusedId={focusedId}
                            handleClick={handleClick}
<<<<<<< HEAD
                            expandedItemIds={expandedItemIdsState}
                            onSetExpandedItemIds={(ids) => {
                                // Set local state
                                setExpandedItemIdsState(ids)
                                // Call prop callback if provided
                                onSetExpandedItemIds?.(ids)
                            }}
=======
                            expandedItemIds={expandedItemIds}
                            onSetExpandedItemIds={onSetExpandedItemIds}
>>>>>>> fa4a88cc
                            defaultNodeIcon={defaultNodeIcon}
                            showFolderActiveState={showFolderActiveState}
                            itemSideAction={itemSideAction}
                            className="space-y-px"
                            isItemDraggable={isItemDraggable}
                            isItemDroppable={isItemDroppable}
                            enableDragAndDrop={enableDragAndDrop}
<<<<<<< HEAD
                            onContextMenuOpen={(open) => {
                                setIsNodeTreeContextMenuOpen(open)
                            }}
                            itemContextMenu={itemContextMenu}
=======
>>>>>>> fa4a88cc
                            {...props}
                        />
                    </TreeNodeDroppable>
                </ScrollableShadows>
            </DndContext>
        )
    }
)
LemonTree.displayName = 'LemonTree'

export { LemonTree }<|MERGE_RESOLUTION|>--- conflicted
+++ resolved
@@ -5,10 +5,7 @@
 import { cn } from 'lib/utils/css-classes'
 import { forwardRef, HTMLAttributes, useCallback, useEffect, useRef, useState } from 'react'
 
-<<<<<<< HEAD
 import { ContextMenu, ContextMenuContent, ContextMenuTrigger } from '../../ui/ContextMenu/ContextMenu'
-=======
->>>>>>> fa4a88cc
 import { LemonButton, SideAction } from '../LemonButton'
 import { Spinner } from '../Spinner/Spinner'
 import { getIcon, TreeNodeDraggable, TreeNodeDroppable } from './LemonTreeUtils'
@@ -54,11 +51,8 @@
     isItemDroppable?: (item: TreeDataItem) => boolean
     /** The side action to render for the item. */
     itemSideAction?: (item: TreeDataItem) => SideAction | undefined
-<<<<<<< HEAD
     /** The context menu to render for the item. */
     itemContextMenu?: (item: TreeDataItem) => React.ReactNode
-=======
->>>>>>> fa4a88cc
     /** Whether the item is loading */
     isItemLoading?: (item: TreeDataItem) => boolean
     /** Whether the item is unapplied */
@@ -93,11 +87,8 @@
     handleClick: (item: TreeDataItem | undefined, isKeyboardAction?: boolean) => void
     /** The depth of the item. */
     depth?: number
-<<<<<<< HEAD
     /** Whether the context menu is open */
     onContextMenuOpen?: (open: boolean) => void
-=======
->>>>>>> fa4a88cc
 }
 
 const LemonTreeNode = forwardRef<HTMLDivElement, LemonTreeNodeProps>(
@@ -118,11 +109,8 @@
             depth = 0,
             itemSideAction,
             enableDragAndDrop = false,
-<<<<<<< HEAD
             onContextMenuOpen,
             itemContextMenu,
-=======
->>>>>>> fa4a88cc
             ...props
         },
         ref
@@ -131,16 +119,12 @@
 
         // Handle meta key to enable dragging
         const [isModifierKeyPressed, setIsModifierKeyPressed] = useState(false)
-<<<<<<< HEAD
         const [isContextMenuOpenForItem, setIsContextMenuOpenForItem] = useState<string | undefined>(undefined)
-=======
->>>>>>> fa4a88cc
 
         if (!(data instanceof Array)) {
             data = [data]
         }
 
-<<<<<<< HEAD
         function handleContextMenuOpen(open: boolean, itemId: string): void {
             // Set local state
             setIsContextMenuOpenForItem(open ? itemId : undefined)
@@ -148,30 +132,6 @@
             // Tell parent that the context menu is open
             onContextMenuOpen?.(open)
         }
-=======
-        // TODO: move this keydown listener to the parent component
-        useEffect(() => {
-            const handleKeyDown = (e: KeyboardEvent): void => {
-                if (e.metaKey || e.ctrlKey) {
-                    setIsModifierKeyPressed(true)
-                }
-            }
-
-            const handleKeyUp = (e: KeyboardEvent): void => {
-                if (!e.metaKey && !e.ctrlKey) {
-                    setIsModifierKeyPressed(false)
-                }
-            }
-
-            window.addEventListener('keydown', handleKeyDown)
-            window.addEventListener('keyup', handleKeyUp)
-
-            return () => {
-                window.removeEventListener('keydown', handleKeyDown)
-                window.removeEventListener('keyup', handleKeyUp)
-            }
-        }, [])
->>>>>>> fa4a88cc
 
         // Listen for meta key to enable dragging
         useEffect(() => {
@@ -212,7 +172,6 @@
                         >
                             <AccordionPrimitive.Item value={item.id} className="flex flex-col w-full">
                                 <AccordionPrimitive.Trigger className="flex items-center gap-2 w-full h-8" asChild>
-<<<<<<< HEAD
                                     <ContextMenu
                                         onOpenChange={(open) => {
                                             handleContextMenuOpen(open, item.id)
@@ -279,75 +238,10 @@
                                             <ContextMenuContent loop>{itemContextMenu(item)}</ContextMenuContent>
                                         ) : null}
                                     </ContextMenu>
-=======
-                                    <LemonButton
-                                        className={cn(
-                                            'group/lemon-tree-button',
-                                            'flex-1 flex items-center gap-2 cursor-pointer font-normal',
-                                            focusedId === item.id &&
-                                                'ring-2 ring-inset ring-offset-[-1px] ring-accent-primary',
-                                            selectedId === item.id &&
-                                                'border-l-[4px] border-l-accent-primary rounded-tl-sm rounded-bl-sm'
-                                        )}
-                                        onClick={() => handleClick(item)}
-                                        onKeyDown={(e) => e.key === 'Enter' && handleClick(item, true)}
-                                        type="tertiary"
-                                        role="treeitem"
-                                        tabIndex={-1}
-                                        size="small"
-                                        fullWidth
-                                        data-id={item.id}
-                                        active={
-                                            selectedId === item.id ||
-                                            (showFolderActiveState &&
-                                                item.children &&
-                                                expandedItemIds?.includes(item.id))
-                                        }
-                                        icon={getIcon({
-                                            item,
-                                            expandedItemIds: expandedItemIds ?? [],
-                                            defaultNodeIcon,
-                                        })}
-                                        disabledReason={item.disabledReason}
-                                        tooltipPlacement="right"
-                                        style={{ paddingLeft: `${DEPTH_OFFSET}px` }}
-                                        truncate
-                                        tooltip={item.name}
-                                        sideAction={itemSideAction ? itemSideAction(item) : undefined}
-                                    >
-                                        <span
-                                            className={cn('', {
-                                                'font-bold': selectedId === item.id,
-                                                'text-secondary': item.disabledReason,
-                                            })}
-                                        >
-                                            {renderItem ? (
-                                                <>
-                                                    {renderItem(item, item.name)}
-                                                    {item.record?.loading && <Spinner className="ml-1" />}
-                                                    {item.record?.unapplied && (
-                                                        <IconUpload className="ml-1 text-warning" />
-                                                    )}
-                                                </>
-                                            ) : (
-                                                item.name
-                                            )}
-                                        </span>
-                                    </LemonButton>
->>>>>>> fa4a88cc
                                 </AccordionPrimitive.Trigger>
 
                                 {item.children && (
                                     <AccordionPrimitive.Content className="relative">
-<<<<<<< HEAD
-=======
-                                        {/* Depth line */}
-                                        <div
-                                            className="absolute -top-2 left-0 bottom-0 w-px -z-[1] bg-fill-separator"
-                                            // eslint-disable-next-line react/forbid-dom-props
-                                            style={{ transform: `translateX(${DEPTH_OFFSET}px)` }}
-                                        />
->>>>>>> fa4a88cc
                                         <LemonTreeNode
                                             data={item.children}
                                             selectedId={selectedId}
@@ -364,11 +258,8 @@
                                             isItemDraggable={isItemDraggable}
                                             isItemDroppable={isItemDroppable}
                                             enableDragAndDrop={enableDragAndDrop}
-<<<<<<< HEAD
                                             onContextMenuOpen={onContextMenuOpen}
                                             itemContextMenu={itemContextMenu}
-=======
->>>>>>> fa4a88cc
                                             {...props}
                                         />
                                     </AccordionPrimitive.Content>
@@ -427,11 +318,8 @@
             isItemDroppable,
             itemSideAction,
             enableDragAndDrop = false,
-<<<<<<< HEAD
             itemContextMenu,
             isFinishedBuildingTreeData,
-=======
->>>>>>> fa4a88cc
             ...props
         },
         ref
@@ -451,11 +339,7 @@
         function collectAllFolderIds(items: TreeDataItem[] | TreeDataItem, allIds: string[]): void {
             if (items instanceof Array) {
                 items.forEach((item) => {
-<<<<<<< HEAD
                     if (!item.disabledReason && item.children) {
-=======
-                    if (!item.disabledReason && item.record?.type === 'folder') {
->>>>>>> fa4a88cc
                         allIds.push(item.id)
                     }
                     if (item.children) {
@@ -463,11 +347,7 @@
                     }
                 })
             } else {
-<<<<<<< HEAD
                 if (!items.disabledReason && items.children) {
-=======
-                if (!items.disabledReason && items.record?.type === 'folder') {
->>>>>>> fa4a88cc
                     allIds.push(items.id)
                 }
                 if (items.children) {
@@ -524,11 +404,7 @@
 
                 nodeArray.forEach((node) => {
                     items.push(node)
-<<<<<<< HEAD
                     if (node.children && expandedItemIdsState?.includes(node.id)) {
-=======
-                    if (node.children && expandedItemIds?.includes(node.id)) {
->>>>>>> fa4a88cc
                         traverse(node.children)
                     }
                 })
@@ -602,14 +478,9 @@
                     // If item is in a collapsed folder, expand the path to it
                     const path = findPathToItem(Array.isArray(data) ? data : [data], match.id)
                     if (path.length > 0) {
-<<<<<<< HEAD
                         const newExpandedIds = [...new Set([...expandedItemIdsState, ...path])]
                         setExpandedItemIdsState(newExpandedIds)
                         onSetExpandedItemIds && onSetExpandedItemIds(newExpandedIds)
-=======
-                        setExpandedItemIdsState([...new Set([...expandedItemIdsState, ...path])])
-                        onSetExpandedItemIds && onSetExpandedItemIds([...new Set([...expandedItemIdsState, ...path])])
->>>>>>> fa4a88cc
                     }
                 }
             },
@@ -621,10 +492,7 @@
                 findPathToItem,
                 onSetExpandedItemIds,
                 expandedItemIdsState,
-<<<<<<< HEAD
                 isNodeTreeContextMenuOpen,
-=======
->>>>>>> fa4a88cc
             ]
         )
 
@@ -636,11 +504,7 @@
                 const isFolder = item?.children && item?.children?.length >= 0
 
                 // Handle click on a node
-<<<<<<< HEAD
                 if (!isFolder) {
-=======
-                if (item?.record?.type === 'file') {
->>>>>>> fa4a88cc
                     if (onNodeClick) {
                         setSelectedId(item?.id)
                         onNodeClick(item)
@@ -650,7 +514,6 @@
                             focusContent()
                         }
                     }
-<<<<<<< HEAD
                 } else if (isFolder) {
                     // Handle click on a folder
                     if (onFolderClick) {
@@ -660,12 +523,6 @@
                             : [...expandedItemIdsState, item.id]
                         setExpandedItemIdsState(newExpandedIds)
                         onFolderClick(item, expandedItemIdsState.includes(item.id))
-=======
-                } else if (item?.record?.type === 'folder') {
-                    // Handle click on a folder
-                    if (onFolderClick) {
-                        onFolderClick(item, !expandedItemIdsState.includes(item.id))
->>>>>>> fa4a88cc
                     }
                 }
                 if (item?.onClick) {
@@ -712,14 +569,9 @@
                         ) {
                             // If folder is not expanded, expand it
                             if (!expandedItemIdsState.includes(currentItem.id)) {
-<<<<<<< HEAD
                                 const newExpandedIds = [...new Set([...expandedItemIdsState, currentItem.id])]
                                 setExpandedItemIdsState(newExpandedIds)
                                 onSetExpandedItemIds && onSetExpandedItemIds(newExpandedIds)
-=======
-                                setExpandedItemIdsState([...expandedItemIdsState, currentItem.id])
-                                onSetExpandedItemIds && onSetExpandedItemIds([...expandedItemIdsState, currentItem.id])
->>>>>>> fa4a88cc
                             } else {
                                 // If folder is already expanded, focus first child
                                 const nextItem = visibleItems[currentIndex + 1]
@@ -740,7 +592,6 @@
                         const currentItem = visibleItems[currentIndex]
 
                         // If current item is an expanded folder, collapse it
-<<<<<<< HEAD
                         if (
                             currentItem?.children &&
                             currentItem?.children?.length >= 0 &&
@@ -749,12 +600,6 @@
                             const newExpandedIds = expandedItemIdsState.filter((id) => id !== currentItem.id)
                             setExpandedItemIdsState(newExpandedIds)
                             onSetExpandedItemIds && onSetExpandedItemIds(newExpandedIds)
-=======
-                        if (currentItem?.children && expandedItemIdsState.includes(currentItem.id)) {
-                            setExpandedItemIdsState(expandedItemIdsState.filter((id) => id !== currentItem.id))
-                            onSetExpandedItemIds &&
-                                onSetExpandedItemIds(expandedItemIdsState.filter((id) => id !== currentItem.id))
->>>>>>> fa4a88cc
                             return
                         }
 
@@ -854,35 +699,16 @@
                         // Skip if item is disabled
                         if (!currentItem.disabledReason) {
                             if (currentItem.children && currentItem.children?.length >= 0) {
-                                // Handle folder click
-<<<<<<< HEAD
-
                                 // Toggle folder expanded state
                                 if (expandedItemIdsState.includes(currentItem.id)) {
                                     onFolderClick?.(currentItem, false)
                                     // Close folder by removing from expanded IDs
                                     setExpandedItemIdsState(expandedItemIdsState.filter((id) => id !== currentItem.id))
-=======
-                                handleClick(currentItem, true)
-
-                                // Toggle folder expanded state
-                                if (expandedItemIdsState.includes(currentItem.id)) {
-                                    // Close folder by removing from expanded IDs
-                                    setExpandedItemIdsState(expandedItemIdsState.filter((id) => id !== currentItem.id))
-                                    onSetExpandedItemIds &&
-                                        onSetExpandedItemIds(expandedItemIdsState.filter((id) => id !== currentItem.id))
->>>>>>> fa4a88cc
                                 } else {
                                     onFolderClick?.(currentItem, true)
                                     // Open folder by adding to expanded IDs
-<<<<<<< HEAD
                                     const newExpandedIds = [...new Set([...expandedItemIdsState, currentItem.id])]
                                     setExpandedItemIdsState(newExpandedIds)
-=======
-                                    setExpandedItemIdsState([...expandedItemIdsState, currentItem.id])
-                                    onSetExpandedItemIds &&
-                                        onSetExpandedItemIds([...expandedItemIdsState, currentItem.id])
->>>>>>> fa4a88cc
                                 }
                             } else {
                                 if (onNodeClick) {
@@ -914,13 +740,9 @@
                 focusContent,
                 handleClick,
                 onNodeClick,
-<<<<<<< HEAD
                 onFolderClick,
                 onSetExpandedItemIds,
                 isNodeTreeContextMenuOpen,
-=======
-                onSetExpandedItemIds,
->>>>>>> fa4a88cc
             ]
         )
 
@@ -978,10 +800,7 @@
         return (
             <DndContext onDragEnd={onDragEnd}>
                 <ScrollableShadows
-<<<<<<< HEAD
                     ref={containerRef}
-=======
->>>>>>> fa4a88cc
                     direction="vertical"
                     tabIndex={0}
                     role="tree"
@@ -1002,7 +821,6 @@
                             selectedId={selectedId}
                             focusedId={focusedId}
                             handleClick={handleClick}
-<<<<<<< HEAD
                             expandedItemIds={expandedItemIdsState}
                             onSetExpandedItemIds={(ids) => {
                                 // Set local state
@@ -1010,10 +828,6 @@
                                 // Call prop callback if provided
                                 onSetExpandedItemIds?.(ids)
                             }}
-=======
-                            expandedItemIds={expandedItemIds}
-                            onSetExpandedItemIds={onSetExpandedItemIds}
->>>>>>> fa4a88cc
                             defaultNodeIcon={defaultNodeIcon}
                             showFolderActiveState={showFolderActiveState}
                             itemSideAction={itemSideAction}
@@ -1021,13 +835,10 @@
                             isItemDraggable={isItemDraggable}
                             isItemDroppable={isItemDroppable}
                             enableDragAndDrop={enableDragAndDrop}
-<<<<<<< HEAD
                             onContextMenuOpen={(open) => {
                                 setIsNodeTreeContextMenuOpen(open)
                             }}
                             itemContextMenu={itemContextMenu}
-=======
->>>>>>> fa4a88cc
                             {...props}
                         />
                     </TreeNodeDroppable>
