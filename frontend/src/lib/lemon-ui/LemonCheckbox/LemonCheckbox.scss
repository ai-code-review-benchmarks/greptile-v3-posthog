--- conflicted
+++ resolved
@@ -31,13 +31,8 @@
             height: 1rem;
             background: var(--bg-light);
             border: 1.5px solid var(--border-bold);
-<<<<<<< HEAD
             border-radius: 0.1875rem; // Intentionally a bit smaller than --radius
-            flex-shrink: 0;
-=======
-            border-radius: 3px; // Intentionally a bit smaller than --radius
             transition: border 200ms ease, background 200ms ease;
->>>>>>> 984bef92
 
             &.posthog-3000 {
                 border-radius: 0.25rem; // Intentionally a bit smaller than --radius
