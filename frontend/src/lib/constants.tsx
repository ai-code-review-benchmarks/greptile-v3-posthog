import { urls } from 'scenes/urls'
import { AvailableFeature, ChartDisplayType, LicensePlan, Region, SSOProviders } from '../types'

/** Display types which don't allow grouping by unit of time. Sync with backend NON_TIME_SERIES_DISPLAY_TYPES. */
export const NON_TIME_SERIES_DISPLAY_TYPES = [
    ChartDisplayType.ActionsTable,
    ChartDisplayType.ActionsPie,
    ChartDisplayType.ActionsBarValue,
    ChartDisplayType.WorldMap,
    ChartDisplayType.BoldNumber,
]
/** Display types for which `breakdown` is hidden and ignored. Sync with backend NON_BREAKDOWN_DISPLAY_TYPES. */
export const NON_BREAKDOWN_DISPLAY_TYPES = [ChartDisplayType.BoldNumber]
/** Display types which only work with a single series. */
export const SINGLE_SERIES_DISPLAY_TYPES = [ChartDisplayType.WorldMap, ChartDisplayType.BoldNumber]

export enum OrganizationMembershipLevel {
    Member = 1,
    Admin = 8,
    Owner = 15,
}

export enum TeamMembershipLevel {
    Member = 1,
    Admin = 8,
}

/** See posthog/api/organization.py for details. */
export enum PluginsAccessLevel {
    None = 0,
    Config = 3,
    Install = 6,
    Root = 9,
}

/** Collaboration restriction level (which is a dashboard setting). Sync with DashboardPrivilegeLevel. */
export enum DashboardRestrictionLevel {
    EveryoneInProjectCanEdit = 21,
    OnlyCollaboratorsCanEdit = 37,
}

/** Collaboration privilege level (which is a user property). Sync with DashboardRestrictionLevel. */
export enum DashboardPrivilegeLevel {
    CanView = 21,
    CanEdit = 37,
    /** This is not a value that can be set in the DB – it's inferred. */
    _ProjectAdmin = 888,
    /** This is not a value that can be set in the DB – it's inferred. */
    _Owner = 999,
}

export const privilegeLevelToName: Record<DashboardPrivilegeLevel, string> = {
    [DashboardPrivilegeLevel.CanView]: 'can view',
    [DashboardPrivilegeLevel.CanEdit]: 'can edit',
    [DashboardPrivilegeLevel._Owner]: 'owner',
    [DashboardPrivilegeLevel._ProjectAdmin]: 'can edit',
}

// Persons
export const PERSON_DISTINCT_ID_MAX_SIZE = 3
export const PERSON_DEFAULT_DISPLAY_NAME_PROPERTIES = [
    'email',
    'Email',
    'name',
    'Name',
    'username',
    'Username',
    'UserName',
]

// Feature Flags & Experiments
export const INSTANTLY_AVAILABLE_PROPERTIES = [
    '$geoip_city_name',
    '$geoip_country_name',
    '$geoip_country_code',
    '$geoip_continent_name',
    '$geoip_continent_code',
    '$geoip_postal_code',
    '$geoip_time_zone',
]

// Event constants
export const ACTION_TYPE = 'action_type'
export const EVENT_TYPE = 'event_type'
export const STALE_EVENT_SECONDS = 30 * 24 * 60 * 60 // 30 days

// TODO: Deprecated; should be removed once backend is updated
export enum ShownAsValue {
    VOLUME = 'Volume',
    STICKINESS = 'Stickiness',
    LIFECYCLE = 'Lifecycle',
}

// Retention constants
export const RETENTION_RECURRING = 'retention_recurring'
export const RETENTION_FIRST_TIME = 'retention_first_time'

export const WEBHOOK_SERVICES: Record<string, string> = {
    Slack: 'slack.com',
    Discord: 'discord.com',
    Teams: 'office.com',
}

export const FEATURE_FLAGS = {
    // Cloud-only
    CLOUD_ANNOUNCEMENT: 'cloud-announcement',
    NPS_PROMPT: '4562-nps', // owner: @marcushyett-ph
    // Experiments / beta features
    BREAKDOWN_BY_MULTIPLE_PROPERTIES: '938-breakdown-by-multiple-properties', // owner: @pauldambra
    FUNNELS_CUE_OPT_OUT: 'funnels-cue-opt-out-7301', // owner: @neilkakkar
    RETENTION_BREAKDOWN: 'retention-breakdown', // owner: @hazzadous
    WEB_PERFORMANCE: 'hackathon-apm', //owner: @pauldambra
    NEW_INSIGHT_COHORTS: '7569-insight-cohorts', // owner: @EDsCODE
    SMOOTHING_INTERVAL: 'smoothing-interval', // owner: @timgl
    BILLING_LIMIT: 'billing-limit', // owner: @timgl
    KAFKA_INSPECTOR: 'kafka-inspector', // owner: @yakkomajuri
    INSIGHT_EDITOR_PANELS: '8929-insight-editor-panels', // owner: @mariusandra
    BILLING_LOCK_EVERYTHING: 'billing-lock-everything', // owner @timgl
    CANCEL_RUNNING_QUERIES: 'cancel-running-queries', // owner @timgl
    HISTORICAL_EXPORTS_V2: 'historical-exports-v2', // owner @macobo
    ACTOR_ON_EVENTS_QUERYING: 'person-on-events-enabled', //owner: @EDsCODE
    REGION_SELECT: 'region-select', //owner: @kappa90
    INGESTION_WARNINGS_ENABLED: 'ingestion-warnings-enabled', // owner: @tiina303
    HOG_BOOK: 'hog-book', // owner: @pauldambra
    EVENT_COUNT_PER_ACTOR: 'event-count-per-actor', // owner: @Twixes
    SESSION_RESET_ON_LOAD: 'session-reset-on-load', // owner: @benjackwhite
    FEEDBACK_BUTTON: 'feedback-button', // owner: @luke
    RECORDINGS_ON_FEATURE_FLAGS: 'recordings-on-feature-flags', // owner: @EDsCODE
    EXPOSURES_ON_FEATURE_FLAGS: 'exposures-on-feature-flags', // owner: @EDsCODE
    AUTO_ROLLBACK_FEATURE_FLAGS: 'auto-rollback-feature-flags', // owner: @EDsCODE
    WEBSITE_ANALYTICS_TEMPLATE: 'website-analytics-template', // owner: @pauldambra
    VARIANT_OVERRIDES: 'variant-overrides', // owner: @neilkakkar
    ONBOARDING_V2_EXPERIMENT: 'onboarding-v2-experiment', // owner: #team-growth
    RECORDING_AUTOPLAY: 'recording-autoplay', // owner: #team-session-recordings
    SIGNUP_FORM_EXPERIMENT: 'signup-form-experiment', // owner: #team-growth
<<<<<<< HEAD
    FEATURE_FLAG_ROLLOUT_UX: 'feature-flag-rollout-ux', // owner: @neilkakkar
=======
    SIGNUP_PRODUCT_BENEFITS_EXPERIMENT: 'signup-product-benefits-experiment', // owner: #team-growth
    ROLE_BASED_ACCESS: 'role-based-access', // owner: #team-experiments, @liyiy
>>>>>>> 480d1949
}

/** Which self-hosted plan's features are available with Cloud's "Standard" plan (aka card attached). */
export const POSTHOG_CLOUD_STANDARD_PLAN = LicensePlan.Scale
export const FEATURE_MINIMUM_PLAN: Record<AvailableFeature, LicensePlan> = {
    [AvailableFeature.ZAPIER]: LicensePlan.Scale,
    [AvailableFeature.ORGANIZATIONS_PROJECTS]: LicensePlan.Scale,
    [AvailableFeature.GOOGLE_LOGIN]: LicensePlan.Scale,
    [AvailableFeature.DASHBOARD_COLLABORATION]: LicensePlan.Scale,
    [AvailableFeature.INGESTION_TAXONOMY]: LicensePlan.Scale,
    [AvailableFeature.PATHS_ADVANCED]: LicensePlan.Scale,
    [AvailableFeature.CORRELATION_ANALYSIS]: LicensePlan.Scale,
    [AvailableFeature.GROUP_ANALYTICS]: LicensePlan.Scale,
    [AvailableFeature.MULTIVARIATE_FLAGS]: LicensePlan.Scale,
    [AvailableFeature.EXPERIMENTATION]: LicensePlan.Scale,
    [AvailableFeature.TAGGING]: LicensePlan.Scale,
    [AvailableFeature.BEHAVIORAL_COHORT_FILTERING]: LicensePlan.Scale,
    [AvailableFeature.WHITE_LABELLING]: LicensePlan.Scale,
    [AvailableFeature.DASHBOARD_PERMISSIONING]: LicensePlan.Enterprise,
    [AvailableFeature.PROJECT_BASED_PERMISSIONING]: LicensePlan.Enterprise,
    [AvailableFeature.SAML]: LicensePlan.Enterprise,
    [AvailableFeature.SSO_ENFORCEMENT]: LicensePlan.Enterprise,
    [AvailableFeature.SUBSCRIPTIONS]: LicensePlan.Scale,
    [AvailableFeature.APP_METRICS]: LicensePlan.Scale,
    [AvailableFeature.RECORDINGS_PLAYLISTS]: LicensePlan.Scale,
    [AvailableFeature.ROLE_BASED_ACCESS]: LicensePlan.Enterprise,
}

export const ENTITY_MATCH_TYPE = 'entities'
export const PROPERTY_MATCH_TYPE = 'properties'

export enum FunnelLayout {
    horizontal = 'horizontal',
    vertical = 'vertical',
}

export const BIN_COUNT_AUTO = 'auto' as const

// Cohort types
export enum CohortTypeEnum {
    Static = 'static',
    Dynamic = 'dynamic',
}

/**
 * Mock Node.js `process`, which is required by VFile that is used by ReactMarkdown.
 * See https://github.com/remarkjs/react-markdown/issues/339.
 */
export const MOCK_NODE_PROCESS = { cwd: () => '', env: {} } as unknown as NodeJS.Process

export const SSO_PROVIDER_NAMES: Record<SSOProviders, string> = {
    'google-oauth2': 'Google',
    github: 'GitHub',
    gitlab: 'GitLab',
    saml: 'single sign-on (SAML)',
}

// TODO: Support checking minimum plan required for specific feature and highlight the relevant plan in the
// pricing page (or billing page). Requires updating the pricing page to support this highlighting first.
export const UPGRADE_LINK = (cloud?: boolean): { url: string; target?: '_blank' } =>
    cloud ? { url: urls.organizationBilling() } : { url: 'https://posthog.com/pricing', target: '_blank' }

export const DOMAIN_REGEX = /^([a-z0-9]+(-[a-z0-9]+)*\.)+[a-z]{2,}$/
export const SECURE_URL_REGEX = /^(?:http(s)?:\/\/)[\w.-]+(?:\.[\w\.-]+)+[\w\-\._~:\/?#[\]@!\$&'\(\)\*\+,;=.]+$/gi

export const CLOUD_HOSTNAMES = {
    [Region.US]: 'app.posthog.com',
    [Region.EU]: 'eu.posthog.com',
}

export const SESSION_RECORDINGS_PLAYLIST_FREE_COUNT = 5

// If _any_ item on a dashboard is older than this, dashboard is automatically reloaded
export const AUTO_REFRESH_DASHBOARD_THRESHOLD_HOURS = 20<|MERGE_RESOLUTION|>--- conflicted
+++ resolved
@@ -133,12 +133,9 @@
     ONBOARDING_V2_EXPERIMENT: 'onboarding-v2-experiment', // owner: #team-growth
     RECORDING_AUTOPLAY: 'recording-autoplay', // owner: #team-session-recordings
     SIGNUP_FORM_EXPERIMENT: 'signup-form-experiment', // owner: #team-growth
-<<<<<<< HEAD
     FEATURE_FLAG_ROLLOUT_UX: 'feature-flag-rollout-ux', // owner: @neilkakkar
-=======
     SIGNUP_PRODUCT_BENEFITS_EXPERIMENT: 'signup-product-benefits-experiment', // owner: #team-growth
     ROLE_BASED_ACCESS: 'role-based-access', // owner: #team-experiments, @liyiy
->>>>>>> 480d1949
 }
 
 /** Which self-hosted plan's features are available with Cloud's "Standard" plan (aka card attached). */
