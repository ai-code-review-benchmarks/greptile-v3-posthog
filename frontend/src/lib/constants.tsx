--- conflicted
+++ resolved
@@ -289,9 +289,6 @@
     SCENE_TABS: 'scene-tabs', // owner @mariusandra #team-devex
     TASKS: 'tasks', // owner: #team-llm-analytics
     FEATURE_FLAGS_FLAG_DEPENDENCY: 'feature-flags-flag-dependency', // owner: @haacked #team-feature-flags
-<<<<<<< HEAD
-    MAX_DEEP_RESEARCH: 'max-deep-research', // owner: @kappa90 #team-max-ai
-=======
     LLM_OBSERVABILITY_SHOW_INPUT_OUTPUT: 'llm-observability-show-input-output', // owner: #team-llm-analytics
     MAX_SESSION_SUMMARIZATION: 'max-session-summarization', // owner: #team-max-ai
     EXPERIMENTS_RATIO_METRIC: 'experiments-ratio-metric', // owner: @andehen #team-experiments
@@ -299,7 +296,7 @@
     IMPROVED_COOKIELESS_MODE: 'improved-cookieless-mode', // owner: @robbie-c #team-web-analytics
     REPLAY_EXPORT_SHORT_VIDEO: 'replay-export-short-video', // owner: @veryayskiy #team-replay
     REPLAY_EXPORT_FULL_VIDEO: 'replay-export-full-video', // owner: @veryayskiy #team-replay
->>>>>>> d2ba76a3
+    MAX_DEEP_RESEARCH: 'max-deep-research', // owner: @kappa90 #team-max-ai
 } as const
 export type FeatureFlagKey = (typeof FEATURE_FLAGS)[keyof typeof FEATURE_FLAGS]
 
