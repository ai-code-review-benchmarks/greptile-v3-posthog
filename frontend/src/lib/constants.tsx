--- conflicted
+++ resolved
@@ -130,12 +130,9 @@
     EXPOSURES_ON_FEATURE_FLAGS: 'exposures-on-feature-flags', // owner: @EDsCODE
     AUTO_ROLLBACK_FEATURE_FLAGS: 'auto-rollback-feature-flags', // owner: @EDsCODE
     WEBSITE_ANALYTICS_TEMPLATE: 'website-analytics-template', // owner: @pauldambra
-<<<<<<< HEAD
     VARIANT_OVERRIDES: 'variant-overrides', // owner: @neilkakkar
-=======
     RECORDING_PLAYLISTS: 'recording-playlists', // owner: #team-recordings
     ONBOARDING_V2: 'onboarding-v2', // owner: #team-growth
->>>>>>> b815ce48
 }
 
 /** Which self-hosted plan's features are available with Cloud's "Standard" plan (aka card attached). */
