--- conflicted
+++ resolved
@@ -205,11 +205,8 @@
     PRODUCT_INTRO_PAGES: 'product-intro-pages', // owner: @raquelmsmith
     DATANODE_CONCURRENCY_LIMIT: 'datanode-concurrency-limit', // owner: @robbie-c
     SESSION_REPLAY_DOCTOR: 'session-replay-doctor', // owner: #team-replay
-<<<<<<< HEAD
     REPLAY_SIMILAR_RECORDINGS: 'session-replay-similar-recordings', // owner: #team-replay
-=======
     SAVED_NOT_PINNED: 'saved-not-pinned', // owner: #team-replay
->>>>>>> 8f26e75c
 } as const
 export type FeatureFlagKey = (typeof FEATURE_FLAGS)[keyof typeof FEATURE_FLAGS]
 
