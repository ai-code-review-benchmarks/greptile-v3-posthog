--- conflicted
+++ resolved
@@ -110,14 +110,11 @@
     FEATURE_FLAGS_ACTIVITY_LOG: '8545-ff-activity-log', // owner: @pauldambra
     SMOOTHING_INTERVAL: 'smoothing-interval', // owner: @timgl
     TUNE_RECORDING_SNAPSHOT_LIMIT: 'tune-recording-snapshot-limit', // owner: @rcmarron
-<<<<<<< HEAD
     UNIVERSAL_SEARCH: 'universal-search', // owner: @neilkakkar
-=======
     HOMEPAGE_LISTS: 'homepage-lists', // owner: @rcmarron
     HEDGEHOGGER: 'hedgehogger', // owner: @Twixes
     PERSON_ACTIVITY_LOG: '8545-person-activity-log', // owner: @pauldambra
     AUTO_REFRESH_DASHBOARDS: 'auto-refresh-dashboards', // owner: @rcmarron
->>>>>>> 7fe6f0a2
 }
 
 /** Which self-hosted plan's features are available with Cloud's "Standard" plan (aka card attached). */
