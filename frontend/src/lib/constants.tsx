import { urls } from 'scenes/urls'
import { AvailableFeature, ChartDisplayType, LicensePlan, Region, SSOProvider } from '../types'

/** Display types which don't allow grouping by unit of time. Sync with backend NON_TIME_SERIES_DISPLAY_TYPES. */
export const NON_TIME_SERIES_DISPLAY_TYPES = [
    ChartDisplayType.ActionsTable,
    ChartDisplayType.ActionsPie,
    ChartDisplayType.ActionsBarValue,
    ChartDisplayType.WorldMap,
    ChartDisplayType.BoldNumber,
]
/** Display types for which `breakdown` is hidden and ignored. Sync with backend NON_BREAKDOWN_DISPLAY_TYPES. */
export const NON_BREAKDOWN_DISPLAY_TYPES = [ChartDisplayType.BoldNumber]
/** Display types which only work with a single series. */
export const SINGLE_SERIES_DISPLAY_TYPES = [ChartDisplayType.WorldMap, ChartDisplayType.BoldNumber]

export const NON_VALUES_ON_SERIES_DISPLAY_TYPES = [
    ChartDisplayType.ActionsTable,
    ChartDisplayType.WorldMap,
    ChartDisplayType.BoldNumber,
]

/** Display types for which a percent stack view is available. */
export const PERCENT_STACK_VIEW_DISPLAY_TYPE = [
    ChartDisplayType.ActionsBar,
    ChartDisplayType.ActionsLineGraph,
    ChartDisplayType.ActionsAreaGraph,
]

export enum OrganizationMembershipLevel {
    Member = 1,
    Admin = 8,
    Owner = 15,
}

export enum TeamMembershipLevel {
    Member = 1,
    Admin = 8,
}

/** See posthog/api/organization.py for details. */
export enum PluginsAccessLevel {
    None = 0,
    Config = 3,
    Install = 6,
    Root = 9,
}

/** Collaboration restriction level (which is a dashboard setting). Sync with DashboardPrivilegeLevel. */
export enum DashboardRestrictionLevel {
    EveryoneInProjectCanEdit = 21,
    OnlyCollaboratorsCanEdit = 37,
}

/** Collaboration privilege level (which is a user property). Sync with DashboardRestrictionLevel. */
export enum DashboardPrivilegeLevel {
    CanView = 21,
    CanEdit = 37,
    /** This is not a value that can be set in the DB – it's inferred. */
    _ProjectAdmin = 888,
    /** This is not a value that can be set in the DB – it's inferred. */
    _Owner = 999,
}

export const privilegeLevelToName: Record<DashboardPrivilegeLevel, string> = {
    [DashboardPrivilegeLevel.CanView]: 'can view',
    [DashboardPrivilegeLevel.CanEdit]: 'can edit',
    [DashboardPrivilegeLevel._Owner]: 'owner',
    [DashboardPrivilegeLevel._ProjectAdmin]: 'can edit',
}

// Persons
export const PERSON_DISTINCT_ID_MAX_SIZE = 3
// Sync with .../api/person.py and .../ingestion/hooks.ts
export const PERSON_DEFAULT_DISPLAY_NAME_PROPERTIES = [
    'email',
    'Email',
    'name',
    'Name',
    'username',
    'Username',
    'UserName',
]

// Feature Flags & Experiments
export const INSTANTLY_AVAILABLE_PROPERTIES = [
    '$geoip_city_name',
    '$geoip_country_name',
    '$geoip_country_code',
    '$geoip_continent_name',
    '$geoip_continent_code',
    '$geoip_postal_code',
    '$geoip_time_zone',
]

// Event constants
export const ACTION_TYPE = 'action_type'
export const EVENT_TYPE = 'event_type'
export const STALE_EVENT_SECONDS = 30 * 24 * 60 * 60 // 30 days

// TODO: Deprecated; should be removed once backend is updated
export enum ShownAsValue {
    VOLUME = 'Volume',
    STICKINESS = 'Stickiness',
    LIFECYCLE = 'Lifecycle',
}

// Retention constants
export const RETENTION_RECURRING = 'retention_recurring'
export const RETENTION_FIRST_TIME = 'retention_first_time'

export const WEBHOOK_SERVICES: Record<string, string> = {
    Slack: 'slack.com',
    Discord: 'discord.com',
    Teams: 'office.com',
}

export const FEATURE_FLAGS = {
    // Cloud-only
    CLOUD_ANNOUNCEMENT: 'cloud-announcement',
    // Experiments / beta features
    FUNNELS_CUE_OPT_OUT: 'funnels-cue-opt-out-7301', // owner: @neilkakkar
    RETENTION_BREAKDOWN: 'retention-breakdown', // TODO: Dropped, remove
    WEB_PERFORMANCE: 'hackathon-apm', //owner: @pauldambra
    SMOOTHING_INTERVAL: 'smoothing-interval', // owner: @timgl
    BILLING_LIMIT: 'billing-limit', // owner: @timgl
    KAFKA_INSPECTOR: 'kafka-inspector', // owner: @yakkomajuri
    HISTORICAL_EXPORTS_V2: 'historical-exports-v2', // owner @macobo
    PERSON_ON_EVENTS_ENABLED: 'person-on-events-enabled', //owner: @EDsCODE
    REGION_SELECT: 'region-select', // TODO: Rolled out, unflag
    INGESTION_WARNINGS_ENABLED: 'ingestion-warnings-enabled', // owner: @tiina303
    SESSION_RESET_ON_LOAD: 'session-reset-on-load', // owner: @benjackwhite
    RECORDINGS_ON_FEATURE_FLAGS: 'recordings-on-feature-flags', // owner: @EDsCODE
    AUTO_ROLLBACK_FEATURE_FLAGS: 'auto-rollback-feature-flags', // owner: @EDsCODE
    ONBOARDING_V2_DEMO: 'onboarding-v2-demo', // owner: #team-growth
    FEATURE_FLAG_ROLLOUT_UX: 'feature-flag-rollout-ux', // owner: @neilkakkar
    ROLE_BASED_ACCESS: 'role-based-access', // owner: #team-experiments, @liyiy
    QUERY_RUNNING_TIME: 'query_running_time', // owner: @mariusandra
    RECORDING_DEBUGGING: 'recording-debugging', // owner #team-monitoring
    RECORDINGS_V2_RECORDER: 'recordings-v2-recorder', // owner: #team-monitoring
    POSTHOG_3000: 'posthog-3000', // owner: @Twixes
    ENABLE_PROMPTS: 'enable-prompts', // owner: @lharries
    FEEDBACK_SCENE: 'feedback-scene', // owner: @lharries
    NOTEBOOKS: 'notebooks', // owner: #team-monitoring
    EARLY_ACCESS_FEATURE: 'early-access-feature', // owner: @EDsCODE
    EARLY_ACCESS_FEATURE_SITE_BUTTON: 'early-access-feature-site-button', // owner: @neilkakkar
    HEDGEHOG_MODE_DEBUG: 'hedgehog-mode-debug', // owner: @benjackwhite
    RECORDINGS_DOM_EXPLORER: 'recordings-dom-explorer', // owner: #team-monitoring
    AUTO_REDIRECT: 'auto-redirect', // owner: @lharries
    SESSION_RECORDING_BLOB_REPLAY: 'session-recording-blob-replay', // owner: #team-monitoring
    SURVEYS: 'surveys', // owner: @liyiy
    GENERIC_SIGNUP_BENEFITS: 'generic-signup-benefits', // experiment, owner: @raquelmsmith
    // owner: team monitoring, only to be enabled for PostHog team testing
    EXCEPTION_AUTOCAPTURE: 'exception-autocapture',
    DATA_WAREHOUSE: 'data-warehouse', // owner: @EDsCODE
    DATA_WAREHOUSE_VIEWS: 'data-warehouse-views', // owner: @EDsCODE
    FF_DASHBOARD_TEMPLATES: 'ff-dashboard-templates', // owner: @EDsCODE
    SHOW_PRODUCT_INTRO_EXISTING_PRODUCTS: 'show-product-intro-existing-products', // owner: @raquelmsmith
    ARTIFICIAL_HOG: 'artificial-hog', // owner: @Twixes
    REFERRAL_SOURCE_SELECT: 'referral-source-select', // owner: @raquelmsmith
    SESSION_RECORDING_PLAYER_PREVIEW: 'session-recording-player-preview', // owner: #team-monitoring
    SESSION_RECORDING_TEST_ACCOUNTS_FILTER: 'session-recording-test-accounts-filter', // owner: #team-monitoring
<<<<<<< HEAD
    SESSION_REPLAY_SIMPLE_FILTERS: 'simple-session-replay-filters', // owner: #team-monitoring
=======
    SURVEYS_MULTIPLE_CHOICE: 'surveys-multiple-choice', // owner: @liyiy
>>>>>>> f83f83ea
} as const
export type FeatureFlagKey = (typeof FEATURE_FLAGS)[keyof typeof FEATURE_FLAGS]

/** Which self-hosted plan's features are available with Cloud's "Standard" plan (aka card attached). */
export const POSTHOG_CLOUD_STANDARD_PLAN = LicensePlan.Scale
export const FEATURE_MINIMUM_PLAN: Partial<Record<AvailableFeature, LicensePlan>> = {
    [AvailableFeature.ZAPIER]: LicensePlan.Scale,
    [AvailableFeature.ORGANIZATIONS_PROJECTS]: LicensePlan.Scale,
    [AvailableFeature.GOOGLE_LOGIN]: LicensePlan.Scale,
    [AvailableFeature.DASHBOARD_COLLABORATION]: LicensePlan.Scale,
    [AvailableFeature.INGESTION_TAXONOMY]: LicensePlan.Scale,
    [AvailableFeature.PATHS_ADVANCED]: LicensePlan.Scale,
    [AvailableFeature.CORRELATION_ANALYSIS]: LicensePlan.Scale,
    [AvailableFeature.GROUP_ANALYTICS]: LicensePlan.Scale,
    [AvailableFeature.MULTIVARIATE_FLAGS]: LicensePlan.Scale,
    [AvailableFeature.EXPERIMENTATION]: LicensePlan.Scale,
    [AvailableFeature.TAGGING]: LicensePlan.Scale,
    [AvailableFeature.BEHAVIORAL_COHORT_FILTERING]: LicensePlan.Scale,
    [AvailableFeature.WHITE_LABELLING]: LicensePlan.Scale,
    [AvailableFeature.DASHBOARD_PERMISSIONING]: LicensePlan.Enterprise,
    [AvailableFeature.PROJECT_BASED_PERMISSIONING]: LicensePlan.Enterprise,
    [AvailableFeature.SAML]: LicensePlan.Enterprise,
    [AvailableFeature.SSO_ENFORCEMENT]: LicensePlan.Enterprise,
    [AvailableFeature.SUBSCRIPTIONS]: LicensePlan.Scale,
    [AvailableFeature.APP_METRICS]: LicensePlan.Scale,
    [AvailableFeature.RECORDINGS_PLAYLISTS]: LicensePlan.Scale,
    [AvailableFeature.ROLE_BASED_ACCESS]: LicensePlan.Enterprise,
    [AvailableFeature.RECORDINGS_FILE_EXPORT]: LicensePlan.Scale,
    [AvailableFeature.RECORDINGS_PERFORMANCE]: LicensePlan.Scale,
}

export const ENTITY_MATCH_TYPE = 'entities'
export const PROPERTY_MATCH_TYPE = 'properties'

export enum FunnelLayout {
    horizontal = 'horizontal',
    vertical = 'vertical',
}

export const BIN_COUNT_AUTO = 'auto' as const

// Cohort types
export enum CohortTypeEnum {
    Static = 'static',
    Dynamic = 'dynamic',
}

/**
 * Mock Node.js `process`, which is required by VFile that is used by ReactMarkdown.
 * See https://github.com/remarkjs/react-markdown/issues/339.
 */
export const MOCK_NODE_PROCESS = { cwd: () => '', env: {} } as unknown as NodeJS.Process

export const SSO_PROVIDER_NAMES: Record<SSOProvider, string> = {
    'google-oauth2': 'Google',
    github: 'GitHub',
    gitlab: 'GitLab',
    saml: 'Single sign-on (SAML)',
}

// TODO: Remove UPGRADE_LINK, as the billing page is now universal
export const UPGRADE_LINK = (cloud?: boolean): { url: string; target?: '_blank' } =>
    cloud ? { url: urls.organizationBilling() } : { url: 'https://posthog.com/pricing', target: '_blank' }

export const DOMAIN_REGEX = /^([a-z0-9]+(-[a-z0-9]+)*\.)+[a-z]{2,}$/
export const SECURE_URL_REGEX = /^(?:http(s)?:\/\/)[\w.-]+(?:\.[\w\.-]+)+[\w\-\._~:\/?#[\]@!\$&'\(\)\*\+,;=.]+$/gi

export const CLOUD_HOSTNAMES = {
    [Region.US]: 'app.posthog.com',
    [Region.EU]: 'eu.posthog.com',
}

export const SESSION_RECORDINGS_PLAYLIST_FREE_COUNT = 5

// If _any_ item on a dashboard is older than this, dashboard is automatically reloaded
export const AUTO_REFRESH_DASHBOARD_THRESHOLD_HOURS = 20<|MERGE_RESOLUTION|>--- conflicted
+++ resolved
@@ -160,11 +160,8 @@
     REFERRAL_SOURCE_SELECT: 'referral-source-select', // owner: @raquelmsmith
     SESSION_RECORDING_PLAYER_PREVIEW: 'session-recording-player-preview', // owner: #team-monitoring
     SESSION_RECORDING_TEST_ACCOUNTS_FILTER: 'session-recording-test-accounts-filter', // owner: #team-monitoring
-<<<<<<< HEAD
     SESSION_REPLAY_SIMPLE_FILTERS: 'simple-session-replay-filters', // owner: #team-monitoring
-=======
     SURVEYS_MULTIPLE_CHOICE: 'surveys-multiple-choice', // owner: @liyiy
->>>>>>> f83f83ea
 } as const
 export type FeatureFlagKey = (typeof FEATURE_FLAGS)[keyof typeof FEATURE_FLAGS]
 
