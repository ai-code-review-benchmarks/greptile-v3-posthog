--- conflicted
+++ resolved
@@ -108,12 +108,6 @@
     SMOOTHING_INTERVAL: 'smoothing-interval', // owner: @timgl
     BILLING_LIMIT: 'billing-limit', // owner: @timgl
     UNIVERSAL_SEARCH: 'universal-search', // owner: @neilkakkar
-<<<<<<< HEAD
-    LEMON_FUNNEL_VIZ: 'lemon-funnel-viz', // owner: @Twixes
-=======
-    HOMEPAGE_LISTS_EXPERIMENT: 'homepage-lists-experiment', // owner: @rcmarron
-    AUTO_REFRESH_DASHBOARDS: 'auto-refresh-dashboards', // owner: @rcmarron
->>>>>>> 52f68a9d
     KAFKA_INSPECTOR: 'kafka-inspector', // owner: @yakkomajuri
     ONBOARDING_1: 'onboarding-1', // owner: @liyiy
     INSIGHT_EDITOR_PANELS: '8929-insight-editor-panels', // owner: @mariusandra
