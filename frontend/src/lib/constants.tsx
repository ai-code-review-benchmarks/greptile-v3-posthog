import { urls } from 'scenes/urls'
import { AvailableFeature, ChartDisplayType, LicensePlan, Region, SSOProviders } from '../types'

/** Display types which don't allow grouping by unit of time. Sync with backend NON_TIME_SERIES_DISPLAY_TYPES. */
export const NON_TIME_SERIES_DISPLAY_TYPES = [
    ChartDisplayType.ActionsTable,
    ChartDisplayType.ActionsPie,
    ChartDisplayType.ActionsBarValue,
    ChartDisplayType.WorldMap,
    ChartDisplayType.BoldNumber,
]
/** Display types for which `breakdown` is hidden and ignored. Sync with backend NON_BREAKDOWN_DISPLAY_TYPES. */
export const NON_BREAKDOWN_DISPLAY_TYPES = [ChartDisplayType.BoldNumber]
/** Display types which only work with a single series. */
export const SINGLE_SERIES_DISPLAY_TYPES = [ChartDisplayType.WorldMap, ChartDisplayType.BoldNumber]

export enum OrganizationMembershipLevel {
    Member = 1,
    Admin = 8,
    Owner = 15,
}

export enum TeamMembershipLevel {
    Member = 1,
    Admin = 8,
}

/** See posthog/api/organization.py for details. */
export enum PluginsAccessLevel {
    None = 0,
    Config = 3,
    Install = 6,
    Root = 9,
}

/** Collaboration restriction level (which is a dashboard setting). Sync with DashboardPrivilegeLevel. */
export enum DashboardRestrictionLevel {
    EveryoneInProjectCanEdit = 21,
    OnlyCollaboratorsCanEdit = 37,
}

/** Collaboration privilege level (which is a user property). Sync with DashboardRestrictionLevel. */
export enum DashboardPrivilegeLevel {
    CanView = 21,
    CanEdit = 37,
    /** This is not a value that can be set in the DB – it's inferred. */
    _ProjectAdmin = 888,
    /** This is not a value that can be set in the DB – it's inferred. */
    _Owner = 999,
}

export const privilegeLevelToName: Record<DashboardPrivilegeLevel, string> = {
    [DashboardPrivilegeLevel.CanView]: 'can view',
    [DashboardPrivilegeLevel.CanEdit]: 'can edit',
    [DashboardPrivilegeLevel._Owner]: 'owner',
    [DashboardPrivilegeLevel._ProjectAdmin]: 'can edit',
}

// Persons
export const PERSON_DISTINCT_ID_MAX_SIZE = 3
export const PERSON_DEFAULT_DISPLAY_NAME_PROPERTIES = [
    'email',
    'Email',
    'name',
    'Name',
    'username',
    'Username',
    'UserName',
]

// Feature Flags & Experiments
export const INSTANTLY_AVAILABLE_PROPERTIES = [
    '$geoip_city_name',
    '$geoip_country_name',
    '$geoip_country_code',
    '$geoip_continent_name',
    '$geoip_continent_code',
    '$geoip_postal_code',
    '$geoip_time_zone',
]

// Event constants
export const ACTION_TYPE = 'action_type'
export const EVENT_TYPE = 'event_type'
export const STALE_EVENT_SECONDS = 30 * 24 * 60 * 60 // 30 days

// TODO: Deprecated; should be removed once backend is updated
export enum ShownAsValue {
    VOLUME = 'Volume',
    STICKINESS = 'Stickiness',
    LIFECYCLE = 'Lifecycle',
}

// Retention constants
export const RETENTION_RECURRING = 'retention_recurring'
export const RETENTION_FIRST_TIME = 'retention_first_time'

export const WEBHOOK_SERVICES: Record<string, string> = {
    Slack: 'slack.com',
    Discord: 'discord.com',
    Teams: 'office.com',
}

export const FEATURE_FLAGS = {
    // Cloud-only
    CLOUD_ANNOUNCEMENT: 'cloud-announcement',
    NPS_PROMPT: '4562-nps', // owner: @marcushyett-ph
    // Experiments / beta features
    BREAKDOWN_BY_MULTIPLE_PROPERTIES: '938-breakdown-by-multiple-properties', // owner: @pauldambra
    FUNNELS_CUE_OPT_OUT: 'funnels-cue-opt-out-7301', // owner: @neilkakkar
    RETENTION_BREAKDOWN: 'retention-breakdown', // owner: @hazzadous
    WEB_PERFORMANCE: 'hackathon-apm', //owner: @pauldambra
    NEW_INSIGHT_COHORTS: '7569-insight-cohorts', // owner: @EDsCODE
    SMOOTHING_INTERVAL: 'smoothing-interval', // owner: @timgl
    BILLING_LIMIT: 'billing-limit', // owner: @timgl
    KAFKA_INSPECTOR: 'kafka-inspector', // owner: @yakkomajuri
    INSIGHT_EDITOR_PANELS: '8929-insight-editor-panels', // owner: @mariusandra
    BILLING_LOCK_EVERYTHING: 'billing-lock-everything', // owner @timgl
    CANCEL_RUNNING_QUERIES: 'cancel-running-queries', // owner @timgl
    HISTORICAL_EXPORTS_V2: 'historical-exports-v2', // owner @macobo
    ACTOR_ON_EVENTS_QUERYING: 'person-on-events-enabled', //owner: @EDsCODE
    REGION_SELECT: 'region-select', //owner: @kappa90
    INGESTION_WARNINGS_ENABLED: 'ingestion-warnings-enabled', // owner: @tiina303
    HOG_BOOK: 'hog-book', // owner: @pauldambra
    EVENT_COUNT_PER_ACTOR: 'event-count-per-actor', // owner: @Twixes
    SESSION_RESET_ON_LOAD: 'session-reset-on-load', // owner: @benjackwhite
    FEEDBACK_BUTTON: 'feedback-button', // owner: @luke
    RECORDINGS_ON_FEATURE_FLAGS: 'recordings-on-feature-flags', // owner: @EDsCODE
    EXPOSURES_ON_FEATURE_FLAGS: 'exposures-on-feature-flags', // owner: @EDsCODE
    AUTO_ROLLBACK_FEATURE_FLAGS: 'auto-rollback-feature-flags', // owner: @EDsCODE
    WEBSITE_ANALYTICS_TEMPLATE: 'website-analytics-template', // owner: @pauldambra
    VARIANT_OVERRIDES: 'variant-overrides', // owner: @neilkakkar
    ONBOARDING_V2_EXPERIMENT: 'onboarding-v2-experiment', // owner: #team-growth
    RECORDING_AUTOPLAY: 'recording-autoplay', // owner: #team-session-recordings
    SIGNUP_PRODUCT_BENEFITS_EXPERIMENT: 'signup-product-benefits-experiment', // owner: #team-growth
    ROLE_BASED_ACCESS: 'role-based-access', // owner: #team-experiments, @liyiy
    SECONDARY_ONBOARDING_EXPERIMENT: 'secondary-onboarding-experiment', // owner: #team-growth
    DASHBOARD_TEMPLATES: 'dashboard-templates', // owner @pauldambra
<<<<<<< HEAD
    DATA_EXPLORATION_LIVE_EVENTS: 'data-exploration-live-events', // owner @pauldambra
=======
    BILLING_FEATURES_EXPERIMENT: 'billing-features-experiment', // owner: #team-growth
>>>>>>> 4a9ee98d
}

/** Which self-hosted plan's features are available with Cloud's "Standard" plan (aka card attached). */
export const POSTHOG_CLOUD_STANDARD_PLAN = LicensePlan.Scale
export const FEATURE_MINIMUM_PLAN: Record<AvailableFeature, LicensePlan> = {
    [AvailableFeature.ZAPIER]: LicensePlan.Scale,
    [AvailableFeature.ORGANIZATIONS_PROJECTS]: LicensePlan.Scale,
    [AvailableFeature.GOOGLE_LOGIN]: LicensePlan.Scale,
    [AvailableFeature.DASHBOARD_COLLABORATION]: LicensePlan.Scale,
    [AvailableFeature.INGESTION_TAXONOMY]: LicensePlan.Scale,
    [AvailableFeature.PATHS_ADVANCED]: LicensePlan.Scale,
    [AvailableFeature.CORRELATION_ANALYSIS]: LicensePlan.Scale,
    [AvailableFeature.GROUP_ANALYTICS]: LicensePlan.Scale,
    [AvailableFeature.MULTIVARIATE_FLAGS]: LicensePlan.Scale,
    [AvailableFeature.EXPERIMENTATION]: LicensePlan.Scale,
    [AvailableFeature.TAGGING]: LicensePlan.Scale,
    [AvailableFeature.BEHAVIORAL_COHORT_FILTERING]: LicensePlan.Scale,
    [AvailableFeature.WHITE_LABELLING]: LicensePlan.Scale,
    [AvailableFeature.DASHBOARD_PERMISSIONING]: LicensePlan.Enterprise,
    [AvailableFeature.PROJECT_BASED_PERMISSIONING]: LicensePlan.Enterprise,
    [AvailableFeature.SAML]: LicensePlan.Enterprise,
    [AvailableFeature.SSO_ENFORCEMENT]: LicensePlan.Enterprise,
    [AvailableFeature.SUBSCRIPTIONS]: LicensePlan.Scale,
    [AvailableFeature.APP_METRICS]: LicensePlan.Scale,
    [AvailableFeature.RECORDINGS_PLAYLISTS]: LicensePlan.Scale,
    [AvailableFeature.ROLE_BASED_ACCESS]: LicensePlan.Enterprise,
}

export const ENTITY_MATCH_TYPE = 'entities'
export const PROPERTY_MATCH_TYPE = 'properties'

export enum FunnelLayout {
    horizontal = 'horizontal',
    vertical = 'vertical',
}

export const BIN_COUNT_AUTO = 'auto' as const

// Cohort types
export enum CohortTypeEnum {
    Static = 'static',
    Dynamic = 'dynamic',
}

/**
 * Mock Node.js `process`, which is required by VFile that is used by ReactMarkdown.
 * See https://github.com/remarkjs/react-markdown/issues/339.
 */
export const MOCK_NODE_PROCESS = { cwd: () => '', env: {} } as unknown as NodeJS.Process

export const SSO_PROVIDER_NAMES: Record<SSOProviders, string> = {
    'google-oauth2': 'Google',
    github: 'GitHub',
    gitlab: 'GitLab',
    saml: 'single sign-on (SAML)',
}

// TODO: Support checking minimum plan required for specific feature and highlight the relevant plan in the
// pricing page (or billing page). Requires updating the pricing page to support this highlighting first.
export const UPGRADE_LINK = (cloud?: boolean): { url: string; target?: '_blank' } =>
    cloud ? { url: urls.organizationBilling() } : { url: 'https://posthog.com/pricing', target: '_blank' }

export const DOMAIN_REGEX = /^([a-z0-9]+(-[a-z0-9]+)*\.)+[a-z]{2,}$/
export const SECURE_URL_REGEX = /^(?:http(s)?:\/\/)[\w.-]+(?:\.[\w\.-]+)+[\w\-\._~:\/?#[\]@!\$&'\(\)\*\+,;=.]+$/gi

export const CLOUD_HOSTNAMES = {
    [Region.US]: 'app.posthog.com',
    [Region.EU]: 'eu.posthog.com',
}

export const SESSION_RECORDINGS_PLAYLIST_FREE_COUNT = 5

// If _any_ item on a dashboard is older than this, dashboard is automatically reloaded
export const AUTO_REFRESH_DASHBOARD_THRESHOLD_HOURS = 20<|MERGE_RESOLUTION|>--- conflicted
+++ resolved
@@ -136,11 +136,8 @@
     ROLE_BASED_ACCESS: 'role-based-access', // owner: #team-experiments, @liyiy
     SECONDARY_ONBOARDING_EXPERIMENT: 'secondary-onboarding-experiment', // owner: #team-growth
     DASHBOARD_TEMPLATES: 'dashboard-templates', // owner @pauldambra
-<<<<<<< HEAD
-    DATA_EXPLORATION_LIVE_EVENTS: 'data-exploration-live-events', // owner @pauldambra
-=======
+    DATA_EXPLORATION_LIVE_EVENTS: 'data-exploration-live-events', // owner @mariusandra
     BILLING_FEATURES_EXPERIMENT: 'billing-features-experiment', // owner: #team-growth
->>>>>>> 4a9ee98d
 }
 
 /** Which self-hosted plan's features are available with Cloud's "Standard" plan (aka card attached). */
