import { LemonSelectOptions } from '@posthog/lemon-ui'

import { ChartDisplayCategory, ChartDisplayType, Region, SSOProvider } from '../types'

// Sync with backend DISPLAY_TYPES_TO_CATEGORIES
export const DISPLAY_TYPES_TO_CATEGORIES: Record<ChartDisplayType, ChartDisplayCategory> = {
    [ChartDisplayType.ActionsLineGraph]: ChartDisplayCategory.TimeSeries,
    [ChartDisplayType.ActionsBar]: ChartDisplayCategory.TimeSeries,
    [ChartDisplayType.ActionsStackedBar]: ChartDisplayCategory.TimeSeries,
    [ChartDisplayType.ActionsAreaGraph]: ChartDisplayCategory.TimeSeries,
    [ChartDisplayType.ActionsLineGraphCumulative]: ChartDisplayCategory.CumulativeTimeSeries,
    [ChartDisplayType.BoldNumber]: ChartDisplayCategory.TotalValue,
    [ChartDisplayType.ActionsPie]: ChartDisplayCategory.TotalValue,
    [ChartDisplayType.ActionsBarValue]: ChartDisplayCategory.TotalValue,
    [ChartDisplayType.ActionsTable]: ChartDisplayCategory.TotalValue,
    [ChartDisplayType.WorldMap]: ChartDisplayCategory.TotalValue,
}
export const NON_TIME_SERIES_DISPLAY_TYPES = Object.entries(DISPLAY_TYPES_TO_CATEGORIES)
    .filter(([, category]) => category === ChartDisplayCategory.TotalValue)
    .map(([displayType]) => displayType as ChartDisplayType)

/** Display types for which `breakdown` is hidden and ignored. Sync with backend NON_BREAKDOWN_DISPLAY_TYPES. */
export const NON_BREAKDOWN_DISPLAY_TYPES = [ChartDisplayType.BoldNumber]
/** Display types which only work with a single series. */
export const SINGLE_SERIES_DISPLAY_TYPES = [ChartDisplayType.WorldMap, ChartDisplayType.BoldNumber]

export const NON_VALUES_ON_SERIES_DISPLAY_TYPES = [
    ChartDisplayType.ActionsTable,
    ChartDisplayType.WorldMap,
    ChartDisplayType.BoldNumber,
]

/** Display types for which a percent stack view is available. */
export const PERCENT_STACK_VIEW_DISPLAY_TYPE = [
    ChartDisplayType.ActionsBar,
    ChartDisplayType.ActionsAreaGraph,
    ChartDisplayType.ActionsPie,
]

export enum OrganizationMembershipLevel {
    Member = 1,
    Admin = 8,
    Owner = 15,
}

export enum TeamMembershipLevel {
    Member = 1,
    Admin = 8,
}

export type EitherMembershipLevel = OrganizationMembershipLevel | TeamMembershipLevel

/** See posthog/api/organization.py for details. */
export enum PluginsAccessLevel {
    None = 0,
    Config = 3,
    Install = 6,
    Root = 9,
}

/** Collaboration restriction level (which is a dashboard setting). Sync with DashboardPrivilegeLevel. */
export enum DashboardRestrictionLevel {
    EveryoneInProjectCanEdit = 21,
    OnlyCollaboratorsCanEdit = 37,
}

/** Collaboration privilege level (which is a user property). Sync with DashboardRestrictionLevel. */
export enum DashboardPrivilegeLevel {
    CanView = 21,
    CanEdit = 37,
    /** This is not a value that can be set in the DB – it's inferred. */
    _ProjectAdmin = 888,
    /** This is not a value that can be set in the DB – it's inferred. */
    _Owner = 999,
}

export const privilegeLevelToName: Record<DashboardPrivilegeLevel, string> = {
    [DashboardPrivilegeLevel.CanView]: 'can view',
    [DashboardPrivilegeLevel.CanEdit]: 'can edit',
    [DashboardPrivilegeLevel._Owner]: 'owner',
    [DashboardPrivilegeLevel._ProjectAdmin]: 'can edit',
}

// Persons
export const PERSON_DISTINCT_ID_MAX_SIZE = 3
// Sync with .../api/person.py and .../ingestion/hooks.ts
export const PERSON_DEFAULT_DISPLAY_NAME_PROPERTIES = [
    'email',
    'Email',
    'name',
    'Name',
    'username',
    'Username',
    'UserName',
]

// Feature Flags & Experiments
export const INSTANTLY_AVAILABLE_PROPERTIES = [
    '$geoip_city_name',
    '$geoip_country_name',
    '$geoip_country_code',
    '$geoip_continent_name',
    '$geoip_continent_code',
    '$geoip_postal_code',
    '$geoip_time_zone',
    // Person and group identifiers
    '$group_key',
    'distinct_id',
]
export const MAX_EXPERIMENT_VARIANTS = 10
export const EXPERIMENT_DEFAULT_DURATION = 14 // days

// Event constants
export const ACTION_TYPE = 'action_type'
export const EVENT_TYPE = 'event_type'
export const STALE_EVENT_SECONDS = 30 * 24 * 60 * 60 // 30 days

/** @deprecated: should be removed once backend is updated */
export enum ShownAsValue {
    VOLUME = 'Volume',
    STICKINESS = 'Stickiness',
    LIFECYCLE = 'Lifecycle',
}

// Retention constants
export const RETENTION_RECURRING = 'retention_recurring'
export const RETENTION_FIRST_TIME = 'retention_first_time'

export const WEBHOOK_SERVICES: Record<string, string> = {
    Slack: 'slack.com',
    Discord: 'discord.com',
    Teams: 'office.com',
}

// NOTE: Run `DEBUG=1 python manage.py sync_feature_flags` locally to sync these flags into your local project
// By default all flags are boolean but you can add `multivariate` to the comment to have it created as multivariate with "test" and "control" values

export const FEATURE_FLAGS = {
    // Experiments / beta features
    FUNNELS_CUE_OPT_OUT: 'funnels-cue-opt-out-7301', // owner: @neilkakkar
    KAFKA_INSPECTOR: 'kafka-inspector', // owner: @yakkomajuri
    HISTORICAL_EXPORTS_V2: 'historical-exports-v2', // owner @macobo
    INGESTION_WARNINGS_ENABLED: 'ingestion-warnings-enabled', // owner: @tiina303
    SESSION_RESET_ON_LOAD: 'session-reset-on-load', // owner: @benjackwhite
    DEBUG_REACT_RENDERS: 'debug-react-renders', // owner: @benjackwhite
    AUTO_ROLLBACK_FEATURE_FLAGS: 'auto-rollback-feature-flags', // owner: @EDsCODE
    ONBOARDING_V2_DEMO: 'onboarding-v2-demo', // owner: #team-growth
    QUERY_RUNNING_TIME: 'query_running_time', // owner: @mariusandra
    QUERY_TIMINGS: 'query-timings', // owner: @mariusandra
    QUERY_ASYNC: 'query-async', // owner: @webjunkie
    POSTHOG_3000_NAV: 'posthog-3000-nav', // owner: @Twixes
    HEDGEHOG_MODE: 'hedgehog-mode', // owner: @benjackwhite
    HEDGEHOG_MODE_DEBUG: 'hedgehog-mode-debug', // owner: @benjackwhite
    HIGH_FREQUENCY_BATCH_EXPORTS: 'high-frequency-batch-exports', // owner: @tomasfarias
    PERSON_BATCH_EXPORTS: 'person-batch-exports', // owner: @tomasfarias
    FF_DASHBOARD_TEMPLATES: 'ff-dashboard-templates', // owner: @EDsCODE
    ARTIFICIAL_HOG: 'artificial-hog', // owner: @Twixes
    CS_DASHBOARDS: 'cs-dashboards', // owner: @pauldambra
    PRODUCT_SPECIFIC_ONBOARDING: 'product-specific-onboarding', // owner: @raquelmsmith
    REDIRECT_SIGNUPS_TO_INSTANCE: 'redirect-signups-to-instance', // owner: @raquelmsmith
    APPS_AND_EXPORTS_UI: 'apps-and-exports-ui', // owner: @benjackwhite
    HOGQL_DASHBOARD_ASYNC: 'hogql-dashboard-async', // owner: @webjunkie
    WEBHOOKS_DENYLIST: 'webhooks-denylist', // owner: #team-pipeline
    PIPELINE_UI: 'pipeline-ui', // owner: #team-pipeline
    PERSON_FEED_CANVAS: 'person-feed-canvas', // owner: #project-canvas
    FEATURE_FLAG_COHORT_CREATION: 'feature-flag-cohort-creation', // owner: @neilkakkar #team-feature-success
    INSIGHT_HORIZONTAL_CONTROLS: 'insight-horizontal-controls', // owner: @benjackwhite
    SURVEYS_ADAPTIVE_LIMITS: 'surveys-adaptive-limits', // owner: #team-feature-success
    SURVEYS_WIDGETS: 'surveys-widgets', // owner: #team-feature-success
    SURVEYS_EVENTS: 'surveys-events', // owner: #team-feature-success
    SURVEYS_ACTIONS: 'surveys-actions', // owner: #team-feature-success
    SURVEYS_RECURRING: 'surveys-recurring', // owner: #team-feature-success
    SURVEYS_ADAPTIVE_COLLECTION: 'surveys-recurring', // owner: #team-feature-success
    YEAR_IN_HOG: 'year-in-hog', // owner: #team-replay
    SESSION_REPLAY_EXPORT_MOBILE_DATA: 'session-replay-export-mobile-data', // owner: #team-replay
    DISCUSSIONS: 'discussions', // owner: #team-replay
    REDIRECT_INSIGHT_CREATION_PRODUCT_ANALYTICS_ONBOARDING: 'redirect-insight-creation-product-analytics-onboarding', // owner: @biancayang
    AI_SESSION_SUMMARY: 'ai-session-summary', // owner: #team-replay
    AI_SESSION_PERMISSIONS: 'ai-session-permissions', // owner: #team-replay
    PRODUCT_INTRO_PAGES: 'product-intro-pages', // owner: @raquelmsmith
    SQL_EDITOR: 'sql-editor', // owner: @EDsCODE #team-data-warehouse
    SESSION_REPLAY_DOCTOR: 'session-replay-doctor', // owner: #team-replay
    SAVED_NOT_PINNED: 'saved-not-pinned', // owner: #team-replay
    NEW_EXPERIMENTS_UI: 'new-experiments-ui', // owner: @jurajmajerik #team-feature-success
    AUDIT_LOGS_ACCESS: 'audit-logs-access', // owner: #team-growth
    SUBSCRIBE_FROM_PAYGATE: 'subscribe-from-paygate', // owner: #team-growth
    HEATMAPS_UI: 'heatmaps-ui', // owner: @benjackwhite
    THEME: 'theme', // owner: @aprilfools
    PROXY_AS_A_SERVICE: 'proxy-as-a-service', // owner: #team-infrastructure
    SETTINGS_PERSONS_JOIN_MODE: 'settings-persons-join-mode', // owner: @robbie-c
    SETTINGS_PERSONS_ON_EVENTS_HIDDEN: 'settings-persons-on-events-hidden', // owner: @Twixes
    HOG: 'hog', // owner: @mariusandra
    HOG_FUNCTIONS_LINKED: 'hog-functions-linked', // owner: #team-cdp
    PERSONLESS_EVENTS_NOT_SUPPORTED: 'personless-events-not-supported', // owner: @raquelmsmith
    ALERTS: 'alerts', // owner: @anirudhpillai #team-product-analytics
    ERROR_TRACKING: 'error-tracking', // owner: #team-error-tracking
    ERROR_TRACKING_GROUP_ACTIONS: 'error-tracking-group-actions', // owner: #team-error-tracking
    SETTINGS_BOUNCE_RATE_PAGE_VIEW_MODE: 'settings-bounce-rate-page-view-mode', // owner: @robbie-c
    ONBOARDING_DASHBOARD_TEMPLATES: 'onboarding-dashboard-templates', // owner: @raquelmsmith
    MULTIPLE_BREAKDOWNS: 'multiple-breakdowns', // owner: @skoob13 #team-product-analytics
    SETTINGS_SESSION_TABLE_VERSION: 'settings-session-table-version', // owner: @robbie-c
    INSIGHT_FUNNELS_USE_UDF: 'insight-funnels-use-udf', // owner: @aspicer #team-product-analytics
    INSIGHT_FUNNELS_USE_UDF_TRENDS: 'insight-funnels-use-udf-trends', // owner: @aspicer #team-product-analytics
    FIRST_TIME_FOR_USER_MATH: 'first-time-for-user-math', // owner: @skoob13 #team-product-analytics
    MULTITAB_EDITOR: 'multitab-editor', // owner: @EDsCODE #team-data-warehouse
    BATCH_EXPORTS_POSTHOG_HTTP: 'posthog-http-batch-exports',
    EXPERIMENT_MAKE_DECISION: 'experiment-make-decision', // owner: @jurajmajerik #team-feature-success
    DATA_MODELING: 'data-modeling', // owner: @EDsCODE #team-data-warehouse
    HEDGEHOG_SKIN_SPIDERHOG: 'hedgehog-skin-spiderhog', // owner: @benjackwhite
    INSIGHT_VARIABLES: 'insight_variables', // owner: @Gilbert09 #team-data-warehouse
    WEB_EXPERIMENTS: 'web-experiments', // owner: @team-feature-success
    BIGQUERY_DWH: 'bigquery-dwh', // owner: @Gilbert09 #team-data-warehouse
    ENVIRONMENTS: 'environments', // owner: @Twixes #team-product-analytics
    BILLING_PAYMENT_ENTRY_IN_APP: 'billing-payment-entry-in-app', // owner: @zach
    LEGACY_ACTION_WEBHOOKS: 'legacy-action-webhooks', // owner: @mariusandra #team-cdp
    REPLAY_TEMPLATES: 'replay-templates', // owner: @raquelmsmith #team-replay
    EXPERIMENTS_HOGQL: 'experiments-hogql', // owner: @jurajmajerik #team-experiments
    ROLE_BASED_ACCESS_CONTROL: 'role-based-access-control', // owner: @zach
    MESSAGING: 'messaging', // owner @mariusandra #team-cdp
    BILLING_TRIAL_FLOW: 'billing-trial-flow', // owner: @zach
    EDIT_DWH_SOURCE_CONFIG: 'edit_dwh_source_config', // owner: @Gilbert09 #team-data-warehouse
    AI_SURVEY_RESPONSE_SUMMARY: 'ai-survey-response-summary', // owner: @pauldambra
    SELF_SERVE_CREDIT_OVERRIDE: 'self-serve-credit-override', // owner: @zach
    FEATURE_MANAGEMENT_UI: 'feature-management-ui', // owner: @haven #team-feature-flags
    CUSTOM_CSS_THEMES: 'custom-css-themes', // owner: @daibhin
    METALYTICS: 'metalytics', // owner: @surbhi
    EXPERIMENTS_MULTIPLE_METRICS: 'experiments-multiple-metrics', // owner: @jurajmajerik #team-experiments
    REMOTE_CONFIG: 'remote-config', // owner: @benjackwhite
    SITE_DESTINATIONS: 'site-destinations', // owner: @mariusandra #team-cdp
    SITE_APP_FUNCTIONS: 'site-app-functions', // owner: @mariusandra #team-cdp
    HOG_TRANSFORMATIONS: 'hog-transformations', // owner: #team-cdp
    REPLAY_HOGQL_FILTERS: 'replay-hogql-filters', // owner: @pauldambra #team-replay
    REPLAY_LIST_RECORDINGS_AS_QUERY: 'replay-list-recordings-as-query', // owner: @pauldambra #team-replay
<<<<<<< HEAD
    SUPPORT_MESSAGE_OVERRIDE: 'support-message-override', // owner: @abigail
=======
    BILLING_SKIP_FORECASTING: 'billing-skip-forecasting', // owner: @zach
    EXPERIMENT_STATS_V2: 'experiment-stats-v2', // owner: @danielbachhuber #team-experiments
    WEB_ANALYTICS_PERIOD_COMPARISON: 'web-analytics-period-comparison', // owner: @rafaeelaudibert #team-web-analytics
    WEB_ANALYTICS_CONVERSION_GOAL_FILTERS: 'web-analytics-conversion-goal-filters', // owner: @rafaeelaudibert #team-web-analytics
>>>>>>> 219bad73
} as const
export type FeatureFlagKey = (typeof FEATURE_FLAGS)[keyof typeof FEATURE_FLAGS]

export const ENTITY_MATCH_TYPE = 'entities'
export const PROPERTY_MATCH_TYPE = 'properties'

export enum FunnelLayout {
    horizontal = 'horizontal',
    vertical = 'vertical',
}

export const BIN_COUNT_AUTO = 'auto' as const

// Cohort types
export enum CohortTypeEnum {
    Static = 'static',
    Dynamic = 'dynamic',
}

/**
 * Mock Node.js `process`, which is required by VFile that is used by ReactMarkdown.
 * See https://github.com/remarkjs/react-markdown/issues/339.
 */
export const MOCK_NODE_PROCESS = { cwd: () => '', env: {} } as unknown as NodeJS.Process

export const SSO_PROVIDER_NAMES: Record<SSOProvider, string> = {
    'google-oauth2': 'Google',
    github: 'GitHub',
    gitlab: 'GitLab',
    saml: 'Single sign-on (SAML)',
}

export const DOMAIN_REGEX = /^([a-z0-9]+(-[a-z0-9]+)*\.)+[a-z]{2,}$/
export const SECURE_URL_REGEX = /^(?:http(s)?:\/\/)[\w.-]+(?:\.[\w.-]+)+[\w\-._~:/?#[\]@!$&'()*+,;=]+$/gi

export const CLOUD_HOSTNAMES = {
    [Region.US]: 'us.posthog.com',
    [Region.EU]: 'eu.posthog.com',
}

export const SESSION_RECORDINGS_PLAYLIST_FREE_COUNT = 5

export const GENERATED_DASHBOARD_PREFIX = 'Generated Dashboard'

export const ACTIVITY_PAGE_SIZE = 20
export const EVENT_DEFINITIONS_PER_PAGE = 50
export const PROPERTY_DEFINITIONS_PER_EVENT = 5
export const EVENT_PROPERTY_DEFINITIONS_PER_PAGE = 50
export const LOGS_PORTION_LIMIT = 50

export const SESSION_REPLAY_MINIMUM_DURATION_OPTIONS: LemonSelectOptions<number | null> = [
    {
        label: 'no minimum',
        value: null,
    },
    {
        label: '1',
        value: 1000,
    },
    {
        label: '2',
        value: 2000,
    },
    {
        label: '5',
        value: 5000,
    },
    {
        label: '10',
        value: 10000,
    },
    {
        label: '15',
        value: 15000,
    },
]

export const UNSUBSCRIBE_SURVEY_ID = '018b6e13-590c-0000-decb-c727a2b3f462'<|MERGE_RESOLUTION|>--- conflicted
+++ resolved
@@ -231,14 +231,11 @@
     HOG_TRANSFORMATIONS: 'hog-transformations', // owner: #team-cdp
     REPLAY_HOGQL_FILTERS: 'replay-hogql-filters', // owner: @pauldambra #team-replay
     REPLAY_LIST_RECORDINGS_AS_QUERY: 'replay-list-recordings-as-query', // owner: @pauldambra #team-replay
-<<<<<<< HEAD
     SUPPORT_MESSAGE_OVERRIDE: 'support-message-override', // owner: @abigail
-=======
     BILLING_SKIP_FORECASTING: 'billing-skip-forecasting', // owner: @zach
     EXPERIMENT_STATS_V2: 'experiment-stats-v2', // owner: @danielbachhuber #team-experiments
     WEB_ANALYTICS_PERIOD_COMPARISON: 'web-analytics-period-comparison', // owner: @rafaeelaudibert #team-web-analytics
     WEB_ANALYTICS_CONVERSION_GOAL_FILTERS: 'web-analytics-conversion-goal-filters', // owner: @rafaeelaudibert #team-web-analytics
->>>>>>> 219bad73
 } as const
 export type FeatureFlagKey = (typeof FEATURE_FLAGS)[keyof typeof FEATURE_FLAGS]
 
