import { LemonSelectOptions } from '@posthog/lemon-ui'

import { ChartDisplayCategory, ChartDisplayType, Region, SSOProvider } from '../types'

// Sync with backend DISPLAY_TYPES_TO_CATEGORIES
export const DISPLAY_TYPES_TO_CATEGORIES: Record<ChartDisplayType, ChartDisplayCategory> = {
    [ChartDisplayType.ActionsLineGraph]: ChartDisplayCategory.TimeSeries,
    [ChartDisplayType.ActionsBar]: ChartDisplayCategory.TimeSeries,
    [ChartDisplayType.ActionsStackedBar]: ChartDisplayCategory.TimeSeries,
    [ChartDisplayType.ActionsAreaGraph]: ChartDisplayCategory.TimeSeries,
    [ChartDisplayType.ActionsLineGraphCumulative]: ChartDisplayCategory.CumulativeTimeSeries,
    [ChartDisplayType.BoldNumber]: ChartDisplayCategory.TotalValue,
    [ChartDisplayType.ActionsPie]: ChartDisplayCategory.TotalValue,
    [ChartDisplayType.ActionsBarValue]: ChartDisplayCategory.TotalValue,
    [ChartDisplayType.ActionsTable]: ChartDisplayCategory.TotalValue,
    [ChartDisplayType.WorldMap]: ChartDisplayCategory.TotalValue,
}
export const NON_TIME_SERIES_DISPLAY_TYPES = Object.entries(DISPLAY_TYPES_TO_CATEGORIES)
    .filter(([, category]) => category === ChartDisplayCategory.TotalValue)
    .map(([displayType]) => displayType as ChartDisplayType)

/** Display types for which `breakdown` is hidden and ignored. Sync with backend NON_BREAKDOWN_DISPLAY_TYPES. */
export const NON_BREAKDOWN_DISPLAY_TYPES = [ChartDisplayType.BoldNumber]
/** Display types which only work with a single series. */
export const SINGLE_SERIES_DISPLAY_TYPES = [ChartDisplayType.WorldMap, ChartDisplayType.BoldNumber]

export const NON_VALUES_ON_SERIES_DISPLAY_TYPES = [
    ChartDisplayType.ActionsTable,
    ChartDisplayType.WorldMap,
    ChartDisplayType.BoldNumber,
]

/** Display types for which a percent stack view is available. */
export const PERCENT_STACK_VIEW_DISPLAY_TYPE = [
    ChartDisplayType.ActionsBar,
    ChartDisplayType.ActionsAreaGraph,
    ChartDisplayType.ActionsPie,
]

export enum OrganizationMembershipLevel {
    Member = 1,
    Admin = 8,
    Owner = 15,
}

export enum TeamMembershipLevel {
    Member = 1,
    Admin = 8,
}

export type EitherMembershipLevel = OrganizationMembershipLevel | TeamMembershipLevel

/** See posthog/api/organization.py for details. */
export enum PluginsAccessLevel {
    None = 0,
    Config = 3,
    Install = 6,
    Root = 9,
}

/** Collaboration restriction level (which is a dashboard setting). Sync with DashboardPrivilegeLevel. */
export enum DashboardRestrictionLevel {
    EveryoneInProjectCanEdit = 21,
    OnlyCollaboratorsCanEdit = 37,
}

/** Collaboration privilege level (which is a user property). Sync with DashboardRestrictionLevel. */
export enum DashboardPrivilegeLevel {
    CanView = 21,
    CanEdit = 37,
    /** This is not a value that can be set in the DB – it's inferred. */
    _ProjectAdmin = 888,
    /** This is not a value that can be set in the DB – it's inferred. */
    _Owner = 999,
}

export const privilegeLevelToName: Record<DashboardPrivilegeLevel, string> = {
    [DashboardPrivilegeLevel.CanView]: 'can view',
    [DashboardPrivilegeLevel.CanEdit]: 'can edit',
    [DashboardPrivilegeLevel._Owner]: 'owner',
    [DashboardPrivilegeLevel._ProjectAdmin]: 'can edit',
}

// Persons
export const PERSON_DISTINCT_ID_MAX_SIZE = 3
export const PERSON_DISPLAY_NAME_COLUMN_NAME = 'person_display_name -- Person '

// Sync with .../api/person.py and .../ingestion/hooks.ts
export const PERSON_DEFAULT_DISPLAY_NAME_PROPERTIES = [
    'email',
    'Email',
    'name',
    'Name',
    'username',
    'Username',
    'UserName',
]

// Feature Flags & Experiments
export const INSTANTLY_AVAILABLE_PROPERTIES = [
    '$geoip_city_name',
    '$geoip_country_name',
    '$geoip_country_code',
    '$geoip_continent_name',
    '$geoip_continent_code',
    '$geoip_postal_code',
    '$geoip_time_zone',
    // Person and group identifiers
    '$group_key',
    'distinct_id',
]
export const MAX_EXPERIMENT_VARIANTS = 20
export const EXPERIMENT_DEFAULT_DURATION = 14 // days

// Event constants
export const ACTION_TYPE = 'action_type'
export const EVENT_TYPE = 'event_type'
export const STALE_EVENT_SECONDS = 30 * 24 * 60 * 60 // 30 days

/**
 * @deprecated should be removed once backend is updated
 */
export enum ShownAsValue {
    VOLUME = 'Volume',
    STICKINESS = 'Stickiness',
    LIFECYCLE = 'Lifecycle',
}

// Retention constants
export const RETENTION_RECURRING = 'retention_recurring'
export const RETENTION_FIRST_TIME = 'retention_first_time'

export const WEBHOOK_SERVICES: Record<string, string> = {
    Slack: 'slack.com',
    Discord: 'discord.com',
    Teams: 'office.com',
}

// NOTE: Run `DEBUG=1 python manage.py sync_feature_flags` locally to sync these flags into your local project
// By default all flags are boolean but you can add `multivariate` to the comment to have it created as multivariate with "test" and "control" values

export const FEATURE_FLAGS = {
    // Experiments / beta features
    FUNNELS_CUE_OPT_OUT: 'funnels-cue-opt-out-7301', // owner: @neilkakkar
    HISTORICAL_EXPORTS_V2: 'historical-exports-v2', // owner @macobo
    INGESTION_WARNINGS_ENABLED: 'ingestion-warnings-enabled', // owner: @tiina303
    SESSION_RESET_ON_LOAD: 'session-reset-on-load', // owner: @benjackwhite
    DEBUG_REACT_RENDERS: 'debug-react-renders', // owner: @benjackwhite
    AUTO_ROLLBACK_FEATURE_FLAGS: 'auto-rollback-feature-flags', // owner: @EDsCODE
    ONBOARDING_V2_DEMO: 'onboarding-v2-demo', // owner: #team-growth
    QUERY_RUNNING_TIME: 'query_running_time', // owner: @mariusandra
    QUERY_TIMINGS: 'query-timings', // owner: @mariusandra
    HEDGEHOG_MODE_DEBUG: 'hedgehog-mode-debug', // owner: @benjackwhite
    HIGH_FREQUENCY_BATCH_EXPORTS: 'high-frequency-batch-exports', // owner: @tomasfarias
    PERSON_BATCH_EXPORTS: 'person-batch-exports', // owner: @tomasfarias
    SESSIONS_BATCH_EXPORTS: 'sessions-batch-exports', // owner: @tomasfarias
    FF_DASHBOARD_TEMPLATES: 'ff-dashboard-templates', // owner: @EDsCODE
    ARTIFICIAL_HOG: 'artificial-hog', // owner: #team-max-ai
    FLOATING_ARTIFICIAL_HOG: 'floating-artificial-hog', // owner: #team-max-ai
    MAX_AI_INSIGHT_SEARCH: 'max-ai-insight-search', // owner: #team-max-ai
    PRODUCT_SPECIFIC_ONBOARDING: 'product-specific-onboarding', // owner: @raquelmsmith
    REDIRECT_SIGNUPS_TO_INSTANCE: 'redirect-signups-to-instance', // owner: @raquelmsmith
    HOGQL_DASHBOARD_ASYNC: 'hogql-dashboard-async', // owner: @webjunkie
    WEBHOOKS_DENYLIST: 'webhooks-denylist', // owner: #team-pipeline
    PIPELINE_UI: 'pipeline-ui', // owner: #team-pipeline
    PERSON_FEED_CANVAS: 'person-feed-canvas', // owner: #project-canvas
    FEATURE_FLAG_COHORT_CREATION: 'feature-flag-cohort-creation', // owner: @neilkakkar #team-feature-success
    INSIGHT_HORIZONTAL_CONTROLS: 'insight-horizontal-controls', // owner: #team-product-analytics
    SURVEYS_ADAPTIVE_LIMITS: 'surveys-adaptive-limits', // owner: #team-surveys
    SURVEY_EMPTY_STATE_V2: 'survey-empty-states-v2', // owner: #team-surveys
    SURVEYS_ACTIONS: 'surveys-actions', // owner: #team-surveys
    EXTERNAL_SURVEYS: 'external-surveys', // owner: #team-surveys
    DISCUSSIONS: 'discussions', // owner: @daibhin @benjackwhite
    REDIRECT_INSIGHT_CREATION_PRODUCT_ANALYTICS_ONBOARDING: 'redirect-insight-creation-product-analytics-onboarding', // owner: @biancayang
    AI_SESSION_SUMMARY: 'ai-session-summary', // owner: #team-replay
    AI_SESSION_PERMISSIONS: 'ai-session-permissions', // owner: #team-replay
    SESSION_REPLAY_DOCTOR: 'session-replay-doctor', // owner: #team-replay
    AUDIT_LOGS_ACCESS: 'audit-logs-access', // owner: #team-growth
    SUBSCRIBE_FROM_PAYGATE: 'subscribe-from-paygate', // owner: #team-growth
    HEATMAPS_UI: 'heatmaps-ui', // owner: @benjackwhite
    THEME: 'theme', // owner: @aprilfools
    PROXY_AS_A_SERVICE: 'proxy-as-a-service', // owner: #team-infrastructure
    SETTINGS_PERSONS_JOIN_MODE: 'settings-persons-join-mode', // owner: @robbie-c
    SETTINGS_PERSONS_ON_EVENTS_HIDDEN: 'settings-persons-on-events-hidden', // owner: @Twixes
    HOG: 'hog', // owner: @mariusandra
    PERSONLESS_EVENTS_NOT_SUPPORTED: 'personless-events-not-supported', // owner: @raquelmsmith
    SETTINGS_BOUNCE_RATE_PAGE_VIEW_MODE: 'settings-bounce-rate-page-view-mode', // owner: @robbie-c
    ONBOARDING_DASHBOARD_TEMPLATES: 'onboarding-dashboard-templates', // owner: @raquelmsmith
    SETTINGS_SESSION_TABLE_VERSION: 'settings-session-table-version', // owner: @robbie-c
    INSIGHT_FUNNELS_USE_UDF: 'insight-funnels-use-udf', // owner: @aspicer #team-product-analytics
    INSIGHT_FUNNELS_USE_UDF_TRENDS: 'insight-funnels-use-udf-trends', // owner: @aspicer #team-product-analytics
    INSIGHT_FUNNELS_USE_UDF_TIME_TO_CONVERT: 'insight-funnels-use-udf-time-to-convert', // owner: @aspicer #team-product-analytics
    QUERY_CACHE_USE_S3: 'query-cache-use-s3', // owner: @aspicer #team-product-analytics
    DASHBOARD_THREADS: 'dashboard-threads', // owner: @aspicer #team-product-analytics
    BATCH_EXPORTS_POSTHOG_HTTP: 'posthog-http-batch-exports',
    HEDGEHOG_SKIN_SPIDERHOG: 'hedgehog-skin-spiderhog', // owner: @benjackwhite
    WEB_EXPERIMENTS: 'web-experiments', // owner: @team-feature-success
    ENVIRONMENTS: 'environments', // owner: #team-platform-features
    REPLAY_TEMPLATES: 'replay-templates', // owner: @raquelmsmith #team-replay
    MESSAGING: 'messaging', // owner @haven #team-messaging
    MESSAGING_EARLY_ACCESS: 'messaging-product', // owner @haven #team-messaging
    ENVIRONMENTS_ROLLBACK: 'environments-rollback', // owner: @yasen-posthog #team-platform-features
    SELF_SERVE_CREDIT_OVERRIDE: 'self-serve-credit-override', // owner: @zach
    CUSTOM_CSS_THEMES: 'custom-css-themes', // owner: @daibhin
    METALYTICS: 'metalytics', // owner: @surbhi
    REMOTE_CONFIG: 'remote-config', // owner: @benjackwhite
    REPLAY_HOGQL_FILTERS: 'replay-hogql-filters', // owner: @pauldambra #team-replay
    REPLAY_GROUPS_FILTERS: 'replay-groups-filters', // owner: @pauldambra #team-replay
    SUPPORT_MESSAGE_OVERRIDE: 'support-message-override', // owner: @abigail
    BILLING_SKIP_FORECASTING: 'billing-skip-forecasting', // owner: @zach
    CDP_ACTIVITY_LOG_NOTIFICATIONS: 'cdp-activity-log-notifications', // owner: #team-cdp
    COOKIELESS_SERVER_HASH_MODE_SETTING: 'cookieless-server-hash-mode-setting', // owner: @robbie-c #team-web-analytics
    INSIGHT_COLORS: 'insight-colors', // owner: @thmsobrmlr #team-product-analytics
    WEB_ANALYTICS_FOR_MOBILE: 'web-analytics-for-mobile', // owner: @robbie-c #team-web-analytics
    LLM_OBSERVABILITY: 'llm-observability', // owner: #team-ai-product-manager
    ONBOARDING_SESSION_REPLAY_SEPARATE_STEP: 'onboarding-session-replay-separate-step', // owner: @joshsny #team-growth
    EXPERIMENT_INTERVAL_TIMESERIES: 'experiments-interval-timeseries', // owner: @jurajmajerik #team-experiments
    EXPERIMENTAL_DASHBOARD_ITEM_RENDERING: 'experimental-dashboard-item-rendering', // owner: @thmsobrmlr #team-product-analytics
    PATHS_V2: 'paths-v2', // owner: @thmsobrmlr #team-product-analytics
    ONBOARDING_DATA_WAREHOUSE_FOR_PRODUCT_ANALYTICS: 'onboarding-data-warehouse-for-product-analytics', // owner: @joshsny #team-growth
    DELAYED_LOADING_ANIMATION: 'delayed-loading-animation', // owner: @raquelmsmith
    SESSION_RECORDINGS_PLAYLIST_COUNT_COLUMN: 'session-recordings-playlist-count-column', // owner: @pauldambra #team-replay
    WEB_ANALYTICS_PAGE_REPORTS: 'web-analytics-page-reports', // owner: @lricoy #team-web-analytics
    REVENUE_ANALYTICS: 'revenue-analytics-beta', // owner: @rafaeelaudibert #team-revenue-analytics
    SUPPORT_FORM_IN_ONBOARDING: 'support-form-in-onboarding', // owner: @joshsny #team-growth
    CRM_ITERATION_ONE: 'crm-iteration-one', // owner: @arthurdedeus #team-crm
    CRM_USAGE_METRICS: 'crm-usage-metrics', // owner: @arthurdedeus #team-crm
    TOGGLE_PROPERTY_ARRAYS: 'toggle-property-arrays', // owner: @arthurdedeus #team-crm
    RECORDINGS_SIMILAR_RECORDINGS: 'recordings-similar-recordings', // owner: @veryayskiy #team-replay
    RECORDINGS_BLOBBY_V2_REPLAY: 'recordings-blobby-v2-replay', // owner: @pl #team-cdp
    RECORDINGS_BLOBBY_V2_LTS_REPLAY: 'use-blob-v2-lts', // owner: @pauldambra #team-replay
    SETTINGS_SESSIONS_V2_JOIN: 'settings-sessions-v2-join', // owner: @robbie-c #team-web-analytics
    SAVE_INSIGHT_TASK: 'save-insight-task', // owner: @joshsny #team-growth
    DASHBOARD_COLORS: 'dashboard-colors', // owner: @thmsobrmlr #team-product-analytics
    ERROR_TRACKING_ALERT_ROUTING: 'error-tracking-alert-routing', // owner: #team-error-tracking
    ERROR_TRACKING_SCENE_TOOL: 'error-tracking-scene-max-tool', // owner: @olly #team-error-tracking
    ERROR_TRACKING_ISSUE_CORRELATION: 'error-tracking-issue-correlation', // owner: @david #team-error-tracking
    REPLAY_TRIGGER_TYPE_CHOICE: 'replay-trigger-type-choice', // owner: @pauldambra #team-replay
    POSTHOG_STORIES: 'posthog-stories', // owner: @jabahamondes #team-web-analytics
    ACTIVE_HOURS_HEATMAP: 'active-hours-heatmap', // owner: @jabahamondes #team-web-analytics
    CALENDAR_HEATMAP_INSIGHT: 'calendar-heatmap-insight', // owner: @jabahamondes #team-web-analytics
    WEB_ANALYTICS_MARKETING: 'marketing-analytics', // owner: @jabahamondes #team-web-analytics
    BILLING_FORECASTING_ISSUES: 'billing-forecasting-issues', // owner: @pato
    STARTUP_PROGRAM_INTENT: 'startup-program-intent', // owner: @pawel-cebula #team-billing
    SETTINGS_WEB_ANALYTICS_PRE_AGGREGATED_TABLES: 'web-analytics-pre-aggregated-tables', // owner: @lricoy #team-web-analytics
    WEB_ANALYTICS_FRUSTRATING_PAGES_TILE: 'web-analytics-frustrating-pages-tile', // owner: @lricoy #team-web-analytics
    ALWAYS_QUERY_BLOCKING: 'always-query-blocking', // owner: @timgl
    GET_HOG_TEMPLATES_FROM_DB: 'get-hog-templates-from-db', // owner: @meikel #team-
    BLOCKING_EXPORTS: 'blocking-exports', // owner: @aspicer #team-product-analytics
    LINKS: 'links', // owner: @marconlp #team-link
    GAME_CENTER: 'game-center', // owner: everybody
    USER_INTERVIEWS: 'user-interviews', // owner: @Twixes @jurajmajerik
    LOGS: 'logs', // owner: @david @frank @olly @ross
    CSP_REPORTING: 'mexicspo', // owner @pauldambra @lricoy @robbiec
    LLM_OBSERVABILITY_PLAYGROUND: 'llm-observability-playground', // owner: #team-llm-observability @peter-k
    USAGE_SPEND_DASHBOARDS: 'usage-spend-dashboards', // owner: @pawel-cebula #team-billing
    CDP_HOG_SOURCES: 'cdp-hog-sources', // owner #team-cdp
    CDP_PERSON_UPDATES: 'cdp-person-updates', // owner: #team-cdp
    SCREENSHOT_EDITOR: 'screenshot-editor', // owner: @veryayskiy #team-replay
    ACTIVITY_OR_EXPLORE: 'activity-or-explore', // owner: @pauldambra #team-replay
    LINEAGE_DEPENDENCY_VIEW: 'lineage-dependency-view', // owner: @phixMe #team-data-warehouse
    TRACK_MEMORY_USAGE: 'track-memory-usage', // owner: @pauldambra #team-replay
    TAXONOMIC_EVENT_SORTING: 'taxonomic-event-sorting', // owner: @pauldambra #team-replay
    REPLAY_FILTERS_IN_PLAYLIST_MAX_AI: 'replay-filters-in-playlist-max-ai', // owner: @veryayskiy #team-replay
    REPLAY_EXCLUDE_FROM_HIDE_RECORDINGS_MENU: 'replay-exclude-from-hide-recordings-menu', // owner: @veryayskiy #team-replay
    USE_TEMPORAL_SUBSCRIPTIONS: 'use-temporal-subscriptions', // owner: @aspicer #team-product-analytics
    EXPERIMENTS_DEV_STATS_METHOD_TOGGLE: 'experiments-dev-stats-method-toggle', // owner: #team-experiments
    META_ADS_DWH: 'meta-ads-dwh', // owner: @EDsCODE #team-data-warehouse
    AA_TEST_BAYESIAN_LEGACY: 'aa-test-bayesian-legacy', // owner: #team-experiments
    AA_TEST_BAYESIAN_NEW: 'aa-test-bayesian-new', // owner: #team-experiments
    NEW_SCENE_LAYOUT: 'new-scene-layout', // owner: @adamleithp #team-devex
    EXPERIMENTS_AI_SUMMARY: 'experiments-ai-summary', // owner: @rodrigoi #team-experiments
    WEB_ANALYTICS_API: 'web-analytics-api', // owner: #team-web-analytics
    MEMBERS_CAN_USE_PERSONAL_API_KEYS: 'members-can-use-personal-api-keys', // owner: @yasen-posthog #team-platform-features
    FLAG_EVALUATION_RUNTIMES: 'flag-evaluation-runtimes', // owner: @dylan #team-feature-flags
    PATH_CLEANING_FILTER_TABLE_UI: 'path-cleaning-filter-table-ui', // owner: @lricoy #team-web-analytics
    REPLAY_SETTINGS_HELP: 'replay-settings-help', // owner: @veryayskiy #team-replay
    EDITOR_DRAFTS: 'editor-drafts', // owner: @EDsCODE #team-data-warehouse
    DATA_WAREHOUSE_SCENE: 'data-warehouse-scene', // owner: @naumaanh #team-data-warehouse
    MAX_BILLING_CONTEXT: 'max-billing-context', // owner: @pawel-cebula #team-billing
    SCENE_TABS: 'scene-tabs', // owner @mariusandra #team-devex
    FEATURE_FLAGS_FLAG_DEPENDENCY: 'feature-flags-flag-dependency', // owner: @haacked #team-feature-flags
<<<<<<< HEAD
    COMMENT_TEXT_FILTERING: 'comment-text-filtering', // owner: @pauldambra #team-replay
=======
    LLM_OBSERVABILITY_SHOW_INPUT_OUTPUT: 'llm-observability-show-input-output', // owner: #team-llm-observability
    MAX_SESSION_SUMMARIZATION: 'max-session-summarization', // owner: #team-max-ai
>>>>>>> a67f89f1
} as const
export type FeatureFlagKey = (typeof FEATURE_FLAGS)[keyof typeof FEATURE_FLAGS]

export const PRODUCT_VISUAL_ORDER = {
    productAnalytics: 10,
    webAnalytics: 20,
    revenueAnalytics: 30,
    dashboards: 50,
    notebooks: 52,
    sessionReplay: 60,
    featureFlags: 70,
    experiments: 80,
    surveys: 90,
    aiChat: 100,
    llmObservability: 110,
    earlyAccessFeatures: 120,
    errorTracking: 130,
    sqlEditor: 135,
    dataPipeline: 140,
    // alphas
    messaging: 300,
    heatmaps: 310,
    links: 320,
    logs: 330,
    userInterviews: 340,
}

export const INSIGHT_VISUAL_ORDER = {
    trends: 10,
    funnel: 20,
    retention: 30,
    paths: 40,
    stickiness: 50,
    lifecycle: 60,
    calendarHeatmap: 70,
    sql: 80,
    hog: 90,
}

export const ENTITY_MATCH_TYPE = 'entities'
export const PROPERTY_MATCH_TYPE = 'properties'

export enum FunnelLayout {
    horizontal = 'horizontal',
    vertical = 'vertical',
}

export const BIN_COUNT_AUTO = 'auto' as const

export const RETENTION_MEAN_NONE = 'none' as const

// Cohort types
export enum CohortTypeEnum {
    Static = 'static',
    Dynamic = 'dynamic',
}

/**
 * Mock Node.js `process`, which is required by VFile that is used by ReactMarkdown.
 * See https://github.com/remarkjs/react-markdown/issues/339.
 */
export const MOCK_NODE_PROCESS = { cwd: () => '', env: {} } as unknown as NodeJS.Process

export const SSO_PROVIDER_NAMES: Record<SSOProvider, string> = {
    'google-oauth2': 'Google',
    github: 'GitHub',
    gitlab: 'GitLab',
    saml: 'Single sign-on (SAML)',
}

export const DOMAIN_REGEX = /^([a-z0-9]+(-[a-z0-9]+)*\.)+[a-z]{2,}$/
export const SECURE_URL_REGEX = /^(?:http(s)?:\/\/)[\w.-]+(?:\.[\w.-]+)+[\w\-._~:/?#[\]@!$&'()*+,;=]+$/gi

export const CLOUD_HOSTNAMES = {
    [Region.US]: 'us.posthog.com',
    [Region.EU]: 'eu.posthog.com',
}

export const SESSION_RECORDINGS_PLAYLIST_FREE_COUNT = 5

export const GENERATED_DASHBOARD_PREFIX = 'Generated Dashboard'

export const ACTIVITY_PAGE_SIZE = 20
export const EVENT_DEFINITIONS_PER_PAGE = 50
export const PROPERTY_DEFINITIONS_PER_EVENT = 5
export const EVENT_PROPERTY_DEFINITIONS_PER_PAGE = 50
export const LOGS_PORTION_LIMIT = 50

export const SESSION_REPLAY_MINIMUM_DURATION_OPTIONS: LemonSelectOptions<number | null> = [
    {
        label: 'no minimum',
        value: null,
    },
    {
        label: '1',
        value: 1000,
    },
    {
        label: '2',
        value: 2000,
    },
    {
        label: '5',
        value: 5000,
    },
    {
        label: '10',
        value: 10000,
    },
    {
        label: '15',
        value: 15000,
    },
    {
        label: '30',
        value: 30000,
    },
]

export const UNSUBSCRIBE_SURVEY_ID = '018b6e13-590c-0000-decb-c727a2b3f462'
export const SESSION_RECORDING_OPT_OUT_SURVEY_ID = '01985c68-bd25-0000-b7e3-f1ccc987e979'

export const TAILWIND_BREAKPOINTS = {
    sm: 526,
    md: 768,
    lg: 992,
    xl: 1200,
    '2xl': 1600,
}

export const INSIGHT_ALERT_FIRING_SUB_TEMPLATE_ID = 'insight-alert-firing'
export const INSIGHT_ALERT_DESTINATION_LOGIC_KEY = 'insightAlertDestination'
export const INSIGHT_ALERT_FIRING_EVENT_ID = '$insight_alert_firing'<|MERGE_RESOLUTION|>--- conflicted
+++ resolved
@@ -280,12 +280,9 @@
     MAX_BILLING_CONTEXT: 'max-billing-context', // owner: @pawel-cebula #team-billing
     SCENE_TABS: 'scene-tabs', // owner @mariusandra #team-devex
     FEATURE_FLAGS_FLAG_DEPENDENCY: 'feature-flags-flag-dependency', // owner: @haacked #team-feature-flags
-<<<<<<< HEAD
-    COMMENT_TEXT_FILTERING: 'comment-text-filtering', // owner: @pauldambra #team-replay
-=======
     LLM_OBSERVABILITY_SHOW_INPUT_OUTPUT: 'llm-observability-show-input-output', // owner: #team-llm-observability
     MAX_SESSION_SUMMARIZATION: 'max-session-summarization', // owner: #team-max-ai
->>>>>>> a67f89f1
+    COMMENT_TEXT_FILTERING: 'comment-text-filtering', // owner: @pauldambra #team-replay
 } as const
 export type FeatureFlagKey = (typeof FEATURE_FLAGS)[keyof typeof FEATURE_FLAGS]
 
