--- conflicted
+++ resolved
@@ -203,11 +203,8 @@
     SAVED_NOT_PINNED: 'saved-not-pinned', // owner: #team-replay
     EXPORTS_SIDEPANEL: 'exports-sidepanel', // owner: #team-product-analytics
     SESSION_REPLAY_V3_INGESTION_PLAYBACK: 'session-replay-v3-ingestion-playback', // owner: @benjackwhite
-<<<<<<< HEAD
+    SESSION_REPLAY_FILTER_ORDERING: 'session-replay-filter-ordering', // owner: @team-replay
     SESSION_REPLAY_LINKED_VARIANTS: 'session-replay-linked-variants', // owner: #team-replay
-=======
-    SESSION_REPLAY_FILTER_ORDERING: 'session-replay-filter-ordering', // owner: @team-replay
->>>>>>> 2fa09404
 } as const
 export type FeatureFlagKey = (typeof FEATURE_FLAGS)[keyof typeof FEATURE_FLAGS]
 
