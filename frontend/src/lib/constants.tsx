--- conflicted
+++ resolved
@@ -165,11 +165,8 @@
     SURVEYS_PAYGATES: 'surveys-paygates',
     CONSOLE_RECORDING_SEARCH: 'console-recording-search', // owner: #team-monitoring
     PERSONS_HOGQL_QUERY: 'persons-hogql-query', // owner: @mariusandra
-<<<<<<< HEAD
     NOTEBOOK_CANVASES: 'notebook-canvases', // owner: #team-monitoring
-=======
     SESSION_RECORDING_SAMPLING: 'session-recording-sampling', // owner: #team-monitoring
->>>>>>> 623485f8
 } as const
 export type FeatureFlagKey = (typeof FEATURE_FLAGS)[keyof typeof FEATURE_FLAGS]
 
