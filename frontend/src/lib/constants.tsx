import { urls } from 'scenes/urls'
import { AnnotationScope, AvailableFeature, ChartDisplayType, LicensePlan, SSOProviders } from '../types'

// Sync with backend NON_TIME_SERIES_DISPLAY_TYPES
export const NON_TIME_SERIES_DISPLAY_TYPES = [
    ChartDisplayType.ActionsTable,
    ChartDisplayType.ActionsPie,
    ChartDisplayType.ActionsBarValue,
    ChartDisplayType.WorldMap,
]

export enum OrganizationMembershipLevel {
    Member = 1,
    Admin = 8,
    Owner = 15,
}

export enum TeamMembershipLevel {
    Member = 1,
    Admin = 8,
}

/** See posthog/api/organization.py for details. */
export enum PluginsAccessLevel {
    None = 0,
    Config = 3,
    Install = 6,
    Root = 9,
}

export const annotationScopeToName = new Map<string, string>([
    [AnnotationScope.Insight, 'insight'],
    [AnnotationScope.Project, 'project'],
    [AnnotationScope.Organization, 'organization'],
])

/** Collaboration restriction level (which is a dashboard setting). Sync with DashboardPrivilegeLevel. */
export enum DashboardRestrictionLevel {
    EveryoneInProjectCanEdit = 21,
    OnlyCollaboratorsCanEdit = 37,
}

/** Collaboration privilege level (which is a user property). Sync with DashboardRestrictionLevel. */
export enum DashboardPrivilegeLevel {
    CanView = 21,
    CanEdit = 37,
    /** This is not a value that can be set in the DB – it's inferred. */
    _ProjectAdmin = 888,
    /** This is not a value that can be set in the DB – it's inferred. */
    _Owner = 999,
}

export const privilegeLevelToName: Record<DashboardPrivilegeLevel, string> = {
    [DashboardPrivilegeLevel.CanView]: 'can view',
    [DashboardPrivilegeLevel.CanEdit]: 'can edit',
    [DashboardPrivilegeLevel._Owner]: 'owner',
    [DashboardPrivilegeLevel._ProjectAdmin]: 'can edit',
}

export const PERSON_DISTINCT_ID_MAX_SIZE = 3

// Event constants
export const ACTION_TYPE = 'action_type'
export const EVENT_TYPE = 'event_type'
export const STALE_EVENT_SECONDS = 30 * 24 * 60 * 60 // 30 days

// TODO: Deprecated; should be removed once backend is updated
export enum ShownAsValue {
    VOLUME = 'Volume',
    STICKINESS = 'Stickiness',
    LIFECYCLE = 'Lifecycle',
}

// Retention constants
export const RETENTION_RECURRING = 'retention_recurring'
export const RETENTION_FIRST_TIME = 'retention_first_time'

// Properties constants
export const PROPERTY_MATH_TYPE = 'property'
export const EVENT_MATH_TYPE = 'event'

export const WEBHOOK_SERVICES: Record<string, string> = {
    Slack: 'slack.com',
    Discord: 'discord.com',
    Teams: 'office.com',
}

export const FEATURE_FLAGS = {
    // Cloud-only
    CLOUD_ANNOUNCEMENT: 'cloud-announcement',
    NPS_PROMPT: '4562-nps', // owner: @marcushyett-ph
    // Experiments / beta features
    INGESTION_GRID: 'ingestion-grid-exp-3', // owner: @liyiy
    NEW_PATHS_UI_EDGE_WEIGHTS: 'new-paths-ui-edge-weights', // owner: @neilkakkar
    BREAKDOWN_BY_MULTIPLE_PROPERTIES: '938-breakdown-by-multiple-properties', // owner: @pauldambra
    FUNNELS_CUE_OPT_OUT: 'funnels-cue-opt-out-7301', // owner: @neilkakkar
    RETENTION_BREAKDOWN: 'retention-breakdown', // owner: @hazzadous
    INSIGHT_LEGENDS: 'insight-legends', // owner: @alexkim205
    QUERY_EVENTS_BY_DATETIME: '6619-query-events-by-date', // owner @pauldambra
    MULTI_POINT_PERSON_MODAL: '7590-multi-point-person-modal', // owner: @alexkim205
    RECORDINGS_IN_INSIGHTS: 'recordings-in-insights', // owner: @rcmarron
    WEB_PERFORMANCE: 'hackathon-apm', //owner: @pauldambra
    NEW_INSIGHT_COHORTS: '7569-insight-cohorts', // owner: @EDsCODE
    DATA_MANAGEMENT: 'data-management', // owner: @alexkim205
    INVITE_TEAMMATES_BANNER: 'invite-teammates-prompt', // owner: @marcushyett-ph
    EXPERIMENTS_SECONDARY_METRICS: 'experiments-secondary-metrics', // owner: @neilkakkar
    DASHBOARD_PERMISSIONS: 'dashboard-permissions', // owner: @Twixes
    SESSION_CONSOLE: 'session-recording-console', // owner: @timgl
    AND_OR_FILTERING: 'and-or-filtering', // owner: @edscode
    FEATURE_FLAGS_ACTIVITY_LOG: '8545-ff-activity-log', // owner: @pauldambra
    SMOOTHING_INTERVAL: 'smoothing-interval', // owner: @timgl
    TUNE_RECORDING_SNAPSHOT_LIMIT: 'tune-recording-snapshot-limit', // owner: @rcmarron
<<<<<<< HEAD
    BILLING_LIMIT: 'billing-limit', // owner: @timgl
=======
    UNIVERSAL_SEARCH: 'universal-search', // owner: @neilkakkar
    HOMEPAGE_LISTS_EXPERIMENT: 'homepage-lists-experiment', // owner: @rcmarron
    PERSON_ACTIVITY_LOG: '8545-person-activity-log', // owner: @pauldambra
    AUTO_REFRESH_DASHBOARDS: 'auto-refresh-dashboards', // owner: @rcmarron
    LEMON_FUNNEL_VIZ: 'lemon-funnel-viz', // owner: @Twixes
    KAFKA_INSPECTOR: 'kafka-inspector', // owner: @yakkomajuri
    ONBOARDING_1: 'onboarding-1', // owner: @liyiy
>>>>>>> 8b8d64f2
}

/** Which self-hosted plan's features are available with Cloud's "Standard" plan (aka card attached). */
export const POSTHOG_CLOUD_STANDARD_PLAN = LicensePlan.Scale
export const FEATURE_MINIMUM_PLAN: Record<AvailableFeature, LicensePlan> = {
    [AvailableFeature.ZAPIER]: LicensePlan.Scale,
    [AvailableFeature.ORGANIZATIONS_PROJECTS]: LicensePlan.Scale,
    [AvailableFeature.GOOGLE_LOGIN]: LicensePlan.Scale,
    [AvailableFeature.DASHBOARD_COLLABORATION]: LicensePlan.Scale,
    [AvailableFeature.INGESTION_TAXONOMY]: LicensePlan.Scale,
    [AvailableFeature.PATHS_ADVANCED]: LicensePlan.Scale,
    [AvailableFeature.CORRELATION_ANALYSIS]: LicensePlan.Scale,
    [AvailableFeature.GROUP_ANALYTICS]: LicensePlan.Scale,
    [AvailableFeature.MULTIVARIATE_FLAGS]: LicensePlan.Scale,
    [AvailableFeature.EXPERIMENTATION]: LicensePlan.Scale,
    [AvailableFeature.TAGGING]: LicensePlan.Scale,
    [AvailableFeature.DASHBOARD_PERMISSIONING]: LicensePlan.Enterprise,
    [AvailableFeature.PROJECT_BASED_PERMISSIONING]: LicensePlan.Enterprise,
    [AvailableFeature.SAML]: LicensePlan.Enterprise,
    [AvailableFeature.SSO_ENFORCEMENT]: LicensePlan.Enterprise,
}

export const ENTITY_MATCH_TYPE = 'entities'
export const PROPERTY_MATCH_TYPE = 'properties'

export enum FunnelLayout {
    horizontal = 'horizontal',
    vertical = 'vertical',
}

export const BIN_COUNT_AUTO = 'auto'

// Cohort types
export enum CohortTypeEnum {
    Static = 'static',
    Dynamic = 'dynamic',
}

/**
 * Mock Node.js `process`, which is required by VFile that is used by ReactMarkdown.
 * See https://github.com/remarkjs/react-markdown/issues/339.
 */
export const MOCK_NODE_PROCESS = { cwd: () => '', env: {} } as unknown as NodeJS.Process

export const SSOProviderNames: Record<SSOProviders, string> = {
    'google-oauth2': 'Google',
    github: 'GitHub',
    gitlab: 'GitLab',
    saml: 'Single sign-on (SAML)',
}

// TODO: Support checking minimum plan required for specific feature and highlight the relevant plan in the
// pricing page (or billing page). Requires updating the pricing page to support this highlighting first.
export const UPGRADE_LINK = (cloud?: boolean): { url: string; target?: '_blank' } =>
    cloud ? { url: urls.organizationBilling() } : { url: 'https://posthog.com/pricing', target: '_blank' }

export const DOMAIN_REGEX = /^([a-z0-9]+(-[a-z0-9]+)*\.)+[a-z]{2,}$/
export const SECURE_URL_REGEX = /^(?:http(s)?:\/\/)[\w.-]+(?:\.[\w\.-]+)+[\w\-\._~:\/?#[\]@!\$&'\(\)\*\+,;=.]+$/gi<|MERGE_RESOLUTION|>--- conflicted
+++ resolved
@@ -110,9 +110,7 @@
     FEATURE_FLAGS_ACTIVITY_LOG: '8545-ff-activity-log', // owner: @pauldambra
     SMOOTHING_INTERVAL: 'smoothing-interval', // owner: @timgl
     TUNE_RECORDING_SNAPSHOT_LIMIT: 'tune-recording-snapshot-limit', // owner: @rcmarron
-<<<<<<< HEAD
     BILLING_LIMIT: 'billing-limit', // owner: @timgl
-=======
     UNIVERSAL_SEARCH: 'universal-search', // owner: @neilkakkar
     HOMEPAGE_LISTS_EXPERIMENT: 'homepage-lists-experiment', // owner: @rcmarron
     PERSON_ACTIVITY_LOG: '8545-person-activity-log', // owner: @pauldambra
@@ -120,7 +118,6 @@
     LEMON_FUNNEL_VIZ: 'lemon-funnel-viz', // owner: @Twixes
     KAFKA_INSPECTOR: 'kafka-inspector', // owner: @yakkomajuri
     ONBOARDING_1: 'onboarding-1', // owner: @liyiy
->>>>>>> 8b8d64f2
 }
 
 /** Which self-hosted plan's features are available with Cloud's "Standard" plan (aka card attached). */
