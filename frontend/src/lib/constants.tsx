--- conflicted
+++ resolved
@@ -294,13 +294,10 @@
     EXPERIMENTS_RATIO_METRIC: 'experiments-ratio-metric', // owner: @andehen #team-experiments
     CDP_NEW_PRICING: 'cdp-new-pricing', // owner: #team-messaging
     COMMENT_TEXT_FILTERING: 'comment-text-filtering', // owner: @pauldambra #team-replay
-<<<<<<< HEAD
-    LLM_OBSERVABILITY_DATASETS: 'llm-analytics-datasets', // owner: #team-llm-analytics #team-max-ai
-=======
     IMPROVED_COOKIELESS_MODE: 'improved-cookieless-mode', // owner: @robbie-c #team-web-analytics
     REPLAY_EXPORT_SHORT_VIDEO: 'replay-export-short-video', // owner: @veryayskiy #team-replay
     REPLAY_EXPORT_FULL_VIDEO: 'replay-export-full-video', // owner: @veryayskiy #team-replay
->>>>>>> ec98f82a
+    LLM_OBSERVABILITY_DATASETS: 'llm-analytics-datasets', // owner: #team-llm-analytics #team-max-ai
 } as const
 export type FeatureFlagKey = (typeof FEATURE_FLAGS)[keyof typeof FEATURE_FLAGS]
 
