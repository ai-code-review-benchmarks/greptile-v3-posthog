--- conflicted
+++ resolved
@@ -125,11 +125,6 @@
     TOOLBAR_LAUNCH_SIDE_ACTION: 'toolbar-launch-side-action', // owner: @pauldambra,
     BILLING_LOCK_EVERYTHING: 'billing-lock-everything', // owner @timgl
     CANCEL_RUNNING_QUERIES: 'cancel-running-queries', // owner @timgl
-<<<<<<< HEAD
-    SESSION_RECORDINGS_PLAYER_V3: 'session-recording-player-v3', // owner: @alexkim205
-=======
-    IN_APP_PROMPTS_EXPERIMENT: 'IN_APP_PROMPTS_EXPERIMENT', // owner: @kappa90
->>>>>>> eef9d643
     ALLOW_CSV_EXPORT_COLUMN_CHOICE: 'allow-csv-export-column-choice', //owner: @pauldambra
     HISTORICAL_EXPORTS_V2: 'historical-exports-v2', // owner @macobo
     ACTOR_ON_EVENTS_QUERYING: 'person-on-events-enabled', //owner: @EDsCODE
