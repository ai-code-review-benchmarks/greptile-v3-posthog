import { LemonSelectOptions } from '@posthog/lemon-ui'

import { ChartDisplayCategory, ChartDisplayType, Region, SSOProvider } from '../types'

// Sync with backend DISPLAY_TYPES_TO_CATEGORIES
export const DISPLAY_TYPES_TO_CATEGORIES: Record<ChartDisplayType, ChartDisplayCategory> = {
    [ChartDisplayType.ActionsLineGraph]: ChartDisplayCategory.TimeSeries,
    [ChartDisplayType.ActionsBar]: ChartDisplayCategory.TimeSeries,
    [ChartDisplayType.ActionsStackedBar]: ChartDisplayCategory.TimeSeries,
    [ChartDisplayType.ActionsAreaGraph]: ChartDisplayCategory.TimeSeries,
    [ChartDisplayType.ActionsLineGraphCumulative]: ChartDisplayCategory.CumulativeTimeSeries,
    [ChartDisplayType.BoldNumber]: ChartDisplayCategory.TotalValue,
    [ChartDisplayType.ActionsPie]: ChartDisplayCategory.TotalValue,
    [ChartDisplayType.ActionsBarValue]: ChartDisplayCategory.TotalValue,
    [ChartDisplayType.ActionsTable]: ChartDisplayCategory.TotalValue,
    [ChartDisplayType.WorldMap]: ChartDisplayCategory.TotalValue,
}
export const NON_TIME_SERIES_DISPLAY_TYPES = Object.entries(DISPLAY_TYPES_TO_CATEGORIES)
    .filter(([, category]) => category === ChartDisplayCategory.TotalValue)
    .map(([displayType]) => displayType as ChartDisplayType)

/** Display types for which `breakdown` is hidden and ignored. Sync with backend NON_BREAKDOWN_DISPLAY_TYPES. */
export const NON_BREAKDOWN_DISPLAY_TYPES = [ChartDisplayType.BoldNumber]
/** Display types which only work with a single series. */
export const SINGLE_SERIES_DISPLAY_TYPES = [ChartDisplayType.WorldMap, ChartDisplayType.BoldNumber]

export const NON_VALUES_ON_SERIES_DISPLAY_TYPES = [
    ChartDisplayType.ActionsTable,
    ChartDisplayType.WorldMap,
    ChartDisplayType.BoldNumber,
]

/** Display types for which a percent stack view is available. */
export const PERCENT_STACK_VIEW_DISPLAY_TYPE = [
    ChartDisplayType.ActionsBar,
    ChartDisplayType.ActionsAreaGraph,
    ChartDisplayType.ActionsPie,
]

export enum OrganizationMembershipLevel {
    Member = 1,
    Admin = 8,
    Owner = 15,
}

export enum TeamMembershipLevel {
    Member = 1,
    Admin = 8,
}

export type EitherMembershipLevel = OrganizationMembershipLevel | TeamMembershipLevel

/** See posthog/api/organization.py for details. */
export enum PluginsAccessLevel {
    None = 0,
    Config = 3,
    Install = 6,
    Root = 9,
}

/** Collaboration restriction level (which is a dashboard setting). Sync with DashboardPrivilegeLevel. */
export enum DashboardRestrictionLevel {
    EveryoneInProjectCanEdit = 21,
    OnlyCollaboratorsCanEdit = 37,
}

/** Collaboration privilege level (which is a user property). Sync with DashboardRestrictionLevel. */
export enum DashboardPrivilegeLevel {
    CanView = 21,
    CanEdit = 37,
    /** This is not a value that can be set in the DB – it's inferred. */
    _ProjectAdmin = 888,
    /** This is not a value that can be set in the DB – it's inferred. */
    _Owner = 999,
}

export const privilegeLevelToName: Record<DashboardPrivilegeLevel, string> = {
    [DashboardPrivilegeLevel.CanView]: 'can view',
    [DashboardPrivilegeLevel.CanEdit]: 'can edit',
    [DashboardPrivilegeLevel._Owner]: 'owner',
    [DashboardPrivilegeLevel._ProjectAdmin]: 'can edit',
}

// Persons
export const PERSON_DISTINCT_ID_MAX_SIZE = 3
// Sync with .../api/person.py and .../ingestion/hooks.ts
export const PERSON_DEFAULT_DISPLAY_NAME_PROPERTIES = [
    'email',
    'Email',
    'name',
    'Name',
    'username',
    'Username',
    'UserName',
]

// Feature Flags & Experiments
export const INSTANTLY_AVAILABLE_PROPERTIES = [
    '$geoip_city_name',
    '$geoip_country_name',
    '$geoip_country_code',
    '$geoip_continent_name',
    '$geoip_continent_code',
    '$geoip_postal_code',
    '$geoip_time_zone',
    // Person and group identifiers
    '$group_key',
    'distinct_id',
]
export const MAX_EXPERIMENT_VARIANTS = 10
export const EXPERIMENT_DEFAULT_DURATION = 14 // days

// Event constants
export const ACTION_TYPE = 'action_type'
export const EVENT_TYPE = 'event_type'
export const STALE_EVENT_SECONDS = 30 * 24 * 60 * 60 // 30 days

/** @deprecated: should be removed once backend is updated */
export enum ShownAsValue {
    VOLUME = 'Volume',
    STICKINESS = 'Stickiness',
    LIFECYCLE = 'Lifecycle',
}

// Retention constants
export const RETENTION_RECURRING = 'retention_recurring'
export const RETENTION_FIRST_TIME = 'retention_first_time'

export const WEBHOOK_SERVICES: Record<string, string> = {
    Slack: 'slack.com',
    Discord: 'discord.com',
    Teams: 'office.com',
}

// NOTE: Run `DEBUG=1 python manage.py sync_feature_flags` locally to sync these flags into your local project
// By default all flags are boolean but you can add `multivariate` to the comment to have it created as multivariate with "test" and "control" values

export const FEATURE_FLAGS = {
    // Experiments / beta features
    FUNNELS_CUE_OPT_OUT: 'funnels-cue-opt-out-7301', // owner: @neilkakkar
    KAFKA_INSPECTOR: 'kafka-inspector', // owner: @yakkomajuri
    HISTORICAL_EXPORTS_V2: 'historical-exports-v2', // owner @macobo
    INGESTION_WARNINGS_ENABLED: 'ingestion-warnings-enabled', // owner: @tiina303
    SESSION_RESET_ON_LOAD: 'session-reset-on-load', // owner: @benjackwhite
    DEBUG_REACT_RENDERS: 'debug-react-renders', // owner: @benjackwhite
    AUTO_ROLLBACK_FEATURE_FLAGS: 'auto-rollback-feature-flags', // owner: @EDsCODE
    ONBOARDING_V2_DEMO: 'onboarding-v2-demo', // owner: #team-growth
    QUERY_RUNNING_TIME: 'query_running_time', // owner: @mariusandra
    QUERY_TIMINGS: 'query-timings', // owner: @mariusandra
    QUERY_ASYNC: 'query-async', // owner: @webjunkie
    POSTHOG_3000_NAV: 'posthog-3000-nav', // owner: @Twixes
    HEDGEHOG_MODE: 'hedgehog-mode', // owner: @benjackwhite
    HEDGEHOG_MODE_DEBUG: 'hedgehog-mode-debug', // owner: @benjackwhite
    HIGH_FREQUENCY_BATCH_EXPORTS: 'high-frequency-batch-exports', // owner: @tomasfarias
    PERSON_BATCH_EXPORTS: 'person-batch-exports', // owner: @tomasfarias
    FF_DASHBOARD_TEMPLATES: 'ff-dashboard-templates', // owner: @EDsCODE
    ARTIFICIAL_HOG: 'artificial-hog', // owner: @Twixes
    CS_DASHBOARDS: 'cs-dashboards', // owner: @pauldambra
    PRODUCT_SPECIFIC_ONBOARDING: 'product-specific-onboarding', // owner: @raquelmsmith
    REDIRECT_SIGNUPS_TO_INSTANCE: 'redirect-signups-to-instance', // owner: @raquelmsmith
    APPS_AND_EXPORTS_UI: 'apps-and-exports-ui', // owner: @benjackwhite
    HOGQL_DASHBOARD_ASYNC: 'hogql-dashboard-async', // owner: @webjunkie
    WEBHOOKS_DENYLIST: 'webhooks-denylist', // owner: #team-pipeline
    PIPELINE_UI: 'pipeline-ui', // owner: #team-pipeline
    PERSON_FEED_CANVAS: 'person-feed-canvas', // owner: #project-canvas
    FEATURE_FLAG_COHORT_CREATION: 'feature-flag-cohort-creation', // owner: @neilkakkar #team-feature-success
    INSIGHT_HORIZONTAL_CONTROLS: 'insight-horizontal-controls', // owner: @benjackwhite
    SURVEYS_ADAPTIVE_LIMITS: 'surveys-adaptive-limits', // owner: #team-feature-success
    SURVEYS_WIDGETS: 'surveys-widgets', // owner: #team-feature-success
    SURVEYS_EVENTS: 'surveys-events', // owner: #team-feature-success
    SURVEYS_ACTIONS: 'surveys-actions', // owner: #team-feature-success
    SURVEYS_RECURRING: 'surveys-recurring', // owner: #team-feature-success
    SURVEYS_ADAPTIVE_COLLECTION: 'surveys-recurring', // owner: #team-feature-success
    YEAR_IN_HOG: 'year-in-hog', // owner: #team-replay
    SESSION_REPLAY_EXPORT_MOBILE_DATA: 'session-replay-export-mobile-data', // owner: #team-replay
    DISCUSSIONS: 'discussions', // owner: #team-replay
    REDIRECT_INSIGHT_CREATION_PRODUCT_ANALYTICS_ONBOARDING: 'redirect-insight-creation-product-analytics-onboarding', // owner: @biancayang
    AI_SESSION_SUMMARY: 'ai-session-summary', // owner: #team-replay
    AI_SESSION_PERMISSIONS: 'ai-session-permissions', // owner: #team-replay
    PRODUCT_INTRO_PAGES: 'product-intro-pages', // owner: @raquelmsmith
    SQL_EDITOR: 'sql-editor', // owner: @EDsCODE #team-data-warehouse
    SESSION_REPLAY_DOCTOR: 'session-replay-doctor', // owner: #team-replay
    SAVED_NOT_PINNED: 'saved-not-pinned', // owner: #team-replay
    NEW_EXPERIMENTS_UI: 'new-experiments-ui', // owner: @jurajmajerik #team-feature-success
    AUDIT_LOGS_ACCESS: 'audit-logs-access', // owner: #team-growth
    SUBSCRIBE_FROM_PAYGATE: 'subscribe-from-paygate', // owner: #team-growth
    HEATMAPS_UI: 'heatmaps-ui', // owner: @benjackwhite
    THEME: 'theme', // owner: @aprilfools
    PROXY_AS_A_SERVICE: 'proxy-as-a-service', // owner: #team-infrastructure
    SETTINGS_PERSONS_JOIN_MODE: 'settings-persons-join-mode', // owner: @robbie-c
    SETTINGS_PERSONS_ON_EVENTS_HIDDEN: 'settings-persons-on-events-hidden', // owner: @Twixes
    HOG: 'hog', // owner: @mariusandra
    HOG_FUNCTIONS_LINKED: 'hog-functions-linked', // owner: #team-cdp
    PERSONLESS_EVENTS_NOT_SUPPORTED: 'personless-events-not-supported', // owner: @raquelmsmith
    ALERTS: 'alerts', // owner: @anirudhpillai #team-product-analytics
    ERROR_TRACKING: 'error-tracking', // owner: #team-error-tracking
    ERROR_TRACKING_GROUP_ACTIONS: 'error-tracking-group-actions', // owner: #team-error-tracking
    SETTINGS_BOUNCE_RATE_PAGE_VIEW_MODE: 'settings-bounce-rate-page-view-mode', // owner: @robbie-c
    ONBOARDING_DASHBOARD_TEMPLATES: 'onboarding-dashboard-templates', // owner: @raquelmsmith
    MULTIPLE_BREAKDOWNS: 'multiple-breakdowns', // owner: @skoob13 #team-product-analytics
    WEB_ANALYTICS_LIVE_USER_COUNT: 'web-analytics-live-user-count', // owner: @robbie-c
    SETTINGS_SESSION_TABLE_VERSION: 'settings-session-table-version', // owner: @robbie-c
    INSIGHT_FUNNELS_USE_UDF: 'insight-funnels-use-udf', // owner: @aspicer #team-product-analytics
    INSIGHT_FUNNELS_USE_UDF_TRENDS: 'insight-funnels-use-udf-trends', // owner: @aspicer #team-product-analytics
    FIRST_TIME_FOR_USER_MATH: 'first-time-for-user-math', // owner: @skoob13 #team-product-analytics
    MULTITAB_EDITOR: 'multitab-editor', // owner: @EDsCODE #team-data-warehouse
    WEB_ANALYTICS_REPLAY: 'web-analytics-replay', // owner: @robbie-c
    BATCH_EXPORTS_POSTHOG_HTTP: 'posthog-http-batch-exports',
    EXPERIMENT_MAKE_DECISION: 'experiment-make-decision', // owner: @jurajmajerik #team-feature-success
    DATA_MODELING: 'data-modeling', // owner: @EDsCODE #team-data-warehouse
    WEB_ANALYTICS_CONVERSION_GOALS: 'web-analytics-conversion-goals', // owner: @robbie-c
    WEB_ANALYTICS_LAST_CLICK: 'web-analytics-last-click', // owner: @robbie-c
    WEB_ANALYTICS_LCP_SCORE: 'web-analytics-lcp-score', // owner: @robbie-c
    HEDGEHOG_SKIN_SPIDERHOG: 'hedgehog-skin-spiderhog', // owner: @benjackwhite
    INSIGHT_VARIABLES: 'insight_variables', // owner: @Gilbert09 #team-data-warehouse
    WEB_EXPERIMENTS: 'web-experiments', // owner: @team-feature-success
    BIGQUERY_DWH: 'bigquery-dwh', // owner: @Gilbert09 #team-data-warehouse
    ENVIRONMENTS: 'environments', // owner: @Twixes #team-product-analytics
    BILLING_PAYMENT_ENTRY_IN_APP: 'billing-payment-entry-in-app', // owner: @zach
    LEGACY_ACTION_WEBHOOKS: 'legacy-action-webhooks', // owner: @mariusandra #team-cdp
    REPLAY_TEMPLATES: 'replay-templates', // owner: @raquelmsmith #team-replay
    EXPERIMENTS_HOGQL: 'experiments-hogql', // owner: @jurajmajerik #team-experiments
    ROLE_BASED_ACCESS_CONTROL: 'role-based-access-control', // owner: @zach
    MESSAGING: 'messaging', // owner @mariusandra #team-cdp
    SESSION_REPLAY_URL_BLOCKLIST: 'session-replay-url-blocklist', // owner: @richard-better #team-replay
    BILLING_TRIAL_FLOW: 'billing-trial-flow', // owner: @zach
    EDIT_DWH_SOURCE_CONFIG: 'edit_dwh_source_config', // owner: @Gilbert09 #team-data-warehouse
    AI_SURVEY_RESPONSE_SUMMARY: 'ai-survey-response-summary', // owner: @pauldambra
    CUSTOM_CHANNEL_TYPE_RULES: 'custom-channel-type-rules', // owner: @robbie-c #team-web-analytics
<<<<<<< HEAD
    EXPERIMENTS_MIGRATION_DISABLE_UI: 'experiments-migration-disable-ui', // owner: @jurajmajerik #team-experiments
    INSIGHT_COLORS: 'insight-colors', // owner @thmsobrmlr #team-product-analytics
=======
    SELF_SERVE_CREDIT_OVERRIDE: 'self-serve-credit-override', // owner: @zach
    FEATURE_MANAGEMENT_UI: 'feature-management-ui', // owner: @haven #team-feature-flags
    CUSTOM_CSS_THEMES: 'custom-css-themes', // owner: @daibhin
    METALYTICS: 'metalytics', // owner: @surbhi
    EXPERIMENTS_MULTIPLE_METRICS: 'experiments-multiple-metrics', // owner: @jurajmajerik #team-experiments
    WEB_ANALYTICS_WARN_CUSTOM_EVENT_NO_SESSION: 'web-analytics-warn-custom-event-no-session', // owner: @robbie-c #team-web-analytics
    REMOTE_CONFIG: 'remote-config', // owner: @benjackwhite
    SITE_DESTINATIONS: 'site-destinations', // owner: @mariusandra #team-cdp
    SITE_APP_FUNCTIONS: 'site-app-functions', // owner: @mariusandra #team-cdp
    REPLAY_HOGQL_FILTERS: 'replay-hogql-filters', // owner: @pauldambra #team-replay
    REPLAY_LIST_RECORDINGS_AS_QUERY: 'replay-list-recordings-as-query', // owner: @pauldambra #team-replay
    BILLING_SKIP_FORECASTING: 'billing-skip-forecasting', // owner: @zach
    EXPERIMENT_STATS_V2: 'experiment-stats-v2', // owner: @danielbachhuber #team-experiments
    WEB_ANALYTICS_PERIOD_COMPARISON: 'web-analytics-period-comparison', // owner: @rafaeelaudibert #team-web-analytics
    WEB_ANALYTICS_CONVERSION_GOAL_FILTERS: 'web-analytics-conversion-goal-filters', // owner: @rafaeelaudibert #team-web-analytics
>>>>>>> 894bbc72
} as const
export type FeatureFlagKey = (typeof FEATURE_FLAGS)[keyof typeof FEATURE_FLAGS]

export const ENTITY_MATCH_TYPE = 'entities'
export const PROPERTY_MATCH_TYPE = 'properties'

export enum FunnelLayout {
    horizontal = 'horizontal',
    vertical = 'vertical',
}

export const BIN_COUNT_AUTO = 'auto' as const

// Cohort types
export enum CohortTypeEnum {
    Static = 'static',
    Dynamic = 'dynamic',
}

/**
 * Mock Node.js `process`, which is required by VFile that is used by ReactMarkdown.
 * See https://github.com/remarkjs/react-markdown/issues/339.
 */
export const MOCK_NODE_PROCESS = { cwd: () => '', env: {} } as unknown as NodeJS.Process

export const SSO_PROVIDER_NAMES: Record<SSOProvider, string> = {
    'google-oauth2': 'Google',
    github: 'GitHub',
    gitlab: 'GitLab',
    saml: 'Single sign-on (SAML)',
}

export const DOMAIN_REGEX = /^([a-z0-9]+(-[a-z0-9]+)*\.)+[a-z]{2,}$/
export const SECURE_URL_REGEX = /^(?:http(s)?:\/\/)[\w.-]+(?:\.[\w.-]+)+[\w\-._~:/?#[\]@!$&'()*+,;=]+$/gi

export const CLOUD_HOSTNAMES = {
    [Region.US]: 'us.posthog.com',
    [Region.EU]: 'eu.posthog.com',
}

export const SESSION_RECORDINGS_PLAYLIST_FREE_COUNT = 5

export const GENERATED_DASHBOARD_PREFIX = 'Generated Dashboard'

export const ACTIVITY_PAGE_SIZE = 20
export const EVENT_DEFINITIONS_PER_PAGE = 50
export const PROPERTY_DEFINITIONS_PER_EVENT = 5
export const EVENT_PROPERTY_DEFINITIONS_PER_PAGE = 50
export const LOGS_PORTION_LIMIT = 50

export const SESSION_REPLAY_MINIMUM_DURATION_OPTIONS: LemonSelectOptions<number | null> = [
    {
        label: 'no minimum',
        value: null,
    },
    {
        label: '1',
        value: 1000,
    },
    {
        label: '2',
        value: 2000,
    },
    {
        label: '5',
        value: 5000,
    },
    {
        label: '10',
        value: 10000,
    },
    {
        label: '15',
        value: 15000,
    },
]

export const UNSUBSCRIBE_SURVEY_ID = '018b6e13-590c-0000-decb-c727a2b3f462'<|MERGE_RESOLUTION|>--- conflicted
+++ resolved
@@ -227,10 +227,6 @@
     EDIT_DWH_SOURCE_CONFIG: 'edit_dwh_source_config', // owner: @Gilbert09 #team-data-warehouse
     AI_SURVEY_RESPONSE_SUMMARY: 'ai-survey-response-summary', // owner: @pauldambra
     CUSTOM_CHANNEL_TYPE_RULES: 'custom-channel-type-rules', // owner: @robbie-c #team-web-analytics
-<<<<<<< HEAD
-    EXPERIMENTS_MIGRATION_DISABLE_UI: 'experiments-migration-disable-ui', // owner: @jurajmajerik #team-experiments
-    INSIGHT_COLORS: 'insight-colors', // owner @thmsobrmlr #team-product-analytics
-=======
     SELF_SERVE_CREDIT_OVERRIDE: 'self-serve-credit-override', // owner: @zach
     FEATURE_MANAGEMENT_UI: 'feature-management-ui', // owner: @haven #team-feature-flags
     CUSTOM_CSS_THEMES: 'custom-css-themes', // owner: @daibhin
@@ -246,7 +242,7 @@
     EXPERIMENT_STATS_V2: 'experiment-stats-v2', // owner: @danielbachhuber #team-experiments
     WEB_ANALYTICS_PERIOD_COMPARISON: 'web-analytics-period-comparison', // owner: @rafaeelaudibert #team-web-analytics
     WEB_ANALYTICS_CONVERSION_GOAL_FILTERS: 'web-analytics-conversion-goal-filters', // owner: @rafaeelaudibert #team-web-analytics
->>>>>>> 894bbc72
+    INSIGHT_COLORS: 'insight-colors', // owner @thmsobrmlr #team-product-analytics
 } as const
 export type FeatureFlagKey = (typeof FEATURE_FLAGS)[keyof typeof FEATURE_FLAGS]
 
