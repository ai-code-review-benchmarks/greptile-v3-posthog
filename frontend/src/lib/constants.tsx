--- conflicted
+++ resolved
@@ -220,12 +220,9 @@
     LEGACY_ACTION_WEBHOOKS: 'legacy-action-webhooks', // owner: @mariusandra #team-cdp
     SESSION_REPLAY_URL_TRIGGER: 'session-replay-url-trigger', // owner: @richard-better #team-replay
     REPLAY_TEMPLATES: 'replay-templates', // owner: @raquelmsmith #team-replay
-<<<<<<< HEAD
     EXPERIMENTS_HOGQL: 'experiments-hogql', // owner: @jurajmajerik #team-experiments
-=======
     EXPERIMENTS_HOLDOUTS: 'experiments-holdouts', // owner: @jurajmajerik #team-experiments
     MESSAGING: 'messaging', // owner @mariusandra #team-cdp
->>>>>>> e5957b64
 } as const
 export type FeatureFlagKey = (typeof FEATURE_FLAGS)[keyof typeof FEATURE_FLAGS]
 
