--- conflicted
+++ resolved
@@ -114,11 +114,8 @@
     PROPERTY_FILTER_ON_DASHBOARD: 'property-filter-on-dashboard', // owner: @edscode
     EXPORT_DASHBOARD_INSIGHTS: 'export-dashboard-insights', // owner: @benjackwhite
     ONBOARDING_1_5: 'onboarding-1_5', // owner: @liyiy
-<<<<<<< HEAD
-    SIMPLIFY_ACTIONS: 'simplify-actions',
-=======
     INSIGHT_SUBSCRIPTIONS: 'insight-subscriptions', // owner: @benjackwhite
->>>>>>> dd0695a2
+    SIMPLIFY_ACTIONS: 'simplify-actions', // owner: @alexkim205,
 }
 
 /** Which self-hosted plan's features are available with Cloud's "Standard" plan (aka card attached). */
