--- conflicted
+++ resolved
@@ -233,11 +233,8 @@
     EXPERIMENTS_MIGRATION_DISABLE_UI: 'experiments-migration-disable-ui', // owner: @jurajmajerik #team-experiments
     CUSTOM_CSS_THEMES: 'custom-css-themes', // owner: @daibhin
     WEB_ANALYTICS_WARN_CUSTOM_EVENT_NO_SESSION: 'web-analytics-warn-custom-event-no-session', // owner: @robbie-c #team-web-analytics
-<<<<<<< HEAD
     REMOTE_CONFIG: 'remote-config', // owner: @benjackwhite
-=======
     TWO_FACTOR_UI: 'two-factor-ui', // owner: @zach
->>>>>>> 7b7e8ffb
 } as const
 export type FeatureFlagKey = (typeof FEATURE_FLAGS)[keyof typeof FEATURE_FLAGS]
 
