import { LemonSelectOptions } from '@posthog/lemon-ui'

import { ChartDisplayCategory, ChartDisplayType, Region, SSOProvider } from '../types'

// Sync with backend DISPLAY_TYPES_TO_CATEGORIES
export const DISPLAY_TYPES_TO_CATEGORIES: Record<ChartDisplayType, ChartDisplayCategory> = {
    [ChartDisplayType.ActionsLineGraph]: ChartDisplayCategory.TimeSeries,
    [ChartDisplayType.ActionsBar]: ChartDisplayCategory.TimeSeries,
    [ChartDisplayType.ActionsStackedBar]: ChartDisplayCategory.TimeSeries,
    [ChartDisplayType.ActionsAreaGraph]: ChartDisplayCategory.TimeSeries,
    [ChartDisplayType.ActionsLineGraphCumulative]: ChartDisplayCategory.CumulativeTimeSeries,
    [ChartDisplayType.BoldNumber]: ChartDisplayCategory.TotalValue,
    [ChartDisplayType.ActionsPie]: ChartDisplayCategory.TotalValue,
    [ChartDisplayType.ActionsBarValue]: ChartDisplayCategory.TotalValue,
    [ChartDisplayType.ActionsTable]: ChartDisplayCategory.TotalValue,
    [ChartDisplayType.WorldMap]: ChartDisplayCategory.TotalValue,
}
export const NON_TIME_SERIES_DISPLAY_TYPES = Object.entries(DISPLAY_TYPES_TO_CATEGORIES)
    .filter(([, category]) => category === ChartDisplayCategory.TotalValue)
    .map(([displayType]) => displayType as ChartDisplayType)

/** Display types for which `breakdown` is hidden and ignored. Sync with backend NON_BREAKDOWN_DISPLAY_TYPES. */
export const NON_BREAKDOWN_DISPLAY_TYPES = [ChartDisplayType.BoldNumber]
/** Display types which only work with a single series. */
export const SINGLE_SERIES_DISPLAY_TYPES = [ChartDisplayType.WorldMap, ChartDisplayType.BoldNumber]

export const NON_VALUES_ON_SERIES_DISPLAY_TYPES = [
    ChartDisplayType.ActionsTable,
    ChartDisplayType.WorldMap,
    ChartDisplayType.BoldNumber,
]

/** Display types for which a percent stack view is available. */
export const PERCENT_STACK_VIEW_DISPLAY_TYPE = [
    ChartDisplayType.ActionsBar,
    ChartDisplayType.ActionsAreaGraph,
    ChartDisplayType.ActionsPie,
]

export enum OrganizationMembershipLevel {
    Member = 1,
    Admin = 8,
    Owner = 15,
}

export enum TeamMembershipLevel {
    Member = 1,
    Admin = 8,
}

export type EitherMembershipLevel = OrganizationMembershipLevel | TeamMembershipLevel

/** See posthog/api/organization.py for details. */
export enum PluginsAccessLevel {
    None = 0,
    Config = 3,
    Install = 6,
    Root = 9,
}

/** Collaboration restriction level (which is a dashboard setting). Sync with DashboardPrivilegeLevel. */
export enum DashboardRestrictionLevel {
    EveryoneInProjectCanEdit = 21,
    OnlyCollaboratorsCanEdit = 37,
}

/** Collaboration privilege level (which is a user property). Sync with DashboardRestrictionLevel. */
export enum DashboardPrivilegeLevel {
    CanView = 21,
    CanEdit = 37,
    /** This is not a value that can be set in the DB – it's inferred. */
    _ProjectAdmin = 888,
    /** This is not a value that can be set in the DB – it's inferred. */
    _Owner = 999,
}

export const privilegeLevelToName: Record<DashboardPrivilegeLevel, string> = {
    [DashboardPrivilegeLevel.CanView]: 'can view',
    [DashboardPrivilegeLevel.CanEdit]: 'can edit',
    [DashboardPrivilegeLevel._Owner]: 'owner',
    [DashboardPrivilegeLevel._ProjectAdmin]: 'can edit',
}

// Persons
export const PERSON_DISTINCT_ID_MAX_SIZE = 3
// Sync with .../api/person.py and .../ingestion/hooks.ts
export const PERSON_DEFAULT_DISPLAY_NAME_PROPERTIES = [
    'email',
    'Email',
    'name',
    'Name',
    'username',
    'Username',
    'UserName',
]

// Feature Flags & Experiments
export const INSTANTLY_AVAILABLE_PROPERTIES = [
    '$geoip_city_name',
    '$geoip_country_name',
    '$geoip_country_code',
    '$geoip_continent_name',
    '$geoip_continent_code',
    '$geoip_postal_code',
    '$geoip_time_zone',
    // Person and group identifiers
    '$group_key',
    'distinct_id',
]
export const MAX_EXPERIMENT_VARIANTS = 10
export const EXPERIMENT_DEFAULT_DURATION = 14 // days

// Event constants
export const ACTION_TYPE = 'action_type'
export const EVENT_TYPE = 'event_type'
export const STALE_EVENT_SECONDS = 30 * 24 * 60 * 60 // 30 days

/** @deprecated: should be removed once backend is updated */
export enum ShownAsValue {
    VOLUME = 'Volume',
    STICKINESS = 'Stickiness',
    LIFECYCLE = 'Lifecycle',
}

// Retention constants
export const RETENTION_RECURRING = 'retention_recurring'
export const RETENTION_FIRST_TIME = 'retention_first_time'

export const WEBHOOK_SERVICES: Record<string, string> = {
    Slack: 'slack.com',
    Discord: 'discord.com',
    Teams: 'office.com',
}

// NOTE: Run `DEBUG=1 python manage.py sync_feature_flags` locally to sync these flags into your local project
// By default all flags are boolean but you can add `multivariate` to the comment to have it created as multivariate with "test" and "control" values

export const FEATURE_FLAGS = {
    // Experiments / beta features
    FUNNELS_CUE_OPT_OUT: 'funnels-cue-opt-out-7301', // owner: @neilkakkar
    KAFKA_INSPECTOR: 'kafka-inspector', // owner: @yakkomajuri
    HISTORICAL_EXPORTS_V2: 'historical-exports-v2', // owner @macobo
    INGESTION_WARNINGS_ENABLED: 'ingestion-warnings-enabled', // owner: @tiina303
    SESSION_RESET_ON_LOAD: 'session-reset-on-load', // owner: @benjackwhite
    DEBUG_REACT_RENDERS: 'debug-react-renders', // owner: @benjackwhite
    AUTO_ROLLBACK_FEATURE_FLAGS: 'auto-rollback-feature-flags', // owner: @EDsCODE
    ONBOARDING_V2_DEMO: 'onboarding-v2-demo', // owner: #team-growth
    QUERY_RUNNING_TIME: 'query_running_time', // owner: @mariusandra
    QUERY_TIMINGS: 'query-timings', // owner: @mariusandra
    QUERY_ASYNC: 'query-async', // owner: @webjunkie
    POSTHOG_3000_NAV: 'posthog-3000-nav', // owner: @Twixes
    HEDGEHOG_MODE: 'hedgehog-mode', // owner: @benjackwhite
    HEDGEHOG_MODE_DEBUG: 'hedgehog-mode-debug', // owner: @benjackwhite
    HIGH_FREQUENCY_BATCH_EXPORTS: 'high-frequency-batch-exports', // owner: @tomasfarias
    PERSON_BATCH_EXPORTS: 'person-batch-exports', // owner: @tomasfarias
    FF_DASHBOARD_TEMPLATES: 'ff-dashboard-templates', // owner: @EDsCODE
    ARTIFICIAL_HOG: 'artificial-hog', // owner: @Twixes
    CS_DASHBOARDS: 'cs-dashboards', // owner: @pauldambra
    PRODUCT_SPECIFIC_ONBOARDING: 'product-specific-onboarding', // owner: @raquelmsmith
    REDIRECT_SIGNUPS_TO_INSTANCE: 'redirect-signups-to-instance', // owner: @raquelmsmith
    APPS_AND_EXPORTS_UI: 'apps-and-exports-ui', // owner: @benjackwhite
    HOGQL_DASHBOARD_ASYNC: 'hogql-dashboard-async', // owner: @webjunkie
    WEBHOOKS_DENYLIST: 'webhooks-denylist', // owner: #team-pipeline
    PIPELINE_UI: 'pipeline-ui', // owner: #team-pipeline
    PERSON_FEED_CANVAS: 'person-feed-canvas', // owner: #project-canvas
    FEATURE_FLAG_COHORT_CREATION: 'feature-flag-cohort-creation', // owner: @neilkakkar #team-feature-success
    INSIGHT_HORIZONTAL_CONTROLS: 'insight-horizontal-controls', // owner: @benjackwhite
    SURVEYS_WIDGETS: 'surveys-widgets', // owner: #team-feature-success
    SURVEYS_EVENTS: 'surveys-events', // owner: #team-feature-success
    SURVEYS_ACTIONS: 'surveys-actions', // owner: #team-feature-success
    SURVEYS_RECURRING: 'surveys-recurring', // owner: #team-feature-success
    SURVEYS_ADAPTIVE_COLLECTION: 'surveys-recurring', // owner: #team-feature-success
    YEAR_IN_HOG: 'year-in-hog', // owner: #team-replay
    SESSION_REPLAY_EXPORT_MOBILE_DATA: 'session-replay-export-mobile-data', // owner: #team-replay
    DISCUSSIONS: 'discussions', // owner: #team-replay
    REDIRECT_INSIGHT_CREATION_PRODUCT_ANALYTICS_ONBOARDING: 'redirect-insight-creation-product-analytics-onboarding', // owner: @biancayang
    AI_SESSION_SUMMARY: 'ai-session-summary', // owner: #team-replay
    AI_SESSION_PERMISSIONS: 'ai-session-permissions', // owner: #team-replay
    PRODUCT_INTRO_PAGES: 'product-intro-pages', // owner: @raquelmsmith
    SQL_EDITOR: 'sql-editor', // owner: @EDsCODE #team-data-warehouse
    SESSION_REPLAY_DOCTOR: 'session-replay-doctor', // owner: #team-replay
    REPLAY_SIMILAR_RECORDINGS: 'session-replay-similar-recordings', // owner: #team-replay
    SAVED_NOT_PINNED: 'saved-not-pinned', // owner: #team-replay
    NEW_EXPERIMENTS_UI: 'new-experiments-ui', // owner: @jurajmajerik #team-feature-success
    REPLAY_ERROR_CLUSTERING: 'session-replay-error-clustering', // owner: #team-replay
    AUDIT_LOGS_ACCESS: 'audit-logs-access', // owner: #team-growth
    SUBSCRIBE_FROM_PAYGATE: 'subscribe-from-paygate', // owner: #team-growth
    HEATMAPS_UI: 'heatmaps-ui', // owner: @benjackwhite
    THEME: 'theme', // owner: @aprilfools
    PROXY_AS_A_SERVICE: 'proxy-as-a-service', // owner: #team-infrastructure
    SETTINGS_PERSONS_JOIN_MODE: 'settings-persons-join-mode', // owner: @robbie-c
    SETTINGS_PERSONS_ON_EVENTS_HIDDEN: 'settings-persons-on-events-hidden', // owner: @Twixes
    HOG: 'hog', // owner: @mariusandra
    HOG_FUNCTIONS_LINKED: 'hog-functions-linked', // owner: #team-cdp
    PERSONLESS_EVENTS_NOT_SUPPORTED: 'personless-events-not-supported', // owner: @raquelmsmith
    ALERTS: 'alerts', // owner: @anirudhpillai #team-product-analytics
    ERROR_TRACKING: 'error-tracking', // owner: #team-error-tracking
    ERROR_TRACKING_GROUP_ACTIONS: 'error-tracking-group-actions', // owner: #team-error-tracking
    SETTINGS_BOUNCE_RATE_PAGE_VIEW_MODE: 'settings-bounce-rate-page-view-mode', // owner: @robbie-c
    ONBOARDING_DASHBOARD_TEMPLATES: 'onboarding-dashboard-templates', // owner: @raquelmsmith
    MULTIPLE_BREAKDOWNS: 'multiple-breakdowns', // owner: @skoob13 #team-product-analytics
    WEB_ANALYTICS_LIVE_USER_COUNT: 'web-analytics-live-user-count', // owner: @robbie-c
    SETTINGS_SESSION_TABLE_VERSION: 'settings-session-table-version', // owner: @robbie-c
    INSIGHT_FUNNELS_USE_UDF: 'insight-funnels-use-udf', // owner: @aspicer #team-product-analytics
    INSIGHT_FUNNELS_USE_UDF_TRENDS: 'insight-funnels-use-udf-trends', // owner: @aspicer #team-product-analytics
    FIRST_TIME_FOR_USER_MATH: 'first-time-for-user-math', // owner: @skoob13 #team-product-analytics
    MULTITAB_EDITOR: 'multitab-editor', // owner: @EDsCODE #team-data-warehouse
    WEB_ANALYTICS_REPLAY: 'web-analytics-replay', // owner: @robbie-c
    BATCH_EXPORTS_POSTHOG_HTTP: 'posthog-http-batch-exports',
    EXPERIMENT_MAKE_DECISION: 'experiment-make-decision', // owner: @jurajmajerik #team-feature-success
    DATA_MODELING: 'data-modeling', // owner: @EDsCODE #team-data-warehouse
    WEB_ANALYTICS_CONVERSION_GOALS: 'web-analytics-conversion-goals', // owner: @robbie-c
    WEB_ANALYTICS_LAST_CLICK: 'web-analytics-last-click', // owner: @robbie-c
    WEB_ANALYTICS_LCP_SCORE: 'web-analytics-lcp-score', // owner: @robbie-c
    HEDGEHOG_SKIN_SPIDERHOG: 'hedgehog-skin-spiderhog', // owner: @benjackwhite
    INSIGHT_VARIABLES: 'insight_variables', // owner: @Gilbert09 #team-data-warehouse
    WEB_EXPERIMENTS: 'web-experiments', // owner: @team-feature-success
    BIGQUERY_DWH: 'bigquery-dwh', // owner: @Gilbert09 #team-data-warehouse
    ENVIRONMENTS: 'environments', // owner: @Twixes #team-product-analytics
    BILLING_PAYMENT_ENTRY_IN_APP: 'billing-payment-entry-in-app', // owner: @zach
    LEGACY_ACTION_WEBHOOKS: 'legacy-action-webhooks', // owner: @mariusandra #team-cdp
    REPLAY_TEMPLATES: 'replay-templates', // owner: @raquelmsmith #team-replay
    EXPERIMENTS_HOGQL: 'experiments-hogql', // owner: @jurajmajerik #team-experiments
    ROLE_BASED_ACCESS_CONTROL: 'role-based-access-control', // owner: @zach
    MESSAGING: 'messaging', // owner @mariusandra #team-cdp
    SESSION_REPLAY_URL_BLOCKLIST: 'session-replay-url-blocklist', // owner: @richard-better #team-replay
    BILLING_TRIAL_FLOW: 'billing-trial-flow', // owner: @zach
    DEAD_CLICKS_AUTOCAPTURE: 'dead-clicks-autocapture', // owner: @pauldambra #team-replay
    EDIT_DWH_SOURCE_CONFIG: 'edit_dwh_source_config', // owner: @Gilbert09 #team-data-warehouse
    AI_SURVEY_RESPONSE_SUMMARY: 'ai-survey-response-summary', // owner: @pauldambra
    CUSTOM_CHANNEL_TYPE_RULES: 'custom-channel-type-rules', // owner: @robbie-c #team-web-analytics
    SELF_SERVE_CREDIT_OVERRIDE: 'self-serve-credit-override', // owner: @zach
    EXPERIMENTS_MIGRATION_DISABLE_UI: 'experiments-migration-disable-ui', // owner: @jurajmajerik #team-experiments
<<<<<<< HEAD
    FEATURE_MANAGEMENT_UI: 'feature-management-ui', // owner: @haven #team-feature-flags
=======
    CUSTOM_CSS_THEMES: 'custom-css-themes', // owner: @daibhin
>>>>>>> 409536f2
} as const
export type FeatureFlagKey = (typeof FEATURE_FLAGS)[keyof typeof FEATURE_FLAGS]

export const ENTITY_MATCH_TYPE = 'entities'
export const PROPERTY_MATCH_TYPE = 'properties'

export enum FunnelLayout {
    horizontal = 'horizontal',
    vertical = 'vertical',
}

export const BIN_COUNT_AUTO = 'auto' as const

// Cohort types
export enum CohortTypeEnum {
    Static = 'static',
    Dynamic = 'dynamic',
}

/**
 * Mock Node.js `process`, which is required by VFile that is used by ReactMarkdown.
 * See https://github.com/remarkjs/react-markdown/issues/339.
 */
export const MOCK_NODE_PROCESS = { cwd: () => '', env: {} } as unknown as NodeJS.Process

export const SSO_PROVIDER_NAMES: Record<SSOProvider, string> = {
    'google-oauth2': 'Google',
    github: 'GitHub',
    gitlab: 'GitLab',
    saml: 'Single sign-on (SAML)',
}

export const DOMAIN_REGEX = /^([a-z0-9]+(-[a-z0-9]+)*\.)+[a-z]{2,}$/
export const SECURE_URL_REGEX = /^(?:http(s)?:\/\/)[\w.-]+(?:\.[\w.-]+)+[\w\-._~:/?#[\]@!$&'()*+,;=]+$/gi

export const CLOUD_HOSTNAMES = {
    [Region.US]: 'us.posthog.com',
    [Region.EU]: 'eu.posthog.com',
}

export const SESSION_RECORDINGS_PLAYLIST_FREE_COUNT = 5

export const GENERATED_DASHBOARD_PREFIX = 'Generated Dashboard'

export const ACTIVITY_PAGE_SIZE = 20
export const EVENT_DEFINITIONS_PER_PAGE = 50
export const PROPERTY_DEFINITIONS_PER_EVENT = 5
export const EVENT_PROPERTY_DEFINITIONS_PER_PAGE = 50
export const LOGS_PORTION_LIMIT = 50

export const SESSION_REPLAY_MINIMUM_DURATION_OPTIONS: LemonSelectOptions<number | null> = [
    {
        label: 'no minimum',
        value: null,
    },
    {
        label: '1',
        value: 1000,
    },
    {
        label: '2',
        value: 2000,
    },
    {
        label: '5',
        value: 5000,
    },
    {
        label: '10',
        value: 10000,
    },
    {
        label: '15',
        value: 15000,
    },
]

export const UNSUBSCRIBE_SURVEY_ID = '018b6e13-590c-0000-decb-c727a2b3f462'<|MERGE_RESOLUTION|>--- conflicted
+++ resolved
@@ -231,11 +231,8 @@
     CUSTOM_CHANNEL_TYPE_RULES: 'custom-channel-type-rules', // owner: @robbie-c #team-web-analytics
     SELF_SERVE_CREDIT_OVERRIDE: 'self-serve-credit-override', // owner: @zach
     EXPERIMENTS_MIGRATION_DISABLE_UI: 'experiments-migration-disable-ui', // owner: @jurajmajerik #team-experiments
-<<<<<<< HEAD
     FEATURE_MANAGEMENT_UI: 'feature-management-ui', // owner: @haven #team-feature-flags
-=======
     CUSTOM_CSS_THEMES: 'custom-css-themes', // owner: @daibhin
->>>>>>> 409536f2
 } as const
 export type FeatureFlagKey = (typeof FEATURE_FLAGS)[keyof typeof FEATURE_FLAGS]
 
