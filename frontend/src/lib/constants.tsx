import { LemonSelectOptions } from '@posthog/lemon-ui'

import { ChartDisplayCategory, ChartDisplayType, Region, SSOProvider } from '../types'

// Sync with backend DISPLAY_TYPES_TO_CATEGORIES
export const DISPLAY_TYPES_TO_CATEGORIES: Record<ChartDisplayType, ChartDisplayCategory> = {
    [ChartDisplayType.ActionsLineGraph]: ChartDisplayCategory.TimeSeries,
    [ChartDisplayType.ActionsBar]: ChartDisplayCategory.TimeSeries,
    [ChartDisplayType.ActionsAreaGraph]: ChartDisplayCategory.TimeSeries,
    [ChartDisplayType.ActionsLineGraphCumulative]: ChartDisplayCategory.CumulativeTimeSeries,
    [ChartDisplayType.BoldNumber]: ChartDisplayCategory.TotalValue,
    [ChartDisplayType.ActionsPie]: ChartDisplayCategory.TotalValue,
    [ChartDisplayType.ActionsBarValue]: ChartDisplayCategory.TotalValue,
    [ChartDisplayType.ActionsTable]: ChartDisplayCategory.TotalValue,
    [ChartDisplayType.WorldMap]: ChartDisplayCategory.TotalValue,
}
export const NON_TIME_SERIES_DISPLAY_TYPES = Object.entries(DISPLAY_TYPES_TO_CATEGORIES)
    .filter(([, category]) => category === ChartDisplayCategory.TotalValue)
    .map(([displayType]) => displayType as ChartDisplayType)

/** Display types for which `breakdown` is hidden and ignored. Sync with backend NON_BREAKDOWN_DISPLAY_TYPES. */
export const NON_BREAKDOWN_DISPLAY_TYPES = [ChartDisplayType.BoldNumber]
/** Display types which only work with a single series. */
export const SINGLE_SERIES_DISPLAY_TYPES = [ChartDisplayType.WorldMap, ChartDisplayType.BoldNumber]

export const NON_VALUES_ON_SERIES_DISPLAY_TYPES = [
    ChartDisplayType.ActionsTable,
    ChartDisplayType.WorldMap,
    ChartDisplayType.BoldNumber,
]

/** Display types for which a percent stack view is available. */
export const PERCENT_STACK_VIEW_DISPLAY_TYPE = [
    ChartDisplayType.ActionsBar,
    ChartDisplayType.ActionsAreaGraph,
    ChartDisplayType.ActionsPie,
]

export enum OrganizationMembershipLevel {
    Member = 1,
    Admin = 8,
    Owner = 15,
}

export enum TeamMembershipLevel {
    Member = 1,
    Admin = 8,
}

export type EitherMembershipLevel = OrganizationMembershipLevel | TeamMembershipLevel

/** See posthog/api/organization.py for details. */
export enum PluginsAccessLevel {
    None = 0,
    Config = 3,
    Install = 6,
    Root = 9,
}

/** Collaboration restriction level (which is a dashboard setting). Sync with DashboardPrivilegeLevel. */
export enum DashboardRestrictionLevel {
    EveryoneInProjectCanEdit = 21,
    OnlyCollaboratorsCanEdit = 37,
}

/** Collaboration privilege level (which is a user property). Sync with DashboardRestrictionLevel. */
export enum DashboardPrivilegeLevel {
    CanView = 21,
    CanEdit = 37,
    /** This is not a value that can be set in the DB – it's inferred. */
    _ProjectAdmin = 888,
    /** This is not a value that can be set in the DB – it's inferred. */
    _Owner = 999,
}

export const privilegeLevelToName: Record<DashboardPrivilegeLevel, string> = {
    [DashboardPrivilegeLevel.CanView]: 'can view',
    [DashboardPrivilegeLevel.CanEdit]: 'can edit',
    [DashboardPrivilegeLevel._Owner]: 'owner',
    [DashboardPrivilegeLevel._ProjectAdmin]: 'can edit',
}

// Persons
export const PERSON_DISTINCT_ID_MAX_SIZE = 3
// Sync with .../api/person.py and .../ingestion/hooks.ts
export const PERSON_DEFAULT_DISPLAY_NAME_PROPERTIES = [
    'email',
    'Email',
    'name',
    'Name',
    'username',
    'Username',
    'UserName',
]

// Feature Flags & Experiments
export const INSTANTLY_AVAILABLE_PROPERTIES = [
    '$geoip_city_name',
    '$geoip_country_name',
    '$geoip_country_code',
    '$geoip_continent_name',
    '$geoip_continent_code',
    '$geoip_postal_code',
    '$geoip_time_zone',
    // Person and group identifiers
    '$group_key',
    'distinct_id',
]
export const MAX_EXPERIMENT_VARIANTS = 10
export const EXPERIMENT_DEFAULT_DURATION = 14 // days

// Event constants
export const ACTION_TYPE = 'action_type'
export const EVENT_TYPE = 'event_type'
export const STALE_EVENT_SECONDS = 30 * 24 * 60 * 60 // 30 days

/** @deprecated: should be removed once backend is updated */
export enum ShownAsValue {
    VOLUME = 'Volume',
    STICKINESS = 'Stickiness',
    LIFECYCLE = 'Lifecycle',
}

// Retention constants
export const RETENTION_RECURRING = 'retention_recurring'
export const RETENTION_FIRST_TIME = 'retention_first_time'

export const WEBHOOK_SERVICES: Record<string, string> = {
    Slack: 'slack.com',
    Discord: 'discord.com',
    Teams: 'office.com',
}

// NOTE: Run `DEBUG=1 python manage.py sync_feature_flags` locally to sync these flags into your local project
// By default all flags are boolean but you can add `multivariate` to the comment to have it created as multivariate with "test" and "control" values

export const FEATURE_FLAGS = {
    // Experiments / beta features
    FUNNELS_CUE_OPT_OUT: 'funnels-cue-opt-out-7301', // owner: @neilkakkar
    BILLING_LIMIT: 'billing-limit', // owner: @timgl
    KAFKA_INSPECTOR: 'kafka-inspector', // owner: @yakkomajuri
    HISTORICAL_EXPORTS_V2: 'historical-exports-v2', // owner @macobo
    PERSON_ON_EVENTS_ENABLED: 'person-on-events-enabled', //owner: @EDsCODE
    INGESTION_WARNINGS_ENABLED: 'ingestion-warnings-enabled', // owner: @tiina303
    SESSION_RESET_ON_LOAD: 'session-reset-on-load', // owner: @benjackwhite
    DEBUG_REACT_RENDERS: 'debug-react-renders', // owner: @benjackwhite
    AUTO_ROLLBACK_FEATURE_FLAGS: 'auto-rollback-feature-flags', // owner: @EDsCODE
    ONBOARDING_V2_DEMO: 'onboarding-v2-demo', // owner: #team-growth
    QUERY_RUNNING_TIME: 'query_running_time', // owner: @mariusandra
    QUERY_TIMINGS: 'query-timings', // owner: @mariusandra
    QUERY_ASYNC: 'query-async', // owner: @webjunkie
    POSTHOG_3000_NAV: 'posthog-3000-nav', // owner: @Twixes
    HEDGEHOG_MODE: 'hedgehog-mode', // owner: @benjackwhite
    HEDGEHOG_MODE_DEBUG: 'hedgehog-mode-debug', // owner: @benjackwhite
    WEB_ANALYTICS: 'web-analytics', // owner @robbie-c #team-web-analytics
    WEB_ANALYTICS_SAMPLING: 'web-analytics-sampling', // owner @robbie-c #team-web-analytics
    HIGH_FREQUENCY_BATCH_EXPORTS: 'high-frequency-batch-exports', // owner: @tomasfarias
    // owner: #team-replay, only to be enabled for PostHog team testing
    EXCEPTION_AUTOCAPTURE: 'exception-autocapture',
    DATA_WAREHOUSE: 'data-warehouse', // owner: @EDsCODE
    DATA_WAREHOUSE_POSTGRES_IMPORT: 'data-warehouse-postgres-import', // owner: @EDsCODE
    FF_DASHBOARD_TEMPLATES: 'ff-dashboard-templates', // owner: @EDsCODE
    SHOW_PRODUCT_INTRO_EXISTING_PRODUCTS: 'show-product-intro-existing-products', // owner: @raquelmsmith
    ARTIFICIAL_HOG: 'artificial-hog', // owner: @Twixes
    CS_DASHBOARDS: 'cs-dashboards', // owner: @pauldambra
    PRODUCT_SPECIFIC_ONBOARDING: 'product-specific-onboarding', // owner: @raquelmsmith
    REDIRECT_SIGNUPS_TO_INSTANCE: 'redirect-signups-to-instance', // owner: @raquelmsmith
    APPS_AND_EXPORTS_UI: 'apps-and-exports-ui', // owner: @benjackwhite
    HOGQL_INSIGHTS: 'hogql-insights-preview', // owner: @mariusandra
    HOGQL_INSIGHTS_LIFECYCLE: 'hogql-insights-lifecycle', // owner: @mariusandra
    HOGQL_INSIGHTS_PATHS: 'hogql-insights-paths', // owner: @webjunkie
    HOGQL_INSIGHTS_RETENTION: 'hogql-insights-retention', // owner: @webjunkie
    HOGQL_INSIGHTS_TRENDS: 'hogql-insights-trends', // owner: @Gilbert09
    HOGQL_INSIGHTS_STICKINESS: 'hogql-insights-stickiness', // owner: @Gilbert09
    HOGQL_INSIGHTS_FUNNELS: 'hogql-insights-funnels', // owner: @thmsobrmlr
    HOGQL_INSIGHT_LIVE_COMPARE: 'hogql-insight-live-compare', // owner: @mariusandra
    HOGQL_IN_INSIGHT_SERIALIZATION: 'hogql-in-insight-serialization', // owner: @Twixes
    BI_VIZ: 'bi_viz', // owner: @Gilbert09
    WEBHOOKS_DENYLIST: 'webhooks-denylist', // owner: #team-pipeline
    PERSONS_HOGQL_QUERY: 'persons-hogql-query', // owner: @mariusandra
    PIPELINE_UI: 'pipeline-ui', // owner: #team-pipeline
    PERSON_FEED_CANVAS: 'person-feed-canvas', // owner: #project-canvas
    FEATURE_FLAG_COHORT_CREATION: 'feature-flag-cohort-creation', // owner: @neilkakkar #team-feature-success
    INSIGHT_HORIZONTAL_CONTROLS: 'insight-horizontal-controls', // owner: @benjackwhite
    SURVEYS_WIDGETS: 'surveys-widgets', // owner: @liyiy
    YEAR_IN_HOG: 'year-in-hog', // owner: #team-replay
    SESSION_REPLAY_EXPORT_MOBILE_DATA: 'session-replay-export-mobile-data', // owner: #team-replay
    DISCUSSIONS: 'discussions', // owner: #team-replay
    REDIRECT_INSIGHT_CREATION_PRODUCT_ANALYTICS_ONBOARDING: 'redirect-insight-creation-product-analytics-onboarding', // owner: @biancayang
    AI_SESSION_SUMMARY: 'ai-session-summary', // owner: #team-replay
    AI_SESSION_PERMISSIONS: 'ai-session-permissions', // owner: #team-replay
    PRODUCT_INTRO_PAGES: 'product-intro-pages', // owner: @raquelmsmith
    DATANODE_CONCURRENCY_LIMIT: 'datanode-concurrency-limit', // owner: @robbie-c
    SESSION_REPLAY_DOCTOR: 'session-replay-doctor', // owner: #team-replay
    REPLAY_SIMILAR_RECORDINGS: 'session-replay-similar-recordings', // owner: #team-replay
    SAVED_NOT_PINNED: 'saved-not-pinned', // owner: #team-replay
    NEW_EXPERIMENTS_UI: 'new-experiments-ui', // owner: @jurajmajerik #team-feature-success
    SESSION_REPLAY_FILTER_ORDERING: 'session-replay-filter-ordering', // owner: #team-replay
    REPLAY_ERROR_CLUSTERING: 'session-replay-error-clustering', // owner: #team-replay
    AUDIT_LOGS_ACCESS: 'audit-logs-access', // owner: #team-growth
    SUBSCRIBE_FROM_PAYGATE: 'subscribe-from-paygate', // owner: #team-growth
    REVERSE_PROXY_ONBOARDING: 'reverse-proxy-onboarding', // owner: @zlwaterfield
    SESSION_REPLAY_MOBILE_ONBOARDING: 'session-replay-mobile-onboarding', // owner: #team-replay
    EMAIL_VERIFICATION_TICKET_SUBMISSION: 'email-verification-ticket-submission', // owner: #team-growth
    HEATMAPS_UI: 'heatmaps-ui', // owner: @benjackwhite
    THEME: 'theme', // owner: @aprilfools
    SESSION_TABLE_PROPERTY_FILTERS: 'session-table-property-filters', // owner: @robbie-c
    PLUGINS_FILTERING: 'plugins-filtering', // owner: @benjackwhite
    SESSION_REPLAY_HOG_QL_FILTERING: 'session-replay-hogql-filtering', // owner: #team-replay
    INSIGHT_LOADING_BAR: 'insight-loading-bar', // owner: @aspicer
    SESSION_REPLAY_ARTIFICIAL_LAG: 'artificial-lag-query-performance', // owner: #team-replay
    PROXY_AS_A_SERVICE: 'proxy-as-a-service', // owner: #team-infrastructure
    ENABLE_SESSION_REPLAY_PA_ONBOARDING: 'enable-session-replay-pa-onboarding', // owner: #team-growth
    SESSION_REPLAY_NETWORK_VIEW: 'session-replay-network-view', // owner: #team-replay
    SETTINGS_PERSONS_JOIN_MODE: 'settings-persons-join-mode', // owner: @robbie-c
    HOG: 'hog', // owner: @mariusandra
<<<<<<< HEAD
    ALERTS: 'alerts', // owner: github.com/nikitaevg
=======
    PERSONLESS_EVENTS_NOT_SUPPORTED: 'personless-events-not-supported', // owner: @raquelmsmith
>>>>>>> 9e2003c8
} as const
export type FeatureFlagKey = (typeof FEATURE_FLAGS)[keyof typeof FEATURE_FLAGS]

export const ENTITY_MATCH_TYPE = 'entities'
export const PROPERTY_MATCH_TYPE = 'properties'

export enum FunnelLayout {
    horizontal = 'horizontal',
    vertical = 'vertical',
}

export const BIN_COUNT_AUTO = 'auto' as const

// Cohort types
export enum CohortTypeEnum {
    Static = 'static',
    Dynamic = 'dynamic',
}

/**
 * Mock Node.js `process`, which is required by VFile that is used by ReactMarkdown.
 * See https://github.com/remarkjs/react-markdown/issues/339.
 */
export const MOCK_NODE_PROCESS = { cwd: () => '', env: {} } as unknown as NodeJS.Process

export const SSO_PROVIDER_NAMES: Record<SSOProvider, string> = {
    'google-oauth2': 'Google',
    github: 'GitHub',
    gitlab: 'GitLab',
    saml: 'Single sign-on (SAML)',
}

export const DOMAIN_REGEX = /^([a-z0-9]+(-[a-z0-9]+)*\.)+[a-z]{2,}$/
export const SECURE_URL_REGEX = /^(?:http(s)?:\/\/)[\w.-]+(?:\.[\w.-]+)+[\w\-._~:/?#[\]@!$&'()*+,;=]+$/gi

export const CLOUD_HOSTNAMES = {
    [Region.US]: 'us.posthog.com',
    [Region.EU]: 'eu.posthog.com',
}

export const SESSION_RECORDINGS_PLAYLIST_FREE_COUNT = 5

// If _any_ item on a dashboard is older than this, dashboard is automatically reloaded
export const AUTO_REFRESH_DASHBOARD_THRESHOLD_HOURS = 20

export const GENERATED_DASHBOARD_PREFIX = 'Generated Dashboard'

export const ACTIVITY_PAGE_SIZE = 20
export const EVENT_DEFINITIONS_PER_PAGE = 50
export const PROPERTY_DEFINITIONS_PER_EVENT = 5
export const EVENT_PROPERTY_DEFINITIONS_PER_PAGE = 50
export const LOGS_PORTION_LIMIT = 50

export const SESSION_REPLAY_MINIMUM_DURATION_OPTIONS: LemonSelectOptions<number | null> = [
    {
        label: 'no minimum',
        value: null,
    },
    {
        label: '1',
        value: 1000,
    },
    {
        label: '2',
        value: 2000,
    },
    {
        label: '5',
        value: 5000,
    },
    {
        label: '10',
        value: 10000,
    },
    {
        label: '15',
        value: 15000,
    },
]

export const UNSUBSCRIBE_SURVEY_ID = '018b6e13-590c-0000-decb-c727a2b3f462'<|MERGE_RESOLUTION|>--- conflicted
+++ resolved
@@ -214,11 +214,8 @@
     SESSION_REPLAY_NETWORK_VIEW: 'session-replay-network-view', // owner: #team-replay
     SETTINGS_PERSONS_JOIN_MODE: 'settings-persons-join-mode', // owner: @robbie-c
     HOG: 'hog', // owner: @mariusandra
-<<<<<<< HEAD
+    PERSONLESS_EVENTS_NOT_SUPPORTED: 'personless-events-not-supported', // owner: @raquelmsmith
     ALERTS: 'alerts', // owner: github.com/nikitaevg
-=======
-    PERSONLESS_EVENTS_NOT_SUPPORTED: 'personless-events-not-supported', // owner: @raquelmsmith
->>>>>>> 9e2003c8
 } as const
 export type FeatureFlagKey = (typeof FEATURE_FLAGS)[keyof typeof FEATURE_FLAGS]
 
