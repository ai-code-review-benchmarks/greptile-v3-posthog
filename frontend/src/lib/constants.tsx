--- conflicted
+++ resolved
@@ -132,11 +132,8 @@
     VARIANT_OVERRIDES: 'variant-overrides', // owner: @neilkakkar
     RECORDING_PLAYLISTS: 'recording-playlists', // owner: #team-session-recordings
     ONBOARDING_V2_EXPERIMENT: 'onboarding-v2-experiment', // owner: #team-growth
-<<<<<<< HEAD
     RECORDING_AUTOPLAY: 'recording-autoplay', // owner: #team-session-recordings
-=======
     SIGNUP_FORM_EXPERIMENT: 'signup-form-experiment', // owner: #team-growth
->>>>>>> 23ef6ae4
 }
 
 /** Which self-hosted plan's features are available with Cloud's "Standard" plan (aka card attached). */
