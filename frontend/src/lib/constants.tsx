import { urls } from 'scenes/urls'
import { AvailableFeature, ChartDisplayType, LicensePlan, Region, SSOProvider } from '../types'

/** Display types which don't allow grouping by unit of time. Sync with backend NON_TIME_SERIES_DISPLAY_TYPES. */
export const NON_TIME_SERIES_DISPLAY_TYPES = [
    ChartDisplayType.ActionsTable,
    ChartDisplayType.ActionsPie,
    ChartDisplayType.ActionsBarValue,
    ChartDisplayType.WorldMap,
    ChartDisplayType.BoldNumber,
]
/** Display types for which `breakdown` is hidden and ignored. Sync with backend NON_BREAKDOWN_DISPLAY_TYPES. */
export const NON_BREAKDOWN_DISPLAY_TYPES = [ChartDisplayType.BoldNumber]
/** Display types which only work with a single series. */
export const SINGLE_SERIES_DISPLAY_TYPES = [ChartDisplayType.WorldMap, ChartDisplayType.BoldNumber]

export const NON_VALUES_ON_SERIES_DISPLAY_TYPES = [
    ChartDisplayType.ActionsTable,
    ChartDisplayType.WorldMap,
    ChartDisplayType.BoldNumber,
]

/** Display types for which a percent stack view is available. */
export const PERCENT_STACK_VIEW_DISPLAY_TYPE = [
    ChartDisplayType.ActionsBar,
    ChartDisplayType.ActionsLineGraph,
    ChartDisplayType.ActionsAreaGraph,
]

export enum OrganizationMembershipLevel {
    Member = 1,
    Admin = 8,
    Owner = 15,
}

export enum TeamMembershipLevel {
    Member = 1,
    Admin = 8,
}

/** See posthog/api/organization.py for details. */
export enum PluginsAccessLevel {
    None = 0,
    Config = 3,
    Install = 6,
    Root = 9,
}

/** Collaboration restriction level (which is a dashboard setting). Sync with DashboardPrivilegeLevel. */
export enum DashboardRestrictionLevel {
    EveryoneInProjectCanEdit = 21,
    OnlyCollaboratorsCanEdit = 37,
}

/** Collaboration privilege level (which is a user property). Sync with DashboardRestrictionLevel. */
export enum DashboardPrivilegeLevel {
    CanView = 21,
    CanEdit = 37,
    /** This is not a value that can be set in the DB – it's inferred. */
    _ProjectAdmin = 888,
    /** This is not a value that can be set in the DB – it's inferred. */
    _Owner = 999,
}

export const privilegeLevelToName: Record<DashboardPrivilegeLevel, string> = {
    [DashboardPrivilegeLevel.CanView]: 'can view',
    [DashboardPrivilegeLevel.CanEdit]: 'can edit',
    [DashboardPrivilegeLevel._Owner]: 'owner',
    [DashboardPrivilegeLevel._ProjectAdmin]: 'can edit',
}

// Persons
export const PERSON_DISTINCT_ID_MAX_SIZE = 3
// Sync with .../api/person.py and .../ingestion/hooks.ts
export const PERSON_DEFAULT_DISPLAY_NAME_PROPERTIES = [
    'email',
    'Email',
    'name',
    'Name',
    'username',
    'Username',
    'UserName',
]

// Feature Flags & Experiments
export const INSTANTLY_AVAILABLE_PROPERTIES = [
    '$geoip_city_name',
    '$geoip_country_name',
    '$geoip_country_code',
    '$geoip_continent_name',
    '$geoip_continent_code',
    '$geoip_postal_code',
    '$geoip_time_zone',
]

// Event constants
export const ACTION_TYPE = 'action_type'
export const EVENT_TYPE = 'event_type'
export const STALE_EVENT_SECONDS = 30 * 24 * 60 * 60 // 30 days

// TODO: Deprecated; should be removed once backend is updated
export enum ShownAsValue {
    VOLUME = 'Volume',
    STICKINESS = 'Stickiness',
    LIFECYCLE = 'Lifecycle',
}

// Retention constants
export const RETENTION_RECURRING = 'retention_recurring'
export const RETENTION_FIRST_TIME = 'retention_first_time'

export const WEBHOOK_SERVICES: Record<string, string> = {
    Slack: 'slack.com',
    Discord: 'discord.com',
    Teams: 'office.com',
}

export const FEATURE_FLAGS = {
    // Cloud-only
    CLOUD_ANNOUNCEMENT: 'cloud-announcement',
    // Experiments / beta features
    FUNNELS_CUE_OPT_OUT: 'funnels-cue-opt-out-7301', // owner: @neilkakkar
    RETENTION_BREAKDOWN: 'retention-breakdown', // TODO: Dropped, remove
    WEB_PERFORMANCE: 'hackathon-apm', //owner: @pauldambra
    SMOOTHING_INTERVAL: 'smoothing-interval', // owner: @timgl
    BILLING_LIMIT: 'billing-limit', // owner: @timgl
    KAFKA_INSPECTOR: 'kafka-inspector', // owner: @yakkomajuri
    HISTORICAL_EXPORTS_V2: 'historical-exports-v2', // owner @macobo
    PERSON_ON_EVENTS_ENABLED: 'person-on-events-enabled', //owner: @EDsCODE
    REGION_SELECT: 'region-select', // TODO: Rolled out, unflag
    INGESTION_WARNINGS_ENABLED: 'ingestion-warnings-enabled', // owner: @tiina303
    SESSION_RESET_ON_LOAD: 'session-reset-on-load', // owner: @benjackwhite
    RECORDINGS_ON_FEATURE_FLAGS: 'recordings-on-feature-flags', // owner: @EDsCODE
    AUTO_ROLLBACK_FEATURE_FLAGS: 'auto-rollback-feature-flags', // owner: @EDsCODE
    ONBOARDING_V2_DEMO: 'onboarding-v2-demo', // owner: #team-growth
    FEATURE_FLAG_ROLLOUT_UX: 'feature-flag-rollout-ux', // owner: @neilkakkar
    ROLE_BASED_ACCESS: 'role-based-access', // owner: #team-experiments, @liyiy
    QUERY_RUNNING_TIME: 'query_running_time', // owner: @mariusandra
    RECORDING_DEBUGGING: 'recording-debugging', // owner #team-monitoring
    RECORDINGS_V2_RECORDER: 'recordings-v2-recorder', // owner: #team-monitoring
    POSTHOG_3000: 'posthog-3000', // owner: @Twixes
    ENABLE_PROMPTS: 'enable-prompts', // owner: @lharries
    FEEDBACK_SCENE: 'feedback-scene', // owner: @lharries
    NOTEBOOKS: 'notebooks', // owner: #team-monitoring
    EARLY_ACCESS_FEATURE: 'early-access-feature', // owner: @EDsCODE
    EARLY_ACCESS_FEATURE_SITE_BUTTON: 'early-access-feature-site-button', // owner: @neilkakkar
    HEDGEHOG_MODE_DEBUG: 'hedgehog-mode-debug', // owner: @benjackwhite
    RECORDINGS_DOM_EXPLORER: 'recordings-dom-explorer', // owner: #team-monitoring
    AUTO_REDIRECT: 'auto-redirect', // owner: @lharries
    SESSION_RECORDING_BLOB_REPLAY: 'session-recording-blob-replay', // owner: #team-monitoring
    SURVEYS: 'surveys', // owner: @liyiy
    GENERIC_SIGNUP_BENEFITS: 'generic-signup-benefits', // experiment, owner: @raquelmsmith
    // owner: team monitoring, only to be enabled for PostHog team testing
    EXCEPTION_AUTOCAPTURE: 'exception-autocapture',
    DATA_WAREHOUSE: 'data-warehouse', // owner: @EDsCODE
    DATA_WAREHOUSE_VIEWS: 'data-warehouse-views', // owner: @EDsCODE
    FF_DASHBOARD_TEMPLATES: 'ff-dashboard-templates', // owner: @EDsCODE
    SHOW_PRODUCT_INTRO_EXISTING_PRODUCTS: 'show-product-intro-existing-products', // owner: @raquelmsmith
    ARTIFICIAL_HOG: 'artificial-hog', // owner: @Twixes
    REFERRAL_SOURCE_SELECT: 'referral-source-select', // owner: @raquelmsmith
    SESSION_RECORDING_PLAYER_PREVIEW: 'session-recording-player-preview', // owner: #team-monitoring
    SESSION_RECORDING_TEST_ACCOUNTS_FILTER: 'session-recording-test-accounts-filter', // owner: #team-monitoring
    SESSION_REPLAY_SIMPLE_FILTERS: 'simple-session-replay-filters', // owner: #team-monitoring
    SURVEYS_MULTIPLE_CHOICE: 'surveys-multiple-choice', // owner: @liyiy
    CS_DASHBOARDS: 'cs-dashboards', // owner: @pauldambra
<<<<<<< HEAD
    NOTEBOOK_SETTINGS_WIDGETS: 'notebook-settings-widgets', // owner: #team-monitoring
=======
    PRODUCT_SPECIFIC_ONBOARDING: 'product-specific-onboarding', // owner: @raquelmsmith
>>>>>>> 927b41d6
} as const
export type FeatureFlagKey = (typeof FEATURE_FLAGS)[keyof typeof FEATURE_FLAGS]

/** Which self-hosted plan's features are available with Cloud's "Standard" plan (aka card attached). */
export const POSTHOG_CLOUD_STANDARD_PLAN = LicensePlan.Scale
export const FEATURE_MINIMUM_PLAN: Partial<Record<AvailableFeature, LicensePlan>> = {
    [AvailableFeature.ZAPIER]: LicensePlan.Scale,
    [AvailableFeature.ORGANIZATIONS_PROJECTS]: LicensePlan.Scale,
    [AvailableFeature.GOOGLE_LOGIN]: LicensePlan.Scale,
    [AvailableFeature.DASHBOARD_COLLABORATION]: LicensePlan.Scale,
    [AvailableFeature.INGESTION_TAXONOMY]: LicensePlan.Scale,
    [AvailableFeature.PATHS_ADVANCED]: LicensePlan.Scale,
    [AvailableFeature.CORRELATION_ANALYSIS]: LicensePlan.Scale,
    [AvailableFeature.GROUP_ANALYTICS]: LicensePlan.Scale,
    [AvailableFeature.MULTIVARIATE_FLAGS]: LicensePlan.Scale,
    [AvailableFeature.EXPERIMENTATION]: LicensePlan.Scale,
    [AvailableFeature.TAGGING]: LicensePlan.Scale,
    [AvailableFeature.BEHAVIORAL_COHORT_FILTERING]: LicensePlan.Scale,
    [AvailableFeature.WHITE_LABELLING]: LicensePlan.Scale,
    [AvailableFeature.DASHBOARD_PERMISSIONING]: LicensePlan.Enterprise,
    [AvailableFeature.PROJECT_BASED_PERMISSIONING]: LicensePlan.Enterprise,
    [AvailableFeature.SAML]: LicensePlan.Enterprise,
    [AvailableFeature.SSO_ENFORCEMENT]: LicensePlan.Enterprise,
    [AvailableFeature.SUBSCRIPTIONS]: LicensePlan.Scale,
    [AvailableFeature.APP_METRICS]: LicensePlan.Scale,
    [AvailableFeature.RECORDINGS_PLAYLISTS]: LicensePlan.Scale,
    [AvailableFeature.ROLE_BASED_ACCESS]: LicensePlan.Enterprise,
    [AvailableFeature.RECORDINGS_FILE_EXPORT]: LicensePlan.Scale,
    [AvailableFeature.RECORDINGS_PERFORMANCE]: LicensePlan.Scale,
}

export const ENTITY_MATCH_TYPE = 'entities'
export const PROPERTY_MATCH_TYPE = 'properties'

export enum FunnelLayout {
    horizontal = 'horizontal',
    vertical = 'vertical',
}

export const BIN_COUNT_AUTO = 'auto' as const

// Cohort types
export enum CohortTypeEnum {
    Static = 'static',
    Dynamic = 'dynamic',
}

/**
 * Mock Node.js `process`, which is required by VFile that is used by ReactMarkdown.
 * See https://github.com/remarkjs/react-markdown/issues/339.
 */
export const MOCK_NODE_PROCESS = { cwd: () => '', env: {} } as unknown as NodeJS.Process

export const SSO_PROVIDER_NAMES: Record<SSOProvider, string> = {
    'google-oauth2': 'Google',
    github: 'GitHub',
    gitlab: 'GitLab',
    saml: 'Single sign-on (SAML)',
}

// TODO: Remove UPGRADE_LINK, as the billing page is now universal
export const UPGRADE_LINK = (cloud?: boolean): { url: string; target?: '_blank' } =>
    cloud ? { url: urls.organizationBilling() } : { url: 'https://posthog.com/pricing', target: '_blank' }

export const DOMAIN_REGEX = /^([a-z0-9]+(-[a-z0-9]+)*\.)+[a-z]{2,}$/
export const SECURE_URL_REGEX = /^(?:http(s)?:\/\/)[\w.-]+(?:\.[\w\.-]+)+[\w\-\._~:\/?#[\]@!\$&'\(\)\*\+,;=.]+$/gi

export const CLOUD_HOSTNAMES = {
    [Region.US]: 'app.posthog.com',
    [Region.EU]: 'eu.posthog.com',
}

export const SESSION_RECORDINGS_PLAYLIST_FREE_COUNT = 5

// If _any_ item on a dashboard is older than this, dashboard is automatically reloaded
export const AUTO_REFRESH_DASHBOARD_THRESHOLD_HOURS = 20<|MERGE_RESOLUTION|>--- conflicted
+++ resolved
@@ -163,11 +163,8 @@
     SESSION_REPLAY_SIMPLE_FILTERS: 'simple-session-replay-filters', // owner: #team-monitoring
     SURVEYS_MULTIPLE_CHOICE: 'surveys-multiple-choice', // owner: @liyiy
     CS_DASHBOARDS: 'cs-dashboards', // owner: @pauldambra
-<<<<<<< HEAD
     NOTEBOOK_SETTINGS_WIDGETS: 'notebook-settings-widgets', // owner: #team-monitoring
-=======
     PRODUCT_SPECIFIC_ONBOARDING: 'product-specific-onboarding', // owner: @raquelmsmith
->>>>>>> 927b41d6
 } as const
 export type FeatureFlagKey = (typeof FEATURE_FLAGS)[keyof typeof FEATURE_FLAGS]
 
