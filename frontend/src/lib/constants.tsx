--- conflicted
+++ resolved
@@ -230,12 +230,9 @@
     NPS_PROMPT: '4562-nps',
     INGESTION_TAXONOMY: '4267-event-property-taxonomy',
     NEW_TOOLTIPS: '4156-tooltips-legends',
-<<<<<<< HEAD
     PLUGIN_METRICS: '4871-plugin-metrics',
-=======
     PERSONS_MODAL_FILTERING: '4819-persons-modal-updates',
     FUNNEL_BAR_VIZ: '4535-funnel-bar-viz',
->>>>>>> ed2f9ce4
 }
 
 export const ENVIRONMENT_LOCAL_STORAGE_KEY = '$environment'
