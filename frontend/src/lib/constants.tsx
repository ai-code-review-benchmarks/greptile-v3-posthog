import { LemonSelectOptions } from '@posthog/lemon-ui'

import { ChartDisplayCategory, ChartDisplayType, Region, SSOProvider } from '../types'

// Sync with backend DISPLAY_TYPES_TO_CATEGORIES
export const DISPLAY_TYPES_TO_CATEGORIES: Record<ChartDisplayType, ChartDisplayCategory> = {
    [ChartDisplayType.ActionsLineGraph]: ChartDisplayCategory.TimeSeries,
    [ChartDisplayType.ActionsBar]: ChartDisplayCategory.TimeSeries,
    [ChartDisplayType.ActionsStackedBar]: ChartDisplayCategory.TimeSeries,
    [ChartDisplayType.ActionsAreaGraph]: ChartDisplayCategory.TimeSeries,
    [ChartDisplayType.ActionsLineGraphCumulative]: ChartDisplayCategory.CumulativeTimeSeries,
    [ChartDisplayType.BoldNumber]: ChartDisplayCategory.TotalValue,
    [ChartDisplayType.ActionsPie]: ChartDisplayCategory.TotalValue,
    [ChartDisplayType.ActionsBarValue]: ChartDisplayCategory.TotalValue,
    [ChartDisplayType.ActionsTable]: ChartDisplayCategory.TotalValue,
    [ChartDisplayType.WorldMap]: ChartDisplayCategory.TotalValue,
}
export const NON_TIME_SERIES_DISPLAY_TYPES = Object.entries(DISPLAY_TYPES_TO_CATEGORIES)
    .filter(([, category]) => category === ChartDisplayCategory.TotalValue)
    .map(([displayType]) => displayType as ChartDisplayType)

/** Display types for which `breakdown` is hidden and ignored. Sync with backend NON_BREAKDOWN_DISPLAY_TYPES. */
export const NON_BREAKDOWN_DISPLAY_TYPES = [ChartDisplayType.BoldNumber]
/** Display types which only work with a single series. */
export const SINGLE_SERIES_DISPLAY_TYPES = [ChartDisplayType.WorldMap, ChartDisplayType.BoldNumber]

export const NON_VALUES_ON_SERIES_DISPLAY_TYPES = [
    ChartDisplayType.ActionsTable,
    ChartDisplayType.WorldMap,
    ChartDisplayType.BoldNumber,
]

/** Display types for which a percent stack view is available. */
export const PERCENT_STACK_VIEW_DISPLAY_TYPE = [
    ChartDisplayType.ActionsBar,
    ChartDisplayType.ActionsAreaGraph,
    ChartDisplayType.ActionsPie,
]

export enum OrganizationMembershipLevel {
    Member = 1,
    Admin = 8,
    Owner = 15,
}

export enum TeamMembershipLevel {
    Member = 1,
    Admin = 8,
}

export type EitherMembershipLevel = OrganizationMembershipLevel | TeamMembershipLevel

/** See posthog/api/organization.py for details. */
export enum PluginsAccessLevel {
    None = 0,
    Config = 3,
    Install = 6,
    Root = 9,
}

/** Collaboration restriction level (which is a dashboard setting). Sync with DashboardPrivilegeLevel. */
export enum DashboardRestrictionLevel {
    EveryoneInProjectCanEdit = 21,
    OnlyCollaboratorsCanEdit = 37,
}

/** Collaboration privilege level (which is a user property). Sync with DashboardRestrictionLevel. */
export enum DashboardPrivilegeLevel {
    CanView = 21,
    CanEdit = 37,
    /** This is not a value that can be set in the DB – it's inferred. */
    _ProjectAdmin = 888,
    /** This is not a value that can be set in the DB – it's inferred. */
    _Owner = 999,
}

export const privilegeLevelToName: Record<DashboardPrivilegeLevel, string> = {
    [DashboardPrivilegeLevel.CanView]: 'can view',
    [DashboardPrivilegeLevel.CanEdit]: 'can edit',
    [DashboardPrivilegeLevel._Owner]: 'owner',
    [DashboardPrivilegeLevel._ProjectAdmin]: 'can edit',
}

// Persons
export const PERSON_DISTINCT_ID_MAX_SIZE = 3
// Sync with .../api/person.py and .../ingestion/hooks.ts
export const PERSON_DEFAULT_DISPLAY_NAME_PROPERTIES = [
    'email',
    'Email',
    'name',
    'Name',
    'username',
    'Username',
    'UserName',
]

// Feature Flags & Experiments
export const INSTANTLY_AVAILABLE_PROPERTIES = [
    '$geoip_city_name',
    '$geoip_country_name',
    '$geoip_country_code',
    '$geoip_continent_name',
    '$geoip_continent_code',
    '$geoip_postal_code',
    '$geoip_time_zone',
    // Person and group identifiers
    '$group_key',
    'distinct_id',
]
export const MAX_EXPERIMENT_VARIANTS = 10
export const EXPERIMENT_DEFAULT_DURATION = 14 // days

// Event constants
export const ACTION_TYPE = 'action_type'
export const EVENT_TYPE = 'event_type'
export const STALE_EVENT_SECONDS = 30 * 24 * 60 * 60 // 30 days

/** @deprecated: should be removed once backend is updated */
export enum ShownAsValue {
    VOLUME = 'Volume',
    STICKINESS = 'Stickiness',
    LIFECYCLE = 'Lifecycle',
}

// Retention constants
export const RETENTION_RECURRING = 'retention_recurring'
export const RETENTION_FIRST_TIME = 'retention_first_time'

export const WEBHOOK_SERVICES: Record<string, string> = {
    Slack: 'slack.com',
    Discord: 'discord.com',
    Teams: 'office.com',
}

// NOTE: Run `DEBUG=1 python manage.py sync_feature_flags` locally to sync these flags into your local project
// By default all flags are boolean but you can add `multivariate` to the comment to have it created as multivariate with "test" and "control" values

export const FEATURE_FLAGS = {
    // Experiments / beta features
    FUNNELS_CUE_OPT_OUT: 'funnels-cue-opt-out-7301', // owner: @neilkakkar
    KAFKA_INSPECTOR: 'kafka-inspector', // owner: @yakkomajuri
    HISTORICAL_EXPORTS_V2: 'historical-exports-v2', // owner @macobo
    INGESTION_WARNINGS_ENABLED: 'ingestion-warnings-enabled', // owner: @tiina303
    SESSION_RESET_ON_LOAD: 'session-reset-on-load', // owner: @benjackwhite
    DEBUG_REACT_RENDERS: 'debug-react-renders', // owner: @benjackwhite
    AUTO_ROLLBACK_FEATURE_FLAGS: 'auto-rollback-feature-flags', // owner: @EDsCODE
    ONBOARDING_V2_DEMO: 'onboarding-v2-demo', // owner: #team-growth
    QUERY_RUNNING_TIME: 'query_running_time', // owner: @mariusandra
    QUERY_TIMINGS: 'query-timings', // owner: @mariusandra
    QUERY_ASYNC: 'query-async', // owner: @webjunkie
    POSTHOG_3000_NAV: 'posthog-3000-nav', // owner: @Twixes
    HEDGEHOG_MODE: 'hedgehog-mode', // owner: @benjackwhite
    HEDGEHOG_MODE_DEBUG: 'hedgehog-mode-debug', // owner: @benjackwhite
    HIGH_FREQUENCY_BATCH_EXPORTS: 'high-frequency-batch-exports', // owner: @tomasfarias
    PERSON_BATCH_EXPORTS: 'person-batch-exports', // owner: @tomasfarias
    // owner: #team-replay, only to be enabled for PostHog team testing
    EXCEPTION_AUTOCAPTURE: 'exception-autocapture',
    FF_DASHBOARD_TEMPLATES: 'ff-dashboard-templates', // owner: @EDsCODE
    ARTIFICIAL_HOG: 'artificial-hog', // owner: @Twixes
    CS_DASHBOARDS: 'cs-dashboards', // owner: @pauldambra
    PRODUCT_SPECIFIC_ONBOARDING: 'product-specific-onboarding', // owner: @raquelmsmith
    REDIRECT_SIGNUPS_TO_INSTANCE: 'redirect-signups-to-instance', // owner: @raquelmsmith
    APPS_AND_EXPORTS_UI: 'apps-and-exports-ui', // owner: @benjackwhite
    HOGQL_DASHBOARD_ASYNC: 'hogql-dashboard-async', // owner: @webjunkie
    WEBHOOKS_DENYLIST: 'webhooks-denylist', // owner: #team-pipeline
    PIPELINE_UI: 'pipeline-ui', // owner: #team-pipeline
    PERSON_FEED_CANVAS: 'person-feed-canvas', // owner: #project-canvas
    FEATURE_FLAG_COHORT_CREATION: 'feature-flag-cohort-creation', // owner: @neilkakkar #team-feature-success
    INSIGHT_HORIZONTAL_CONTROLS: 'insight-horizontal-controls', // owner: @benjackwhite
    SURVEYS_WIDGETS: 'surveys-widgets', // owner: #team-feature-success
    SURVEYS_EVENTS: 'surveys-events', // owner: #team-feature-success
    SURVEYS_ACTIONS: 'surveys-actions', // owner: #team-feature-success
    SURVEYS_RECURRING: 'surveys-recurring', // owner: #team-feature-success
    YEAR_IN_HOG: 'year-in-hog', // owner: #team-replay
    SESSION_REPLAY_EXPORT_MOBILE_DATA: 'session-replay-export-mobile-data', // owner: #team-replay
    DISCUSSIONS: 'discussions', // owner: #team-replay
    REDIRECT_INSIGHT_CREATION_PRODUCT_ANALYTICS_ONBOARDING: 'redirect-insight-creation-product-analytics-onboarding', // owner: @biancayang
    AI_SESSION_SUMMARY: 'ai-session-summary', // owner: #team-replay
    AI_SESSION_PERMISSIONS: 'ai-session-permissions', // owner: #team-replay
    PRODUCT_INTRO_PAGES: 'product-intro-pages', // owner: @raquelmsmith
    SESSION_REPLAY_DOCTOR: 'session-replay-doctor', // owner: #team-replay
    REPLAY_SIMILAR_RECORDINGS: 'session-replay-similar-recordings', // owner: #team-replay
    SAVED_NOT_PINNED: 'saved-not-pinned', // owner: #team-replay
    NEW_EXPERIMENTS_UI: 'new-experiments-ui', // owner: @jurajmajerik #team-feature-success
    REPLAY_ERROR_CLUSTERING: 'session-replay-error-clustering', // owner: #team-replay
    AUDIT_LOGS_ACCESS: 'audit-logs-access', // owner: #team-growth
    SUBSCRIBE_FROM_PAYGATE: 'subscribe-from-paygate', // owner: #team-growth
    SESSION_REPLAY_MOBILE_ONBOARDING: 'session-replay-mobile-onboarding', // owner: #team-replay
    HEATMAPS_UI: 'heatmaps-ui', // owner: @benjackwhite
    THEME: 'theme', // owner: @aprilfools
    INSIGHT_LOADING_BAR: 'insight-loading-bar', // owner: @aspicer
    PROXY_AS_A_SERVICE: 'proxy-as-a-service', // owner: #team-infrastructure
    LIVE_EVENTS: 'live-events', // owner: @zach or @jams
    SETTINGS_PERSONS_JOIN_MODE: 'settings-persons-join-mode', // owner: @robbie-c
    SETTINGS_PERSONS_ON_EVENTS_HIDDEN: 'settings-persons-on-events-hidden', // owner: @Twixes
    HOG: 'hog', // owner: @mariusandra
    HOG_FUNCTIONS: 'hog-functions', // owner: #team-cdp
    HOG_FUNCTIONS_LINKED: 'hog-functions-linked', // owner: #team-cdp
    PERSONLESS_EVENTS_NOT_SUPPORTED: 'personless-events-not-supported', // owner: @raquelmsmith
    ALERTS: 'alerts', // owner: github.com/nikitaevg
    ERROR_TRACKING: 'error-tracking', // owner: #team-replay
    SETTINGS_BOUNCE_RATE_PAGE_VIEW_MODE: 'settings-bounce-rate-page-view-mode', // owner: @robbie-c
    ONBOARDING_DASHBOARD_TEMPLATES: 'onboarding-dashboard-templates', // owner: @raquelmsmith
    MULTIPLE_BREAKDOWNS: 'multiple-breakdowns', // owner: @skoob13 #team-product-analytics
    WEB_ANALYTICS_LIVE_USER_COUNT: 'web-analytics-live-user-count', // owner: @robbie-c
    SETTINGS_SESSION_TABLE_VERSION: 'settings-session-table-version', // owner: @robbie-c
    INSIGHT_FUNNELS_USE_UDF: 'insight-funnels-use-udf', // owner: @aspicer #team-product-analytics
    INSIGHT_FUNNELS_USE_UDF_TRENDS: 'insight-funnels-use-udf-trends', // owner: @aspicer #team-product-analytics
    FIRST_TIME_FOR_USER_MATH: 'first-time-for-user-math', // owner: @skoob13 #team-product-analytics
    MULTITAB_EDITOR: 'multitab-editor', // owner: @EDsCODE #team-data-warehouse
    WEB_ANALYTICS_REPLAY: 'web-analytics-replay', // owner: @robbie-c
    BATCH_EXPORTS_POSTHOG_HTTP: 'posthog-http-batch-exports',
    EXPERIMENT_MAKE_DECISION: 'experiment-make-decision', // owner: @jurajmajerik #team-feature-success
    PURCHASE_CREDITS: 'purchase-credits', // owner: @zach
    DATA_MODELING: 'data-modeling', // owner: @EDsCODE #team-data-warehouse
    WEB_ANALYTICS_CONVERSION_GOALS: 'web-analytics-conversion-goals', // owner: @robbie-c
    WEB_ANALYTICS_LAST_CLICK: 'web-analytics-last-click', // owner: @robbie-c
    HEDGEHOG_SKIN_SPIDERHOG: 'hedgehog-skin-spiderhog', // owner: @benjackwhite
<<<<<<< HEAD
    INSIGHT_VARIABLES: 'insight_variables', // owner: @Gilbert09 #team-data-warehouse
=======
    BIGQUERY_DWH: 'bigquery-dwh', // owner: @Gilbert09 #team-data-warehouse
>>>>>>> 593032f5
} as const
export type FeatureFlagKey = (typeof FEATURE_FLAGS)[keyof typeof FEATURE_FLAGS]

export const ENTITY_MATCH_TYPE = 'entities'
export const PROPERTY_MATCH_TYPE = 'properties'

export enum FunnelLayout {
    horizontal = 'horizontal',
    vertical = 'vertical',
}

export const BIN_COUNT_AUTO = 'auto' as const

// Cohort types
export enum CohortTypeEnum {
    Static = 'static',
    Dynamic = 'dynamic',
}

/**
 * Mock Node.js `process`, which is required by VFile that is used by ReactMarkdown.
 * See https://github.com/remarkjs/react-markdown/issues/339.
 */
export const MOCK_NODE_PROCESS = { cwd: () => '', env: {} } as unknown as NodeJS.Process

export const SSO_PROVIDER_NAMES: Record<SSOProvider, string> = {
    'google-oauth2': 'Google',
    github: 'GitHub',
    gitlab: 'GitLab',
    saml: 'Single sign-on (SAML)',
}

export const DOMAIN_REGEX = /^([a-z0-9]+(-[a-z0-9]+)*\.)+[a-z]{2,}$/
export const SECURE_URL_REGEX = /^(?:http(s)?:\/\/)[\w.-]+(?:\.[\w.-]+)+[\w\-._~:/?#[\]@!$&'()*+,;=]+$/gi

export const CLOUD_HOSTNAMES = {
    [Region.US]: 'us.posthog.com',
    [Region.EU]: 'eu.posthog.com',
}

export const SESSION_RECORDINGS_PLAYLIST_FREE_COUNT = 5

export const GENERATED_DASHBOARD_PREFIX = 'Generated Dashboard'

export const ACTIVITY_PAGE_SIZE = 20
export const EVENT_DEFINITIONS_PER_PAGE = 50
export const PROPERTY_DEFINITIONS_PER_EVENT = 5
export const EVENT_PROPERTY_DEFINITIONS_PER_PAGE = 50
export const LOGS_PORTION_LIMIT = 50

export const SESSION_REPLAY_MINIMUM_DURATION_OPTIONS: LemonSelectOptions<number | null> = [
    {
        label: 'no minimum',
        value: null,
    },
    {
        label: '1',
        value: 1000,
    },
    {
        label: '2',
        value: 2000,
    },
    {
        label: '5',
        value: 5000,
    },
    {
        label: '10',
        value: 10000,
    },
    {
        label: '15',
        value: 15000,
    },
]

export const UNSUBSCRIBE_SURVEY_ID = '018b6e13-590c-0000-decb-c727a2b3f462'<|MERGE_RESOLUTION|>--- conflicted
+++ resolved
@@ -216,11 +216,8 @@
     WEB_ANALYTICS_CONVERSION_GOALS: 'web-analytics-conversion-goals', // owner: @robbie-c
     WEB_ANALYTICS_LAST_CLICK: 'web-analytics-last-click', // owner: @robbie-c
     HEDGEHOG_SKIN_SPIDERHOG: 'hedgehog-skin-spiderhog', // owner: @benjackwhite
-<<<<<<< HEAD
     INSIGHT_VARIABLES: 'insight_variables', // owner: @Gilbert09 #team-data-warehouse
-=======
     BIGQUERY_DWH: 'bigquery-dwh', // owner: @Gilbert09 #team-data-warehouse
->>>>>>> 593032f5
 } as const
 export type FeatureFlagKey = (typeof FEATURE_FLAGS)[keyof typeof FEATURE_FLAGS]
 
