import React from 'react'
import { AnnotationScope } from '../types'

// Sync these with the ChartDisplayType enum in types.ts
// ... and remove once all files have migrated to TypeScript
export const ACTIONS_LINE_GRAPH_LINEAR = 'ActionsLineGraph'
export const ACTIONS_LINE_GRAPH_CUMULATIVE = 'ActionsLineGraphCumulative'
export const ACTIONS_TABLE = 'ActionsTable'
export const ACTIONS_PIE_CHART = 'ActionsPie'
export const ACTIONS_BAR_CHART = 'ActionsBar'
export const ACTIONS_BAR_CHART_VALUE = 'ActionsBarValue'
export const PATHS_VIZ = 'PathsViz'
export const FUNNEL_VIZ = 'FunnelViz'

export enum OrganizationMembershipLevel {
    Member = 1,
    Admin = 8,
    Owner = 15,
}

export enum TeamMembershipLevel {
    Member = 1,
    Admin = 8,
}

/** See posthog/api/organization.py for details. */
export enum PluginsAccessLevel {
    None = 0,
    Config = 3,
    Install = 6,
    Root = 9,
}

export const annotationScopeToName = new Map<string, string>([
    [AnnotationScope.DashboardItem, 'dashboard item'],
    [AnnotationScope.Project, 'project'],
    [AnnotationScope.Organization, 'organization'],
])

export const PERSON_DISTINCT_ID_MAX_SIZE = 3

// Event constants
export const ACTION_TYPE = 'action_type'
export const EVENT_TYPE = 'event_type'

// TODO: Deprecated; should be removed once backend is updated
export enum ShownAsValue {
    VOLUME = 'Volume',
    STICKINESS = 'Stickiness',
    LIFECYCLE = 'Lifecycle',
}

// Retention constants
export const RETENTION_RECURRING = 'retention_recurring'
export const RETENTION_FIRST_TIME = 'retention_first_time'

// Properties constants
export const PROPERTY_MATH_TYPE = 'property'
export const EVENT_MATH_TYPE = 'event'
export const MATHS: Record<string, any> = {
    total: {
        name: 'Total count',
        description: (
            <>
                Total event count. Total number of times the event was performed by any user.
                <br />
                <br />
                <i>Example: If a user performs an event 3 times in the given period, it counts as 3.</i>
            </>
        ),
        onProperty: false,
        type: EVENT_MATH_TYPE,
    },
    dau: {
        name: 'Unique users',
        description: (
            <>
                Number of unique users who performed the event in the specified period.
                <br />
                <br />
                <i>
                    Example: If a single user performs an event 3 times in a given day/week/month, it counts only as 1.
                </i>
            </>
        ),
        onProperty: false,
        type: EVENT_MATH_TYPE,
    },
    weekly_active: {
        name: 'Weekly Active',
        description: (
            <>
                Users active in the past week (7 days).
                <br />
                This is a trailing count that aggregates distinct users in the past 7 days for each day in the time
                series
            </>
        ),
        onProperty: false,
        type: EVENT_MATH_TYPE,
    },
    monthly_active: {
        name: 'Monthly Active',
        description: (
            <>
                Users active in the past month (30 days).
                <br />
                This is a trailing count that aggregates distinct users in the past 30 days for each day in the time
                series
            </>
        ),
        onProperty: false,
        type: EVENT_MATH_TYPE,
    },
    avg: {
        name: 'Average',
        description: (
            <>
                Average of a property value within an event or action.
                <br />
                <br />
                For example 3 events captured with property <code>amount</code> equal to 10, 12 and 20, result in 14.
            </>
        ),
        onProperty: true,
        type: PROPERTY_MATH_TYPE,
    },
    sum: {
        name: 'Sum',
        description: (
            <>
                Sum of property values within an event or action.
                <br />
                <br />
                For example 3 events captured with property <code>amount</code> equal to 10, 12 and 20, result in 42.
            </>
        ),
        onProperty: true,
        type: PROPERTY_MATH_TYPE,
    },
    min: {
        name: 'Minimum',
        description: (
            <>
                Event property minimum.
                <br />
                <br />
                For example 3 events captured with property <code>amount</code> equal to 10, 12 and 20, result in 10.
            </>
        ),
        onProperty: true,
        type: PROPERTY_MATH_TYPE,
    },
    max: {
        name: 'Maximum',
        description: (
            <>
                Event property maximum.
                <br />
                <br />
                For example 3 events captured with property <code>amount</code> equal to 10, 12 and 20, result in 20.
            </>
        ),
        onProperty: true,
        type: PROPERTY_MATH_TYPE,
    },
    median: {
        name: 'Median',
        description: (
            <>
                Event property median (50th percentile).
                <br />
                <br />
                For example 100 events captured with property <code>amount</code> equal to 101..200, result in 150.
            </>
        ),
        onProperty: true,
        type: PROPERTY_MATH_TYPE,
    },
    p90: {
        name: '90th percentile',
        description: (
            <>
                Event property 90th percentile.
                <br />
                <br />
                For example 100 events captured with property <code>amount</code> equal to 101..200, result in 190.
            </>
        ),
        onProperty: true,
        type: 'property',
    },
    p95: {
        name: '95th percentile',
        description: (
            <>
                Event property 95th percentile.
                <br />
                <br />
                For example 100 events captured with property <code>amount</code> equal to 101..200, result in 195.
            </>
        ),
        onProperty: true,
        type: PROPERTY_MATH_TYPE,
    },
    p99: {
        name: '99th percentile',
        description: (
            <>
                Event property 90th percentile.
                <br />
                <br />
                For example 100 events captured with property <code>amount</code> equal to 101..200, result in 199.
            </>
        ),
        onProperty: true,
        type: PROPERTY_MATH_TYPE,
    },
}

export const WEBHOOK_SERVICES: Record<string, string> = {
    Slack: 'slack.com',
    Discord: 'discord.com',
    Teams: 'office.com',
}

export const FEATURE_FLAGS = {
    PAPERCUPS_ENABLED: 'papercups-enabled',
    INGESTION_GRID: 'ingestion-grid-exp-3',
    TRAILING_WAU_MAU: '3638-trailing-wau-mau',
    EVENT_COLUMN_CONFIG: '4141-event-columns',
    NPS_PROMPT: '4562-nps',
    SESSIONS_TABLE: '4964-sessions-table', // Expand/collapse all in sessions table (performance consideration)
    SAVED_INSIGHTS: '3408-saved-insights',
    MULTIVARIATE_SUPPORT: '5440-multivariate-support',
    FUNNEL_HORIZONTAL_UI: '5730-funnel-horizontal-ui',
    DIVE_DASHBOARDS: 'hackathon-dive-dashboards',
    NEW_PATHS_UI: 'new-paths-ui',
    NEW_PATHS_UI_EDGE_WEIGHTS: 'new-paths-ui-edge-weights',
    SPLIT_PERSON: '5898-split-persons',
    TOOLBAR_FEATURE_FLAGS: 'posthog-toolbar-feature-flags',
    REMOVE_SESSIONS: '6050-remove-sessions',
    FUNNEL_VERTICAL_BREAKDOWN: '5733-funnel-vertical-breakdown',
    RENAME_FILTERS: '6063-rename-filters',
    CLOUD_ANNOUNCEMENT: 'cloud-announcement',
    CORRELATION_ANALYSIS: 'correlation-analysis',
<<<<<<< HEAD
    NEW_SESSIONS_PLAYER: 'new-sessions-player',
}

export const ENVIRONMENT_LOCAL_STORAGE_KEY = '$environment'

export enum Environments {
    PRODUCTION = 'production',
    TEST = 'test',
=======
    SIGMA_ANALYSIS: 'sigma-analysis',
>>>>>>> 4b7ea0f5
}

export const ENTITY_MATCH_TYPE = 'entities'
export const PROPERTY_MATCH_TYPE = 'properties'

export enum FunnelLayout {
    horizontal = 'horizontal',
    vertical = 'vertical',
}

export const BinCountAuto = 'auto'

export const ERROR_MESSAGES: Record<string, string> = {
    no_new_organizations:
        'Your email address is not associated with an account. Please ask your administrator for an invite.',
}

// Cohort types
export const COHORT_STATIC = 'static'
export const COHORT_DYNAMIC = 'dynamic'<|MERGE_RESOLUTION|>--- conflicted
+++ resolved
@@ -244,18 +244,8 @@
     RENAME_FILTERS: '6063-rename-filters',
     CLOUD_ANNOUNCEMENT: 'cloud-announcement',
     CORRELATION_ANALYSIS: 'correlation-analysis',
-<<<<<<< HEAD
+    SIGMA_ANALYSIS: 'sigma-analysis',
     NEW_SESSIONS_PLAYER: 'new-sessions-player',
-}
-
-export const ENVIRONMENT_LOCAL_STORAGE_KEY = '$environment'
-
-export enum Environments {
-    PRODUCTION = 'production',
-    TEST = 'test',
-=======
-    SIGMA_ANALYSIS: 'sigma-analysis',
->>>>>>> 4b7ea0f5
 }
 
 export const ENTITY_MATCH_TYPE = 'entities'
