--- conflicted
+++ resolved
@@ -162,12 +162,9 @@
     PRODUCT_SPECIFIC_ONBOARDING: 'product-specific-onboarding', // owner: @raquelmsmith
     REDIRECT_SIGNUPS_TO_INSTANCE: 'redirect-signups-to-instance', // owner: @raquelmsmith
     APPS_AND_EXPORTS_UI: 'apps-and-exports-ui', // owner: @benjackwhite
-<<<<<<< HEAD
-    HOGQL_INSIGHTS: 'hogql-insights', // owner: @mariusandra
-=======
     // owner: #team-monitoring
     SESSION_RECORDING_ALLOW_V1_SNAPSHOTS: 'session-recording-allow-v1-snapshots',
->>>>>>> 85929929
+    HOGQL_INSIGHTS: 'hogql-insights', // owner: @mariusandra
 } as const
 export type FeatureFlagKey = (typeof FEATURE_FLAGS)[keyof typeof FEATURE_FLAGS]
 
