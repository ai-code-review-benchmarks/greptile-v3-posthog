import { AnnotationScope } from '../types'

// Sync these with the ChartDisplayType enum in types.ts
// ... and remove once all files have migrated to TypeScript
export const ACTIONS_LINE_GRAPH_LINEAR = 'ActionsLineGraph'
export const ACTIONS_LINE_GRAPH_CUMULATIVE = 'ActionsLineGraphCumulative'
export const ACTIONS_TABLE = 'ActionsTable'
export const ACTIONS_PIE_CHART = 'ActionsPie'
export const ACTIONS_BAR_CHART = 'ActionsBar'
export const ACTIONS_BAR_CHART_VALUE = 'ActionsBarValue'
export const PATHS_VIZ = 'PathsViz'
export const FUNNEL_VIZ = 'FunnelViz'

export enum OrganizationMembershipLevel {
    Member = 1,
    Admin = 8,
    Owner = 15,
}

export enum TeamMembershipLevel {
    Member = 1,
    Admin = 8,
}

/** See posthog/api/organization.py for details. */
export enum PluginsAccessLevel {
    None = 0,
    Config = 3,
    Install = 6,
    Root = 9,
}

export const annotationScopeToName = new Map<string, string>([
    [AnnotationScope.DashboardItem, 'dashboard item'],
    [AnnotationScope.Project, 'project'],
    [AnnotationScope.Organization, 'organization'],
])

export const PERSON_DISTINCT_ID_MAX_SIZE = 3

// Event constants
export const ACTION_TYPE = 'action_type'
export const EVENT_TYPE = 'event_type'

// TODO: Deprecated; should be removed once backend is updated
export enum ShownAsValue {
    VOLUME = 'Volume',
    STICKINESS = 'Stickiness',
    LIFECYCLE = 'Lifecycle',
}

// Retention constants
export const RETENTION_RECURRING = 'retention_recurring'
export const RETENTION_FIRST_TIME = 'retention_first_time'

// Properties constants
export const PROPERTY_MATH_TYPE = 'property'
export const EVENT_MATH_TYPE = 'event'

export const WEBHOOK_SERVICES: Record<string, string> = {
    Slack: 'slack.com',
    Discord: 'discord.com',
    Teams: 'office.com',
}

export const FEATURE_FLAGS = {
    // Cloud-only
    CLOUD_ANNOUNCEMENT: 'cloud-announcement',
    NPS_PROMPT: '4562-nps', // owner: @paolodamico
    // Experiments / beta features
    INGESTION_GRID: 'ingestion-grid-exp-3', // owner: @kpthatsme
    TRAILING_WAU_MAU: '3638-trailing-wau-mau', // owner: @EDsCODE
    MULTIVARIATE_SUPPORT: '5440-multivariate-support', // owner: @mariusandra
    FUNNEL_HORIZONTAL_UI: '5730-funnel-horizontal-ui', // owner: @alexkim205
    DIVE_DASHBOARDS: 'hackathon-dive-dashboards', // owner: @tiina303
    NEW_PATHS_UI_EDGE_WEIGHTS: 'new-paths-ui-edge-weights', // owner: @neilkakkar
    REMOVE_SESSIONS: '6050-remove-sessions', // owner: @rcmarron
    FUNNEL_VERTICAL_BREAKDOWN: '5733-funnel-vertical-breakdown', // owner: @alexkim205
    SIGMA_ANALYSIS: 'sigma-analysis', // owner: @neilkakkar
    NEW_SESSIONS_PLAYER: 'new-sessions-player', // owner: @rcmarron
    NEW_SESSIONS_PLAYER_EVENTS_LIST: 'new-sessions-player-events-list', // owner: @rcmarron / @alexkim205
    BREAKDOWN_BY_MULTIPLE_PROPERTIES: '938-breakdown-by-multiple-properties', // owner: @pauldambra
    GROUP_ANALYTICS: 'group-analytics', // owner: @macobo
    SESSION_INSIGHT_REMOVAL: 'session-insight-removal', // owner: @paolodamico
<<<<<<< HEAD
    FUNNELS_CUE_OPT_OUT: 'funnels-cue-opt-out-7301', // owner: @paolodamico
    FUNNELS_CUE_ENABLED: 'funnels-cue-enabled', // owner: @paolodamico
=======
    FUNNEL_SIMPLE_MODE: 'funnel-simple-mode', // owner: @paolodamico
>>>>>>> c8072bda
}

export const ENTITY_MATCH_TYPE = 'entities'
export const PROPERTY_MATCH_TYPE = 'properties'

export enum FunnelLayout {
    horizontal = 'horizontal',
    vertical = 'vertical',
}

export const BinCountAuto = 'auto'

export const ERROR_MESSAGES: Record<string, string> = {
    no_new_organizations:
        'Your email address is not associated with an account. Please ask your administrator for an invite.',
}

// Cohort types
export const COHORT_STATIC = 'static'
export const COHORT_DYNAMIC = 'dynamic'

/**
 * Mock Node.js `process`, which is required by VFile that is used by ReactMarkdown.
 * See https://github.com/remarkjs/react-markdown/issues/339.
 */
export const MOCK_NODE_PROCESS = { cwd: () => '', env: {} } as unknown as NodeJS.Process<|MERGE_RESOLUTION|>--- conflicted
+++ resolved
@@ -82,12 +82,9 @@
     BREAKDOWN_BY_MULTIPLE_PROPERTIES: '938-breakdown-by-multiple-properties', // owner: @pauldambra
     GROUP_ANALYTICS: 'group-analytics', // owner: @macobo
     SESSION_INSIGHT_REMOVAL: 'session-insight-removal', // owner: @paolodamico
-<<<<<<< HEAD
     FUNNELS_CUE_OPT_OUT: 'funnels-cue-opt-out-7301', // owner: @paolodamico
     FUNNELS_CUE_ENABLED: 'funnels-cue-enabled', // owner: @paolodamico
-=======
     FUNNEL_SIMPLE_MODE: 'funnel-simple-mode', // owner: @paolodamico
->>>>>>> c8072bda
 }
 
 export const ENTITY_MATCH_TYPE = 'entities'
