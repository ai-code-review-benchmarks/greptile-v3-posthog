--- conflicted
+++ resolved
@@ -176,11 +176,8 @@
     PERSON_FEED_CANVAS: 'person-feed-canvas', // owner: #project-canvas
     MULTI_PROJECT_FEATURE_FLAGS: 'multi-project-feature-flags', // owner: @jurajmajerik #team-feature-success
     NETWORK_PAYLOAD_CAPTURE: 'network-payload-capture', // owner: #team-monitoring
-<<<<<<< HEAD
     FEATURE_FLAG_COHORT_CREATION: 'feature-flag-cohort-creation', // owner: @neilkakkar #team-feature-success
-=======
     INSIGHT_HORIZONTAL_CONTROLS: 'insight-horizontal-controls', // owner: @benjackwhite
->>>>>>> c6e04911
 } as const
 export type FeatureFlagKey = (typeof FEATURE_FLAGS)[keyof typeof FEATURE_FLAGS]
 
