import { LemonSelectOptions } from '@posthog/lemon-ui'

import { ChartDisplayCategory, ChartDisplayType, Region, SSOProvider } from '../types'

// Sync with backend DISPLAY_TYPES_TO_CATEGORIES
export const DISPLAY_TYPES_TO_CATEGORIES: Record<ChartDisplayType, ChartDisplayCategory> = {
    [ChartDisplayType.ActionsLineGraph]: ChartDisplayCategory.TimeSeries,
    [ChartDisplayType.ActionsBar]: ChartDisplayCategory.TimeSeries,
    [ChartDisplayType.ActionsStackedBar]: ChartDisplayCategory.TimeSeries,
    [ChartDisplayType.ActionsAreaGraph]: ChartDisplayCategory.TimeSeries,
    [ChartDisplayType.ActionsLineGraphCumulative]: ChartDisplayCategory.CumulativeTimeSeries,
    [ChartDisplayType.BoldNumber]: ChartDisplayCategory.TotalValue,
    [ChartDisplayType.ActionsPie]: ChartDisplayCategory.TotalValue,
    [ChartDisplayType.ActionsBarValue]: ChartDisplayCategory.TotalValue,
    [ChartDisplayType.ActionsTable]: ChartDisplayCategory.TotalValue,
    [ChartDisplayType.WorldMap]: ChartDisplayCategory.TotalValue,
}
export const NON_TIME_SERIES_DISPLAY_TYPES = Object.entries(DISPLAY_TYPES_TO_CATEGORIES)
    .filter(([, category]) => category === ChartDisplayCategory.TotalValue)
    .map(([displayType]) => displayType as ChartDisplayType)

/** Display types for which `breakdown` is hidden and ignored. Sync with backend NON_BREAKDOWN_DISPLAY_TYPES. */
export const NON_BREAKDOWN_DISPLAY_TYPES = [ChartDisplayType.BoldNumber]
/** Display types which only work with a single series. */
export const SINGLE_SERIES_DISPLAY_TYPES = [ChartDisplayType.WorldMap, ChartDisplayType.BoldNumber]

export const NON_VALUES_ON_SERIES_DISPLAY_TYPES = [
    ChartDisplayType.ActionsTable,
    ChartDisplayType.WorldMap,
    ChartDisplayType.BoldNumber,
]

/** Display types for which a percent stack view is available. */
export const PERCENT_STACK_VIEW_DISPLAY_TYPE = [
    ChartDisplayType.ActionsBar,
    ChartDisplayType.ActionsAreaGraph,
    ChartDisplayType.ActionsPie,
]

export enum OrganizationMembershipLevel {
    Member = 1,
    Admin = 8,
    Owner = 15,
}

export enum TeamMembershipLevel {
    Member = 1,
    Admin = 8,
}

export type EitherMembershipLevel = OrganizationMembershipLevel | TeamMembershipLevel

/** See posthog/api/organization.py for details. */
export enum PluginsAccessLevel {
    None = 0,
    Config = 3,
    Install = 6,
    Root = 9,
}

/** Collaboration restriction level (which is a dashboard setting). Sync with DashboardPrivilegeLevel. */
export enum DashboardRestrictionLevel {
    EveryoneInProjectCanEdit = 21,
    OnlyCollaboratorsCanEdit = 37,
}

/** Collaboration privilege level (which is a user property). Sync with DashboardRestrictionLevel. */
export enum DashboardPrivilegeLevel {
    CanView = 21,
    CanEdit = 37,
    /** This is not a value that can be set in the DB – it's inferred. */
    _ProjectAdmin = 888,
    /** This is not a value that can be set in the DB – it's inferred. */
    _Owner = 999,
}

export const privilegeLevelToName: Record<DashboardPrivilegeLevel, string> = {
    [DashboardPrivilegeLevel.CanView]: 'can view',
    [DashboardPrivilegeLevel.CanEdit]: 'can edit',
    [DashboardPrivilegeLevel._Owner]: 'owner',
    [DashboardPrivilegeLevel._ProjectAdmin]: 'can edit',
}

// Persons
export const PERSON_DISTINCT_ID_MAX_SIZE = 3
// Sync with .../api/person.py and .../ingestion/hooks.ts
export const PERSON_DEFAULT_DISPLAY_NAME_PROPERTIES = [
    'email',
    'Email',
    'name',
    'Name',
    'username',
    'Username',
    'UserName',
]

// Feature Flags & Experiments
export const INSTANTLY_AVAILABLE_PROPERTIES = [
    '$geoip_city_name',
    '$geoip_country_name',
    '$geoip_country_code',
    '$geoip_continent_name',
    '$geoip_continent_code',
    '$geoip_postal_code',
    '$geoip_time_zone',
    // Person and group identifiers
    '$group_key',
    'distinct_id',
]
export const MAX_EXPERIMENT_VARIANTS = 20
export const EXPERIMENT_DEFAULT_DURATION = 14 // days

// Event constants
export const ACTION_TYPE = 'action_type'
export const EVENT_TYPE = 'event_type'
export const STALE_EVENT_SECONDS = 30 * 24 * 60 * 60 // 30 days

/** @deprecated: should be removed once backend is updated */
export enum ShownAsValue {
    VOLUME = 'Volume',
    STICKINESS = 'Stickiness',
    LIFECYCLE = 'Lifecycle',
}

// Retention constants
export const RETENTION_RECURRING = 'retention_recurring'
export const RETENTION_FIRST_TIME = 'retention_first_time'

export const WEBHOOK_SERVICES: Record<string, string> = {
    Slack: 'slack.com',
    Discord: 'discord.com',
    Teams: 'office.com',
}

// NOTE: Run `DEBUG=1 python manage.py sync_feature_flags` locally to sync these flags into your local project
// By default all flags are boolean but you can add `multivariate` to the comment to have it created as multivariate with "test" and "control" values

export const FEATURE_FLAGS = {
    // Experiments / beta features
    FUNNELS_CUE_OPT_OUT: 'funnels-cue-opt-out-7301', // owner: @neilkakkar
    HISTORICAL_EXPORTS_V2: 'historical-exports-v2', // owner @macobo
    INGESTION_WARNINGS_ENABLED: 'ingestion-warnings-enabled', // owner: @tiina303
    SESSION_RESET_ON_LOAD: 'session-reset-on-load', // owner: @benjackwhite
    DEBUG_REACT_RENDERS: 'debug-react-renders', // owner: @benjackwhite
    AUTO_ROLLBACK_FEATURE_FLAGS: 'auto-rollback-feature-flags', // owner: @EDsCODE
    ONBOARDING_V2_DEMO: 'onboarding-v2-demo', // owner: #team-growth
    QUERY_RUNNING_TIME: 'query_running_time', // owner: @mariusandra
    QUERY_TIMINGS: 'query-timings', // owner: @mariusandra
    POSTHOG_3000_NAV: 'posthog-3000-nav', // owner: @Twixes
    HEDGEHOG_MODE: 'hedgehog-mode', // owner: @benjackwhite
    HEDGEHOG_MODE_DEBUG: 'hedgehog-mode-debug', // owner: @benjackwhite
    HIGH_FREQUENCY_BATCH_EXPORTS: 'high-frequency-batch-exports', // owner: @tomasfarias
    PERSON_BATCH_EXPORTS: 'person-batch-exports', // owner: @tomasfarias
    SESSIONS_BATCH_EXPORTS: 'sessions-batch-exports', // owner: @tomasfarias
    FF_DASHBOARD_TEMPLATES: 'ff-dashboard-templates', // owner: @EDsCODE
    ARTIFICIAL_HOG: 'artificial-hog', // owner: @Twixes
    CS_DASHBOARDS: 'cs-dashboards', // owner: @pauldambra
    PRODUCT_SPECIFIC_ONBOARDING: 'product-specific-onboarding', // owner: @raquelmsmith
    REDIRECT_SIGNUPS_TO_INSTANCE: 'redirect-signups-to-instance', // owner: @raquelmsmith
    APPS_AND_EXPORTS_UI: 'apps-and-exports-ui', // owner: @benjackwhite
    HOGQL_DASHBOARD_ASYNC: 'hogql-dashboard-async', // owner: @webjunkie
    WEBHOOKS_DENYLIST: 'webhooks-denylist', // owner: #team-pipeline
    PIPELINE_UI: 'pipeline-ui', // owner: #team-pipeline
    PERSON_FEED_CANVAS: 'person-feed-canvas', // owner: #project-canvas
    FEATURE_FLAG_COHORT_CREATION: 'feature-flag-cohort-creation', // owner: @neilkakkar #team-feature-success
    INSIGHT_HORIZONTAL_CONTROLS: 'insight-horizontal-controls', // owner: @benjackwhite
    SURVEYS_ADAPTIVE_LIMITS: 'surveys-adaptive-limits', // owner: #team-surveys
    SURVEYS_ACTIONS: 'surveys-actions', // owner: #team-surveys
    SURVEYS_CUSTOM_FONTS: 'surveys-custom-fonts', // owner: #team-surveys
    YEAR_IN_HOG: 'year-in-hog', // owner: #team-replay
    SESSION_REPLAY_EXPORT_MOBILE_DATA: 'session-replay-export-mobile-data', // owner: #team-replay
    DISCUSSIONS: 'discussions', // owner: @daibhin @benjackwhite
    REDIRECT_INSIGHT_CREATION_PRODUCT_ANALYTICS_ONBOARDING: 'redirect-insight-creation-product-analytics-onboarding', // owner: @biancayang
    AI_SESSION_SUMMARY: 'ai-session-summary', // owner: #team-replay
    AI_SESSION_PERMISSIONS: 'ai-session-permissions', // owner: #team-replay
    SESSION_REPLAY_DOCTOR: 'session-replay-doctor', // owner: #team-replay
    SAVED_NOT_PINNED: 'saved-not-pinned', // owner: #team-replay
    AUDIT_LOGS_ACCESS: 'audit-logs-access', // owner: #team-growth
    SUBSCRIBE_FROM_PAYGATE: 'subscribe-from-paygate', // owner: #team-growth
    HEATMAPS_UI: 'heatmaps-ui', // owner: @benjackwhite
    THEME: 'theme', // owner: @aprilfools
    PROXY_AS_A_SERVICE: 'proxy-as-a-service', // owner: #team-infrastructure
    SETTINGS_PERSONS_JOIN_MODE: 'settings-persons-join-mode', // owner: @robbie-c
    SETTINGS_PERSONS_ON_EVENTS_HIDDEN: 'settings-persons-on-events-hidden', // owner: @Twixes
    HOG: 'hog', // owner: @mariusandra
    HOG_FUNCTIONS_LINKED: 'hog-functions-linked', // owner: #team-cdp
    PERSONLESS_EVENTS_NOT_SUPPORTED: 'personless-events-not-supported', // owner: @raquelmsmith
    ALERTS: 'alerts', // owner: @anirudhpillai #team-product-analytics
    ERROR_TRACKING: 'error-tracking', // owner: #team-error-tracking
    SETTINGS_BOUNCE_RATE_PAGE_VIEW_MODE: 'settings-bounce-rate-page-view-mode', // owner: @robbie-c
    ONBOARDING_DASHBOARD_TEMPLATES: 'onboarding-dashboard-templates', // owner: @raquelmsmith
    MULTIPLE_BREAKDOWNS: 'multiple-breakdowns', // owner: @skoob13 #team-product-analytics
    SETTINGS_SESSION_TABLE_VERSION: 'settings-session-table-version', // owner: @robbie-c
    INSIGHT_FUNNELS_USE_UDF: 'insight-funnels-use-udf', // owner: @aspicer #team-product-analytics
    INSIGHT_FUNNELS_USE_UDF_TRENDS: 'insight-funnels-use-udf-trends', // owner: @aspicer #team-product-analytics
    INSIGHT_FUNNELS_USE_UDF_TIME_TO_CONVERT: 'insight-funnels-use-udf-time-to-convert', // owner: @aspicer #team-product-analytics
    BATCH_EXPORTS_POSTHOG_HTTP: 'posthog-http-batch-exports',
    DATA_MODELING: 'data-modeling', // owner: @EDsCODE #team-data-warehouse
    HEDGEHOG_SKIN_SPIDERHOG: 'hedgehog-skin-spiderhog', // owner: @benjackwhite
    INSIGHT_VARIABLES: 'insight_variables', // owner: @Gilbert09 #team-data-warehouse
    WEB_EXPERIMENTS: 'web-experiments', // owner: @team-feature-success
    BIGQUERY_DWH: 'bigquery-dwh', // owner: @Gilbert09 #team-data-warehouse
    ENVIRONMENTS: 'environments', // owner: @Twixes #team-product-analytics
    BILLING_PAYMENT_ENTRY_IN_APP: 'billing-payment-entry-in-app', // owner: @zach
    REPLAY_TEMPLATES: 'replay-templates', // owner: @raquelmsmith #team-replay
    EXPERIMENTS_HOGQL: 'experiments-hogql', // owner: @jurajmajerik #team-experiments
    ROLE_BASED_ACCESS_CONTROL: 'role-based-access-control', // owner: @zach
    MESSAGING: 'messaging', // owner @mariusandra #team-cdp
    EDIT_DWH_SOURCE_CONFIG: 'edit_dwh_source_config', // owner: @Gilbert09 #team-data-warehouse
    AI_SURVEY_RESPONSE_SUMMARY: 'ai-survey-response-summary', // owner: #team-surveys
    SELF_SERVE_CREDIT_OVERRIDE: 'self-serve-credit-override', // owner: @zach
    FEATURE_MANAGEMENT_UI: 'feature-management-ui', // owner: @haven #team-feature-flags
    CUSTOM_CSS_THEMES: 'custom-css-themes', // owner: @daibhin
    METALYTICS: 'metalytics', // owner: @surbhi
    REMOTE_CONFIG: 'remote-config', // owner: @benjackwhite
    SITE_DESTINATIONS: 'site-destinations', // owner: @mariusandra #team-cdp
    SITE_APP_FUNCTIONS: 'site-app-functions', // owner: @mariusandra #team-cdp
    HOG_TRANSFORMATIONS_CUSTOM_HOG_ENABLED: 'hog-transformation-custom-hog-code', // owner: #team-cdp
    REPLAY_HOGQL_FILTERS: 'replay-hogql-filters', // owner: @pauldambra #team-replay
    SUPPORT_MESSAGE_OVERRIDE: 'support-message-override', // owner: @abigail
    SUPPORT_SIDEBAR_MAX: 'support-sidebar-max', // owner: @steven #team-max
    BILLING_SKIP_FORECASTING: 'billing-skip-forecasting', // owner: @zach
    EXPERIMENT_STATS_V2: 'experiment-stats-v2', // owner: @danielbachhuber #team-experiments
    BILLING_USAGE_DASHBOARD: 'billing-usage-dashboard', // owner: @pato
    CDP_ACTIVITY_LOG_NOTIFICATIONS: 'cdp-activity-log-notifications', // owner: #team-cdp
    COOKIELESS_SERVER_HASH_MODE_SETTING: 'cookieless-server-hash-mode-setting', // owner: @robbie-c #team-web-analytics
    INSIGHT_COLORS: 'insight-colors', // owner: @thmsobrmlr #team-product-analytics
    WEB_ANALYTICS_FOR_MOBILE: 'web-analytics-for-mobile', // owner: @robbie-c #team-web-analytics
    REPLAY_FLAGS_FILTERS: 'replay-flags-filters', // owner: @pauldambra #team-replay
    REPLAY_LANDING_PAGE: 'replay-landing-page', // owner :#team-replay
    WEB_REVENUE_TRACKING: 'web-revenue-tracking', // owner: @robbie-c #team-web-analytics
    LLM_OBSERVABILITY: 'llm-observability', // owner: #team-ai-product-manager
    ONBOARDING_SESSION_REPLAY_SEPARATE_STEP: 'onboarding-session-replay-separate-step', // owner: @joshsny #team-growth
    EXPERIMENT_INTERVAL_TIMESERIES: 'experiments-interval-timeseries', // owner: @jurajmajerik #team-experiments
    EXPERIMENT_P_VALUE: 'experiment-p-value', // owner: @jurajmajerik #team-experiments
    WEB_ANALYTICS_IMPROVED_PATH_CLEANING: 'web-analytics-improved-path-cleaning', // owner: @rafaeelaudibert #team-web-analytics
    EXPERIMENTAL_DASHBOARD_ITEM_RENDERING: 'experimental-dashboard-item-rendering', // owner: @thmsobrmlr #team-product-analytics
    RECORDINGS_AI_FILTER: 'recordings-ai-filter', // owner: @veryayskiy #team-replay
    PATHS_V2: 'paths-v2', // owner: @thmsobrmlr #team-product-analytics
    TREE_VIEW: 'tree-view', // owner: @mariusandra #team-devex
    EXPERIMENTS_NEW_QUERY_RUNNER: 'experiments-new-query-runner', // owner: #team-experiments
    RECORDINGS_AI_REGEX: 'recordings-ai-regex', // owner: @veryayskiy #team-replay
    EXPERIMENTS_NEW_QUERY_RUNNER_AA_TEST: 'experiments-new-query-runner-aa-test', // #team-experiments
    ONBOARDING_DATA_WAREHOUSE_FOR_PRODUCT_ANALYTICS: 'onboarding-data-warehouse-for-product-analytics', // owner: @joshsny #team-growth
    DELAYED_LOADING_ANIMATION: 'delayed-loading-animation', // owner: @raquelmsmith
    SESSION_RECORDINGS_PLAYLIST_COUNT_COLUMN: 'session-recordings-playlist-count-column', // owner: @pauldambra #team-replay
    ONBOARDING_NEW_INSTALLATION_STEP: 'onboarding-new-installation-step', // owner: @joshsny #team-growth
    WEB_ANALYTICS_TREND_VIZ_TOGGLE: 'web-analytics-trend-viz-toggle', // owner: @lricoy #team-web-analytics
    WEB_ANALYTICS_HIDE_MODAL_ACTORS: 'web-analytics-hide-modal-actors', // owner: @lricoy #team-web-analytics
<<<<<<< HEAD
    SUPPORT_FORM_IN_ONBOARDING: 'support-form-in-onboarding', // owner: @joshsny #team-growth
=======
    AI_SETUP_WIZARD: 'ai-setup-wizard', // owner: @joshsny #team-growth
    CRM_BLOCKING_QUERIES: 'crm-blocking-queries', // owner: @danielbachhuber #team-crm
>>>>>>> 4503f898
} as const
export type FeatureFlagKey = (typeof FEATURE_FLAGS)[keyof typeof FEATURE_FLAGS]

export const ENTITY_MATCH_TYPE = 'entities'
export const PROPERTY_MATCH_TYPE = 'properties'

export enum FunnelLayout {
    horizontal = 'horizontal',
    vertical = 'vertical',
}

export const BIN_COUNT_AUTO = 'auto' as const

export const RETENTION_MEAN_NONE = 'none' as const

// Cohort types
export enum CohortTypeEnum {
    Static = 'static',
    Dynamic = 'dynamic',
}

/**
 * Mock Node.js `process`, which is required by VFile that is used by ReactMarkdown.
 * See https://github.com/remarkjs/react-markdown/issues/339.
 */
export const MOCK_NODE_PROCESS = { cwd: () => '', env: {} } as unknown as NodeJS.Process

export const SSO_PROVIDER_NAMES: Record<SSOProvider, string> = {
    'google-oauth2': 'Google',
    github: 'GitHub',
    gitlab: 'GitLab',
    saml: 'Single sign-on (SAML)',
}

export const DOMAIN_REGEX = /^([a-z0-9]+(-[a-z0-9]+)*\.)+[a-z]{2,}$/
export const SECURE_URL_REGEX = /^(?:http(s)?:\/\/)[\w.-]+(?:\.[\w.-]+)+[\w\-._~:/?#[\]@!$&'()*+,;=]+$/gi

export const CLOUD_HOSTNAMES = {
    [Region.US]: 'us.posthog.com',
    [Region.EU]: 'eu.posthog.com',
}

export const SESSION_RECORDINGS_PLAYLIST_FREE_COUNT = 5

export const GENERATED_DASHBOARD_PREFIX = 'Generated Dashboard'

export const ACTIVITY_PAGE_SIZE = 20
export const EVENT_DEFINITIONS_PER_PAGE = 50
export const PROPERTY_DEFINITIONS_PER_EVENT = 5
export const EVENT_PROPERTY_DEFINITIONS_PER_PAGE = 50
export const LOGS_PORTION_LIMIT = 50

export const SESSION_REPLAY_MINIMUM_DURATION_OPTIONS: LemonSelectOptions<number | null> = [
    {
        label: 'no minimum',
        value: null,
    },
    {
        label: '1',
        value: 1000,
    },
    {
        label: '2',
        value: 2000,
    },
    {
        label: '5',
        value: 5000,
    },
    {
        label: '10',
        value: 10000,
    },
    {
        label: '15',
        value: 15000,
    },
]

export const UNSUBSCRIBE_SURVEY_ID = '018b6e13-590c-0000-decb-c727a2b3f462'
export const SESSION_RECORDING_OPT_OUT_SURVEY_ID = '0194a763-9a13-0000-8088-32b52acf7156'

export const TAILWIND_BREAKPOINTS = {
    sm: 526,
    md: 768,
    lg: 992,
    xl: 1200,
    '2xl': 1600,
}<|MERGE_RESOLUTION|>--- conflicted
+++ resolved
@@ -247,12 +247,9 @@
     ONBOARDING_NEW_INSTALLATION_STEP: 'onboarding-new-installation-step', // owner: @joshsny #team-growth
     WEB_ANALYTICS_TREND_VIZ_TOGGLE: 'web-analytics-trend-viz-toggle', // owner: @lricoy #team-web-analytics
     WEB_ANALYTICS_HIDE_MODAL_ACTORS: 'web-analytics-hide-modal-actors', // owner: @lricoy #team-web-analytics
-<<<<<<< HEAD
     SUPPORT_FORM_IN_ONBOARDING: 'support-form-in-onboarding', // owner: @joshsny #team-growth
-=======
     AI_SETUP_WIZARD: 'ai-setup-wizard', // owner: @joshsny #team-growth
     CRM_BLOCKING_QUERIES: 'crm-blocking-queries', // owner: @danielbachhuber #team-crm
->>>>>>> 4503f898
 } as const
 export type FeatureFlagKey = (typeof FEATURE_FLAGS)[keyof typeof FEATURE_FLAGS]
 
