import { urls } from 'scenes/urls'
import { AnnotationScope, AvailableFeature, LicensePlan, SSOProviders } from '../types'

// Sync these with the ChartDisplayType enum in types.ts
// ... and remove once all files have migrated to TypeScript
export const ACTIONS_LINE_GRAPH_LINEAR = 'ActionsLineGraph'
export const ACTIONS_LINE_GRAPH_CUMULATIVE = 'ActionsLineGraphCumulative'
export const ACTIONS_TABLE = 'ActionsTable'
export const ACTIONS_PIE_CHART = 'ActionsPie'
export const ACTIONS_BAR_CHART = 'ActionsBar'
export const ACTIONS_BAR_CHART_VALUE = 'ActionsBarValue'
export const PATHS_VIZ = 'PathsViz'
export const FUNNEL_VIZ = 'FunnelViz'

export enum OrganizationMembershipLevel {
    Member = 1,
    Admin = 8,
    Owner = 15,
}

export enum TeamMembershipLevel {
    Member = 1,
    Admin = 8,
}

/** See posthog/api/organization.py for details. */
export enum PluginsAccessLevel {
    None = 0,
    Config = 3,
    Install = 6,
    Root = 9,
}

export const annotationScopeToName = new Map<string, string>([
    [AnnotationScope.Insight, 'insight'],
    [AnnotationScope.Project, 'project'],
    [AnnotationScope.Organization, 'organization'],
])

/** Collaboration restriction level (which is a dashboard setting). Sync with DashboardPrivilegeLevel. */
export enum DashboardRestrictionLevel {
    EveryoneInProjectCanEdit = 21,
    OnlyCollaboratorsCanEdit = 37,
}

/** Collaboration privilege level (which is a user property). Sync with DashboardRestrictionLevel. */
export enum DashboardPrivilegeLevel {
    CanView = 21,
    CanEdit = 37,
    /** This is not a value that can be set in the DB – it's inferred. */
    _ProjectAdmin = 888,
    /** This is not a value that can be set in the DB – it's inferred. */
    _Owner = 999,
}

export const privilegeLevelToName: Record<DashboardPrivilegeLevel, string> = {
    [DashboardPrivilegeLevel.CanView]: 'can view',
    [DashboardPrivilegeLevel.CanEdit]: 'can edit',
    [DashboardPrivilegeLevel._Owner]: 'owner',
    [DashboardPrivilegeLevel._ProjectAdmin]: 'can edit',
}

export const PERSON_DISTINCT_ID_MAX_SIZE = 3

// Event constants
export const ACTION_TYPE = 'action_type'
export const EVENT_TYPE = 'event_type'
export const STALE_EVENT_SECONDS = 30 * 24 * 60 * 60 // 30 days

// TODO: Deprecated; should be removed once backend is updated
export enum ShownAsValue {
    VOLUME = 'Volume',
    STICKINESS = 'Stickiness',
    LIFECYCLE = 'Lifecycle',
}

// Retention constants
export const RETENTION_RECURRING = 'retention_recurring'
export const RETENTION_FIRST_TIME = 'retention_first_time'

// Properties constants
export const PROPERTY_MATH_TYPE = 'property'
export const EVENT_MATH_TYPE = 'event'

export const WEBHOOK_SERVICES: Record<string, string> = {
    Slack: 'slack.com',
    Discord: 'discord.com',
    Teams: 'office.com',
}

export const FEATURE_FLAGS = {
    // Cloud-only
    CLOUD_ANNOUNCEMENT: 'cloud-announcement',
    NPS_PROMPT: '4562-nps', // owner: @marcushyett-ph
    // Experiments / beta features
    INGESTION_GRID: 'ingestion-grid-exp-3', // owner: @liyiy
    NEW_PATHS_UI_EDGE_WEIGHTS: 'new-paths-ui-edge-weights', // owner: @neilkakkar
    BREAKDOWN_BY_MULTIPLE_PROPERTIES: '938-breakdown-by-multiple-properties', // owner: @pauldambra
    FUNNELS_CUE_OPT_OUT: 'funnels-cue-opt-out-7301', // owner: @neilkakkar
    RETENTION_BREAKDOWN: 'retention-breakdown', // owner: @hazzadous
    INSIGHT_LEGENDS: 'insight-legends', // owner: @alexkim205
    QUERY_EVENTS_BY_DATETIME: '6619-query-events-by-date', // owner @pauldambra
    MULTI_POINT_PERSON_MODAL: '7590-multi-point-person-modal', // owner: @alexkim205
    RECORDINGS_IN_INSIGHTS: 'recordings-in-insights', // owner: @rcmarron
    WEB_PERFORMANCE: 'hackathon-apm', //owner: @pauldambra
    NEW_INSIGHT_COHORTS: '7569-insight-cohorts', // owner: @EDsCODE
    DATA_MANAGEMENT: 'data-management', // owner: @alexkim205
    INVITE_TEAMMATES_BANNER: 'invite-teammates-prompt', // owner: @marcushyett-ph
    EXPERIMENTS_SECONDARY_METRICS: 'experiments-secondary-metrics', // owner: @neilkakkar
    RECORDINGS_FILTER_EXPERIMENT: 'recording-filters-experiment', // owner: @rcmarron
    DASHBOARD_PERMISSIONS: 'dashboard-permissions', // owner: @Twixes
    SESSION_CONSOLE: 'session-recording-console', // owner: @timgl
    AND_OR_FILTERING: 'and-or-filtering', // owner: @edscode
    FEATURE_FLAGS_ACTIVITY_LOG: '8545-ff-activity-log', // owner: @pauldambra
    SMOOTHING_INTERVAL: 'smoothing-interval', // owner: @timgl
    TUNE_RECORDING_SNAPSHOT_LIMIT: 'tune-recording-snapshot-limit', // owner: @rcmarron
<<<<<<< HEAD
    HOMEPAGE_LISTS: 'homepage-lists', // owner: @rcmarron
=======
    HEDGEHOGGER: 'hedgehogger', // owner: @Twixes
>>>>>>> 0f9b20fa
    PERSON_ACTIVITY_LOG: '8545-person-activity-log', // owner: @pauldambra
    AUTO_REFRESH_DASHBOARDS: 'auto-refresh-dashboards', // owner: @rcmarron
}

/** Which self-hosted plan's features are available with Cloud's "Standard" plan (aka card attached). */
export const POSTHOG_CLOUD_STANDARD_PLAN = LicensePlan.Scale
export const FEATURE_MINIMUM_PLAN: Record<AvailableFeature, LicensePlan> = {
    [AvailableFeature.ZAPIER]: LicensePlan.Scale,
    [AvailableFeature.ORGANIZATIONS_PROJECTS]: LicensePlan.Scale,
    [AvailableFeature.GOOGLE_LOGIN]: LicensePlan.Scale,
    [AvailableFeature.DASHBOARD_COLLABORATION]: LicensePlan.Scale,
    [AvailableFeature.INGESTION_TAXONOMY]: LicensePlan.Scale,
    [AvailableFeature.PATHS_ADVANCED]: LicensePlan.Scale,
    [AvailableFeature.CORRELATION_ANALYSIS]: LicensePlan.Scale,
    [AvailableFeature.GROUP_ANALYTICS]: LicensePlan.Scale,
    [AvailableFeature.MULTIVARIATE_FLAGS]: LicensePlan.Scale,
    [AvailableFeature.EXPERIMENTATION]: LicensePlan.Scale,
    [AvailableFeature.TAGGING]: LicensePlan.Scale,
    [AvailableFeature.DASHBOARD_PERMISSIONING]: LicensePlan.Enterprise,
    [AvailableFeature.PROJECT_BASED_PERMISSIONING]: LicensePlan.Enterprise,
    [AvailableFeature.SAML]: LicensePlan.Enterprise,
    [AvailableFeature.SSO_ENFORCEMENT]: LicensePlan.Enterprise,
}

export const ENTITY_MATCH_TYPE = 'entities'
export const PROPERTY_MATCH_TYPE = 'properties'

export enum FunnelLayout {
    horizontal = 'horizontal',
    vertical = 'vertical',
}

export const BIN_COUNT_AUTO = 'auto'

// Cohort types
export const COHORT_STATIC = 'static'
export const COHORT_DYNAMIC = 'dynamic'

/**
 * Mock Node.js `process`, which is required by VFile that is used by ReactMarkdown.
 * See https://github.com/remarkjs/react-markdown/issues/339.
 */
export const MOCK_NODE_PROCESS = { cwd: () => '', env: {} } as unknown as NodeJS.Process

export const SSOProviderNames: Record<SSOProviders, string> = {
    'google-oauth2': 'Google',
    github: 'GitHub',
    gitlab: 'GitLab',
    saml: 'Single sign-on (SAML)',
}

// TODO: Support checking minimum plan required for specific feature and highlight the relevant plan in the
// pricing page (or billing page). Requires updating the pricing page to support this highlighting first.
export const UPGRADE_LINK = (cloud?: boolean): { url: string; target?: '_blank' } =>
    cloud ? { url: urls.organizationBilling() } : { url: 'https://posthog.com/pricing', target: '_blank' }

export const DOMAIN_REGEX = /^([a-z0-9]+(-[a-z0-9]+)*\.)+[a-z]{2,}$/
export const SECURE_URL_REGEX = /^(?:http(s)?:\/\/)[\w.-]+(?:\.[\w\.-]+)+[\w\-\._~:\/?#[\]@!\$&'\(\)\*\+,;=.]+$/gi<|MERGE_RESOLUTION|>--- conflicted
+++ resolved
@@ -114,11 +114,8 @@
     FEATURE_FLAGS_ACTIVITY_LOG: '8545-ff-activity-log', // owner: @pauldambra
     SMOOTHING_INTERVAL: 'smoothing-interval', // owner: @timgl
     TUNE_RECORDING_SNAPSHOT_LIMIT: 'tune-recording-snapshot-limit', // owner: @rcmarron
-<<<<<<< HEAD
     HOMEPAGE_LISTS: 'homepage-lists', // owner: @rcmarron
-=======
     HEDGEHOGGER: 'hedgehogger', // owner: @Twixes
->>>>>>> 0f9b20fa
     PERSON_ACTIVITY_LOG: '8545-person-activity-log', // owner: @pauldambra
     AUTO_REFRESH_DASHBOARDS: 'auto-refresh-dashboards', // owner: @rcmarron
 }
