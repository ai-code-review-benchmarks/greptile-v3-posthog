import { LemonSelectOptions } from '@posthog/lemon-ui'

import { ChartDisplayCategory, ChartDisplayType, Region, SSOProvider } from '../types'

// Sync with backend DISPLAY_TYPES_TO_CATEGORIES
export const DISPLAY_TYPES_TO_CATEGORIES: Record<ChartDisplayType, ChartDisplayCategory> = {
    [ChartDisplayType.ActionsLineGraph]: ChartDisplayCategory.TimeSeries,
    [ChartDisplayType.ActionsBar]: ChartDisplayCategory.TimeSeries,
    [ChartDisplayType.ActionsStackedBar]: ChartDisplayCategory.TimeSeries,
    [ChartDisplayType.ActionsAreaGraph]: ChartDisplayCategory.TimeSeries,
    [ChartDisplayType.ActionsLineGraphCumulative]: ChartDisplayCategory.CumulativeTimeSeries,
    [ChartDisplayType.BoldNumber]: ChartDisplayCategory.TotalValue,
    [ChartDisplayType.ActionsPie]: ChartDisplayCategory.TotalValue,
    [ChartDisplayType.ActionsBarValue]: ChartDisplayCategory.TotalValue,
    [ChartDisplayType.ActionsTable]: ChartDisplayCategory.TotalValue,
    [ChartDisplayType.WorldMap]: ChartDisplayCategory.TotalValue,
}
export const NON_TIME_SERIES_DISPLAY_TYPES = Object.entries(DISPLAY_TYPES_TO_CATEGORIES)
    .filter(([, category]) => category === ChartDisplayCategory.TotalValue)
    .map(([displayType]) => displayType as ChartDisplayType)

/** Display types for which `breakdown` is hidden and ignored. Sync with backend NON_BREAKDOWN_DISPLAY_TYPES. */
export const NON_BREAKDOWN_DISPLAY_TYPES = [ChartDisplayType.BoldNumber]
/** Display types which only work with a single series. */
export const SINGLE_SERIES_DISPLAY_TYPES = [ChartDisplayType.WorldMap, ChartDisplayType.BoldNumber]

export const NON_VALUES_ON_SERIES_DISPLAY_TYPES = [
    ChartDisplayType.ActionsTable,
    ChartDisplayType.WorldMap,
    ChartDisplayType.BoldNumber,
]

/** Display types for which a percent stack view is available. */
export const PERCENT_STACK_VIEW_DISPLAY_TYPE = [
    ChartDisplayType.ActionsBar,
    ChartDisplayType.ActionsAreaGraph,
    ChartDisplayType.ActionsPie,
]

export enum OrganizationMembershipLevel {
    Member = 1,
    Admin = 8,
    Owner = 15,
}

export enum TeamMembershipLevel {
    Member = 1,
    Admin = 8,
}

export type EitherMembershipLevel = OrganizationMembershipLevel | TeamMembershipLevel

/** See posthog/api/organization.py for details. */
export enum PluginsAccessLevel {
    None = 0,
    Config = 3,
    Install = 6,
    Root = 9,
}

/** Collaboration restriction level (which is a dashboard setting). Sync with DashboardPrivilegeLevel. */
export enum DashboardRestrictionLevel {
    EveryoneInProjectCanEdit = 21,
    OnlyCollaboratorsCanEdit = 37,
}

/** Collaboration privilege level (which is a user property). Sync with DashboardRestrictionLevel. */
export enum DashboardPrivilegeLevel {
    CanView = 21,
    CanEdit = 37,
    /** This is not a value that can be set in the DB – it's inferred. */
    _ProjectAdmin = 888,
    /** This is not a value that can be set in the DB – it's inferred. */
    _Owner = 999,
}

export const privilegeLevelToName: Record<DashboardPrivilegeLevel, string> = {
    [DashboardPrivilegeLevel.CanView]: 'can view',
    [DashboardPrivilegeLevel.CanEdit]: 'can edit',
    [DashboardPrivilegeLevel._Owner]: 'owner',
    [DashboardPrivilegeLevel._ProjectAdmin]: 'can edit',
}

// Persons
export const PERSON_DISTINCT_ID_MAX_SIZE = 3
// Sync with .../api/person.py and .../ingestion/hooks.ts
export const PERSON_DEFAULT_DISPLAY_NAME_PROPERTIES = [
    'email',
    'Email',
    'name',
    'Name',
    'username',
    'Username',
    'UserName',
]

// Feature Flags & Experiments
export const INSTANTLY_AVAILABLE_PROPERTIES = [
    '$geoip_city_name',
    '$geoip_country_name',
    '$geoip_country_code',
    '$geoip_continent_name',
    '$geoip_continent_code',
    '$geoip_postal_code',
    '$geoip_time_zone',
    // Person and group identifiers
    '$group_key',
    'distinct_id',
]
export const MAX_EXPERIMENT_VARIANTS = 20
export const EXPERIMENT_DEFAULT_DURATION = 14 // days

// Event constants
export const ACTION_TYPE = 'action_type'
export const EVENT_TYPE = 'event_type'
export const STALE_EVENT_SECONDS = 30 * 24 * 60 * 60 // 30 days

/** @deprecated: should be removed once backend is updated */
export enum ShownAsValue {
    VOLUME = 'Volume',
    STICKINESS = 'Stickiness',
    LIFECYCLE = 'Lifecycle',
}

// Retention constants
export const RETENTION_RECURRING = 'retention_recurring'
export const RETENTION_FIRST_TIME = 'retention_first_time'

export const WEBHOOK_SERVICES: Record<string, string> = {
    Slack: 'slack.com',
    Discord: 'discord.com',
    Teams: 'office.com',
}

// NOTE: Run `DEBUG=1 python manage.py sync_feature_flags` locally to sync these flags into your local project
// By default all flags are boolean but you can add `multivariate` to the comment to have it created as multivariate with "test" and "control" values

export const FEATURE_FLAGS = {
    // Experiments / beta features
    FUNNELS_CUE_OPT_OUT: 'funnels-cue-opt-out-7301', // owner: @neilkakkar
    HISTORICAL_EXPORTS_V2: 'historical-exports-v2', // owner @macobo
    INGESTION_WARNINGS_ENABLED: 'ingestion-warnings-enabled', // owner: @tiina303
    SESSION_RESET_ON_LOAD: 'session-reset-on-load', // owner: @benjackwhite
    DEBUG_REACT_RENDERS: 'debug-react-renders', // owner: @benjackwhite
    AUTO_ROLLBACK_FEATURE_FLAGS: 'auto-rollback-feature-flags', // owner: @EDsCODE
    ONBOARDING_V2_DEMO: 'onboarding-v2-demo', // owner: #team-growth
    QUERY_RUNNING_TIME: 'query_running_time', // owner: @mariusandra
    QUERY_TIMINGS: 'query-timings', // owner: @mariusandra
    QUERY_ASYNC: 'query-async', // owner: @webjunkie
    POSTHOG_3000_NAV: 'posthog-3000-nav', // owner: @Twixes
    HEDGEHOG_MODE: 'hedgehog-mode', // owner: @benjackwhite
    HEDGEHOG_MODE_DEBUG: 'hedgehog-mode-debug', // owner: @benjackwhite
    HIGH_FREQUENCY_BATCH_EXPORTS: 'high-frequency-batch-exports', // owner: @tomasfarias
    PERSON_BATCH_EXPORTS: 'person-batch-exports', // owner: @tomasfarias
    FF_DASHBOARD_TEMPLATES: 'ff-dashboard-templates', // owner: @EDsCODE
    ARTIFICIAL_HOG: 'artificial-hog', // owner: @Twixes
    CS_DASHBOARDS: 'cs-dashboards', // owner: @pauldambra
    PRODUCT_ANALYTICS_MODIFIED_SDK_LIST: 'product-analytics-modified-sdk-list', // owner: @surbhi
    PRODUCT_SPECIFIC_ONBOARDING: 'product-specific-onboarding', // owner: @raquelmsmith
    REDIRECT_SIGNUPS_TO_INSTANCE: 'redirect-signups-to-instance', // owner: @raquelmsmith
    APPS_AND_EXPORTS_UI: 'apps-and-exports-ui', // owner: @benjackwhite
    HOGQL_DASHBOARD_ASYNC: 'hogql-dashboard-async', // owner: @webjunkie
    WEBHOOKS_DENYLIST: 'webhooks-denylist', // owner: #team-pipeline
    PIPELINE_UI: 'pipeline-ui', // owner: #team-pipeline
    PERSON_FEED_CANVAS: 'person-feed-canvas', // owner: #project-canvas
    FEATURE_FLAG_COHORT_CREATION: 'feature-flag-cohort-creation', // owner: @neilkakkar #team-feature-success
    INSIGHT_HORIZONTAL_CONTROLS: 'insight-horizontal-controls', // owner: @benjackwhite
    SURVEYS_ADAPTIVE_LIMITS: 'surveys-adaptive-limits', // owner: #team-surveys
    SURVEYS_ACTIONS: 'surveys-actions', // owner: #team-surveys
    SURVEYS_CUSTOM_FONTS: 'surveys-custom-fonts', // owner: #team-surveys
    YEAR_IN_HOG: 'year-in-hog', // owner: #team-replay
    SESSION_REPLAY_EXPORT_MOBILE_DATA: 'session-replay-export-mobile-data', // owner: #team-replay
    DISCUSSIONS: 'discussions', // owner: #team-replay
    REDIRECT_INSIGHT_CREATION_PRODUCT_ANALYTICS_ONBOARDING: 'redirect-insight-creation-product-analytics-onboarding', // owner: @biancayang
    AI_SESSION_SUMMARY: 'ai-session-summary', // owner: #team-replay
    AI_SESSION_PERMISSIONS: 'ai-session-permissions', // owner: #team-replay
    PRODUCT_INTRO_PAGES: 'product-intro-pages', // owner: @raquelmsmith
    SQL_EDITOR: 'sql-editor', // owner: @EDsCODE #team-data-warehouse
    SESSION_REPLAY_DOCTOR: 'session-replay-doctor', // owner: #team-replay
    SAVED_NOT_PINNED: 'saved-not-pinned', // owner: #team-replay
    AUDIT_LOGS_ACCESS: 'audit-logs-access', // owner: #team-growth
    SUBSCRIBE_FROM_PAYGATE: 'subscribe-from-paygate', // owner: #team-growth
    HEATMAPS_UI: 'heatmaps-ui', // owner: @benjackwhite
    THEME: 'theme', // owner: @aprilfools
    PROXY_AS_A_SERVICE: 'proxy-as-a-service', // owner: #team-infrastructure
    SETTINGS_PERSONS_JOIN_MODE: 'settings-persons-join-mode', // owner: @robbie-c
    SETTINGS_PERSONS_ON_EVENTS_HIDDEN: 'settings-persons-on-events-hidden', // owner: @Twixes
    HOG: 'hog', // owner: @mariusandra
    HOG_FUNCTIONS_LINKED: 'hog-functions-linked', // owner: #team-cdp
    PERSONLESS_EVENTS_NOT_SUPPORTED: 'personless-events-not-supported', // owner: @raquelmsmith
    ALERTS: 'alerts', // owner: @anirudhpillai #team-product-analytics
    ERROR_TRACKING: 'error-tracking', // owner: #team-error-tracking
    ERROR_TRACKING_ALERTING: 'error-tracking-alerting', // owner: #team-error-tracking
    SETTINGS_BOUNCE_RATE_PAGE_VIEW_MODE: 'settings-bounce-rate-page-view-mode', // owner: @robbie-c
    ONBOARDING_DASHBOARD_TEMPLATES: 'onboarding-dashboard-templates', // owner: @raquelmsmith
    MULTIPLE_BREAKDOWNS: 'multiple-breakdowns', // owner: @skoob13 #team-product-analytics
    SETTINGS_SESSION_TABLE_VERSION: 'settings-session-table-version', // owner: @robbie-c
    INSIGHT_FUNNELS_USE_UDF: 'insight-funnels-use-udf', // owner: @aspicer #team-product-analytics
    INSIGHT_FUNNELS_USE_UDF_TRENDS: 'insight-funnels-use-udf-trends', // owner: @aspicer #team-product-analytics
    FIRST_TIME_FOR_USER_MATH: 'first-time-for-user-math', // owner: @skoob13 #team-product-analytics
    MULTITAB_EDITOR: 'multitab-editor', // owner: @EDsCODE #team-data-warehouse
    BATCH_EXPORTS_POSTHOG_HTTP: 'posthog-http-batch-exports',
    DATA_MODELING: 'data-modeling', // owner: @EDsCODE #team-data-warehouse
    HEDGEHOG_SKIN_SPIDERHOG: 'hedgehog-skin-spiderhog', // owner: @benjackwhite
    INSIGHT_VARIABLES: 'insight_variables', // owner: @Gilbert09 #team-data-warehouse
    WEB_EXPERIMENTS: 'web-experiments', // owner: @team-feature-success
    BIGQUERY_DWH: 'bigquery-dwh', // owner: @Gilbert09 #team-data-warehouse
    ENVIRONMENTS: 'environments', // owner: @Twixes #team-product-analytics
    BILLING_PAYMENT_ENTRY_IN_APP: 'billing-payment-entry-in-app', // owner: @zach
    REPLAY_TEMPLATES: 'replay-templates', // owner: @raquelmsmith #team-replay
    EXPERIMENTS_HOGQL: 'experiments-hogql', // owner: @jurajmajerik #team-experiments
    ROLE_BASED_ACCESS_CONTROL: 'role-based-access-control', // owner: @zach
    MESSAGING: 'messaging', // owner @mariusandra #team-cdp
    BILLING_TRIAL_FLOW: 'billing-trial-flow', // owner: @zach
    EDIT_DWH_SOURCE_CONFIG: 'edit_dwh_source_config', // owner: @Gilbert09 #team-data-warehouse
    AI_SURVEY_RESPONSE_SUMMARY: 'ai-survey-response-summary', // owner: #team-surveys
    SELF_SERVE_CREDIT_OVERRIDE: 'self-serve-credit-override', // owner: @zach
    FEATURE_MANAGEMENT_UI: 'feature-management-ui', // owner: @haven #team-feature-flags
    CUSTOM_CSS_THEMES: 'custom-css-themes', // owner: @daibhin
    METALYTICS: 'metalytics', // owner: @surbhi
    REMOTE_CONFIG: 'remote-config', // owner: @benjackwhite
    SITE_DESTINATIONS: 'site-destinations', // owner: @mariusandra #team-cdp
    SITE_APP_FUNCTIONS: 'site-app-functions', // owner: @mariusandra #team-cdp
    HOG_TRANSFORMATIONS: 'hog-transformations', // owner: #team-cdp
    REPLAY_HOGQL_FILTERS: 'replay-hogql-filters', // owner: @pauldambra #team-replay
    SUPPORT_MESSAGE_OVERRIDE: 'support-message-override', // owner: @abigail
    SUPPORT_SIDEBAR_MAX: 'support-sidebar-max', // owner: @steven #team-max
    BILLING_SKIP_FORECASTING: 'billing-skip-forecasting', // owner: @zach
    EXPERIMENT_STATS_V2: 'experiment-stats-v2', // owner: @danielbachhuber #team-experiments
    BILLING_USAGE_DASHBOARD: 'billing-usage-dashboard', // owner: @pato
    CDP_ACTIVITY_LOG_NOTIFICATIONS: 'cdp-activity-log-notifications', // owner: #team-cdp
    COOKIELESS_SERVER_HASH_MODE_SETTING: 'cookieless-server-hash-mode-setting', // owner: @robbie-c #team-web-analytics
    INSIGHT_COLORS: 'insight-colors', // owner: @thmsobrmlr #team-product-analytics
    WEB_ANALYTICS_FOR_MOBILE: 'web-analytics-for-mobile', // owner: @robbie-c #team-web-analytics
    REPLAY_FLAGS_FILTERS: 'replay-flags-filters', // owner: @pauldambra #team-replay
    REPLAY_LANDING_PAGE: 'replay-landing-page', // owner :#team-replay
    WEB_VITALS: 'web-vitals', // owner: @rafaeelaudibert #team-web-analytics
    WEB_REVENUE_TRACKING: 'web-revenue-tracking', // owner: @robbie-c #team-web-analytics
    LLM_OBSERVABILITY: 'llm-observability', // owner: #team-ai-product-manager
    ONBOARDING_SESSION_REPLAY_SEPERATE_STEP: 'onboarding-session-replay-separate-step', // owner: @joshsny #team-growth
<<<<<<< HEAD
    OPEN_QUICK_START_AFTER_ONBOARDING: 'open-quick-start-after-onboarding', // owner: @joshsny #team-growth
=======
    EXPERIMENT_INTERVAL_TIMESERIES: 'experiments-interval-timeseries', // owner: @jurajmajerik #team-experiments
>>>>>>> 9b30f8da
} as const
export type FeatureFlagKey = (typeof FEATURE_FLAGS)[keyof typeof FEATURE_FLAGS]

export const ENTITY_MATCH_TYPE = 'entities'
export const PROPERTY_MATCH_TYPE = 'properties'

export enum FunnelLayout {
    horizontal = 'horizontal',
    vertical = 'vertical',
}

export const BIN_COUNT_AUTO = 'auto' as const

// Cohort types
export enum CohortTypeEnum {
    Static = 'static',
    Dynamic = 'dynamic',
}

/**
 * Mock Node.js `process`, which is required by VFile that is used by ReactMarkdown.
 * See https://github.com/remarkjs/react-markdown/issues/339.
 */
export const MOCK_NODE_PROCESS = { cwd: () => '', env: {} } as unknown as NodeJS.Process

export const SSO_PROVIDER_NAMES: Record<SSOProvider, string> = {
    'google-oauth2': 'Google',
    github: 'GitHub',
    gitlab: 'GitLab',
    saml: 'Single sign-on (SAML)',
}

export const DOMAIN_REGEX = /^([a-z0-9]+(-[a-z0-9]+)*\.)+[a-z]{2,}$/
export const SECURE_URL_REGEX = /^(?:http(s)?:\/\/)[\w.-]+(?:\.[\w.-]+)+[\w\-._~:/?#[\]@!$&'()*+,;=]+$/gi

export const CLOUD_HOSTNAMES = {
    [Region.US]: 'us.posthog.com',
    [Region.EU]: 'eu.posthog.com',
}

export const SESSION_RECORDINGS_PLAYLIST_FREE_COUNT = 5

export const GENERATED_DASHBOARD_PREFIX = 'Generated Dashboard'

export const ACTIVITY_PAGE_SIZE = 20
export const EVENT_DEFINITIONS_PER_PAGE = 50
export const PROPERTY_DEFINITIONS_PER_EVENT = 5
export const EVENT_PROPERTY_DEFINITIONS_PER_PAGE = 50
export const LOGS_PORTION_LIMIT = 50

export const SESSION_REPLAY_MINIMUM_DURATION_OPTIONS: LemonSelectOptions<number | null> = [
    {
        label: 'no minimum',
        value: null,
    },
    {
        label: '1',
        value: 1000,
    },
    {
        label: '2',
        value: 2000,
    },
    {
        label: '5',
        value: 5000,
    },
    {
        label: '10',
        value: 10000,
    },
    {
        label: '15',
        value: 15000,
    },
]

export const UNSUBSCRIBE_SURVEY_ID = '018b6e13-590c-0000-decb-c727a2b3f462'
export const SESSION_RECORDING_OPT_OUT_SURVEY_ID = '0194a763-9a13-0000-8088-32b52acf7156'

export const TAILWIND_BREAKPOINTS = {
    sm: 526,
    md: 768,
    lg: 992,
    xl: 1200,
    '2xl': 1600,
}<|MERGE_RESOLUTION|>--- conflicted
+++ resolved
@@ -238,11 +238,7 @@
     WEB_REVENUE_TRACKING: 'web-revenue-tracking', // owner: @robbie-c #team-web-analytics
     LLM_OBSERVABILITY: 'llm-observability', // owner: #team-ai-product-manager
     ONBOARDING_SESSION_REPLAY_SEPERATE_STEP: 'onboarding-session-replay-separate-step', // owner: @joshsny #team-growth
-<<<<<<< HEAD
-    OPEN_QUICK_START_AFTER_ONBOARDING: 'open-quick-start-after-onboarding', // owner: @joshsny #team-growth
-=======
     EXPERIMENT_INTERVAL_TIMESERIES: 'experiments-interval-timeseries', // owner: @jurajmajerik #team-experiments
->>>>>>> 9b30f8da
 } as const
 export type FeatureFlagKey = (typeof FEATURE_FLAGS)[keyof typeof FEATURE_FLAGS]
 
