--- conflicted
+++ resolved
@@ -143,13 +143,9 @@
     ENABLE_PROMPTS: 'enable-prompts', // owner: @lharries
     FF_CODE_EXAMPLE: 'ff-code-example', // owner: @liyiy
     FEEDBACK_SCENE: 'feedback-scene', // owner: @lharries
-<<<<<<< HEAD
-    DATABASE: 'database', // owner @mariusandra
-    NOTEBOOKS: 'notebooks', // owner: #team-session-recordings
-=======
->>>>>>> df30c455
     RECORDINGS_LIST_V2: 'recordings-list-v2-enabled', // owner: #team-session-recordings
     HOGQL: 'hogql', // owner: #team-product-analytics
+    NOTEBOOKS: 'notebooks', // owner: #team-session-recordings
 }
 
 /** Which self-hosted plan's features are available with Cloud's "Standard" plan (aka card attached). */
