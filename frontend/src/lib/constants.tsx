--- conflicted
+++ resolved
@@ -263,9 +263,7 @@
     DASHBOARD_SYNC_INSIGHT_LOADING: 'dashboard-sync-insight-loading', // owner: @anirudhpillai #team-product-analytics
     ALWAYS_QUERY_BLOCKING: 'always-query-blocking', // owner: @timgl
     GET_HOG_TEMPLATES_FROM_DB: 'get-hog-templates-from-db', // owner: @meikel #team-cdp
-<<<<<<< HEAD
     BLOCKING_EXPORTS: 'blocking-exports', // owner: @aspicer #team-product-analytics
-=======
     REPLAY_ACTIVE_HOURS_HEATMAP: 'replay-active-hours-heatmap', // owner: @pauldambra #team-replay
     LINK: 'link', // owner: @marconlp #team-link
     GAME_CENTER: 'game-center', // owner: everybody
@@ -275,7 +273,6 @@
     LLM_OBSERVABILITY_PLAYGROUND: 'llm-observability-playground', // owner: #team-llm-observability @peter-k
     USAGE_SPEND_DASHBOARDS: 'usage-spend-dashboards', // owner: @pawel-cebula #team-billing
     SIMPLE_INFINITE_LIST_NUMERICAL_FILTER: 'simple-infinite-list-numerical-filter', // owner: @rafaeelaudibert #team-revenue-analytics
->>>>>>> 9a4388f9
 } as const
 export type FeatureFlagKey = (typeof FEATURE_FLAGS)[keyof typeof FEATURE_FLAGS]
 
