import { LemonSelectOptions } from '@posthog/lemon-ui'

import { ChartDisplayCategory, ChartDisplayType, Region, SSOProvider } from '../types'

// Sync with backend DISPLAY_TYPES_TO_CATEGORIES
export const DISPLAY_TYPES_TO_CATEGORIES: Record<ChartDisplayType, ChartDisplayCategory> = {
    [ChartDisplayType.ActionsLineGraph]: ChartDisplayCategory.TimeSeries,
    [ChartDisplayType.ActionsBar]: ChartDisplayCategory.TimeSeries,
    [ChartDisplayType.ActionsStackedBar]: ChartDisplayCategory.TimeSeries,
    [ChartDisplayType.ActionsAreaGraph]: ChartDisplayCategory.TimeSeries,
    [ChartDisplayType.ActionsLineGraphCumulative]: ChartDisplayCategory.CumulativeTimeSeries,
    [ChartDisplayType.BoldNumber]: ChartDisplayCategory.TotalValue,
    [ChartDisplayType.ActionsPie]: ChartDisplayCategory.TotalValue,
    [ChartDisplayType.ActionsBarValue]: ChartDisplayCategory.TotalValue,
    [ChartDisplayType.ActionsTable]: ChartDisplayCategory.TotalValue,
    [ChartDisplayType.WorldMap]: ChartDisplayCategory.TotalValue,
}
export const NON_TIME_SERIES_DISPLAY_TYPES = Object.entries(DISPLAY_TYPES_TO_CATEGORIES)
    .filter(([, category]) => category === ChartDisplayCategory.TotalValue)
    .map(([displayType]) => displayType as ChartDisplayType)

/** Display types for which `breakdown` is hidden and ignored. Sync with backend NON_BREAKDOWN_DISPLAY_TYPES. */
export const NON_BREAKDOWN_DISPLAY_TYPES = [ChartDisplayType.BoldNumber]
/** Display types which only work with a single series. */
export const SINGLE_SERIES_DISPLAY_TYPES = [ChartDisplayType.WorldMap, ChartDisplayType.BoldNumber]

export const NON_VALUES_ON_SERIES_DISPLAY_TYPES = [
    ChartDisplayType.ActionsTable,
    ChartDisplayType.WorldMap,
    ChartDisplayType.BoldNumber,
]

/** Display types for which a percent stack view is available. */
export const PERCENT_STACK_VIEW_DISPLAY_TYPE = [
    ChartDisplayType.ActionsBar,
    ChartDisplayType.ActionsAreaGraph,
    ChartDisplayType.ActionsPie,
]

export enum OrganizationMembershipLevel {
    Member = 1,
    Admin = 8,
    Owner = 15,
}

export enum TeamMembershipLevel {
    Member = 1,
    Admin = 8,
}

export type EitherMembershipLevel = OrganizationMembershipLevel | TeamMembershipLevel

/** See posthog/api/organization.py for details. */
export enum PluginsAccessLevel {
    None = 0,
    Config = 3,
    Install = 6,
    Root = 9,
}

/** Collaboration restriction level (which is a dashboard setting). Sync with DashboardPrivilegeLevel. */
export enum DashboardRestrictionLevel {
    EveryoneInProjectCanEdit = 21,
    OnlyCollaboratorsCanEdit = 37,
}

/** Collaboration privilege level (which is a user property). Sync with DashboardRestrictionLevel. */
export enum DashboardPrivilegeLevel {
    CanView = 21,
    CanEdit = 37,
    /** This is not a value that can be set in the DB – it's inferred. */
    _ProjectAdmin = 888,
    /** This is not a value that can be set in the DB – it's inferred. */
    _Owner = 999,
}

export const privilegeLevelToName: Record<DashboardPrivilegeLevel, string> = {
    [DashboardPrivilegeLevel.CanView]: 'can view',
    [DashboardPrivilegeLevel.CanEdit]: 'can edit',
    [DashboardPrivilegeLevel._Owner]: 'owner',
    [DashboardPrivilegeLevel._ProjectAdmin]: 'can edit',
}

// Persons
export const PERSON_DISTINCT_ID_MAX_SIZE = 3
export const PERSON_DISPLAY_NAME_COLUMN_NAME = 'person_display_name -- Person '

// Sync with .../api/person.py and .../ingestion/hooks.ts
export const PERSON_DEFAULT_DISPLAY_NAME_PROPERTIES = [
    'email',
    'Email',
    'name',
    'Name',
    'username',
    'Username',
    'UserName',
]

// Feature Flags & Experiments
export const INSTANTLY_AVAILABLE_PROPERTIES = [
    '$geoip_city_name',
    '$geoip_country_name',
    '$geoip_country_code',
    '$geoip_continent_name',
    '$geoip_continent_code',
    '$geoip_postal_code',
    '$geoip_time_zone',
    // Person and group identifiers
    '$group_key',
    'distinct_id',
]
export const MAX_EXPERIMENT_VARIANTS = 20
export const EXPERIMENT_DEFAULT_DURATION = 14 // days

// Event constants
export const ACTION_TYPE = 'action_type'
export const EVENT_TYPE = 'event_type'
export const STALE_EVENT_SECONDS = 30 * 24 * 60 * 60 // 30 days

/**
 * @deprecated should be removed once backend is updated
 */
export enum ShownAsValue {
    VOLUME = 'Volume',
    STICKINESS = 'Stickiness',
    LIFECYCLE = 'Lifecycle',
}

// Retention constants
export const RETENTION_RECURRING = 'retention_recurring'
export const RETENTION_FIRST_TIME = 'retention_first_time'

export const WEBHOOK_SERVICES: Record<string, string> = {
    Slack: 'slack.com',
    Discord: 'discord.com',
    Teams: 'office.com',
}

// NOTE: Run `DEBUG=1 python manage.py sync_feature_flags` locally to sync these flags into your local project
// By default all flags are boolean but you can add `multivariate` to the comment to have it created as multivariate with "test" and "control" values

export const FEATURE_FLAGS = {
    // Experiments / beta features
    FUNNELS_CUE_OPT_OUT: 'funnels-cue-opt-out-7301', // owner: @neilkakkar
    HISTORICAL_EXPORTS_V2: 'historical-exports-v2', // owner @macobo
    INGESTION_WARNINGS_ENABLED: 'ingestion-warnings-enabled', // owner: @tiina303
    SESSION_RESET_ON_LOAD: 'session-reset-on-load', // owner: @benjackwhite
    DEBUG_REACT_RENDERS: 'debug-react-renders', // owner: @benjackwhite
    AUTO_ROLLBACK_FEATURE_FLAGS: 'auto-rollback-feature-flags', // owner: @EDsCODE
    ONBOARDING_V2_DEMO: 'onboarding-v2-demo', // owner: #team-growth
    QUERY_RUNNING_TIME: 'query_running_time', // owner: @mariusandra
    QUERY_TIMINGS: 'query-timings', // owner: @mariusandra
    HEDGEHOG_MODE: 'hedgehog-mode', // owner: @benjackwhite
    HEDGEHOG_MODE_DEBUG: 'hedgehog-mode-debug', // owner: @benjackwhite
    HIGH_FREQUENCY_BATCH_EXPORTS: 'high-frequency-batch-exports', // owner: @tomasfarias
    PERSON_BATCH_EXPORTS: 'person-batch-exports', // owner: @tomasfarias
    SESSIONS_BATCH_EXPORTS: 'sessions-batch-exports', // owner: @tomasfarias
    FF_DASHBOARD_TEMPLATES: 'ff-dashboard-templates', // owner: @EDsCODE
    ARTIFICIAL_HOG: 'artificial-hog', // owner: #team-max-ai
    FLOATING_ARTIFICIAL_HOG: 'floating-artificial-hog', // owner: #team-max-ai
    PRODUCT_SPECIFIC_ONBOARDING: 'product-specific-onboarding', // owner: @raquelmsmith
    REDIRECT_SIGNUPS_TO_INSTANCE: 'redirect-signups-to-instance', // owner: @raquelmsmith
    APPS_AND_EXPORTS_UI: 'apps-and-exports-ui', // owner: @benjackwhite
    HOGQL_DASHBOARD_ASYNC: 'hogql-dashboard-async', // owner: @webjunkie
    WEBHOOKS_DENYLIST: 'webhooks-denylist', // owner: #team-pipeline
    PIPELINE_UI: 'pipeline-ui', // owner: #team-pipeline
    PERSON_FEED_CANVAS: 'person-feed-canvas', // owner: #project-canvas
    FEATURE_FLAG_COHORT_CREATION: 'feature-flag-cohort-creation', // owner: @neilkakkar #team-feature-success
    INSIGHT_HORIZONTAL_CONTROLS: 'insight-horizontal-controls', // owner: @benjackwhite
    SURVEYS_ADAPTIVE_LIMITS: 'surveys-adaptive-limits', // owner: #team-surveys
    SURVEYS_ACTIONS: 'surveys-actions', // owner: #team-surveys
    SURVEYS_CUSTOM_FONTS: 'surveys-custom-fonts', // owner: #team-surveys
    SURVEYS_PARTIAL_RESPONSES: 'surveys-partial-responses', // owner: #team-surveys
    SURVEYS_NEW_QUESTION_VIZ: 'surveys-new-question-viz', // owner: #team-surveys
    DISCUSSIONS: 'discussions', // owner: @daibhin @benjackwhite
    REDIRECT_INSIGHT_CREATION_PRODUCT_ANALYTICS_ONBOARDING: 'redirect-insight-creation-product-analytics-onboarding', // owner: @biancayang
    AI_SESSION_SUMMARY: 'ai-session-summary', // owner: #team-replay
    AI_SESSION_PERMISSIONS: 'ai-session-permissions', // owner: #team-replay
    SESSION_REPLAY_DOCTOR: 'session-replay-doctor', // owner: #team-replay
    AUDIT_LOGS_ACCESS: 'audit-logs-access', // owner: #team-growth
    SUBSCRIBE_FROM_PAYGATE: 'subscribe-from-paygate', // owner: #team-growth
    HEATMAPS_UI: 'heatmaps-ui', // owner: @benjackwhite
    THEME: 'theme', // owner: @aprilfools
    PROXY_AS_A_SERVICE: 'proxy-as-a-service', // owner: #team-infrastructure
    SETTINGS_PERSONS_JOIN_MODE: 'settings-persons-join-mode', // owner: @robbie-c
    SETTINGS_PERSONS_ON_EVENTS_HIDDEN: 'settings-persons-on-events-hidden', // owner: @Twixes
    HOG: 'hog', // owner: @mariusandra
    PERSONLESS_EVENTS_NOT_SUPPORTED: 'personless-events-not-supported', // owner: @raquelmsmith
    SETTINGS_BOUNCE_RATE_PAGE_VIEW_MODE: 'settings-bounce-rate-page-view-mode', // owner: @robbie-c
    ONBOARDING_DASHBOARD_TEMPLATES: 'onboarding-dashboard-templates', // owner: @raquelmsmith
    SETTINGS_SESSION_TABLE_VERSION: 'settings-session-table-version', // owner: @robbie-c
    INSIGHT_FUNNELS_USE_UDF: 'insight-funnels-use-udf', // owner: @aspicer #team-product-analytics
    INSIGHT_FUNNELS_USE_UDF_TRENDS: 'insight-funnels-use-udf-trends', // owner: @aspicer #team-product-analytics
    INSIGHT_FUNNELS_USE_UDF_TIME_TO_CONVERT: 'insight-funnels-use-udf-time-to-convert', // owner: @aspicer #team-product-analytics
    BATCH_EXPORTS_POSTHOG_HTTP: 'posthog-http-batch-exports',
    HEDGEHOG_SKIN_SPIDERHOG: 'hedgehog-skin-spiderhog', // owner: @benjackwhite
    WEB_EXPERIMENTS: 'web-experiments', // owner: @team-feature-success
    ENVIRONMENTS: 'environments', // owner: @Twixes #team-product-analytics
    REPLAY_TEMPLATES: 'replay-templates', // owner: @raquelmsmith #team-replay
    MESSAGING: 'messaging', // owner @haven #team-messaging
    MESSAGING_EARLY_ACCESS: 'messaging-product', // owner @haven #team-messaging
    ENVIRONMENTS_ROLLBACK: 'environments-rollback', // owner: @yasen #team-platform
    AI_SURVEY_RESPONSE_SUMMARY: 'ai-survey-response-summary', // owner: #team-surveys
    SELF_SERVE_CREDIT_OVERRIDE: 'self-serve-credit-override', // owner: @zach
    CUSTOM_CSS_THEMES: 'custom-css-themes', // owner: @daibhin
    METALYTICS: 'metalytics', // owner: @surbhi
    REMOTE_CONFIG: 'remote-config', // owner: @benjackwhite
    SITE_DESTINATIONS: 'site-destinations', // owner: @mariusandra #team-cdp
    SITE_APP_FUNCTIONS: 'site-app-functions', // owner: @mariusandra #team-cdp
    HOG_TRANSFORMATIONS_CUSTOM_HOG_ENABLED: 'hog-transformation-custom-hog-code', // owner: #team-cdp
    REPLAY_HOGQL_FILTERS: 'replay-hogql-filters', // owner: @pauldambra #team-replay
    REPLAY_GROUPS_FILTERS: 'replay-groups-filters', // owner: @pauldambra #team-replay
    SUPPORT_MESSAGE_OVERRIDE: 'support-message-override', // owner: @abigail
    BILLING_SKIP_FORECASTING: 'billing-skip-forecasting', // owner: @zach
    CDP_ACTIVITY_LOG_NOTIFICATIONS: 'cdp-activity-log-notifications', // owner: #team-cdp
    COOKIELESS_SERVER_HASH_MODE_SETTING: 'cookieless-server-hash-mode-setting', // owner: @robbie-c #team-web-analytics
    INSIGHT_COLORS: 'insight-colors', // owner: @thmsobrmlr #team-product-analytics
    WEB_ANALYTICS_FOR_MOBILE: 'web-analytics-for-mobile', // owner: @robbie-c #team-web-analytics
    LLM_OBSERVABILITY: 'llm-observability', // owner: #team-ai-product-manager
    ONBOARDING_SESSION_REPLAY_SEPARATE_STEP: 'onboarding-session-replay-separate-step', // owner: @joshsny #team-growth
    EXPERIMENT_INTERVAL_TIMESERIES: 'experiments-interval-timeseries', // owner: @jurajmajerik #team-experiments
    EXPERIMENT_P_VALUE: 'experiment-p-value', // owner: @jurajmajerik #team-experiments
    EXPERIMENTAL_DASHBOARD_ITEM_RENDERING: 'experimental-dashboard-item-rendering', // owner: @thmsobrmlr #team-product-analytics
    RECORDINGS_AI_FILTER: 'recordings-ai-filter', // owner: @veryayskiy #team-replay
    PATHS_V2: 'paths-v2', // owner: @thmsobrmlr #team-product-analytics
    EXPERIMENTS_NEW_QUERY_RUNNER: 'experiments-new-query-runner', // owner: #team-experiments
    RECORDINGS_AI_REGEX: 'recordings-ai-regex', // owner: @veryayskiy #team-replay
    EXPERIMENTS_NEW_QUERY_RUNNER_AA_TEST: 'experiments-new-query-runner-aa-test', // #team-experiments
    ONBOARDING_DATA_WAREHOUSE_FOR_PRODUCT_ANALYTICS: 'onboarding-data-warehouse-for-product-analytics', // owner: @joshsny #team-growth
    DELAYED_LOADING_ANIMATION: 'delayed-loading-animation', // owner: @raquelmsmith
    SESSION_RECORDINGS_PLAYLIST_COUNT_COLUMN: 'session-recordings-playlist-count-column', // owner: @pauldambra #team-replay
    WEB_ANALYTICS_PAGE_REPORTS: 'web-analytics-page-reports', // owner: @lricoy #team-web-analytics
    REVENUE_ANALYTICS: 'revenue-analytics-beta', // owner: @rafaeelaudibert #team-revenue-analytics
    REVENUE_ANALYTICS_MRR: 'revenue-analytics-mrr', // owner: @rafaeelaudibert #team-revenue-analytics
    SUPPORT_FORM_IN_ONBOARDING: 'support-form-in-onboarding', // owner: @joshsny #team-growth
    CRM_BLOCKING_QUERIES: 'crm-blocking-queries', // owner: @danielbachhuber #team-crm
    CRM_ITERATION_ONE: 'crm-iteration-one', // owner: @danielbachhuber #team-crm
    RECORDINGS_SIMILAR_RECORDINGS: 'recordings-similar-recordings', // owner: @veryayskiy #team-replay
    RECORDINGS_BLOBBY_V2_REPLAY: 'recordings-blobby-v2-replay', // owner: @pl #team-cdp
    SETTINGS_SESSIONS_V2_JOIN: 'settings-sessions-v2-join', // owner: @robbie-c #team-web-analytics
    SAVE_INSIGHT_TASK: 'save-insight-task', // owner: @joshsny #team-growth
    DASHBOARD_COLORS: 'dashboard-colors', // owner: @thmsobrmlr #team-product-analytics
    ERROR_TRACKING_INTEGRATIONS: 'error-tracking-integrations', // owner: @david #team-error-tracking
    ERROR_TRACKING_ALERT_ROUTING: 'error-tracking-alert-routing', // owner: #team-error-tracking
    ERROR_TRACKING_SCENE_TOOL: 'error-tracking-scene-max-tool', // owner: @olly #team-error-tracking
    REPLAY_TRIGGER_TYPE_CHOICE: 'replay-trigger-type-choice', // owner: @pauldambra #team-replay
    POSTHOG_STORIES: 'posthog-stories', // owner: @jabahamondes #team-web-analytics
    ACTIVE_HOURS_HEATMAP: 'active-hours-heatmap', // owner: @jabahamondes #team-web-analytics
    CALENDAR_HEATMAP_INSIGHT: 'calendar-heatmap-insight', // owner: @jabahamondes #team-web-analytics
    WEB_ANALYTICS_MARKETING: 'web-analytics-marketing', // owner: @jabahamondes #team-web-analytics
    BILLING_FORECASTING_ISSUES: 'billing-forecasting-issues', // owner: @pato
    STARTUP_PROGRAM_INTENT: 'startup-program-intent', // owner: @pawel-cebula #team-billing
    SETTINGS_WEB_ANALYTICS_PRE_AGGREGATED_TABLES: 'web-analytics-pre-aggregated-tables', // owner: @lricoy #team-web-analytics
    WEB_ANALYTICS_FRUSTRATING_PAGES_TILE: 'web-analytics-frustrating-pages-tile', // owner: @lricoy #team-web-analytics
    ALWAYS_QUERY_BLOCKING: 'always-query-blocking', // owner: @timgl
    GET_HOG_TEMPLATES_FROM_DB: 'get-hog-templates-from-db', // owner: @meikel #team-
    SHOW_COMING_SOON_DESTINATIONS: 'show-coming-soon-destinations', // owner: @meikel #team-cdp
    BLOCKING_EXPORTS: 'blocking-exports', // owner: @aspicer #team-product-analytics
    LINKS: 'links', // owner: @marconlp #team-link
    GAME_CENTER: 'game-center', // owner: everybody
    USER_INTERVIEWS: 'user-interviews', // owner: @Twixes @jurajmajerik
    LOGS: 'logs', // owner: @david @frank @olly @ross
    CSP_REPORTING: 'mexicspo', // owner @pauldambra @lricoy @robbiec
    LLM_OBSERVABILITY_PLAYGROUND: 'llm-observability-playground', // owner: #team-llm-observability @peter-k
    USAGE_SPEND_DASHBOARDS: 'usage-spend-dashboards', // owner: @pawel-cebula #team-billing
    CDP_HOG_SOURCES: 'cdp-hog-sources', // owner #team-cdp
    CDP_HOG_INPUT_LIQUID: 'cdp-hog-input-liquid', // owner: #team-messaging
    REPLAY_SCREENSHOT: 'replay-screenshot', // owner: @veryayskiy #team-replay
    SCREENSHOT_EDITOR: 'screenshot-editor', // owner: @veryayskiy #team-replay
    ACTIVITY_OR_EXPLORE: 'activity-or-explore', // owner: @pauldambra #team-replay
    LINEAGE_DEPENDENCY_VIEW: 'lineage-dependency-view', // owner: @phixMe #team-data-warehouse
    TRACK_MEMORY_USAGE: 'track-memory-usage', // owner: @pauldambra #team-replay
    TAXONOMIC_EVENT_SORTING: 'taxonomic-event-sorting', // owner: @pauldambra #team-replay
    SQL_EDITOR_TREE_VIEW: 'sql-editor-tree-view', // owner: @EDsCODE #team-data-warehouse
    AI_HOG_FUNCTION_CREATION: 'ai-hog-function-creation', // owner: @meikel #team-cdp
    REPLAY_FILTERS_IN_PLAYLIST_MAX_AI: 'replay-filters-in-playlist-max-ai', // owner: @veryayskiy #team-replay
    REPLAY_ZEN_MODE: 'replay-zen-mode', // owner: @veryayskiy #team-replay
    REPLAY_EXCLUDE_FROM_HIDE_RECORDINGS_MENU: 'replay-exclude-from-hide-recordings-menu', // owner: @veryayskiy #team-replay
    USE_TEMPORAL_SUBSCRIPTIONS: 'use-temporal-subscriptions', // owner: @aspicer #team-product-analytics
    EXPERIMENTS_DEV_STATS_METHOD_TOGGLE: 'experiments-dev-stats-method-toggle', // owner: #team-experiments
    REPLAY_EXPORT_RAW_RECORDING: 'replay-export-raw-recording', // owner: @veryayskiy #team-replay
    NEW_BAYESIAN_STATS_METHOD: 'new-bayesian-stats-method', // owner: @andehen #team-experiments
    META_ADS_DWH: 'meta-ads-dwh', // owner: @EDsCODE #team-data-warehouse
    AA_TEST_BAYESIAN_LEGACY: 'aa-test-bayesian-legacy', // owner: #team-experiments
    AA_TEST_BAYESIAN_NEW: 'aa-test-bayesian-new', // owner: #team-experiments
<<<<<<< HEAD
    REPLAY_BULK_DELETE_SELECTED_RECORDINGS: 'replay-bulk-delete-selected-recordings', // owner: @veryayskiy #team-replay
=======
    NEW_SCENE_LAYOUT: 'new-scene-layout', // owner: @adamleithp #team-devex
>>>>>>> 5505f7fb
} as const
export type FeatureFlagKey = (typeof FEATURE_FLAGS)[keyof typeof FEATURE_FLAGS]

export const PRODUCT_VISUAL_ORDER = {
    productAnalytics: 10,
    webAnalytics: 20,
    revenueAnalytics: 30,
    dashboards: 50,
    notebooks: 52,
    sessionReplay: 60,
    featureFlags: 70,
    experiments: 80,
    surveys: 90,
    aiChat: 100,
    llmObservability: 110,
    earlyAccessFeatures: 120,
    errorTracking: 130,
    sqlEditor: 135,
    dataPipeline: 140,
    // alphas
    messaging: 300,
    heatmaps: 310,
    links: 320,
    logs: 330,
    userInterviews: 340,
}

export const INSIGHT_VISUAL_ORDER = {
    trends: 10,
    funnel: 20,
    retention: 30,
    paths: 40,
    stickiness: 50,
    lifecycle: 60,
    calendarHeatmap: 70,
    sql: 80,
    hog: 90,
}

export const ENTITY_MATCH_TYPE = 'entities'
export const PROPERTY_MATCH_TYPE = 'properties'

export enum FunnelLayout {
    horizontal = 'horizontal',
    vertical = 'vertical',
}

export const BIN_COUNT_AUTO = 'auto' as const

export const RETENTION_MEAN_NONE = 'none' as const

// Cohort types
export enum CohortTypeEnum {
    Static = 'static',
    Dynamic = 'dynamic',
}

/**
 * Mock Node.js `process`, which is required by VFile that is used by ReactMarkdown.
 * See https://github.com/remarkjs/react-markdown/issues/339.
 */
export const MOCK_NODE_PROCESS = { cwd: () => '', env: {} } as unknown as NodeJS.Process

export const SSO_PROVIDER_NAMES: Record<SSOProvider, string> = {
    'google-oauth2': 'Google',
    github: 'GitHub',
    gitlab: 'GitLab',
    saml: 'Single sign-on (SAML)',
}

export const DOMAIN_REGEX = /^([a-z0-9]+(-[a-z0-9]+)*\.)+[a-z]{2,}$/
export const SECURE_URL_REGEX = /^(?:http(s)?:\/\/)[\w.-]+(?:\.[\w.-]+)+[\w\-._~:/?#[\]@!$&'()*+,;=]+$/gi

export const CLOUD_HOSTNAMES = {
    [Region.US]: 'us.posthog.com',
    [Region.EU]: 'eu.posthog.com',
}

export const SESSION_RECORDINGS_PLAYLIST_FREE_COUNT = 5

export const GENERATED_DASHBOARD_PREFIX = 'Generated Dashboard'

export const ACTIVITY_PAGE_SIZE = 20
export const EVENT_DEFINITIONS_PER_PAGE = 50
export const PROPERTY_DEFINITIONS_PER_EVENT = 5
export const EVENT_PROPERTY_DEFINITIONS_PER_PAGE = 50
export const LOGS_PORTION_LIMIT = 50

export const SESSION_REPLAY_MINIMUM_DURATION_OPTIONS: LemonSelectOptions<number | null> = [
    {
        label: 'no minimum',
        value: null,
    },
    {
        label: '1',
        value: 1000,
    },
    {
        label: '2',
        value: 2000,
    },
    {
        label: '5',
        value: 5000,
    },
    {
        label: '10',
        value: 10000,
    },
    {
        label: '15',
        value: 15000,
    },
    {
        label: '30',
        value: 30000,
    },
]

export const UNSUBSCRIBE_SURVEY_ID = '018b6e13-590c-0000-decb-c727a2b3f462'
export const SESSION_RECORDING_OPT_OUT_SURVEY_ID = '0194a763-9a13-0000-8088-32b52acf7156'
export const SESSION_RECORDING_OPT_OUT_SURVEY_ID_2 = '0195ec93-5f91-0000-15fa-55aaf5e0c562'

export const TAILWIND_BREAKPOINTS = {
    sm: 526,
    md: 768,
    lg: 992,
    xl: 1200,
    '2xl': 1600,
}<|MERGE_RESOLUTION|>--- conflicted
+++ resolved
@@ -283,11 +283,8 @@
     META_ADS_DWH: 'meta-ads-dwh', // owner: @EDsCODE #team-data-warehouse
     AA_TEST_BAYESIAN_LEGACY: 'aa-test-bayesian-legacy', // owner: #team-experiments
     AA_TEST_BAYESIAN_NEW: 'aa-test-bayesian-new', // owner: #team-experiments
-<<<<<<< HEAD
     REPLAY_BULK_DELETE_SELECTED_RECORDINGS: 'replay-bulk-delete-selected-recordings', // owner: @veryayskiy #team-replay
-=======
     NEW_SCENE_LAYOUT: 'new-scene-layout', // owner: @adamleithp #team-devex
->>>>>>> 5505f7fb
 } as const
 export type FeatureFlagKey = (typeof FEATURE_FLAGS)[keyof typeof FEATURE_FLAGS]
 
