--- conflicted
+++ resolved
@@ -279,11 +279,8 @@
     MAX_BILLING_CONTEXT: 'max-billing-context', // owner: @pawel-cebula #team-billing
     SCENE_TABS: 'scene-tabs', // owner @mariusandra #team-devex
     FEATURE_FLAGS_FLAG_DEPENDENCY: 'feature-flags-flag-dependency', // owner: @haacked #team-feature-flags
-<<<<<<< HEAD
     LLM_OBSERVABILITY_SHOW_INPUT_OUTPUT: 'llm-observability-show-input-output', // owner: #team-llm-observability
-=======
     MAX_SESSION_SUMMARIZATION: 'max-session-summarization', // owner: #team-max-ai
->>>>>>> 8ba6aa84
 } as const
 export type FeatureFlagKey = (typeof FEATURE_FLAGS)[keyof typeof FEATURE_FLAGS]
 
