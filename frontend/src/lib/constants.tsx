import { LemonSelectOptions } from '@posthog/lemon-ui'

import { ChartDisplayCategory, ChartDisplayType, Region, SSOProvider } from '../types'

// Sync with backend DISPLAY_TYPES_TO_CATEGORIES
export const DISPLAY_TYPES_TO_CATEGORIES: Record<ChartDisplayType, ChartDisplayCategory> = {
    [ChartDisplayType.ActionsLineGraph]: ChartDisplayCategory.TimeSeries,
    [ChartDisplayType.ActionsBar]: ChartDisplayCategory.TimeSeries,
    [ChartDisplayType.ActionsStackedBar]: ChartDisplayCategory.TimeSeries,
    [ChartDisplayType.ActionsAreaGraph]: ChartDisplayCategory.TimeSeries,
    [ChartDisplayType.ActionsLineGraphCumulative]: ChartDisplayCategory.CumulativeTimeSeries,
    [ChartDisplayType.BoldNumber]: ChartDisplayCategory.TotalValue,
    [ChartDisplayType.ActionsPie]: ChartDisplayCategory.TotalValue,
    [ChartDisplayType.ActionsBarValue]: ChartDisplayCategory.TotalValue,
    [ChartDisplayType.ActionsTable]: ChartDisplayCategory.TotalValue,
    [ChartDisplayType.WorldMap]: ChartDisplayCategory.TotalValue,
}
export const NON_TIME_SERIES_DISPLAY_TYPES = Object.entries(DISPLAY_TYPES_TO_CATEGORIES)
    .filter(([, category]) => category === ChartDisplayCategory.TotalValue)
    .map(([displayType]) => displayType as ChartDisplayType)

/** Display types for which `breakdown` is hidden and ignored. Sync with backend NON_BREAKDOWN_DISPLAY_TYPES. */
export const NON_BREAKDOWN_DISPLAY_TYPES = [ChartDisplayType.BoldNumber]
/** Display types which only work with a single series. */
export const SINGLE_SERIES_DISPLAY_TYPES = [ChartDisplayType.WorldMap, ChartDisplayType.BoldNumber]

export const NON_VALUES_ON_SERIES_DISPLAY_TYPES = [
    ChartDisplayType.ActionsTable,
    ChartDisplayType.WorldMap,
    ChartDisplayType.BoldNumber,
]

/** Display types for which a percent stack view is available. */
export const PERCENT_STACK_VIEW_DISPLAY_TYPE = [
    ChartDisplayType.ActionsBar,
    ChartDisplayType.ActionsAreaGraph,
    ChartDisplayType.ActionsPie,
]

export enum OrganizationMembershipLevel {
    Member = 1,
    Admin = 8,
    Owner = 15,
}

export enum TeamMembershipLevel {
    Member = 1,
    Admin = 8,
}

export type EitherMembershipLevel = OrganizationMembershipLevel | TeamMembershipLevel

/** See posthog/api/organization.py for details. */
export enum PluginsAccessLevel {
    None = 0,
    Config = 3,
    Install = 6,
    Root = 9,
}

/** Collaboration restriction level (which is a dashboard setting). Sync with DashboardPrivilegeLevel. */
export enum DashboardRestrictionLevel {
    EveryoneInProjectCanEdit = 21,
    OnlyCollaboratorsCanEdit = 37,
}

/** Collaboration privilege level (which is a user property). Sync with DashboardRestrictionLevel. */
export enum DashboardPrivilegeLevel {
    CanView = 21,
    CanEdit = 37,
    /** This is not a value that can be set in the DB – it's inferred. */
    _ProjectAdmin = 888,
    /** This is not a value that can be set in the DB – it's inferred. */
    _Owner = 999,
}

export const privilegeLevelToName: Record<DashboardPrivilegeLevel, string> = {
    [DashboardPrivilegeLevel.CanView]: 'can view',
    [DashboardPrivilegeLevel.CanEdit]: 'can edit',
    [DashboardPrivilegeLevel._Owner]: 'owner',
    [DashboardPrivilegeLevel._ProjectAdmin]: 'can edit',
}

// Persons
export const PERSON_DISTINCT_ID_MAX_SIZE = 3
// Sync with .../api/person.py and .../ingestion/hooks.ts
export const PERSON_DEFAULT_DISPLAY_NAME_PROPERTIES = [
    'email',
    'Email',
    'name',
    'Name',
    'username',
    'Username',
    'UserName',
]

// Feature Flags & Experiments
export const INSTANTLY_AVAILABLE_PROPERTIES = [
    '$geoip_city_name',
    '$geoip_country_name',
    '$geoip_country_code',
    '$geoip_continent_name',
    '$geoip_continent_code',
    '$geoip_postal_code',
    '$geoip_time_zone',
    // Person and group identifiers
    '$group_key',
    'distinct_id',
]
export const MAX_EXPERIMENT_VARIANTS = 10
export const EXPERIMENT_DEFAULT_DURATION = 14 // days

// Event constants
export const ACTION_TYPE = 'action_type'
export const EVENT_TYPE = 'event_type'
export const STALE_EVENT_SECONDS = 30 * 24 * 60 * 60 // 30 days

/** @deprecated: should be removed once backend is updated */
export enum ShownAsValue {
    VOLUME = 'Volume',
    STICKINESS = 'Stickiness',
    LIFECYCLE = 'Lifecycle',
}

// Retention constants
export const RETENTION_RECURRING = 'retention_recurring'
export const RETENTION_FIRST_TIME = 'retention_first_time'

export const WEBHOOK_SERVICES: Record<string, string> = {
    Slack: 'slack.com',
    Discord: 'discord.com',
    Teams: 'office.com',
}

// NOTE: Run `DEBUG=1 python manage.py sync_feature_flags` locally to sync these flags into your local project
// By default all flags are boolean but you can add `multivariate` to the comment to have it created as multivariate with "test" and "control" values

export const FEATURE_FLAGS = {
    // Experiments / beta features
    FUNNELS_CUE_OPT_OUT: 'funnels-cue-opt-out-7301', // owner: @neilkakkar
    KAFKA_INSPECTOR: 'kafka-inspector', // owner: @yakkomajuri
    HISTORICAL_EXPORTS_V2: 'historical-exports-v2', // owner @macobo
    INGESTION_WARNINGS_ENABLED: 'ingestion-warnings-enabled', // owner: @tiina303
    SESSION_RESET_ON_LOAD: 'session-reset-on-load', // owner: @benjackwhite
    DEBUG_REACT_RENDERS: 'debug-react-renders', // owner: @benjackwhite
    AUTO_ROLLBACK_FEATURE_FLAGS: 'auto-rollback-feature-flags', // owner: @EDsCODE
    ONBOARDING_V2_DEMO: 'onboarding-v2-demo', // owner: #team-growth
    QUERY_RUNNING_TIME: 'query_running_time', // owner: @mariusandra
    QUERY_TIMINGS: 'query-timings', // owner: @mariusandra
    QUERY_ASYNC: 'query-async', // owner: @webjunkie
    POSTHOG_3000_NAV: 'posthog-3000-nav', // owner: @Twixes
    HEDGEHOG_MODE: 'hedgehog-mode', // owner: @benjackwhite
    HEDGEHOG_MODE_DEBUG: 'hedgehog-mode-debug', // owner: @benjackwhite
    HIGH_FREQUENCY_BATCH_EXPORTS: 'high-frequency-batch-exports', // owner: @tomasfarias
    PERSON_BATCH_EXPORTS: 'person-batch-exports', // owner: @tomasfarias
    FF_DASHBOARD_TEMPLATES: 'ff-dashboard-templates', // owner: @EDsCODE
    ARTIFICIAL_HOG: 'artificial-hog', // owner: @Twixes
    CS_DASHBOARDS: 'cs-dashboards', // owner: @pauldambra
    PRODUCT_SPECIFIC_ONBOARDING: 'product-specific-onboarding', // owner: @raquelmsmith
    REDIRECT_SIGNUPS_TO_INSTANCE: 'redirect-signups-to-instance', // owner: @raquelmsmith
    APPS_AND_EXPORTS_UI: 'apps-and-exports-ui', // owner: @benjackwhite
    HOGQL_DASHBOARD_ASYNC: 'hogql-dashboard-async', // owner: @webjunkie
    WEBHOOKS_DENYLIST: 'webhooks-denylist', // owner: #team-pipeline
    PIPELINE_UI: 'pipeline-ui', // owner: #team-pipeline
    PERSON_FEED_CANVAS: 'person-feed-canvas', // owner: #project-canvas
    FEATURE_FLAG_COHORT_CREATION: 'feature-flag-cohort-creation', // owner: @neilkakkar #team-feature-success
    INSIGHT_HORIZONTAL_CONTROLS: 'insight-horizontal-controls', // owner: @benjackwhite
    SURVEYS_WIDGETS: 'surveys-widgets', // owner: #team-feature-success
    SURVEYS_EVENTS: 'surveys-events', // owner: #team-feature-success
    SURVEYS_ACTIONS: 'surveys-actions', // owner: #team-feature-success
    SURVEYS_RECURRING: 'surveys-recurring', // owner: #team-feature-success
    SURVEYS_ADAPTIVE_COLLECTION: 'surveys-recurring', // owner: #team-feature-success
    YEAR_IN_HOG: 'year-in-hog', // owner: #team-replay
    SESSION_REPLAY_EXPORT_MOBILE_DATA: 'session-replay-export-mobile-data', // owner: #team-replay
    DISCUSSIONS: 'discussions', // owner: #team-replay
    REDIRECT_INSIGHT_CREATION_PRODUCT_ANALYTICS_ONBOARDING: 'redirect-insight-creation-product-analytics-onboarding', // owner: @biancayang
    AI_SESSION_SUMMARY: 'ai-session-summary', // owner: #team-replay
    AI_SESSION_PERMISSIONS: 'ai-session-permissions', // owner: #team-replay
    PRODUCT_INTRO_PAGES: 'product-intro-pages', // owner: @raquelmsmith
    SQL_EDITOR: 'sql-editor', // owner: @EDsCODE #team-data-warehouse
    SESSION_REPLAY_DOCTOR: 'session-replay-doctor', // owner: #team-replay
    REPLAY_SIMILAR_RECORDINGS: 'session-replay-similar-recordings', // owner: #team-replay
    SAVED_NOT_PINNED: 'saved-not-pinned', // owner: #team-replay
    NEW_EXPERIMENTS_UI: 'new-experiments-ui', // owner: @jurajmajerik #team-feature-success
    REPLAY_ERROR_CLUSTERING: 'session-replay-error-clustering', // owner: #team-replay
    AUDIT_LOGS_ACCESS: 'audit-logs-access', // owner: #team-growth
    SUBSCRIBE_FROM_PAYGATE: 'subscribe-from-paygate', // owner: #team-growth
    HEATMAPS_UI: 'heatmaps-ui', // owner: @benjackwhite
    THEME: 'theme', // owner: @aprilfools
    PROXY_AS_A_SERVICE: 'proxy-as-a-service', // owner: #team-infrastructure
    SETTINGS_PERSONS_JOIN_MODE: 'settings-persons-join-mode', // owner: @robbie-c
    SETTINGS_PERSONS_ON_EVENTS_HIDDEN: 'settings-persons-on-events-hidden', // owner: @Twixes
    HOG: 'hog', // owner: @mariusandra
    HOG_FUNCTIONS_LINKED: 'hog-functions-linked', // owner: #team-cdp
    PERSONLESS_EVENTS_NOT_SUPPORTED: 'personless-events-not-supported', // owner: @raquelmsmith
    ALERTS: 'alerts', // owner: @anirudhpillai #team-product-analytics
    ERROR_TRACKING: 'error-tracking', // owner: #team-error-tracking
    ERROR_TRACKING_GROUP_ACTIONS: 'error-tracking-group-actions', // owner: #team-error-tracking
    SETTINGS_BOUNCE_RATE_PAGE_VIEW_MODE: 'settings-bounce-rate-page-view-mode', // owner: @robbie-c
    ONBOARDING_DASHBOARD_TEMPLATES: 'onboarding-dashboard-templates', // owner: @raquelmsmith
    MULTIPLE_BREAKDOWNS: 'multiple-breakdowns', // owner: @skoob13 #team-product-analytics
    WEB_ANALYTICS_LIVE_USER_COUNT: 'web-analytics-live-user-count', // owner: @robbie-c
    SETTINGS_SESSION_TABLE_VERSION: 'settings-session-table-version', // owner: @robbie-c
    INSIGHT_FUNNELS_USE_UDF: 'insight-funnels-use-udf', // owner: @aspicer #team-product-analytics
    INSIGHT_FUNNELS_USE_UDF_TRENDS: 'insight-funnels-use-udf-trends', // owner: @aspicer #team-product-analytics
    FIRST_TIME_FOR_USER_MATH: 'first-time-for-user-math', // owner: @skoob13 #team-product-analytics
    MULTITAB_EDITOR: 'multitab-editor', // owner: @EDsCODE #team-data-warehouse
    WEB_ANALYTICS_REPLAY: 'web-analytics-replay', // owner: @robbie-c
    BATCH_EXPORTS_POSTHOG_HTTP: 'posthog-http-batch-exports',
    EXPERIMENT_MAKE_DECISION: 'experiment-make-decision', // owner: @jurajmajerik #team-feature-success
    DATA_MODELING: 'data-modeling', // owner: @EDsCODE #team-data-warehouse
    WEB_ANALYTICS_CONVERSION_GOALS: 'web-analytics-conversion-goals', // owner: @robbie-c
    WEB_ANALYTICS_LAST_CLICK: 'web-analytics-last-click', // owner: @robbie-c
    WEB_ANALYTICS_LCP_SCORE: 'web-analytics-lcp-score', // owner: @robbie-c
    HEDGEHOG_SKIN_SPIDERHOG: 'hedgehog-skin-spiderhog', // owner: @benjackwhite
    INSIGHT_VARIABLES: 'insight_variables', // owner: @Gilbert09 #team-data-warehouse
    WEB_EXPERIMENTS: 'web-experiments', // owner: @team-feature-success
    BIGQUERY_DWH: 'bigquery-dwh', // owner: @Gilbert09 #team-data-warehouse
    ENVIRONMENTS: 'environments', // owner: @Twixes #team-product-analytics
    BILLING_PAYMENT_ENTRY_IN_APP: 'billing-payment-entry-in-app', // owner: @zach
    LEGACY_ACTION_WEBHOOKS: 'legacy-action-webhooks', // owner: @mariusandra #team-cdp
    REPLAY_TEMPLATES: 'replay-templates', // owner: @raquelmsmith #team-replay
    EXPERIMENTS_HOGQL: 'experiments-hogql', // owner: @jurajmajerik #team-experiments
    ROLE_BASED_ACCESS_CONTROL: 'role-based-access-control', // owner: @zach
    MESSAGING: 'messaging', // owner @mariusandra #team-cdp
    SESSION_REPLAY_URL_BLOCKLIST: 'session-replay-url-blocklist', // owner: @richard-better #team-replay
    BILLING_TRIAL_FLOW: 'billing-trial-flow', // owner: @zach
    DEAD_CLICKS_AUTOCAPTURE: 'dead-clicks-autocapture', // owner: @pauldambra #team-replay
    EDIT_DWH_SOURCE_CONFIG: 'edit_dwh_source_config', // owner: @Gilbert09 #team-data-warehouse
    AI_SURVEY_RESPONSE_SUMMARY: 'ai-survey-response-summary', // owner: @pauldambra
    CUSTOM_CHANNEL_TYPE_RULES: 'custom-channel-type-rules', // owner: @robbie-c #team-web-analytics
    SELF_SERVE_CREDIT_OVERRIDE: 'self-serve-credit-override', // owner: @zach
    EXPERIMENTS_MIGRATION_DISABLE_UI: 'experiments-migration-disable-ui', // owner: @jurajmajerik #team-experiments
<<<<<<< HEAD
    REPLAY_HOGQL_FILTERS: 'replay-hogql-filters', // owner: @pauldambra #team-replay
    REPLAY_LIST_RECORDINGS_AS_QUERY: 'replay-list-recordings-as-query', // owner: @pauldambra #team-replay
=======
    CUSTOM_CSS_THEMES: 'custom-css-themes', // owner: @daibhin
    WEB_ANALYTICS_WARN_CUSTOM_EVENT_NO_SESSION: 'web-analytics-warn-custom-event-no-session', // owner: @robbie-c #team-web-analytics
    TWO_FACTOR_UI: 'two-factor-ui', // owner: @zach
>>>>>>> b4d51e3b
} as const
export type FeatureFlagKey = (typeof FEATURE_FLAGS)[keyof typeof FEATURE_FLAGS]

export const ENTITY_MATCH_TYPE = 'entities'
export const PROPERTY_MATCH_TYPE = 'properties'

export enum FunnelLayout {
    horizontal = 'horizontal',
    vertical = 'vertical',
}

export const BIN_COUNT_AUTO = 'auto' as const

// Cohort types
export enum CohortTypeEnum {
    Static = 'static',
    Dynamic = 'dynamic',
}

/**
 * Mock Node.js `process`, which is required by VFile that is used by ReactMarkdown.
 * See https://github.com/remarkjs/react-markdown/issues/339.
 */
export const MOCK_NODE_PROCESS = { cwd: () => '', env: {} } as unknown as NodeJS.Process

export const SSO_PROVIDER_NAMES: Record<SSOProvider, string> = {
    'google-oauth2': 'Google',
    github: 'GitHub',
    gitlab: 'GitLab',
    saml: 'Single sign-on (SAML)',
}

export const DOMAIN_REGEX = /^([a-z0-9]+(-[a-z0-9]+)*\.)+[a-z]{2,}$/
export const SECURE_URL_REGEX = /^(?:http(s)?:\/\/)[\w.-]+(?:\.[\w.-]+)+[\w\-._~:/?#[\]@!$&'()*+,;=]+$/gi

export const CLOUD_HOSTNAMES = {
    [Region.US]: 'us.posthog.com',
    [Region.EU]: 'eu.posthog.com',
}

export const SESSION_RECORDINGS_PLAYLIST_FREE_COUNT = 5

export const GENERATED_DASHBOARD_PREFIX = 'Generated Dashboard'

export const ACTIVITY_PAGE_SIZE = 20
export const EVENT_DEFINITIONS_PER_PAGE = 50
export const PROPERTY_DEFINITIONS_PER_EVENT = 5
export const EVENT_PROPERTY_DEFINITIONS_PER_PAGE = 50
export const LOGS_PORTION_LIMIT = 50

export const SESSION_REPLAY_MINIMUM_DURATION_OPTIONS: LemonSelectOptions<number | null> = [
    {
        label: 'no minimum',
        value: null,
    },
    {
        label: '1',
        value: 1000,
    },
    {
        label: '2',
        value: 2000,
    },
    {
        label: '5',
        value: 5000,
    },
    {
        label: '10',
        value: 10000,
    },
    {
        label: '15',
        value: 15000,
    },
]

export const UNSUBSCRIBE_SURVEY_ID = '018b6e13-590c-0000-decb-c727a2b3f462'<|MERGE_RESOLUTION|>--- conflicted
+++ resolved
@@ -231,14 +231,11 @@
     CUSTOM_CHANNEL_TYPE_RULES: 'custom-channel-type-rules', // owner: @robbie-c #team-web-analytics
     SELF_SERVE_CREDIT_OVERRIDE: 'self-serve-credit-override', // owner: @zach
     EXPERIMENTS_MIGRATION_DISABLE_UI: 'experiments-migration-disable-ui', // owner: @jurajmajerik #team-experiments
-<<<<<<< HEAD
-    REPLAY_HOGQL_FILTERS: 'replay-hogql-filters', // owner: @pauldambra #team-replay
-    REPLAY_LIST_RECORDINGS_AS_QUERY: 'replay-list-recordings-as-query', // owner: @pauldambra #team-replay
-=======
     CUSTOM_CSS_THEMES: 'custom-css-themes', // owner: @daibhin
     WEB_ANALYTICS_WARN_CUSTOM_EVENT_NO_SESSION: 'web-analytics-warn-custom-event-no-session', // owner: @robbie-c #team-web-analytics
     TWO_FACTOR_UI: 'two-factor-ui', // owner: @zach
->>>>>>> b4d51e3b
+    REPLAY_HOGQL_FILTERS: 'replay-hogql-filters', // owner: @pauldambra #team-replay
+    REPLAY_LIST_RECORDINGS_AS_QUERY: 'replay-list-recordings-as-query', // owner: @pauldambra #team-replay
 } as const
 export type FeatureFlagKey = (typeof FEATURE_FLAGS)[keyof typeof FEATURE_FLAGS]
 
