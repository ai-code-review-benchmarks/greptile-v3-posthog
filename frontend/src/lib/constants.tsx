--- conflicted
+++ resolved
@@ -166,15 +166,12 @@
     SURVEYS_PAYGATES: 'surveys-paygates',
     CONSOLE_RECORDING_SEARCH: 'console-recording-search', // owner: #team-monitoring
     PERSONS_HOGQL_QUERY: 'persons-hogql-query', // owner: @mariusandra
-<<<<<<< HEAD
     CMD_K_SEARCH: 'cmd-k-search', // owner: @thmsobrmlr
-=======
     PIPELINE_UI: 'pipeline-ui', // owner: #team-pipeline
     NOTEBOOK_CANVASES: 'notebook-canvases', // owner: #team-monitoring
     SESSION_RECORDING_SAMPLING: 'session-recording-sampling', // owner: #team-monitoring
     PERSON_FEED_CANVAS: 'person-feed-canvas', // owner: #project-canvas
     SIDE_PANEL_DOCS: 'side-panel-docs', // owner: #noteforce-3000
->>>>>>> a8106e53
 } as const
 export type FeatureFlagKey = (typeof FEATURE_FLAGS)[keyof typeof FEATURE_FLAGS]
 
