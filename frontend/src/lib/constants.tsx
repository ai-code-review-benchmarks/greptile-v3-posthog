import { LemonSelectOptions } from '@posthog/lemon-ui'

import { ChartDisplayCategory, ChartDisplayType, Region, SSOProvider } from '../types'

// Sync with backend DISPLAY_TYPES_TO_CATEGORIES
export const DISPLAY_TYPES_TO_CATEGORIES: Record<ChartDisplayType, ChartDisplayCategory> = {
    [ChartDisplayType.ActionsLineGraph]: ChartDisplayCategory.TimeSeries,
    [ChartDisplayType.ActionsBar]: ChartDisplayCategory.TimeSeries,
    [ChartDisplayType.ActionsStackedBar]: ChartDisplayCategory.TimeSeries,
    [ChartDisplayType.ActionsAreaGraph]: ChartDisplayCategory.TimeSeries,
    [ChartDisplayType.ActionsLineGraphCumulative]: ChartDisplayCategory.CumulativeTimeSeries,
    [ChartDisplayType.BoldNumber]: ChartDisplayCategory.TotalValue,
    [ChartDisplayType.ActionsPie]: ChartDisplayCategory.TotalValue,
    [ChartDisplayType.ActionsBarValue]: ChartDisplayCategory.TotalValue,
    [ChartDisplayType.ActionsTable]: ChartDisplayCategory.TotalValue,
    [ChartDisplayType.WorldMap]: ChartDisplayCategory.TotalValue,
}
export const NON_TIME_SERIES_DISPLAY_TYPES = Object.entries(DISPLAY_TYPES_TO_CATEGORIES)
    .filter(([, category]) => category === ChartDisplayCategory.TotalValue)
    .map(([displayType]) => displayType as ChartDisplayType)

/** Display types for which `breakdown` is hidden and ignored. Sync with backend NON_BREAKDOWN_DISPLAY_TYPES. */
export const NON_BREAKDOWN_DISPLAY_TYPES = [ChartDisplayType.BoldNumber]
/** Display types which only work with a single series. */
export const SINGLE_SERIES_DISPLAY_TYPES = [ChartDisplayType.WorldMap, ChartDisplayType.BoldNumber]

export const NON_VALUES_ON_SERIES_DISPLAY_TYPES = [
    ChartDisplayType.ActionsTable,
    ChartDisplayType.WorldMap,
    ChartDisplayType.BoldNumber,
]

/** Display types for which a percent stack view is available. */
export const PERCENT_STACK_VIEW_DISPLAY_TYPE = [
    ChartDisplayType.ActionsBar,
    ChartDisplayType.ActionsAreaGraph,
    ChartDisplayType.ActionsPie,
]

export enum OrganizationMembershipLevel {
    Member = 1,
    Admin = 8,
    Owner = 15,
}

export enum TeamMembershipLevel {
    Member = 1,
    Admin = 8,
}

export type EitherMembershipLevel = OrganizationMembershipLevel | TeamMembershipLevel

/** See posthog/api/organization.py for details. */
export enum PluginsAccessLevel {
    None = 0,
    Config = 3,
    Install = 6,
    Root = 9,
}

/** Collaboration restriction level (which is a dashboard setting). Sync with DashboardPrivilegeLevel. */
export enum DashboardRestrictionLevel {
    EveryoneInProjectCanEdit = 21,
    OnlyCollaboratorsCanEdit = 37,
}

/** Collaboration privilege level (which is a user property). Sync with DashboardRestrictionLevel. */
export enum DashboardPrivilegeLevel {
    CanView = 21,
    CanEdit = 37,
    /** This is not a value that can be set in the DB – it's inferred. */
    _ProjectAdmin = 888,
    /** This is not a value that can be set in the DB – it's inferred. */
    _Owner = 999,
}

export const privilegeLevelToName: Record<DashboardPrivilegeLevel, string> = {
    [DashboardPrivilegeLevel.CanView]: 'can view',
    [DashboardPrivilegeLevel.CanEdit]: 'can edit',
    [DashboardPrivilegeLevel._Owner]: 'owner',
    [DashboardPrivilegeLevel._ProjectAdmin]: 'can edit',
}

// Persons
export const PERSON_DISTINCT_ID_MAX_SIZE = 3
// Sync with .../api/person.py and .../ingestion/hooks.ts
export const PERSON_DEFAULT_DISPLAY_NAME_PROPERTIES = [
    'email',
    'Email',
    'name',
    'Name',
    'username',
    'Username',
    'UserName',
]

// Feature Flags & Experiments
export const INSTANTLY_AVAILABLE_PROPERTIES = [
    '$geoip_city_name',
    '$geoip_country_name',
    '$geoip_country_code',
    '$geoip_continent_name',
    '$geoip_continent_code',
    '$geoip_postal_code',
    '$geoip_time_zone',
    // Person and group identifiers
    '$group_key',
    'distinct_id',
]
export const MAX_EXPERIMENT_VARIANTS = 10
export const EXPERIMENT_DEFAULT_DURATION = 14 // days

// Event constants
export const ACTION_TYPE = 'action_type'
export const EVENT_TYPE = 'event_type'
export const STALE_EVENT_SECONDS = 30 * 24 * 60 * 60 // 30 days

/** @deprecated: should be removed once backend is updated */
export enum ShownAsValue {
    VOLUME = 'Volume',
    STICKINESS = 'Stickiness',
    LIFECYCLE = 'Lifecycle',
}

// Retention constants
export const RETENTION_RECURRING = 'retention_recurring'
export const RETENTION_FIRST_TIME = 'retention_first_time'

export const WEBHOOK_SERVICES: Record<string, string> = {
    Slack: 'slack.com',
    Discord: 'discord.com',
    Teams: 'office.com',
}

// NOTE: Run `DEBUG=1 python manage.py sync_feature_flags` locally to sync these flags into your local project
// By default all flags are boolean but you can add `multivariate` to the comment to have it created as multivariate with "test" and "control" values

export const FEATURE_FLAGS = {
    // Experiments / beta features
    FUNNELS_CUE_OPT_OUT: 'funnels-cue-opt-out-7301', // owner: @neilkakkar
    KAFKA_INSPECTOR: 'kafka-inspector', // owner: @yakkomajuri
    HISTORICAL_EXPORTS_V2: 'historical-exports-v2', // owner @macobo
    INGESTION_WARNINGS_ENABLED: 'ingestion-warnings-enabled', // owner: @tiina303
    SESSION_RESET_ON_LOAD: 'session-reset-on-load', // owner: @benjackwhite
    DEBUG_REACT_RENDERS: 'debug-react-renders', // owner: @benjackwhite
    AUTO_ROLLBACK_FEATURE_FLAGS: 'auto-rollback-feature-flags', // owner: @EDsCODE
    ONBOARDING_V2_DEMO: 'onboarding-v2-demo', // owner: #team-growth
    QUERY_RUNNING_TIME: 'query_running_time', // owner: @mariusandra
    QUERY_TIMINGS: 'query-timings', // owner: @mariusandra
    QUERY_ASYNC: 'query-async', // owner: @webjunkie
    POSTHOG_3000_NAV: 'posthog-3000-nav', // owner: @Twixes
    HEDGEHOG_MODE: 'hedgehog-mode', // owner: @benjackwhite
    HEDGEHOG_MODE_DEBUG: 'hedgehog-mode-debug', // owner: @benjackwhite
    HIGH_FREQUENCY_BATCH_EXPORTS: 'high-frequency-batch-exports', // owner: @tomasfarias
    PERSON_BATCH_EXPORTS: 'person-batch-exports', // owner: @tomasfarias
    FF_DASHBOARD_TEMPLATES: 'ff-dashboard-templates', // owner: @EDsCODE
    ARTIFICIAL_HOG: 'artificial-hog', // owner: @Twixes
    CS_DASHBOARDS: 'cs-dashboards', // owner: @pauldambra
    PRODUCT_SPECIFIC_ONBOARDING: 'product-specific-onboarding', // owner: @raquelmsmith
    REDIRECT_SIGNUPS_TO_INSTANCE: 'redirect-signups-to-instance', // owner: @raquelmsmith
    APPS_AND_EXPORTS_UI: 'apps-and-exports-ui', // owner: @benjackwhite
    HOGQL_DASHBOARD_ASYNC: 'hogql-dashboard-async', // owner: @webjunkie
    WEBHOOKS_DENYLIST: 'webhooks-denylist', // owner: #team-pipeline
    PIPELINE_UI: 'pipeline-ui', // owner: #team-pipeline
    PERSON_FEED_CANVAS: 'person-feed-canvas', // owner: #project-canvas
    FEATURE_FLAG_COHORT_CREATION: 'feature-flag-cohort-creation', // owner: @neilkakkar #team-feature-success
    INSIGHT_HORIZONTAL_CONTROLS: 'insight-horizontal-controls', // owner: @benjackwhite
    SURVEYS_WIDGETS: 'surveys-widgets', // owner: #team-feature-success
    SURVEYS_EVENTS: 'surveys-events', // owner: #team-feature-success
    SURVEYS_ACTIONS: 'surveys-actions', // owner: #team-feature-success
    SURVEYS_RECURRING: 'surveys-recurring', // owner: #team-feature-success
    YEAR_IN_HOG: 'year-in-hog', // owner: #team-replay
    SESSION_REPLAY_EXPORT_MOBILE_DATA: 'session-replay-export-mobile-data', // owner: #team-replay
    DISCUSSIONS: 'discussions', // owner: #team-replay
    REDIRECT_INSIGHT_CREATION_PRODUCT_ANALYTICS_ONBOARDING: 'redirect-insight-creation-product-analytics-onboarding', // owner: @biancayang
    AI_SESSION_SUMMARY: 'ai-session-summary', // owner: #team-replay
    AI_SESSION_PERMISSIONS: 'ai-session-permissions', // owner: #team-replay
    PRODUCT_INTRO_PAGES: 'product-intro-pages', // owner: @raquelmsmith
    SESSION_REPLAY_DOCTOR: 'session-replay-doctor', // owner: #team-replay
    REPLAY_SIMILAR_RECORDINGS: 'session-replay-similar-recordings', // owner: #team-replay
    SAVED_NOT_PINNED: 'saved-not-pinned', // owner: #team-replay
    NEW_EXPERIMENTS_UI: 'new-experiments-ui', // owner: @jurajmajerik #team-feature-success
    REPLAY_ERROR_CLUSTERING: 'session-replay-error-clustering', // owner: #team-replay
    AUDIT_LOGS_ACCESS: 'audit-logs-access', // owner: #team-growth
    SUBSCRIBE_FROM_PAYGATE: 'subscribe-from-paygate', // owner: #team-growth
    HEATMAPS_UI: 'heatmaps-ui', // owner: @benjackwhite
    THEME: 'theme', // owner: @aprilfools
    PROXY_AS_A_SERVICE: 'proxy-as-a-service', // owner: #team-infrastructure
    SETTINGS_PERSONS_JOIN_MODE: 'settings-persons-join-mode', // owner: @robbie-c
    SETTINGS_PERSONS_ON_EVENTS_HIDDEN: 'settings-persons-on-events-hidden', // owner: @Twixes
    HOG: 'hog', // owner: @mariusandra
    HOG_FUNCTIONS_LINKED: 'hog-functions-linked', // owner: #team-cdp
    PERSONLESS_EVENTS_NOT_SUPPORTED: 'personless-events-not-supported', // owner: @raquelmsmith
    ALERTS: 'alerts', // owner: @anirudhpillai #team-product-analytics
    ERROR_TRACKING: 'error-tracking', // owner: #team-error-tracking
    ERROR_TRACKING_GROUP_ACTIONS: 'error-tracking-group-actions', // owner: #team-error-tracking
    SETTINGS_BOUNCE_RATE_PAGE_VIEW_MODE: 'settings-bounce-rate-page-view-mode', // owner: @robbie-c
    ONBOARDING_DASHBOARD_TEMPLATES: 'onboarding-dashboard-templates', // owner: @raquelmsmith
    MULTIPLE_BREAKDOWNS: 'multiple-breakdowns', // owner: @skoob13 #team-product-analytics
    WEB_ANALYTICS_LIVE_USER_COUNT: 'web-analytics-live-user-count', // owner: @robbie-c
    SETTINGS_SESSION_TABLE_VERSION: 'settings-session-table-version', // owner: @robbie-c
    INSIGHT_FUNNELS_USE_UDF: 'insight-funnels-use-udf', // owner: @aspicer #team-product-analytics
    INSIGHT_FUNNELS_USE_UDF_TRENDS: 'insight-funnels-use-udf-trends', // owner: @aspicer #team-product-analytics
    FIRST_TIME_FOR_USER_MATH: 'first-time-for-user-math', // owner: @skoob13 #team-product-analytics
    MULTITAB_EDITOR: 'multitab-editor', // owner: @EDsCODE #team-data-warehouse
    WEB_ANALYTICS_REPLAY: 'web-analytics-replay', // owner: @robbie-c
    BATCH_EXPORTS_POSTHOG_HTTP: 'posthog-http-batch-exports',
    EXPERIMENT_MAKE_DECISION: 'experiment-make-decision', // owner: @jurajmajerik #team-feature-success
    PURCHASE_CREDITS: 'purchase-credits', // owner: @zach
    DATA_MODELING: 'data-modeling', // owner: @EDsCODE #team-data-warehouse
    WEB_ANALYTICS_CONVERSION_GOALS: 'web-analytics-conversion-goals', // owner: @robbie-c
    WEB_ANALYTICS_LAST_CLICK: 'web-analytics-last-click', // owner: @robbie-c
    WEB_ANALYTICS_LCP_SCORE: 'web-analytics-lcp-score', // owner: @robbie-c
    HEDGEHOG_SKIN_SPIDERHOG: 'hedgehog-skin-spiderhog', // owner: @benjackwhite
    INSIGHT_VARIABLES: 'insight_variables', // owner: @Gilbert09 #team-data-warehouse
    WEB_EXPERIMENTS: 'web-experiments', // owner: @team-feature-success
    BIGQUERY_DWH: 'bigquery-dwh', // owner: @Gilbert09 #team-data-warehouse
    ENVIRONMENTS: 'environments', // owner: @Twixes #team-product-analytics
    BILLING_PAYMENT_ENTRY_IN_APP: 'billing-payment-entry-in-app', // owner: @zach
    LEGACY_ACTION_WEBHOOKS: 'legacy-action-webhooks', // owner: @mariusandra #team-cdp
    SESSION_REPLAY_URL_TRIGGER: 'session-replay-url-trigger', // owner: @richard-better #team-replay
    REPLAY_TEMPLATES: 'replay-templates', // owner: @raquelmsmith #team-replay
<<<<<<< HEAD
    DEAD_CLICKS_AUTOCAPTURE: 'dead-clicks-autocapture', // owner: @pauldambra #team-replay
=======
    ROLE_BASED_ACCESS_CONTROL: 'role-based-access-control', // owner: @zach
    EXPERIMENTS_HOLDOUTS: 'experiments-holdouts', // owner: @jurajmajerik #team-experiments
    MESSAGING: 'messaging', // owner @mariusandra #team-cdp
    SESSION_REPLAY_URL_BLOCKLIST: 'session-replay-url-blocklist', // owner: @richard-better #team-replay
>>>>>>> 13f48d74
} as const
export type FeatureFlagKey = (typeof FEATURE_FLAGS)[keyof typeof FEATURE_FLAGS]

export const ENTITY_MATCH_TYPE = 'entities'
export const PROPERTY_MATCH_TYPE = 'properties'

export enum FunnelLayout {
    horizontal = 'horizontal',
    vertical = 'vertical',
}

export const BIN_COUNT_AUTO = 'auto' as const

// Cohort types
export enum CohortTypeEnum {
    Static = 'static',
    Dynamic = 'dynamic',
}

/**
 * Mock Node.js `process`, which is required by VFile that is used by ReactMarkdown.
 * See https://github.com/remarkjs/react-markdown/issues/339.
 */
export const MOCK_NODE_PROCESS = { cwd: () => '', env: {} } as unknown as NodeJS.Process

export const SSO_PROVIDER_NAMES: Record<SSOProvider, string> = {
    'google-oauth2': 'Google',
    github: 'GitHub',
    gitlab: 'GitLab',
    saml: 'Single sign-on (SAML)',
}

export const DOMAIN_REGEX = /^([a-z0-9]+(-[a-z0-9]+)*\.)+[a-z]{2,}$/
export const SECURE_URL_REGEX = /^(?:http(s)?:\/\/)[\w.-]+(?:\.[\w.-]+)+[\w\-._~:/?#[\]@!$&'()*+,;=]+$/gi

export const CLOUD_HOSTNAMES = {
    [Region.US]: 'us.posthog.com',
    [Region.EU]: 'eu.posthog.com',
}

export const SESSION_RECORDINGS_PLAYLIST_FREE_COUNT = 5

export const GENERATED_DASHBOARD_PREFIX = 'Generated Dashboard'

export const ACTIVITY_PAGE_SIZE = 20
export const EVENT_DEFINITIONS_PER_PAGE = 50
export const PROPERTY_DEFINITIONS_PER_EVENT = 5
export const EVENT_PROPERTY_DEFINITIONS_PER_PAGE = 50
export const LOGS_PORTION_LIMIT = 50

export const SESSION_REPLAY_MINIMUM_DURATION_OPTIONS: LemonSelectOptions<number | null> = [
    {
        label: 'no minimum',
        value: null,
    },
    {
        label: '1',
        value: 1000,
    },
    {
        label: '2',
        value: 2000,
    },
    {
        label: '5',
        value: 5000,
    },
    {
        label: '10',
        value: 10000,
    },
    {
        label: '15',
        value: 15000,
    },
]

export const UNSUBSCRIBE_SURVEY_ID = '018b6e13-590c-0000-decb-c727a2b3f462'<|MERGE_RESOLUTION|>--- conflicted
+++ resolved
@@ -220,14 +220,11 @@
     LEGACY_ACTION_WEBHOOKS: 'legacy-action-webhooks', // owner: @mariusandra #team-cdp
     SESSION_REPLAY_URL_TRIGGER: 'session-replay-url-trigger', // owner: @richard-better #team-replay
     REPLAY_TEMPLATES: 'replay-templates', // owner: @raquelmsmith #team-replay
-<<<<<<< HEAD
-    DEAD_CLICKS_AUTOCAPTURE: 'dead-clicks-autocapture', // owner: @pauldambra #team-replay
-=======
     ROLE_BASED_ACCESS_CONTROL: 'role-based-access-control', // owner: @zach
     EXPERIMENTS_HOLDOUTS: 'experiments-holdouts', // owner: @jurajmajerik #team-experiments
     MESSAGING: 'messaging', // owner @mariusandra #team-cdp
     SESSION_REPLAY_URL_BLOCKLIST: 'session-replay-url-blocklist', // owner: @richard-better #team-replay
->>>>>>> 13f48d74
+    DEAD_CLICKS_AUTOCAPTURE: 'dead-clicks-autocapture', // owner: @pauldambra #team-replay
 } as const
 export type FeatureFlagKey = (typeof FEATURE_FLAGS)[keyof typeof FEATURE_FLAGS]
 
