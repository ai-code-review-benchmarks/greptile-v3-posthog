import React from 'react'
import { AnnotationScope } from '../types'

// Sync these with the ChartDisplayType enum in types.ts
// ... and remove once all files have migrated to TypeScript
export const ACTIONS_LINE_GRAPH_LINEAR = 'ActionsLineGraph'
export const ACTIONS_LINE_GRAPH_CUMULATIVE = 'ActionsLineGraphCumulative'
export const ACTIONS_TABLE = 'ActionsTable'
export const ACTIONS_PIE_CHART = 'ActionsPie'
export const ACTIONS_BAR_CHART = 'ActionsBar'
export const ACTIONS_BAR_CHART_VALUE = 'ActionsBarValue'
export const PATHS_VIZ = 'PathsViz'
export const FUNNEL_VIZ = 'FunnelViz'

export enum OrganizationMembershipLevel {
    Member = 1,
    Admin = 8,
    Owner = 15,
}

export enum TeamMembershipLevel {
    Member = 1,
    Admin = 8,
}

/** See posthog/api/organization.py for details. */
export enum PluginsAccessLevel {
    None = 0,
    Config = 3,
    Install = 6,
    Root = 9,
}

export const annotationScopeToName = new Map<string, string>([
    [AnnotationScope.DashboardItem, 'dashboard item'],
    [AnnotationScope.Project, 'project'],
    [AnnotationScope.Organization, 'organization'],
])

export const PERSON_DISTINCT_ID_MAX_SIZE = 3

// Event constants
export const ACTION_TYPE = 'action_type'
export const EVENT_TYPE = 'event_type'

// TODO: Deprecated; should be removed once backend is updated
export enum ShownAsValue {
    VOLUME = 'Volume',
    STICKINESS = 'Stickiness',
    LIFECYCLE = 'Lifecycle',
}

// Retention constants
export const RETENTION_RECURRING = 'retention_recurring'
export const RETENTION_FIRST_TIME = 'retention_first_time'

// Properties constants
export const PROPERTY_MATH_TYPE = 'property'
export const EVENT_MATH_TYPE = 'event'
export const MATHS: Record<string, any> = {
    total: {
        name: 'Total count',
        description: (
            <>
                Total event count. Total number of times the event was performed by any user.
                <br />
                <br />
                <i>Example: If a user performs an event 3 times in the given period, it counts as 3.</i>
            </>
        ),
        onProperty: false,
        type: EVENT_MATH_TYPE,
    },
    dau: {
        name: 'Unique users',
        description: (
            <>
                Number of unique users who performed the event in the specified period.
                <br />
                <br />
                <i>
                    Example: If a single user performs an event 3 times in a given day/week/month, it counts only as 1.
                </i>
            </>
        ),
        onProperty: false,
        type: EVENT_MATH_TYPE,
    },
    weekly_active: {
        name: 'Weekly Active',
        description: (
            <>
                Users active in the past week (7 days).
                <br />
                This is a trailing count that aggregates distinct users in the past 7 days for each day in the time
                series
            </>
        ),
        onProperty: false,
        type: EVENT_MATH_TYPE,
    },
    monthly_active: {
        name: 'Monthly Active',
        description: (
            <>
                Users active in the past month (30 days).
                <br />
                This is a trailing count that aggregates distinct users in the past 30 days for each day in the time
                series
            </>
        ),
        onProperty: false,
        type: EVENT_MATH_TYPE,
    },
    avg: {
        name: 'Average',
        description: (
            <>
                Average of a property value within an event or action.
                <br />
                <br />
                For example 3 events captured with property <code>amount</code> equal to 10, 12 and 20, result in 14.
            </>
        ),
        onProperty: true,
        type: PROPERTY_MATH_TYPE,
    },
    sum: {
        name: 'Sum',
        description: (
            <>
                Sum of property values within an event or action.
                <br />
                <br />
                For example 3 events captured with property <code>amount</code> equal to 10, 12 and 20, result in 42.
            </>
        ),
        onProperty: true,
        type: PROPERTY_MATH_TYPE,
    },
    min: {
        name: 'Minimum',
        description: (
            <>
                Event property minimum.
                <br />
                <br />
                For example 3 events captured with property <code>amount</code> equal to 10, 12 and 20, result in 10.
            </>
        ),
        onProperty: true,
        type: PROPERTY_MATH_TYPE,
    },
    max: {
        name: 'Maximum',
        description: (
            <>
                Event property maximum.
                <br />
                <br />
                For example 3 events captured with property <code>amount</code> equal to 10, 12 and 20, result in 20.
            </>
        ),
        onProperty: true,
        type: PROPERTY_MATH_TYPE,
    },
    median: {
        name: 'Median',
        description: (
            <>
                Event property median (50th percentile).
                <br />
                <br />
                For example 100 events captured with property <code>amount</code> equal to 101..200, result in 150.
            </>
        ),
        onProperty: true,
        type: PROPERTY_MATH_TYPE,
    },
    p90: {
        name: '90th percentile',
        description: (
            <>
                Event property 90th percentile.
                <br />
                <br />
                For example 100 events captured with property <code>amount</code> equal to 101..200, result in 190.
            </>
        ),
        onProperty: true,
        type: 'property',
    },
    p95: {
        name: '95th percentile',
        description: (
            <>
                Event property 95th percentile.
                <br />
                <br />
                For example 100 events captured with property <code>amount</code> equal to 101..200, result in 195.
            </>
        ),
        onProperty: true,
        type: PROPERTY_MATH_TYPE,
    },
    p99: {
        name: '99th percentile',
        description: (
            <>
                Event property 90th percentile.
                <br />
                <br />
                For example 100 events captured with property <code>amount</code> equal to 101..200, result in 199.
            </>
        ),
        onProperty: true,
        type: PROPERTY_MATH_TYPE,
    },
}

export const WEBHOOK_SERVICES: Record<string, string> = {
    Slack: 'slack.com',
    Discord: 'discord.com',
    Teams: 'office.com',
}

export const FEATURE_FLAGS = {
    TEST_ENVIRONMENT: 'test-environment-3149',
    PAPERCUPS_ENABLED: 'papercups-enabled',
    INGESTION_GRID: 'ingestion-grid-exp-3',
    PROJECT_HOME: 'project-home-exp-5',
    TRAILING_WAU_MAU: '3638-trailing-wau-mau',
    EVENT_COLUMN_CONFIG: '4141-event-columns',
    NPS_PROMPT: '4562-nps',
    INGESTION_TAXONOMY: '4267-event-property-taxonomy',
    PLUGIN_METRICS: '4871-plugin-metrics',
    SESSIONS_TABLE: '4964-sessions-table', // Expand/collapse all in sessions table (performance consideration)
    INGESTION_HELP_BUTTON: '112-ingestion-help-button',
    SAVED_INSIGHTS: '3408-saved-insights',
    MULTIVARIATE_SUPPORT: '5440-multivariate-support',
    FUNNEL_HORIZONTAL_UI: '5730-funnel-horizontal-ui',
    PLUGINS_UI_JOBS: '5720-plugins-ui-jobs',
    DIVE_DASHBOARDS: 'hackathon-dive-dashboards',
    PROJECT_BASED_PERMISSIONING: 'project-based-permissioning',
    SPLIT_PERSON: '5898-split-persons',
    TOOLBAR_FEATURE_FLAGS: 'posthog-toolbar-feature-flags',
    FUNNEL_VERTICAL_BREAKDOWN: '5733-funnel-vertical-breakdown',
    RENAME_FILTERS: '6063-rename-filters',
<<<<<<< HEAD
    CLOUD_ANNOUNCEMENT: 'cloud-announcement',
=======
    NEW_PATHS_UI: 'new-paths-ui',
>>>>>>> 70335c69
}

export const ENVIRONMENT_LOCAL_STORAGE_KEY = '$environment'

export enum Environments {
    PRODUCTION = 'production',
    TEST = 'test',
}

export const ENTITY_MATCH_TYPE = 'entities'
export const PROPERTY_MATCH_TYPE = 'properties'

export enum FunnelLayout {
    horizontal = 'horizontal',
    vertical = 'vertical',
}

export const BinCountAuto = 'auto'

export const ERROR_MESSAGES: Record<string, string> = {
    no_new_organizations:
        'Your email address is not associated with an account. Please ask your administrator for an invite.',
}

// Cohort types
export const COHORT_STATIC = 'static'
export const COHORT_DYNAMIC = 'dynamic'<|MERGE_RESOLUTION|>--- conflicted
+++ resolved
@@ -246,11 +246,8 @@
     TOOLBAR_FEATURE_FLAGS: 'posthog-toolbar-feature-flags',
     FUNNEL_VERTICAL_BREAKDOWN: '5733-funnel-vertical-breakdown',
     RENAME_FILTERS: '6063-rename-filters',
-<<<<<<< HEAD
+    NEW_PATHS_UI: 'new-paths-ui',
     CLOUD_ANNOUNCEMENT: 'cloud-announcement',
-=======
-    NEW_PATHS_UI: 'new-paths-ui',
->>>>>>> 70335c69
 }
 
 export const ENVIRONMENT_LOCAL_STORAGE_KEY = '$environment'
