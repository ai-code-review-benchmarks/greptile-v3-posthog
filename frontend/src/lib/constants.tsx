import { urls } from 'scenes/urls'
import { AvailableFeature, ChartDisplayType, LicensePlan, Region, SSOProvider } from '../types'

/** Display types which don't allow grouping by unit of time. Sync with backend NON_TIME_SERIES_DISPLAY_TYPES. */
export const NON_TIME_SERIES_DISPLAY_TYPES = [
    ChartDisplayType.ActionsTable,
    ChartDisplayType.ActionsPie,
    ChartDisplayType.ActionsBarValue,
    ChartDisplayType.WorldMap,
    ChartDisplayType.BoldNumber,
]
/** Display types for which `breakdown` is hidden and ignored. Sync with backend NON_BREAKDOWN_DISPLAY_TYPES. */
export const NON_BREAKDOWN_DISPLAY_TYPES = [ChartDisplayType.BoldNumber]
/** Display types which only work with a single series. */
export const SINGLE_SERIES_DISPLAY_TYPES = [ChartDisplayType.WorldMap, ChartDisplayType.BoldNumber]

export const NON_VALUES_ON_SERIES_DISPLAY_TYPES = [
    ChartDisplayType.ActionsTable,
    ChartDisplayType.WorldMap,
    ChartDisplayType.BoldNumber,
]
export enum OrganizationMembershipLevel {
    Member = 1,
    Admin = 8,
    Owner = 15,
}

export enum TeamMembershipLevel {
    Member = 1,
    Admin = 8,
}

/** See posthog/api/organization.py for details. */
export enum PluginsAccessLevel {
    None = 0,
    Config = 3,
    Install = 6,
    Root = 9,
}

/** Collaboration restriction level (which is a dashboard setting). Sync with DashboardPrivilegeLevel. */
export enum DashboardRestrictionLevel {
    EveryoneInProjectCanEdit = 21,
    OnlyCollaboratorsCanEdit = 37,
}

/** Collaboration privilege level (which is a user property). Sync with DashboardRestrictionLevel. */
export enum DashboardPrivilegeLevel {
    CanView = 21,
    CanEdit = 37,
    /** This is not a value that can be set in the DB – it's inferred. */
    _ProjectAdmin = 888,
    /** This is not a value that can be set in the DB – it's inferred. */
    _Owner = 999,
}

export const privilegeLevelToName: Record<DashboardPrivilegeLevel, string> = {
    [DashboardPrivilegeLevel.CanView]: 'can view',
    [DashboardPrivilegeLevel.CanEdit]: 'can edit',
    [DashboardPrivilegeLevel._Owner]: 'owner',
    [DashboardPrivilegeLevel._ProjectAdmin]: 'can edit',
}

// Persons
export const PERSON_DISTINCT_ID_MAX_SIZE = 3
// Sync with .../api/person.py and .../ingestion/hooks.ts
export const PERSON_DEFAULT_DISPLAY_NAME_PROPERTIES = [
    'email',
    'Email',
    'name',
    'Name',
    'username',
    'Username',
    'UserName',
]

// Feature Flags & Experiments
export const INSTANTLY_AVAILABLE_PROPERTIES = [
    '$geoip_city_name',
    '$geoip_country_name',
    '$geoip_country_code',
    '$geoip_continent_name',
    '$geoip_continent_code',
    '$geoip_postal_code',
    '$geoip_time_zone',
]

// Event constants
export const ACTION_TYPE = 'action_type'
export const EVENT_TYPE = 'event_type'
export const STALE_EVENT_SECONDS = 30 * 24 * 60 * 60 // 30 days

// TODO: Deprecated; should be removed once backend is updated
export enum ShownAsValue {
    VOLUME = 'Volume',
    STICKINESS = 'Stickiness',
    LIFECYCLE = 'Lifecycle',
}

// Retention constants
export const RETENTION_RECURRING = 'retention_recurring'
export const RETENTION_FIRST_TIME = 'retention_first_time'

export const WEBHOOK_SERVICES: Record<string, string> = {
    Slack: 'slack.com',
    Discord: 'discord.com',
    Teams: 'office.com',
}

export const FEATURE_FLAGS = {
    // Cloud-only
    CLOUD_ANNOUNCEMENT: 'cloud-announcement',
    // Experiments / beta features
    FUNNELS_CUE_OPT_OUT: 'funnels-cue-opt-out-7301', // owner: @neilkakkar
    RETENTION_BREAKDOWN: 'retention-breakdown', // owner: @hazzadous
    WEB_PERFORMANCE: 'hackathon-apm', //owner: @pauldambra
    NEW_INSIGHT_COHORTS: '7569-insight-cohorts', // owner: @EDsCODE
    SMOOTHING_INTERVAL: 'smoothing-interval', // owner: @timgl
    BILLING_LIMIT: 'billing-limit', // owner: @timgl
    KAFKA_INSPECTOR: 'kafka-inspector', // owner: @yakkomajuri
    HISTORICAL_EXPORTS_V2: 'historical-exports-v2', // owner @macobo
    PERSON_ON_EVENTS_ENABLED: 'person-on-events-enabled', //owner: @EDsCODE
    REGION_SELECT: 'region-select', //owner: @kappa90
    INGESTION_WARNINGS_ENABLED: 'ingestion-warnings-enabled', // owner: @tiina303
    SESSION_RESET_ON_LOAD: 'session-reset-on-load', // owner: @benjackwhite
    RECORDINGS_ON_FEATURE_FLAGS: 'recordings-on-feature-flags', // owner: @EDsCODE
    AUTO_ROLLBACK_FEATURE_FLAGS: 'auto-rollback-feature-flags', // owner: @EDsCODE
    ONBOARDING_V2_DEMO: 'onboarding-v2-demo', // owner: #team-growth
    FEATURE_FLAG_ROLLOUT_UX: 'feature-flag-rollout-ux', // owner: @neilkakkar
    ROLE_BASED_ACCESS: 'role-based-access', // owner: #team-experiments, @liyiy
    YULE_HOG: 'yule-hog', // owner: @benjackwhite
    QUERY_RUNNING_TIME: 'query_running_time', // owner: @mariusandra
    RECORDING_DEBUGGING: 'recording-debugging', // owner #team-session-recordings
    RECORDINGS_V2_RECORDER: 'recordings-v2-recorder', // owner: #team-session-recordings
    POSTHOG_3000: 'posthog-3000', // owner: @Twixes
    ENABLE_PROMPTS: 'enable-prompts', // owner: @lharries
    FEEDBACK_SCENE: 'feedback-scene', // owner: @lharries
    RECORDINGS_LIST_V2: 'recordings-list-v2-enabled', // owner: #team-session-recordings
    NOTEBOOKS: 'notebooks', // owner: #team-session-recordings
    EARLY_ACCESS_FEATURE: 'early-access-feature', // owner: @EDsCODE
    EARLY_ACCESS_FEATURE_SITE_BUTTON: 'early-access-feature-site-button', // owner: @neilkakkar
    HEDGEHOG_MODE_DEBUG: 'hedgehog-mode-debug', // owner: @benjackwhite
    RECORDINGS_DOM_EXPLORER: 'recordings-dom-explorer', // owner: #team-session-recordings
    AUTO_REDIRECT: 'auto-redirect', // owner: @lharries
    SESSION_RECORDING_BLOB_REPLAY: 'session-recording-blob-replay', // owner: #team-monitoring
    SESSION_RECORDING_SUMMARY_LISTING: 'session-recording-summary-listing', // owner: #team-monitoring
    SURVEYS: 'surveys', // owner: @liyiy
    GENERIC_SIGNUP_BENEFITS: 'generic-signup-benefits', // experiment, owner: @raquelmsmith
    // owner: team monitoring, only to be enabled for PostHog team testing
    EXCEPTION_AUTOCAPTURE: 'exception-autocapture',
    DATA_WAREHOUSE: 'data-warehouse', // owner: @timgl
    FF_DASHBOARD_TEMPLATES: 'ff-dashboard-templates', // owner: @EDsCODE
    SHOW_PRODUCT_INTRO_EXISTING_PRODUCTS: 'show-product-intro-existing-products', // owner: @raquelmsmith
    SESSION_RECORDING_SHOW_CONSOLE_LOGS_FILTER: 'session-recording-show-console-logs-filter', // owner: #team-monitoring
<<<<<<< HEAD
    NOTEBOOKS_SHARING: 'notebooks-sharing', // owner: #team-session-recordings
=======
    ARTIFICIAL_HOG: 'artificial-hog', // owner: @Twixes
>>>>>>> abf3a2be
}

/** Which self-hosted plan's features are available with Cloud's "Standard" plan (aka card attached). */
export const POSTHOG_CLOUD_STANDARD_PLAN = LicensePlan.Scale
export const FEATURE_MINIMUM_PLAN: Partial<Record<AvailableFeature, LicensePlan>> = {
    [AvailableFeature.ZAPIER]: LicensePlan.Scale,
    [AvailableFeature.ORGANIZATIONS_PROJECTS]: LicensePlan.Scale,
    [AvailableFeature.GOOGLE_LOGIN]: LicensePlan.Scale,
    [AvailableFeature.DASHBOARD_COLLABORATION]: LicensePlan.Scale,
    [AvailableFeature.INGESTION_TAXONOMY]: LicensePlan.Scale,
    [AvailableFeature.PATHS_ADVANCED]: LicensePlan.Scale,
    [AvailableFeature.CORRELATION_ANALYSIS]: LicensePlan.Scale,
    [AvailableFeature.GROUP_ANALYTICS]: LicensePlan.Scale,
    [AvailableFeature.MULTIVARIATE_FLAGS]: LicensePlan.Scale,
    [AvailableFeature.EXPERIMENTATION]: LicensePlan.Scale,
    [AvailableFeature.TAGGING]: LicensePlan.Scale,
    [AvailableFeature.BEHAVIORAL_COHORT_FILTERING]: LicensePlan.Scale,
    [AvailableFeature.WHITE_LABELLING]: LicensePlan.Scale,
    [AvailableFeature.DASHBOARD_PERMISSIONING]: LicensePlan.Enterprise,
    [AvailableFeature.PROJECT_BASED_PERMISSIONING]: LicensePlan.Enterprise,
    [AvailableFeature.SAML]: LicensePlan.Enterprise,
    [AvailableFeature.SSO_ENFORCEMENT]: LicensePlan.Enterprise,
    [AvailableFeature.SUBSCRIPTIONS]: LicensePlan.Scale,
    [AvailableFeature.APP_METRICS]: LicensePlan.Scale,
    [AvailableFeature.RECORDINGS_PLAYLISTS]: LicensePlan.Scale,
    [AvailableFeature.ROLE_BASED_ACCESS]: LicensePlan.Enterprise,
    [AvailableFeature.RECORDINGS_FILE_EXPORT]: LicensePlan.Scale,
    [AvailableFeature.RECORDINGS_PERFORMANCE]: LicensePlan.Scale,
}

export const ENTITY_MATCH_TYPE = 'entities'
export const PROPERTY_MATCH_TYPE = 'properties'

export enum FunnelLayout {
    horizontal = 'horizontal',
    vertical = 'vertical',
}

export const BIN_COUNT_AUTO = 'auto' as const

// Cohort types
export enum CohortTypeEnum {
    Static = 'static',
    Dynamic = 'dynamic',
}

/**
 * Mock Node.js `process`, which is required by VFile that is used by ReactMarkdown.
 * See https://github.com/remarkjs/react-markdown/issues/339.
 */
export const MOCK_NODE_PROCESS = { cwd: () => '', env: {} } as unknown as NodeJS.Process

export const SSO_PROVIDER_NAMES: Record<SSOProvider, string> = {
    'google-oauth2': 'Google',
    github: 'GitHub',
    gitlab: 'GitLab',
    saml: 'Single sign-on (SAML)',
}

// TODO: Remove UPGRADE_LINK, as the billing page is now universal
export const UPGRADE_LINK = (cloud?: boolean): { url: string; target?: '_blank' } =>
    cloud ? { url: urls.organizationBilling() } : { url: 'https://posthog.com/pricing', target: '_blank' }

export const DOMAIN_REGEX = /^([a-z0-9]+(-[a-z0-9]+)*\.)+[a-z]{2,}$/
export const SECURE_URL_REGEX = /^(?:http(s)?:\/\/)[\w.-]+(?:\.[\w\.-]+)+[\w\-\._~:\/?#[\]@!\$&'\(\)\*\+,;=.]+$/gi

export const CLOUD_HOSTNAMES = {
    [Region.US]: 'app.posthog.com',
    [Region.EU]: 'eu.posthog.com',
}

export const SESSION_RECORDINGS_PLAYLIST_FREE_COUNT = 5

// If _any_ item on a dashboard is older than this, dashboard is automatically reloaded
export const AUTO_REFRESH_DASHBOARD_THRESHOLD_HOURS = 20<|MERGE_RESOLUTION|>--- conflicted
+++ resolved
@@ -152,11 +152,8 @@
     FF_DASHBOARD_TEMPLATES: 'ff-dashboard-templates', // owner: @EDsCODE
     SHOW_PRODUCT_INTRO_EXISTING_PRODUCTS: 'show-product-intro-existing-products', // owner: @raquelmsmith
     SESSION_RECORDING_SHOW_CONSOLE_LOGS_FILTER: 'session-recording-show-console-logs-filter', // owner: #team-monitoring
-<<<<<<< HEAD
+    ARTIFICIAL_HOG: 'artificial-hog', // owner: @Twixes
     NOTEBOOKS_SHARING: 'notebooks-sharing', // owner: #team-session-recordings
-=======
-    ARTIFICIAL_HOG: 'artificial-hog', // owner: @Twixes
->>>>>>> abf3a2be
 }
 
 /** Which self-hosted plan's features are available with Cloud's "Standard" plan (aka card attached). */
