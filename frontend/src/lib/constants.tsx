--- conflicted
+++ resolved
@@ -244,11 +244,8 @@
     ONBOARDING_NEW_PLANS_STEP: 'onboarding-new-plans-step', // owner: @joshsny #team-growth
     EXPERIMENTAL_DASHBOARD_ITEM_RENDERING: 'experimental-dashboard-item-rendering', // owner: @thmsobrmlr #team-product-analytics
     RECORDINGS_AI_FILTER: 'recordings-ai-filter', // owner: @veryayskiy #team-replay
-<<<<<<< HEAD
     TREE_VIEW: 'tree-view', // owner: @mariusandra #team-devex
-=======
     EXPERIMENTS_NEW_QUERY_RUNNER: 'experiments-new-query-runner', // owner: #team-experiments
->>>>>>> 0e939ee7
     RECORDINGS_AI_REGEX: 'recordings-ai-regex', // owner: @veryayskiy #team-replay
     PATH_CLEANING_AI_REGEX: 'path-cleaning-ai-regex', // owner: @rafaeelaudibert #team-web-analytics
 } as const
