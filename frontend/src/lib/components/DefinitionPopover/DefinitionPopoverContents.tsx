--- conflicted
+++ resolved
@@ -22,11 +22,7 @@
 import { cn } from 'lib/utils/css-classes'
 import { Fragment, useEffect, useMemo } from 'react'
 import { DataWarehouseTableForInsight } from 'scenes/data-warehouse/types'
-<<<<<<< HEAD
-import { DashboardContextForMax, InsightContextForMax, MaxContextOption } from 'scenes/max/maxTypes'
-=======
 import { MaxContextOption, MaxDashboardContext, MaxInsightContext } from 'scenes/max/maxTypes'
->>>>>>> 4dd5a566
 
 import { isCoreFilter } from '~/taxonomy/helpers'
 import { CORE_FILTER_DEFINITIONS_BY_GROUP } from '~/taxonomy/taxonomy'
@@ -380,12 +376,9 @@
     }
     if (group.type === TaxonomicFilterGroupType.MaxAIContext) {
         const _definition = definition as MaxContextOption
-<<<<<<< HEAD
-=======
         if (_definition.value !== 'current_page') {
             return <></>
         }
->>>>>>> 4dd5a566
         return (
             <>
                 {sharedComponents}
@@ -395,11 +388,7 @@
                             title="Dashboard"
                             value={
                                 <div className="flex flex-wrap gap-1">
-<<<<<<< HEAD
-                                    {_definition.items.dashboards.map((dashboard: DashboardContextForMax) => (
-=======
                                     {_definition.items.dashboards.map((dashboard: MaxDashboardContext) => (
->>>>>>> 4dd5a566
                                         <LemonTag
                                             key={dashboard.id}
                                             size="small"
@@ -422,11 +411,7 @@
                                 title="Insights"
                                 value={
                                     <div className="flex flex-wrap gap-1">
-<<<<<<< HEAD
-                                        {_definition.items.insights.map((insight: InsightContextForMax) => (
-=======
                                         {_definition.items.insights.map((insight: MaxInsightContext) => (
->>>>>>> 4dd5a566
                                             <LemonTag
                                                 key={insight.id}
                                                 size="small"
