import './TaxonomicFilter.scss'
import React, { useEffect, useMemo, useRef } from 'react'
import { Input } from 'antd'
import { useValues, useActions, BindLogic } from 'kea'
import { InfiniteSelectResults } from './InfiniteSelectResults'
import { taxonomicFilterLogic } from './taxonomicFilterLogic'
<<<<<<< HEAD
import { TaxonomicFilterLogicProps, TaxonomicFilterProps } from 'lib/components/TaxonomicFilter/types'
=======
import {
    TaxonomicFilterGroupType,
    TaxonomicFilterLogicProps,
    TaxonomicFilterProps,
} from 'lib/components/TaxonomicFilter/types'
import { IconKeyboard, IconMagnifier } from '../icons'
import { Tooltip } from '../Tooltip'
>>>>>>> a8f00918

let uniqueMemoizedIndex = 0

export function TaxonomicFilter({
    taxonomicFilterLogicKey: taxonomicFilterLogicKeyInput,
    groupType,
    value,
    onChange,
    onClose,
    taxonomicGroupTypes,
    optionsFromProp,
}: TaxonomicFilterProps): JSX.Element {
    // Generate a unique key for each unique TaxonomicFilter that's rendered
    const taxonomicFilterLogicKey = useMemo(
        () => taxonomicFilterLogicKeyInput || `taxonomic-filter-${uniqueMemoizedIndex++}`,
        [taxonomicFilterLogicKeyInput]
    )

    const searchInputRef = useRef<Input | null>(null)
    const focusInput = (): void => searchInputRef.current?.focus()

    const taxonomicFilterLogicProps: TaxonomicFilterLogicProps = {
        taxonomicFilterLogicKey,
        groupType,
        value,
        onChange,
        taxonomicGroupTypes,
        optionsFromProp,
    }
    const logic = taxonomicFilterLogic(taxonomicFilterLogicProps)
    const { searchQuery, searchPlaceholder } = useValues(logic)
    const { setSearchQuery, moveUp, moveDown, tabLeft, tabRight, selectSelected } = useActions(logic)

    useEffect(() => {
        window.setTimeout(() => focusInput(), 1)
    }, [])

    return (
        <BindLogic logic={taxonomicFilterLogic} props={taxonomicFilterLogicProps}>
            <div className={`taxonomic-filter${taxonomicGroupTypes.length === 1 ? ' one-taxonomic-tab' : ''}`}>
                <div style={{ position: 'relative' }}>
                    <Input
                        style={{ flexGrow: 1 }}
                        data-attr="taxonomic-filter-searchfield"
                        placeholder={`Search ${searchPlaceholder}`}
                        prefix={
                            <IconMagnifier className={`magnifier-icon${searchQuery ? ' magnifier-icon-active' : ''}`} />
                        }
                        value={searchQuery}
                        ref={(ref) => (searchInputRef.current = ref)}
                        onChange={(e) => setSearchQuery(e.target.value)}
                        onKeyDown={(e) => {
                            if (e.key === 'ArrowUp') {
                                e.preventDefault()
                                moveUp()
                            }
                            if (e.key === 'ArrowDown') {
                                e.preventDefault()
                                moveDown()
                            }
                            if (e.key === 'ArrowLeft') {
                                e.preventDefault()
                                tabLeft()
                            }
                            if (e.key === 'ArrowRight') {
                                e.preventDefault()
                                tabRight()
                            }
                            if (e.key === 'Tab') {
                                e.preventDefault()
                                if (e.shiftKey) {
                                    tabLeft()
                                } else {
                                    tabRight()
                                }
                            }

                            if (e.key === 'Enter') {
                                e.preventDefault()
                                selectSelected()
                            }
                            if (e.key === 'Escape') {
                                e.preventDefault()
                                onClose?.()
                            }
                        }}
                    />
                    <span
                        className="text-muted-alt cursor-pointer"
                        style={{ paddingLeft: 4, fontSize: '1.2em', position: 'absolute', right: 7, top: 5 }}
                    >
                        <Tooltip
                            title={
                                <>
                                    You can easily navigate between tabs with your keyboard.{' '}
                                    <div>
                                        Use <b>tab</b> or <b>right arrow</b> to move to the next tab.
                                    </div>
                                    <div>
                                        Use <b>shift + tab</b> or <b>left arrow</b> to move to the previous tab.
                                    </div>
                                </>
                            }
                        >
                            <IconKeyboard />
                        </Tooltip>
                    </span>
                </div>
                <InfiniteSelectResults focusInput={focusInput} taxonomicFilterLogicProps={taxonomicFilterLogicProps} />
            </div>
        </BindLogic>
    )
}<|MERGE_RESOLUTION|>--- conflicted
+++ resolved
@@ -4,17 +4,9 @@
 import { useValues, useActions, BindLogic } from 'kea'
 import { InfiniteSelectResults } from './InfiniteSelectResults'
 import { taxonomicFilterLogic } from './taxonomicFilterLogic'
-<<<<<<< HEAD
 import { TaxonomicFilterLogicProps, TaxonomicFilterProps } from 'lib/components/TaxonomicFilter/types'
-=======
-import {
-    TaxonomicFilterGroupType,
-    TaxonomicFilterLogicProps,
-    TaxonomicFilterProps,
-} from 'lib/components/TaxonomicFilter/types'
 import { IconKeyboard, IconMagnifier } from '../icons'
 import { Tooltip } from '../Tooltip'
->>>>>>> a8f00918
 
 let uniqueMemoizedIndex = 0
 
