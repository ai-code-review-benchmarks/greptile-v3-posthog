import { kea } from 'kea'
import { combineUrl } from 'kea-router'
import api from 'lib/api'
import { RenderedRows } from 'react-virtualized/dist/es/List'
import { infiniteListLogicType } from './infiniteListLogicType'
import { CohortType, EventDefinition } from '~/types'
import Fuse from 'fuse.js'
import {
    InfiniteListLogicProps,
    ListFuse,
    ListStorage,
    LoaderOptions,
    TaxonomicDefinitionTypes,
    TaxonomicFilterGroup,
} from 'lib/components/TaxonomicFilter/types'
import { taxonomicFilterLogic } from 'lib/components/TaxonomicFilter/taxonomicFilterLogic'
import { featureFlagsLogic } from 'scenes/feature-flags/featureFlagsLogic'

/*
 by default the pop-up starts open for the first item in the list
 this can be used with actions.setIndex to allow a caller to override that
 */
export const NO_ITEM_SELECTED = -1

function appendAtIndex<T>(array: T[], items: any[], startIndex?: number): T[] {
    if (startIndex === undefined) {
        return [...array, ...items]
    }
    const arrayCopy = [...array]
    items.forEach((item, i) => {
        arrayCopy[startIndex + i] = item
    })
    return arrayCopy
}

const createEmptyListStorage = (searchQuery = '', first = false): ListStorage => ({
    results: [],
    searchQuery,
    count: 0,
    first,
})

// simple cache with a setTimeout expiry
const API_CACHE_TIMEOUT = 60000
let apiCache: Record<string, ListStorage> = {}
let apiCacheTimers: Record<string, number> = {}

async function fetchCachedListResponse(path: string, searchParams: Record<string, any>): Promise<ListStorage> {
    const url = combineUrl(path, searchParams).url
    let response
    if (apiCache[url]) {
        response = apiCache[url]
    } else {
        response = await api.get(url)
        apiCache[url] = response
        apiCacheTimers[url] = window.setTimeout(() => {
            delete apiCache[url]
            delete apiCacheTimers[url]
        }, API_CACHE_TIMEOUT)
    }
    return response
}

export const infiniteListLogic = kea<infiniteListLogicType>({
    path: (key) => ['lib', 'components', 'TaxonomicFilter', 'infiniteListLogic', key],
    props: {} as InfiniteListLogicProps,

    key: (props) => `${props.taxonomicFilterLogicKey}-${props.listGroupType}`,

    connect: (props: InfiniteListLogicProps) => ({
        values: [
            taxonomicFilterLogic(props),
            ['searchQuery', 'value', 'groupType', 'taxonomicGroups'],
            featureFlagsLogic,
            ['featureFlags'],
        ],
        actions: [taxonomicFilterLogic(props), ['setSearchQuery', 'selectItem', 'infiniteListResultsReceived']],
    }),

    actions: {
        selectSelected: true,
        moveUp: true,
        moveDown: true,
        setIndex: (index: number) => ({ index }),
        setLimit: (limit: number) => ({ limit }),
        onRowsRendered: (rowInfo: RenderedRows) => ({ rowInfo }),
        loadRemoteItems: (options: LoaderOptions) => options,
        updateRemoteItem: (item: TaxonomicDefinitionTypes) => ({ item }),
        expand: true,
    },

    reducers: ({ props }) => ({
        index: [
            (props.selectFirstItem === false ? NO_ITEM_SELECTED : 0) as number,
            {
                setIndex: (_, { index }) => index,
                loadRemoteItemsSuccess: (state, { remoteItems }) => (remoteItems.queryChanged ? 0 : state),
            },
        ],
        showPopover: [props.popoverEnabled !== false, {}],
        limit: [
            100,
            {
                setLimit: (_, { limit }) => limit,
            },
        ],
        startIndex: [0, { onRowsRendered: (_, { rowInfo: { startIndex } }) => startIndex }],
        stopIndex: [0, { onRowsRendered: (_, { rowInfo: { stopIndex } }) => stopIndex }],
        isExpanded: [false, { expand: () => true }],
    }),

    loaders: ({ values }) => ({
        remoteItems: [
            createEmptyListStorage('', true),
            {
                loadRemoteItems: async ({ offset, limit }, breakpoint) => {
                    // avoid the 150ms delay on first load
                    if (!values.remoteItems.first) {
                        await breakpoint(150)
                    } else {
                        // These connected values below might be read before they are available due to circular logic mounting.
                        // Adding a slight delay (breakpoint) fixes this.
                        await breakpoint(1)
                    }

                    const { isExpanded, remoteEndpoint, scopedRemoteEndpoint, searchQuery } = values

                    if (!remoteEndpoint) {
                        // should not have been here in the first place!
                        return createEmptyListStorage(searchQuery)
                    }

                    const searchParams = {
                        [`${values.group?.searchAlias || 'search'}`]: searchQuery,
                        limit,
                        offset,
                    }

                    const [response, expandedCountResponse] = await Promise.all([
                        // get the list of results
                        fetchCachedListResponse(
                            scopedRemoteEndpoint && !isExpanded ? scopedRemoteEndpoint : remoteEndpoint,
                            searchParams
                        ),
                        // if this is an unexpanded scoped list, get the count for the normafull list
                        scopedRemoteEndpoint && !isExpanded
                            ? fetchCachedListResponse(remoteEndpoint, {
                                  ...searchParams,
                                  limit: 1,
                                  offset: 0,
                              })
                            : null,
                    ])
                    breakpoint()

                    const queryChanged = values.items.searchQuery !== values.searchQuery

                    return {
                        results: appendAtIndex(
                            queryChanged ? [] : values.items.results,
                            response.results || response,
                            offset
                        ),
                        searchQuery: values.searchQuery,
                        queryChanged,
<<<<<<< HEAD
                        count: response.count || (response.results || []).length,
=======
                        count:
                            response.count ||
                            (Array.isArray(response) ? response.length : 0) ||
                            (response.results || []).length,
>>>>>>> 52859685
                        expandedCount: expandedCountResponse?.count,
                    }
                },
                updateRemoteItem: ({ item }) => {
                    // On updating item, invalidate cache
                    apiCache = {}
                    apiCacheTimers = {}
                    return {
                        ...values.remoteItems,
                        results: values.remoteItems.results.map((i) => (i.name === item.name ? item : i)),
                    }
                },
            },
        ],
    }),

    listeners: ({ values, actions, props }) => ({
        onRowsRendered: ({ rowInfo: { startIndex, stopIndex, overscanStopIndex } }) => {
            if (values.isRemoteDataSource) {
                let loadFrom: number | null = null
                for (let i = startIndex; i < (stopIndex + overscanStopIndex) / 2; i++) {
                    if (!values.results[i]) {
                        loadFrom = i
                        break
                    }
                }
                if (loadFrom !== null) {
                    actions.loadRemoteItems({ offset: loadFrom || startIndex, limit: values.limit })
                }
            }
        },
        setSearchQuery: () => {
            if (values.isRemoteDataSource) {
                actions.loadRemoteItems({ offset: 0, limit: values.limit })
            } else {
                actions.setIndex(0)
            }
        },
        moveUp: () => {
            const { index, totalListCount } = values
            actions.setIndex((index - 1 + totalListCount) % totalListCount)
        },
        moveDown: () => {
            const { index, totalListCount } = values
            actions.setIndex((index + 1) % totalListCount)
        },
        selectSelected: () => {
            if (values.isExpandableButtonSelected) {
                actions.expand()
            } else {
                actions.selectItem(values.group, values.selectedItemValue, values.selectedItem)
            }
        },
        loadRemoteItemsSuccess: ({ remoteItems }) => {
            actions.infiniteListResultsReceived(props.listGroupType, remoteItems)
        },
        expand: () => {
            actions.loadRemoteItems({ offset: values.index, limit: values.limit })
        },
    }),

    selectors: {
        listGroupType: [() => [(_, props) => props.listGroupType], (listGroupType) => listGroupType],
        isLoading: [(s) => [s.remoteItemsLoading], (remoteItemsLoading) => remoteItemsLoading],
        group: [
            (s) => [s.listGroupType, s.taxonomicGroups],
            (listGroupType, taxonomicGroups): TaxonomicFilterGroup =>
                taxonomicGroups.find((g) => g.type === listGroupType) as TaxonomicFilterGroup,
        ],
        remoteEndpoint: [(s) => [s.group], (group) => group?.endpoint || null],
        scopedRemoteEndpoint: [(s) => [s.group], (group) => group?.scopedEndpoint || null],
        isExpandable: [
            (s) => [s.remoteEndpoint, s.scopedRemoteEndpoint, s.remoteItems],
            (remoteEndpoint, scopedRemoteEndpoint, remoteItems) =>
                !!(
                    remoteEndpoint &&
                    scopedRemoteEndpoint &&
                    remoteItems.expandedCount &&
                    remoteItems.expandedCount > remoteItems.count
                ),
        ],
        isExpandableButtonSelected: [
            (s) => [s.isExpandable, s.index, s.totalListCount],
            (isExpandable, index, totalListCount) => isExpandable && index === totalListCount - 1,
        ],
        isRemoteDataSource: [(s) => [s.remoteEndpoint], (remoteEndpoint) => !!remoteEndpoint],
        rawLocalItems: [
            (selectors) => [
                (state, props) => {
                    const taxonomicGroups = selectors.taxonomicGroups(state)
                    const group = taxonomicGroups.find((g) => g.type === props.listGroupType)
                    if (group?.logic && group?.value) {
                        return group.logic.selectors[group.value]?.(state) || null
                    }
                    if (group?.options) {
                        return group.options
                    }
                    if (props.optionsFromProp && Object.keys(props.optionsFromProp).includes(props.listGroupType)) {
                        return props.optionsFromProp[props.listGroupType]
                    }
                    return null
                },
            ],
            (rawLocalItems: (EventDefinition | CohortType)[]) => rawLocalItems,
        ],
        fuse: [
            (s) => [s.rawLocalItems, s.group],
            (rawLocalItems, group): ListFuse =>
                new Fuse(
                    (rawLocalItems || []).map((item) => ({
                        name: group?.getName?.(item) || '',
                        item: item,
                    })),
                    {
                        keys: ['name'],
                        threshold: 0.3,
                    }
                ),
        ],
        localItems: [
            (s) => [s.rawLocalItems, s.searchQuery, s.fuse],
            (rawLocalItems, searchQuery, fuse): ListStorage => {
                if (rawLocalItems) {
                    const filteredItems = searchQuery
                        ? fuse.search(searchQuery).map((result) => result.item.item)
                        : rawLocalItems

                    return {
                        results: filteredItems,
                        count: filteredItems.length,
                        searchQuery,
                    }
                }
                return createEmptyListStorage()
            },
        ],
        items: [
            (s) => [s.isRemoteDataSource, s.remoteItems, s.localItems],
            (isRemoteDataSource, remoteItems, localItems) => (isRemoteDataSource ? remoteItems : localItems),
        ],
        totalResultCount: [(s) => [s.items], (items) => items.count || 0],
        totalExtraCount: [(s) => [s.isExpandable], (isExpandable) => (isExpandable ? 1 : 0)],
        totalListCount: [
            (s) => [s.totalResultCount, s.totalExtraCount],
            (totalResultCount, totalExtraCount) => totalResultCount + totalExtraCount,
        ],
        expandedCount: [(s) => [s.items], (items) => items.expandedCount || 0],
        results: [(s) => [s.items], (items) => items.results],
        selectedItem: [
            (s) => [s.index, s.items],
            (index, items): TaxonomicDefinitionTypes | undefined => (index >= 0 ? items.results[index] : undefined),
        ],
        selectedItemValue: [
            (s) => [s.selectedItem, s.group],
            (selectedItem, group) => (selectedItem ? group?.getValue?.(selectedItem) || null : null),
        ],
        selectedItemInView: [
            (s) => [s.index, s.startIndex, s.stopIndex],
            (index, startIndex, stopIndex) => typeof index === 'number' && index >= startIndex && index <= stopIndex,
        ],
    },

    events: ({ actions, values, props }) => ({
        afterMount: () => {
            if (values.isRemoteDataSource) {
                actions.loadRemoteItems({ offset: 0, limit: values.limit })
            } else if (values.groupType === props.listGroupType) {
                const { value, group, results } = values
                actions.setIndex(results.findIndex((r) => group?.getValue?.(r) === value))
            }
        },
    }),
})<|MERGE_RESOLUTION|>--- conflicted
+++ resolved
@@ -163,14 +163,10 @@
                         ),
                         searchQuery: values.searchQuery,
                         queryChanged,
-<<<<<<< HEAD
-                        count: response.count || (response.results || []).length,
-=======
                         count:
                             response.count ||
                             (Array.isArray(response) ? response.length : 0) ||
                             (response.results || []).length,
->>>>>>> 52859685
                         expandedCount: expandedCountResponse?.count,
                     }
                 },
