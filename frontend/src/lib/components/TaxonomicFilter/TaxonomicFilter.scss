.taxonomic-filter {
    width: 550px;
    max-width: calc(100vw - 40px);
    background: var(--bg-light);
    display: flex;
    flex-direction: column;

    .posthog-3000 & {
        background: var(--bg-3000);
    }

    &.force-minimum-width {
        min-width: 300px;
    }

    &.one-taxonomic-tab {
        .taxonomic-infinite-list {
            margin-top: 10px;
        }
    }

    .taxonomic-group-title {
        display: flex;
        width: 100%;
        align-items: stretch;
        color: var(--muted);
        text-transform: uppercase;
        font-size: 12px;
        line-height: 12px;
        padding-top: 10px;
        padding-left: 10px;
        font-weight: 600;

        &.with-border {
            border-top: 1px solid var(--border-light);
        }
    }

    .taxonomic-pills {
        margin-top: 8px;
        margin-bottom: 8px;
        padding-left: 10px;

        .ant-tag {
            transition: none;
            margin-right: 2px;
            margin-bottom: 2px;
            cursor: pointer;
            color: var(--link);
            background: var(--side);
            border-color: var(--side);

<<<<<<< HEAD
            .posthog-3000 & {
                color: var(--default);
                font-weight: 500;
                &:not(.taxonomic-pill-active) {
                    opacity: 0.7;
                }

                &:hover {
                    opacity: 1;
                }
            }
=======
>>>>>>> 7f851ce8
            &.taxonomic-count-zero {
                color: var(--muted);
                cursor: not-allowed;
            }

            &.taxonomic-pill-active {
                color: #fff;
                background: var(--link);
                border-color: var(--link);
            }
        }
    }
}<|MERGE_RESOLUTION|>--- conflicted
+++ resolved
@@ -50,10 +50,10 @@
             background: var(--side);
             border-color: var(--side);
 
-<<<<<<< HEAD
             .posthog-3000 & {
                 color: var(--default);
                 font-weight: 500;
+
                 &:not(.taxonomic-pill-active) {
                     opacity: 0.7;
                 }
@@ -62,8 +62,7 @@
                     opacity: 1;
                 }
             }
-=======
->>>>>>> 7f851ce8
+
             &.taxonomic-count-zero {
                 color: var(--muted);
                 cursor: not-allowed;
