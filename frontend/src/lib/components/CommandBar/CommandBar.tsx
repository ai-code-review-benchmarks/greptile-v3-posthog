--- conflicted
+++ resolved
@@ -1,22 +1,13 @@
 import './index.scss'
 
-import { LemonModal } from '@posthog/lemon-ui'
 import { useActions, useValues } from 'kea'
 import { useOutsideClickHandler } from 'lib/hooks/useOutsideClickHandler'
 import { useRef } from 'react'
 
-import ActionBar from './ActionBar'
+import { ActionBar } from './ActionBar'
 import { commandBarLogic } from './commandBarLogic'
-<<<<<<< HEAD
-import SearchBar from './SearchBar'
+import { SearchBar } from './SearchBar'
 import { BarStatus } from './types'
-=======
-import { BarStatus } from './types'
-
-import './index.scss'
-import { SearchBar } from './SearchBar'
-import { ActionBar } from './ActionBar'
->>>>>>> 43d93286
 
 const CommandBarOverlay = ({ children }: { children?: React.ReactNode }): JSX.Element => (
     <div
