--- conflicted
+++ resolved
@@ -72,12 +72,9 @@
                 loadSearchResponse: async (_, breakpoint) => {
                     await breakpoint(DEBOUNCE_MS)
 
-<<<<<<< HEAD
+                    actions.reportCommandBarSearch(values.searchQuery.length)
+
                     let response
-=======
-                    actions.reportCommandBarSearch(values.searchQuery.length)
-
->>>>>>> 6255c7fe
                     if (clickhouseTabs.includes(values.activeTab)) {
                         // prevent race conditions when switching tabs quickly
                         response = values.rawSearchResponse
