import { ProfilePicture } from 'lib/lemon-ui/ProfilePicture'
import { TZLabel } from 'lib/components/TZLabel'
import { useValues } from 'kea'
import './ActivityLog.scss'
import { activityLogLogic } from 'lib/components/ActivityLog/activityLogLogic'
import { ActivityScope, HumanizedActivityLogItem } from 'lib/components/ActivityLog/humanizeActivity'
import { PaginationControl, usePagination } from 'lib/lemon-ui/PaginationControl'
import { LemonSkeleton } from 'lib/lemon-ui/LemonSkeleton'
import clsx from 'clsx'
<<<<<<< HEAD
import { ProductEmptyState } from '../ProductEmptyState/ProductEmptyState'
import { LemonDivider } from '@posthog/lemon-ui'
=======
import { ProductIntroduction } from '../ProductIntroduction/ProductIntroduction'
import { ProductKey } from '~/types'
>>>>>>> 2be393b4

export interface ActivityLogProps {
    scope: ActivityScope
    // if no id is provided, the list is not scoped by id and shows all activity ordered by time
    id?: number | string
    startingPage?: number
    caption?: string | JSX.Element
}

const Empty = ({ scope }: { scope: string }): JSX.Element => {
    const noun = scope
        .replace(/([A-Z])/g, ' $1')
        .trim()
        .toLowerCase()

    return (
        <ProductIntroduction
            productName={noun.toUpperCase()}
            productKey={ProductKey.HISTORY}
            thingName={'history record'}
            description={`History shows any ${noun} changes that have been made. After making changes you'll see them logged here.`}
            isEmpty={true}
        />
    )
}

const SkeletonLog = (): JSX.Element => {
    return (
        <div className="activity-log-row items-start">
            <LemonSkeleton.Circle />
            <div className="details space-y-4 mt-2">
                <LemonSkeleton className="w-1/2" />
                <LemonSkeleton />
            </div>
        </div>
    )
}

const Loading = (): JSX.Element => {
    return (
        <>
            <SkeletonLog />
            <SkeletonLog />
            <SkeletonLog />
            <SkeletonLog />
        </>
    )
}

export const ActivityLogRow = ({
    logItem,
    showExtendedDescription,
}: {
    logItem: HumanizedActivityLogItem
    showExtendedDescription?: boolean
}): JSX.Element => {
    return (
        <div className={clsx('activity-log-row', logItem.unread && 'unread')}>
            <ProfilePicture
                showName={false}
                name={logItem.isSystem ? logItem.name : undefined}
                type={logItem.isSystem ? 'system' : 'person'}
                email={logItem.email ?? undefined}
                size={'xl'}
            />
            <div className="details">
                <div className="activity-description">{logItem.description}</div>
                {showExtendedDescription && logItem.extendedDescription && (
                    <div className="activity-description-extended">{logItem.extendedDescription}</div>
                )}
                <div className={'text-muted'}>
                    <TZLabel time={logItem.created_at} />
                </div>
            </div>
        </div>
    )
}

export const ActivityLog = ({ scope, id, caption, startingPage = 1 }: ActivityLogProps): JSX.Element | null => {
    const logic = activityLogLogic({ scope, id, caption, startingPage })
    const { humanizedActivity, nextPageLoading, pagination } = useValues(logic)

    const paginationState = usePagination(humanizedActivity || [], pagination)

    return (
        <div className="activity-log">
            {caption && <div className="page-caption">{caption}</div>}
            {nextPageLoading && humanizedActivity.length === 0 ? (
                <Loading />
            ) : humanizedActivity.length > 0 ? (
                <>
                    {humanizedActivity.map((logItem, index) => (
                        <ActivityLogRow key={index} logItem={logItem} showExtendedDescription={true} />
                    ))}
                    <LemonDivider />
                    <PaginationControl {...paginationState} nouns={['activity', 'activities']} />
                </>
            ) : (
                <Empty scope={scope} />
            )}
        </div>
    )
}<|MERGE_RESOLUTION|>--- conflicted
+++ resolved
@@ -7,13 +7,9 @@
 import { PaginationControl, usePagination } from 'lib/lemon-ui/PaginationControl'
 import { LemonSkeleton } from 'lib/lemon-ui/LemonSkeleton'
 import clsx from 'clsx'
-<<<<<<< HEAD
-import { ProductEmptyState } from '../ProductEmptyState/ProductEmptyState'
-import { LemonDivider } from '@posthog/lemon-ui'
-=======
 import { ProductIntroduction } from '../ProductIntroduction/ProductIntroduction'
 import { ProductKey } from '~/types'
->>>>>>> 2be393b4
+import { LemonDivider } from '@posthog/lemon-ui'
 
 export interface ActivityLogProps {
     scope: ActivityScope
