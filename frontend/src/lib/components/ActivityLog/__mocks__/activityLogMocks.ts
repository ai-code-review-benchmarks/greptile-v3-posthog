--- conflicted
+++ resolved
@@ -2,15 +2,6 @@
 
 export const featureFlagsActivityResponseJson: ActivityLogItem[] = [
     {
-<<<<<<< HEAD
-        user: {
-            first_name: 'Neil',
-            email: 'neil@posthog.com',
-        },
-        activity: 'updated',
-        scope: ActivityScope.FEATURE_FLAG,
-        item_id: '1846',
-=======
         user: { first_name: 'Paul', email: 'paul@posthog.com' },
         activity: 'updated',
         scope: ActivityScope.FEATURE_FLAG,
@@ -23,19 +14,11 @@
         activity: 'updated',
         scope: ActivityScope.FEATURE_FLAG,
         item_id: '1474',
->>>>>>> 50013198
-        detail: {
-            changes: [
-                {
-                    type: 'FeatureFlag',
-                    action: 'changed',
-<<<<<<< HEAD
-                    field: 'deleted',
-                    before: false,
-                    after: true,
-                },
-            ],
-=======
+        detail: {
+            changes: [
+                {
+                    type: 'FeatureFlag',
+                    action: 'changed',
                     field: 'filters',
                     before: {
                         groups: [
@@ -76,50 +59,11 @@
         item_id: '1846',
         detail: {
             changes: [{ type: 'FeatureFlag', action: 'changed', field: 'deleted', before: false, after: true }],
->>>>>>> 50013198
             name: 'test-ff',
         },
         created_at: '2022-03-21T15:50:25.894422Z',
     },
     {
-<<<<<<< HEAD
-        user: {
-            first_name: 'Neil',
-            email: 'neil@posthog.com',
-        },
-        activity: 'created',
-        scope: ActivityScope.FEATURE_FLAG,
-        item_id: '1846',
-        detail: {
-            changes: null,
-            name: 'test-ff',
-        },
-        created_at: '2022-03-21T15:50:15.625221Z',
-    },
-    {
-        user: {
-            first_name: 'Paul',
-            email: 'paul@posthog.com',
-        },
-        activity: 'created',
-        scope: ActivityScope.FEATURE_FLAG,
-        item_id: '1825',
-        detail: {
-            changes: null,
-            name: '8545-ff-activity-log',
-        },
-        created_at: '2022-03-21T13:22:14.605131Z',
-    },
-    {
-        user: {
-            first_name: 'Paul',
-            email: 'paul@posthog.com',
-        },
-        activity: 'updated',
-        scope: ActivityScope.FEATURE_FLAG,
-        item_id: '1353',
-        detail: {
-=======
         user: { first_name: 'Neil', email: 'neil@posthog.com' },
         activity: 'created',
         scope: ActivityScope.FEATURE_FLAG,
@@ -141,33 +85,17 @@
         scope: ActivityScope.FEATURE_FLAG,
         item_id: '1353',
         detail: {
->>>>>>> 50013198
-            changes: [
-                {
-                    type: 'FeatureFlag',
-                    action: 'changed',
-                    field: 'filters',
-                    before: {
-                        groups: [
-                            {
-                                properties: [
-<<<<<<< HEAD
-                                    {
-                                        key: 'id',
-                                        type: 'cohort',
-                                        value: 98,
-                                        operator: null,
-                                    },
-                                    {
-                                        key: 'id',
-                                        type: 'cohort',
-                                        value: 641,
-                                        operator: null,
-                                    },
-=======
+            changes: [
+                {
+                    type: 'FeatureFlag',
+                    action: 'changed',
+                    field: 'filters',
+                    before: {
+                        groups: [
+                            {
+                                properties: [
                                     { key: 'id', type: 'cohort', value: 98, operator: null },
                                     { key: 'id', type: 'cohort', value: 641, operator: null },
->>>>>>> 50013198
                                 ],
                                 rollout_percentage: null,
                             },
@@ -194,18 +122,7 @@
                                 rollout_percentage: null,
                             },
                             {
-<<<<<<< HEAD
-                                properties: [
-                                    {
-                                        key: 'id',
-                                        type: 'cohort',
-                                        value: 411,
-                                        operator: null,
-                                    },
-                                ],
-=======
-                                properties: [{ key: 'id', type: 'cohort', value: 411, operator: null }],
->>>>>>> 50013198
+                                properties: [{ key: 'id', type: 'cohort', value: 411, operator: null }],
                                 rollout_percentage: 50,
                             },
                         ],
@@ -215,23 +132,8 @@
                         groups: [
                             {
                                 properties: [
-<<<<<<< HEAD
-                                    {
-                                        key: 'id',
-                                        type: 'cohort',
-                                        value: 98,
-                                        operator: null,
-                                    },
-                                    {
-                                        key: 'id',
-                                        type: 'cohort',
-                                        value: 641,
-                                        operator: null,
-                                    },
-=======
                                     { key: 'id', type: 'cohort', value: 98, operator: null },
                                     { key: 'id', type: 'cohort', value: 641, operator: null },
->>>>>>> 50013198
                                 ],
                                 rollout_percentage: null,
                             },
@@ -258,18 +160,7 @@
                                 rollout_percentage: null,
                             },
                             {
-<<<<<<< HEAD
-                                properties: [
-                                    {
-                                        key: 'id',
-                                        type: 'cohort',
-                                        value: 411,
-                                        operator: null,
-                                    },
-                                ],
-=======
-                                properties: [{ key: 'id', type: 'cohort', value: 411, operator: null }],
->>>>>>> 50013198
+                                properties: [{ key: 'id', type: 'cohort', value: 411, operator: null }],
                                 rollout_percentage: 100,
                             },
                         ],
@@ -278,59 +169,33 @@
                 },
             ],
             name: '6619-query-events-by-date',
-<<<<<<< HEAD
         },
         created_at: '2022-03-21T12:48:27.811085Z',
     },
     {
-        user: {
-            first_name: 'James',
-            email: 'fuziontech@gmail.com',
-        },
+        user: { first_name: 'James', email: 'fuziontech@gmail.com' },
         activity: 'updated',
         scope: ActivityScope.FEATURE_FLAG,
         item_id: '984',
         detail: {
-            changes: [
-                {
-                    type: 'FeatureFlag',
-                    action: 'changed',
-                    field: 'active',
-                    before: true,
-                    after: false,
-                },
-            ],
+            changes: [{ type: 'FeatureFlag', action: 'changed', field: 'active', before: true, after: false }],
             name: 'cloud-announcement',
         },
         created_at: '2022-03-20T15:26:58.006900Z',
     },
     {
-        user: {
-            first_name: 'James',
-            email: 'fuziontech@gmail.com',
-        },
+        user: { first_name: 'James', email: 'fuziontech@gmail.com' },
         activity: 'updated',
         scope: ActivityScope.FEATURE_FLAG,
         item_id: '984',
         detail: {
-            changes: [
-                {
-                    type: 'FeatureFlag',
-                    action: 'changed',
-                    field: 'active',
-                    before: false,
-                    after: true,
-                },
-            ],
+            changes: [{ type: 'FeatureFlag', action: 'changed', field: 'active', before: false, after: true }],
             name: 'cloud-announcement',
         },
         created_at: '2022-03-20T15:26:46.397726Z',
     },
     {
-        user: {
-            first_name: 'James',
-            email: 'fuziontech@gmail.com',
-        },
+        user: { first_name: 'James', email: 'fuziontech@gmail.com' },
         activity: 'updated',
         scope: ActivityScope.FEATURE_FLAG,
         item_id: '984',
@@ -343,14 +208,7 @@
                     before: {
                         groups: [
                             {
-                                properties: [
-                                    {
-                                        key: 'realm',
-                                        type: 'person',
-                                        value: ['cloud'],
-                                        operator: 'exact',
-                                    },
-                                ],
+                                properties: [{ key: 'realm', type: 'person', value: ['cloud'], operator: 'exact' }],
                                 rollout_percentage: null,
                             },
                         ],
@@ -367,14 +225,7 @@
                     after: {
                         groups: [
                             {
-                                properties: [
-                                    {
-                                        key: 'realm',
-                                        type: 'person',
-                                        value: ['cloud'],
-                                        operator: 'exact',
-                                    },
-                                ],
+                                properties: [{ key: 'realm', type: 'person', value: ['cloud'], operator: 'exact' }],
                                 rollout_percentage: null,
                             },
                         ],
@@ -395,106 +246,33 @@
         created_at: '2022-03-20T15:26:13.314035Z',
     },
     {
-        user: {
-            first_name: 'Alex Kim',
-            email: 'alex@posthog.com',
-        },
+        user: { first_name: 'Alex Kim', email: 'alex@posthog.com' },
         activity: 'updated',
         scope: ActivityScope.FEATURE_FLAG,
         item_id: '1474',
-=======
-        },
-        created_at: '2022-03-21T12:48:27.811085Z',
-    },
-    {
-        user: { first_name: 'James', email: 'fuziontech@gmail.com' },
-        activity: 'updated',
-        scope: ActivityScope.FEATURE_FLAG,
-        item_id: '984',
-        detail: {
-            changes: [{ type: 'FeatureFlag', action: 'changed', field: 'active', before: true, after: false }],
-            name: 'cloud-announcement',
-        },
-        created_at: '2022-03-20T15:26:58.006900Z',
-    },
-    {
-        user: { first_name: 'James', email: 'fuziontech@gmail.com' },
-        activity: 'updated',
-        scope: ActivityScope.FEATURE_FLAG,
-        item_id: '984',
-        detail: {
-            changes: [{ type: 'FeatureFlag', action: 'changed', field: 'active', before: false, after: true }],
-            name: 'cloud-announcement',
-        },
-        created_at: '2022-03-20T15:26:46.397726Z',
-    },
-    {
-        user: { first_name: 'James', email: 'fuziontech@gmail.com' },
-        activity: 'updated',
-        scope: ActivityScope.FEATURE_FLAG,
-        item_id: '984',
->>>>>>> 50013198
-        detail: {
-            changes: [
-                {
-                    type: 'FeatureFlag',
-                    action: 'changed',
-                    field: 'filters',
-                    before: {
-                        groups: [
-                            {
-<<<<<<< HEAD
-                                properties: [
-                                    {
-                                        key: 'id',
-                                        type: 'cohort',
-                                        value: 98,
-                                        operator: null,
-                                    },
-                                ],
-                                rollout_percentage: null,
-                            },
-                        ],
-                        multivariate: null,
-=======
-                                properties: [{ key: 'realm', type: 'person', value: ['cloud'], operator: 'exact' }],
-                                rollout_percentage: null,
-                            },
-                        ],
-                        multivariate: {
-                            variants: [
-                                {
-                                    key: 'Dec 7: Event ingestion is delayed due to ongoing AWS issues. No events are being dropped, but we are unable to process them at the moment',
-                                    name: 'AWS issues impacting plugin server',
-                                    rollout_percentage: 100,
-                                },
-                            ],
-                        },
->>>>>>> 50013198
-                    },
-                    after: {
-                        groups: [
-                            {
-<<<<<<< HEAD
-                                properties: [
-                                    {
-                                        key: 'id',
-                                        type: 'cohort',
-                                        value: 98,
-                                        operator: null,
-                                    },
-                                ],
-                                rollout_percentage: null,
-                            },
-                            {
-                                properties: [
-                                    {
-                                        key: 'id',
-                                        type: 'cohort',
-                                        value: 411,
-                                        operator: null,
-                                    },
-                                ],
+        detail: {
+            changes: [
+                {
+                    type: 'FeatureFlag',
+                    action: 'changed',
+                    field: 'filters',
+                    before: {
+                        groups: [
+                            {
+                                properties: [{ key: 'id', type: 'cohort', value: 98, operator: null }],
+                                rollout_percentage: null,
+                            },
+                        ],
+                        multivariate: null,
+                    },
+                    after: {
+                        groups: [
+                            {
+                                properties: [{ key: 'id', type: 'cohort', value: 98, operator: null }],
+                                rollout_percentage: null,
+                            },
+                            {
+                                properties: [{ key: 'id', type: 'cohort', value: 411, operator: null }],
                                 rollout_percentage: 50,
                             },
                         ],
@@ -506,137 +284,4 @@
         },
         created_at: '2022-03-19T16:58:47.747634Z',
     },
-    {
-        user: {
-            first_name: 'Rick',
-            email: 'rick@posthog.com',
-        },
-        activity: 'updated',
-        scope: ActivityScope.FEATURE_FLAG,
-        item_id: '1382',
-=======
-                                properties: [{ key: 'realm', type: 'person', value: ['cloud'], operator: 'exact' }],
-                                rollout_percentage: null,
-                            },
-                        ],
-                        multivariate: {
-                            variants: [
-                                {
-                                    key: 'Mar_20_Some_counts_and_aggregates_may_be_slightly_low_due_to_maintenance_with_ClickHouse_This_will_be_resolved_by_Monday',
-                                    name: 'ClickHouse Maintenance',
-                                    rollout_percentage: 100,
-                                },
-                            ],
-                        },
-                    },
-                },
-            ],
-            name: 'cloud-announcement',
-        },
-        created_at: '2022-03-20T15:26:13.314035Z',
-    },
-    {
-        user: { first_name: 'Alex Kim', email: 'alex@posthog.com' },
-        activity: 'updated',
-        scope: ActivityScope.FEATURE_FLAG,
-        item_id: '1474',
->>>>>>> 50013198
-        detail: {
-            changes: [
-                {
-                    type: 'FeatureFlag',
-                    action: 'changed',
-                    field: 'filters',
-                    before: {
-                        groups: [
-                            {
-<<<<<<< HEAD
-                                properties: [
-                                    {
-                                        key: 'id',
-                                        type: 'cohort',
-                                        value: 98,
-                                        operator: null,
-                                    },
-                                ],
-=======
-                                properties: [{ key: 'id', type: 'cohort', value: 98, operator: null }],
->>>>>>> 50013198
-                                rollout_percentage: null,
-                            },
-                        ],
-                        multivariate: null,
-                    },
-                    after: {
-                        groups: [
-                            {
-<<<<<<< HEAD
-                                properties: [
-                                    {
-                                        key: 'id',
-                                        type: 'cohort',
-                                        value: 98,
-                                        operator: null,
-                                    },
-                                ],
-                                rollout_percentage: null,
-                            },
-                            {
-                                properties: [
-                                    {
-                                        key: 'id',
-                                        type: 'cohort',
-                                        value: 411,
-                                        operator: null,
-                                    },
-                                ],
-                                rollout_percentage: 20,
-=======
-                                properties: [{ key: 'id', type: 'cohort', value: 98, operator: null }],
-                                rollout_percentage: null,
-                            },
-                            {
-                                properties: [{ key: 'id', type: 'cohort', value: 411, operator: null }],
-                                rollout_percentage: 50,
->>>>>>> 50013198
-                            },
-                        ],
-                        multivariate: null,
-                    },
-<<<<<<< HEAD
-                },
-            ],
-            name: 'recordings-in-insights',
-        },
-        created_at: '2022-03-18T18:32:03.281852Z',
-    },
-    {
-        user: {
-            first_name: 'Tim',
-            email: 'tim@posthog.com',
-        },
-        activity: 'updated',
-        scope: ActivityScope.FEATURE_FLAG,
-        item_id: '1779',
-        detail: {
-            changes: [
-                {
-                    type: 'FeatureFlag',
-                    action: 'changed',
-                    field: 'active',
-                    before: true,
-                    after: false,
-                },
-            ],
-            name: 'session-recording-console',
-        },
-        created_at: '2022-03-18T12:44:32.376709Z',
-=======
-                },
-            ],
-            name: 'data-management',
-        },
-        created_at: '2022-03-19T16:58:47.747634Z',
->>>>>>> 50013198
-    },
 ]