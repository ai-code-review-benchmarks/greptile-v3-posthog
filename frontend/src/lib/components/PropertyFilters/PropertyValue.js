import React, { Component } from 'react'
import api from '../../api'
import { Select } from 'antd'
import { debounce } from '../../utils'
import PropTypes from 'prop-types'

export class PropertyValue extends Component {
    constructor(props) {
        super(props)
        this.state = {
            input: '',
            optionsCache: [],
<<<<<<< HEAD
            options: props.operator === 'is_set' ? ['true', 'false'] : [],
        }

        this.loadPropertyValues = debounce(this.loadPropertyValues.bind(this), 250)
        if (this.props.operator !== 'is_set') {
            this.loadPropertyValues('')
        }
    }
    loadPropertyValues(input) {
        let key = this.props.propertyKey.split('__')[0]

        this.setState({ input, optionsCache: { ...this.state.optionsCache, [input]: 'loading' } })
        api.get('api/' + this.props.endpoint + '/values/?key=' + key + (input ? '&value=' + input : '')).then(
            propValues =>
                this.setState({
                    options: [...new Set([...this.state.options, ...propValues.map(option => option.name)])],
                    optionsCache: { ...this.state.optionsCache, [input]: true },
                })
        )
    }
    render() {
        let { onSet, value, operator } = this.props
=======
            options: [],
        }
        this.loadPropertyValues = debounce(this.loadPropertyValues.bind(this), 250)
        this.loadPropertyValues('')
    }
    loadPropertyValues(value) {
        let key = this.props.propertyKey.split('__')[0]
        this.setState({ optionsCache: { ...this.state.optionsCache, [value]: true } })
        api.get('api/' + this.props.type + '/values/?key=' + key + (value ? '&value=' + value : '')).then(propValues =>
            this.setState({
                options: [...new Set([...this.state.options, ...propValues.map(option => option.name)])],
            })
        )
    }
    render() {
        let { onSet, value } = this.props
>>>>>>> 7d02b9c7
        let { input, optionsCache, options } = this.state
        options = options.filter(option => input === '' || option.toLowerCase().indexOf(input.toLowerCase()) > -1)
        return (
            <Select
                showSearch
                autoFocus={!value}
                style={{ width: '100%' }}
                onChange={(_, { value }) => onSet(value)}
                value={value}
<<<<<<< HEAD
                loading={optionsCache[input] === 'loading'}
                onSearch={input => {
                    if (!optionsCache[input] && operator !== 'is_set') this.loadPropertyValues(input)
=======
                onSearch={input => {
                    this.setState({ input })
                    if (!optionsCache[input]) this.loadPropertyValues(input)
>>>>>>> 7d02b9c7
                }}
            >
                {input && (
                    <Select.Option key={input} value={input}>
                        Specify: {input}
                    </Select.Option>
                )}
                {options.map(option => (
                    <Select.Option key={option} value={option}>
<<<<<<< HEAD
                        {option === true && 'true'}
                        {option === false && 'false'}
=======
>>>>>>> 7d02b9c7
                        {option}
                    </Select.Option>
                ))}
            </Select>
        )
    }
}
PropertyValue.propTypes = {
    propertyKey: PropTypes.string.isRequired,
    value: PropTypes.any.isRequired,
    onSet: PropTypes.func.isRequired,
}<|MERGE_RESOLUTION|>--- conflicted
+++ resolved
@@ -10,7 +10,6 @@
         this.state = {
             input: '',
             optionsCache: [],
-<<<<<<< HEAD
             options: props.operator === 'is_set' ? ['true', 'false'] : [],
         }
 
@@ -19,38 +18,19 @@
             this.loadPropertyValues('')
         }
     }
-    loadPropertyValues(input) {
+    loadPropertyValues(value) {
         let key = this.props.propertyKey.split('__')[0]
 
-        this.setState({ input, optionsCache: { ...this.state.optionsCache, [input]: 'loading' } })
-        api.get('api/' + this.props.endpoint + '/values/?key=' + key + (input ? '&value=' + input : '')).then(
-            propValues =>
-                this.setState({
-                    options: [...new Set([...this.state.options, ...propValues.map(option => option.name)])],
-                    optionsCache: { ...this.state.optionsCache, [input]: true },
-                })
+        this.setState({ input: value, optionsCache: { ...this.state.optionsCache, [value]: 'loading' } })
+        api.get('api/' + this.props.type + '/values/?key=' + key + (value ? '&value=' + value : '')).then(propValues =>
+            this.setState({
+                options: [...new Set([...this.state.options, ...propValues.map(option => option.name)])],
+                optionsCache: { ...this.state.optionsCache, [value]: true },
+            })
         )
     }
     render() {
         let { onSet, value, operator } = this.props
-=======
-            options: [],
-        }
-        this.loadPropertyValues = debounce(this.loadPropertyValues.bind(this), 250)
-        this.loadPropertyValues('')
-    }
-    loadPropertyValues(value) {
-        let key = this.props.propertyKey.split('__')[0]
-        this.setState({ optionsCache: { ...this.state.optionsCache, [value]: true } })
-        api.get('api/' + this.props.type + '/values/?key=' + key + (value ? '&value=' + value : '')).then(propValues =>
-            this.setState({
-                options: [...new Set([...this.state.options, ...propValues.map(option => option.name)])],
-            })
-        )
-    }
-    render() {
-        let { onSet, value } = this.props
->>>>>>> 7d02b9c7
         let { input, optionsCache, options } = this.state
         options = options.filter(option => input === '' || option.toLowerCase().indexOf(input.toLowerCase()) > -1)
         return (
@@ -60,15 +40,9 @@
                 style={{ width: '100%' }}
                 onChange={(_, { value }) => onSet(value)}
                 value={value}
-<<<<<<< HEAD
                 loading={optionsCache[input] === 'loading'}
                 onSearch={input => {
                     if (!optionsCache[input] && operator !== 'is_set') this.loadPropertyValues(input)
-=======
-                onSearch={input => {
-                    this.setState({ input })
-                    if (!optionsCache[input]) this.loadPropertyValues(input)
->>>>>>> 7d02b9c7
                 }}
             >
                 {input && (
@@ -78,11 +52,8 @@
                 )}
                 {options.map(option => (
                     <Select.Option key={option} value={option}>
-<<<<<<< HEAD
                         {option === true && 'true'}
                         {option === false && 'false'}
-=======
->>>>>>> 7d02b9c7
                         {option}
                     </Select.Option>
                 ))}
