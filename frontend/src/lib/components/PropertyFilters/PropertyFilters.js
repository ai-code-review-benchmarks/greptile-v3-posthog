import React, { useState } from 'react'
import { PropertyFilter } from './PropertyFilter'
import { Button } from 'antd'
import { useValues, useActions } from 'kea'
import { propertyFilterLogic } from './propertyFilterLogic'
import { cohortsModel } from '../../../models/cohortsModel'
import { keyMapping } from 'lib/components/PropertyKeyInfo'
import { Popover, Row } from 'antd'
import { CloseButton, formatPropertyLabel } from 'lib/utils'
<<<<<<< HEAD
=======
import _ from 'lodash'
import '../../../scenes/actions/Actions.scss'
>>>>>>> 38135ba7

const FilterRow = React.memo(function FilterRow({
    item,
    index,
    filters,
    cohorts,
    logic,
    pageKey,
    showConditionBadge,
    totalCount,
}) {
    const { remove } = useActions(logic)
    let [open, setOpen] = useState(false)
    const { key } = item

    let handleVisibleChange = (visible) => {
        if (!visible && Object.keys(item).length >= 0 && !item[Object.keys(item)[0]]) {
            remove(index)
        }
        setOpen(visible)
    }

    return (
        <Row align="middle" className="mt-2 mb-2">
            <Popover
                trigger="click"
                onVisibleChange={handleVisibleChange}
                defaultVisible={false}
                visible={open}
                placement="bottomLeft"
                content={<PropertyFilter key={index} index={index} onComplete={() => setOpen(false)} logic={logic} />}
            >
                {key ? (
                    <Button type="primary" shape="round" style={{ maxWidth: '75%' }}>
                        <span style={{ width: '100%', overflow: 'hidden', textOverflow: 'ellipsis' }}>
                            {formatPropertyLabel(item, cohorts, keyMapping)}
                        </span>
                    </Button>
                ) : (
                    <Button type="default" shape="round" data-attr={'new-prop-filter-' + pageKey}>
                        Add filter
                    </Button>
                )}
            </Popover>
            {Object.keys(filters[index]).length && (
                <CloseButton
                    className="ml-1"
                    onClick={() => {
                        remove(index)
                    }}
                    style={{ cursor: 'pointer', float: 'none' }}
                />
            )}
            {key && showConditionBadge && index + 1 < totalCount && (
                <span
                    style={{ marginLeft: 16, right: 16, position: 'absolute' }}
                    className="match-condition-badge mc-and"
                >
                    AND
                </span>
            )}
        </Row>
    )
})

export function PropertyFilters({
    endpoint = null,
    propertyFilters = null,
    onChange = null,
    pageKey,
    showConditionBadges = false,
}) {
    const logic = propertyFilterLogic({ propertyFilters, endpoint, onChange, pageKey })
    const { filters } = useValues(logic)
    const { cohorts } = useValues(cohortsModel)

    return (
        <div className="column" style={{ marginBottom: '15px' }}>
            {filters &&
                filters.map((item, index) => {
                    return (
                        <FilterRow
                            key={index === filters.length - 1 ? index : `${index}_${Object.keys(item)[0]}`}
                            logic={logic}
                            item={item}
                            index={index}
                            totalCount={filters.length - 1} // empty state
                            filters={filters}
                            cohorts={cohorts}
                            pageKey={pageKey}
                            showConditionBadge={showConditionBadges}
                        />
                    )
                })}
        </div>
    )
}<|MERGE_RESOLUTION|>--- conflicted
+++ resolved
@@ -7,11 +7,7 @@
 import { keyMapping } from 'lib/components/PropertyKeyInfo'
 import { Popover, Row } from 'antd'
 import { CloseButton, formatPropertyLabel } from 'lib/utils'
-<<<<<<< HEAD
-=======
-import _ from 'lodash'
 import '../../../scenes/actions/Actions.scss'
->>>>>>> 38135ba7
 
 const FilterRow = React.memo(function FilterRow({
     item,
