import { actions, connect, kea, key, listeners, path, props, reducers, selectors } from 'kea'
import { TaxonomicPropertyFilterLogicProps } from 'lib/components/PropertyFilters/types'
import {
    createDefaultPropertyFilter,
    isGroupPropertyFilter,
    propertyFilterTypeToTaxonomicFilterType,
    sanitizePropertyFilter,
    taxonomicFilterTypeToPropertyFilterType,
} from 'lib/components/PropertyFilters/utils'
import { taxonomicFilterLogic } from 'lib/components/TaxonomicFilter/taxonomicFilterLogic'
import {
    TaxonomicFilterGroup,
    TaxonomicFilterLogicProps,
    TaxonomicFilterValue,
} from 'lib/components/TaxonomicFilter/types'

import { cohortsModel } from '~/models/cohortsModel'
import { propertyDefinitionsModel } from '~/models/propertyDefinitionsModel'
import { AnyPropertyFilter, PropertyFilterType } from '~/types'

import type { taxonomicPropertyFilterLogicType } from './taxonomicPropertyFilterLogicType'

export const taxonomicPropertyFilterLogic = kea<taxonomicPropertyFilterLogicType>([
    props({} as TaxonomicPropertyFilterLogicProps),
    key((props) => `${props.pageKey}-${props.filterIndex}`),
    path((key) => ['lib', 'components', 'PropertyFilters', 'components', 'taxonomicPropertyFilterLogic', key]),
    connect((props: TaxonomicPropertyFilterLogicProps) => ({
        values: [
            taxonomicFilterLogic({
                taxonomicFilterLogicKey: props.pageKey,
                taxonomicGroupTypes: props.taxonomicGroupTypes,
                onChange: props.taxonomicOnChange,
                eventNames: props.eventNames,
                propertyAllowList: props.propertyAllowList,
            } as TaxonomicFilterLogicProps),
            ['taxonomicGroups'],
            propertyDefinitionsModel,
            ['describeProperty'],
        ],
    })),
    actions({
        selectItem: (
            taxonomicGroup: TaxonomicFilterGroup,
            propertyKey?: TaxonomicFilterValue,
            itemPropertyFilterType?: PropertyFilterType
        ) => ({
            taxonomicGroup,
            propertyKey,
            itemPropertyFilterType,
        }),
        openDropdown: true,
        closeDropdown: true,
    }),
    reducers({
        dropdownOpen: [
            false,
            {
                openDropdown: () => true,
                closeDropdown: () => false,
            },
        ],
    }),
    selectors({
        filter: [
<<<<<<< HEAD
            // (s, p) => [s.filters, p.filterIndex],
=======
>>>>>>> e12566c6
            (_, p) => [p.filters, p.filterIndex],
            (filters, filterIndex): AnyPropertyFilter | null =>
                filters[filterIndex] ? sanitizePropertyFilter(filters[filterIndex]) : null,
        ],
        selectedCohortName: [
            (s) => [s.filter, cohortsModel.selectors.cohorts],
            (filter, cohorts) => (filter?.type === 'cohort' ? cohorts.find((c) => c.id === filter?.value)?.name : null),
        ],
        activeTaxonomicGroup: [
            (s) => [s.filter, s.taxonomicGroups],
            (filter, groups): TaxonomicFilterGroup | undefined => {
                if (isGroupPropertyFilter(filter)) {
                    const taxonomicGroupType = propertyFilterTypeToTaxonomicFilterType(filter)
                    return groups.find((group) => group.type === taxonomicGroupType)
                }
            },
        ],
    }),
    listeners(({ actions, values, props }) => ({
        selectItem: ({ taxonomicGroup, propertyKey, itemPropertyFilterType }) => {
            const propertyType = itemPropertyFilterType ?? taxonomicFilterTypeToPropertyFilterType(taxonomicGroup.type)
            if (propertyKey && propertyType) {
                const filter = createDefaultPropertyFilter(
                    values.filter,
                    propertyKey,
                    propertyType,
                    taxonomicGroup,
                    values.describeProperty
                )
                props.setFilter(props.filterIndex, filter)
                actions.closeDropdown()
                return
            }
        },
    })),
])<|MERGE_RESOLUTION|>--- conflicted
+++ resolved
@@ -62,10 +62,6 @@
     }),
     selectors({
         filter: [
-<<<<<<< HEAD
-            // (s, p) => [s.filters, p.filterIndex],
-=======
->>>>>>> e12566c6
             (_, p) => [p.filters, p.filterIndex],
             (filters, filterIndex): AnyPropertyFilter | null =>
                 filters[filterIndex] ? sanitizePropertyFilter(filters[filterIndex]) : null,
