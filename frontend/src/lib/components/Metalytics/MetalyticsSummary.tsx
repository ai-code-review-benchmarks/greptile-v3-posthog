import { IconPulse } from '@posthog/icons'
import { LemonButton } from '@posthog/lemon-ui'
<<<<<<< HEAD
import { useValues } from 'kea'
import { IconWithCount } from 'lib/lemon-ui/icons'
=======
import { useActions, useValues } from 'kea'

import { sidePanelStateLogic } from '~/layout/navigation-3000/sidepanel/sidePanelStateLogic'
import { SidePanelTab } from '~/types'
>>>>>>> 63f29752

import { metalyticsLogic } from './metalyticsLogic'

export function MetalyticsSummary(): JSX.Element | null {
    const { instanceId, viewCount } = useValues(metalyticsLogic)

    const { openSidePanel } = useActions(sidePanelStateLogic)

    if (!instanceId) {
        return null
    }

    return (
<<<<<<< HEAD
        <>
            <LemonButton
                size="medium"
                icon={
                    <IconWithCount count={viewCount ?? 0}>
                        <IconPulse className="mr-2" />
                    </IconWithCount>
                }
                className="p-0.5"
                tooltip="Learn more about who is using this feature"
            />
        </>
=======
        <LemonButton
            loading={viewCountLoading}
            type="secondary"
            icon={<IconEye />}
            size="small"
            onClick={() => openSidePanel(SidePanelTab.Activity, 'metalytics')}
        >
            {viewCount === null ? 'Loading...' : `Viewed ${viewCount} times`}
        </LemonButton>
>>>>>>> 63f29752
    )
}<|MERGE_RESOLUTION|>--- conflicted
+++ resolved
@@ -1,20 +1,16 @@
-import { IconPulse } from '@posthog/icons'
+import { IconDashboard } from '@posthog/icons'
 import { LemonButton } from '@posthog/lemon-ui'
-<<<<<<< HEAD
-import { useValues } from 'kea'
+import { useActions, useValues } from 'kea'
 import { IconWithCount } from 'lib/lemon-ui/icons'
-=======
-import { useActions, useValues } from 'kea'
 
 import { sidePanelStateLogic } from '~/layout/navigation-3000/sidepanel/sidePanelStateLogic'
 import { SidePanelTab } from '~/types'
->>>>>>> 63f29752
 
 import { metalyticsLogic } from './metalyticsLogic'
 
 export function MetalyticsSummary(): JSX.Element | null {
-    const { instanceId, viewCount } = useValues(metalyticsLogic)
-
+    const { instanceId, viewCount, viewCountLoading } = useValues(metalyticsLogic)
+    const safeViewCount = viewCount ?? 0
     const { openSidePanel } = useActions(sidePanelStateLogic)
 
     if (!instanceId) {
@@ -22,29 +18,16 @@
     }
 
     return (
-<<<<<<< HEAD
-        <>
-            <LemonButton
-                size="medium"
-                icon={
-                    <IconWithCount count={viewCount ?? 0}>
-                        <IconPulse className="mr-2" />
-                    </IconWithCount>
-                }
-                className="p-0.5"
-                tooltip="Learn more about who is using this feature"
-            />
-        </>
-=======
         <LemonButton
             loading={viewCountLoading}
-            type="secondary"
-            icon={<IconEye />}
+            icon={
+                <IconWithCount count={safeViewCount}>
+                    <IconDashboard />
+                </IconWithCount>
+            }
             size="small"
             onClick={() => openSidePanel(SidePanelTab.Activity, 'metalytics')}
-        >
-            {viewCount === null ? 'Loading...' : `Viewed ${viewCount} times`}
-        </LemonButton>
->>>>>>> 63f29752
+            tooltip="Click to see more usage data for this tool"
+        />
     )
 }