--- conflicted
+++ resolved
@@ -164,12 +164,8 @@
                 showArrow
                 {...dropdownProps}
                 trigger="hover"
-<<<<<<< HEAD
                 closeOnClickInside={false}
-                overlay={<TZLabelPopoverContent time={parsedTime} showSeconds={showSeconds} />}
-=======
                 overlay={<TZLabelPopoverContent time={parsedTime} showSeconds={showSeconds} title={title} />}
->>>>>>> dc1af498
             >
                 {innerContent}
             </LemonDropdown>
