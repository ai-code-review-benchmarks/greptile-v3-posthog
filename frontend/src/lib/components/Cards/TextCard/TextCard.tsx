--- conflicted
+++ resolved
@@ -32,13 +32,8 @@
 export function TextContent({ text, closeDetails, style, className }: TextCardBodyProps): JSX.Element {
     return (
         // eslint-disable-next-line react/forbid-dom-props
-<<<<<<< HEAD
-        <div className="p-2 w-full overflow-auto" onClick={() => closeDetails?.()} style={style}>
+        <div className={clsx('p-2 w-full overflow-auto', className)} onClick={() => closeDetails?.()} style={style}>
             <LemonMarkdown>{text}</LemonMarkdown>
-=======
-        <div className={clsx('p-2 w-full overflow-auto', className)} onClick={() => closeDetails?.()} style={style}>
-            <ReactMarkdown>{text}</ReactMarkdown>
->>>>>>> a383c133
         </div>
     )
 }
