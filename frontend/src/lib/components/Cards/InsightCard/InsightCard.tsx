import './InsightCard.scss'

import clsx from 'clsx'
import { BindLogic, useValues } from 'kea'
import { Resizeable } from 'lib/components/Cards/CardMeta'
import React, { useState } from 'react'
import { Layout } from 'react-grid-layout'
import { insightDataLogic } from 'scenes/insights/insightDataLogic'
import { insightLogic } from 'scenes/insights/insightLogic'

import { ErrorBoundary } from '~/layout/ErrorBoundary'
import { themeLogic } from '~/layout/navigation-3000/themeLogic'
import { Query } from '~/queries/Query/Query'
<<<<<<< HEAD
import { DashboardFilter, HogQLVariable } from '~/queries/schema'
=======
>>>>>>> 6d0dc464
import {
    DashboardBasicType,
    DashboardPlacement,
    DashboardTile,
    DashboardType,
    InsightColor,
    InsightLogicProps,
    QueryBasedInsightModel,
} from '~/types'

import { ResizeHandle1D, ResizeHandle2D } from '../handles'
import { InsightMeta } from './InsightMeta'

export interface InsightCardProps extends Resizeable, React.HTMLAttributes<HTMLDivElement> {
    /** Insight to display. */
    insight: QueryBasedInsightModel
    /** id of the dashboard the card is on (when the card is being displayed on a dashboard) **/
    dashboardId?: DashboardType['id']
    /** Whether the insight has been called to load. */
    loadingQueued?: boolean
    /** Whether the insight is loading. */
    loading?: boolean
    /** Whether an error occurred on the server. */
    apiErrored?: boolean
    /** Whether the card should be highlighted with a blue border. */
    highlighted?: boolean
    /** Whether loading timed out. */
    timedOut?: boolean
    /** Whether the editing controls should be enabled or not. */
    showEditingControls?: boolean
    /** Whether the  controls for showing details should be enabled or not. */
    showDetailsControls?: boolean
    /** Layout of the card on a grid. */
    layout?: Layout
    ribbonColor?: InsightColor | null
    updateColor?: (newColor: DashboardTile['color']) => void
    removeFromDashboard?: () => void
    deleteWithUndo?: () => Promise<void>
    refresh?: () => void
    refreshEnabled?: boolean
    rename?: () => void
    duplicate?: () => void
    moveToDashboard?: (dashboard: DashboardBasicType) => void
    /** buttons to add to the "more" menu on the card**/
    moreButtons?: JSX.Element | null
    placement: DashboardPlacement | 'SavedInsightGrid'
    /** Priority for loading the insight, lower is earlier. */
    loadPriority?: number
    doNotLoad?: boolean
<<<<<<< HEAD
    /** Dashboard filters to override the ones in the insight */
    filtersOverride?: DashboardFilter
    /** Dashboard variables to override the ones in the insight */
    variablesOverride?: Record<string, HogQLVariable>
=======
>>>>>>> 6d0dc464
}

function InsightCardInternal(
    {
        insight,
        dashboardId,
        ribbonColor,
        loadingQueued,
        loading,
        apiErrored,
        timedOut,
        highlighted,
        showResizeHandles,
        canResizeWidth,
        showEditingControls,
        showDetailsControls,
        updateColor,
        removeFromDashboard,
        deleteWithUndo,
        refresh,
        refreshEnabled,
        rename,
        duplicate,
        moveToDashboard,
        className,
        children,
        moreButtons,
        placement,
        loadPriority,
        doNotLoad,
<<<<<<< HEAD
        filtersOverride,
        variablesOverride,
=======
>>>>>>> 6d0dc464
        ...divProps
    }: InsightCardProps,
    ref: React.Ref<HTMLDivElement>
): JSX.Element {
    const { theme } = useValues(themeLogic)
    const insightLogicProps: InsightLogicProps = {
        dashboardItemId: insight.short_id,
        dashboardId: dashboardId,
        cachedInsight: insight,
        loadPriority,
        doNotLoad,
    }

    const { insightLoading } = useValues(insightLogic(insightLogicProps))
    const { insightDataLoading } = useValues(insightDataLogic(insightLogicProps))

    if (insightLoading || insightDataLoading) {
        loading = true
    }

    const [areDetailsShown, setAreDetailsShown] = useState(false)

    return (
        <div
            className={clsx('InsightCard border', highlighted && 'InsightCard--highlighted', className)}
            data-attr="insight-card"
            {...divProps}
            // eslint-disable-next-line react/forbid-dom-props
            style={{ ...(divProps?.style ?? {}), ...(theme?.boxStyle ?? {}) }}
            ref={ref}
        >
            <ErrorBoundary tags={{ feature: 'insight' }}>
                <BindLogic logic={insightLogic} props={insightLogicProps}>
                    <InsightMeta
                        insight={insight}
                        ribbonColor={ribbonColor}
                        dashboardId={dashboardId}
                        updateColor={updateColor}
                        removeFromDashboard={removeFromDashboard}
                        deleteWithUndo={deleteWithUndo}
                        refresh={refresh}
                        refreshEnabled={refreshEnabled}
                        loading={loadingQueued || loading}
                        rename={rename}
                        duplicate={duplicate}
                        moveToDashboard={moveToDashboard}
                        areDetailsShown={areDetailsShown}
                        setAreDetailsShown={setAreDetailsShown}
                        showEditingControls={showEditingControls}
                        showDetailsControls={showDetailsControls}
                        moreButtons={moreButtons}
<<<<<<< HEAD
                        filtersOverride={filtersOverride}
                        variablesOverride={variablesOverride}
=======
>>>>>>> 6d0dc464
                    />
                    <div className="InsightCard__viz">
                        <Query
                            query={insight.query}
                            cachedResults={insight}
                            context={{
                                insightProps: insightLogicProps,
                            }}
                            readOnly
                            embedded
                            inSharedMode={placement === DashboardPlacement.Public}
                            variablesOverride={variablesOverride}
                        />
                    </div>
                </BindLogic>
                {showResizeHandles && (
                    <>
                        {canResizeWidth ? <ResizeHandle1D orientation="vertical" /> : null}
                        <ResizeHandle1D orientation="horizontal" />
                        {canResizeWidth ? <ResizeHandle2D /> : null}
                    </>
                )}
                {children /* Extras, such as resize handles */}
            </ErrorBoundary>
        </div>
    )
}
export const InsightCard = React.forwardRef(InsightCardInternal) as typeof InsightCardInternal<|MERGE_RESOLUTION|>--- conflicted
+++ resolved
@@ -11,10 +11,7 @@
 import { ErrorBoundary } from '~/layout/ErrorBoundary'
 import { themeLogic } from '~/layout/navigation-3000/themeLogic'
 import { Query } from '~/queries/Query/Query'
-<<<<<<< HEAD
-import { DashboardFilter, HogQLVariable } from '~/queries/schema'
-=======
->>>>>>> 6d0dc464
+import { HogQLVariable } from '~/queries/schema'
 import {
     DashboardBasicType,
     DashboardPlacement,
@@ -64,13 +61,8 @@
     /** Priority for loading the insight, lower is earlier. */
     loadPriority?: number
     doNotLoad?: boolean
-<<<<<<< HEAD
-    /** Dashboard filters to override the ones in the insight */
-    filtersOverride?: DashboardFilter
     /** Dashboard variables to override the ones in the insight */
     variablesOverride?: Record<string, HogQLVariable>
-=======
->>>>>>> 6d0dc464
 }
 
 function InsightCardInternal(
@@ -101,11 +93,7 @@
         placement,
         loadPriority,
         doNotLoad,
-<<<<<<< HEAD
-        filtersOverride,
         variablesOverride,
-=======
->>>>>>> 6d0dc464
         ...divProps
     }: InsightCardProps,
     ref: React.Ref<HTMLDivElement>
@@ -157,11 +145,7 @@
                         showEditingControls={showEditingControls}
                         showDetailsControls={showDetailsControls}
                         moreButtons={moreButtons}
-<<<<<<< HEAD
-                        filtersOverride={filtersOverride}
                         variablesOverride={variablesOverride}
-=======
->>>>>>> 6d0dc464
                     />
                     <div className="InsightCard__viz">
                         <Query
