.property-group-filters {
    .property-group {
        padding: 0.5rem;
        background-color: var(--side);
        border-radius: 4px;
    }

    .property-group-and-or-separator {
        position: relative;
        padding: 0.5rem 0;
        font-size: 12px;
        font-weight: 600;
        color: var(--primary-alt);

        &::before {
            position: absolute;
            top: 0;
            left: 17px;
            width: 2px;
            height: 100%;
            content: ' ';
            background-color: var(--border-light);
        }

        > span {
            position: relative;
            z-index: 1;
            display: inline-block;
            width: 35px;
            padding: 0.25rem;
            text-align: center;
            background-color: var(--bg-light);
        }
    }
}

.property-group-title {
    margin-bottom: 0;
    font-size: 12px;
    font-weight: 600;
    color: black;
}

.and-or-filter {
    font-weight: 500;
}

.and-or-filter-select {
    padding-top: 0.5rem;
    padding-bottom: 0.5rem;

    .condition-text {
        display: flex;
        align-items: center;
        justify-content: center;
        width: 40px;
        height: 40px;
        margin-right: 12px;
        font-size: 12px;
        font-weight: 700;
        color: var(--primary-alt);
        background-color: var(--mid);
        border-radius: 4px;

        &.selected {
<<<<<<< HEAD
=======
            background-color: var(--primary-3000);
>>>>>>> 266c3ff5
            color: #fff;
            background-color: var(--primary);
        }
    }

    .condition-option {
        padding: 0.5rem;
        margin-right: 0.5rem;
        margin-left: 0.5rem;
        background-color: var(--bg-light);
        border-radius: 4px;
    }

    .ant-select-item-option-active:not(.ant-select-item-option-disabled) {
        background: var(--primary-highlight);
    }
}<|MERGE_RESOLUTION|>--- conflicted
+++ resolved
@@ -63,12 +63,8 @@
         border-radius: 4px;
 
         &.selected {
-<<<<<<< HEAD
-=======
+            color: #fff;
             background-color: var(--primary-3000);
->>>>>>> 266c3ff5
-            color: #fff;
-            background-color: var(--primary);
         }
     }
 
