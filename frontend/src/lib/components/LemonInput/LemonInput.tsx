import './LemonInput.scss'
import React, { useRef, useState } from 'react'
import clsx from 'clsx'
import { LemonButton } from 'lib/components/LemonButton'
import { IconClose, IconEyeHidden, IconEyeVisible, IconMagnifier } from 'lib/components/icons'

type LemonInputPropsBase = Pick<
    // NOTE: We explicitly pick rather than omit to ensure thes components aren't used incorrectly
    React.InputHTMLAttributes<HTMLInputElement>,
    | 'className'
    | 'onFocus'
    | 'onBlur'
<<<<<<< HEAD
    | 'width'
=======
>>>>>>> db022171
    | 'autoFocus'
    | 'maxLength'
    | 'onKeyDown'
    | 'onKeyUp'
    | 'onKeyPress'
    | 'autoComplete'
    | 'autoCorrect'
    | 'autoCapitalize'
    | 'spellCheck'
> & {
    ref?: React.Ref<HTMLInputElement>
    id?: string
    placeholder?: string
    /** Whether there should be a clear icon to the right allowing you to reset the input. The `suffix` prop will be ignored if clearing is allowed. */
    allowClear?: boolean
    /** Element to prefix input field */
    prefix?: React.ReactElement | null
    /** Element to suffix input field */
    suffix?: React.ReactElement | null
    /** Whether input field is disabled */
    disabled?: boolean
    /** Whether input field is full width */
    fullWidth?: boolean

    'data-attr'?: string
    'data-tooltip'?: string
    'aria-label'?: string
}

type LemonInputPropsText = LemonInputPropsBase & {
<<<<<<< HEAD
    type?: 'text' | 'email' | 'search' | 'password'
=======
    type?: 'text' | 'email' | 'search' | 'url' | 'password'
>>>>>>> db022171
    value?: string
    defaultValue?: string
    onChange?: (newValue: string) => void
    onPressEnter?: (newValue: string) => void
}

type LemonInputPropsNumber = LemonInputPropsBase &
    Pick<React.InputHTMLAttributes<HTMLInputElement>, 'step' | 'min' | 'max'> & {
        type: 'number'
        value?: number
        defaultValue?: number
        onChange?: (newValue: number) => void
        onPressEnter?: (newValue: number) => void
    }

export type LemonInputProps = LemonInputPropsText | LemonInputPropsNumber

export const LemonInput = React.forwardRef<HTMLInputElement, LemonInputProps>(function _LemonInput(
    {
        className,
        onChange,
        onFocus,
        onBlur,
        onPressEnter,
        allowClear,
        fullWidth,
        prefix,
        suffix,
        type,
        value,
        ...textProps
    },
    ref
): JSX.Element {
    const _ref = useRef<HTMLInputElement | null>(null)
    const inputRef = ref || _ref
    const [focused, setFocused] = useState<boolean>(Boolean(textProps.autoFocus))
    const [passwordVisible, setPasswordVisible] = useState<boolean>(false)

    const focus = (): void => {
        if (inputRef && 'current' in inputRef) {
            inputRef.current?.focus()
        }
        setFocused(true)
    }

    // Type=search has some special overrides
    allowClear = allowClear ?? (type === 'search' ? true : false)
    fullWidth = fullWidth ?? (type === 'search' ? false : true)
    prefix = prefix ?? (type === 'search' ? <IconMagnifier /> : undefined)
<<<<<<< HEAD
    width = width ?? (type === 'search' && !fullWidth ? 240 : undefined)
=======
>>>>>>> db022171

    // Type=password has some special overrides
    suffix =
        suffix ??
        (type === 'password' ? (
            <LemonButton
                size="small"
                noPadding
                icon={passwordVisible ? <IconEyeHidden /> : <IconEyeVisible />}
<<<<<<< HEAD
                status="muted-alt"
=======
                status="primary-alt"
>>>>>>> db022171
                tooltip={passwordVisible ? 'Hide password' : 'Show password'}
                onClick={(e) => {
                    e.stopPropagation()
                    focus()
                    setPasswordVisible(!passwordVisible)
                }}
            />
        ) : undefined)

    // allowClear button takes precedence if set
    suffix =
        allowClear && value ? (
            <LemonButton
                size="small"
                noPadding
                icon={<IconClose />}
<<<<<<< HEAD
                status="muted-alt"
=======
                status="primary-alt"
>>>>>>> db022171
                tooltip="Clear input"
                onClick={(e) => {
                    e.stopPropagation()
                    if (type === 'number') {
                        onChange?.(0)
                    } else {
                        onChange?.('')
                    }
                    focus()
                }}
            />
        ) : (
            suffix
        )

    return (
        <span
            className={clsx(
                'LemonInput',
                !textProps.disabled && focused && 'LemonInput--focused',
<<<<<<< HEAD
                value && 'LemonInput--hasContent',
                fullWidth && 'LemonInput--full-width',
                textProps.disabled && 'LemonInput--disabled',
=======
                value && 'LemonInput--hascontent',
                fullWidth && 'LemonInput--fullwidth',
                type && `LemonInput--type-${type}`,
>>>>>>> db022171
                className
            )}
            onKeyDown={(event) => {
                if (onPressEnter && event.key === 'Enter') {
                    if (type === 'number') {
                        onPressEnter(value ?? 0)
                    } else {
                        onPressEnter(value?.toString() ?? '')
                    }
                }
            }}
            onClick={() => focus()}
        >
            {prefix}
            <input
                className="LemonInput__input"
                ref={inputRef}
                type={(type === 'password' && passwordVisible ? 'text' : type) || 'text'}
                value={value}
                onChange={(event) => {
                    if (type === 'number') {
                        onChange?.(event.currentTarget.valueAsNumber)
                    } else {
                        onChange?.(event.currentTarget.value ?? '')
                    }
                }}
                onFocus={(event) => {
                    setFocused(true)
                    onFocus?.(event)
                }}
                onBlur={(event) => {
                    setFocused(false)
                    onBlur?.(event)
                }}
                {...textProps}
            />
            {suffix}
        </span>
    )
})<|MERGE_RESOLUTION|>--- conflicted
+++ resolved
@@ -10,10 +10,6 @@
     | 'className'
     | 'onFocus'
     | 'onBlur'
-<<<<<<< HEAD
-    | 'width'
-=======
->>>>>>> db022171
     | 'autoFocus'
     | 'maxLength'
     | 'onKeyDown'
@@ -44,11 +40,7 @@
 }
 
 type LemonInputPropsText = LemonInputPropsBase & {
-<<<<<<< HEAD
-    type?: 'text' | 'email' | 'search' | 'password'
-=======
     type?: 'text' | 'email' | 'search' | 'url' | 'password'
->>>>>>> db022171
     value?: string
     defaultValue?: string
     onChange?: (newValue: string) => void
@@ -99,10 +91,6 @@
     allowClear = allowClear ?? (type === 'search' ? true : false)
     fullWidth = fullWidth ?? (type === 'search' ? false : true)
     prefix = prefix ?? (type === 'search' ? <IconMagnifier /> : undefined)
-<<<<<<< HEAD
-    width = width ?? (type === 'search' && !fullWidth ? 240 : undefined)
-=======
->>>>>>> db022171
 
     // Type=password has some special overrides
     suffix =
@@ -112,11 +100,7 @@
                 size="small"
                 noPadding
                 icon={passwordVisible ? <IconEyeHidden /> : <IconEyeVisible />}
-<<<<<<< HEAD
-                status="muted-alt"
-=======
                 status="primary-alt"
->>>>>>> db022171
                 tooltip={passwordVisible ? 'Hide password' : 'Show password'}
                 onClick={(e) => {
                     e.stopPropagation()
@@ -133,11 +117,7 @@
                 size="small"
                 noPadding
                 icon={<IconClose />}
-<<<<<<< HEAD
-                status="muted-alt"
-=======
                 status="primary-alt"
->>>>>>> db022171
                 tooltip="Clear input"
                 onClick={(e) => {
                     e.stopPropagation()
@@ -158,15 +138,9 @@
             className={clsx(
                 'LemonInput',
                 !textProps.disabled && focused && 'LemonInput--focused',
-<<<<<<< HEAD
-                value && 'LemonInput--hasContent',
-                fullWidth && 'LemonInput--full-width',
-                textProps.disabled && 'LemonInput--disabled',
-=======
                 value && 'LemonInput--hascontent',
                 fullWidth && 'LemonInput--fullwidth',
                 type && `LemonInput--type-${type}`,
->>>>>>> db022171
                 className
             )}
             onKeyDown={(event) => {
