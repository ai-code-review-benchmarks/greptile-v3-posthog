import clsx from 'clsx'
import React from 'react'
import { IconArrowDropDown } from '../icons'
import { LemonRow, LemonRowProps, LemonRowPropsBase } from '../LemonRow'
import { Link } from '../Link'
import { Popup, PopupProps } from '../Popup/Popup'
import './LemonButton.scss'

<<<<<<< HEAD
export interface LemonButtonProps extends Omit<LemonRowProps<'button'>, 'tag'> {
    type?: 'default' | 'primary' | 'stealth' | 'highlighted'
=======
export type LemonButtonPopup = Pick<PopupProps, 'overlay' | 'visible' | 'onClickOutside' | 'sameWidth'>

export interface LemonButtonPropsBase extends Omit<LemonRowPropsBase<'button'>, 'tag' | 'type' | 'ref'> {
    type?: 'default' | 'primary' | 'stealth' | 'highlighted'
    /** URL to link to. */
    to?: string
    popup?: LemonButtonPopup
>>>>>>> a39596c0
}

/** Note that a LemonButton can be compact OR have a sideIcon, but not both at once. */
export type LemonButtonProps =
    | (LemonButtonPropsBase & {
          sideIcon?: null
          compact?: boolean
      })
    | (LemonButtonPropsBase & {
          sideIcon?: React.ReactElement | null
          compact?: false
      })

/** Styled button. */
<<<<<<< HEAD
export function LemonButton({ children, icon, type = 'default', ...buttonProps }: LemonButtonProps): JSX.Element {
    return (
        <LemonRow
            tag="button"
            className={clsx('LemonButton', type !== 'default' && `LemonButton--${type}`)}
            icon={icon}
            type="button"
            {...buttonProps}
        >
=======
function LemonButtonInternal(
    { children, type = 'default', className, popup, to, ...buttonProps }: LemonButtonProps,
    ref: React.Ref<JSX.IntrinsicElements['button']>
): JSX.Element {
    const rowProps: LemonRowProps<'button'> = {
        tag: 'button',
        className: clsx('LemonButton', type !== 'default' && `LemonButton--${type}`, className),
        type: 'button',
        ...buttonProps,
    }
    if (popup && !rowProps.compact && !rowProps.sideIcon) {
        rowProps.sideIcon = <IconArrowDropDown />
    }
    let workingButton = (
        <LemonRow {...rowProps} ref={ref}>
>>>>>>> a39596c0
            {children}
        </LemonRow>
    )
    if (to) {
        workingButton = <Link to={to}>{workingButton}</Link>
    }
    if (popup) {
        workingButton = (
            <Popup
                visible={popup.visible}
                onClickOutside={popup.onClickOutside}
                overlay={popup.overlay}
                sameWidth={popup.sameWidth}
            >
                {workingButton}
            </Popup>
        )
    }
    return workingButton
}
export const LemonButton = React.forwardRef(LemonButtonInternal)

export type SideAction = Pick<LemonButtonProps, 'onClick' | 'popup' | 'to' | 'icon' | 'type' | 'tooltip'>

/** A LemonButtonWithSideAction can neither be compact nor have a sideIcon - instead it has a clickable sideAction. */
export interface LemonButtonWithSideActionProps extends LemonButtonPropsBase {
    sideAction: SideAction
}

/**
 * Styled button with a side action on the right.
 * We can't use `LemonRow`'s `sideIcon` prop because putting `onClick` on it clashes with the parent`s `onClick`.
 */
export function LemonButtonWithSideAction({ sideAction, ...buttonProps }: LemonButtonWithSideActionProps): JSX.Element {
    return (
        <div className="LemonButtonWithSideAction">
            <LemonButton {...buttonProps} />
            <LemonButton className="side-button" compact {...sideAction} />
        </div>
    )
}<|MERGE_RESOLUTION|>--- conflicted
+++ resolved
@@ -6,10 +6,6 @@
 import { Popup, PopupProps } from '../Popup/Popup'
 import './LemonButton.scss'
 
-<<<<<<< HEAD
-export interface LemonButtonProps extends Omit<LemonRowProps<'button'>, 'tag'> {
-    type?: 'default' | 'primary' | 'stealth' | 'highlighted'
-=======
 export type LemonButtonPopup = Pick<PopupProps, 'overlay' | 'visible' | 'onClickOutside' | 'sameWidth'>
 
 export interface LemonButtonPropsBase extends Omit<LemonRowPropsBase<'button'>, 'tag' | 'type' | 'ref'> {
@@ -17,7 +13,6 @@
     /** URL to link to. */
     to?: string
     popup?: LemonButtonPopup
->>>>>>> a39596c0
 }
 
 /** Note that a LemonButton can be compact OR have a sideIcon, but not both at once. */
@@ -32,17 +27,6 @@
       })
 
 /** Styled button. */
-<<<<<<< HEAD
-export function LemonButton({ children, icon, type = 'default', ...buttonProps }: LemonButtonProps): JSX.Element {
-    return (
-        <LemonRow
-            tag="button"
-            className={clsx('LemonButton', type !== 'default' && `LemonButton--${type}`)}
-            icon={icon}
-            type="button"
-            {...buttonProps}
-        >
-=======
 function LemonButtonInternal(
     { children, type = 'default', className, popup, to, ...buttonProps }: LemonButtonProps,
     ref: React.Ref<JSX.IntrinsicElements['button']>
@@ -58,7 +42,6 @@
     }
     let workingButton = (
         <LemonRow {...rowProps} ref={ref}>
->>>>>>> a39596c0
             {children}
         </LemonRow>
     )
