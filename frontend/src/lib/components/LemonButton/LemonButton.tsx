--- conflicted
+++ resolved
@@ -148,11 +148,7 @@
 
     if (tooltipContent) {
         workingButton = (
-<<<<<<< HEAD
-            <Tooltip title={tooltipContent} placement={tooltipPlacement}>
-=======
             <Tooltip title={tooltipContent} placement={tooltipPlacement} getPopupContainer={getPopupContainer}>
->>>>>>> 25164f49
                 {/* If the button is a `button` element and disabled, wrap it in a div so that the tooltip works */}
                 {disabled && ButtonComponent === 'button' ? <div>{workingButton}</div> : workingButton}
             </Tooltip>
