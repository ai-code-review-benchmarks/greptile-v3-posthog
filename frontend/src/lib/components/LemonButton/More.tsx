import React from 'react'
import { LemonButtonWithPopup } from '.'
import { IconEllipsis } from '../icons'
import { PopupProps } from '../Popup/Popup'

<<<<<<< HEAD
export interface MoreProps extends Partial<Pick<PopupProps, 'overlay'>> {
    style?: React.CSSProperties
}

export function More({ overlay, style }: MoreProps): JSX.Element {
=======
interface MoreInterface extends Partial<Pick<PopupProps, 'overlay' | 'placement'>> {
    style?: React.CSSProperties
}

export function More({ overlay, placement = 'bottom-end', style }: MoreInterface): JSX.Element {
>>>>>>> 59b994ab
    return (
        <LemonButtonWithPopup
            data-attr="more-button"
            icon={<IconEllipsis />}
            type="stealth"
            popup={{
                placement,
                actionable: true,
                overlay,
            }}
            disabled={!overlay}
            style={style}
        />
    )
}<|MERGE_RESOLUTION|>--- conflicted
+++ resolved
@@ -3,19 +3,11 @@
 import { IconEllipsis } from '../icons'
 import { PopupProps } from '../Popup/Popup'
 
-<<<<<<< HEAD
-export interface MoreProps extends Partial<Pick<PopupProps, 'overlay'>> {
+export interface MoreProps extends Partial<Pick<PopupProps, 'overlay' | 'placement'>> {
     style?: React.CSSProperties
 }
 
-export function More({ overlay, style }: MoreProps): JSX.Element {
-=======
-interface MoreInterface extends Partial<Pick<PopupProps, 'overlay' | 'placement'>> {
-    style?: React.CSSProperties
-}
-
-export function More({ overlay, placement = 'bottom-end', style }: MoreInterface): JSX.Element {
->>>>>>> 59b994ab
+export function More({ overlay, placement = 'bottom-end', style }: MoreProps): JSX.Element {
     return (
         <LemonButtonWithPopup
             data-attr="more-button"
