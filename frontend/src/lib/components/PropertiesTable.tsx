import React, { useMemo, useState } from 'react'

import { keyMappingKeys, PropertyKeyInfo } from './PropertyKeyInfo'
import { Dropdown, Input, Menu, Popconfirm } from 'antd'
import { isURL } from 'lib/utils'
import { IconDeleteForever, IconMagnifier, IconOpenInNew } from 'lib/components/icons'
import './PropertiesTable.scss'
import { LemonTable, LemonTableColumns } from './LemonTable'
import { CopyToClipboardInline } from './CopyToClipboard'
import { useValues } from 'kea'
import { propertyDefinitionsModel } from '~/models/propertyDefinitionsModel'
import { LemonButton } from './LemonButton'
import { NewPropertyComponent } from 'scenes/persons/NewPropertyComponent'
<<<<<<< HEAD
import { LemonInput } from '@posthog/lemon-ui'
=======
import { LemonInput, LemonInputWidths } from '@posthog/lemon-ui'
>>>>>>> 00d12952

type HandledType = 'string' | 'number' | 'bigint' | 'boolean' | 'undefined' | 'null'
type Type = HandledType | 'symbol' | 'object' | 'function'

interface BasePropertyType {
    rootKey?: string // The key name of the object if it's nested
    onEdit?: (key: string, newValue: any, oldValue?: any) => void // If set, it will allow inline editing
    nestingLevel?: number
}

interface ValueDisplayType extends BasePropertyType {
    value: any
    useDetectedPropertyType?: boolean
}

function EditTextValueComponent({
    value,
    onChange,
}: {
    value: any
    onChange: (newValue: any, save: boolean) => void
}): JSX.Element {
    return (
        <Input
            defaultValue={value}
            autoFocus
            onBlur={() => onChange(null, false)}
            onPressEnter={(e) => onChange((e.target as HTMLInputElement).value, true)}
        />
    )
}

function ValueDisplay({
    value,
    rootKey,
    onEdit,
    nestingLevel,
    useDetectedPropertyType,
}: ValueDisplayType): JSX.Element {
    const { describeProperty } = useValues(propertyDefinitionsModel)

    const [editing, setEditing] = useState(false)
    // Can edit if a key and edit callback is set, the property is custom (i.e. not PostHog), and the value is in the root of the object (i.e. no nested objects)
    const canEdit = rootKey && !keyMappingKeys.includes(rootKey) && (!nestingLevel || nestingLevel <= 1) && onEdit

    const textBasedTypes = ['string', 'number', 'bigint'] // Values that are edited with a text box
    const boolNullTypes = ['boolean', 'null'] // Values that are edited with the boolNullSelect dropdown

    let propertyType
    if (rootKey && useDetectedPropertyType) {
        propertyType = describeProperty(rootKey)
    }
    const valueType: Type = value === null ? 'null' : typeof value // typeof null returns 'object' ¯\_(ツ)_/¯

    const valueString: string = value === null ? 'null' : String(value) // typeof null returns 'object' ¯\_(ツ)_/¯

    const handleValueChange = (newValue: any, save: boolean): void => {
        setEditing(false)
        if (rootKey !== undefined && save && onEdit && newValue != value) {
            onEdit(rootKey, newValue, value)
        }
    }

    const valueComponent = (
        <span
            className={canEdit ? 'editable ph-no-capture' : 'ph-no-capture'}
            onClick={() => canEdit && textBasedTypes.includes(valueType) && setEditing(true)}
        >
            {!isURL(value) ? (
                valueString
            ) : (
                <a href={value} target="_blank" rel="noopener noreferrer" className="value-link">
                    <span>{valueString}</span>
                    <IconOpenInNew />
                </a>
            )}
        </span>
    )

    return (
        <div className="properties-table-value">
            {!editing ? (
                <>
                    {canEdit && boolNullTypes.includes(valueType) ? (
                        <Dropdown
                            overlay={
                                <Menu
                                    onClick={({ key }) => {
                                        let val = null
                                        if (key === 't') {
                                            val = true
                                        } else if (key === 'f') {
                                            val = false
                                        }
                                        handleValueChange(val, true)
                                    }}
                                >
                                    <Menu.Item key="t">true</Menu.Item>
                                    <Menu.Item key="f">false</Menu.Item>
                                    <Menu.Item key="n" danger>
                                        null
                                    </Menu.Item>
                                </Menu>
                            }
                        >
                            {valueComponent}
                        </Dropdown>
                    ) : (
                        <CopyToClipboardInline
                            description="property value"
                            explicitValue={valueString}
                            selectable
                            isValueSensitive
                        >
                            {valueComponent}
                        </CopyToClipboardInline>
                    )}
                    <div className="property-value-type">{propertyType || valueType}</div>
                </>
            ) : (
                <EditTextValueComponent value={value} onChange={handleValueChange} />
            )}
        </div>
    )
}
interface PropertiesTableType extends BasePropertyType {
    properties: any
    sortProperties?: boolean
    searchable?: boolean
    /** Whether this table should be style for being embedded. Default: true. */
    embedded?: boolean
    onDelete?: (key: string) => void
    className?: string
    /* only event types are detected and so describe-able. see https://github.com/PostHog/posthog/issues/9245 */
    useDetectedPropertyType?: boolean
}

export function PropertiesTable({
    properties,
    rootKey,
    onEdit,
    sortProperties = false,
    searchable = false,
    embedded = true,
    nestingLevel = 0,
    onDelete,
    className,
    useDetectedPropertyType,
}: PropertiesTableType): JSX.Element {
    const [searchTerm, setSearchTerm] = useState('')

    if (Array.isArray(properties)) {
        return (
            <div>
                {properties.length ? (
                    properties.map((item, index) => (
                        <PropertiesTable
                            key={index}
                            properties={item}
                            nestingLevel={nestingLevel + 1}
                            useDetectedPropertyType={
                                ['$set', '$set_once'].some((s) => s === rootKey) ? false : useDetectedPropertyType
                            }
                        />
                    ))
                ) : (
                    <div className="property-value-type">ARRAY (EMPTY)</div>
                )}
            </div>
        )
    }

    if (properties instanceof Object) {
        const columns: LemonTableColumns<Record<string, any>> = [
            {
                key: 'key',
                title: 'Key',
                render: function Key(_, item: any): JSX.Element {
                    return (
                        <div className="properties-table-key">
                            <PropertyKeyInfo value={item[0]} />
                        </div>
                    )
                },
                sorter: (a, b) => String(a[0]).localeCompare(String(b[0])),
            },
            {
                key: 'value',
                title: 'Value',
                render: function Value(_, item: any): JSX.Element {
                    return (
                        <PropertiesTable
                            properties={item[1]}
                            rootKey={item[0]}
                            onEdit={onEdit}
                            nestingLevel={nestingLevel + 1}
                            useDetectedPropertyType={
                                ['$set', '$set_once'].some((s) => s === rootKey) ? false : useDetectedPropertyType
                            }
                        />
                    )
                },
            },
        ]

        if (onDelete && nestingLevel === 0) {
            columns.push({
                key: 'delete',
                title: '',
                width: 0,
                render: function Delete(_, item: any): JSX.Element | false {
                    return (
                        !keyMappingKeys.includes(item[0]) &&
                        !String(item[0]).startsWith('$initial_') && (
                            <Popconfirm
                                onConfirm={() => onDelete(item[0])}
                                okButtonProps={{ danger: true }}
                                okText="Delete"
                                title={
                                    <>
                                        Are you sure you want to delete property <code>{item[0]}</code>?{' '}
                                        <b>This cannot be undone.</b>
                                    </>
                                }
                                placement="left"
                            >
                                <LemonButton icon={<IconDeleteForever />} status="danger" size="small" />
                            </Popconfirm>
                        )
                    )
                },
            })
        }

        const objectProperties = useMemo(() => {
            if (!(properties instanceof Object)) {
                return []
            }
            let entries = Object.entries(properties)
            if (searchTerm) {
                const normalizedSearchTerm = searchTerm.toLowerCase()
                entries = entries.filter(
                    ([key, value]) =>
                        key.toLowerCase().includes(normalizedSearchTerm) ||
                        JSON.stringify(value).toLowerCase().includes(normalizedSearchTerm)
                )
            }
            if (sortProperties) {
                entries.sort(([aKey], [bKey]) => {
                    if (aKey[0] === '$' && bKey[0] !== '$') {
                        return 1
                    } else if (aKey[0] !== '$' && bKey[0] === '$') {
                        return -1
                    }
                    return aKey.toLowerCase() < bKey.toLowerCase() ? -1 : 1
                })
            }
            return entries
        }, [properties, sortProperties, searchTerm])

        return Object.keys(properties).length > 0 ? (
            <>
                {searchable && (
                    <div className="flex justify-between gap-4">
<<<<<<< HEAD
                        <div style={{ width: 360 }}>
                            <LemonInput
                                icon={<IconMagnifier />}
                                allowClear
                                placeholder="Search for property keys and values"
                                autoFocus
                                value={searchTerm || ''}
                                onChange={setSearchTerm}
                            />
                        </div>
=======
                        <LemonInput
                            icon={<IconMagnifier />}
                            width={LemonInputWidths.Search}
                            allowClear
                            placeholder="Search for property keys and values"
                            autoFocus
                            value={searchTerm || ''}
                            onChange={setSearchTerm}
                        />
>>>>>>> 00d12952

                        {onEdit && <NewPropertyComponent editProperty={onEdit} />}
                    </div>
                )}
                <LemonTable
                    columns={columns}
                    showHeader={!embedded}
                    size="small"
                    rowKey="0"
                    embedded={embedded}
                    dataSource={objectProperties}
                    className={className}
                />
            </>
        ) : (
            <div className="property-value-type">OBJECT (EMPTY)</div>
        )
    }
    // if none of above, it's a value
    return (
        <ValueDisplay
            value={properties}
            rootKey={rootKey}
            onEdit={onEdit}
            nestingLevel={nestingLevel}
            useDetectedPropertyType={useDetectedPropertyType}
        />
    )
}<|MERGE_RESOLUTION|>--- conflicted
+++ resolved
@@ -11,11 +11,7 @@
 import { propertyDefinitionsModel } from '~/models/propertyDefinitionsModel'
 import { LemonButton } from './LemonButton'
 import { NewPropertyComponent } from 'scenes/persons/NewPropertyComponent'
-<<<<<<< HEAD
-import { LemonInput } from '@posthog/lemon-ui'
-=======
 import { LemonInput, LemonInputWidths } from '@posthog/lemon-ui'
->>>>>>> 00d12952
 
 type HandledType = 'string' | 'number' | 'bigint' | 'boolean' | 'undefined' | 'null'
 type Type = HandledType | 'symbol' | 'object' | 'function'
@@ -280,18 +276,6 @@
             <>
                 {searchable && (
                     <div className="flex justify-between gap-4">
-<<<<<<< HEAD
-                        <div style={{ width: 360 }}>
-                            <LemonInput
-                                icon={<IconMagnifier />}
-                                allowClear
-                                placeholder="Search for property keys and values"
-                                autoFocus
-                                value={searchTerm || ''}
-                                onChange={setSearchTerm}
-                            />
-                        </div>
-=======
                         <LemonInput
                             icon={<IconMagnifier />}
                             width={LemonInputWidths.Search}
@@ -301,7 +285,6 @@
                             value={searchTerm || ''}
                             onChange={setSearchTerm}
                         />
->>>>>>> 00d12952
 
                         {onEdit && <NewPropertyComponent editProperty={onEdit} />}
                     </div>
