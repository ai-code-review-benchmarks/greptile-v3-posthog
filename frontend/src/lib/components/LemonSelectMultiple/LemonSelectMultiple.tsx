--- conflicted
+++ resolved
@@ -47,12 +47,9 @@
     placeholder,
     onChange,
     onSearch,
-<<<<<<< HEAD
     hideDropdown,
-=======
     onFocus,
     onBlur,
->>>>>>> 6f6bf7e9
     filterOption = true,
     mode = 'single',
     selectClassName,
