import React from 'react'
import { Select } from 'antd'

export function ChartFilter(props) {
    let { filters, displayMap, onChange } = props
    return (
        <Select
            defaultValue={displayMap[filters.display || 'ActionsLineGraph']}
            value={displayMap[filters.display || 'ActionsLineGraph']}
            onChange={onChange}
            bordered={false}
            dropdownMatchSelectWidth={false}
        >
<<<<<<< HEAD
            <Select.Option
                value="ActionsLineGraph"
                disabled={filters.breakdown || (filters.session && filters.session == 'dist')}
            >
=======
            <Select.Option value="ActionsLineGraph" disabled={filters.session}>
>>>>>>> f198b190
                Line chart
            </Select.Option>
            <Select.Option value="ActionsTable">Table</Select.Option>
            <Select.Option value="ActionsPie" disabled={filters.session}>
                Pie
            </Select.Option>
        </Select>
    )
}<|MERGE_RESOLUTION|>--- conflicted
+++ resolved
@@ -11,14 +11,7 @@
             bordered={false}
             dropdownMatchSelectWidth={false}
         >
-<<<<<<< HEAD
-            <Select.Option
-                value="ActionsLineGraph"
-                disabled={filters.breakdown || (filters.session && filters.session == 'dist')}
-            >
-=======
-            <Select.Option value="ActionsLineGraph" disabled={filters.session}>
->>>>>>> f198b190
+            <Select.Option value="ActionsLineGraph" disabled={filters.session && filters.session == 'dist'}>
                 Line chart
             </Select.Option>
             <Select.Option value="ActionsTable">Table</Select.Option>
