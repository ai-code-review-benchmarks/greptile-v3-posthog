--- conflicted
+++ resolved
@@ -1,18 +1,15 @@
-import { IconInfo, IconPencil, IconPlus, IconTrash } from '@posthog/icons'
+import { IconPencil, IconPlus, IconTrash } from '@posthog/icons'
 import clsx from 'clsx'
-import { BindLogic, useActions, useValues } from 'kea'
+import { useActions, useValues } from 'kea'
 import { Form } from 'kea-forms'
-import { CodeLine, Language } from 'lib/components/CodeSnippet/CodeSnippet'
-import { CopyToClipboardInline } from 'lib/components/CopyToClipboard'
 import { IconOpenInApp, IconRefresh } from 'lib/lemon-ui/icons'
-import { LemonBanner } from 'lib/lemon-ui/LemonBanner'
 import { LemonButton } from 'lib/lemon-ui/LemonButton'
 import { LemonDialog } from 'lib/lemon-ui/LemonDialog'
 import { LemonField } from 'lib/lemon-ui/LemonField'
 import { LemonInput } from 'lib/lemon-ui/LemonInput/LemonInput'
 import { LemonTag } from 'lib/lemon-ui/LemonTag/LemonTag'
 import { Tooltip } from 'lib/lemon-ui/Tooltip'
-import { useMemo, useState } from 'react'
+import { useMemo } from 'react'
 
 import { ExperimentIdType } from '~/types'
 
@@ -123,12 +120,15 @@
     allowWildCards?: boolean
 }
 
-/**
- * relies on being inside a bind logic block for the authorizedUrlListLogic
- */
 function AuthorizedUrlForm({ actionId, experimentId, type, allowWildCards }: AuthorizedUrlFormProps): JSX.Element {
-    const { isProposedUrlSubmitting } = useValues(authorizedUrlListLogic)
-    const { cancelProposingUrl } = useActions(authorizedUrlListLogic)
+    const logic = authorizedUrlListLogic({
+        actionId: actionId ?? null,
+        experimentId: experimentId ?? null,
+        type,
+        allowWildCards,
+    })
+    const { isProposedUrlSubmitting } = useValues(logic)
+    const { cancelProposingUrl } = useActions(logic)
 
     return (
         <Form
@@ -169,157 +169,6 @@
     allowWildCards?: boolean
 }
 
-/**
- * relies on being inside a bind logic block for the authorizedUrlListLogic
- */
-function ViewURLRow({
-    keyedURL,
-    isFirstSuggestion,
-    type,
-    query,
-    itemIndex,
-}: {
-    keyedURL: KeyedAppUrl
-    isFirstSuggestion?: boolean
-    query?: string | null
-    type: AuthorizedUrlListType
-    itemIndex: number
-}): JSX.Element {
-    const { urlsKeyed, launchUrl, onlyAllowDomains, manualLaunchParams, manualLaunchParamsLoading } =
-        useValues(authorizedUrlListLogic)
-    const { addUrl, removeUrl, setEditUrlIndex, loadManualLaunchParams } = useActions(authorizedUrlListLogic)
-
-    const noAuthorizedUrls = !urlsKeyed.some((url) => url.type === 'authorized')
-
-    const [showManualHelp, setShowManualHelp] = useState(false)
-
-    return (
-        <div className="border rounded flex flex-col items-center py-2 px-4 bg-bg-light space-y-2">
-            <div className="flex flex-row w-full items-center space-x-2">
-                {keyedURL.type === 'suggestion' ? (
-                    <Tooltip title={'Seen in ' + keyedURL.count + ' events in the last 3 days'}>
-                        <LemonTag type="highlight" className="uppercase cursor-pointer">
-                            Suggestion
-                        </LemonTag>
-                    </Tooltip>
-                ) : (
-                    <LemonButton
-                        icon={<IconInfo />}
-                        tooltip="If you cannot automatically launch the toolbar, you can try this manual approach."
-                        center
-                        onClick={() => {
-                            setShowManualHelp(!showManualHelp)
-                        }}
-                    />
-                )}
-                <span title={keyedURL.url} className="flex-1 truncate">
-                    {keyedURL.url}
-                </span>
-                <div className="Actions flex space-x-2 shrink-0">
-                    {keyedURL.type === 'suggestion' ? (
-                        <LemonButton
-                            onClick={() => addUrl(keyedURL.url)}
-                            icon={<IconPlus />}
-                            data-attr="toolbar-apply-suggestion"
-                            // If there are no authorized urls, highglight the first suggestion
-                            type={noAuthorizedUrls && isFirstSuggestion ? 'primary' : undefined}
-                            active={noAuthorizedUrls && isFirstSuggestion}
-                        >
-                            Apply suggestion
-                        </LemonButton>
-                    ) : (
-                        <>
-                            <LemonButton
-                                icon={<IconOpenInApp />}
-                                to={
-                                    // toolbar urls are sent through the backend to be validated
-                                    // and have toolbar auth information added
-                                    type === AuthorizedUrlListType.TOOLBAR_URLS
-                                        ? launchUrl(keyedURL.url)
-                                        : // other urls are simply opened directly
-                                          `${keyedURL.url}${query ?? ''}`
-                                }
-                                targetBlank
-                                tooltip={type === AuthorizedUrlListType.TOOLBAR_URLS ? 'Launch toolbar' : 'Launch url'}
-                                center
-                                data-attr="toolbar-open"
-                                disabledReason={
-                                    keyedURL.url.includes('*') ? 'Wildcard domains cannot be launched' : undefined
-                                }
-                            >
-                                Launch
-                            </LemonButton>
-
-                            <LemonButton
-                                icon={<IconPencil />}
-                                onClick={() => setEditUrlIndex(keyedURL.originalIndex)}
-                                tooltip="Edit"
-                                center
-                            />
-
-                            <LemonButton
-                                icon={<IconTrash />}
-                                tooltip={`Remove ${onlyAllowDomains ? 'domain' : 'URL'}`}
-                                center
-                                onClick={() => {
-                                    LemonDialog.open({
-                                        title: <>Remove {keyedURL.url} ?</>,
-                                        description: `Are you sure you want to remove this authorized ${
-                                            onlyAllowDomains ? 'domain' : 'URL'
-                                        }?`,
-                                        primaryButton: {
-                                            status: 'danger',
-                                            children: 'Remove',
-                                            onClick: () => removeUrl(itemIndex),
-                                        },
-                                        secondaryButton: {
-                                            children: 'Cancel',
-                                        },
-                                    })
-                                }}
-                            />
-                        </>
-                    )}
-                </div>
-            </div>
-            <div className={clsx('w-full', !showManualHelp && 'hidden')}>
-                <LemonBanner type="info">
-                    <h2>If you cannot launch the toolbar...</h2>
-                    <p>
-                        If you can't launch the toolbar normally. Try pasting the code below into the console of your
-                        site. NB you have to set `window.posthog` to your instance of PostHog for this to work.
-                    </p>
-
-                    {manualLaunchParams ? (
-                        <div className={clsx('flex flex-row items-center gap-2')}>
-                            <CodeLine
-                                text={`window.posthog.loadToolbar(${manualLaunchParams})`}
-                                wrapLines={true}
-                                language={Language.JavaScript}
-                            />
-                            <CopyToClipboardInline
-                                description="code to paste into the console"
-                                explicitValue={`window.posthog.loadToolbar(${manualLaunchParams})`}
-                            />
-                        </div>
-                    ) : (
-                        <div className={clsx('flex flex-row items-center gap-2 justify-end')}>
-                            <LemonButton
-                                onClick={() => loadManualLaunchParams(keyedURL.url)}
-                                type="secondary"
-                                icon={<IconRefresh />}
-                                loading={manualLaunchParamsLoading}
-                            >
-                                Load toolbar launch code
-                            </LemonButton>
-                        </div>
-                    )}
-                </LemonBanner>
-            </div>
-        </div>
-    )
-}
-
 export function AuthorizedUrlList({
     actionId,
     experimentId,
@@ -328,17 +177,18 @@
     addText = 'Add',
     allowWildCards,
 }: AuthorizedUrlListProps & { addText?: string }): JSX.Element {
-    const listLogicProps = {
+    const logic = authorizedUrlListLogic({
         experimentId: experimentId ?? null,
         actionId: actionId ?? null,
         type,
         query,
         allowWildCards,
-    }
-    const logic = authorizedUrlListLogic(listLogicProps)
-
-    const { urlsKeyed, searchTerm, editUrlIndex, isAddUrlFormVisible, onlyAllowDomains } = useValues(logic)
-    const { setSearchTerm, newUrl } = useActions(logic)
+    })
+
+    const { urlsKeyed, searchTerm, launchUrl, editUrlIndex, isAddUrlFormVisible, onlyAllowDomains } = useValues(logic)
+    const { addUrl, removeUrl, setSearchTerm, newUrl, setEditUrlIndex } = useActions(logic)
+
+    const noAuthorizedUrls = !urlsKeyed.some((url) => url.type === 'authorized')
 
     return (
         <div>
@@ -366,24 +216,6 @@
                         />
                     </div>
                 )}
-<<<<<<< HEAD
-                <BindLogic logic={authorizedUrlListLogic} props={listLogicProps}>
-                    {urlsKeyed.map((keyedURL, index) => {
-                        return editUrlIndex === index ? (
-                            <div className="border rounded p-2 bg-bg-light">
-                                <AuthorizedUrlForm
-                                    type={type}
-                                    actionId={actionId}
-                                    experimentId={experimentId}
-                                    allowWildCards={allowWildCards}
-                                />
-                            </div>
-                        ) : (
-                            <ViewURLRow
-                                key={index}
-                                keyedURL={keyedURL}
-                                isFirstSuggestion={keyedURL.originalIndex === 0 && keyedURL.type === 'suggestion'}
-=======
 
                 {urlsKeyed.map((keyedURL, index) => {
                     const isFirstSuggestion = keyedURL.originalIndex === 0 && keyedURL.type === 'suggestion'
@@ -391,16 +223,11 @@
                     return editUrlIndex === index ? (
                         <div className="border rounded p-2 bg-surface-primary">
                             <AuthorizedUrlForm
->>>>>>> 65524182
                                 type={type}
-                                query={query}
-                                itemIndex={index}
+                                actionId={actionId}
+                                experimentId={experimentId}
+                                allowWildCards={allowWildCards}
                             />
-<<<<<<< HEAD
-                        )
-                    })}
-                </BindLogic>
-=======
                         </div>
                     ) : (
                         <div
@@ -492,7 +319,6 @@
                         </div>
                     )
                 })}
->>>>>>> 65524182
             </div>
         </div>
     )
