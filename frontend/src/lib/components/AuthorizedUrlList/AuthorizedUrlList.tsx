import { IconPencil, IconPlus, IconTrash } from '@posthog/icons'
import clsx from 'clsx'
import { useActions, useValues } from 'kea'
import { Form } from 'kea-forms'
import { IconOpenInApp, IconRefresh } from 'lib/lemon-ui/icons'
import { LemonButton } from 'lib/lemon-ui/LemonButton'
import { LemonDialog } from 'lib/lemon-ui/LemonDialog'
import { LemonField } from 'lib/lemon-ui/LemonField'
import { LemonInput } from 'lib/lemon-ui/LemonInput/LemonInput'
import { LemonTag } from 'lib/lemon-ui/LemonTag/LemonTag'
import { Tooltip } from 'lib/lemon-ui/Tooltip'
import { useMemo } from 'react'

import { ExperimentIdType } from '~/types'

import { authorizedUrlListLogic, AuthorizedUrlListType, KeyedAppUrl } from './authorizedUrlListLogic'

function EmptyState({
    experimentId,
    actionId,
    type,
}: {
    type: AuthorizedUrlListType
    actionId?: number | null
    experimentId?: ExperimentIdType | null
}): JSX.Element | null {
    const logic = authorizedUrlListLogic({ experimentId: experimentId ?? null, actionId: actionId ?? null, type })
    const { urlsKeyed, searchTerm, suggestionsLoading, isAddUrlFormVisible } = useValues(logic)
    const { loadSuggestions } = useActions(logic)

<<<<<<< HEAD
    return isSearching || !isAddingEntry ? (
        <div className="border rounded p-4 text-secondary">
            {isSearching ? (
                <>
                    There are no authorized{' '}
                    <span>{type === AuthorizedUrlListType.RECORDING_DOMAINS ? 'domains' : 'URLs'}</span> that match your
                    search.
                </>
            ) : (
                <span>
                    {type === AuthorizedUrlListType.RECORDING_DOMAINS
                        ? 'No domains are specified, so recordings will be authorized on all domains.'
                        : 'There are no authorized urls. Add one to get started.'}
                </span>
            )}
        </div>
    ) : null
=======
    const domainOrUrl = type === AuthorizedUrlListType.RECORDING_DOMAINS ? 'domain' : 'URL'

    // Split suggestions and non-suggestions
    const [suggestionURLs, authorizedURLs] = urlsKeyed.reduce(
        ([suggestions, nonSuggestions], url) => {
            if (url.type === 'suggestion') {
                suggestions.push(url)
            } else {
                nonSuggestions.push(url)
            }
            return [suggestions, nonSuggestions]
        },
        [[], []] as KeyedAppUrl[][]
    )

    const children = useMemo(() => {
        // If there are authorized URLs, never display this empty state
        if (authorizedURLs.length > 0) {
            return null
        }

        // If the add URL form is visible, don't show the empty state either
        if (isAddUrlFormVisible) {
            return null
        }

        // This means no suggested URLs and no search term
        if (searchTerm.length > 0 && suggestionURLs.length === 0) {
            return <>There are no authorized {domainOrUrl}s that match your search.</>
        }

        if (suggestionURLs.length > 0) {
            return (
                <p className="mb-0">
                    There are no authorized {domainOrUrl}s. <br />
                    We've found some URLs you've used PostHog from in the last 3 days. Consider authorizing them.
                    <br />
                    <span>
                        {type === AuthorizedUrlListType.RECORDING_DOMAINS &&
                            ' When no domains are specified, recordings will be authorized on all domains.'}
                    </span>
                </p>
            )
        }

        return (
            <div className="flex flex-row items-center justify-between w-full">
                <p>
                    <span className="font-bold">There are no authorized {domainOrUrl}s.</span>
                    <br />
                    Add one to get started. When you send us events we'll suggest the ones that you should authorize.
                    <br />
                    <span>
                        {type === AuthorizedUrlListType.RECORDING_DOMAINS &&
                            ' When no domains are specified, recordings will be authorized on all domains.'}
                    </span>
                </p>
                <div className="flex flex-col items-end gap-2">
                    <LemonButton
                        onClick={loadSuggestions}
                        disabled={suggestionsLoading}
                        type="secondary"
                        icon={<IconRefresh />}
                        data-attr="toolbar-add-url"
                    >
                        {suggestionsLoading ? 'Fetching...' : 'Fetch suggestions'}
                    </LemonButton>
                    <span className="text-small text-muted-alt">Sent an event? Refetch suggestions.</span>
                </div>
            </div>
        )
    }, [
        authorizedURLs.length,
        isAddUrlFormVisible,
        searchTerm.length,
        suggestionURLs.length,
        suggestionsLoading,
        type,
        domainOrUrl,
        loadSuggestions,
    ])

    return children ? <div className="border rounded p-4 text-muted-alt">{children}</div> : null
>>>>>>> 5267becf
}

export interface AuthorizedUrlFormProps {
    type: AuthorizedUrlListType
    actionId?: number
    experimentId?: ExperimentIdType
    allowWildCards?: boolean
}

function AuthorizedUrlForm({ actionId, experimentId, type, allowWildCards }: AuthorizedUrlFormProps): JSX.Element {
    const logic = authorizedUrlListLogic({
        actionId: actionId ?? null,
        experimentId: experimentId ?? null,
        type,
        allowWildCards,
    })
    const { isProposedUrlSubmitting } = useValues(logic)
    const { cancelProposingUrl } = useActions(logic)

    return (
        <Form
            logic={authorizedUrlListLogic}
            props={{ actionId, type, experimentId, allowWildCards }}
            formKey="proposedUrl"
            enableFormOnSubmit
            className="w-full space-y-2"
        >
            <LemonField name="url">
                <LemonInput
                    autoFocus
                    placeholder={
                        allowWildCards
                            ? 'Enter a URL or wildcard subdomain (e.g. https://*.posthog.com)'
                            : 'Enter a URL (e.g. https://posthog.com)'
                    }
                    data-attr="url-input"
                />
            </LemonField>
            <div className="flex justify-end gap-2">
                <LemonButton type="secondary" onClick={cancelProposingUrl}>
                    Cancel
                </LemonButton>
                <LemonButton htmlType="submit" type="primary" disabled={isProposedUrlSubmitting} data-attr="url-save">
                    Save
                </LemonButton>
            </div>
        </Form>
    )
}

export interface AuthorizedUrlListProps {
    actionId?: number
    experimentId?: ExperimentIdType
    query?: string | null
    type: AuthorizedUrlListType
    allowWildCards?: boolean
}

export function AuthorizedUrlList({
    actionId,
    experimentId,
    query,
    type,
    addText = 'Add',
    allowWildCards,
}: AuthorizedUrlListProps & { addText?: string }): JSX.Element {
    const logic = authorizedUrlListLogic({
        experimentId: experimentId ?? null,
        actionId: actionId ?? null,
        type,
        query,
        allowWildCards,
    })

    const { urlsKeyed, searchTerm, launchUrl, editUrlIndex, isAddUrlFormVisible, onlyAllowDomains } = useValues(logic)
    const { addUrl, removeUrl, setSearchTerm, newUrl, setEditUrlIndex } = useActions(logic)

    const noAuthorizedUrls = !urlsKeyed.some((url) => url.type === 'authorized')

    return (
        <div>
            <div className="flex items-center mb-4 gap-2 justify-between">
                <LemonInput
                    placeholder={`Search for authorized ${onlyAllowDomains ? 'domains' : 'URLs'}`}
                    onChange={setSearchTerm}
                    value={searchTerm}
                    className="w-full"
                />
                <LemonButton onClick={newUrl} type="secondary" icon={<IconPlus />} data-attr="toolbar-add-url">
                    {addText}
                </LemonButton>
            </div>
<<<<<<< HEAD
            {suggestionsLoading ? (
                <div className="border rounded p-4 bg-surface-primary" key={-1}>
                    <Spinner className="text-xl" />
                </div>
            ) : (
                <div className="space-y-2">
                    {isAddUrlFormVisible && (
                        <div className="border rounded p-2 bg-surface-primary">
=======
            <div className="space-y-2">
                <EmptyState experimentId={experimentId} actionId={actionId} type={type} />

                {isAddUrlFormVisible && (
                    <div className="border rounded p-2 bg-bg-light">
                        <AuthorizedUrlForm
                            type={type}
                            actionId={actionId}
                            experimentId={experimentId}
                            allowWildCards={allowWildCards}
                        />
                    </div>
                )}

                {urlsKeyed.map((keyedURL, index) => {
                    const isFirstSuggestion = keyedURL.originalIndex === 0 && keyedURL.type === 'suggestion'

                    return editUrlIndex === index ? (
                        <div className="border rounded p-2 bg-bg-light">
>>>>>>> 5267becf
                            <AuthorizedUrlForm
                                type={type}
                                actionId={actionId}
                                experimentId={experimentId}
                                allowWildCards={allowWildCards}
                            />
                        </div>
<<<<<<< HEAD
                    )}
                    <EmptyState
                        numberOfResults={urlsKeyed.length}
                        isSearching={searchTerm.length > 0}
                        isAddingEntry={isAddUrlFormVisible}
                        type={type}
                    />
                    {urlsKeyed.map((keyedURL, index) => {
                        return editUrlIndex === index ? (
                            <div className="border rounded p-2 bg-surface-primary">
                                <AuthorizedUrlForm type={type} actionId={actionId} allowWildCards={allowWildCards} />
                            </div>
                        ) : (
                            <div
                                key={index}
                                className={clsx('border rounded flex items-center p-2 pl-4 bg-surface-primary')}
                            >
                                {keyedURL.type === 'suggestion' && (
                                    <Tooltip title={'Seen in ' + keyedURL.count + ' events in the last 3 days'}>
                                        <LemonTag type="highlight" className="mr-4 uppercase cursor-pointer">
                                            Suggestion
                                        </LemonTag>
                                    </Tooltip>
                                )}
                                <span title={keyedURL.url} className="flex-1 truncate">
                                    {keyedURL.url}
                                </span>
                                <div className="Actions flex space-x-2 shrink-0">
                                    {keyedURL.type === 'suggestion' ? (
=======
                    ) : (
                        <div key={index} className={clsx('border rounded flex items-center p-2 pl-4 bg-bg-light')}>
                            {keyedURL.type === 'suggestion' && (
                                <Tooltip title={'Seen in ' + keyedURL.count + ' events in the last 3 days'}>
                                    <LemonTag type="highlight" className="mr-4 uppercase cursor-pointer">
                                        Suggestion
                                    </LemonTag>
                                </Tooltip>
                            )}
                            <span title={keyedURL.url} className="flex-1 truncate">
                                {keyedURL.url}
                            </span>
                            <div className="Actions flex space-x-2 shrink-0">
                                {keyedURL.type === 'suggestion' ? (
                                    <LemonButton
                                        onClick={() => addUrl(keyedURL.url)}
                                        icon={<IconPlus />}
                                        data-attr="toolbar-apply-suggestion"
                                        // If there are no authorized urls, highglight the first suggestion
                                        type={noAuthorizedUrls && isFirstSuggestion ? 'primary' : undefined}
                                        active={noAuthorizedUrls && isFirstSuggestion}
                                    >
                                        Apply suggestion
                                    </LemonButton>
                                ) : (
                                    <>
>>>>>>> 5267becf
                                        <LemonButton
                                            icon={<IconOpenInApp />}
                                            to={
                                                // toolbar urls are sent through the backend to be validated
                                                // and have toolbar auth information added
                                                type === AuthorizedUrlListType.TOOLBAR_URLS
                                                    ? launchUrl(keyedURL.url)
                                                    : // other urls are simply opened directly
                                                      `${keyedURL.url}${query ?? ''}`
                                            }
                                            targetBlank
                                            tooltip={
                                                type === AuthorizedUrlListType.TOOLBAR_URLS
                                                    ? 'Launch toolbar'
                                                    : 'Launch url'
                                            }
                                            center
                                            data-attr="toolbar-open"
                                            disabledReason={
                                                keyedURL.url.includes('*')
                                                    ? 'Wildcard domains cannot be launched'
                                                    : undefined
                                            }
                                        >
                                            Launch
                                        </LemonButton>

                                        <LemonButton
                                            icon={<IconPencil />}
                                            onClick={() => setEditUrlIndex(keyedURL.originalIndex)}
                                            tooltip="Edit"
                                            center
                                        />

                                        <LemonButton
                                            icon={<IconTrash />}
                                            tooltip={`Remove ${onlyAllowDomains ? 'domain' : 'URL'}`}
                                            center
                                            onClick={() => {
                                                LemonDialog.open({
                                                    title: <>Remove {keyedURL.url} ?</>,
                                                    description: `Are you sure you want to remove this authorized ${
                                                        onlyAllowDomains ? 'domain' : 'URL'
                                                    }?`,
                                                    primaryButton: {
                                                        status: 'danger',
                                                        children: 'Remove',
                                                        onClick: () => removeUrl(index),
                                                    },
                                                    secondaryButton: {
                                                        children: 'Cancel',
                                                    },
                                                })
                                            }}
                                        />
                                    </>
                                )}
                            </div>
                        </div>
                    )
                })}
            </div>
        </div>
    )
}<|MERGE_RESOLUTION|>--- conflicted
+++ resolved
@@ -28,25 +28,6 @@
     const { urlsKeyed, searchTerm, suggestionsLoading, isAddUrlFormVisible } = useValues(logic)
     const { loadSuggestions } = useActions(logic)
 
-<<<<<<< HEAD
-    return isSearching || !isAddingEntry ? (
-        <div className="border rounded p-4 text-secondary">
-            {isSearching ? (
-                <>
-                    There are no authorized{' '}
-                    <span>{type === AuthorizedUrlListType.RECORDING_DOMAINS ? 'domains' : 'URLs'}</span> that match your
-                    search.
-                </>
-            ) : (
-                <span>
-                    {type === AuthorizedUrlListType.RECORDING_DOMAINS
-                        ? 'No domains are specified, so recordings will be authorized on all domains.'
-                        : 'There are no authorized urls. Add one to get started.'}
-                </span>
-            )}
-        </div>
-    ) : null
-=======
     const domainOrUrl = type === AuthorizedUrlListType.RECORDING_DOMAINS ? 'domain' : 'URL'
 
     // Split suggestions and non-suggestions
@@ -114,7 +95,7 @@
                     >
                         {suggestionsLoading ? 'Fetching...' : 'Fetch suggestions'}
                     </LemonButton>
-                    <span className="text-small text-muted-alt">Sent an event? Refetch suggestions.</span>
+                    <span className="text-small text-secondary">Sent an event? Refetch suggestions.</span>
                 </div>
             </div>
         )
@@ -129,8 +110,7 @@
         loadSuggestions,
     ])
 
-    return children ? <div className="border rounded p-4 text-muted-alt">{children}</div> : null
->>>>>>> 5267becf
+    return children ? <div className="border rounded p-4 text-secondary">{children}</div> : null
 }
 
 export interface AuthorizedUrlFormProps {
@@ -223,21 +203,11 @@
                     {addText}
                 </LemonButton>
             </div>
-<<<<<<< HEAD
-            {suggestionsLoading ? (
-                <div className="border rounded p-4 bg-surface-primary" key={-1}>
-                    <Spinner className="text-xl" />
-                </div>
-            ) : (
-                <div className="space-y-2">
-                    {isAddUrlFormVisible && (
-                        <div className="border rounded p-2 bg-surface-primary">
-=======
             <div className="space-y-2">
                 <EmptyState experimentId={experimentId} actionId={actionId} type={type} />
 
                 {isAddUrlFormVisible && (
-                    <div className="border rounded p-2 bg-bg-light">
+                    <div className="border rounded p-2 bg-surface-primary">
                         <AuthorizedUrlForm
                             type={type}
                             actionId={actionId}
@@ -251,8 +221,7 @@
                     const isFirstSuggestion = keyedURL.originalIndex === 0 && keyedURL.type === 'suggestion'
 
                     return editUrlIndex === index ? (
-                        <div className="border rounded p-2 bg-bg-light">
->>>>>>> 5267becf
+                        <div className="border rounded p-2 bg-surface-primary">
                             <AuthorizedUrlForm
                                 type={type}
                                 actionId={actionId}
@@ -260,39 +229,11 @@
                                 allowWildCards={allowWildCards}
                             />
                         </div>
-<<<<<<< HEAD
-                    )}
-                    <EmptyState
-                        numberOfResults={urlsKeyed.length}
-                        isSearching={searchTerm.length > 0}
-                        isAddingEntry={isAddUrlFormVisible}
-                        type={type}
-                    />
-                    {urlsKeyed.map((keyedURL, index) => {
-                        return editUrlIndex === index ? (
-                            <div className="border rounded p-2 bg-surface-primary">
-                                <AuthorizedUrlForm type={type} actionId={actionId} allowWildCards={allowWildCards} />
-                            </div>
-                        ) : (
-                            <div
-                                key={index}
-                                className={clsx('border rounded flex items-center p-2 pl-4 bg-surface-primary')}
-                            >
-                                {keyedURL.type === 'suggestion' && (
-                                    <Tooltip title={'Seen in ' + keyedURL.count + ' events in the last 3 days'}>
-                                        <LemonTag type="highlight" className="mr-4 uppercase cursor-pointer">
-                                            Suggestion
-                                        </LemonTag>
-                                    </Tooltip>
-                                )}
-                                <span title={keyedURL.url} className="flex-1 truncate">
-                                    {keyedURL.url}
-                                </span>
-                                <div className="Actions flex space-x-2 shrink-0">
-                                    {keyedURL.type === 'suggestion' ? (
-=======
                     ) : (
-                        <div key={index} className={clsx('border rounded flex items-center p-2 pl-4 bg-bg-light')}>
+                        <div
+                            key={index}
+                            className={clsx('border rounded flex items-center p-2 pl-4 bg-surface-primary')}
+                        >
                             {keyedURL.type === 'suggestion' && (
                                 <Tooltip title={'Seen in ' + keyedURL.count + ' events in the last 3 days'}>
                                     <LemonTag type="highlight" className="mr-4 uppercase cursor-pointer">
@@ -317,7 +258,6 @@
                                     </LemonButton>
                                 ) : (
                                     <>
->>>>>>> 5267becf
                                         <LemonButton
                                             icon={<IconOpenInApp />}
                                             to={
