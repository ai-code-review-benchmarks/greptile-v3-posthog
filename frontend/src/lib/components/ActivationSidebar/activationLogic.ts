import { actions, connect, events, kea, listeners, path, reducers, selectors } from 'kea'
import { loaders } from 'kea-loaders'
import { router, urlToAction } from 'kea-router'
import api from 'lib/api'
import { eventUsageLogic } from 'lib/utils/eventUsageLogic'
import { permanentlyMount } from 'lib/utils/kea-logic-builders'
import { membersLogic } from 'scenes/organization/membersLogic'
import { pluginsLogic } from 'scenes/plugins/pluginsLogic'
import { savedInsightsLogic } from 'scenes/saved-insights/savedInsightsLogic'
import { inviteLogic } from 'scenes/settings/organization/inviteLogic'
import { teamLogic } from 'scenes/teamLogic'
import { urls } from 'scenes/urls'

import { navigationLogic } from '~/layout/navigation/navigationLogic'
<<<<<<< HEAD
import { dashboardsModel } from '~/models/dashboardsModel'
import { EventDefinitionType, TeamBasicType } from '~/types'

=======
import { EventDefinitionType, ProductKey, TeamBasicType } from '~/types'
>>>>>>> 45575756
import type { activationLogicType } from './activationLogicType'

export enum ActivationTasks {
    IngestFirstEvent = 'ingest_first_event',
    InviteTeamMember = 'invite_team_member',
    CreateFirstInsight = 'create_first_insight',
    CreateFirstDashboard = 'create_first_dashboard',
    SetupSessionRecordings = 'setup_session_recordings',
    TrackCustomEvents = 'track_custom_events',
    InstallFirstApp = 'install_first_app',
}

export type ActivationTaskType = {
    id: ActivationTasks
    name: string
    description: string
    completed: boolean
    canSkip: boolean
    skipped: boolean
    url?: string
}

// make sure to change this prefix in case the schema of cached values is changed
// otherwise the code will try to run with cached deprecated values
const CACHE_PREFIX = 'v1'

export const activationLogic = kea<activationLogicType>([
    path(['lib', 'components', 'ActivationSidebar', 'activationLogic']),
    connect(() => ({
        values: [
            teamLogic,
            ['currentTeam'],
            membersLogic,
            ['members'],
            inviteLogic,
            ['invites'],
            pluginsLogic,
            ['installedPlugins'],
            savedInsightsLogic,
            ['insights'],
            dashboardsModel,
            ['rawDashboards'],
        ],
        actions: [
            membersLogic,
            ['loadMembersSuccess', 'loadMembersFailure'],
            inviteLogic,
            ['showInviteModal', 'loadInvitesSuccess', 'loadInvitesFailure'],
            pluginsLogic,
            ['loadPluginsSuccess', 'loadPluginsFailure'],
            navigationLogic,
            ['toggleActivationSideBar', 'showActivationSideBar', 'hideActivationSideBar'],
            eventUsageLogic,
            ['reportActivationSideBarShown'],
            savedInsightsLogic,
            ['loadInsights', 'loadInsightsSuccess', 'loadInsightsFailure'],
            dashboardsModel,
            ['loadDashboardsSuccess', 'loadDashboardsFailure'],
        ],
    })),
    actions({
        loadCustomEvents: true,
        runTask: (id: string) => ({ id }),
        skipTask: (id: string) => ({ id }),
        addSkippedTask: (teamId: TeamBasicType['id'], taskId: string) => ({ teamId, taskId }),
    }),
    reducers(() => ({
        skippedTasks: [
            {} as Record<string, string[]>,
            { persist: true, prefix: CACHE_PREFIX },
            {
                addSkippedTask: (state, { teamId, taskId }) => {
                    return { ...state, [teamId]: [...(state[teamId] ?? []), taskId] }
                },
            },
        ],
        areMembersLoaded: [
            false,
            {
                loadMembersSuccess: () => true,
                loadMembersFailure: () => false,
            },
        ],
        areInvitesLoaded: [
            false,
            {
                loadInvitesSuccess: () => true,
                loadInvitesFailure: () => false,
            },
        ],
        arePluginsLoaded: [
            false,
            {
                loadPluginsSuccess: () => true,
                loadPluginsFailure: () => false,
            },
        ],
        areDashboardsLoaded: [
            false,
            {
                loadDashboardsSuccess: () => true,
                loadDashboardsFailure: () => false,
            },
        ],
        areCustomEventsLoaded: [
            false,
            {
                loadCustomEventsSuccess: () => true,
                loadCustomEventsFailure: () => false,
            },
        ],
        areInsightsLoaded: [
            false,
            {
                loadInsightsSuccess: () => true,
                loadInsightsFailure: () => false,
            },
        ],
    })),
    loaders(({ cache }) => ({
        customEventsCount: [
            0,
            {
                loadCustomEvents: async (_, breakpoint) => {
                    await breakpoint(200)
                    const url = api.eventDefinitions.determineListEndpoint({
                        event_type: EventDefinitionType.EventCustom,
                    })
                    if (url in (cache.apiCache ?? {})) {
                        return cache.apiCache[url]
                    }
                    cache.eventsStartTime = performance.now()
                    const response = await api.get(url)
                    breakpoint()
                    cache.apiCache = {
                        ...(cache.apiCache ?? {}),
                        [url]: response.count,
                    }
                    return cache.apiCache[url]
                },
            },
        ],
    })),
    selectors({
        isReady: [
            (s) => [
                s.currentTeam,
                s.areMembersLoaded,
                s.areInvitesLoaded,
                s.areDashboardsLoaded,
                s.arePluginsLoaded,
                s.areCustomEventsLoaded,
                s.areInsightsLoaded,
            ],
            (
                currentTeam,
                areMembersLoaded,
                areInvitesLoaded,
                areDashboardsLoaded,
                arePluginsLoaded,
                areCustomEventsLoaded,
                areInsightsLoaded
            ) => {
                return (
                    !!currentTeam &&
                    areCustomEventsLoaded &&
                    areInsightsLoaded &&
                    areMembersLoaded &&
                    areInvitesLoaded &&
                    areDashboardsLoaded &&
                    arePluginsLoaded
                )
            },
        ],
        currentTeamSkippedTasks: [
            (s) => [s.skippedTasks, s.currentTeam],
            (skippedTasks, currentTeam) => skippedTasks[currentTeam?.id ?? ''] ?? [],
        ],
        tasks: [
            (s) => [
                s.currentTeam,
                s.members,
                s.invites,
                s.insights,
                s.rawDashboards,
                s.customEventsCount,
                s.installedPlugins,
                s.currentTeamSkippedTasks,
            ],
            (
                currentTeam,
                members,
                invites,
                insights,
                dashboards,
                customEventsCount,
                installedPlugins,
                skippedTasks
            ) => {
                const tasks: ActivationTaskType[] = []
                for (const task of Object.values(ActivationTasks)) {
                    switch (task) {
                        case ActivationTasks.IngestFirstEvent:
                            tasks.push({
                                id: ActivationTasks.IngestFirstEvent,
                                name: 'Ingest your first event',
                                description: 'Ingest your first event to get started with PostHog',
                                completed: currentTeam?.ingested_event ?? false,
                                canSkip: false,
                                skipped: false,
                            })
                            break
                        case ActivationTasks.InviteTeamMember:
                            tasks.push({
                                id: ActivationTasks.InviteTeamMember,
                                name: 'Invite a team member',
                                description: 'Everyone in your organization can benefit from PostHog',
                                completed: members.length > 1 || invites.length > 0,
                                canSkip: true,
                                skipped: skippedTasks.includes(ActivationTasks.InviteTeamMember),
                            })
                            break
                        case ActivationTasks.CreateFirstInsight:
                            tasks.push({
                                id: ActivationTasks.CreateFirstInsight,
                                name: 'Create your first insight',
                                description: 'Make sense of your data by creating an insight',
                                completed:
                                    insights.results.find((insight) => insight.created_by !== null) !== undefined,
                                canSkip: true,
                                skipped: skippedTasks.includes(ActivationTasks.CreateFirstInsight),
                            })
                            break
                        case ActivationTasks.CreateFirstDashboard:
                            tasks.push({
                                id: ActivationTasks.CreateFirstDashboard,
                                name: 'Create your first dashboard',
                                description: 'Collect your insights in a dashboard',
                                completed:
                                    Object.values(dashboards).find((dashboard) => dashboard.created_by !== null) !==
                                    undefined,
                                canSkip: true,
                                skipped: skippedTasks.includes(ActivationTasks.CreateFirstDashboard),
                            })
                            break
                        case ActivationTasks.SetupSessionRecordings:
                            tasks.push({
                                id: ActivationTasks.SetupSessionRecordings,
                                name: 'Set up session recordings',
                                description: 'See how your users are using your product',
                                completed: currentTeam?.session_recording_opt_in ?? false,
                                canSkip: true,
                                skipped: skippedTasks.includes(ActivationTasks.SetupSessionRecordings),
                            })
                            break
                        case ActivationTasks.TrackCustomEvents:
                            tasks.push({
                                id: ActivationTasks.TrackCustomEvents,
                                name: 'Track custom events',
                                description: 'Track custom events to get more insights into your product',
                                completed: customEventsCount > 0,
                                canSkip: true,
                                skipped: skippedTasks.includes(ActivationTasks.TrackCustomEvents),
                                url: 'https://posthog.com/tutorials/event-tracking-guide#setting-up-custom-events',
                            })
                            break
                        case ActivationTasks.InstallFirstApp:
                            tasks.push({
                                id: ActivationTasks.InstallFirstApp,
                                name: 'Install your first app',
                                description: `Extend PostHog's core functionality with apps`,
                                completed: installedPlugins.length > 0,
                                canSkip: true,
                                skipped: skippedTasks.includes(ActivationTasks.InstallFirstApp),
                            })
                            break
                        default:
                            break
                    }
                }
                return tasks
            },
        ],
        activeTasks: [
            (s) => [s.tasks],
            (tasks) => {
                return tasks.filter((task) => !task.completed && !task.skipped)
            },
        ],
        completedTasks: [
            (s) => [s.tasks],
            (tasks) => {
                return tasks.filter((task) => task.completed || task.skipped)
            },
        ],
        completionPercent: [
            (s) => [s.completedTasks, s.activeTasks],
            (completedTasks, activeTasks) => {
                const percent = Math.round((completedTasks.length / (completedTasks.length + activeTasks.length)) * 100)
                // we return 5 so that the progress bar is always visible
                return percent > 0 ? percent : 5
            },
        ],
        hasCompletedAllTasks: [
            (s) => [s.activeTasks],
            (activeTasks) => {
                return activeTasks.length === 0
            },
        ],
    }),
    listeners(({ actions, values }) => ({
        runTask: async ({ id }) => {
            switch (id) {
                case ActivationTasks.IngestFirstEvent:
                    router.actions.push(urls.onboarding(ProductKey.PRODUCT_ANALYTICS))
                    break
                case ActivationTasks.InviteTeamMember:
                    actions.showInviteModal()
                    break
                case ActivationTasks.CreateFirstInsight:
                    router.actions.push(urls.insightNew())
                    break
                case ActivationTasks.CreateFirstDashboard:
                    router.actions.push(urls.dashboards())
                    break
                case ActivationTasks.SetupSessionRecordings:
                    router.actions.push(urls.replay())
                    break
                case ActivationTasks.InstallFirstApp:
                    router.actions.push(urls.projectApps())
                    break
                default:
                    break
            }
        },
        skipTask: ({ id }) => {
            if (values.currentTeam?.id) {
                actions.addSkippedTask(values.currentTeam.id, id)
            }
        },
        showActivationSideBar: async () => {
            actions.reportActivationSideBarShown(
                values.activeTasks.length,
                values.completedTasks.length,
                values.completionPercent
            )
        },
    })),
    events(({ actions }) => ({
        afterMount: () => {
            actions.loadCustomEvents()
            actions.loadInsights()
        },
    })),
    urlToAction(({ actions, values }) => ({
        '*': (_, params) => {
            if (params?.onboarding_completed && !values.hasCompletedAllTasks) {
                actions.toggleActivationSideBar()
            } else {
                actions.hideActivationSideBar()
            }
        },
    })),
    permanentlyMount(),
])<|MERGE_RESOLUTION|>--- conflicted
+++ resolved
@@ -12,13 +12,9 @@
 import { urls } from 'scenes/urls'
 
 import { navigationLogic } from '~/layout/navigation/navigationLogic'
-<<<<<<< HEAD
 import { dashboardsModel } from '~/models/dashboardsModel'
-import { EventDefinitionType, TeamBasicType } from '~/types'
-
-=======
 import { EventDefinitionType, ProductKey, TeamBasicType } from '~/types'
->>>>>>> 45575756
+
 import type { activationLogicType } from './activationLogicType'
 
 export enum ActivationTasks {
