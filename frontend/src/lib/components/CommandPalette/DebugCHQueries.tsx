import { IconCodeInsert, IconCopy } from '@posthog/icons'
import { actions, afterMount, kea, path, reducers, selectors, useActions, useValues } from 'kea'
import { loaders } from 'kea-loaders'
import api from 'lib/api'
import { CopyToClipboardInline } from 'lib/components/CopyToClipboard'
import { dayjs } from 'lib/dayjs'
import { IconRefresh } from 'lib/lemon-ui/icons'
import { LemonBanner } from 'lib/lemon-ui/LemonBanner'
import { LemonButton } from 'lib/lemon-ui/LemonButton'
import { LemonDialog } from 'lib/lemon-ui/LemonDialog'
import { LemonTable } from 'lib/lemon-ui/LemonTable'
<<<<<<< HEAD
=======
import { copyToClipboard } from 'lib/utils/copyToClipboard'
>>>>>>> 8f4450ca
import { urls } from 'scenes/urls'

import { CodeSnippet, Language } from '../CodeSnippet'
import type { debugCHQueriesLogicType } from './DebugCHQueriesType'

export function openCHQueriesDebugModal(): void {
    LemonDialog.open({
        title: 'ClickHouse queries recently executed for this user',
        content: <DebugCHQueries />,
        primaryButton: null,
        width: 1200,
    })
}

export interface Query {
    /** @example '2023-07-27T10:06:11' */
    timestamp: string
    query: string
    queryJson: string
    exception: string
    /**
     * 1 means running, 2 means finished, 3 means errored before execution, 4 means errored during execution.
     *
     * @see `type` column in https://clickhouse.com/docs/en/operations/system-tables/query_log */
    status: 1 | 2 | 3 | 4
    execution_time: number
    path: string
}

const debugCHQueriesLogic = kea<debugCHQueriesLogicType>([
    path(['lib', 'components', 'CommandPalette', 'DebugCHQueries']),
    actions({
        setPathFilter: (path: string | null) => ({ path }),
    }),
    reducers({
        pathFilter: [
            null as string | null,
            {
                setPathFilter: (_, { path }) => path,
            },
        ],
    }),
    loaders({
        queries: [
            [] as Query[],
            {
                loadQueries: async () => {
                    return await api.get('api/debug_ch_queries/')
                },
            },
        ],
    }),
    selectors({
        paths: [
            (s) => [s.queries],
            (queries: Query[]): [string, number][] | null => {
                return queries
                    ? Object.entries(
                          queries
                              .map((result) => result.path)
                              .reduce((acc: { [path: string]: number }, val: string) => {
                                  acc[val] = acc[val] === undefined ? 1 : (acc[val] += 1)
                                  return acc
                              }, {})
                      ).sort((a: any, b: any) => b[1] - a[1])
                    : null
            },
        ],
        filteredQueries: [
            (s) => [s.queries, s.pathFilter],
            (queries: Query[], pathFilter: string | null) => {
                return pathFilter && queries ? queries.filter((item) => item.path === pathFilter) : queries
            },
        ],
    }),
    afterMount(({ actions }) => {
        actions.loadQueries()
    }),
])

function DebugCHQueries(): JSX.Element {
    const { queriesLoading, filteredQueries, pathFilter, paths } = useValues(debugCHQueriesLogic)
    const { setPathFilter, loadQueries } = useActions(debugCHQueriesLogic)

    return (
        <>
            <div className="flex gap-4 items-end justify-between mb-4">
                <div className="flex flex-wrap gap-2">
                    {paths?.map(([path, count]) => (
                        <LemonButton
                            key={path}
                            type={pathFilter === path ? 'primary' : 'tertiary'}
                            size="small"
                            onClick={() => (pathFilter === path ? setPathFilter(null) : setPathFilter(path))}
                        >
                            {path} <span className="ml-0.5 text-muted ligatures-none">({count})</span>
                        </LemonButton>
                    ))}
                </div>
                <LemonButton
                    icon={<IconRefresh />}
                    disabledReason={queriesLoading ? 'Loading…' : null}
                    onClick={() => loadQueries()}
                    size="small"
                    type="secondary"
                >
                    Refresh
                </LemonButton>
            </div>

            <LemonTable
                columns={[
                    {
                        title: 'Timestamp',
                        render: (_, item) => (
                            <div className="space-y-2">
                                <span className="font-mono whitespace-pre">
                                    {dayjs.tz(item.timestamp, 'UTC').tz().format().replace('T', '\n')}
                                </span>
<<<<<<< HEAD
                                {item.queryJson ? (
                                    <div className="flex">
                                        <LemonButton type="primary" targetBlank to={urls.debugQuery(item.queryJson)}>
                                            {JSON.parse(item.queryJson).kind || 'Debug'}
                                        </LemonButton>
                                        <CopyToClipboardInline
                                            iconStyle={{ color: 'var(--lemon-button-icon-opacity)' }}
                                            className="font-normal text-sm"
                                            explicitValue={item.queryJson}
                                            description="query JSON"
                                            selectable
                                        />
                                    </div>
                                ) : null}
=======
>>>>>>> 8f4450ca
                            </div>
                        ),
                        width: 160,
                    },
                    {
                        title: 'Query',
                        render: function query(_, item) {
                            return (
                                <div className="max-w-200 py-1 space-y-2">
                                    {item.exception && (
                                        <LemonBanner type="error" className="text-xs font-mono">
                                            {item.exception}
                                        </LemonBanner>
                                    )}
                                    <CodeSnippet
                                        language={Language.SQL}
                                        thing="query"
                                        maxLinesWithoutExpansion={5}
                                        style={{ fontSize: 12, maxWidth: '60vw' }}
                                    >
                                        {item.query}
                                    </CodeSnippet>
                                    {item.queryJson ? (
                                        <LemonButton
                                            type="primary"
                                            size="small"
                                            fullWidth
                                            center
                                            icon={<IconCodeInsert />}
                                            to={urls.debugQuery(item.queryJson)}
                                            targetBlank
                                            sideAction={{
                                                icon: <IconCopy />,
                                                onClick: () => void copyToClipboard(item.queryJson, 'query JSON'),
                                                tooltip: 'Copy query JSON to clipboard',
                                            }}
                                            className="my-0"
                                        >
                                            Debug {JSON.parse(item.queryJson).kind || 'query'} in new tab
                                        </LemonButton>
                                    ) : null}
                                </div>
                            )
                        },
                    },

                    {
                        title: 'Duration',
                        render: function exec(_, item) {
                            if (item.status === 1) {
                                return 'In progress…'
                            }
                            return <>{Math.round((item.execution_time + Number.EPSILON) * 100) / 100} ms</>
                        },
                        align: 'right',
                    },
                ]}
                dataSource={filteredQueries}
                loading={queriesLoading}
                loadingSkeletonRows={5}
                pagination={undefined}
            />
        </>
    )
}<|MERGE_RESOLUTION|>--- conflicted
+++ resolved
@@ -2,17 +2,13 @@
 import { actions, afterMount, kea, path, reducers, selectors, useActions, useValues } from 'kea'
 import { loaders } from 'kea-loaders'
 import api from 'lib/api'
-import { CopyToClipboardInline } from 'lib/components/CopyToClipboard'
 import { dayjs } from 'lib/dayjs'
 import { IconRefresh } from 'lib/lemon-ui/icons'
 import { LemonBanner } from 'lib/lemon-ui/LemonBanner'
 import { LemonButton } from 'lib/lemon-ui/LemonButton'
 import { LemonDialog } from 'lib/lemon-ui/LemonDialog'
 import { LemonTable } from 'lib/lemon-ui/LemonTable'
-<<<<<<< HEAD
-=======
 import { copyToClipboard } from 'lib/utils/copyToClipboard'
->>>>>>> 8f4450ca
 import { urls } from 'scenes/urls'
 
 import { CodeSnippet, Language } from '../CodeSnippet'
@@ -132,23 +128,6 @@
                                 <span className="font-mono whitespace-pre">
                                     {dayjs.tz(item.timestamp, 'UTC').tz().format().replace('T', '\n')}
                                 </span>
-<<<<<<< HEAD
-                                {item.queryJson ? (
-                                    <div className="flex">
-                                        <LemonButton type="primary" targetBlank to={urls.debugQuery(item.queryJson)}>
-                                            {JSON.parse(item.queryJson).kind || 'Debug'}
-                                        </LemonButton>
-                                        <CopyToClipboardInline
-                                            iconStyle={{ color: 'var(--lemon-button-icon-opacity)' }}
-                                            className="font-normal text-sm"
-                                            explicitValue={item.queryJson}
-                                            description="query JSON"
-                                            selectable
-                                        />
-                                    </div>
-                                ) : null}
-=======
->>>>>>> 8f4450ca
                             </div>
                         ),
                         width: 160,
