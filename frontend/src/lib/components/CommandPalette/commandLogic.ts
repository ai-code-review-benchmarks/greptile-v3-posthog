import { kea, useActions, useValues } from 'kea'
import { useCallback, useEffect } from 'react'
import { commandLogicType } from 'types/lib/components/CommandPalette/commandLogicType'
import Fuse from 'fuse.js'

export type CommandExecutor = (utils: Utils) => void

export interface CommandResult {
    key: string // string for sorting results according to typed text
    icon: any // any, because Ant Design icons are some weird ForwardRefExoticComponent type
<<<<<<< HEAD
    prefixApplied?: string
    synonyms?: string[]
    display: string
=======
    text: string
>>>>>>> 0ea47612
    executor: CommandExecutor
    prefixApplied?: string
}

export interface DefinedUtils {
    push: (url: string) => void // kea-router URL push
}

export interface CustomUtils {
    [customUtil: string]: (...args: any) => any
}

export type Utils = CustomUtils & DefinedUtils

export type CommandResolver = (argument?: string, prefixApplied?: string) => CommandResult[]

export interface Command {
    key: string // Unique command identification key
    prefixes?: string[] // Command synonyms, e.g. "go to". Prefix-less case is dynamic base command (e.g. Dashboard)
    resolver: CommandResolver // Resolver based on arguments (prefix excluded)
    utils: CustomUtils
}

export type CommandRegistrations = {
    [commandKey: string]: Command
}

export type RegExpCommandPairs = [RegExp | null, Command][]
export interface CommandSearchEntry {
    prefix: string
    command: Command
}

const RESULTS_MAX = 8

export const commandLogic = kea<commandLogicType<Command, CommandRegistrations>>({
    actions: {
        registerCommand: (command: Command) => ({ command }),
        deregisterCommand: (commandKey: string) => ({ commandKey }),
    },
    reducers: {
        commandRegistrations: [
            {} as CommandRegistrations,
            {
                registerCommand: (commands, { command }) => {
                    return { ...commands, [command.key]: command }
                },
                deregisterCommand: (commands, { commandKey }) => {
                    const cleanedCommands = { ...commands }
                    delete cleanedCommands[commandKey]
                    return cleanedCommands
                },
            },
        ],
    },
    selectors: {
        regexpCommandPairs: [
            (selectors) => [selectors.commandRegistrations],
            (commandRegistrations: CommandRegistrations) => {
                const array: RegExpCommandPairs = []
                for (const command of Object.values(commandRegistrations)) {
                    if (command.prefixes)
                        array.push([new RegExp(`^\\s*(${command.prefixes.join('|')})(?:\\s+(.*)|$)`, 'i'), command])
                    else array.push([null, command])
                }
                return array
            },
        ],
        commandSearchEntries: [
            (selectors) => [selectors.commandRegistrations],
            (commandRegistrations: CommandRegistrations) => {
                const array: CommandSearchEntry[] = []
                for (const command of Object.values(commandRegistrations)) {
                    if (command.prefixes) for (const prefix of command.prefixes) array.push({ prefix, command })
                }
                return array
            },
        ],
        fuse: [
            (selectors) => [selectors.commandSearchEntries],
            (commandSearchEntries: CommandSearchEntry[]) => {
                return new Fuse(commandSearchEntries, { keys: ['prefix'] })
            },
        ],
    },
})

export function useCommands(commands: Command[]): void {
    const { registerCommand, deregisterCommand } = useActions(commandLogic)
    useEffect(() => {
        for (const command of commands) {
            registerCommand(command)
        }
        return () => {
            for (const command of commands) deregisterCommand(command.key)
        }
    }, [commands])
}

/*function resolveCommand(command: Command, resultsArray: CommandResult[], argument?: string, prefixApplied?: string): CommandResult[] {
    return resultsArray.push(...command.resolver(argument, prefixApplied).map(result => {
        result.command = command
        return result
    }))
}*/

export function useCommandsSearch(): (argument: string) => CommandResult[] {
    const { regexpCommandPairs } = useValues(commandLogic)

    return useCallback(
        (argument: string): CommandResult[] => {
            const directResults: CommandResult[] = []
            const prefixedResults: CommandResult[] = []

            for (const [regexp, command] of regexpCommandPairs) {
                if (directResults.length + prefixedResults.length >= RESULTS_MAX) break
                if (regexp) {
                    const match = argument.match(regexp)
                    if (match && match[1]) {
                        prefixedResults.push(...command.resolver(match[2], match[1]))
                    }
                }
                directResults.push(...command.resolver(argument))
            }
            const fuse = new Fuse(directResults.concat(prefixedResults).slice(0, RESULTS_MAX), { keys: ['key'] })
            return fuse.search(argument).map((result) => result.item)
        },
        [regexpCommandPairs]
    )
}<|MERGE_RESOLUTION|>--- conflicted
+++ resolved
@@ -8,15 +8,10 @@
 export interface CommandResult {
     key: string // string for sorting results according to typed text
     icon: any // any, because Ant Design icons are some weird ForwardRefExoticComponent type
-<<<<<<< HEAD
     prefixApplied?: string
     synonyms?: string[]
     display: string
-=======
-    text: string
->>>>>>> 0ea47612
     executor: CommandExecutor
-    prefixApplied?: string
 }
 
 export interface DefinedUtils {
