import {
    IconApps,
    IconCalculator,
    IconChat,
    IconCheck,
    IconCursor,
    IconDashboard,
    IconDatabase,
    IconDay,
    IconExternal,
    IconEye,
    IconFunnels,
    IconGear,
    IconGithub,
    IconGraph,
    IconHogQL,
    IconHome,
    IconKeyboard,
    IconLaptop,
    IconLeave,
    IconLifecycle,
    IconList,
    IconLive,
    IconNight,
    IconNotebook,
    IconPageChart,
    IconPeople,
    IconPeopleFilled,
    IconPieChart,
    IconRetention,
    IconRewindPlay,
    IconRocket,
    IconServer,
    IconStickiness,
    IconTestTube,
    IconThoughtBubble,
    IconToggle,
    IconToolbar,
    IconTrends,
    IconUnlock,
    IconUserPaths,
} from '@posthog/icons'
import { Parser } from 'expr-eval'
import Fuse from 'fuse.js'
import { actions, connect, events, kea, listeners, path, reducers, selectors } from 'kea'
import { router } from 'kea-router'
import api from 'lib/api'
import { FEATURE_FLAGS } from 'lib/constants'
<<<<<<< HEAD
import { IconClose } from 'lib/lemon-ui/icons'
=======
import { IconFlare } from 'lib/lemon-ui/icons'
>>>>>>> f77e4cf6
import { ProfilePicture } from 'lib/lemon-ui/ProfilePicture'
import { featureFlagLogic } from 'lib/logic/featureFlagLogic'
import { isMobile, isURL, uniqueBy } from 'lib/utils'
import { copyToClipboard } from 'lib/utils/copyToClipboard'
import posthog from 'posthog-js'
import { newDashboardLogic } from 'scenes/dashboard/newDashboardLogic'
import { insightTypeURL } from 'scenes/insights/utils'
import { preflightLogic } from 'scenes/PreflightCheck/preflightLogic'
import { teamLogic } from 'scenes/teamLogic'
import { urls } from 'scenes/urls'
import { userLogic } from 'scenes/userLogic'

<<<<<<< HEAD
import { ThemeIcon } from '~/layout/navigation-3000/components/Navbar'
import { SidePanelTabs } from '~/layout/navigation-3000/sidepanel/SidePanel'
import { sidePanelLogic } from '~/layout/navigation-3000/sidepanel/sidePanelLogic'
import { sidePanelStateLogic } from '~/layout/navigation-3000/sidepanel/sidePanelStateLogic'
import { themeLogic } from '~/layout/navigation-3000/themeLogic'
=======
>>>>>>> f77e4cf6
import { dashboardsModel } from '~/models/dashboardsModel'
import { DashboardType, InsightType } from '~/types'

import { personalAPIKeysLogic } from '../../../scenes/settings/user/personalAPIKeysLogic'
import { commandBarLogic } from '../CommandBar/commandBarLogic'
import { BarStatus } from '../CommandBar/types'
import { hedgehogbuddyLogic } from '../HedgehogBuddy/hedgehogbuddyLogic'
import type { commandPaletteLogicType } from './commandPaletteLogicType'
import { openCHQueriesDebugModal } from './DebugCHQueries'

// If CommandExecutor returns CommandFlow, flow will be entered
export type CommandExecutor = () => CommandFlow | void

export interface CommandResultTemplate {
    icon: any // any, because Ant Design icons are some weird ForwardRefExoticComponent type
    display: string
    synonyms?: string[]
    prefixApplied?: string
    executor?: CommandExecutor | true // true means "just clear input"
    guarantee?: boolean // show result always and first, regardless of fuzzy search
}

export interface CommandResult extends CommandResultTemplate {
    source: Command | CommandFlow
}

export interface CommandResultDisplayable extends CommandResult {
    index: number
}

export type CommandResolver = (
    argument?: string,
    prefixApplied?: string
) => CommandResultTemplate[] | CommandResultTemplate | null

export interface Command {
    key: string // Unique command identification key
    prefixes?: string[] // Command prefixes, e.g. "go to". Prefix-less case is dynamic base command (e.g. Dashboard)
    resolver: CommandResolver | CommandResultTemplate[] | CommandResultTemplate // Resolver based on arguments (prefix excluded)
    scope: string
}

export interface CommandFlow {
    icon?: any
    instruction?: string
    resolver: CommandResolver | CommandResultTemplate[] | CommandResultTemplate
    scope?: string
    previousFlow?: CommandFlow | null
}

export interface CommandRegistrations {
    [commandKey: string]: Command
}

export type RegExpCommandPairs = [RegExp | null, Command][]

const RESULTS_MAX = 5

const GLOBAL_COMMAND_SCOPE = 'global'

function resolveCommand(source: Command | CommandFlow, argument?: string, prefixApplied?: string): CommandResult[] {
    // run resolver or use ready-made results
    let results = source.resolver instanceof Function ? source.resolver(argument, prefixApplied) : source.resolver
    if (!results) {
        return []
    } // skip if no result
    if (!Array.isArray(results)) {
        results = [results]
    } // work with a single result and with an array of results
    const resultsWithCommand: CommandResult[] = results.map((result) => {
        return { ...result, source }
    })
    return resultsWithCommand
}

export const commandPaletteLogic = kea<commandPaletteLogicType>([
    path(['lib', 'components', 'CommandPalette', 'commandPaletteLogic']),
    connect({
        actions: [
            personalAPIKeysLogic,
            ['createKey'],
            router,
            ['push'],
<<<<<<< HEAD
            themeLogic,
            ['overrideTheme'],
            sidePanelStateLogic,
            ['openSidePanel', 'closeSidePanel'],
=======
            userLogic,
            ['updateUser'],
            hedgehogbuddyLogic,
            ['setHedgehogModeEnabled'],
            commandBarLogic,
            ['setCommandBar'],
>>>>>>> f77e4cf6
        ],
        values: [
            teamLogic,
            ['currentTeam'],
            userLogic,
            ['user'],
            featureFlagLogic,
            ['featureFlags'],
<<<<<<< HEAD
            sidePanelLogic,
            ['enabledTabs'],
            sidePanelStateLogic,
            ['sidePanelOpen'],
=======
            hedgehogbuddyLogic,
            ['hedgehogModeEnabled'],
>>>>>>> f77e4cf6
        ],
        logic: [preflightLogic],
    }),
    actions({
        hidePalette: true,
        showPalette: true,
        togglePalette: true,
        setInput: (input: string) => ({ input }),
        onArrowUp: true,
        onArrowDown: (maxIndex: number) => ({ maxIndex }),
        onMouseEnterResult: (index: number) => ({ index }),
        onMouseLeaveResult: true,
        executeResult: (result: CommandResult) => ({ result }),
        activateFlow: (flow: CommandFlow | null) => ({ flow }),
        backFlow: true,
        registerCommand: (command: Command) => ({ command }),
        deregisterCommand: (commandKey: string) => ({ commandKey }),
        setCustomCommand: (commandKey: string) => ({ commandKey }),
        deregisterScope: (scope: string) => ({ scope }),
    }),
    reducers({
        isPaletteShown: [
            false,
            {
                hidePalette: () => false,
                showPalette: () => true,
                togglePalette: (previousState) => !previousState,
            },
        ],
        keyboardResultIndex: [
            0,
            {
                setInput: () => 0,
                executeResult: () => 0,
                activateFlow: () => 0,
                backFlow: () => 0,
                onArrowUp: (previousIndex) => (previousIndex > 0 ? previousIndex - 1 : 0),
                onArrowDown: (previousIndex, { maxIndex }) => (previousIndex < maxIndex ? previousIndex + 1 : maxIndex),
            },
        ],
        hoverResultIndex: [
            null as number | null,
            {
                activateFlow: () => null,
                backFlow: () => null,
                onMouseEnterResult: (_, { index }) => index,
                onMouseLeaveResult: () => null,
                onArrowUp: () => null,
                onArrowDown: () => null,
            },
        ],
        input: [
            '',
            {
                setInput: (_, { input }) => input,
                activateFlow: () => '',
                backFlow: () => '',
                executeResult: () => '',
            },
        ],
        activeFlow: [
            null as CommandFlow | null,
            {
                activateFlow: (currentFlow, { flow }) =>
                    flow ? { ...flow, scope: flow.scope ?? currentFlow?.scope, previousFlow: currentFlow } : null,
                backFlow: (currentFlow) => currentFlow?.previousFlow ?? null,
            },
        ],
        rawCommandRegistrations: [
            {} as CommandRegistrations,
            {
                registerCommand: (commands, { command }) => {
                    return { ...commands, [command.key]: command }
                },
                deregisterCommand: (commands, { commandKey }) => {
                    const { [commandKey]: _discard, ...cleanedCommands } = commands
                    return cleanedCommands
                },
            },
        ],
    }),
    selectors({
        isUsingCmdKSearch: [
            (selectors) => [selectors.featureFlags],
            (featureFlags) => featureFlags[FEATURE_FLAGS.POSTHOG_3000],
        ],
        isSqueak: [
            (selectors) => [selectors.input],
            (input: string) => {
                return input.trim().toLowerCase() === 'squeak'
            },
        ],
        activeResultIndex: [
            (selectors) => [selectors.keyboardResultIndex, selectors.hoverResultIndex],
            (keyboardResultIndex: number, hoverResultIndex: number | null) => {
                return hoverResultIndex ?? keyboardResultIndex
            },
        ],
        commandRegistrations: [
            (selectors) => [
                selectors.rawCommandRegistrations,
                selectors.isUsingCmdKSearch,
                dashboardsModel.selectors.nameSortedDashboards,
                teamLogic.selectors.currentTeam,
            ],
            (
                rawCommandRegistrations: CommandRegistrations,
                isUsingCmdKSearch,
                dashboards: DashboardType[]
            ): CommandRegistrations => {
                if (isUsingCmdKSearch) {
                    // do not add dashboards to commands, as they can be navigated to via search
                    return rawCommandRegistrations
                }

                return {
                    ...rawCommandRegistrations,
                    custom_dashboards: {
                        key: 'custom_dashboards',
                        resolver: dashboards.map((dashboard: DashboardType) => ({
                            key: `dashboard_${dashboard.id}`,
                            icon: IconPageChart,
                            display: `Go to dashboard: ${dashboard.name}`,
                            executor: () => {
                                const { push } = router.actions
                                push(urls.dashboard(dashboard.id))
                            },
                        })),
                        scope: GLOBAL_COMMAND_SCOPE,
                    },
                }
            },
        ],
        regexpCommandPairs: [
            (selectors) => [selectors.commandRegistrations],
            (commandRegistrations: CommandRegistrations) => {
                const array: RegExpCommandPairs = []
                for (const command of Object.values(commandRegistrations)) {
                    if (command.prefixes) {
                        array.push([new RegExp(`^\\s*(${command.prefixes.join('|')})(?:\\s+(.*)|$)`, 'i'), command])
                    } else {
                        array.push([null, command])
                    }
                }
                return array
            },
        ],
        commandSearchResults: [
            (selectors) => [
                selectors.isPaletteShown,
                selectors.regexpCommandPairs,
                selectors.input,
                selectors.activeFlow,
                selectors.isSqueak,
            ],
            (
                isPaletteShown: boolean,
                regexpCommandPairs: RegExpCommandPairs,
                argument: string,
                activeFlow: CommandFlow | null,
                isSqueak: boolean
            ) => {
                if (!isPaletteShown || isSqueak) {
                    return []
                }
                if (activeFlow) {
                    return resolveCommand(activeFlow, argument)
                }
                let directResults: CommandResult[] = []
                let prefixedResults: CommandResult[] = []
                for (const [regexp, command] of regexpCommandPairs) {
                    if (regexp) {
                        const match = argument.match(regexp)
                        if (match && match[1]) {
                            prefixedResults = [...prefixedResults, ...resolveCommand(command, match[2], match[1])]
                        }
                    }
                    directResults = [...directResults, ...resolveCommand(command, argument)]
                }
                const allResults = directResults.concat(prefixedResults)
                let fusableResults: CommandResult[] = []
                let guaranteedResults: CommandResult[] = []
                for (const result of allResults) {
                    if (result.guarantee) {
                        guaranteedResults.push(result)
                    } else {
                        fusableResults.push(result)
                    }
                }
                fusableResults = uniqueBy(fusableResults, (result) => result.display)
                guaranteedResults = uniqueBy(guaranteedResults, (result) => result.display)
                const fusedResults = argument
                    ? new Fuse(fusableResults, {
                          keys: ['display', 'synonyms'],
                      })
                          .search(argument)
                          .slice(0, RESULTS_MAX)
                          .map((result) => result.item)
                    : fusableResults.slice(0, RESULTS_MAX)
                return guaranteedResults.concat(fusedResults)
            },
        ],
        commandSearchResultsGrouped: [
            (selectors) => [selectors.commandSearchResults, selectors.activeFlow],
            (commandSearchResults: CommandResult[], activeFlow: CommandFlow | null) => {
                const resultsGrouped: {
                    [scope: string]: CommandResult[]
                } = {}
                if (activeFlow) {
                    resultsGrouped[activeFlow.scope ?? '?'] = []
                }
                for (const result of commandSearchResults) {
                    const scope: string = result.source.scope ?? '?'
                    if (!(scope in resultsGrouped)) {
                        resultsGrouped[scope] = []
                    } // Ensure there's an array to push to
                    resultsGrouped[scope].push({ ...result })
                }
                let rollingGroupIndex = 0
                let rollingResultIndex = 0
                const resultsGroupedInOrder: [string, CommandResultDisplayable[]][] = []
                for (const [group, results] of Object.entries(resultsGrouped)) {
                    resultsGroupedInOrder.push([group, []])
                    for (const result of results) {
                        resultsGroupedInOrder[rollingGroupIndex][1].push({ ...result, index: rollingResultIndex++ })
                    }
                    rollingGroupIndex++
                }
                return resultsGroupedInOrder
            },
        ],
    }),
    listeners(({ actions, values }) => ({
        showPalette: () => {
            posthog.capture('palette shown', { isMobile: isMobile() })
        },
        togglePalette: () => {
            if (values.isPaletteShown) {
                posthog.capture('palette shown', { isMobile: isMobile() })
            }
        },
        executeResult: ({ result }: { result: CommandResult }) => {
            if (result.executor === true) {
                actions.activateFlow(null)
                actions.hidePalette()
            } else {
                const possibleFlow = result.executor?.() || null
                actions.activateFlow(possibleFlow)
                if (!possibleFlow) {
                    actions.hidePalette()
                }
            }
            // Capture command execution, without useless data
            const { icon, index, ...cleanedResult }: Record<string, any> = result
            const { resolver, ...cleanedCommand } = cleanedResult.source
            cleanedResult.source = cleanedCommand
            cleanedResult.isMobile = isMobile()
            posthog.capture('palette command executed', cleanedResult)
        },
        deregisterScope: ({ scope }) => {
            for (const command of Object.values(values.commandRegistrations)) {
                if (command.scope === scope) {
                    actions.deregisterCommand(command.key)
                }
            }
        },
        setInput: async ({ input }, breakpoint) => {
            await breakpoint(300)
            if (input.length > 8) {
                const response = await api.persons.list({ search: input })
                const person = response.results[0]
                if (person) {
                    actions.registerCommand({
                        key: `person-${person.distinct_ids[0]}`,
                        resolver: [
                            {
                                icon: IconPeopleFilled,
                                display: `View person ${input}`,
                                executor: () => {
                                    const { push } = router.actions
                                    push(urls.personByDistinctId(person.distinct_ids[0]))
                                },
                            },
                        ],
                        scope: GLOBAL_COMMAND_SCOPE,
                    })
                }
            }
        },
    })),
    events(({ actions, values }) => ({
        afterMount: () => {
            const { push } = actions

            const goTo: Command = {
                key: 'go-to',
                scope: GLOBAL_COMMAND_SCOPE,
                prefixes: ['open', 'visit'],
                resolver: [
                    {
                        icon: IconDashboard,
                        display: 'Go to Dashboards',
                        executor: () => {
                            push(urls.dashboards())
                        },
                    },
                    {
                        icon: IconHome,
                        display: 'Go to Project homepage',
                        executor: () => {
                            push(urls.projectHomepage())
                        },
                    },
                    {
                        icon: IconGraph,
                        display: 'Go to Insights',
                        executor: () => {
                            push(urls.savedInsights())
                        },
                    },
                    {
                        icon: IconTrends,
                        display: 'Create a new Trend insight',
                        executor: () => {
                            // TODO: Don't reset insight on change
                            push(urls.insightNew({ insight: InsightType.TRENDS }))
                        },
                    },
                    {
                        icon: IconFunnels,
                        display: 'Create a new Funnel insight',
                        executor: () => {
                            // TODO: Don't reset insight on change
                            push(urls.insightNew({ insight: InsightType.FUNNELS }))
                        },
                    },
                    {
                        icon: IconRetention,
                        display: 'Create a new Retention insight',
                        executor: () => {
                            // TODO: Don't reset insight on change
                            push(urls.insightNew({ insight: InsightType.RETENTION }))
                        },
                    },
                    {
                        icon: IconUserPaths,
                        display: 'Create a new Paths insight',
                        executor: () => {
                            // TODO: Don't reset insight on change
                            push(urls.insightNew({ insight: InsightType.PATHS }))
                        },
                    },
                    {
                        icon: IconStickiness,
                        display: 'Create a new Stickiness insight',
                        executor: () => {
                            // TODO: Don't reset insight on change
                            push(urls.insightNew({ insight: InsightType.STICKINESS }))
                        },
                    },
                    {
                        icon: IconLifecycle,
                        display: 'Create a new Lifecycle insight',
                        executor: () => {
                            // TODO: Don't reset insight on change
                            push(urls.insightNew({ insight: InsightType.LIFECYCLE }))
                        },
                    },
                    {
                        icon: IconHogQL,
                        display: 'Create a new HogQL insight',
                        synonyms: ['hogql', 'sql'],
                        executor: () => {
                            // TODO: Don't reset insight on change
                            push(insightTypeURL(Boolean(values.featureFlags[FEATURE_FLAGS.BI_VIZ]))[InsightType.SQL])
                        },
                    },
                    {
                        icon: IconNotebook,
                        display: 'Go to Notebooks',
                        executor: () => {
                            push(urls.notebooks())
                        },
                    },
                    {
                        icon: IconLive,
                        display: 'Go to Events explorer',
                        executor: () => {
                            push(urls.events())
                        },
                    },
                    {
                        icon: IconDatabase,
                        display: 'Go to Data management',
                        synonyms: ['events'],
                        executor: () => {
                            push(urls.eventDefinitions())
                        },
                    },
                    {
                        icon: IconCursor,
                        display: 'Go to Actions',
                        executor: () => {
                            push(urls.actions())
                        },
                    },
                    {
                        icon: IconList,
                        display: 'Go to Properties',
                        executor: () => {
                            push(urls.propertyDefinitions())
                        },
                    },
                    {
                        icon: IconThoughtBubble,
                        display: 'Go to Annotations',
                        executor: () => {
                            push(urls.annotations())
                        },
                    },
                    {
                        icon: IconPeople,
                        display: 'Go to Persons',
                        synonyms: ['people'],
                        executor: () => {
                            push(urls.persons())
                        },
                    },
                    {
                        icon: IconPeople,
                        display: 'Go to Cohorts',
                        executor: () => {
                            push(urls.cohorts())
                        },
                    },
                    ...(values.featureFlags[FEATURE_FLAGS.WEB_ANALYTICS]
                        ? [
                              {
                                  icon: IconPieChart,
                                  display: 'Go to Web analytics',
                                  executor: () => {
                                      push(urls.webAnalytics())
                                  },
                              },
                          ]
                        : []),
                    ...(values.featureFlags[FEATURE_FLAGS.DATA_WAREHOUSE]
                        ? [
                              {
                                  icon: IconServer,
                                  display: 'Go to Data warehouse',
                                  executor: () => {
                                      push(urls.dataWarehouse())
                                  },
                              },
                          ]
                        : []),
                    {
                        display: 'Go to Session replay',
                        icon: IconRewindPlay,
                        executor: () => {
                            push(urls.replay())
                        },
                    },
                    {
                        display: 'Go to Surveys',
                        icon: IconChat,
                        executor: () => {
                            push(urls.surveys())
                        },
                    },
                    {
                        icon: IconToggle,
                        display: 'Go to Feature flags',
                        executor: () => {
                            push(urls.featureFlags())
                        },
                    },
                    {
                        icon: IconTestTube,
                        display: 'Go to A/B testing',
                        executor: () => {
                            push(urls.experiments())
                        },
                    },
                    {
                        icon: IconRocket,
                        display: 'Go to Early access features',
                        executor: () => {
                            push(urls.earlyAccessFeatures())
                        },
                    },
                    {
                        icon: IconApps,
                        display: 'Go to Apps',
                        synonyms: ['integrations'],
                        executor: () => {
                            push(urls.projectApps())
                        },
                    },
                    {
                        icon: IconToolbar,
                        display: 'Go to Toolbar',
                        executor: () => {
                            push(urls.toolbarLaunch())
                        },
                    },
                    {
                        icon: IconGear,
                        display: 'Go to Project settings',
                        executor: () => {
                            push(urls.settings('project'))
                        },
                    },
                    {
                        icon: IconGear,
                        display: 'Go to Organization settings',
                        executor: () => {
                            push(urls.settings('organization'))
                        },
                    },
                    {
                        icon: () => (
                            <ProfilePicture name={values.user?.first_name} email={values.user?.email} size="xs" />
                        ),
                        display: 'Go to User settings',
                        synonyms: ['account', 'profile'],
                        executor: () => {
                            push(urls.settings('user'))
                        },
                    },
                    {
                        icon: IconLeave,
                        display: 'Log out',
                        executor: () => {
                            userLogic.actions.logout()
                        },
                    },
                ],
            }

            const debugClickhouseQueries: Command = {
                key: 'debug-clickhouse-queries',
                scope: GLOBAL_COMMAND_SCOPE,
                resolver:
                    userLogic.values.user?.is_staff ||
                    userLogic.values.user?.is_impersonated ||
                    preflightLogic.values.preflight?.is_debug ||
                    preflightLogic.values.preflight?.instance_preferences?.debug_queries
                        ? {
                              icon: IconDatabase,
                              display: 'Debug ClickHouse Queries',
                              executor: () => openCHQueriesDebugModal(),
                          }
                        : [],
            }

            const debugCopySessionRecordingURL: Command = {
                key: 'debug-copy-session-recording-url',
                scope: GLOBAL_COMMAND_SCOPE,
                resolver: {
                    icon: IconRewindPlay,
                    display: 'Debug: Copy the session recording link to clipboard',
                    executor: () => {
                        const url = posthog.get_session_replay_url({ withTimestamp: true, timestampLookBack: 30 })
                        void copyToClipboard(url, 'Current session recording link to clipboard')
                    },
                },
            }

            const calculator: Command = {
                key: 'calculator',
                scope: GLOBAL_COMMAND_SCOPE,
                resolver: (argument) => {
                    // don't try evaluating if there's no argument or if it's a plain number already
                    if (!argument || !isNaN(+argument)) {
                        return null
                    }
                    try {
                        const result = +Parser.evaluate(argument)
                        return isNaN(result)
                            ? null
                            : {
                                  icon: IconCalculator,
                                  display: `= ${result}`,
                                  guarantee: true,
                                  executor: () => {
                                      void copyToClipboard(result.toString(), 'calculation result')
                                  },
                              }
                    } catch {
                        return null
                    }
                },
            }

            const openUrls: Command = {
                key: 'open-urls',
                scope: GLOBAL_COMMAND_SCOPE,
                prefixes: ['open', 'visit'],
                resolver: (argument) => {
                    const results: CommandResultTemplate[] = (teamLogic.values.currentTeam?.app_urls ?? []).map(
                        (url: string) => ({
                            icon: IconExternal,
                            display: `Open ${url}`,
                            synonyms: [`Visit ${url}`],
                            executor: () => {
                                open(url)
                            },
                        })
                    )
                    if (argument && isURL(argument)) {
                        results.push({
                            icon: IconExternal,
                            display: `Open ${argument}`,
                            synonyms: [`Visit ${argument}`],
                            executor: () => {
                                open(argument)
                            },
                        })
                    }
                    results.push({
                        icon: IconExternal,
                        display: 'Open PostHog Docs',
                        synonyms: ['technical documentation'],
                        executor: () => {
                            open('https://posthog.com/docs')
                        },
                    })
                    return results
                },
            }

            const createPersonalApiKey: Command = {
                key: 'create-personal-api-key',
                scope: GLOBAL_COMMAND_SCOPE,
                resolver: {
                    icon: IconUnlock,
                    display: 'Create Personal API Key',
                    executor: () => ({
                        instruction: 'Give your key a label',
                        icon: IconKeyboard,
                        scope: 'Creating Personal API Key',
                        resolver: (argument) => {
                            if (argument?.length) {
                                return {
                                    icon: IconUnlock,
                                    display: `Create Key "${argument}"`,
                                    executor: () => {
                                        personalAPIKeysLogic.actions.createKey(argument)
                                        push(urls.settings('user'), {}, 'personal-api-keys')
                                    },
                                }
                            }
                            return null
                        },
                    }),
                },
            }

            const createDashboard: Command = {
                key: 'create-dashboard',
                scope: GLOBAL_COMMAND_SCOPE,
                resolver: {
                    icon: IconDashboard,
                    display: 'Create Dashboard',
                    executor: () => ({
                        instruction: 'Name your new dashboard',
                        icon: IconKeyboard,
                        scope: 'Creating Dashboard',
                        resolver: (argument) => {
                            if (argument?.length) {
                                return {
                                    icon: IconDashboard,
                                    display: `Create Dashboard "${argument}"`,
                                    executor: () => {
                                        newDashboardLogic.actions.addDashboard({ name: argument })
                                    },
                                }
                            }
                            return null
                        },
                    }),
                },
            }

            const shareFeedback: Command = {
                key: 'share-feedback',
                scope: GLOBAL_COMMAND_SCOPE,
                resolver: {
                    icon: IconThoughtBubble,
                    display: 'Share Feedback',
                    synonyms: ['send opinion', 'ask question', 'message posthog', 'github issue'],
                    executor: () => ({
                        scope: 'Sharing Feedback',
                        resolver: [
                            {
                                display: 'Send Message Directly to PostHog',
                                icon: IconThoughtBubble,
                                executor: () => ({
                                    instruction: "What's on your mind?",
                                    icon: IconThoughtBubble,
                                    resolver: (argument) => ({
                                        icon: IconThoughtBubble,
                                        display: 'Send',
                                        executor: !argument?.length
                                            ? undefined
                                            : () => {
                                                  posthog.capture('palette feedback', { message: argument })
                                                  return {
                                                      resolver: {
                                                          icon: IconCheck,
                                                          display: 'Message Sent!',
                                                          executor: true,
                                                      },
                                                  }
                                              },
                                    }),
                                }),
                            },
                            {
                                icon: IconGithub,
                                display: 'Create GitHub Issue',
                                executor: () => {
                                    open('https://github.com/PostHog/posthog/issues/new/choose')
                                },
                            },
                        ],
                    }),
                },
            }

            const toggleTheme: Command = {
                key: 'toggle-theme',
                scope: GLOBAL_COMMAND_SCOPE,
                resolver: {
                    icon: IconEye,
                    display: 'Switch theme',
                    synonyms: ['toggle theme', 'dark mode', 'light mode'],
                    executor: () => ({
                        scope: 'Switch theme',
                        resolver: [
                            {
                                icon: IconDay,
                                display: 'Light mode',
                                executor: () => {
                                    actions.updateUser({ theme_mode: 'light' })
                                },
                            },
                            {
                                icon: IconNight,
                                display: 'Dark mode',
                                executor: () => {
                                    actions.updateUser({ theme_mode: 'dark' })
                                },
                            },
                            {
                                icon: IconLaptop,
                                display: 'Sync with system preferences',
                                executor: () => {
                                    actions.updateUser({ theme_mode: null })
                                },
                            },
                        ],
                    }),
                },
            }

<<<<<<< HEAD
            const sidepanel: Command = {
                key: 'sidepanel',
                scope: GLOBAL_COMMAND_SCOPE,
                resolver: [
                    ...values.enabledTabs.map((tab) => {
                        const { Icon, label } = SidePanelTabs[tab]
                        return {
                            icon: Icon,
                            display: `Open ${label} side panel`,
                            executor: () => {
                                actions.openSidePanel(tab)
                            },
                        }
                    }),
                    ...(values.sidePanelOpen
                        ? [
                              {
                                  icon: IconClose,
                                  display: 'Close side panel',
                                  executor: () => {
                                      actions.closeSidePanel()
                                  },
                              },
                          ]
                        : []),
                ],
=======
            const toggleHedgehogMode: Command = {
                key: 'toggle-hedgehog-mode',
                scope: GLOBAL_COMMAND_SCOPE,
                resolver: {
                    icon: IconFlare,
                    display: `${values.hedgehogModeEnabled ? 'Disable' : 'Enable'} hedgehog mode`,
                    synonyms: ['buddy', 'toggle', 'max'],
                    executor: () => {
                        actions.setHedgehogModeEnabled(!values.hedgehogModeEnabled)
                    },
                },
            }

            const shortcuts: Command = {
                key: 'shortcuts',
                scope: GLOBAL_COMMAND_SCOPE,
                resolver: {
                    icon: IconKeyboard,
                    display: 'Open keyboard shortcut overview',
                    executor: () => {
                        actions.setCommandBar(BarStatus.SHOW_SHORTCUTS)

                        // :HACKY: we need to return a dummy flow here, as otherwise
                        // the executor will hide the command bar, which also displays
                        // the shortcut overview
                        const dummyFlow: CommandFlow = {
                            resolver: () => ({
                                icon: <></>,
                                display: '',
                                executor: true,
                            }),
                        }
                        return dummyFlow
                    },
                },
>>>>>>> f77e4cf6
            }

            actions.registerCommand(goTo)
            actions.registerCommand(openUrls)
            actions.registerCommand(debugClickhouseQueries)
            actions.registerCommand(calculator)
            actions.registerCommand(createPersonalApiKey)
            actions.registerCommand(createDashboard)
            actions.registerCommand(shareFeedback)
            actions.registerCommand(debugCopySessionRecordingURL)
            if (values.featureFlags[FEATURE_FLAGS.POSTHOG_3000]) {
                actions.registerCommand(toggleTheme)
<<<<<<< HEAD
                actions.registerCommand(sidepanel)
=======
                actions.registerCommand(toggleHedgehogMode)
                actions.registerCommand(shortcuts)
>>>>>>> f77e4cf6
            }
        },
        beforeUnmount: () => {
            actions.deregisterCommand('go-to')
            actions.deregisterCommand('open-urls')
            actions.deregisterCommand('debug-clickhouse-queries')
            actions.deregisterCommand('calculator')
            actions.deregisterCommand('create-personal-api-key')
            actions.deregisterCommand('create-dashboard')
            actions.deregisterCommand('share-feedback')
            actions.deregisterCommand('debug-copy-session-recording-url')
            actions.deregisterCommand('toggle-theme')
<<<<<<< HEAD
            actions.deregisterCommand('sidepanel')
=======
            actions.deregisterCommand('toggle-hedgehog-mode')
            actions.deregisterCommand('shortcuts')
>>>>>>> f77e4cf6
        },
    })),
])<|MERGE_RESOLUTION|>--- conflicted
+++ resolved
@@ -46,11 +46,7 @@
 import { router } from 'kea-router'
 import api from 'lib/api'
 import { FEATURE_FLAGS } from 'lib/constants'
-<<<<<<< HEAD
-import { IconClose } from 'lib/lemon-ui/icons'
-=======
-import { IconFlare } from 'lib/lemon-ui/icons'
->>>>>>> f77e4cf6
+import { IconClose, IconFlare } from 'lib/lemon-ui/icons'
 import { ProfilePicture } from 'lib/lemon-ui/ProfilePicture'
 import { featureFlagLogic } from 'lib/logic/featureFlagLogic'
 import { isMobile, isURL, uniqueBy } from 'lib/utils'
@@ -63,14 +59,9 @@
 import { urls } from 'scenes/urls'
 import { userLogic } from 'scenes/userLogic'
 
-<<<<<<< HEAD
-import { ThemeIcon } from '~/layout/navigation-3000/components/Navbar'
 import { SidePanelTabs } from '~/layout/navigation-3000/sidepanel/SidePanel'
 import { sidePanelLogic } from '~/layout/navigation-3000/sidepanel/sidePanelLogic'
 import { sidePanelStateLogic } from '~/layout/navigation-3000/sidepanel/sidePanelStateLogic'
-import { themeLogic } from '~/layout/navigation-3000/themeLogic'
-=======
->>>>>>> f77e4cf6
 import { dashboardsModel } from '~/models/dashboardsModel'
 import { DashboardType, InsightType } from '~/types'
 
@@ -154,19 +145,14 @@
             ['createKey'],
             router,
             ['push'],
-<<<<<<< HEAD
-            themeLogic,
-            ['overrideTheme'],
-            sidePanelStateLogic,
-            ['openSidePanel', 'closeSidePanel'],
-=======
             userLogic,
             ['updateUser'],
             hedgehogbuddyLogic,
             ['setHedgehogModeEnabled'],
             commandBarLogic,
             ['setCommandBar'],
->>>>>>> f77e4cf6
+            sidePanelStateLogic,
+            ['openSidePanel', 'closeSidePanel'],
         ],
         values: [
             teamLogic,
@@ -175,15 +161,12 @@
             ['user'],
             featureFlagLogic,
             ['featureFlags'],
-<<<<<<< HEAD
+            hedgehogbuddyLogic,
+            ['hedgehogModeEnabled'],
             sidePanelLogic,
             ['enabledTabs'],
             sidePanelStateLogic,
             ['sidePanelOpen'],
-=======
-            hedgehogbuddyLogic,
-            ['hedgehogModeEnabled'],
->>>>>>> f77e4cf6
         ],
         logic: [preflightLogic],
     }),
@@ -952,7 +935,43 @@
                 },
             }
 
-<<<<<<< HEAD
+            const toggleHedgehogMode: Command = {
+                key: 'toggle-hedgehog-mode',
+                scope: GLOBAL_COMMAND_SCOPE,
+                resolver: {
+                    icon: IconFlare,
+                    display: `${values.hedgehogModeEnabled ? 'Disable' : 'Enable'} hedgehog mode`,
+                    synonyms: ['buddy', 'toggle', 'max'],
+                    executor: () => {
+                        actions.setHedgehogModeEnabled(!values.hedgehogModeEnabled)
+                    },
+                },
+            }
+
+            const shortcuts: Command = {
+                key: 'shortcuts',
+                scope: GLOBAL_COMMAND_SCOPE,
+                resolver: {
+                    icon: IconKeyboard,
+                    display: 'Open keyboard shortcut overview',
+                    executor: () => {
+                        actions.setCommandBar(BarStatus.SHOW_SHORTCUTS)
+
+                        // :HACKY: we need to return a dummy flow here, as otherwise
+                        // the executor will hide the command bar, which also displays
+                        // the shortcut overview
+                        const dummyFlow: CommandFlow = {
+                            resolver: () => ({
+                                icon: <></>,
+                                display: '',
+                                executor: true,
+                            }),
+                        }
+                        return dummyFlow
+                    },
+                },
+            }
+
             const sidepanel: Command = {
                 key: 'sidepanel',
                 scope: GLOBAL_COMMAND_SCOPE,
@@ -979,43 +998,6 @@
                           ]
                         : []),
                 ],
-=======
-            const toggleHedgehogMode: Command = {
-                key: 'toggle-hedgehog-mode',
-                scope: GLOBAL_COMMAND_SCOPE,
-                resolver: {
-                    icon: IconFlare,
-                    display: `${values.hedgehogModeEnabled ? 'Disable' : 'Enable'} hedgehog mode`,
-                    synonyms: ['buddy', 'toggle', 'max'],
-                    executor: () => {
-                        actions.setHedgehogModeEnabled(!values.hedgehogModeEnabled)
-                    },
-                },
-            }
-
-            const shortcuts: Command = {
-                key: 'shortcuts',
-                scope: GLOBAL_COMMAND_SCOPE,
-                resolver: {
-                    icon: IconKeyboard,
-                    display: 'Open keyboard shortcut overview',
-                    executor: () => {
-                        actions.setCommandBar(BarStatus.SHOW_SHORTCUTS)
-
-                        // :HACKY: we need to return a dummy flow here, as otherwise
-                        // the executor will hide the command bar, which also displays
-                        // the shortcut overview
-                        const dummyFlow: CommandFlow = {
-                            resolver: () => ({
-                                icon: <></>,
-                                display: '',
-                                executor: true,
-                            }),
-                        }
-                        return dummyFlow
-                    },
-                },
->>>>>>> f77e4cf6
             }
 
             actions.registerCommand(goTo)
@@ -1028,12 +1010,9 @@
             actions.registerCommand(debugCopySessionRecordingURL)
             if (values.featureFlags[FEATURE_FLAGS.POSTHOG_3000]) {
                 actions.registerCommand(toggleTheme)
-<<<<<<< HEAD
-                actions.registerCommand(sidepanel)
-=======
                 actions.registerCommand(toggleHedgehogMode)
                 actions.registerCommand(shortcuts)
->>>>>>> f77e4cf6
+                actions.registerCommand(sidepanel)
             }
         },
         beforeUnmount: () => {
@@ -1046,12 +1025,9 @@
             actions.deregisterCommand('share-feedback')
             actions.deregisterCommand('debug-copy-session-recording-url')
             actions.deregisterCommand('toggle-theme')
-<<<<<<< HEAD
-            actions.deregisterCommand('sidepanel')
-=======
             actions.deregisterCommand('toggle-hedgehog-mode')
             actions.deregisterCommand('shortcuts')
->>>>>>> f77e4cf6
+            actions.deregisterCommand('sidepanel')
         },
     })),
 ])