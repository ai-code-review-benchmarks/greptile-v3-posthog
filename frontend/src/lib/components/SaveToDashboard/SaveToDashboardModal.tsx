import React, { FormEvent } from 'react'
import { useActions, useValues } from 'kea'
import { Modal, Select } from 'antd'
import { eventUsageLogic } from 'lib/utils/eventUsageLogic'
import { saveToDashboardModalLogic } from 'lib/components/SaveToDashboard/saveToDashboardModalLogic'
import { dashboardsModel } from '~/models/dashboardsModel'
import { insightLogic } from 'scenes/insights/insightLogic'
import { lemonToast } from '../lemonToast'
import { router } from 'kea-router'
import { urls } from 'scenes/urls'
import './AddToDashboard.scss'
import { IconMagnifier } from 'lib/components/icons'
import { LemonInput } from 'lib/components/LemonInput/LemonInput'
import { List, ListRowProps, ListRowRenderer } from 'react-virtualized/dist/es/List'
import { AutoSizer } from 'react-virtualized/dist/es/AutoSizer'
import { LemonButton } from 'lib/components/LemonButton'
import { Link } from 'lib/components/Link'
import { DashboardType, InsightModel } from '~/types'
import clsx from 'clsx'
import { LemonModal } from 'lib/components/LemonModal'
import { pluralize } from 'lib/utils'

interface SaveToDashboardModalProps {
    visible: boolean
    closeModal: () => void
    insight: Partial<InsightModel>
    canEditInsight: boolean
}

interface DashboardRelationRowProps {
    dashboard: DashboardType
    insight: Partial<InsightModel>
    canEditInsight: boolean
    isHighlighted: boolean
    isAlreadyOnDashboard: boolean
    style: React.CSSProperties
}

const DashboardRelationRow = ({
    style,
    isHighlighted,
    isAlreadyOnDashboard,
    dashboard,
    insight,
    canEditInsight,
}: DashboardRelationRowProps): JSX.Element => {
    const logic = saveToDashboardModalLogic({
        insight: insight,
        fromDashboard: insight.dashboards?.[0] || undefined,
    })
    const { addToDashboard, removeFromDashboard } = useActions(logic)
    const { dashboardWithActiveAPICall } = useValues(logic)

    return (
        <div style={style} className={clsx('modal-row', isHighlighted && 'highlighted')}>
            <Link to={urls.dashboard(dashboard.id)}>{dashboard.name || 'Untitled'}</Link>
            <LemonButton
                type={isAlreadyOnDashboard ? 'primary' : 'secondary'}
<<<<<<< HEAD
                disabled={!canEditInsight}
=======
                loading={dashboardWithActiveAPICall === dashboard.id}
                disabled={!!dashboardWithActiveAPICall}
>>>>>>> a6f8b049
                size="small"
                onClick={(e) => {
                    e.preventDefault()
                    isAlreadyOnDashboard
                        ? removeFromDashboard(insight, dashboard.id)
                        : addToDashboard(insight, dashboard.id)
                }}
            >
                {isAlreadyOnDashboard ? 'Added' : 'Add to dashboard'}
            </LemonButton>
        </div>
    )
}

export function AddToDashboardModal({
    visible,
    closeModal,
    insight,
    canEditInsight,
}: SaveToDashboardModalProps): JSX.Element {
    const logic = saveToDashboardModalLogic({
        insight: insight,
        fromDashboard: insight.dashboards?.[0] || undefined,
    })

    const { searchQuery, currentDashboards, orderedDashboards, scrollIndex } = useValues(logic)
    const { setSearchQuery, addNewDashboard } = useActions(logic)

    const { insightLoading } = useValues(insightLogic)

    const renderItem: ListRowRenderer = ({ index: rowIndex, style }: ListRowProps): JSX.Element | null => {
        return (
            <DashboardRelationRow
                key={rowIndex}
                dashboard={orderedDashboards[rowIndex]}
                insight={insight}
                canEditInsight={canEditInsight}
                isHighlighted={rowIndex === scrollIndex}
                isAlreadyOnDashboard={currentDashboards.some(
                    (currentDashboard: DashboardType) => currentDashboard.id === orderedDashboards[rowIndex].id
                )}
                style={style}
            />
        )
    }

    return (
        <LemonModal
            onCancel={closeModal}
            afterClose={closeModal}
            confirmLoading={insightLoading}
            visible={visible}
            wrapClassName="add-to-dashboard-modal"
        >
            <section>
                <h5>Add to dashboard</h5>
                <LemonInput
                    data-attr="dashboard-searchfield"
                    placeholder={`Search for dashboards...`}
                    value={searchQuery}
                    className={searchQuery && 'LemonInput--with-input'}
                    icon={<IconMagnifier />}
                    onChange={(newValue) => setSearchQuery(newValue)}
                />
                <div className={'existing-links-info'}>
                    This insight is referenced on <strong>{insight.dashboards?.length}</strong>{' '}
                    {pluralize(insight.dashboards?.length || 0, 'dashboard', 'dashboards', false)}
                </div>
                <div className="list-wrapper">
                    <AutoSizer>
                        {({ height, width }) => (
                            <List
                                width={width}
                                height={height}
                                rowCount={orderedDashboards.length}
                                overscanRowCount={100}
                                rowHeight={40}
                                rowRenderer={renderItem}
                                scrollToIndex={scrollIndex}
                            />
                        )}
                    </AutoSizer>
                </div>
            </section>
            <section className="space-between-items">
                <LemonButton type="secondary" size="small" onClick={addNewDashboard} disabled={!canEditInsight}>
                    Add to a new dashboard
                </LemonButton>
                <LemonButton
                    type="secondary"
                    size="small"
                    onClick={closeModal}
                    style={{ marginTop: 0 }} /* lemon section styling was adding a margin top */
                >
                    Close
                </LemonButton>
            </section>
        </LemonModal>
    )
}

export function SaveToDashboardModal({ visible, closeModal, insight }: SaveToDashboardModalProps): JSX.Element {
    const logic = saveToDashboardModalLogic({
        insight: insight,
        fromDashboard: insight.dashboards?.[0] || undefined,
    })
    const { nameSortedDashboards } = useValues(dashboardsModel)
    const { dashboardId } = useValues(logic)
    const { addNewDashboard, setDashboardId } = useActions(logic)
    const { reportSavedInsightToDashboard } = useActions(eventUsageLogic)
    const { insightLoading } = useValues(insightLogic)
    const { updateInsight } = useActions(insightLogic)

    async function save(event: MouseEvent | FormEvent): Promise<void> {
        event.preventDefault()
        updateInsight({ ...insight, dashboards: [dashboardId] }, () => {
            reportSavedInsightToDashboard()
            lemonToast.success('Insight added to dashboard', {
                button: {
                    label: 'View dashboard',
                    action: () => router.actions.push(urls.dashboard(dashboardId)),
                },
            })
            closeModal()
        })
    }

    return (
        <Modal
            onOk={(e) => void save(e)}
            onCancel={closeModal}
            afterClose={closeModal}
            confirmLoading={insightLoading}
            visible={visible}
            title="Add to dashboard"
            okText="Add insight to dashboard"
        >
            <form onSubmit={(e) => void save(e)}>
                <label>Dashboard</label>
                <Select
                    data-attr="add-to-dashboard-select"
                    value={dashboardId}
                    onChange={(id) => (id === 'new' ? addNewDashboard() : setDashboardId(id))}
                    style={{ width: '100%' }}
                >
                    {nameSortedDashboards.map((dashboard, idx) => (
                        <Select.Option
                            data-attr={`add-to-dashboard-option-${idx}`}
                            key={dashboard.id}
                            value={dashboard.id}
                        >
                            {dashboard.name}
                        </Select.Option>
                    ))}
                    <Select.Option value="new">+ New Dashboard</Select.Option>
                </Select>
            </form>
        </Modal>
    )
}<|MERGE_RESOLUTION|>--- conflicted
+++ resolved
@@ -56,12 +56,8 @@
             <Link to={urls.dashboard(dashboard.id)}>{dashboard.name || 'Untitled'}</Link>
             <LemonButton
                 type={isAlreadyOnDashboard ? 'primary' : 'secondary'}
-<<<<<<< HEAD
-                disabled={!canEditInsight}
-=======
                 loading={dashboardWithActiveAPICall === dashboard.id}
-                disabled={!!dashboardWithActiveAPICall}
->>>>>>> a6f8b049
+                disabled={!!dashboardWithActiveAPICall || !canEditInsight}
                 size="small"
                 onClick={(e) => {
                     e.preventDefault()
