--- conflicted
+++ resolved
@@ -59,11 +59,7 @@
                 type="primary"
                 data-attr="save-to-dashboard-button"
             >
-<<<<<<< HEAD
-                {fromItem && _type.startsWith('Funnel') ? 'Update Dashboard' : 'Add to dashboard'}
-=======
                 {fromItem ? 'Update Dashboard' : 'Add to dashboard'}
->>>>>>> 1251fdfa
             </Button>
         </span>
     )
