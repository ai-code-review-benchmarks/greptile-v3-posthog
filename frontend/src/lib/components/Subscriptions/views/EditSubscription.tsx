--- conflicted
+++ resolved
@@ -262,7 +262,6 @@
                                             </AlertMessage>
                                         )}
                                     </>
-<<<<<<< HEAD
                                 ) : (
                                     <>
                                         <Field name={'target_value'} label={'Which Slack channel to send reports to'}>
@@ -277,7 +276,6 @@
                                                         data-attr="select-slack-channel"
                                                         options={slackChannelOptions}
                                                         loading={slackChannelsLoading}
-                                                        placeholder={'Pick a Slack channel'}
                                                     />
                                                     <div className="text-small text-muted mt-05">
                                                         Private channels are only shown if you have{' '}
@@ -294,76 +292,34 @@
                                             )}
                                         </Field>
 
-                                        <AlertMessage type="info">
-                                            <>
-                                                Don't forget to add the <strong>PostHog App</strong> to the channel
-                                                otherwise Subscriptions will fail to be delivered.{' '}
-=======
-                                )}
-                                <Field name={'target_value'} label={'Which Slack channel to send reports to'}>
-                                    {({ value, onChange }) => (
-                                        <>
-                                            <LemonSelectMultiple
-                                                onChange={(val) => onChange(val)}
-                                                value={value}
-                                                filterOption={true}
-                                                disabled={slackDisabled}
-                                                mode="single"
-                                                data-attr="select-slack-channel"
-                                                options={slackChannelOptions}
-                                                loading={slackChannelsLoading}
-                                            />
-                                            <div className="text-small text-muted mt-05">
-                                                Private channels are only shown if you have{' '}
->>>>>>> bdf07603
-                                                <a
-                                                    href="https://posthog.com/docs/integrations/slack"
-                                                    target="_blank"
-                                                    rel="noopener"
-                                                >
-<<<<<<< HEAD
-                                                    See the Docs for more information
-                                                </a>
-                                            </>
-                                        </AlertMessage>
+                                        {showSlackMembershipWarning ? (
+                                            <Field name={'memberOfSlackChannel'}>
+                                                <AlertMessage type="info">
+                                                    <div className="flex gap-05 items-center">
+                                                        <span>
+                                                            The PostHog App is not in this channel. Please add it to the
+                                                            channel otherwise Subscriptions will fail to be delivered.{' '}
+                                                            <a
+                                                                href="https://posthog.com/docs/integrations/slack"
+                                                                target="_blank"
+                                                                rel="noopener"
+                                                            >
+                                                                See the Docs for more information
+                                                            </a>
+                                                        </span>
+                                                        <LemonButton
+                                                            type="secondary"
+                                                            onClick={() => loadSlackChannels()}
+                                                            loading={slackChannelsLoading}
+                                                        >
+                                                            Check again
+                                                        </LemonButton>
+                                                    </div>
+                                                </AlertMessage>
+                                            </Field>
+                                        ) : null}
                                     </>
                                 )}
-=======
-                                                    invited the PostHog bot
-                                                </a>{' '}
-                                                to them
-                                            </div>
-                                        </>
-                                    )}
-                                </Field>
-
-                                {showSlackMembershipWarning ? (
-                                    <Field name={'memberOfSlackChannel'}>
-                                        <AlertMessage type="info">
-                                            <div className="flex gap-05 items-center">
-                                                <span>
-                                                    The PostHog App is not in this channel. Please add it to the channel
-                                                    otherwise Subscriptions will fail to be delivered.{' '}
-                                                    <a
-                                                        href="https://posthog.com/docs/integrations/slack"
-                                                        target="_blank"
-                                                        rel="noopener"
-                                                    >
-                                                        See the Docs for more information
-                                                    </a>
-                                                </span>
-                                                <LemonButton
-                                                    type="secondary"
-                                                    onClick={() => loadSlackChannels()}
-                                                    loading={slackChannelsLoading}
-                                                >
-                                                    Check again
-                                                </LemonButton>
-                                            </div>
-                                        </AlertMessage>
-                                    </Field>
-                                ) : null}
->>>>>>> bdf07603
                             </>
                         ) : null}
 
