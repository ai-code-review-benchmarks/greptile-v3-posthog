--- conflicted
+++ resolved
@@ -4,16 +4,12 @@
 import { SSO_PROVIDER_NAMES } from 'lib/constants'
 import { LemonButton } from 'lib/lemon-ui/LemonButton'
 import { LemonDivider } from 'lib/lemon-ui/LemonDivider'
-<<<<<<< HEAD
+import { useButtonStyle } from 'scenes/authentication/useButtonStyles'
 import { preflightLogic } from 'scenes/PreflightCheck/preflightLogic'
 
 import { SSOProvider } from '~/types'
 
 import { SocialLoginIcon } from './SocialLoginIcon'
-=======
-import { router, combineUrl } from 'kea-router'
-import { useButtonStyle } from 'scenes/authentication/useButtonStyles'
->>>>>>> 217b3658
 
 interface SocialLoginLinkProps {
     provider: SSOProvider
