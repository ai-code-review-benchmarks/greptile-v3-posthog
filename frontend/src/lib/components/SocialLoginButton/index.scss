@import '../../../styles/breakpoints';

.social-logins {
<<<<<<< HEAD
    margin-bottom: 1rem;
    margin-top: 2rem;
=======
    margin-top: 1rem;
>>>>>>> 7d4b63ec
    text-align: center;

    &:not(.empty) {
        border-top: 1px dashed var(--border);
        padding-top: 1rem;
    }

    button,
    a {
        margin-bottom: 0.5rem;
    }

    .caption {
        margin-bottom: 0.5rem;
        color: var(--text-muted);
    }

    @media screen and (max-width: $sm) {
        .link-social-login {
            padding: 0 0.5rem;
        }
    }
}

.link-social-login {
    display: inline-flex;
    align-items: center;
    color: var(--primary);

    .anticon {
        color: var(--primary-alt);
        transition: all 0.3s cubic-bezier(0.645, 0.045, 0.355, 1);
    }
}<|MERGE_RESOLUTION|>--- conflicted
+++ resolved
@@ -1,12 +1,7 @@
 @import '../../../styles/breakpoints';
 
 .social-logins {
-<<<<<<< HEAD
-    margin-bottom: 1rem;
-    margin-top: 2rem;
-=======
     margin-top: 1rem;
->>>>>>> 7d4b63ec
     text-align: center;
 
     &:not(.empty) {
