--- conflicted
+++ resolved
@@ -99,10 +99,7 @@
     onLabelClick,
     swapTitleAndSubtitle = false,
 }: InsightsLabelProps): JSX.Element {
-<<<<<<< HEAD
-=======
     const showEventName = _showEventName || !breakdownValue || (hasMultipleSeries && !Array.isArray(breakdownValue))
->>>>>>> 4f66c09e
     const eventName = seriesStatus ? capitalizeFirstLetter(seriesStatus) : action?.name || fallbackName || ''
     const iconSizePx = iconSize === IconSize.Large ? 14 : iconSize === IconSize.Medium ? 12 : 10
 
@@ -131,18 +128,20 @@
                     />
                 )}
                 <div className={allowWrap ? '' : 'protect-width'} onClick={onLabelClick}>
-                    <>
-                        {useCustomName && action ? (
-                            <EntityFilterInfo
-                                filter={action}
-                                showSubTitle={!hideSeriesSubtitle}
-                                subTitles={[compareValue, ...[breakdownValue].flat()]}
-                                swapTitleAndSubtitle={swapTitleAndSubtitle}
-                            />
-                        ) : (
-                            <PropertyKeyInfo disableIcon disablePopover value={eventName} ellipsis={!allowWrap} />
-                        )}
-                    </>
+                    {showEventName && (
+                        <>
+                            {useCustomName && action ? (
+                                <EntityFilterInfo
+                                    filter={action}
+                                    showSubTitle={!hideSeriesSubtitle}
+                                    subTitles={[compareValue, ...[breakdownValue].flat()]}
+                                    swapTitleAndSubtitle={swapTitleAndSubtitle}
+                                />
+                            ) : (
+                                <PropertyKeyInfo disableIcon disablePopover value={eventName} ellipsis={!allowWrap} />
+                            )}
+                        </>
+                    )}
 
                     {((action?.math && action.math !== 'total') || showCountedByTag) && (
                         <MathTag
