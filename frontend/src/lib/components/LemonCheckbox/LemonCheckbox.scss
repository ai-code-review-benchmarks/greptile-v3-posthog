--- conflicted
+++ resolved
@@ -89,19 +89,11 @@
 
     &.LemonCheckbox--bordered {
         label {
-<<<<<<< HEAD
-            padding: 0.5rem 0.75rem;
-            border-radius: var(--radius);
-            border: 1px solid var(--border);
-            background: var(--white);
-            line-height: 22px; // 2px less than standard due to border
-=======
             padding: 0 0.75rem;
             border-radius: var(--radius);
             border: 1px solid var(--border);
             background: var(--white);
             min-height: 2.5rem;
->>>>>>> 7ed16326
         }
 
         &.LemonCheckbox--small {
