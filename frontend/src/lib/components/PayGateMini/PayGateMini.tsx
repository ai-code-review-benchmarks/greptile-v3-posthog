import { IconInfo } from '@posthog/icons'
import { Link, Tooltip } from '@posthog/lemon-ui'
import clsx from 'clsx'
import { useActions, useValues } from 'kea'
import { FEATURE_FLAGS } from 'lib/constants'
import { featureFlagLogic } from 'lib/logic/featureFlagLogic'
import { lowercaseFirstLetter } from 'lib/utils'
import posthog from 'posthog-js'
import { useEffect } from 'react'
import { billingLogic } from 'scenes/billing/billingLogic'
import { preflightLogic } from 'scenes/PreflightCheck/preflightLogic'
import { getProductIcon } from 'scenes/products/Products'
import { sceneLogic } from 'scenes/sceneLogic'

import { AvailableFeature } from '~/types'

import { BillingUpgradeCTA } from '../BillingUpgradeCTA'
import { PayGateMiniButton } from './PayGateMiniButton'
import { payGateMiniLogic } from './payGateMiniLogic'

export interface PayGateMiniProps {
    feature: AvailableFeature
    currentUsage?: number
    children: React.ReactNode
    overrideShouldShowGate?: boolean
    className?: string
    background?: boolean
    isGrandfathered?: boolean
}

/** A sort of paywall for premium features.
 *
 * Simply shows its children when the feature is available,
 * otherwise it presents upsell UI with the call to action that's most relevant for the circumstances.
 */
export function PayGateMini({
    feature,
    currentUsage,
    className,
    children,
    overrideShouldShowGate,
    background = true,
    isGrandfathered,
}: PayGateMiniProps): JSX.Element | null {
<<<<<<< HEAD
    const { featureFlags } = useValues(featureFlagLogic)
    const { preflight, isCloudOrDev } = useValues(preflightLogic)
    const { hasAvailableFeature, availableFeature } = useValues(userLogic)
=======
    const { productWithFeature, featureInfo, featureAvailableOnOrg, gateVariant } = useValues(
        payGateMiniLogic({ featureKey: feature, currentUsage })
    )
    const { preflight } = useValues(preflightLogic)
>>>>>>> 1bce5474
    const { billing, billingLoading } = useValues(billingLogic)
    const { hideUpgradeModal } = useActions(sceneLogic)

    useEffect(() => {
        if (gateVariant) {
            posthog.capture('pay gate shown', {
                product_key: productWithFeature?.type,
                feature: feature,
                gate_variant: gateVariant,
            })
        }
    }, [gateVariant])

    if (billingLoading) {
        return null
    }

    if (gateVariant && preflight?.instance_preferences?.disable_paid_fs) {
        return null // Don't show anything if paid features are explicitly disabled
    }

    return featureFlags[FEATURE_FLAGS.SUBSCRIBE_FROM_PAYGATE] === 'test' ? (
        gateVariant && productWithFeature && featureInfo && !overrideShouldShowGate ? (
            <div
                className={clsx(
                    className,
                    background && 'bg-side border border-border',
                    'PayGateMini rounded flex flex-col items-center p-4 text-center'
                )}
            >
                <div className="flex text-4xl text-warning">
                    {getProductIcon(productWithFeature.name, featureInfo.icon_key)}
                </div>
                <h3>{featureInfo.name}</h3>
                {featureAvailableOnOrg?.limit && gateVariant !== 'move-to-cloud' ? (
                    <div>
                        <p>
                            You've reached your usage limit for{' '}
                            <Tooltip title={featureInfo.description}>
                                <span>
                                    <b>{featureInfo.name}</b>
                                    <IconInfo className="ml-0.5 text-muted" />
                                </span>
                            </Tooltip>
                            .
                        </p>
                        <p className="border border-border bg-side rounded p-4">
                            <b>Your current plan limit:</b>{' '}
                            <span>
                                {featureAvailableOnOrg.limit} {featureAvailableOnOrg.unit}
                            </span>
                        </p>
                        <p>
                            Please upgrade your <b>{productWithFeature.name}</b> plan to create more {featureInfo.name}
                        </p>
                    </div>
                ) : (
                    <>
                        <p>{featureInfo.description}</p>
                        <p>
                            {gateVariant === 'move-to-cloud' ? (
                                <>This feature is only available on PostHog Cloud.</>
                            ) : (
                                <>
                                    Upgrade your <b>{productWithFeature?.name}</b> plan to use this feature.
                                </>
                            )}
                        </p>
                    </>
                )}
                {isGrandfathered && (
                    <div className="flex gap-x-2 bg-side p-4 rounded text-left mb-4">
                        <IconInfo className="text-muted text-2xl" />
                        <p className="text-muted mb-0">
                            Your plan does not include this feature, but previously set settings may remain. Please
                            upgrade your plan to regain access.
                        </p>
                    </div>
                )}
                {featureInfo.docsUrl && (
                    <div className="mb-4">
                        <>
                            <Link to={featureInfo.docsUrl} target="_blank">
                                Learn more in PostHog Docs.
                            </Link>
                        </>
                    </div>
                )}
                <PayGateMiniButton product={productWithFeature} featureInfo={featureInfo} gateVariant={gateVariant} />
            </div>
        ) : (
            <div className={className}>{children}</div>
        )
    ) : gateVariant && productWithFeature && featureInfo && !overrideShouldShowGate ? (
        <div
            className={clsx(
                className,
                background && 'bg-side border border-border',
                'PayGateMini rounded flex flex-col items-center p-4 text-center'
            )}
            data-attr="paygate"
        >
            <div className="flex text-4xl text-warning">
                {getProductIcon(productWithFeature.name, featureInfo.icon_key)}
            </div>
            <h3>{featureInfo.name}</h3>
            {featureAvailableOnOrg?.limit && gateVariant !== 'move-to-cloud' ? (
                <div>
                    <p>
                        You've reached your usage limit for{' '}
                        <Tooltip title={featureInfo.description}>
                            <span>
                                <b>{featureInfo.name}</b>
                                <IconInfo className="ml-0.5 text-muted" />
                            </span>
                        </Tooltip>
                        .
                    </p>
                    <p className="border border-border bg-side rounded p-4">
                        <b>Your current plan limit:</b>{' '}
                        <span>
                            {featureAvailableOnOrg.limit} {featureAvailableOnOrg.unit}
                        </span>
                    </p>
                    <p>
                        Please upgrade your <b>{productWithFeature.name}</b> plan to create more {featureInfo.name}
                    </p>
                </div>
            ) : (
                <p>
                    {gateVariant === 'move-to-cloud' ? (
                        <>On PostHog Cloud, you can </>
                    ) : (
                        <>
<<<<<<< HEAD
                            Upgrade your <b>{product.name}</b> plan to{' '}
                            {featureInfo.description
                                ? lowercaseFirstLetter(featureInfo.description)
                                : 'use this feature.'}
=======
                            Upgrade your <b>{productWithFeature?.name}</b> plan to{' '}
>>>>>>> 1bce5474
                        </>
                    )}
                </p>
            )}
            {isGrandfathered && (
                <div className="flex gap-x-2 bg-side p-4 rounded text-left mb-4">
                    <IconInfo className="text-muted text-2xl" />
                    <p className="text-muted mb-0">
                        Your plan does not include this feature, but previously set settings may remain. Please upgrade
                        your plan to regain access.
                    </p>
                </div>
            )}
            {featureInfo.docsUrl && (
                <div className="mb-4">
                    <>
                        <Link to={featureInfo.docsUrl} target="_blank">
                            Learn more in PostHog Docs.
                        </Link>
                    </>
                </div>
            )}
            <BillingUpgradeCTA
                data-attr="paygate-mini-cta"
                to={
                    gateVariant === 'add-card'
                        ? `/organization/billing?products=${productWithFeature.type}`
                        : gateVariant === 'contact-sales'
                        ? `mailto:sales@posthog.com?subject=Inquiring about ${featureInfo.name}`
                        : gateVariant === 'move-to-cloud'
                        ? 'https://us.posthog.com/signup?utm_medium=in-product&utm_campaign=move-to-cloud'
                        : undefined
                }
                type="primary"
                center
                onClick={() => {
                    hideUpgradeModal()
                    posthog.capture('pay gate CTA clicked', {
                        product_key: productWithFeature?.type,
                        feature: feature,
                        gate_variant: gateVariant,
                    })
                }}
            >
                {gateVariant === 'add-card'
<<<<<<< HEAD
                    ? `Upgrade ${product.name}`
=======
                    ? billing?.has_active_subscription
                        ? `Upgrade ${productWithFeature?.name}`
                        : 'Subscribe now'
>>>>>>> 1bce5474
                    : gateVariant === 'contact-sales'
                    ? 'Contact sales'
                    : 'Move to PostHog Cloud'}
            </BillingUpgradeCTA>
        </div>
    ) : (
        <div className={className}>{children}</div>
    )
}<|MERGE_RESOLUTION|>--- conflicted
+++ resolved
@@ -4,7 +4,6 @@
 import { useActions, useValues } from 'kea'
 import { FEATURE_FLAGS } from 'lib/constants'
 import { featureFlagLogic } from 'lib/logic/featureFlagLogic'
-import { lowercaseFirstLetter } from 'lib/utils'
 import posthog from 'posthog-js'
 import { useEffect } from 'react'
 import { billingLogic } from 'scenes/billing/billingLogic'
@@ -42,18 +41,13 @@
     background = true,
     isGrandfathered,
 }: PayGateMiniProps): JSX.Element | null {
-<<<<<<< HEAD
-    const { featureFlags } = useValues(featureFlagLogic)
-    const { preflight, isCloudOrDev } = useValues(preflightLogic)
-    const { hasAvailableFeature, availableFeature } = useValues(userLogic)
-=======
     const { productWithFeature, featureInfo, featureAvailableOnOrg, gateVariant } = useValues(
         payGateMiniLogic({ featureKey: feature, currentUsage })
     )
     const { preflight } = useValues(preflightLogic)
->>>>>>> 1bce5474
     const { billing, billingLoading } = useValues(billingLogic)
     const { hideUpgradeModal } = useActions(sceneLogic)
+    const { featureFlags } = useValues(featureFlagLogic)
 
     useEffect(() => {
         if (gateVariant) {
@@ -186,14 +180,7 @@
                         <>On PostHog Cloud, you can </>
                     ) : (
                         <>
-<<<<<<< HEAD
-                            Upgrade your <b>{product.name}</b> plan to{' '}
-                            {featureInfo.description
-                                ? lowercaseFirstLetter(featureInfo.description)
-                                : 'use this feature.'}
-=======
                             Upgrade your <b>{productWithFeature?.name}</b> plan to{' '}
->>>>>>> 1bce5474
                         </>
                     )}
                 </p>
@@ -239,13 +226,9 @@
                 }}
             >
                 {gateVariant === 'add-card'
-<<<<<<< HEAD
-                    ? `Upgrade ${product.name}`
-=======
                     ? billing?.has_active_subscription
                         ? `Upgrade ${productWithFeature?.name}`
                         : 'Subscribe now'
->>>>>>> 1bce5474
                     : gateVariant === 'contact-sales'
                     ? 'Contact sales'
                     : 'Move to PostHog Cloud'}
