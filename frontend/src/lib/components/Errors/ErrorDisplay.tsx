import { IconFlag } from '@posthog/icons'
import clsx from 'clsx'
<<<<<<< HEAD
=======
import { IconFlag } from 'lib/lemon-ui/icons'
import { LemonDivider } from 'lib/lemon-ui/LemonDivider'
>>>>>>> 7ae83c19
import { LemonTag } from 'lib/lemon-ui/LemonTag/LemonTag'
import { Link } from 'lib/lemon-ui/Link'
import posthog from 'posthog-js'

import { EventType, RecordingEventType } from '~/types'

interface StackFrame {
    filename: string
    lineno: number
    colno: number
    function: string
}

function parseToFrames(rawTrace: string): StackFrame[] {
    return JSON.parse(rawTrace)
}

function StackTrace({ rawTrace }: { rawTrace: string }): JSX.Element | null {
    try {
        const frames = parseToFrames(rawTrace)
        return (
            <>
                {frames.length ? (
                    frames.map((frame, index) => {
                        const { filename, lineno, colno, function: functionName } = frame

                        return (
                            <TitledSnack
                                key={index}
                                title={functionName}
                                value={
                                    <>
                                        {filename}:{lineno}:{colno}
                                    </>
                                }
                            />
                        )
                    })
                ) : (
                    <LemonTag>Empty stack trace</LemonTag>
                )}
            </>
        )
    } catch (e: any) {
        //very meta
        posthog.capture('Cannot parse stack trace in Exception event', { tag: 'error-display-stack-trace', e })
        return <LemonTag type="caution">Error parsing stack trace</LemonTag>
    }
}

function TitledSnack({
    title,
    value,
    type = 'default',
}: {
    title: string
    value: string | JSX.Element
    type?: 'default' | 'success'
}): JSX.Element {
    return (
        <div className="flex flex-row items-center">
            <span
                className={clsx(
                    'pl-1.5 pr-1 py-1 max-w-full',
                    'border-r',
                    'rounded-l rounded-r-none',
                    'text-primary-alt overflow-hidden text-ellipsis',
                    type === 'success' ? 'bg-success-highlight' : 'bg-primary-highlight'
                )}
            >
                <strong>{title}:</strong>
            </span>
            <span
                className={clsx(
                    'pr-1.5 pl-1 py-1 max-w-full',
                    'rounded-r rounded-l-none',
                    'text-primary-alt overflow-hidden text-ellipsis',
                    type === 'success' ? 'bg-success-highlight' : 'bg-primary-highlight',
                    'flex flex-1 items-center'
                )}
            >
                {value}
            </span>
        </div>
    )
}

function ActiveFlags({ flags }: { flags: string[] }): JSX.Element {
    return (
        <>
            {flags && flags.length ? (
                <div className="flex flex-row gap-2 flex-wrap">
                    {flags.map((flag, index) => {
                        return (
                            <div key={index} className="border rounded px-1.5 py-1 bg-primary-alt-highlight text-muted">
                                <IconFlag className="pr-1" />

                                {flag}
                            </div>
                        )
                    })}
                </div>
            ) : (
                <div>No active feature flags</div>
            )}
        </>
    )
}

export function getExceptionPropertiesFrom(eventProperties: Record<string, any>): Record<string, any> {
    const {
        $exception_type,
        $exception_message,
        $exception_synthetic,
        $lib,
        $lib_version,
        $browser,
        $browser_version,
        $os,
        $os_version,
        $active_feature_flags,
        $sentry_url,
        $sentry_exception,
    } = eventProperties

    let $exception_stack_trace_raw = eventProperties.$exception_stack_trace_raw
    // exception autocapture sets $exception_stack_trace_raw as a string
    // if it isn't present then this is probably a sentry exception.
    // try and grab the frames from that
    if (!$exception_stack_trace_raw?.length && $sentry_exception) {
        if (Array.isArray($sentry_exception.values)) {
            const firstException = $sentry_exception.values[0]
            if (firstException.stacktrace) {
                $exception_stack_trace_raw = JSON.stringify(firstException.stacktrace.frames)
            }
        }
    }
    return {
        $exception_type,
        $exception_message,
        $exception_synthetic,
        $lib,
        $lib_version,
        $browser,
        $browser_version,
        $os,
        $os_version,
        $active_feature_flags,
        $sentry_url,
        $exception_stack_trace_raw,
    }
}

export function ErrorDisplay({ event }: { event: EventType | RecordingEventType }): JSX.Element {
    if (event.event !== '$exception') {
        return <>Unknown type of error</>
    }

    const {
        $exception_type,
        $exception_message,
        $exception_synthetic,
        $lib,
        $lib_version,
        $browser,
        $browser_version,
        $os,
        $os_version,
        $active_feature_flags,
        $sentry_url,
        $exception_stack_trace_raw,
    } = getExceptionPropertiesFrom(event.properties)

    return (
        <div className="flex flex-col space-y-2 pr-4 pb-2">
            <h1 className="mb-0">{$exception_message}</h1>
            <div className="flex flex-row gap-2 flex-wrap">
                <LemonTag type="danger">{$exception_type}</LemonTag>
                <TitledSnack
                    type="success"
                    title="captured by"
                    value={
                        <>
                            {$sentry_url ? (
                                <Link
                                    className="text-primary-alt hover:underline decoration-primary-alt cursor-pointer"
                                    to={$sentry_url}
                                    target="_blank"
                                >
                                    Sentry
                                </Link>
                            ) : (
                                <>PostHog</>
                            )}
                        </>
                    }
                />
                <TitledSnack title="synthetic" value={$exception_synthetic ? 'true' : 'false'} />
                <TitledSnack title="library" value={`${$lib} ${$lib_version}`} />
                <TitledSnack title="browser" value={`${$browser} ${$browser_version}`} />
                <TitledSnack title="os" value={`${$os} ${$os_version}`} />
            </div>
            {!!$exception_stack_trace_raw?.length && (
                <>
                    <LemonDivider dashed={true} />
                    <div className="flex flex-col gap-1 mt-6">
                        <h2 className="mb-0">Stack Trace</h2>
                        <StackTrace rawTrace={$exception_stack_trace_raw} />
                    </div>
                </>
            )}
            <LemonDivider dashed={true} />
            <div className="flex flex-col gap-1 mt-6">
                <h2 className="mb-0">Active Feature Flags</h2>
                <ActiveFlags flags={$active_feature_flags} />
            </div>
        </div>
    )
}<|MERGE_RESOLUTION|>--- conflicted
+++ resolved
@@ -1,10 +1,6 @@
 import { IconFlag } from '@posthog/icons'
 import clsx from 'clsx'
-<<<<<<< HEAD
-=======
-import { IconFlag } from 'lib/lemon-ui/icons'
 import { LemonDivider } from 'lib/lemon-ui/LemonDivider'
->>>>>>> 7ae83c19
 import { LemonTag } from 'lib/lemon-ui/LemonTag/LemonTag'
 import { Link } from 'lib/lemon-ui/Link'
 import posthog from 'posthog-js'
