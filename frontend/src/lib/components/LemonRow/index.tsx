import React from 'react'
import clsx from 'clsx'
import './LemonRow.scss'
import { Tooltip } from '../Tooltip'

// Implement function type inference for forwardRef,
// so that function components wrapped with forwardRef (i.e. LemonRow) can be generic.
declare module 'react' {
    function forwardRef<T, P>(
        render: (props: P, ref: React.Ref<T>) => React.ReactElement | null
    ): (props: P & React.RefAttributes<T>) => React.ReactElement | null
}

export interface LemonRowPropsBase<T extends keyof JSX.IntrinsicElements>
    extends Omit<React.HTMLProps<JSX.IntrinsicElements[T]>, 'ref'> {
    icon?: React.ReactElement | null
    tag?: T
<<<<<<< HEAD
    status?: 'success' | 'warning' | 'danger' // CSS variable colors
=======
    status?: 'success' | 'warning' | 'danger' | 'highlighted'
    tooltip?: string
>>>>>>> a39596c0
    fullWidth?: boolean
}

// This is a union so that a LemonRow can be compact OR have a sideIcon, but not both at once
export type LemonRowProps<T extends keyof JSX.IntrinsicElements> =
    | (LemonRowPropsBase<T> & {
          sideIcon?: null
          compact?: boolean
      })
    | (LemonRowPropsBase<T> & {
          sideIcon?: React.ReactElement | null
          compact?: false
      })

/** Generic UI row component. Can be exploited as a button (see LemonButton) or just as a presentation element. */
<<<<<<< HEAD
export function LemonRow<T extends keyof JSX.IntrinsicElements = 'div'>({
    children,
    icon,
    className,
    tag,
    status,
    fullWidth = false,
    ...props
}: LemonRowProps<T>): JSX.Element {
    return React.createElement(
=======
function LemonRowInternal<T extends keyof JSX.IntrinsicElements>(
    {
        children,
        icon,
        className,
        tag,
        status,
        tooltip,
        sideIcon,
        compact = false,
        fullWidth = false,
        ...props
    }: LemonRowProps<T>,
    ref: React.Ref<JSX.IntrinsicElements[T]>
): JSX.Element {
    const element = React.createElement(
>>>>>>> a39596c0
        tag || 'div',
        {
            className: clsx(
                'LemonRow',
                className,
                status && `LemonRow--status-${status}`,
<<<<<<< HEAD
=======
                compact && 'LemonRow--compact',
>>>>>>> a39596c0
                fullWidth && 'LemonRow--full-width'
            ),
            ...props,
            ref,
        },
        <>
            {icon && <span className="LemonRow__icon">{icon}</span>}
            <div className="LemonRow__content">{children}</div>
            {sideIcon && <span className="LemonRow__icon">{sideIcon}</span>}
        </>
    )
    return tooltip ? <Tooltip title={tooltip}>{element}</Tooltip> : element
}
export const LemonRow = React.forwardRef(LemonRowInternal)<|MERGE_RESOLUTION|>--- conflicted
+++ resolved
@@ -15,12 +15,8 @@
     extends Omit<React.HTMLProps<JSX.IntrinsicElements[T]>, 'ref'> {
     icon?: React.ReactElement | null
     tag?: T
-<<<<<<< HEAD
-    status?: 'success' | 'warning' | 'danger' // CSS variable colors
-=======
     status?: 'success' | 'warning' | 'danger' | 'highlighted'
     tooltip?: string
->>>>>>> a39596c0
     fullWidth?: boolean
 }
 
@@ -36,18 +32,6 @@
       })
 
 /** Generic UI row component. Can be exploited as a button (see LemonButton) or just as a presentation element. */
-<<<<<<< HEAD
-export function LemonRow<T extends keyof JSX.IntrinsicElements = 'div'>({
-    children,
-    icon,
-    className,
-    tag,
-    status,
-    fullWidth = false,
-    ...props
-}: LemonRowProps<T>): JSX.Element {
-    return React.createElement(
-=======
 function LemonRowInternal<T extends keyof JSX.IntrinsicElements>(
     {
         children,
@@ -64,17 +48,13 @@
     ref: React.Ref<JSX.IntrinsicElements[T]>
 ): JSX.Element {
     const element = React.createElement(
->>>>>>> a39596c0
         tag || 'div',
         {
             className: clsx(
                 'LemonRow',
                 className,
                 status && `LemonRow--status-${status}`,
-<<<<<<< HEAD
-=======
                 compact && 'LemonRow--compact',
->>>>>>> a39596c0
                 fullWidth && 'LemonRow--full-width'
             ),
             ...props,
