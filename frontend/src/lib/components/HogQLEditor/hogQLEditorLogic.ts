--- conflicted
+++ resolved
@@ -34,11 +34,7 @@
                         expr: values.localValue,
                     })
                     breakpoint()
-<<<<<<< HEAD
-                    if (response?.errors) {
-=======
                     if (response && Array.isArray(response.errors) && response.errors.length > 0) {
->>>>>>> e02e9a24
                         const textArea = props.textareaRef?.current
                         if (
                             textArea &&
