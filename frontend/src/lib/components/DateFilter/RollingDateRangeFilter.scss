--- conflicted
+++ resolved
@@ -37,20 +37,13 @@
     display: flex;
     align-items: center;
     height: 2rem;
-<<<<<<< HEAD
-    border: 1px solid var(--border);
-    border-radius: var(--radius);
-    background-color: var(--bg-light);
-    box-sizing: border-box;
-=======
     margin: 0;
->>>>>>> 984bef92
     margin-right: 0.25rem;
     margin-left: 0.25rem;
     line-height: 1.25rem;
     background-color: var(--bg-light);
     border: 1px solid var(--border);
-    border-radius: 0.25rem;
+    border-radius: var(--radius);
 
     .LemonInput {
         width: 3rem;
