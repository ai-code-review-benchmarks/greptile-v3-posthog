--- conflicted
+++ resolved
@@ -1298,30 +1298,9 @@
     return properties
 }
 
-<<<<<<< HEAD
-export const isUserLoggedIn = (): boolean => !getAppContext()?.anonymous
-=======
-export function flattenPropertyGroup(
-    flattenedProperties: AnyPropertyFilter[],
-    propertyGroup: PropertyGroupFilter | AnyPropertyFilter
-): AnyPropertyFilter[] {
-    const obj: AnyPropertyFilter = {}
-    Object.keys(propertyGroup).forEach(function (k) {
-        obj[k] = propertyGroup[k]
-    })
-    if (isValidPropertyFilter(obj)) {
-        flattenedProperties.push(obj)
-    }
-    if (isPropertyGroup(propertyGroup)) {
-        return propertyGroup.values.reduce(flattenPropertyGroup, flattenedProperties)
-    }
-    return flattenedProperties
-}
-
 export const isUserLoggedIn = (): boolean => !getAppContext()?.anonymous
 
 /** Sorting function for Array.prototype.sort that works for numbers and strings automatically. */
 export const autoSorter = (a: any, b: any): number => {
     return typeof a === 'number' && typeof b === 'number' ? a - b : String(a).localeCompare(String(b))
-}
->>>>>>> 3bd4cdce
+}