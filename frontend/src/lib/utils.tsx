--- conflicted
+++ resolved
@@ -514,7 +514,6 @@
     return [items[Math.floor(Math.random() * items.length)]]
 }
 
-<<<<<<< HEAD
 export function identifierToHuman(input: string, capitalize: boolean = true): string | null {
     /* Converts a camelCase, PascalCase or snake_case string to a human-friendly string.
     (e.g. `feature_flags` or `featureFlags` becomes "Feature Flags") */
@@ -526,7 +525,8 @@
             return capitalize ? group[0].toUpperCase() + group.substr(1).toLowerCase() : group.toLowerCase()
         })
         .join(' ')
-=======
+}
+
 export function parseGithubRepoURL(url: string): Record<string, string> {
     const match = url.match(/^https?:\/\/(?:www\.)?github\.com\/([A-Za-z0-9_.-]+)\/([A-Za-z0-9_.-]+)\/?$/)
     if (!match) {
@@ -541,5 +541,4 @@
         return true
     }
     return element.parentElement ? someParentMatchesSelector(element.parentElement, selector) : false
->>>>>>> 42aeecfa
 }