import React, { CSSProperties, PropsWithChildren } from 'react'
import api from './api'
import { toast } from 'react-toastify'
import { Spin } from 'antd'
import moment from 'moment'
import { EventType } from '~/types'
import { lightColors } from 'lib/colors'

const SI_PREFIXES: { value: number; symbol: string }[] = [
    { value: 1e18, symbol: 'E' },
    { value: 1e15, symbol: 'P' },
    { value: 1e12, symbol: 'T' },
    { value: 1e9, symbol: 'G' },
    { value: 1e6, symbol: 'M' },
    { value: 1e3, symbol: 'k' },
    { value: 1, symbol: '' },
]
const TRAILING_ZERO_REGEX = /\.0+$|(\.[0-9]*[1-9])0+$/

export function uuid(): string {
    return '10000000-1000-4000-8000-100000000000'.replace(/[018]/g, (c) =>
        (parseInt(c) ^ (crypto.getRandomValues(new Uint8Array(1))[0] & (15 >> (parseInt(c) / 4)))).toString(16)
    )
}

export function toParams(obj: Record<string, any>): string {
    function handleVal(val: any): string {
        if (val._isAMomentObject) {
            return encodeURIComponent(val.format('YYYY-MM-DD'))
        }
        val = typeof val === 'object' ? JSON.stringify(val) : val
        return encodeURIComponent(val)
    }
    return Object.entries(obj)
        .filter((item) => item[1] != undefined && item[1] != null)
        .map(([key, val]) => `${key}=${handleVal(val)}`)
        .join('&')
}

export function fromParams(): Record<string, any> {
    return !window.location.search
        ? {}
        : window.location.search
              .slice(1)
              .split('&')
              .reduce((paramsObject, paramString) => {
                  const [key, value] = paramString.split('=')
                  paramsObject[key] = decodeURIComponent(value)
                  return paramsObject
              }, {} as Record<string, any>)
}

export const colors = ['success', 'secondary', 'warning', 'primary', 'danger', 'info', 'dark', 'light']

export function percentage(division: number): string {
    return division
        ? division.toLocaleString(undefined, {
              style: 'percent',
              maximumFractionDigits: 2,
          })
        : ''
}

export function Loading(props: Record<string, any>): JSX.Element {
    return (
        <div className="loading-overlay" style={props.style}>
            <Spin />
        </div>
    )
}

export function TableRowLoading({
    colSpan = 1,
    asOverlay = false,
}: {
    colSpan: number
    asOverlay: boolean
}): JSX.Element {
    return (
        <tr className={asOverlay ? 'loading-overlay over-table' : ''}>
            <td colSpan={colSpan} style={{ padding: 50, textAlign: 'center' }}>
                <Spin />
            </td>
        </tr>
    )
}

export function SceneLoading(): JSX.Element {
    return (
        <div style={{ textAlign: 'center', marginTop: '20vh' }}>
            <Spin />
        </div>
    )
}

export function deleteWithUndo({ undo = false, ...props }: Record<string, any>): void {
    api.update(`api/${props.endpoint}/${props.object.id}`, {
        ...props.object,
        deleted: !undo,
    }).then(() => {
        props.callback?.()
        const response = (
            <span>
                <b>{props.object.name ?? 'Untitled'}</b>
                {!undo ? ' deleted. Click to undo.' : ' deletion undone.'}
            </span>
        )
        toast(response, {
            toastId: `delete-item-${props.object.id}-${undo}`,
            onClick: () => {
                deleteWithUndo({ undo: true, ...props })
            },
        })
    })
}

export function DeleteWithUndo(
    props: PropsWithChildren<{
        endpoint: string
        object: {
            name: string
            id: number
        }
        className: string
        style: CSSProperties
    }>
): JSX.Element {
    const { className, style, children } = props
    return (
        <a
            href="#"
            onClick={(e) => {
                e.preventDefault()
                e.stopPropagation()
                deleteWithUndo(props)
            }}
            className={className}
            style={style}
        >
            {children}
        </a>
    )
}

export const selectStyle: Record<string, (base: Partial<CSSProperties>) => Partial<CSSProperties>> = {
    control: (base) => ({
        ...base,
        height: 31,
        minHeight: 31,
    }),
    indicatorsContainer: (base) => ({
        ...base,
        height: 31,
    }),
    input: (base) => ({
        ...base,
        paddingBottom: 0,
        paddingTop: 0,
        margin: 0,
        opacity: 1,
    }),
    valueContainer: (base) => ({
        ...base,
        padding: '0 8px',
        marginTop: -2,
    }),
    option: (base) => ({
        ...base,
        padding: '2px 15px',
    }),
}

export function capitalizeFirstLetter(string: string): string {
    return string.charAt(0).toUpperCase() + string.slice(1)
}

export const operatorMap: Record<string, string> = {
    exact: '= equals',
    is_not: "≠ doesn't equal",
    icontains: '∋ contains',
    not_icontains: "∌ doesn't contain",
    regex: '∼ matches regex',
    not_regex: "≁ doesn't match regex",
    gt: '> greater than',
    lt: '< lower than',
    is_set: '✓ is set',
    is_not_set: '✕ is not set',
}

export function isOperatorFlag(operator: string): boolean {
    // these filter operators can only be just set, no additional parameter
    return ['is_set', 'is_not_set'].includes(operator)
}

export function formatPropertyLabel(
    item: Record<string, any>,
    cohorts: Record<string, any>[],
    keyMapping: Record<string, Record<string, any>>
): string {
    const { value, key, operator, type } = item
    return type === 'cohort'
        ? cohorts?.find((cohort) => cohort.id === value)?.name || value
        : (keyMapping[type === 'element' ? 'element' : 'event'][key]?.label || key) +
              (isOperatorFlag(operator)
                  ? ` ${operatorMap[operator]}`
                  : ` ${(operatorMap[operator || 'exact'] || '?').split(' ')[0]} ${value || ''}`)
}

export function formatProperty(property: Record<string, any>): string {
    return property.key + ` ${operatorMap[property.operator || 'exact'].split(' ')[0]} ` + property.value
}

// Format a label that gets returned from the /insights api
<<<<<<< HEAD
export function formatLabel(
    label: string,
    action: {
        math: string
        properties?: { operator: string; value: any }[]
    }
): string {
    const math = 'Total'
=======
export function formatLabel(label: string, action: Record<string, any>): string {
>>>>>>> 60652564
    if (action.math === 'dau') {
        label += ` (${action.math.toUpperCase()}) `
    } else if (['sum', 'avg', 'min', 'max', 'median', 'p90', 'p95', 'p99'].includes(action.math)) {
        label += ` (${action.math} of ${action.math_property}) `
    } else {
        label += ' (Total) '
    }
    if (action?.properties?.length) {
        label += ` (${action.properties
            .map((property) => operatorMap[property.operator || 'exact'].split(' ')[0] + ' ' + property.value)
            .join(', ')})`
    }
    return label
}

export function deletePersonData(person: Record<string, any>, callback: () => void): void {
    // DEPRECATED: Remove after releasing PersonsV2 (persons-2353)
    if (window.confirm('Are you sure you want to delete this user? This cannot be undone')) {
        api.delete('api/person/' + person.id).then(() => {
            toast('Person succesfully deleted.')
            if (callback) {
                callback()
            }
        })
    }
}

export function savePersonData(person: Record<string, any>): void {
    // DEPRECATED: Remove after releasing PersonsV2 (persons-2353)
    api.update('api/person/' + person.id, person).then(() => {
        toast('Person Updated')
    })
}

export function objectsEqual(obj1: any, obj2: any): boolean {
    return JSON.stringify(obj1) === JSON.stringify(obj2)
}

export function idToKey(array: Record<string, any>[], keyField: string = 'id'): any {
    const object: Record<string, any> = {}
    for (const element of array) {
        object[element[keyField]] = element
    }
    return object
}

export function delay(ms: number): Promise<number> {
    return new Promise((resolve) => window.setTimeout(resolve, ms))
}

/**
 * Trigger a resize event on window.
 */
export function triggerResize(): void {
    try {
        window.dispatchEvent(new Event('resize'))
    } catch (error) {
        // will break on IE11
    }
}

/**
 * Trigger a resize event on window a few times between 10 to 2000 ms after the menu was collapsed/expanded.
 * We need this so the dashboard resizes itself properly, as the available div width will still
 * change when the sidebar's expansion is animating.
 */
export function triggerResizeAfterADelay(): void {
    for (const delay of [10, 100, 500, 750, 1000, 2000]) {
        window.setTimeout(triggerResize, delay)
    }
}

export function clearDOMTextSelection(): void {
    if (window.getSelection) {
        if (window.getSelection()?.empty) {
            // Chrome
            window.getSelection()?.empty()
        } else if (window.getSelection()?.removeAllRanges) {
            // Firefox
            window.getSelection()?.removeAllRanges()
        }
    } else if ((document as any).selection) {
        // IE?
        ;(document as any).selection.empty()
    }
}

export const posthogEvents = ['$autocapture', '$pageview', '$identify', '$pageleave']

export function isAndroidOrIOS(): boolean {
    return typeof window !== 'undefined' && /Android|iPhone|iPad|iPod/i.test(window.navigator.userAgent)
}

export function slugify(text: string): string {
    return text
        .toString() // Cast to string
        .toLowerCase() // Convert the string to lowercase letters
        .normalize('NFD') // The normalize() method returns the Unicode Normalization Form of a given string.
        .trim() // Remove whitespace from both sides of a string
        .replace(/\s+/g, '-') // Replace spaces with -
        .replace(/[^\w-]+/g, '') // Remove all non-word chars
        .replace(/--+/g, '-')
}

export function humanFriendlyDuration(d: string | number): string {
    d = Number(d)
    const days = Math.floor(d / 86400)
    const h = Math.floor((d % 86400) / 3600)
    const m = Math.floor((d % 3600) / 60)
    const s = Math.floor((d % 3600) % 60)

    const dayDisplay = days > 0 ? days + 'd ' : ''
    const hDisplay = h > 0 ? h + (h == 1 ? 'hr ' : 'hrs ') : ''
    const mDisplay = m > 0 ? m + (m == 1 ? 'min ' : 'mins ') : ''
    const sDisplay = s > 0 ? s + 's' : hDisplay || mDisplay ? '' : '0s'
    return days > 0 ? dayDisplay + hDisplay : hDisplay + mDisplay + sDisplay
}

export function humanFriendlyDiff(from: moment.MomentInput, to: moment.MomentInput): string {
    const diff = moment(to).diff(moment(from), 'seconds')
    return humanFriendlyDuration(diff)
}

export function humanFriendlyDetailedTime(date: moment.MomentInput | null, withSeconds: boolean = false): string {
    if (!date) {
        return 'Never'
    }
    let formatString = 'MMMM Do YYYY h:mm'
    const today = moment().startOf('day')
    const yesterday = today.clone().subtract(1, 'days').startOf('day')
    if (moment(date).isSame(moment(), 'm')) {
        return 'Just now'
    }
    if (moment(date).isSame(today, 'd')) {
        formatString = '[Today] h:mm'
    } else if (moment(date).isSame(yesterday, 'd')) {
        formatString = '[Yesterday] h:mm'
    }
    if (withSeconds) {
        formatString += ':ss a'
    } else {
        formatString += ' a'
    }
    return moment(date).format(formatString)
}

export function stripHTTP(url: string): string {
    url = url.replace(/(^[0-9]+_)/, '')
    url = url.replace(/(^\w+:|^)\/\//, '')
    return url
}

export function isURL(input: any): boolean {
    if (!input || typeof input !== 'string') {
        return false
    }
    // https://stackoverflow.com/questions/3809401/what-is-a-good-regular-expression-to-match-a-url
    const regexp = /^\s*https?:\/\/(www\.)?[-a-zA-Z0-9@:%._\+~#=]{1,256}\.[a-zA-Z0-9()]{1,6}\b([-a-zA-Z0-9()@:%_\+.~#?&//=]*)/gi
    return !!input.match?.(regexp)
}

export function isEmail(string: string): boolean {
    if (!string) {
        return false
    }
    // https://html.spec.whatwg.org/multipage/input.html#valid-e-mail-address
    const regexp = /^[a-zA-Z0-9.!#$%&'*+\/=?^_`{|}~-]+@[a-zA-Z0-9](?:[a-zA-Z0-9-]{0,61}[a-zA-Z0-9])?(?:\.[a-zA-Z0-9](?:[a-zA-Z0-9-]{0,61}[a-zA-Z0-9])?)*$/
    return !!string.match?.(regexp)
}

export function eventToName(event: EventType): string {
    if (event.event !== '$autocapture') {
        return event.event
    }
    let name = ''
    if (event.properties.$event_type === 'click') {
        name += 'clicked '
    }
    if (event.properties.$event_type === 'change') {
        name += 'typed something into '
    }
    if (event.properties.$event_type === 'submit') {
        name += 'submitted '
    }

    if (event.elements.length > 0) {
        if (event.elements[0].tag_name === 'a') {
            name += 'link'
        } else if (event.elements[0].tag_name === 'img') {
            name += 'image'
        } else {
            name += event.elements[0].tag_name
        }
        if (event.elements[0].text) {
            name += ' with text "' + event.elements[0].text + '"'
        }
    }
    return name
}

export function determineDifferenceType(
    firstDate: moment.MomentInput,
    secondDate: moment.MomentInput
): 'year' | 'month' | 'week' | 'day' | 'hour' | 'minute' | 'second' {
    const first = moment(firstDate)
    const second = moment(secondDate)
    if (first.diff(second, 'years') !== 0) {
        return 'year'
    } else if (first.diff(second, 'months') !== 0) {
        return 'month'
    } else if (first.diff(second, 'weeks') !== 0) {
        return 'week'
    } else if (first.diff(second, 'days') !== 0) {
        return 'day'
    } else if (first.diff(second, 'hours') !== 0) {
        return 'hour'
    } else {
        return 'minute'
    }
}

export const dateMapping: Record<string, string[]> = {
    Today: ['dStart'],
    Yesterday: ['-1d', 'dStart'],
    'Last 24 hours': ['-24h'],
    'Last 48 hours': ['-48h'],
    'Last 7 days': ['-7d'],
    'Last 14 days': ['-14d'],
    'Last 30 days': ['-30d'],
    'Last 90 days': ['-90d'],
    'This month': ['mStart'],
    'Previous month': ['-1mStart', '-1mEnd'],
    'Year to date': ['yStart'],
    'All time': ['all'],
}

export const isDate = /([0-9]{4}-[0-9]{2}-[0-9]{2})/

export function dateFilterToText(dateFrom: string | moment.Moment, dateTo: string | moment.Moment): string {
    if (moment.isMoment(dateFrom) && moment.isMoment(dateTo)) {
        return `${dateFrom.format('YYYY-MM-DD')} - ${dateTo.format('YYYY-MM-DD')}`
    }
    dateFrom = dateFrom as string
    dateTo = dateTo as string
    if (isDate.test(dateFrom) && isDate.test(dateTo)) {
        return `${dateFrom} - ${dateTo}`
    }
    if (dateFrom === 'dStart') {
        return 'Today'
    } // Changed to "last 24 hours" but this is backwards compatibility
    let name = 'Last 7 days'
    Object.entries(dateMapping).map(([key, value]) => {
        if (value[0] === dateFrom && value[1] === dateTo) {
            name = key
        }
    })[0]
    return name
}

export function humanizeNumber(number: number, digits: number = 1): string {
    if (number === null) {
        return '-'
    }
    // adapted from https://stackoverflow.com/a/9462382/624476
    let matchingPrefix = SI_PREFIXES[SI_PREFIXES.length - 1]
    for (const currentPrefix of SI_PREFIXES) {
        if (number >= currentPrefix.value) {
            matchingPrefix = currentPrefix
            break
        }
    }
    return (number / matchingPrefix.value).toFixed(digits).replace(TRAILING_ZERO_REGEX, '$1') + matchingPrefix.symbol
}

export function copyToClipboard(value: string, description?: string): boolean {
    const descriptionAdjusted = description
        ? description.charAt(0).toUpperCase() + description.slice(1).trim() + ' '
        : ''
    try {
        navigator.clipboard.writeText(value)
        toast(
            <div>
                <h1 className="text-success">Copied to clipboard!</h1>
                <p>{descriptionAdjusted} has been copied to your clipboard.</p>
            </div>
        )
        return true
    } catch (e) {
        toast.error(`Could not copy ${descriptionAdjusted}to clipboard: ${e}`)
        return false
    }
}

export function clamp(value: number, min: number, max: number): number {
    return value > max ? max : value < min ? min : value
}

export function isMobile(): boolean {
    return navigator.userAgent.includes('Mobile')
}

export function isMac(): boolean {
    return navigator.platform.includes('Mac')
}

export function platformCommandControlKey(modifier: string): string {
    return `${isMac() ? '⌘' : 'Ctrl + '}${modifier}`
}

export function groupBy<T>(items: T[], groupResolver: (item: T) => string | number): Record<string | number, T[]> {
    const itemsGrouped: Record<string | number, T[]> = {}
    for (const item of items) {
        const group = groupResolver(item)
        if (!(group in itemsGrouped)) {
            itemsGrouped[group] = []
        } // Ensure there's an array to push to
        itemsGrouped[group].push(item)
    }
    return itemsGrouped
}

export function uniqueBy<T>(items: T[], uniqueResolver: (item: T) => any): T[] {
    const uniqueKeysSoFar = new Set<string>()
    const itemsUnique: T[] = []
    for (const item of items) {
        const uniqueKey = uniqueResolver(item)
        if (!uniqueKeysSoFar.has(uniqueKey)) {
            uniqueKeysSoFar.add(uniqueKey)
            itemsUnique.push(item)
        }
    }
    return itemsUnique
}

export function sample<T>(items: T[], size: number): T[] {
    if (size > items.length) {
        throw Error('Sample size cannot exceed items array length!')
    }
    const results: T[] = []
    const internalItems = [...items]
    if (size === items.length) {
        return internalItems
    }
    for (let i = 0; i < size; i++) {
        const index = Math.floor(Math.random() * internalItems.length)
        results.push(internalItems[index])
        internalItems.splice(index, 1)
    }
    return results
}

export function sampleSingle<T>(items: T[]): T[] {
    if (!items.length) {
        throw Error('Items array is empty!')
    }
    return [items[Math.floor(Math.random() * items.length)]]
}

/** Convert camelCase, PascalCase or snake_case to Title Case. */
export function identifierToHuman(identifier: string | number): string {
    const words: string[] = []
    let currentWord: string = ''
    for (const character of String(identifier).trim()) {
        if (character === '_' || character === '-') {
            if (currentWord) {
                words.push(currentWord)
            }
            currentWord = ''
        } else if (
            character === character.toLowerCase() &&
            (!'0123456789'.includes(character) ||
                (currentWord && '0123456789'.includes(currentWord[currentWord.length - 1])))
        ) {
            currentWord += character
        } else {
            if (currentWord) {
                words.push(currentWord)
            }
            currentWord = character.toLowerCase()
        }
    }
    if (currentWord) {
        words.push(currentWord)
    }
    return words.map((word) => word[0].toUpperCase() + word.slice(1)).join(' ')
}

export function parseGithubRepoURL(url: string): Record<string, string> {
    const match = url.match(/^https?:\/\/(?:www\.)?github\.com\/([A-Za-z0-9_.-]+)\/([A-Za-z0-9_.-]+)\/?$/)
    if (!match) {
        throw new Error('Must be in the format: https://github.com/user/repo')
    }
    const [, user, repo] = match
    return { user, repo }
}

export function someParentMatchesSelector(element: HTMLElement, selector: string): boolean {
    if (element.matches(selector)) {
        return true
    }
    return element.parentElement ? someParentMatchesSelector(element.parentElement, selector) : false
}

export function hashCodeForString(s: string): number {
    /* Hash function that returns a number for a given string. Useful for using the same colors for tags or avatars.
    Forked from https://github.com/segmentio/evergreen/
    */
    let hash = 0
    if (s.trim().length === 0) {
        return hash
    }
    for (let i = 0; i < s.length; i++) {
        const char = s.charCodeAt(i)
        hash = (hash << 5) - hash + char
        hash &= hash // Convert to 32bit integer
    }
    return Math.abs(hash)
}

export function colorForString(s: string): string {
    /*
    Returns a color name for a given string, where the color will always be the same for the same string.
    */
    return lightColors[hashCodeForString(s) % lightColors.length]
}

export function midEllipsis(input: string, maxLength: number): string {
    /* Truncates a string (`input`) in the middle. `maxLength` represents the desired maximum length of the output string
     excluding the ... */
    if (input.length <= maxLength) {
        return input
    }

    const middle = Math.ceil(input.length / 2)
    const excess = Math.ceil((input.length - maxLength) / 2)
    return `${input.substring(0, middle - excess)}...${input.substring(middle + excess)}`
}<|MERGE_RESOLUTION|>--- conflicted
+++ resolved
@@ -211,18 +211,14 @@
 }
 
 // Format a label that gets returned from the /insights api
-<<<<<<< HEAD
 export function formatLabel(
     label: string,
     action: {
         math: string
+        math_property?: string
         properties?: { operator: string; value: any }[]
     }
 ): string {
-    const math = 'Total'
-=======
-export function formatLabel(label: string, action: Record<string, any>): string {
->>>>>>> 60652564
     if (action.math === 'dau') {
         label += ` (${action.math.toUpperCase()}) `
     } else if (['sum', 'avg', 'min', 'max', 'median', 'p90', 'p95', 'p99'].includes(action.math)) {
