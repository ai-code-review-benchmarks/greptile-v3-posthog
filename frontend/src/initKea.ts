import { KeaPlugin, resetContext } from 'kea'
import { localStoragePlugin } from 'kea-localstorage'
import { routerPlugin } from 'kea-router'
import { loadersPlugin } from 'kea-loaders'
import { windowValuesPlugin } from 'kea-window-values'
import { identifierToHuman } from 'lib/utils'
import { waitForPlugin } from 'kea-waitfor'
import { lemonToast } from 'lib/lemon-ui/lemonToast'
import { subscriptionsPlugin } from 'kea-subscriptions'
import { formsPlugin } from 'kea-forms'

/*
Actions for which we don't want to show error alerts,
mostly to avoid user confusion.
*/
const ERROR_FILTER_WHITELIST = [
    'loadPreflight', // Gracefully handled if it fails
    'loadUser', // App won't load (unless loading from shared dashboards)
    'loadFunnels', // Special error handling on insights
    'loadResults', // Special error handling on insights
    'authenticate', // Special error handling on login
    'signup', // Special error handling on login
    'loadLatestVersion',
    'loadBilling', // Gracefully handled if it fails
    'loadData', // Gracefully handled in the data table
]

interface InitKeaProps {
    state?: Record<string, any>
    routerHistory?: any
    routerLocation?: any
    beforePlugins?: KeaPlugin[]
}

// Used in some tests to make life easier
let errorsSilenced = false

export function silenceKeaLoadersErrors(): void {
    errorsSilenced = true
}

export function resumeKeaLoadersErrors(): void {
    errorsSilenced = false
}

export const loggerPlugin: () => KeaPlugin = () => ({
    name: 'verbose-kea-logger',
    events: {
        beforeReduxStore(options) {
            options.middleware.push((store) => (next) => (action) => {
                const response = next(action)
<<<<<<< HEAD
                console.log('KEA LOGGER: action', action)
                console.log('KEA LOGGER: state', store.getState())
=======
                console.groupCollapsed('KEA LOGGER', action)
                console.log(store.getState())
                console.groupEnd()
>>>>>>> 81e33ffb
                return response
            })
        },
    },
})

export function initKea({ routerHistory, routerLocation, beforePlugins }: InitKeaProps = {}): void {
    const plugins = [
        ...(beforePlugins || []),
        localStoragePlugin,
        windowValuesPlugin({ window: window }),
        routerPlugin({
            history: routerHistory,
            location: routerLocation,
            urlPatternOptions: {
                // :TRICKY: We override default url segment matching characters.
                // This list includes all characters which are not escaped by encodeURIComponent
                segmentValueCharset: "a-zA-Z0-9-_~ %.@()!'",
            },
        }),
        formsPlugin,
        loadersPlugin({
            onFailure({ error, reducerKey, actionKey }: { error: any; reducerKey: string; actionKey: string }) {
                // Toast if it's a fetch error or a specific API update error
                if (
                    !ERROR_FILTER_WHITELIST.includes(actionKey) &&
                    (error?.message === 'Failed to fetch' || // Likely CORS headers errors (i.e. request failing without reaching Django)
                        (error?.status !== undefined && ![200, 201, 204].includes(error.status)))
                ) {
                    lemonToast.error(
                        `${identifierToHuman(actionKey)} failed: ${
                            error.detail || error.statusText || 'PostHog may be offline'
                        }`
                    )
                }
                if (!errorsSilenced) {
                    console.error({ error, reducerKey, actionKey })
                }
                ;(window as any).Sentry?.captureException(error)
            },
        }),
        subscriptionsPlugin,
        waitForPlugin,
    ]
<<<<<<< HEAD
    if (process.env.NODE_ENV === 'development') {
        plugins.push(loggerPlugin)
    }
=======

    if (window.JS_KEA_VERBOSE_LOGGING) {
        plugins.push(loggerPlugin)
    }

>>>>>>> 81e33ffb
    resetContext({
        plugins: plugins,
    })
}<|MERGE_RESOLUTION|>--- conflicted
+++ resolved
@@ -49,14 +49,9 @@
         beforeReduxStore(options) {
             options.middleware.push((store) => (next) => (action) => {
                 const response = next(action)
-<<<<<<< HEAD
-                console.log('KEA LOGGER: action', action)
-                console.log('KEA LOGGER: state', store.getState())
-=======
                 console.groupCollapsed('KEA LOGGER', action)
                 console.log(store.getState())
                 console.groupEnd()
->>>>>>> 81e33ffb
                 return response
             })
         },
@@ -101,17 +96,11 @@
         subscriptionsPlugin,
         waitForPlugin,
     ]
-<<<<<<< HEAD
-    if (process.env.NODE_ENV === 'development') {
-        plugins.push(loggerPlugin)
-    }
-=======
 
     if (window.JS_KEA_VERBOSE_LOGGING) {
         plugins.push(loggerPlugin)
     }
 
->>>>>>> 81e33ffb
     resetContext({
         plugins: plugins,
     })
