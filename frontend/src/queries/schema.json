--- conflicted
+++ resolved
@@ -1140,7 +1140,6 @@
                         "$ref": "#/definitions/HogQLNotice"
                     },
                     "type": "array"
-<<<<<<< HEAD
                 }
             },
             "required": ["errors", "warnings", "notices"],
@@ -1162,29 +1161,6 @@
                     "type": "number"
                 }
             },
-=======
-                }
-            },
-            "required": ["errors", "warnings", "notices"],
-            "type": "object"
-        },
-        "HogQLNotice": {
-            "additionalProperties": false,
-            "properties": {
-                "end": {
-                    "type": "number"
-                },
-                "fix": {
-                    "type": "string"
-                },
-                "message": {
-                    "type": "string"
-                },
-                "start": {
-                    "type": "number"
-                }
-            },
->>>>>>> e02e9a24
             "required": ["message"],
             "type": "object"
         },
