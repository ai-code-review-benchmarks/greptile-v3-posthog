--- conflicted
+++ resolved
@@ -93,11 +93,7 @@
                     "$ref": "#/definitions/PersonsQuery"
                 },
                 {
-<<<<<<< HEAD
-                    "$ref": "#/definitions/InsightPersonsQuery"
-=======
                     "$ref": "#/definitions/SessionsTimelineQuery"
->>>>>>> 6bb18c22
                 },
                 {
                     "$ref": "#/definitions/HogQLQuery"
@@ -1580,30 +1576,6 @@
             },
             "type": "object"
         },
-<<<<<<< HEAD
-        "InsightPersonsQuery": {
-            "additionalProperties": false,
-            "properties": {
-                "day": {
-                    "type": "string"
-                },
-                "kind": {
-                    "const": "InsightPersonsQuery",
-                    "type": "string"
-                },
-                "response": {
-                    "$ref": "#/definitions/PersonsQueryResponse"
-                },
-                "source": {
-                    "$ref": "#/definitions/InsightQueryNode"
-                },
-                "status": {
-                    "type": "string"
-                }
-            },
-            "required": ["kind", "source"],
-            "type": "object"
-=======
         "InsightFilter": {
             "anyOf": [
                 {
@@ -1647,7 +1619,6 @@
                 "LifecycleQuery"
             ],
             "type": "string"
->>>>>>> 6bb18c22
         },
         "InsightQueryNode": {
             "anyOf": [
@@ -2175,7 +2146,7 @@
                 "source": {
                     "anyOf": [
                         {
-                            "$ref": "#/definitions/InsightPersonsQuery"
+                            "$ref": "#/definitions/LifecycleQuery"
                         },
                         {
                             "$ref": "#/definitions/HogQLQuery"
