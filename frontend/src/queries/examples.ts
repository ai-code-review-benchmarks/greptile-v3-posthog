// This file contains example queries, used in storybook and in the /query interface.
import {
    ActionsNode,
    DataTableNode,
    EventsNode,
    FunnelsQuery,
    LegacyQuery,
    LifecycleQuery,
    Node,
    NodeKind,
    PathsQuery,
    PersonsNode,
    RetentionQuery,
    StickinessQuery,
    TrendsQuery,
} from '~/queries/schema'
import {
    ChartDisplayType,
    FilterLogicalOperator,
    InsightType,
    PropertyFilterType,
    PropertyGroupFilter,
    PropertyOperator,
    StepOrderValue,
} from '~/types'
import { defaultDataTableColumns } from '~/queries/nodes/DataTable/defaults'
import { ShownAsValue } from '~/lib/constants'

const Events: EventsNode = {
    kind: NodeKind.EventsNode,
    properties: [
        { type: PropertyFilterType.Event, key: '$browser', operator: PropertyOperator.Exact, value: 'Chrome' },
    ],
    limit: 100,
}

const EventsTable: DataTableNode = {
    kind: NodeKind.DataTableNode,
    columns: defaultDataTableColumns({ kind: NodeKind.EventsNode }),
    source: Events,
}
const EventsTableFull: DataTableNode = {
    ...EventsTable,
    showPropertyFilter: true,
    showEventFilter: true,
    showExport: true,
    showReload: true,
    showColumnConfigurator: true,
    showEventsBufferWarning: true,
}

const Persons: PersonsNode = {
    kind: NodeKind.PersonsNode,
    properties: [
        { type: PropertyFilterType.Person, key: '$browser', operator: PropertyOperator.Exact, value: 'Chrome' },
    ],
}

const PersonsTable: DataTableNode = {
    kind: NodeKind.DataTableNode,
    columns: defaultDataTableColumns({ kind: NodeKind.PersonsNode }),
    source: Persons,
}

const PersonsTableFull: DataTableNode = {
    ...PersonsTable,
    showSearch: true,
    showPropertyFilter: true,
    showExport: true,
    showReload: true,
}

const EventsTableFull: DataTableNode = {
    ...EventsTable,
    showPropertyFilter: true,
    showEventFilter: true,
    showExport: true,
    showReload: true,
    showColumnConfigurator: true,
    showEventsBufferWarning: true,
}

const TotalEvents: EventsNode = {
    kind: NodeKind.EventsNode,
    properties: [
        { type: PropertyFilterType.Event, key: '$browser', operator: PropertyOperator.Exact, value: 'Chrome' },
    ],
    select: ['total()'],
}

const TotalEventsTable: DataTableNode = {
    kind: NodeKind.DataTableNode,
    source: TotalEvents,
}

const PropertyFormulas: EventsNode = {
    kind: NodeKind.EventsNode,
    properties: [
        { type: PropertyFilterType.Event, key: '$browser', operator: PropertyOperator.Exact, value: 'Chrome' },
    ],
    select: [
        '1 + 2 + 3',
        'event',
        'person.created_at',
        "concat(properties['$browser'], ' 💚 ', properties['$geoip_city_name']) # Browser 💚 City",
        "'random string'",
    ],
    limit: 100,
}

const PropertyFormulasTable: DataTableNode = {
    kind: NodeKind.DataTableNode,
    source: PropertyFormulas,
}

const EventAggegations: DataTableNode = {
    kind: NodeKind.DataTableNode,
    source: {
        kind: NodeKind.EventsNode,
        select: [
            "concat(properties['$geoip_city_name'], ' ', 'Rocks') # City",
            'event',
            'total() + 100000 # Inflamed total',
            '1 + 2',
        ],
        orderBy: ['-total()'],
    },
    showReload: true,
    showEventFilter: true,
    showPropertyFilter: true,
    showExport: true,
    showColumnConfigurator: true,
}

const DataPerCountry: EventsNode = {
    kind: NodeKind.EventsNode,
    properties: [
        { type: PropertyFilterType.Event, key: '$browser', operator: PropertyOperator.Exact, value: 'Chrome' },
    ],
    select: [
        'properties.$country_name',
        'total()',
        'dau()',
        'weekly_active()',
        'avg(properties.$screen_width)',
        'avg_count_per_actor(person)',
        'p95_count_per_actor(group_1)',
        'avg(properties.$screen_width) * avg(properties.$screen_height)',
    ],
}

const Persons: PersonsNode = {
    kind: NodeKind.PersonsNode,
    properties: [
        { type: PropertyFilterType.Person, key: '$browser', operator: PropertyOperator.Exact, value: 'Chrome' },
    ],
}

const PersonsTable: DataTableNode = {
    kind: NodeKind.DataTableNode,
    columns: defaultDataTableColumns({ kind: NodeKind.PersonsNode }),
    source: Persons,
}

const PersonsTableFull: DataTableNode = {
    ...PersonsTable,
    showSearch: true,
    showPropertyFilter: true,
    showExport: true,
    showReload: true,
}

const LegacyTrendsQuery: LegacyQuery = {
    kind: NodeKind.LegacyQuery,
    filters: {
        insight: InsightType.TRENDS,
        date_from: '-7d',
        events: [{ id: '$pageview', math: 'avg_count_per_actor', name: '$pageview', type: 'events', order: 0 }],
        display: ChartDisplayType.ActionsLineGraph,
        interval: 'day',
    },
}

const properties: PropertyGroupFilter = {
    type: FilterLogicalOperator.And,
    values: [
        {
            type: FilterLogicalOperator.Or,
            values: [
                {
                    type: PropertyFilterType.Event,
                    key: '$current_url',
                    operator: PropertyOperator.Exact,
                    value: ['https://hedgebox.net/files/'],
                },
                {
                    type: PropertyFilterType.Event,
                    key: '$geoip_country_code',
                    operator: PropertyOperator.Exact,
                    value: ['US', 'AU'],
                },
            ],
        },
    ],
}

const filterTestAccounts = false
const series: (EventsNode | ActionsNode)[] = [
    {
        kind: NodeKind.EventsNode,
        name: '$pageview',
        custom_name: 'Views',
        event: '$pageview',
        properties: [
            {
                type: PropertyFilterType.Event,
                key: '$browser',
                operator: PropertyOperator.Exact,
                value: 'Chrome',
            },
            {
                type: PropertyFilterType.Cohort,
                key: 'id',
                value: 2,
            },
        ],
        limit: 100, // TODO - can't find a use for `limits` in insights/trends
    },
    // {
    //     kind: NodeKind.ActionsNode,
    //     id: 1,
    //     name: 'Interacted with file',
    //     custom_name: 'Interactions',
    //     properties: [
    //         {
    //             type: PropertyFilterType.Event,
    //             key: '$geoip_country_code',
    //             operator: PropertyOperator.Exact,
    //             value: ['US'],
    //         },
    //     ],
    //     math: PropertyMathType.Average,
    //     math_property: '$session_duration',
    // },
]

const InsightTrendsQuery: TrendsQuery = {
    kind: NodeKind.TrendsQuery,
    properties,
    filterTestAccounts,
    interval: 'day',
    dateRange: {
        date_from: '-7d',
    },
    series,
    trendsFilter: {
        display: ChartDisplayType.ActionsAreaGraph,
    },
    breakdown: {
        breakdown: '$geoip_country_code',
        breakdown_type: 'event',
    },
}

const InsightFunnelsQuery: FunnelsQuery = {
    kind: NodeKind.FunnelsQuery,
    properties,
    filterTestAccounts,
    interval: 'day',
    dateRange: {
        date_from: '-7d',
    },
    series,
    funnelsFilter: {
        funnel_order_type: StepOrderValue.ORDERED,
    },
    breakdown: {
        breakdown: '$geoip_country_code',
        breakdown_type: 'event',
    },
}

const InsightRetentionQuery: RetentionQuery = {
    kind: NodeKind.RetentionQuery,
    properties,
    filterTestAccounts,
    retentionFilter: {
        // TODO: this should be typed as (EventsNode | ActionsNode)[] without math and properties
        target_entity: { type: 'events', id: '$pageview', name: '$pageview' },
        returning_entity: { type: 'events', id: '$pageview', name: '$pageview' },
    },
}

const InsightPathsQuery: PathsQuery = {
    kind: NodeKind.PathsQuery,
    properties,
    filterTestAccounts,
    pathsFilter: {},
}

const InsightStickinessQuery: StickinessQuery = {
    kind: NodeKind.StickinessQuery,
    properties,
    filterTestAccounts,
    interval: 'day',
    dateRange: {
        date_from: '-7d',
    },
    series,
    stickinessFilter: {},
}

const InsightLifecycleQuery: LifecycleQuery = {
    kind: NodeKind.LifecycleQuery,
    properties,
    filterTestAccounts,
    dateRange: {
        date_from: '-7d',
    },
    series, // TODO: Visualization only supports one event or action
    lifecycleFilter: {
        shown_as: ShownAsValue.LIFECYCLE,
    },
}

export const examples: Record<string, Node> = {
    Events,
    EventsTable,
    EventsTableFull,
<<<<<<< HEAD
    TotalEvents,
    TotalEventsTable,
    PropertyFormulas,
    PropertyFormulasTable,
    EventAggegations,
    DataPerCountry,
=======
>>>>>>> ff1643e2
    Persons,
    PersonsTable,
    PersonsTableFull,
    LegacyTrendsQuery,
    InsightTrendsQuery,
    InsightFunnelsQuery,
    InsightRetentionQuery,
    InsightPathsQuery,
    InsightStickinessQuery,
    InsightLifecycleQuery,
}

export const stringifiedExamples: Record<string, string> = Object.fromEntries(
    Object.entries(examples).map(([key, node]) => [key, JSON.stringify(node)])
)<|MERGE_RESOLUTION|>--- conflicted
+++ resolved
@@ -327,15 +327,12 @@
     Events,
     EventsTable,
     EventsTableFull,
-<<<<<<< HEAD
     TotalEvents,
     TotalEventsTable,
     PropertyFormulas,
     PropertyFormulasTable,
     EventAggegations,
     DataPerCountry,
-=======
->>>>>>> ff1643e2
     Persons,
     PersonsTable,
     PersonsTableFull,
