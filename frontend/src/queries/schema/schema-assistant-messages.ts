--- conflicted
+++ resolved
@@ -88,9 +88,6 @@
     substeps?: string[]
 }
 
-<<<<<<< HEAD
-export interface VisualizationItem {
-=======
 /**
  * The union type with all cleaned queries for the assistant. Only used for generating the schemas with an LLM.
  */
@@ -105,9 +102,7 @@
  */
 export type AnyAssistantSupportedQuery = TrendsQuery | FunnelsQuery | RetentionQuery | HogQLQuery
 
-export interface VisualizationMessage extends BaseAssistantMessage {
-    type: AssistantMessageType.Visualization
->>>>>>> d2ba76a3
+export interface VisualizationItem {
     /** @default '' */
     query: string
     plan?: string
