--- conflicted
+++ resolved
@@ -140,9 +140,6 @@
     breakdown?: BreakdownFilter
 }
 
-<<<<<<< HEAD
-export type DataTableStringColumn = string
-=======
 export interface FunnelsQuery extends InsightsQueryBase {
     kind: NodeKind.FunnelsQuery
     /** Granularity of the response. Can be one of `hour`, `day`, `week` or `month` */
@@ -193,11 +190,7 @@
     | LifecycleQuery
 export type InsightNodeKind = InsightQueryNode['kind']
 
-// TODO: not supported by "ts-json-schema-generator" nor "typescript-json-schema" :(
-// export type PropertyColumnString = `${PropertyFilterType}.${string}`
-export type PropertyColumnString = string
-export type DataTableStringColumn = PropertyColumnString | 'person'
->>>>>>> 4a9ee98d
+export type DataTableStringColumn = string
 
 // Legacy queries
 
