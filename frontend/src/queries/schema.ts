--- conflicted
+++ resolved
@@ -13,11 +13,8 @@
     DurationType,
     EventPropertyFilter,
     EventType,
-<<<<<<< HEAD
     FeaturePropertyFilter,
-=======
     FilterLogicalOperator,
->>>>>>> a6f320be
     FilterType,
     FunnelsFilterType,
     GroupMathType,
