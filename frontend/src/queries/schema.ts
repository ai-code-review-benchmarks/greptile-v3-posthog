--- conflicted
+++ resolved
@@ -64,12 +64,9 @@
     FunnelsActorsQuery = 'FunnelsActorsQuery',
     FunnelCorrelationActorsQuery = 'FunnelCorrelationActorsQuery',
     SessionsTimelineQuery = 'SessionsTimelineQuery',
-<<<<<<< HEAD
     RecordingsQuery = 'RecordingsQuery',
-=======
     SessionAttributionExplorerQuery = 'SessionAttributionExplorerQuery',
     ErrorTrackingQuery = 'ErrorTrackingQuery',
->>>>>>> 66303c7a
 
     // Interface nodes
     DataTableNode = 'DataTableNode',
