--- conflicted
+++ resolved
@@ -83,11 +83,8 @@
     | TimeToSeeDataSessionsQuery // old API
     | EventsQuery
     | PersonsQuery
-<<<<<<< HEAD
     | InsightPersonsQuery
-=======
     | SessionsTimelineQuery
->>>>>>> 6bb18c22
     | HogQLQuery
     | HogQLMetadata
     | WebOverviewQuery
