--- conflicted
+++ resolved
@@ -1,38 +1,15 @@
 import { isDataNode, isDataTableNode, isLegacyQuery, isInsightQueryNode } from '../utils'
 import { DataTable } from '~/queries/nodes/DataTable/DataTable'
 import { DataNode } from '~/queries/nodes/DataNode/DataNode'
-<<<<<<< HEAD
-import { Node, QueryCustom, QuerySchema } from '~/queries/schema'
-import { ErrorBoundary } from '~/layout/ErrorBoundary'
-import { LegacyInsightQuery } from '~/queries/nodes/LegacyInsightQuery/LegacyInsightQuery'
-import { InsightQuery } from '~/queries/nodes/InsightQuery/InsightQuery'
-import { useState } from 'react'
-=======
 import { Node, QueryContext, QuerySchema } from '~/queries/schema'
 import { ErrorBoundary } from '~/layout/ErrorBoundary'
 import { LegacyInsightQuery } from '~/queries/nodes/LegacyInsightQuery/LegacyInsightQuery'
 import { InsightQuery } from '~/queries/nodes/InsightQuery/InsightQuery'
 import { useEffect, useState } from 'react'
->>>>>>> cd120ce3
 
 export interface QueryProps<T extends Node = QuerySchema | Node> {
     /** The query to render */
     query: T | string
-<<<<<<< HEAD
-    /** Set this if the user can update the query */
-    setQuery?: (node: T) => void
-    /** Can the query can still be edited locally if there is `setQuery` */
-    setQueryLocally?: boolean
-    /** Custom components passed down to query nodes (e.g. custom table columns) */
-    custom?: QueryCustom
-}
-
-export function Query(props: QueryProps): JSX.Element {
-    const { query: globalQuery, setQuery: globalSetQuery, setQueryLocally, custom } = props
-    const [localQuery, localSetQuery] = useState(globalQuery)
-    const query = setQueryLocally ? localQuery : globalQuery
-    const setQuery = setQueryLocally ? localSetQuery : globalSetQuery
-=======
     /** Set this if you're controlling the query parameter */
     setQuery?: (node: T) => void
     /** Does not call setQuery, not even locally */
@@ -51,7 +28,6 @@
     }, [globalQuery])
     const query = readOnly ? globalQuery : localQuery
     const setQuery = readOnly ? undefined : globalSetQuery ?? localSetQuery
->>>>>>> cd120ce3
 
     if (typeof query === 'string') {
         try {
@@ -64,11 +40,7 @@
     if (isLegacyQuery(query)) {
         component = <LegacyInsightQuery query={query} />
     } else if (isDataTableNode(query)) {
-<<<<<<< HEAD
-        component = <DataTable query={query} setQuery={setQuery} custom={custom} />
-=======
         component = <DataTable query={query} setQuery={setQuery} context={context} />
->>>>>>> cd120ce3
     } else if (isDataNode(query)) {
         component = <DataNode query={query} />
     } else if (isInsightQueryNode(query)) {
