--- conflicted
+++ resolved
@@ -15,15 +15,12 @@
 import { InsightQuery } from '~/queries/nodes/InsightQuery/InsightQuery'
 import { useEffect, useState } from 'react'
 import { TimeToSeeData } from '../nodes/TimeToSeeData/TimeToSeeData'
-<<<<<<< HEAD
 import { AddToNotebook } from 'scenes/notebooks/AddToNotebook/AddToNotebook'
 import { NotebookNodeType } from 'scenes/notebooks/Nodes/types'
 import { FlaggedFeature } from 'lib/components/FlaggedFeature'
 import { FEATURE_FLAGS } from 'lib/constants'
-=======
 import { QueryEditor } from '~/queries/QueryEditor/QueryEditor'
 import { LemonDivider } from 'lib/lemon-ui/LemonDivider'
->>>>>>> c2eaa168
 
 export interface QueryProps<T extends Node = QuerySchema | Node> {
     /** The query to render */
@@ -84,7 +81,6 @@
     }
 
     if (component) {
-<<<<<<< HEAD
         const queryWithoutFull: any = { ...query }
         queryWithoutFull.full = false
 
@@ -95,12 +91,6 @@
                         <AddToNotebook node={NotebookNodeType.Query} properties={{ query: queryWithoutFull }} />
                     </FlaggedFeature>
 
-                    {component}
-                </div>
-=======
-        return (
-            <ErrorBoundary>
-                <>
                     {!!props.context?.showQueryEditor ? (
                         <>
                             <QueryEditor
@@ -113,8 +103,7 @@
                         </>
                     ) : null}
                     {component}
-                </>
->>>>>>> c2eaa168
+                </div>
             </ErrorBoundary>
         )
     }
