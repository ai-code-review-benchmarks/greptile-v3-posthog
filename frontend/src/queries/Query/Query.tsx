--- conflicted
+++ resolved
@@ -30,13 +30,9 @@
 }
 
 export function Query(props: QueryProps): JSX.Element {
-<<<<<<< HEAD
-    const { query: propsQuery, setQuery: propsSetQuery, readOnly } = props
-=======
     const { query: propsQuery, setQuery: propsSetQuery } = props
     const readOnly = propsSetQuery === undefined
 
->>>>>>> aadca5bd
     const [localQuery, localSetQuery] = useState(propsQuery)
     useEffect(() => {
         if (propsQuery !== localQuery) {
@@ -48,12 +44,6 @@
     const setQuery = readOnly ? undefined : propsSetQuery ?? localSetQuery
 
     const queryContext = props.context || {}
-<<<<<<< HEAD
-    if (!!props.readOnly) {
-        queryContext.readonly = true
-    }
-=======
->>>>>>> aadca5bd
 
     if (typeof query === 'string') {
         try {
