--- conflicted
+++ resolved
@@ -192,13 +192,6 @@
 
                     // if no query, return null
                     if ('query' in query) {
-<<<<<<< HEAD
-                        if (values.cachedResponse && values.cachedQuery === query.query && !refresh) {
-                            return values.cachedResponse
-                        }
-
-=======
->>>>>>> f759f8a0
                         if (!query.query) {
                             return null
                         }
