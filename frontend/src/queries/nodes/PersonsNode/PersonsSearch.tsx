import { IconInfo } from 'lib/lemon-ui/icons'
import { LemonInput } from 'lib/lemon-ui/LemonInput/LemonInput'
import { Tooltip } from 'lib/lemon-ui/Tooltip'

import { useDebouncedQuery } from '~/queries/hooks/useDebouncedQuery'
import { PersonsNode, PersonsQuery } from '~/queries/schema'
<<<<<<< HEAD
import { isInsightPersonsQuery, isPersonsQuery, isRetentionQuery } from '~/queries/utils'
=======
import { isQueryForGroup } from '~/queries/utils'
>>>>>>> a26d1318

type ActorType = 'person' | 'group'
interface PersonSearchProps {
    query: PersonsNode | PersonsQuery
    setQuery?: (query: PersonsNode | PersonsQuery) => void
}

<<<<<<< HEAD
type actorType = 'person' | 'group'

const labels: Record<actorType, any> = {
=======
interface LabelType {
    label: string
    description: string
}

const labels: Record<ActorType, LabelType> = {
>>>>>>> a26d1318
    person: {
        label: 'persons',
        description:
            'Search by email or Distinct ID. Email will match partially, for example: "@gmail.com". Distinct ID needs to match exactly.',
    },
    group: {
        label: 'groups',
        description:
            'Search by group name or Distinct ID. Group name will match partially. Distinct ID needs to match exactly.',
    },
}

<<<<<<< HEAD
function queryForGroup(query: PersonsNode | PersonsQuery): boolean {
    return (
        isPersonsQuery(query) &&
        isInsightPersonsQuery(query.source) &&
        isRetentionQuery(query.source.source) &&
        query.source.source.aggregation_group_type_index !== undefined
    )
}

=======
>>>>>>> a26d1318
export function PersonsSearch({ query, setQuery }: PersonSearchProps): JSX.Element {
    const { value, onChange } = useDebouncedQuery<PersonsNode | PersonsQuery, string>(
        query,
        setQuery,
        (query) => query.search || '',
        (query, value) => ({ ...query, search: value })
    )
<<<<<<< HEAD
    const target: actorType = queryForGroup(query) ? 'group' : 'person'
=======
    const target: ActorType = isQueryForGroup(query) ? 'group' : 'person'
>>>>>>> a26d1318

    return (
        <div className="flex items-center gap-2">
            <LemonInput
                type="search"
                value={value}
                placeholder={`Search for ${labels[target].label}`}
                data-attr="persons-search"
                disabled={!setQuery}
                onChange={onChange}
            />
            <Tooltip title={<>{labels[target].description}</>}>
                <IconInfo className="text-2xl text-muted-alt shrink-0" />
            </Tooltip>
        </div>
    )
}<|MERGE_RESOLUTION|>--- conflicted
+++ resolved
@@ -4,11 +4,7 @@
 
 import { useDebouncedQuery } from '~/queries/hooks/useDebouncedQuery'
 import { PersonsNode, PersonsQuery } from '~/queries/schema'
-<<<<<<< HEAD
-import { isInsightPersonsQuery, isPersonsQuery, isRetentionQuery } from '~/queries/utils'
-=======
 import { isQueryForGroup } from '~/queries/utils'
->>>>>>> a26d1318
 
 type ActorType = 'person' | 'group'
 interface PersonSearchProps {
@@ -16,18 +12,12 @@
     setQuery?: (query: PersonsNode | PersonsQuery) => void
 }
 
-<<<<<<< HEAD
-type actorType = 'person' | 'group'
-
-const labels: Record<actorType, any> = {
-=======
 interface LabelType {
     label: string
     description: string
 }
 
 const labels: Record<ActorType, LabelType> = {
->>>>>>> a26d1318
     person: {
         label: 'persons',
         description:
@@ -40,18 +30,6 @@
     },
 }
 
-<<<<<<< HEAD
-function queryForGroup(query: PersonsNode | PersonsQuery): boolean {
-    return (
-        isPersonsQuery(query) &&
-        isInsightPersonsQuery(query.source) &&
-        isRetentionQuery(query.source.source) &&
-        query.source.source.aggregation_group_type_index !== undefined
-    )
-}
-
-=======
->>>>>>> a26d1318
 export function PersonsSearch({ query, setQuery }: PersonSearchProps): JSX.Element {
     const { value, onChange } = useDebouncedQuery<PersonsNode | PersonsQuery, string>(
         query,
@@ -59,11 +37,7 @@
         (query) => query.search || '',
         (query, value) => ({ ...query, search: value })
     )
-<<<<<<< HEAD
-    const target: actorType = queryForGroup(query) ? 'group' : 'person'
-=======
     const target: ActorType = isQueryForGroup(query) ? 'group' : 'person'
->>>>>>> a26d1318
 
     return (
         <div className="flex items-center gap-2">
