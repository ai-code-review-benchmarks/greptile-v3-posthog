--- conflicted
+++ resolved
@@ -13,17 +13,6 @@
 import { insightLogic } from 'scenes/insights/insightLogic'
 import { userLogic } from 'scenes/userLogic'
 import { NON_BREAKDOWN_DISPLAY_TYPES } from 'lib/constants'
-<<<<<<< HEAD
-=======
-import {
-    isTrendsQuery,
-    isFunnelsQuery,
-    isPathsQuery,
-    isStickinessQuery,
-    isRetentionQuery,
-    isLifecycleQuery,
-} from '~/queries/utils'
->>>>>>> b27888a6
 
 import { InsightQueryNode } from '~/queries/schema'
 import { EditorFilterGroup } from './EditorFilterGroup'
@@ -47,10 +36,7 @@
 import { AttributionDataExploration } from 'scenes/insights/EditorFilters/AttributionFilter'
 import { FunnelsAdvancedDataExploration } from 'scenes/insights/EditorFilters/FunnelsAdvanced'
 import { RetentionSummaryDataExploration } from 'scenes/insights/EditorFilters/RetentionSummary'
-<<<<<<< HEAD
 import { insightDataLogic } from 'scenes/insights/insightDataLogic'
-=======
->>>>>>> b27888a6
 export interface EditorFiltersProps {
     query: InsightQueryNode
     setQuery: (node: InsightQueryNode) => void
@@ -61,21 +47,8 @@
     const availableFeatures = user?.organization?.available_features || []
 
     const { insight, insightProps, filterPropertiesCount } = useValues(insightLogic)
-<<<<<<< HEAD
     const { isTrends, isFunnels, isRetention, isPaths, isStickiness, isLifecycle, isTrendsLike, display, breakdown } =
         useValues(insightDataLogic(insightProps))
-=======
-
-    const isTrends = isTrendsQuery(query)
-    const isFunnels = isFunnelsQuery(query)
-    const isRetention = isRetentionQuery(query)
-    const isPaths = isPathsQuery(query)
-    const isStickiness = isStickinessQuery(query)
-    const isLifecycle = isLifecycleQuery(query)
-    const isTrendsLike = isTrends || isLifecycle || isStickiness
-    const display = getDisplay(query)
-    const breakdown = getBreakdown(query)
->>>>>>> b27888a6
 
     const hasBreakdown =
         (isTrends && !NON_BREAKDOWN_DISPLAY_TYPES.includes(display || ChartDisplayType.ActionsLineGraph)) ||
