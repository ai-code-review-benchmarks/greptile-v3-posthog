--- conflicted
+++ resolved
@@ -3,10 +3,6 @@
 
 .EditorFiltersWrapper {
     flex-shrink: 0;
-<<<<<<< HEAD
-
-=======
->>>>>>> e9fe2d9d
     background: var(--bg-light);
     container-type: inline-size;
 
