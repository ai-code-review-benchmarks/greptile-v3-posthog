--- conflicted
+++ resolved
@@ -99,18 +99,12 @@
         (hasLegend && showLegend ? 1 : 0)
 
     return (
-<<<<<<< HEAD
         <div
             className="InsightDisplayConfig flex justify-between items-center flex-wrap gap-2"
             data-attr="insight-filters"
         >
             <div className="flex items-center gap-x-2 flex-wrap gap-y-2">
-                {showDateRange && (
-=======
-        <div className="flex justify-between items-center flex-wrap" data-attr="insight-filters">
-            <div className="flex items-center gap-x-2 flex-wrap my-2 gap-y-2">
-                {!isRetention && (
->>>>>>> 7f851ce8
+                {isRetention && (
                     <ConfigFilter>
                         <InsightDateFilter disabled={isFunnels && !!isEmptyFunnel} />
                     </ConfigFilter>
