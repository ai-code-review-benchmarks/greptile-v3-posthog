<<<<<<< HEAD
import { IconDownload } from '@posthog/icons'
import { LemonButton, LemonButtonWithDropdown, LemonDivider, lemonToast } from '@posthog/lemon-ui'
=======
import { LemonButton, LemonMenu, lemonToast } from '@posthog/lemon-ui'
>>>>>>> 56490f0d
import { useActions, useValues } from 'kea'
import { TriggerExportProps } from 'lib/components/ExportButton/exporter'
import { exportsLogic } from 'lib/components/ExportButton/exportsLogic'
import { copyToClipboard } from 'lib/utils/copyToClipboard'
import Papa from 'papaparse'
import { asDisplay } from 'scenes/persons/person-utils'
import { urls } from 'scenes/urls'

import {
    defaultDataTableColumns,
    extractExpressionComment,
    removeExpressionComment,
} from '~/queries/nodes/DataTable/utils'
import { getPersonsEndpoint } from '~/queries/query'
import { DataNode, DataTableNode, NodeKind } from '~/queries/schema'
import { isActorsQuery, isEventsQuery, isHogQLQuery, isPersonsNode } from '~/queries/utils'
import { ExporterFormat } from '~/types'

import { dataTableLogic, DataTableRow } from './dataTableLogic'

export const EXPORT_MAX_LIMIT = 10000

export async function startDownload(
    query: DataTableNode,
    onlySelectedColumns: boolean,
    exportCall: (exportData: TriggerExportProps) => void,
    format: ExporterFormat = ExporterFormat.CSV
): Promise<void> {
    const exportContext = isPersonsNode(query.source)
        ? { path: getPersonsEndpoint(query.source) }
        : { source: query.source }
    if (!exportContext) {
        throw new Error('Unsupported node type')
    }

    if (onlySelectedColumns) {
        exportContext['columns'] = (
            (isEventsQuery(query.source) || isActorsQuery(query.source) ? query.source.select : null) ??
            query.columns ??
            defaultDataTableColumns(query.source.kind)
        )?.filter((c) => c !== 'person.$delete')

        if (isEventsQuery(query.source)) {
            exportContext['columns'] = exportContext['columns'].map((c: string) =>
                removeExpressionComment(c) === 'person' ? 'person.properties.email' : c
            )
        } else if (isPersonsNode(query.source)) {
            exportContext['columns'] = exportContext['columns'].map((c: string) =>
                removeExpressionComment(c) === 'person' ? 'email' : c
            )
        }
        exportContext['columns'] = exportContext['columns'].filter((n: string) => !columnDisallowList.includes(n))
    }
    exportCall({
        export_format: format,
        export_context: exportContext,
    })
}

const columnDisallowList = ['person.$delete', '*']
const getCsvTableData = (dataTableRows: DataTableRow[], columns: string[], query: DataTableNode): string[][] => {
    if (isPersonsNode(query.source)) {
        const filteredColumns = columns.filter((n) => !columnDisallowList.includes(n))

        const csvData = dataTableRows.map((n) => {
            const record = n.result as Record<string, any> | undefined
            const recordWithPerson = { ...(record ?? {}), person: record?.name }

            return filteredColumns.map((n) => recordWithPerson[n])
        })

        return [filteredColumns, ...csvData]
    }

    if (isEventsQuery(query.source)) {
        const filteredColumns = columns
            .filter((n) => !columnDisallowList.includes(n))
            .map((n) => extractExpressionComment(n))

        const csvData = dataTableRows.map((n) => {
            return columns
                .map((col, colIndex) => {
                    if (columnDisallowList.includes(col)) {
                        return null
                    }

                    if (col === 'person') {
                        return asDisplay(n.result?.[colIndex])
                    }

                    return n.result?.[colIndex]
                })
                .filter(Boolean)
        })

        return [filteredColumns, ...csvData]
    }

    if (isHogQLQuery(query.source)) {
        return [columns, ...dataTableRows.map((n) => (n.result as any[]) ?? [])]
    }

    return []
}

const getJsonTableData = (
    dataTableRows: DataTableRow[],
    columns: string[],
    query: DataTableNode
): Record<string, any>[] => {
    if (isPersonsNode(query.source)) {
        const filteredColumns = columns.filter((n) => !columnDisallowList.includes(n))

        return dataTableRows.map((n) => {
            const record = n.result as Record<string, any> | undefined
            const recordWithPerson = { ...(record ?? {}), person: record?.name }

            return filteredColumns.reduce((acc, cur) => {
                acc[cur] = recordWithPerson[cur]
                return acc
            }, {} as Record<string, any>)
        })
    }

    if (isEventsQuery(query.source)) {
        return dataTableRows.map((n) => {
            return columns.reduce((acc, col, colIndex) => {
                if (columnDisallowList.includes(col)) {
                    return acc
                }

                if (col === 'person') {
                    acc[col] = asDisplay(n.result?.[colIndex])
                    return acc
                }

                const colName = extractExpressionComment(col)

                acc[colName] = n.result?.[colIndex]

                return acc
            }, {} as Record<string, any>)
        })
    }

    if (isHogQLQuery(query.source)) {
        return dataTableRows.map((n) => {
            const data = n.result ?? {}
            return columns.reduce((acc, cur, index) => {
                acc[cur] = data[index]
                return acc
            }, {} as Record<string, any>)
        })
    }

    return []
}

function copyTableToCsv(dataTableRows: DataTableRow[], columns: string[], query: DataTableNode): void {
    try {
        const tableData = getCsvTableData(dataTableRows, columns, query)

        const csv = Papa.unparse(tableData)

        void copyToClipboard(csv, 'table')
    } catch {
        lemonToast.error('Copy failed!')
    }
}

function copyTableToJson(dataTableRows: DataTableRow[], columns: string[], query: DataTableNode): void {
    try {
        const tableData = getJsonTableData(dataTableRows, columns, query)

        const json = JSON.stringify(tableData, null, 4)

        void copyToClipboard(json, 'table')
    } catch {
        lemonToast.error('Copy failed!')
    }
}

interface DataTableExportProps {
    query: DataTableNode
    setQuery?: (query: DataTableNode) => void
}

export function DataTableExport({ query }: DataTableExportProps): JSX.Element | null {
    const { dataTableRows, columnsInResponse, columnsInQuery, queryWithDefaults, response } = useValues(dataTableLogic)
    const { startExport } = useActions(exportsLogic)

    const source: DataNode = query.source
    const filterCount =
        (isEventsQuery(source) || isPersonsNode(source) ? source.properties?.length || 0 : 0) +
        (isEventsQuery(source) && source.event ? 1 : 0) +
        (isPersonsNode(source) && source.search ? 1 : 0)
    const canExportAllColumns = (isEventsQuery(source) && source.select.includes('*')) || isPersonsNode(source)
    const showExportClipboardButtons = isPersonsNode(source) || isEventsQuery(source) || isHogQLQuery(source)

    return (
        <LemonMenu
            items={[
                {
                    label: 'Export current columns',
                    items: [
                        {
                            label: 'CSV',
                            onClick: () => {
                                void startDownload(query, true, startExport)
                            },
                        },
                        {
                            label: 'XLSX',
                            onClick: () => {
                                void startDownload(query, true, startExport, ExporterFormat.XLSX)
                            },
                        },
                    ],
                },
                canExportAllColumns && {
                    label: 'Export all columns',
                    items: [
                        {
                            label: 'CSV',
                            onClick: () => void startDownload(query, false, startExport),
                        },
                        {
                            label: 'XLSX',
                            onClick: () => void startDownload(query, false, startExport, ExporterFormat.XLSX),
                        },
                    ],
                },
                showExportClipboardButtons && {
                    label: 'Copy to clipboard',
                    items: [
                        {
                            label: 'CSV',
                            onClick: () => {
                                if (dataTableRows) {
                                    copyTableToCsv(
                                        dataTableRows,
                                        columnsInResponse ?? columnsInQuery,
                                        queryWithDefaults
                                    )
                                }
                            },
                            'data-attr': 'copy-csv-to-clipboard',
                        },
                        {
                            label: 'JSON',
                            onClick: () => {
                                if (dataTableRows) {
                                    copyTableToJson(
                                        dataTableRows,
                                        columnsInResponse ?? columnsInQuery,
                                        queryWithDefaults
                                    )
                                }
                            },
                            'data-attr': 'copy-json-to-clipboard',
                        },
                    ],
                },
                queryWithDefaults.showOpenEditorButton && {
                    label: 'Open table as a new insight',
                    to: query ? urls.insightNew(undefined, undefined, JSON.stringify(query)) : undefined,
                    'data-attr': 'open-json-editor-button',
                },
                response?.hogql && {
                    label: 'Edit SQL directly',
                    to: urls.insightNew(
                        undefined,
                        undefined,
                        JSON.stringify({
                            kind: NodeKind.DataTableNode,
                            full: true,
                            source: { kind: NodeKind.HogQLQuery, query: response.hogql },
                        })
                    ),
<<<<<<< HEAD
            }}
            type="secondary"
            icon={<IconDownload />}
            data-attr="data-table-export-menu"
=======
                    'data-attr': 'open-sql-editor-button',
                },
            ].filter(Boolean)}
>>>>>>> 56490f0d
        >
            <LemonButton type="secondary" icon={<IconExport />} data-attr="data-table-export-menu">
                Export{filterCount > 0 ? ` (${filterCount} filter${filterCount === 1 ? '' : 's'})` : ''}
            </LemonButton>
        </LemonMenu>
    )
}<|MERGE_RESOLUTION|>--- conflicted
+++ resolved
@@ -1,9 +1,5 @@
-<<<<<<< HEAD
 import { IconDownload } from '@posthog/icons'
-import { LemonButton, LemonButtonWithDropdown, LemonDivider, lemonToast } from '@posthog/lemon-ui'
-=======
 import { LemonButton, LemonMenu, lemonToast } from '@posthog/lemon-ui'
->>>>>>> 56490f0d
 import { useActions, useValues } from 'kea'
 import { TriggerExportProps } from 'lib/components/ExportButton/exporter'
 import { exportsLogic } from 'lib/components/ExportButton/exportsLogic'
@@ -283,18 +279,11 @@
                             source: { kind: NodeKind.HogQLQuery, query: response.hogql },
                         })
                     ),
-<<<<<<< HEAD
-            }}
-            type="secondary"
-            icon={<IconDownload />}
-            data-attr="data-table-export-menu"
-=======
                     'data-attr': 'open-sql-editor-button',
                 },
             ].filter(Boolean)}
->>>>>>> 56490f0d
         >
-            <LemonButton type="secondary" icon={<IconExport />} data-attr="data-table-export-menu">
+            <LemonButton type="secondary" icon={<IconDownload />} data-attr="data-table-export-menu">
                 Export{filterCount > 0 ? ` (${filterCount} filter${filterCount === 1 ? '' : 's'})` : ''}
             </LemonButton>
         </LemonMenu>
