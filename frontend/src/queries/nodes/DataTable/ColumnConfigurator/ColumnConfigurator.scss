.ColumnConfiguratorModal {
    .Columns {
        display: flex;
        column-gap: 1rem;
        width: 700px;
        padding: 0.5rem;
        background-color: var(--side);
        border-radius: 0.25rem;

        @media (max-width: 960px) {
            display: block;
            width: auto;
        }
<<<<<<< HEAD

        background-color: var(--side);
        border-radius: var(--radius);
        padding: 0.5rem;
=======
>>>>>>> 984bef92
    }

    .HalfColumn {
        width: 50%;

        @media (max-width: 960px) {
            width: 100%;
        }
    }

    .SelectedColumn {
        display: flex;
        align-items: center;
        justify-content: flex-start;
        padding: 0 0.5rem;
        margin: calc(var(--radius) / 2) 0;
        overflow: hidden;
        background-color: var(--primary-bg-hover);
        border-radius: var(--radius);
    }

    .selected-column-col {
        display: flex;
        flex-direction: column;
    }

    .drag-handle {
        padding-right: 0.25rem;
        font-size: 1.2em;
        color: var(--default);
        cursor: move;

        svg {
            transform: rotate(90deg);
        }
    }
}<|MERGE_RESOLUTION|>--- conflicted
+++ resolved
@@ -5,19 +5,12 @@
         width: 700px;
         padding: 0.5rem;
         background-color: var(--side);
-        border-radius: 0.25rem;
+        border-radius: var(--radius);
 
         @media (max-width: 960px) {
             display: block;
             width: auto;
         }
-<<<<<<< HEAD
-
-        background-color: var(--side);
-        border-radius: var(--radius);
-        padding: 0.5rem;
-=======
->>>>>>> 984bef92
     }
 
     .HalfColumn {
