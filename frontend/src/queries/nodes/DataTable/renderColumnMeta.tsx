--- conflicted
+++ resolved
@@ -1,13 +1,8 @@
 import { PropertyFilterType } from '~/types'
 import { PropertyKeyInfo } from 'lib/components/PropertyKeyInfo'
 import { QueryContext, DataTableNode } from '~/queries/schema'
-<<<<<<< HEAD
-import { isEventsQuery, isHogQLQuery } from '~/queries/utils'
+import { isEventsQuery, isHogQLQuery, trimQuotes } from '~/queries/utils'
 import { extractCommentOrAlias } from '~/queries/nodes/DataTable/utils'
-=======
-import { isEventsQuery, isHogQLQuery, trimQuotes } from '~/queries/utils'
-import { extractExpressionComment } from '~/queries/nodes/DataTable/utils'
->>>>>>> d62e6f51
 import { SortingIndicator } from 'lib/lemon-ui/LemonTable/sorting'
 
 export interface ColumnMeta {
