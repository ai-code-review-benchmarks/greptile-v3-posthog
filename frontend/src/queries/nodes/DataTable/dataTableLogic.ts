--- conflicted
+++ resolved
@@ -67,29 +67,6 @@
                     : null,
         ],
         dataTableRows: [
-<<<<<<< HEAD
-            (s) => [s.sourceKind, s.orderBy, s.response, s.columnsInQuery],
-            (sourceKind, orderBy, response: AnyDataNode['response'], columnsInQuery): DataTableRow[] | null => {
-                if (response && sourceKind === NodeKind.EventsQuery) {
-                    const eventsQueryResponse = response as EventsQuery['response'] | null
-                    if (eventsQueryResponse) {
-                        const { results, columns: columnsInResponse } = eventsQueryResponse
-                        const orderKey = orderBy?.[0]?.startsWith('-') ? orderBy[0].slice(1) : orderBy?.[0]
-                        const orderKeyIndex = columnsInResponse.findIndex(
-                            (column) =>
-                                removeExpressionComment(column) === orderKey ||
-                                removeExpressionComment(column) === `-${orderKey}`
-                        )
-
-                        const columnMap = Object.fromEntries(columnsInResponse.map((c, i) => [c, i]))
-                        const resultToDataTableRow = equal(columnsInQuery, columnsInResponse)
-                            ? (result: any[]): DataTableRow => ({ result })
-                            : (result: any[]): DataTableRow => ({
-                                  result: columnsInQuery.map((c) =>
-                                      c in columnMap ? result[columnMap[c]] : loadingColumn
-                                  ),
-                              })
-=======
             (s) => [s.sourceKind, s.orderBy, s.response, s.columnsInQuery, s.columnsInResponse],
             (
                 sourceKind,
@@ -114,7 +91,6 @@
                                     removeExpressionComment(column) === orderKey ||
                                     removeExpressionComment(column) === `-${orderKey}`
                             ) ?? -1
->>>>>>> 25164f49
 
                         // Add a label between results if the day changed
                         if (orderKey === 'timestamp' && orderKeyIndex !== -1) {
@@ -130,20 +106,12 @@
                                         label: dayjs(result[orderKeyIndex]).format('LL'),
                                     })
                                 }
-<<<<<<< HEAD
-                                newResults.push(resultToDataTableRow(result))
-=======
                                 newResults.push({ result })
->>>>>>> 25164f49
                                 lastResult = result
                             }
                             return newResults
                         } else {
-<<<<<<< HEAD
-                            return results.map((result) => resultToDataTableRow(result))
-=======
                             return results.map((result) => ({ result }))
->>>>>>> 25164f49
                         }
                     }
                 }
