--- conflicted
+++ resolved
@@ -19,13 +19,8 @@
 import equal from 'fast-deep-equal'
 
 export interface DataTableLogicProps {
-<<<<<<< HEAD
-    key: string
-    nodeKey?: string
-=======
     vizKey: string
     dataKey: string
->>>>>>> a31d0bb4
     query: DataTableNode
     context?: QueryContext
 }
@@ -60,11 +55,7 @@
         values: [
             featureFlagLogic,
             ['featureFlags'],
-<<<<<<< HEAD
-            dataNodeLogic({ key: props.nodeKey || props.key, query: props.query.source }),
-=======
             dataNodeLogic({ key: props.dataKey, query: props.query.source }),
->>>>>>> a31d0bb4
             ['response', 'responseLoading', 'responseError'],
         ],
     })),
@@ -180,11 +171,7 @@
                             context?.showOpenEditorButton !== undefined
                                 ? context.showOpenEditorButton
                                 : query.showOpenEditorButton ?? true,
-<<<<<<< HEAD
-                        showResults: query.showResults ?? true,
-=======
                         showResultsTable: query.showResultsTable ?? true,
->>>>>>> a31d0bb4
                     }),
                 }
             },
