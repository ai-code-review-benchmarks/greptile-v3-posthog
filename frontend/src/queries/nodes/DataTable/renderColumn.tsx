--- conflicted
+++ resolved
@@ -221,17 +221,11 @@
             displayProps.href = urls.personByDistinctId(personRecord.distinct_ids[0])
         }
 
-<<<<<<< HEAD
-        if (isPersonsQuery(query.source)) {
-            displayProps.person = value
-            displayProps.href = urls.personByUUID(value.id ?? '-') || urls.personByDistinctId(value.distinct_ids[0])
-=======
         if (isPersonsQuery(query.source) && value) {
             displayProps.person = value
             displayProps.href = value.id
                 ? urls.personByUUID(value.id)
                 : urls.personByDistinctId(value.distinct_ids?.[0] ?? '-')
->>>>>>> eb902e4c
         }
 
         return <PersonDisplay {...displayProps} />
