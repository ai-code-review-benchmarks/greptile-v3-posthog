--- conflicted
+++ resolved
@@ -4284,11 +4284,7 @@
 }
 
 export interface ReplayExportContext {
-<<<<<<< HEAD
-    replay_id: string
-=======
     session_recording_id: string
->>>>>>> 1779409b
     timestamp?: number
     css_selector?: string
     width?: number
