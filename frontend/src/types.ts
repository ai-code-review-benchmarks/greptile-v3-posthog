--- conflicted
+++ resolved
@@ -5017,7 +5017,6 @@
     AccessControl = 'access-control',
 }
 
-<<<<<<< HEAD
 export interface SourceFieldOauthConfig {
     type: 'oauth'
     name: string
@@ -5079,8 +5078,6 @@
     betaSource?: boolean
 }
 
-=======
->>>>>>> a39eec83
 export interface ProductPricingTierSubrows {
     columns: LemonTableColumns<BillingTableTierAddonRow>
     rows: BillingTableTierAddonRow[]
