--- conflicted
+++ resolved
@@ -5732,22 +5732,4 @@
     created_at: string
     updated_at: string
     created_by: UserBasicType
-<<<<<<< HEAD
-}
-
-export interface DatasetItem {
-    id: string
-    dataset: string
-    team: number
-    input: Record<string, any> | null
-    output: Record<string, any> | null
-    metadata: Record<string, any> | null
-    ref_trace_id: string | null
-    ref_trace_timestamp: string | null
-    ref_span_id: string | null
-    created_by: UserBasicType
-    updated_at: string
-    created_at: string
-=======
->>>>>>> 80c1bfde
 }