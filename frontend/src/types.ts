--- conflicted
+++ resolved
@@ -14,11 +14,8 @@
     teams: TeamType[]
     current_organization_id: string
     current_team_id: number
-<<<<<<< HEAD
     plugin_access: PluginAccess
-=======
     has_password: boolean
->>>>>>> 37680e39
     is_multi_tenancy: boolean
 }
 
