--- conflicted
+++ resolved
@@ -540,10 +540,7 @@
 export type InsightType = 'TRENDS' | 'SESSIONS' | 'FUNNELS' | 'RETENTION' | 'PATHS' | 'LIFECYCLE' | 'STICKINESS'
 export type ShownAsType = ShownAsValue // DEPRECATED: Remove when releasing `remove-shownas`
 export type BreakdownType = 'cohort' | 'person' | 'event'
-<<<<<<< HEAD
-export type PathType = typeof PAGEVIEW | typeof AUTOCAPTURE | typeof SCREEN | typeof CUSTOM_EVENT
 export type IntervalType = 'minute' | 'hour' | 'day' | 'week' | 'month'
-=======
 
 export enum PathType {
     PageView = '$pageview',
@@ -551,7 +548,6 @@
     Screen = '$screen',
     CustomEvent = 'custom_event',
 }
->>>>>>> 4094fb02
 
 export type RetentionType = typeof RETENTION_RECURRING | typeof RETENTION_FIRST_TIME
 
