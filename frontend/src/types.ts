--- conflicted
+++ resolved
@@ -625,10 +625,9 @@
     isActive: boolean
 }
 
-<<<<<<< HEAD
 export type EncodedRecordingSnapshot = {
     windowId: string
-    data: eventWithTime[] | string
+    data: eventWithTime[]
 }
 
 export interface SessionRecordingSnapshotSource {
@@ -652,16 +651,6 @@
     snapshot_data_by_window_id?: Record<string, eventWithTime[]>
 }
 
-export interface SessionRecordingMeta {
-    pinnedCount: number
-    segments: RecordingSegment[]
-    recordingDurationMs: number
-    startTimestamp: Dayjs
-    endTimestamp: Dayjs
-}
-
-=======
->>>>>>> 1b6995b7
 export type RecordingSnapshot = eventWithTime & {
     windowId: string
 }
