import {
    ACTION_TYPE,
    AUTOCAPTURE,
    CUSTOM_EVENT,
    EVENT_TYPE,
    OrganizationMembershipLevel,
    PluginsAccessLevel,
    PAGEVIEW,
    SCREEN,
    ShownAsValue,
} from 'lib/constants'
import { PluginConfigSchema } from '@posthog/plugin-scaffold'
import { PluginInstallationType } from 'scenes/plugins/types'
import { ViewType } from 'scenes/insights/insightLogic'

export type AvailableFeatures = 'zapier' | 'organizations_projects' | 'google_login' | 'dashboard_collaboration'

export interface UserType {
    id: string
    first_name: string
    email: string
    email_opt_in: boolean
    anonymize_data: boolean
    distinct_id: string
    toolbar_mode: 'disabled' | 'toolbar'
    has_password: boolean
    is_staff: boolean
    is_impersonated: boolean
    organization: OrganizationType | null
    team: TeamBasicType | null
    organizations: OrganizationBasicType[]
}

/* Type for User objects in nested serializers (e.g. created_by) */
export interface UserBasicType {
    id: number
    uuid: string
    distinct_id: string
    first_name: string
    email: string
}

export interface UserUpdateType {
    user?: Omit<Partial<UserType>, 'team'>
    team?: Partial<TeamType>
}

export interface PluginAccess {
    view: boolean
    install: boolean
    configure: boolean
}

export interface PersonalAPIKeyType {
    id: string
    label: string
    value?: string
    created_at: string
    last_used_at: string
    team_id: number
    user_id: string
}

export interface OrganizationBasicType {
    id: string
    name: string
}

export interface OrganizationType extends OrganizationBasicType {
    created_at: string
    updated_at: string
    membership_level: OrganizationMembershipLevel | null
    personalization: PersonalizationData
    setup: SetupState
    setup_section_2_completed: boolean
    plugins_access_level: PluginsAccessLevel
    teams: TeamBasicType[] | null
    available_features: AvailableFeatures[]
}

export interface OrganizationMemberType {
    id: string
    user: UserBasicType
    level: OrganizationMembershipLevel
    joined_at: string
    updated_at: string
}

export interface EventUsageType {
    event: string
    usage_count: number
    volume: number
}

export interface PropertyUsageType {
    key: string
    usage_count: number
    volume: number
}
export interface TeamBasicType {
    id: number
    uuid: string
    organization: string // Organization ID
    api_token: string
    name: string
    completed_snippet_onboarding: boolean
    ingested_event: boolean
    is_demo: boolean
    timezone: string
}

export interface TeamType extends TeamBasicType {
    anonymize_ips: boolean
    app_urls: string[]
    event_names: string[]
    event_properties: string[]
    event_properties_numerical: string[]
    event_names_with_usage: EventUsageType[]
    event_properties_with_usage: PropertyUsageType[]
    slack_incoming_webhook: string
    session_recording_opt_in: boolean
    session_recording_retention_period_days: number | null
    plugins_opt_in: boolean
    test_account_filters: FilterType[]
    data_attributes: string[]
}

export interface ActionType {
    count?: number
    created_at: string
    deleted?: boolean
    id: number
    is_calculating?: boolean
    last_calculated_at?: string
    name: string
    post_to_slack?: boolean
    steps?: ActionStepType[]
    created_by: UserBasicType | null
}

export interface ActionStepType {
    event?: string
    href?: string
    id?: number
    name?: string
    properties?: []
    selector?: string
    tag_name?: string
    text?: string
    url?: string
    url_matching?: 'contains' | 'regex' | 'exact'
}

export interface ElementType {
    attr_class?: string[]
    attr_id?: string
    attributes: Record<string, string>
    href: string
    nth_child: number
    nth_of_type: number
    order: number
    tag_name: string
    text?: string
}

export type ToolbarUserIntent = 'add-action' | 'edit-action'

export type EditorProps = {
    apiURL?: string
    jsURL?: string
    temporaryToken?: string
    actionId?: number
    userIntent?: ToolbarUserIntent
    instrument?: boolean
    distinctId?: string
    userEmail?: boolean
    dataAttributes?: string[]
}

export interface PropertyFilter {
    key: string
    operator: string | null
    type: string
    value: string | number
}

interface BasePropertyFilter {
    key: string
    value: string | number | Array<string | number> | null
    label?: string
}

export type PropertyOperator =
    | 'exact'
    | 'is_not'
    | 'icontains'
    | 'not_icontains'
    | 'regex'
    | 'not_regex'
    | 'gt'
    | 'lt'
    | 'is_set'
    | 'is_not_set'

interface EventPropertyFilter extends BasePropertyFilter {
    type: 'event'
    operator: PropertyOperator
}

export interface PersonPropertyFilter extends BasePropertyFilter {
    type: 'person'
    operator: PropertyOperator
}

interface CohortPropertyFilter extends BasePropertyFilter {
    type: 'cohort'
}

interface RecordingDurationFilter extends BasePropertyFilter {
    type: 'recording'
    key: 'duration'
    value: number
    operator: 'lt' | 'gt'
}

interface RecordingNotViewedFilter extends BasePropertyFilter {
    type: 'recording'
    key: 'unseen'
}

export type RecordingPropertyFilter = RecordingDurationFilter | RecordingNotViewedFilter

interface ActionTypePropertyFilter extends BasePropertyFilter {
    type: typeof ACTION_TYPE
    properties?: Array<EventPropertyFilter>
}

export interface EventTypePropertyFilter extends BasePropertyFilter {
    type: typeof EVENT_TYPE
    properties?: Array<EventPropertyFilter>
}

export type SessionsPropertyFilter =
    | PersonPropertyFilter
    | CohortPropertyFilter
    | RecordingPropertyFilter
    | ActionTypePropertyFilter
    | EventTypePropertyFilter

export type EntityType = 'actions' | 'events'

export interface Entity {
    id: string | number
    name: string
    order: number
    type: EntityType
}

export interface EntityWithProperties extends Entity {
    properties: Record<string, any>
}

export interface PersonType {
    id?: number
    uuid?: string
    name?: string
    distinct_ids: string[]
    properties: Record<string, any>
    is_identified: boolean
    created_at?: string
}

export interface CohortGroupType {
    days?: string
    action_id?: number
    properties?: Record<string, any>
}

export interface CohortType {
    count?: number
    created_by?: UserBasicType | null
    created_at?: string
    deleted?: boolean
    id: number | 'new'
    is_calculating?: boolean
    last_calculation?: string
    is_static?: boolean
    name?: string
    csv?: File
    groups: CohortGroupType[]
}

export interface InsightHistory {
    id: number
    filters: Record<string, any>
    name?: string
    createdAt: string
    saved: boolean
    type: ViewType
}

export interface SavedFunnel extends InsightHistory {
    created_by: string
}

export interface EventType {
    elements: ElementType[]
    elements_hash: string | null
    event: string
    id: number | string
    properties: Record<string, any>
    timestamp: string
    person?: Partial<PersonType> | null
}

export interface SessionType {
    distinct_id: string
    event_count: number
    events?: EventType[]
    global_session_id: string
    length: number
    start_time: string
    end_time: string
    session_recordings: Array<{ id: string; viewed: boolean }>
    start_url?: string
    end_url?: string
    email?: string
    matching_events: Array<number | string>
}

export interface FormattedNumber {
    // :TODO: DEPRECATED, formatting will now happen client-side
    value: number
    formatted: string
}

export interface BillingType {
    should_setup_billing: boolean
    is_billing_active: boolean
    plan: PlanInterface | null
    billing_period_ends: string
    event_allocation: number | null
    current_usage: number | null
    subscription_url: string
}

export interface PlanInterface {
    key: string
    name: string
    custom_setup_billing_message: string
    image_url: string
    self_serve: boolean
    is_metered_billing: boolean
    event_allowance: number
    price_string: string
}

export interface DashboardItemType {
    id: number
    name: string
    description?: string
    filters: Record<string, any>
    filters_hash: string
    order: number
    deleted: boolean
    saved: boolean
    created_at: string
    layouts: Record<string, any>
    color: string | null
    last_refresh: string
    refreshing: boolean
    created_by: UserBasicType | null
    is_sample: boolean
    dashboard: number
    result: any | null
}

export interface DashboardType {
    id: number
    name: string
    description: string
    pinned: boolean
    items: DashboardItemType[]
    created_at: string
    created_by: UserBasicType | null
    is_shared: boolean
    share_token: string
    deleted: boolean
    filters: Record<string, any>
    creation_mode: 'default' | 'template' | 'duplicate'
    tags: string[]
}

export interface OrganizationInviteType {
    id: string
    target_email: string
    first_name: string
    is_expired: boolean
    emailing_attempt_made: boolean
    created_by: UserBasicType | null
    created_at: string
    updated_at: string
}

export interface PluginType {
    id: number
    plugin_type: PluginInstallationType
    name: string
    description?: string
    url?: string
    tag?: string
    latest_tag?: string
    config_schema: Record<string, PluginConfigSchema> | PluginConfigSchema[]
    source?: string
    maintainer?: string
    is_global: boolean
    organization_id: string
    organization_name: string
}

export interface PluginConfigType {
    id?: number
    plugin: number
    enabled: boolean
    order: number
    config: Record<string, any>
    error?: PluginErrorType
}

export interface PluginErrorType {
    message: string
    time: string
    stack?: string
    name?: string
    event?: Record<string, any>
}

export interface AnnotationType {
    id: string
    scope: 'organization' | 'dashboard_item'
    content: string
    date_marker: string
    created_by?: UserBasicType | null
    created_at: string
    updated_at: string
    dashboard_item?: number
    deleted?: boolean
    creation_type?: string
}

export type DisplayType =
    | 'ActionsLineGraph'
    | 'ActionsLineGraphCumulative'
    | 'ActionsTable'
    | 'ActionsPie'
    | 'ActionsBar'
    | 'ActionsBarValue'
    | 'PathsViz'
    | 'FunnelViz'
export type InsightType = 'TRENDS' | 'SESSIONS' | 'FUNNELS' | 'RETENTION' | 'PATHS' | 'LIFECYCLE' | 'STICKINESS'
export type ShownAsType = ShownAsValue // DEPRECATED: Remove when releasing `remove-shownas`
export type BreakdownType = 'cohort' | 'person' | 'event'
export type PathType = typeof PAGEVIEW | typeof AUTOCAPTURE | typeof SCREEN | typeof CUSTOM_EVENT
export type RetentionType = 'retention_recurring' | 'retention_first_time'

export interface FilterType {
    insight: InsightType
    display?: DisplayType
    interval?: string
    date_from?: string
    date_to?: string
    properties?: PropertyFilter[]
    events?: Record<string, any>[]
    actions?: Record<string, any>[]
    breakdown_type?: BreakdownType
    breakdown?: string
    breakdown_value?: string
    shown_as?: ShownAsType
    session?: string
    period?: string
    retentionType?: RetentionType
    returning_entity?: Record<string, any>
    target_entity?: Record<string, any>
    path_type?: PathType
    start_point?: string | number
    stickiness_days?: number
    entity_id?: string | number
    entity_type?: EntityType
    people_day?: any
    people_action?: any
    formula?: any
    filter_test_accounts?: boolean
}

export interface SystemStatus {
    metric: string
    value: string
    key?: string
}

export type PersonalizationData = Record<string, string | string[] | null>

interface EnabledSetupState {
    is_active: true // Whether the onbarding setup is currently active
    current_section: number
    any_project_ingested_events: boolean
    any_project_completed_snippet_onboarding: boolean
    non_demo_team_id: number | null
    has_invited_team_members: boolean
}

interface DisabledSetupState {
    is_active: false
    current_section: null
}

export type SetupState = EnabledSetupState | DisabledSetupState

export interface ActionFilter {
    id: number | string
    math?: string
    math_property?: string
    name: string
    order: number
    properties: PropertyFilter[]
    type: EntityType
}

export interface TrendResult {
    action: ActionFilter
    count: number
    data: number[]
    days: string[]
    label: string
    labels: string[]
    breakdown_value?: string | number
}

export interface TrendResultWithAggregate extends TrendResult {
    aggregated_value: number
}

export interface ChartParams {
    dashboardItemId?: number
    color?: string
    filters?: Partial<FilterType>
    inSharedMode?: boolean
    cachedResults?: TrendResult
    view: ViewType
}

export interface FeatureFlagGroupType {
    properties: PropertyFilter[]
    rollout_percentage: number | null
}
interface FeatureFlagFilters {
    groups: FeatureFlagGroupType[]
}
export interface FeatureFlagType {
    id: number | null
    key: string
    name: string // Used as description
    filters: FeatureFlagFilters
    deleted: boolean
    active: boolean
    created_by: UserBasicType | null
    created_at: string
    is_simple_flag: boolean
    rollout_percentage: number | null
}

export interface PrevalidatedInvite {
    id: string
    target_email: string
    first_name: string
    organization_name: string
}

interface AuthBackends {
    'google-oauth2'?: boolean
    gitlab?: boolean
    github?: boolean
}

export interface PreflightStatus {
    django: boolean
    plugins: boolean
    redis: boolean
    db: boolean
    initiated: boolean
    cloud: boolean
    celery: boolean
    ee_available: boolean
    ee_enabled: boolean
    available_social_auth_providers: AuthBackends
    available_timezones: Record<string, number>
<<<<<<< HEAD
    opt_out_capture: boolean
    posthog_version: string
    email_service_available: boolean
    is_debug: boolean
    is_event_property_usage_enabled: boolean
    is_async_event_action_mapping_enabled: boolean
=======
    db_backend: 'postgres' | 'clickhouse'
>>>>>>> 818a5483
}

export enum DashboardMode { // Default mode is null
    Edit = 'edit', // When the dashboard is being edited
    Fullscreen = 'fullscreen', // When the dashboard is on full screen (presentation) mode
    Sharing = 'sharing', // When the sharing configuration is opened
    Public = 'public', // When viewing the dashboard publicly via a shareToken
}

// Reserved hotkeys globally available
export type GlobalHotKeys = 'g'

// Hotkeys for local (component) actions
export type HotKeys =
    | 'a'
    | 'b'
    | 'c'
    | 'd'
    | 'e'
    | 'f'
    | 'h'
    | 'i'
    | 'j'
    | 'k'
    | 'l'
    | 'm'
    | 'n'
    | 'o'
    | 'p'
    | 'q'
    | 'r'
    | 's'
    | 't'
    | 'u'
    | 'v'
    | 'w'
    | 'x'
    | 'y'
    | 'z'
    | 'escape'<|MERGE_RESOLUTION|>--- conflicted
+++ resolved
@@ -594,16 +594,13 @@
     ee_enabled: boolean
     available_social_auth_providers: AuthBackends
     available_timezones: Record<string, number>
-<<<<<<< HEAD
     opt_out_capture: boolean
     posthog_version: string
     email_service_available: boolean
     is_debug: boolean
     is_event_property_usage_enabled: boolean
     is_async_event_action_mapping_enabled: boolean
-=======
     db_backend: 'postgres' | 'clickhouse'
->>>>>>> 818a5483
 }
 
 export enum DashboardMode { // Default mode is null
