export interface UserType {
    anonymize_data: boolean
    distinct_id: string
    email: string
    email_opt_in: boolean
    id: number
    name: string
    opt_out_capture: null
    posthog_version: string
<<<<<<< HEAD
    organization: OrganizationType
    team: TeamType | null
    toolbar_mode: string
=======
    team: TeamType
    toolbar_mode: 'disabled' | 'toolbar'
>>>>>>> 4e62aed5
    billing: OrganizationBilling
    organizations: OrganizationType[]
    teams: TeamType[]
    current_organization_id: string
    current_team_id: number
    available_features: string[]
}

export interface UserUpdateType {
    user?: Omit<Partial<UserType>, 'team'>
    team?: Partial<TeamType>
}
export interface PersonalAPIKeyType {
    id: string
    label: string
    value?: string
    created_at: string
    last_used_at: string
    team_id: number
    user_id: string
}

export interface OrganizationType {
    id: string
    name: string
    created_at: string
    updated_at: boolean
    teams: TeamType[]
}

export interface TeamType {
    id: number
    name: string
    anonymize_ips: boolean
    api_token: string
    app_urls: string[]
    completed_snippet_onboarding: boolean
    event_names: string[]
    event_properties: string[]
    event_properties_numerical: string[]
    opt_out_capture: boolean
    slack_incoming_webhook: string
    session_recording_opt_in: boolean
    ingested_event: boolean
}

export interface ActionType {
    count?: number
    created_at?: string
    deleted?: boolean
    id?: number
    is_calculating?: boolean
    name?: string
    post_to_slack?: boolean
    steps?: ActionStepType[]
}

export interface ActionStepType {
    event?: string
    href?: string
    id?: number
    name?: string
    properties?: []
    selector?: string
    tag_name?: string
    text?: string
    url?: string
    url_matching?: 'contains' | 'regex' | 'exact'
}

export interface ElementType {
    attr_class?: string[]
    attr_id?: string
    attributes: Record<string, string>
    href: string
    nth_child: number
    nth_of_type: number
    order: number
    tag_name: string
    text?: string
}

export type ToolbarTab = 'stats' | 'actions'
export type ToolbarMode = 'button' | 'dock' | ''
export type ToolbarAnimationState = 'animating' | 'fading-in' | 'complete' | 'disabled' | 'fading-out'
export type ToolbarUserIntent = 'add-action' | 'edit-action'

export type EditorProps = {
    apiURL?: string
    jsURL?: string
    temporaryToken?: string
    actionId?: number
    userIntent?: ToolbarUserIntent
    instrument?: boolean
    distinctId?: string
    userEmail?: boolean
}

export interface PropertyFilter {
    key: string
    operator: string | null
    type: string
    value: string | number
}

export interface Entity {
    id: string | number
    name: string
    order: number
    type: string
}

export interface CohortType {
    count?: number
    created_by?: Record<string, any>
    created_at?: string
    deleted?: boolean
    id: number
    is_calculating?: boolean
    last_calculation?: string
    name?: string
    groups?: Record<string, any>[]
}

export interface InsightHistory {
    id: number
    type: string
    filters: Record<string, any>
    name?: string
    createdAt: string
    saved: boolean
}

export interface SavedFunnel extends InsightHistory {
    created_by: string
}

export interface EventType {
    elements: ElementType[]
    elements_hash: string | null
    event: string
    id: number
    properties: Record<string, any>
    timestamp: string
}

export interface SessionType {
    distinct_id: string
    event_count: number
    events: EventType[]
    global_session_id: string
    length: number
    properties: Record<string, any>
    start_time: string
}

export interface OrganizationBilling {
    plan: PlanInterface
    current_usage: { value: number; formatted: string } | null
    should_setup_billing: boolean
    stripe_checkout_session: string
    subscription_url: string
}

export interface PlanInterface {
    key: string
    name: string
    custom_setup_billing_message: string
    image_url: string
    self_serve: boolean
    allowance: null | Record<string, string | number>
}

export interface BillingSubscription {
    subscription_url: string
    stripe_checkout_session: string
}

export interface DashboardType {
    id: number
    name: string
    pinned: string
    items: []
    created_at: string
    created_by: number
    is_shared: boolean
    share_token: string
    deleted: boolean
}<|MERGE_RESOLUTION|>--- conflicted
+++ resolved
@@ -7,14 +7,9 @@
     name: string
     opt_out_capture: null
     posthog_version: string
-<<<<<<< HEAD
     organization: OrganizationType
-    team: TeamType | null
-    toolbar_mode: string
-=======
     team: TeamType
     toolbar_mode: 'disabled' | 'toolbar'
->>>>>>> 4e62aed5
     billing: OrganizationBilling
     organizations: OrganizationType[]
     teams: TeamType[]
