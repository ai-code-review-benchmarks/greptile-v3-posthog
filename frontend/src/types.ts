import {
    BIN_COUNT_AUTO,
    DashboardPrivilegeLevel,
    DashboardRestrictionLevel,
    ENTITY_MATCH_TYPE,
    FunnelLayout,
    OrganizationMembershipLevel,
    PluginsAccessLevel,
    PROPERTY_MATCH_TYPE,
    RETENTION_FIRST_TIME,
    RETENTION_RECURRING,
    ShownAsValue,
    TeamMembershipLevel,
} from 'lib/constants'
import { PluginConfigSchema } from '@posthog/plugin-scaffold'
import { PluginInstallationType } from 'scenes/plugins/types'
import { UploadFile } from 'antd/lib/upload/interface'
import { eventWithTime } from '@rrweb/types'
import { PostHog } from 'posthog-js'
import { PopoverProps } from 'lib/lemon-ui/Popover/Popover'
import { Dayjs, dayjs } from 'lib/dayjs'
import { ChartDataset, ChartType, InteractionItem } from 'chart.js'
import { LogLevel } from 'rrweb'
import { TaxonomicFilterGroupType } from 'lib/components/TaxonomicFilter/types'
import { BehavioralFilterKey, BehavioralFilterType } from 'scenes/cohorts/CohortFilters/types'
import { LogicWrapper } from 'kea'
import { AggregationAxisFormat } from 'scenes/insights/aggregationAxisFormat'
import { Layout } from 'react-grid-layout'
import {
    DatabaseSchemaQueryResponseField,
    HogQLQuery,
    InsightQueryNode,
    InsightVizNode,
    Node,
    QueryContext,
} from './queries/schema'
import { JSONContent } from 'scenes/notebooks/Notebook/utils'
import { DashboardCompatibleScenes } from 'lib/components/SceneDashboardChoice/sceneDashboardChoiceModalLogic'

export type Optional<T, K extends string | number | symbol> = Omit<T, K> & { [K in keyof T]?: T[K] }

// Keep this in sync with backend constants (constants.py)
export enum AvailableFeature {
    EVENTS = 'events',
    TRACKED_USERS = 'tracked_users',
    DATA_RETENTION = 'data_retention',
    SUBSCRIPTIONS = 'subscriptions',
    DASHBOARD_COLLABORATION = 'dashboard_collaboration',
    DASHBOARD_PERMISSIONING = 'dashboard_permissioning',
    INGESTION_TAXONOMY = 'ingestion_taxonomy',
    PATHS_ADVANCED = 'paths_advanced',
    CORRELATION_ANALYSIS = 'correlation_analysis',
    GROUP_ANALYTICS = 'group_analytics',
    TAGGING = 'tagging',
    BEHAVIORAL_COHORT_FILTERING = 'behavioral_cohort_filtering',
    SESSION_RECORDINGS = 'session_recordings',
    RECORDINGS_PLAYLISTS = 'recordings_playlists',
    RECORDINGS_PERFORMANCE = 'recordings_performance',
    RECORDINGS_FILE_EXPORT = 'recordings_file_export',
    BOOLEAN_FLAGS = 'boolean_flags',
    MULTIVARIATE_FLAGS = 'multivariate_flags',
    EXPERIMENTATION = 'experimentation',
    APPS = 'apps',
    SLACK_INTEGRATION = 'slack_integration',
    MICROSOFT_TEAMS_INTEGRATION = 'microsoft_teams_integration',
    DISCORD_INTEGRATION = 'discord_integration',
    ZAPIER = 'zapier',
    APP_METRICS = 'app_metrics',
    TEAM_MEMBERS = 'team_members',
    API_ACCESS = 'api_access',
    ORGANIZATIONS_PROJECTS = 'organizations_projects',
    PROJECT_BASED_PERMISSIONING = 'project_based_permissioning',
    ROLE_BASED_ACCESS = 'role_based_access',
    GOOGLE_LOGIN = 'google_login',
    SAML = 'saml',
    SSO_ENFORCEMENT = 'sso_enforcement',
    WHITE_LABELLING = 'white_labelling',
    COMMUNITY_SUPPORT = 'community_support',
    DEDICATED_SUPPORT = 'dedicated_support',
    EMAIL_SUPPORT = 'email_support',
    ACCOUNT_MANAGER = 'account_manager',
    TRAINING = 'training',
    CONFIGURATION_SUPPORT = 'configuration_support',
    TERMS_AND_CONDITIONS = 'terms_and_conditions',
    SECURITY_ASSESSMENT = 'security_assessment',
    BESPOKE_PRICING = 'bespoke_pricing',
    INVOICE_PAYMENTS = 'invoice_payments',
    SUPPORT_SLAS = 'support_slas',
}

export type AvailableProductFeature = {
    key: AvailableFeature
    name: string
    description?: string | null
    limit?: number | null
    note?: string | null
    unit?: string | null
}

export enum ProductKey {
    COHORTS = 'cohorts',
    ACTIONS = 'actions',
    EXPERIMENTS = 'experiments',
    FEATURE_FLAGS = 'feature_flags',
    ANNOTATIONS = 'annotations',
    HISTORY = 'history',
    INGESTION_WARNINGS = 'ingestion_warnings',
    PERSONS = 'persons',
    SURVEYS = 'surveys',
    SESSION_REPLAY = 'session_replay',
    DATA_WAREHOUSE = 'data_warehouse',
    DATA_WAREHOUSE_SAVED_QUERY = 'data_warehouse_saved_queries',
    EARLY_ACCESS_FEATURES = 'early_access_features',
}

export enum LicensePlan {
    Scale = 'scale',
    Enterprise = 'enterprise',
}

export enum Realm {
    Cloud = 'cloud',
    Demo = 'demo',
    SelfHostedPostgres = 'hosted',
    SelfHostedClickHouse = 'hosted-clickhouse',
}

export enum Region {
    US = 'US',
    EU = 'EU',
}

export type SSOProvider = 'google-oauth2' | 'github' | 'gitlab' | 'saml'

export interface AuthBackends {
    'google-oauth2'?: boolean
    gitlab?: boolean
    github?: boolean
}

export type ColumnChoice = string[] | 'DEFAULT'

export interface ColumnConfig {
    active: ColumnChoice
}

interface UserBaseType {
    uuid: string
    distinct_id: string
    first_name: string
    email: string
}

/* Type for User objects in nested serializers (e.g. created_by) */
export interface UserBasicType extends UserBaseType {
    is_email_verified?: any
    id: number
}

/**
 * A user can have scene dashboard choices for multiple teams
 * TODO does this only have the current team's choices?
 */
export interface SceneDashboardChoice {
    scene: DashboardCompatibleScenes
    dashboard: number | DashboardBasicType
}

/** Full User model. */
export interface UserType extends UserBaseType {
    date_joined: string
    email_opt_in: boolean
    notification_settings: NotificationSettings
    events_column_config: ColumnConfig
    anonymize_data: boolean
    toolbar_mode: 'disabled' | 'toolbar'
    has_password: boolean
    is_staff: boolean
    is_impersonated: boolean
    organization: OrganizationType | null
    team: TeamBasicType | null
    organizations: OrganizationBasicType[]
    realm?: Realm
    is_email_verified?: boolean | null
    pending_email?: string | null
    is_2fa_enabled: boolean
    has_social_auth: boolean
    has_seen_product_intro_for?: Record<string, boolean>
    scene_personalisation?: SceneDashboardChoice[]
}

export interface NotificationSettings {
    plugin_disabled: boolean
}

export interface PluginAccess {
    view: boolean
    install: boolean
    configure: boolean
}

export interface PersonalAPIKeyType {
    id: string
    label: string
    value?: string
    created_at: string
    last_used_at: string
    team_id: number
    user_id: string
}

export interface OrganizationBasicType {
    id: string
    name: string
    slug: string
    membership_level: OrganizationMembershipLevel | null
}

interface OrganizationMetadata {
    taxonomy_set_events_count: number
    taxonomy_set_properties_count: number
    instance_tag?: string
}

export interface OrganizationType extends OrganizationBasicType {
    created_at: string
    updated_at: string
    plugins_access_level: PluginsAccessLevel
    teams: TeamBasicType[] | null
    available_features: AvailableFeature[]
    available_product_features: AvailableProductFeature[]
    is_member_join_email_enabled: boolean
    customer_id: string | null
    enforce_2fa: boolean | null
    metadata?: OrganizationMetadata
}

export interface OrganizationDomainType {
    id: string
    domain: string
    is_verified: boolean
    verified_at: string // Datetime
    verification_challenge: string
    jit_provisioning_enabled: boolean
    sso_enforcement: SSOProvider | ''
    has_saml: boolean
    saml_entity_id: string
    saml_acs_url: string
    saml_x509_cert: string
}

/** Member properties relevant at both organization and project level. */
export interface BaseMemberType {
    id: string
    user: UserBasicType
    joined_at: string
    updated_at: string
    is_2fa_enabled: boolean
    has_social_auth: boolean
}

export interface OrganizationMemberType extends BaseMemberType {
    /** Level at which the user is in the organization. */
    level: OrganizationMembershipLevel
    is_2fa_enabled: boolean
    has_social_auth: boolean
}

export interface ExplicitTeamMemberType extends BaseMemberType {
    /** Level at which the user explicitly is in the project. */
    level: TeamMembershipLevel
    /** Level at which the user is in the organization. */
    parent_level: OrganizationMembershipLevel
    /** Effective level of the user within the project, which may be higher than parent level, but not lower. */
    effective_level: OrganizationMembershipLevel
}

/**
 * While OrganizationMemberType and ExplicitTeamMemberType refer to actual Django models,
 * this interface is only used in the frontend for fusing the data from these models together.
 */
export interface FusedTeamMemberType extends BaseMemberType {
    /**
     * Level at which the user explicitly is in the project.
     * Null means that membership is implicit (when showing permitted members)
     * or that there's no membership at all (when showing addable members).
     */
    explicit_team_level: TeamMembershipLevel | null
    /** Level at which the user is in the organization. */
    organization_level: OrganizationMembershipLevel
    /** Effective level of the user within the project. */
    level: OrganizationMembershipLevel
}

export interface APIErrorType {
    type: 'authentication_error' | 'invalid_request' | 'server_error' | 'throttled_error' | 'validation_error'
    code: string
    detail: string
    attr: string | null
}

export interface EventUsageType {
    event: string
    usage_count: number
    volume: number
}

export interface PropertyUsageType {
    key: string
    usage_count: number
    volume: number
}

export interface TeamBasicType {
    id: number
    uuid: string
    organization: string // Organization ID
    api_token: string
    name: string
    completed_snippet_onboarding: boolean
    ingested_event: boolean
    is_demo: boolean
    timezone: string
    /** Whether the project is private. */
    access_control: boolean
}

export interface CorrelationConfigType {
    excluded_person_property_names?: string[]
    excluded_event_property_names?: string[]
    excluded_event_names?: string[]
}

export interface TeamType extends TeamBasicType {
    created_at: string
    updated_at: string
    anonymize_ips: boolean
    app_urls: string[]
    recording_domains: string[]
    slack_incoming_webhook: string
    autocapture_opt_out: boolean
    session_recording_opt_in: boolean
    capture_console_log_opt_in: boolean
    capture_performance_opt_in: boolean
    autocapture_exceptions_opt_in: boolean
    autocapture_exceptions_errors_to_ignore: string[]
    test_account_filters: AnyPropertyFilter[]
    test_account_filters_default_checked: boolean
    path_cleaning_filters: PathCleaningFilter[]
    data_attributes: string[]
    person_display_name_properties: string[]
    has_group_types: boolean
    primary_dashboard: number // Dashboard shown on the project homepage
    live_events_columns: string[] | null // Custom columns shown on the Live Events page

    /** Effective access level of the user in this specific team. Null if user has no access. */
    effective_membership_level: OrganizationMembershipLevel | null

    /** Used to exclude person properties from correlation analysis results.
     *
     * For example can be used to exclude properties that have trivial causation.
     * This field should have a default value of `{}`, but it IS nullable and can be `null` in some cases.
     */
    correlation_config: CorrelationConfigType | null
    person_on_events_querying_enabled: boolean
    groups_on_events_querying_enabled: boolean
    extra_settings?: Record<string, string | number | boolean | undefined>
}

// This type would be more correct without `Partial<TeamType>`, but it's only used in the shared dashboard/insight
// scenes, so not worth the refactor to use the `isAuthenticatedTeam()` check
export type TeamPublicType = Partial<TeamType> & Pick<TeamType, 'id' | 'uuid' | 'name' | 'timezone'>

export interface ActionType {
    count?: number
    created_at: string
    deleted?: boolean
    id: number
    is_calculating?: boolean
    last_calculated_at?: string
    last_updated_at?: string // alias for last_calculated_at to achieve event and action parity
    name: string | null
    description?: string
    post_to_slack?: boolean
    slack_message_format?: string
    steps?: ActionStepType[]
    created_by: UserBasicType | null
    tags?: string[]
    verified?: boolean
    is_action?: true
    action_id?: number // alias of id to make it compatible with event definitions uuid
    bytecode?: any[]
    bytecode_error?: string
}

/** Sync with plugin-server/src/types.ts */
export enum StringMatching {
    Contains = 'contains',
    Regex = 'regex',
    Exact = 'exact',
}

export interface ActionStepType {
    event?: string | null
    id?: number
    name?: string
    properties?: AnyPropertyFilter[]
    selector?: string | null
    /** @deprecated Only `selector` should be used now. */
    tag_name?: string
    text?: string | null
    /** @default StringMatching.Exact */
    text_matching?: StringMatching | null
    href?: string | null
    /** @default StringMatching.Exact */
    href_matching?: StringMatching | null
    url?: string | null
    /** @default StringMatching.Contains */
    url_matching?: StringMatching | null
    isNew?: string
}

export interface ElementType {
    attr_class?: string[]
    attr_id?: string
    attributes: Record<string, string>
    href?: string
    nth_child?: number
    nth_of_type?: number
    order?: number
    tag_name: string
    text?: string
}

export type ToolbarUserIntent = 'add-action' | 'edit-action'
export type ToolbarSource = 'url' | 'localstorage'
export type ToolbarVersion = 'toolbar'

/* sync with posthog-js */
export interface ToolbarParams {
    apiURL?: string
    jsURL?: string
    token?: string /** public posthog-js token */
    temporaryToken?: string /** private temporary user token */
    actionId?: number
    userIntent?: ToolbarUserIntent
    source?: ToolbarSource
    toolbarVersion?: ToolbarVersion
    instrument?: boolean
    distinctId?: string
    userEmail?: string
    dataAttributes?: string[]
    featureFlags?: Record<string, string | boolean>
}

export interface ToolbarProps extends ToolbarParams {
    posthog?: PostHog
    disableExternalStyles?: boolean
}

export type PathCleaningFilter = { alias?: string; regex?: string }

export type PropertyFilterValue = string | number | (string | number)[] | null

/** Sync with plugin-server/src/types.ts */
export enum PropertyOperator {
    Exact = 'exact',
    IsNot = 'is_not',
    IContains = 'icontains',
    NotIContains = 'not_icontains',
    Regex = 'regex',
    NotRegex = 'not_regex',
    GreaterThan = 'gt',
    GreaterThanOrEqual = 'gte',
    LessThan = 'lt',
    LessThanOrEqual = 'lte',
    IsSet = 'is_set',
    IsNotSet = 'is_not_set',
    IsDateExact = 'is_date_exact',
    IsDateBefore = 'is_date_before',
    IsDateAfter = 'is_date_after',
    Between = 'between',
    NotBetween = 'not_between',
    Minimum = 'min',
    Maximum = 'max',
}

export enum SavedInsightsTabs {
    All = 'all',
    Yours = 'yours',
    Favorites = 'favorites',
    History = 'history',
}

export enum ReplayTabs {
    Recent = 'recent',
    Playlists = 'playlists',
    FilePlayback = 'file-playback',
}

export enum ExperimentsTabs {
    All = 'all',
    Yours = 'yours',
    Archived = 'archived',
}

export enum ProgressStatus {
    Draft = 'draft',
    Running = 'running',
    Complete = 'complete',
}

export enum PropertyFilterType {
    /** Event metadata and fields on the clickhouse events table */
    Meta = 'meta',
    /** Event properties */
    Event = 'event',
    /** Person properties */
    Person = 'person',
    Element = 'element',
    /** Event property with "$feature/" prepended */
    Feature = 'feature',
    Session = 'session',
    Cohort = 'cohort',
    Recording = 'recording',
    Group = 'group',
    HogQL = 'hogql',
}

/** Sync with plugin-server/src/types.ts */
interface BasePropertyFilter {
    key: string
    value?: PropertyFilterValue
    label?: string
    type?: PropertyFilterType
}

/** Sync with plugin-server/src/types.ts */
export interface EventPropertyFilter extends BasePropertyFilter {
    type: PropertyFilterType.Event
    operator: PropertyOperator
}

/** Sync with plugin-server/src/types.ts */
export interface PersonPropertyFilter extends BasePropertyFilter {
    type: PropertyFilterType.Person
    operator: PropertyOperator
}

/** Sync with plugin-server/src/types.ts */
export interface ElementPropertyFilter extends BasePropertyFilter {
    type: PropertyFilterType.Element
    key: 'tag_name' | 'text' | 'href' | 'selector'
    operator: PropertyOperator
}

export interface SessionPropertyFilter extends BasePropertyFilter {
    type: PropertyFilterType.Session
    key: '$session_duration'
    operator: PropertyOperator
}

/** Sync with plugin-server/src/types.ts */
export interface CohortPropertyFilter extends BasePropertyFilter {
    type: PropertyFilterType.Cohort
    key: 'id'
    value: number
}

export interface GroupPropertyFilter extends BasePropertyFilter {
    type: PropertyFilterType.Group
    group_type_index?: number | null
    operator: PropertyOperator
}

export interface FeaturePropertyFilter extends BasePropertyFilter {
    type: PropertyFilterType.Feature
    operator: PropertyOperator
}

export interface HogQLPropertyFilter extends BasePropertyFilter {
    type: PropertyFilterType.HogQL
    key: string
}

export interface EmptyPropertyFilter {
    type?: undefined
    value?: undefined
    operator?: undefined
    key?: undefined
}

export type AnyPropertyFilter =
    | EventPropertyFilter
    | PersonPropertyFilter
    | ElementPropertyFilter
    | SessionPropertyFilter
    | CohortPropertyFilter
    | RecordingDurationFilter
    | GroupPropertyFilter
    | FeaturePropertyFilter
    | HogQLPropertyFilter
    | EmptyPropertyFilter

export type AnyFilterLike = AnyPropertyFilter | PropertyGroupFilter | PropertyGroupFilterValue

export type SessionRecordingId = SessionRecordingType['id']

export interface RRWebRecordingConsoleLogPayload {
    level: LogLevel
    payload: (string | null)[]
    trace: string[]
}

export interface RRWebRecordingNetworkPayload {
    [key: number]: any
}

export interface RecordingConsoleLogBase {
    parsedPayload: string
    hash?: string // md5() on parsedPayload. Used for deduping console logs.
    count?: number // Number of duplicate console logs
    previewContent?: React.ReactNode // Content to show in first line
    fullContent?: React.ReactNode // Full content to show when item is expanded
    traceContent?: React.ReactNode // Url content to show on right side
    rawString: string // Raw text used for fuzzy search
    level: LogLevel
}

export type RecordingConsoleLog = RecordingConsoleLogBase & RecordingTimeMixinType

export type RecordingConsoleLogV2 = {
    timestamp: number
    windowId: string | undefined
    level: LogLevel
    content: string
    lines: string[]
    trace: string[]
    count: number
}

export interface RecordingSegment {
    kind: 'window' | 'buffer' | 'gap'
    startTimestamp: number // Epoch time that the segment starts
    endTimestamp: number // Epoch time that the segment ends
    durationMs: number
    windowId?: string
    isActive: boolean
}

export type EncodedRecordingSnapshot = {
    windowId: string
    data: eventWithTime[]
}

export interface SessionRecordingSnapshotSource {
    source: 'blob' | 'realtime'
    start_timestamp?: string
    end_timestamp?: string
    blob_key?: string
    loaded: boolean
}

export interface SessionRecordingSnapshotResponse {
    // Future interface
    sources?: SessionRecordingSnapshotSource[]
    snapshots?: EncodedRecordingSnapshot[]

    // legacy interface
    next?: string
    // When loaded from S3
    blob_keys?: string[]
    // When loaded from Clickhouse (legacy)
    snapshot_data_by_window_id?: Record<string, eventWithTime[]>
}

export type RecordingSnapshot = eventWithTime & {
    windowId: string
}

export interface SessionPlayerSnapshotData {
    snapshots?: RecordingSnapshot[]
    sources?: SessionRecordingSnapshotSource[]
    next?: string
    blob_keys?: string[]
}

export interface SessionPlayerData {
    pinnedCount: number
    person: PersonType | null
    segments: RecordingSegment[]
    bufferedToTime: number | null
    snapshotsByWindowId: Record<string, eventWithTime[]>
    durationMs: number
    start?: Dayjs
    end?: Dayjs
    fullyLoaded: boolean
}

export enum SessionRecordingUsageType {
    VIEWED = 'viewed',
    ANALYZED = 'analyzed',
    LOADED = 'loaded',
}

export enum SessionRecordingPlayerTab {
    ALL = 'all',
    EVENTS = 'events',
    CONSOLE = 'console',
    NETWORK = 'network',
}

export enum SessionPlayerState {
    READY = 'ready',
    BUFFER = 'buffer',
    PLAY = 'play',
    PAUSE = 'pause',
    SCRUB = 'scrub',
    SKIP = 'skip',
    ERROR = 'error',
}

export type AutoplayDirection = 'newer' | 'older' | null

/** Sync with plugin-server/src/types.ts */
export type ActionStepProperties =
    | EventPropertyFilter
    | PersonPropertyFilter
    | ElementPropertyFilter
    | CohortPropertyFilter

export interface RecordingDurationFilter extends BasePropertyFilter {
    type: PropertyFilterType.Recording
    key: 'duration'
    value: number
    operator: PropertyOperator
}

export type DurationType = 'duration' | 'active_seconds' | 'inactive_seconds'

export type FilterableLogLevel = 'log' | 'warn' | 'error'
export interface RecordingFilters {
    date_from?: string | null
    date_to?: string | null
    events?: FilterType['events']
    actions?: FilterType['actions']
    properties?: AnyPropertyFilter[]
    session_recording_duration?: RecordingDurationFilter
    duration_type_filter?: DurationType
    console_logs?: FilterableLogLevel[]
    filter_test_accounts?: boolean
}

export interface LocalRecordingFilters extends RecordingFilters {
    new_entity?: Record<string, any>[]
}

export interface SessionRecordingsResponse {
    results: SessionRecordingType[]
    has_next: boolean
}

export type EntityType = 'actions' | 'events' | 'new_entity'

export interface Entity {
    id: string | number
    name: string
    custom_name?: string
    order: number
    type: EntityType
}

export enum EntityTypes {
    ACTIONS = 'actions',
    EVENTS = 'events',
}

export type EntityFilter = {
    type?: EntityType
    id: Entity['id'] | null
    name?: string | null
    custom_name?: string | null
    index?: number
    order?: number
}

// TODO: Separate FunnelStepRange and FunnelStepRangeEntity filter types
export interface FunnelStepRangeEntityFilter extends Partial<EntityFilter> {
    funnel_from_step?: number
    funnel_to_step?: number
}

export type EntityFilterTypes = EntityFilter | ActionFilter | null

export interface PersonType {
    id?: string
    uuid?: string
    name?: string
    distinct_ids: string[]
    properties: Record<string, any>
    created_at?: string
    is_identified?: boolean
}

export interface PersonListParams {
    properties?: AnyPropertyFilter[]
    search?: string
    cohort?: number
    distinct_id?: string
    include_total?: boolean // PostHog 3000-only
}

export interface MatchedRecordingEvent {
    uuid: string
}

export interface MatchedRecording {
    session_id?: string
    events: MatchedRecordingEvent[]
}

interface CommonActorType {
    id: string | number
    properties: Record<string, any>
    created_at: string
    matched_recordings: MatchedRecording[]
    value_at_data_point: number | null
}

export interface PersonActorType extends CommonActorType {
    type: 'person'
    /** Serial ID (NOT UUID). */
    id: number
    uuid: string
    name?: string
    distinct_ids: string[]
    is_identified: boolean
}

export interface GroupActorType extends CommonActorType {
    type: 'group'
    /** Group key. */
    id: string
    group_key: string
    group_type_index: number
}

export type ActorType = PersonActorType | GroupActorType

export interface CohortGroupType {
    id: string
    days?: string
    action_id?: number
    event_id?: string
    label?: string
    count?: number
    count_operator?: string
    properties?: AnyPropertyFilter[]
    matchType: MatchType
    name?: string
}

// Synced with `posthog/models/property.py`
export interface CohortCriteriaType {
    id: string // Criteria filter id
    key: string
    value: BehavioralFilterType
    type: BehavioralFilterKey
    operator?: PropertyOperator | null
    group_type_index?: number | null
    event_type?: TaxonomicFilterGroupType | null
    operator_value?: PropertyFilterValue
    time_value?: number | string | null
    time_interval?: TimeUnitType | null
    total_periods?: number | null
    min_periods?: number | null
    seq_event_type?: TaxonomicFilterGroupType | null
    seq_event?: string | number | null
    seq_time_value?: number | string | null
    seq_time_interval?: TimeUnitType | null
    negation?: boolean
    value_property?: string | null // Transformed into 'value' for api calls
}

export type EmptyCohortGroupType = Partial<CohortGroupType>

export type EmptyCohortCriteriaType = Partial<CohortCriteriaType>

export type AnyCohortGroupType = CohortGroupType | EmptyCohortGroupType

export type AnyCohortCriteriaType = CohortCriteriaType | EmptyCohortCriteriaType

export type MatchType = typeof ENTITY_MATCH_TYPE | typeof PROPERTY_MATCH_TYPE

export interface CohortType {
    count?: number
    description?: string
    created_by?: UserBasicType | null
    created_at?: string
    deleted?: boolean
    id: number | 'new'
    is_calculating?: boolean
    errors_calculating?: number
    last_calculation?: string
    is_static?: boolean
    name?: string
    csv?: UploadFile
    groups: CohortGroupType[] // To be deprecated once `filter` takes over
    filters: {
        properties: CohortCriteriaGroupFilter
    }
}

export interface InsightHistory {
    id: number
    filters: Record<string, any>
    name?: string
    createdAt: string
    saved: boolean
    type: InsightType
}

export interface SavedFunnel extends InsightHistory {
    created_by: string
}

export type BinCountValue = number | typeof BIN_COUNT_AUTO

// https://github.com/PostHog/posthog/blob/master/posthog/constants.py#L106
export enum StepOrderValue {
    STRICT = 'strict',
    UNORDERED = 'unordered',
    ORDERED = 'ordered',
}

export enum PersonsTabType {
    EVENTS = 'events',
    SESSION_RECORDINGS = 'sessionRecordings',
    PROPERTIES = 'properties',
    COHORTS = 'cohorts',
    RELATED = 'related',
    HISTORY = 'history',
    FEATURE_FLAGS = 'featureFlags',
    DASHBOARD = 'dashboard',
}

export enum LayoutView {
    Card = 'card',
    List = 'list',
}

export interface EventsTableAction {
    name: string
    id: string
}

export interface EventsTableRowItem {
    event?: EventType
    date_break?: string
    new_events?: boolean
}

export interface EventType {
    // fields from the API
    id: string
    distinct_id: string
    properties: Record<string, any>
    event: string
    timestamp: string
    person?: Pick<PersonType, 'is_identified' | 'distinct_ids' | 'properties'>
    elements: ElementType[]
    elements_chain?: string | null
    uuid?: string
}

export interface RecordingTimeMixinType {
    playerTime: number | null
}

export interface RecordingEventType
    extends Pick<EventType, 'id' | 'event' | 'properties' | 'timestamp' | 'elements'>,
        RecordingTimeMixinType {
    fullyLoaded: boolean
}

export interface SessionRecordingPlaylistType {
    /** The primary key in the database, used as well in API endpoints */
    id: number
    short_id: string
    name: string
    derived_name?: string | null
    description?: string
    pinned?: boolean
    deleted: boolean
    created_at: string
    created_by: UserBasicType | null
    last_modified_at: string
    last_modified_by: UserBasicType | null
    filters?: RecordingFilters
}

export interface SessionRecordingSegmentType {
    start_time: string
    end_time: string
    window_id: string
    is_active: boolean
}

export interface SessionRecordingType {
    id: string
    /** Whether this recording has been viewed already. */
    viewed: boolean
    /** Length of recording in seconds. */
    recording_duration: number
    active_seconds?: number
    inactive_seconds?: number
    /** When the recording starts in ISO format. */
    start_time: string
    /** When the recording ends in ISO format. */
    end_time: string
    /** List of matching events. **/
    matching_events?: MatchedRecording[]
    distinct_id?: string
    email?: string
    person?: PersonType
    click_count?: number
    keypress_count?: number
    /** count of all mouse activity in the recording, not just clicks */
    mouse_activity_count?: number
    start_url?: string
    /** Count of number of playlists this recording is pinned to. **/
    pinned_count?: number
    console_log_count?: number
    console_warn_count?: number
    console_error_count?: number
    /** Where this recording information was loaded from  */
    storage?: 'object_storage_lts' | 'clickhouse' | 'object_storage'
}

export interface SessionRecordingPropertiesType {
    id: string
    properties?: Record<string, any>
}

export interface PerformancePageView {
    session_id: string
    pageview_id: string
    timestamp: string
}
export interface RecentPerformancePageView extends PerformancePageView {
    page_url: string
    duration: number
}

export interface PerformanceEvent {
    uuid: string
    timestamp: string | number
    distinct_id: string
    session_id: string
    window_id: string
    pageview_id: string
    current_url: string

    // BASE_EVENT_COLUMNS
    time_origin?: string
    entry_type?: string
    name?: string

    // RESOURCE_EVENT_COLUMNS
    start_time?: number
    duration?: number
    redirect_start?: number
    redirect_end?: number
    worker_start?: number
    fetch_start?: number
    domain_lookup_start?: number
    domain_lookup_end?: number
    connect_start?: number
    secure_connection_start?: number
    connect_end?: number
    request_start?: number
    response_start?: number
    response_end?: number
    decoded_body_size?: number
    encoded_body_size?: number

    initiator_type?: string
    next_hop_protocol?: string
    render_blocking_status?: string
    response_status?: number
    transfer_size?: number

    // LARGEST_CONTENTFUL_PAINT_EVENT_COLUMNS
    largest_contentful_paint_element?: string
    largest_contentful_paint_render_time?: number
    largest_contentful_paint_load_time?: number
    largest_contentful_paint_size?: number
    largest_contentful_paint_id?: string
    largest_contentful_paint_url?: string

    // NAVIGATION_EVENT_COLUMNS
    dom_complete?: number
    dom_content_loaded_event?: number
    dom_interactive?: number
    load_event_end?: number
    load_event_start?: number
    redirect_count?: number
    navigation_type?: string
    unload_event_end?: number
    unload_event_start?: number

    // Performance summary fields calculated on frontend
    first_contentful_paint?: number // https://web.dev/fcp/
    time_to_interactive?: number // https://web.dev/tti/
    total_blocking_time?: number // https://web.dev/tbt/
}

export interface CurrentBillCycleType {
    current_period_start: number
    current_period_end: number
}

export interface BillingV2FeatureType {
    key: string
    name: string
    description?: string
    unit?: string
    limit?: number
    note?: string
    group?: AvailableFeature
}

export interface BillingV2TierType {
    flat_amount_usd: string
    unit_amount_usd: string
    current_amount_usd: string | null
    current_usage: number
    projected_usage: number | null
    projected_amount_usd: string | null
    up_to: number | null
}

export interface BillingProductV2Type {
    type: string
    usage_key: string
    name: string
    description: string
    price_description?: string | null
    image_url?: string | null
    docs_url: string | null
    free_allocation?: number
    subscribed: boolean
    tiers?: BillingV2TierType[] | null
    tiered: boolean
    current_usage?: number
    projected_amount_usd?: string
    projected_usage?: number
    percentage_usage: number
    current_amount_usd_before_addons: string | null
    current_amount_usd: string | null
    usage_limit: number | null
    has_exceeded_limit: boolean
    unit: string
    unit_amount_usd: string | null
    plans: BillingV2PlanType[]
    contact_support: boolean
    inclusion_only: any
    feature_groups: {
        // deprecated, remove after removing the billing plans table
        group: string
        name: string
        features: BillingV2FeatureType[]
    }[]
    addons: BillingProductV2AddonType[]

    // addons-only: if this addon is included with the base product and not subscribed individually. for backwards compatibility.
    included_with_main_product?: boolean
}

export interface BillingProductV2AddonType {
    name: string
    description: string
    price_description: string | null
    image_url: string | null
    docs_url: string | null
    type: string
    tiers: BillingV2TierType[] | null
    tiered: boolean
    subscribed: boolean
    // sometimes addons are included with the base product, but they aren't subscribed individually
    included_with_main_product?: boolean
    contact_support?: boolean
    unit: string | null
    unit_amount_usd: string | null
    current_amount_usd: string | null
    current_usage: number
    projected_usage: number | null
    projected_amount_usd: string | null
    plans: BillingV2PlanType[]
    usage_key: string
    free_allocation?: number
    percentage_usage?: number
}
export interface BillingV2Type {
    customer_id: string
    has_active_subscription: boolean
    free_trial_until?: Dayjs
    stripe_portal_url?: string
    deactivated?: boolean
    current_total_amount_usd?: string
    current_total_amount_usd_after_discount?: string
    products: BillingProductV2Type[]

    custom_limits_usd?: {
        [key: string]: string | null | undefined
    }
    billing_period?: {
        current_period_start: Dayjs
        current_period_end: Dayjs
        interval: 'month' | 'year'
    }
    license?: {
        plan: LicensePlan
    }
    available_plans?: BillingV2PlanType[]
    discount_percent?: number
    discount_amount_usd?: string
    amount_off_expires_at?: Dayjs
}

export interface BillingV2PlanType {
    free_allocation?: number
    features: BillingV2FeatureType[]
    key: string
    name: string
    description: string
    is_free?: boolean
    products: BillingProductV2Type[]
    plan_key?: string
    current_plan?: any
    tiers?: BillingV2TierType[]
    included_if?: 'no_active_subscription' | 'has_subscription' | null
}

export interface PlanInterface {
    key: string
    name: string
    custom_setup_billing_message: string
    image_url: string
    self_serve: boolean
    is_metered_billing: boolean
    event_allowance: number
    price_string: string
}

// Creating a nominal type: https://github.com/microsoft/TypeScript/issues/202#issuecomment-961853101
export type InsightShortId = string & { readonly '': unique symbol }

export enum InsightColor {
    White = 'white',
    Black = 'black',
    Blue = 'blue',
    Green = 'green',
    Purple = 'purple',
}

export interface Cacheable {
    last_refresh: string | null
    next_allowed_client_refresh?: string | null
}

export interface TileLayout extends Omit<Layout, 'i'> {
    i?: string // we use `i` in the front end but not in the API
}

export interface Tileable {
    layouts: Record<DashboardLayoutSize, TileLayout> | Record<string, never> // allow an empty object or one with DashboardLayoutSize keys
    color: InsightColor | null
}

export interface DashboardTile extends Tileable, Cacheable {
    id: number
    insight?: InsightModel
    text?: TextModel
    deleted?: boolean
    is_cached?: boolean
}

export interface DashboardTileBasicType {
    id: number
    dashboard_id: number
    deleted?: boolean
}

export interface TextModel {
    body: string
    created_by?: UserBasicType
    last_modified_by?: UserBasicType
    last_modified_at: string
}

export interface InsightModel extends Cacheable {
    /** The unique key we use when communicating with the user, e.g. in URLs */
    short_id: InsightShortId
    /** The primary key in the database, used as well in API endpoints */
    id: number
    name: string
    derived_name?: string | null
    description?: string
    favorited?: boolean
    order: number | null
    result: any | null
    deleted: boolean
    saved: boolean
    created_at: string
    created_by: UserBasicType | null
    is_sample: boolean
    /** @deprecated Use `dashboard_tiles instead */
    dashboards: number[] | null
    dashboard_tiles: DashboardTileBasicType[] | null
    updated_at: string
    tags?: string[]
    last_modified_at: string
    last_modified_by: UserBasicType | null
    effective_restriction_level: DashboardRestrictionLevel
    effective_privilege_level: DashboardPrivilegeLevel
    timezone?: string | null
    /** Only used in the frontend to store the next breakdown url */
    next?: string
    /** Only used in the frontend to toggle showing Baseline in funnels or not */
    disable_baseline?: boolean
    filters: Partial<FilterType>
    query?: Node | null
}

export interface DashboardBasicType {
    id: number
    name: string
    description: string
    pinned: boolean
    created_at: string
    created_by: UserBasicType | null
    is_shared: boolean
    deleted: boolean
    creation_mode: 'default' | 'template' | 'duplicate'
    restriction_level: DashboardRestrictionLevel
    effective_restriction_level: DashboardRestrictionLevel
    effective_privilege_level: DashboardPrivilegeLevel
    tags?: string[]
    /** Purely local value to determine whether the dashboard should be highlighted, e.g. as a fresh duplicate. */
    _highlight?: boolean
}

export interface DashboardTemplateListParams {
    scope?: DashboardTemplateScope
}

export type DashboardTemplateScope = 'team' | 'global' | 'feature_flag'

export interface DashboardType extends DashboardBasicType {
    tiles: DashboardTile[]
    filters: Record<string, any>
}

export interface DashboardTemplateType {
    id: string
    team_id?: number
    created_at?: string
    template_name: string
    dashboard_description?: string
    dashboard_filters?: Record<string, JsonType>
    tiles: DashboardTile[]
    variables?: DashboardTemplateVariableType[]
    tags?: string[]
    image_url?: string
    scope?: DashboardTemplateScope
}

export interface MonacoMarker {
    message: string
}

// makes the DashboardTemplateType properties optional and the tiles properties optional
export type DashboardTemplateEditorType = Partial<Omit<DashboardTemplateType, 'tiles'>> & {
    tiles: Partial<DashboardTile>[]
}

export interface DashboardTemplateVariableType {
    id: string
    name: string
    description: string
    type: 'event'
    default: Record<string, JsonType>
    required: boolean
}

export type DashboardLayoutSize = 'sm' | 'xs'

/** Explicit dashboard collaborator, based on DashboardPrivilege. */
export interface DashboardCollaboratorType {
    id: string
    dashboard_id: DashboardType['id']
    user: UserBasicType
    level: DashboardPrivilegeLevel
    added_at: string
    updated_at: string
}

/** Explicit (dashboard privilege) OR implicit (project admin) dashboard collaborator. */
export type FusedDashboardCollaboratorType = Pick<DashboardCollaboratorType, 'user' | 'level'>

export interface OrganizationInviteType {
    id: string
    target_email: string
    first_name: string
    is_expired: boolean
    emailing_attempt_made: boolean
    created_by: UserBasicType | null
    created_at: string
    updated_at: string
    message?: string
}

export interface PluginType {
    id: number
    plugin_type: PluginInstallationType
    name: string
    description?: string
    url?: string
    tag?: string
    icon?: string
    latest_tag?: string
    config_schema: Record<string, PluginConfigSchema> | PluginConfigSchema[]
    source?: string
    maintainer?: string
    is_global: boolean
    organization_id: string
    organization_name: string
    metrics?: Record<string, StoredMetricMathOperations>
    capabilities?: Record<'jobs' | 'methods' | 'scheduled_tasks', string[] | undefined>
    public_jobs?: Record<string, JobSpec>
}

/** Config passed to app component and logic as props. Sent in Django's app context */
export interface FrontendAppConfig {
    pluginId: number
    pluginConfigId: number
    pluginType: PluginInstallationType | null
    name: string
    url: string
    config: Record<string, any>
}

/** Frontend app created after receiving a bundle via import('').getFrontendApp() */
export interface FrontendApp {
    id: number
    pluginId: number
    error?: any
    title?: string
    logic?: LogicWrapper
    component?: (props: FrontendAppConfig) => JSX.Element
    onInit?: (props: FrontendAppConfig) => void
}

export interface JobPayloadFieldOptions {
    type: 'string' | 'boolean' | 'json' | 'number' | 'date' | 'daterange'
    title?: string
    required?: boolean
    default?: any
    staff_only?: boolean
}

export interface JobSpec {
    payload?: Record<string, JobPayloadFieldOptions>
}

export interface PluginConfigType {
    id?: number
    plugin: number
    team_id: number
    enabled: boolean
    order: number
    config: Record<string, any>
    error?: PluginErrorType
    delivery_rate_24h?: number | null
    created_at?: string
}

export interface PluginConfigWithPluginInfo extends PluginConfigType {
    id: number
    plugin_info: PluginType
}

export interface PluginErrorType {
    message: string
    time: string
    stack?: string
    name?: string
    event?: Record<string, any>
}

export enum PluginLogEntryType {
    Debug = 'DEBUG',
    Log = 'LOG',
    Info = 'INFO',
    Warn = 'WARN',
    Error = 'ERROR',
}

export interface PluginLogEntry {
    id: string
    team_id: number
    plugin_id: number
    plugin_config_id: number
    timestamp: string
    type: PluginLogEntryType
    is_system: boolean
    message: string
    instance_id: string
}

export enum AnnotationScope {
    Insight = 'dashboard_item',
    Project = 'project',
    Organization = 'organization',
}

export interface RawAnnotationType {
    id: number
    scope: AnnotationScope
    content: string | null
    date_marker: string | null
    created_by?: UserBasicType | null
    created_at: string
    updated_at: string
    dashboard_item?: number | null
    insight_short_id?: InsightModel['short_id'] | null
    insight_name?: InsightModel['name'] | null
    deleted?: boolean
    creation_type?: 'USR' | 'GIT'
}

export interface AnnotationType extends Omit<RawAnnotationType, 'created_at' | 'date_marker'> {
    date_marker: dayjs.Dayjs | null
    created_at: dayjs.Dayjs
}

export interface DatedAnnotationType extends Omit<AnnotationType, 'date_marker'> {
    date_marker: dayjs.Dayjs
}

export enum ChartDisplayType {
    ActionsLineGraph = 'ActionsLineGraph',
    ActionsLineGraphCumulative = 'ActionsLineGraphCumulative',
    ActionsAreaGraph = 'ActionsAreaGraph',
    ActionsTable = 'ActionsTable',
    ActionsPie = 'ActionsPie',
    ActionsBar = 'ActionsBar',
    ActionsBarValue = 'ActionsBarValue',
    WorldMap = 'WorldMap',
    BoldNumber = 'BoldNumber',
}

export type BreakdownType = 'cohort' | 'person' | 'event' | 'group' | 'session'
export type IntervalType = 'hour' | 'day' | 'week' | 'month'
export type SmoothingType = number

export enum InsightType {
    TRENDS = 'TRENDS',
    STICKINESS = 'STICKINESS',
    LIFECYCLE = 'LIFECYCLE',
    FUNNELS = 'FUNNELS',
    RETENTION = 'RETENTION',
    PATHS = 'PATHS',
    JSON = 'JSON',
    SQL = 'SQL',
}

export enum PathType {
    PageView = '$pageview',
    Screen = '$screen',
    CustomEvent = 'custom_event',
    HogQL = 'hogql',
}

export enum FunnelPathType {
    before = 'funnel_path_before_step',
    between = 'funnel_path_between_steps',
    after = 'funnel_path_after_step',
}

export enum FunnelVizType {
    Steps = 'steps',
    TimeToConvert = 'time_to_convert',
    Trends = 'trends',
}

export type RetentionType = typeof RETENTION_RECURRING | typeof RETENTION_FIRST_TIME

export enum RetentionPeriod {
    Hour = 'Hour',
    Day = 'Day',
    Week = 'Week',
    Month = 'Month',
}

export type BreakdownKeyType = string | number | (string | number)[] | null

export interface Breakdown {
    property: string | number
    type: BreakdownType
    normalize_url?: boolean
}

export interface FilterType {
    // used by all
    from_dashboard?: boolean | number
    insight?: InsightType
    filter_test_accounts?: boolean
    properties?: AnyPropertyFilter[] | PropertyGroupFilter
    sampling_factor?: number | null

    date_from?: string | null
    date_to?: string | null
    /**
     * Whether the `date_from` and `date_to` should be used verbatim. Disables rounding to the start and end of period.
     * Strings are cast to bools, e.g. "true" -> true.
     */
    explicit_date?: boolean | string | null

    events?: Record<string, any>[]
    actions?: Record<string, any>[]
    new_entity?: Record<string, any>[]

    // persons modal
    entity_id?: string | number
    entity_type?: EntityType
    entity_math?: string

    // used by trends and stickiness
    interval?: IntervalType
    // TODO: extract into TrendsFunnelsCommonFilterType
    breakdown_type?: BreakdownType | null
    breakdown?: BreakdownKeyType
    breakdown_normalize_url?: boolean
    breakdowns?: Breakdown[]
    breakdown_group_type_index?: number | null
    aggregation_group_type_index?: number // Groups aggregation
}

export interface PropertiesTimelineFilterType {
    date_from?: string | null // DateMixin
    date_to?: string | null // DateMixin
    interval?: IntervalType // IntervalMixin
    properties?: AnyPropertyFilter[] | PropertyGroupFilter // PropertyMixin
    events?: Record<string, any>[] // EntitiesMixin
    actions?: Record<string, any>[] // EntitiesMixin
    aggregation_group_type_index?: number // GroupsAggregationMixin
    display?: ChartDisplayType // DisplayDerivedMixin
    breakdown_type?: BreakdownType | null
    breakdown?: BreakdownKeyType
}

export interface TrendsFilterType extends FilterType {
    // Specifies that we want to smooth the aggregation over the specified
    // number of intervals, e.g. for a day interval, we may want to smooth over
    // 7 days to remove weekly variation. Smoothing is performed as a moving average.
    smoothing_intervals?: number
    show_legend?: boolean // used to show/hide legend next to insights graph
    hidden_legend_keys?: Record<string, boolean | undefined> // used to toggle visibilities in table and legend
    compare?: boolean
    aggregation_axis_format?: AggregationAxisFormat // a fixed format like duration that needs calculation
    aggregation_axis_prefix?: string // a prefix to add to the aggregation axis e.g. £
    aggregation_axis_postfix?: string // a postfix to add to the aggregation axis e.g. %
    formula?: string
    shown_as?: ShownAsValue
    display?: ChartDisplayType
    show_values_on_series?: boolean
    show_percent_stack_view?: boolean
    breakdown_histogram_bin_count?: number // trends breakdown histogram bin count
}
export interface StickinessFilterType extends FilterType {
    compare?: boolean
    show_legend?: boolean // used to show/hide legend next to insights graph
    hidden_legend_keys?: Record<string, boolean | undefined> // used to toggle visibilities in table and legend
    stickiness_days?: number
    shown_as?: ShownAsValue
    display?: ChartDisplayType
    show_values_on_series?: boolean
}
export interface FunnelsFilterType extends FilterType {
    funnel_viz_type?: FunnelVizType // parameter sent to funnels API for time conversion code path
    funnel_from_step?: number // used in time to convert: initial step index to compute time to convert
    funnel_to_step?: number // used in time to convert: ending step index to compute time to convert
    funnel_step_reference?: FunnelStepReference // whether conversion shown in graph should be across all steps or just from the previous step
    funnel_step_breakdown?: string | number[] | number | null // used in steps breakdown: persons modal
    breakdown_attribution_type?: BreakdownAttributionType // funnels breakdown attribution type
    breakdown_attribution_value?: number // funnels breakdown attribution specific step value
    bin_count?: BinCountValue // used in time to convert: number of bins to show in histogram
    funnel_window_interval_unit?: FunnelConversionWindowTimeUnit // minutes, days, weeks, etc. for conversion window
    funnel_window_interval?: number | undefined // length of conversion window
    funnel_order_type?: StepOrderValue
    exclusions?: FunnelStepRangeEntityFilter[] // used in funnel exclusion filters
    funnel_correlation_person_entity?: Record<string, any> // Funnel Correlation Persons Filter
    funnel_correlation_person_converted?: 'true' | 'false' // Funnel Correlation Persons Converted - success or failure counts
    funnel_custom_steps?: number[] // used to provide custom steps for which to get people in a funnel - primarily for correlation use
    funnel_advanced?: boolean // used to toggle advanced options on or off
    layout?: FunnelLayout // used only for funnels
    funnel_step?: number
    entrance_period_start?: string // this and drop_off is used for funnels time conversion date for the persons modal
    drop_off?: boolean
    hidden_legend_keys?: Record<string, boolean | undefined> // used to toggle visibilities in table and legend
    funnel_aggregate_by_hogql?: string
}
export interface PathsFilterType extends FilterType {
    path_type?: PathType
    paths_hogql_expression?: string
    include_event_types?: PathType[]
    start_point?: string
    end_point?: string
    path_groupings?: string[]
    funnel_paths?: FunnelPathType
    funnel_filter?: Record<string, any> // Funnel Filter used in Paths
    exclude_events?: string[] // Paths Exclusion type
    step_limit?: number // Paths Step Limit
    path_start_key?: string // Paths People Start Key
    path_end_key?: string // Paths People End Key
    path_dropoff_key?: string // Paths People Dropoff Key
    path_replacements?: boolean
    local_path_cleaning_filters?: PathCleaningFilter[]
    edge_limit?: number | undefined // Paths edge limit
    min_edge_weight?: number | undefined // Paths
    max_edge_weight?: number | undefined // Paths
}
export interface RetentionFilterType extends FilterType {
    retention_type?: RetentionType
    retention_reference?: 'total' | 'previous' // retention wrt cohort size or previous period
    total_intervals?: number // retention total intervals
    returning_entity?: Record<string, any>
    target_entity?: Record<string, any>
    period?: RetentionPeriod
}
export interface LifecycleFilterType extends FilterType {
    shown_as?: ShownAsValue
    show_values_on_series?: boolean
    toggledLifecycles?: LifecycleToggle[]
}

export type LifecycleToggle = 'new' | 'resurrecting' | 'returning' | 'dormant'
export type AnyFilterType =
    | TrendsFilterType
    | StickinessFilterType
    | FunnelsFilterType
    | PathsFilterType
    | RetentionFilterType
    | LifecycleFilterType
    | FilterType

export type AnyPartialFilterType =
    | Partial<TrendsFilterType>
    | Partial<StickinessFilterType>
    | Partial<FunnelsFilterType>
    | Partial<PathsFilterType>
    | Partial<RetentionFilterType>
    | Partial<LifecycleFilterType>
    | Partial<FilterType>

export interface EventsListQueryParams {
    event?: string
    properties?: AnyPropertyFilter[] | PropertyGroupFilter
    orderBy?: string[]
    action_id?: number
    after?: string
    before?: string
    limit?: number
    offset?: number
}

export interface RecordingEventsFilters {
    query: string
}

export interface RecordingConsoleLogsFilters {
    query: string
}

export enum RecordingWindowFilter {
    All = 'all',
}

export interface EditorFilterProps {
    query: InsightQueryNode
    setQuery: (node: InsightQueryNode) => void
    insightProps: InsightLogicProps
}

export interface InsightEditorFilter {
    key: string
    label?: string | ((props: EditorFilterProps) => JSX.Element | null)
    tooltip?: JSX.Element
    showOptional?: boolean
    position?: 'left' | 'right'
    valueSelector?: (insight: Partial<InsightModel>) => any
    /** Editor filter component. Cannot be an anonymous function or the key would not work! */
    component?: (props: EditorFilterProps) => JSX.Element | null
}

export type InsightEditorFilterGroup = {
    title?: string
    count?: number
    editorFilters: InsightEditorFilter[]
    defaultExpanded?: boolean
}

export interface SystemStatusSubrows {
    columns: string[]
    rows: string[][]
}

export interface SystemStatusRow {
    metric: string
    value: boolean | string | number | null
    key: string
    description?: string
    subrows?: SystemStatusSubrows
}

export interface SystemStatus {
    overview: SystemStatusRow[]
}

export type QuerySummary = { duration: string } & Record<string, string>

export interface SystemStatusQueriesResult {
    postgres_running: QuerySummary[]
    clickhouse_running?: QuerySummary[]
    clickhouse_slow_log?: QuerySummary[]
}

export interface SystemStatusAnalyzeResult {
    query: string
    timing: {
        query_id: string
        event_time: string
        query_duration_ms: number
        read_rows: number
        read_size: string
        result_rows: number
        result_size: string
        memory_usage: string
    }
    flamegraphs: Record<string, string>
}

export interface ActionFilter extends EntityFilter {
    math?: string
    math_property?: string
    math_group_type_index?: number | null
    math_hogql?: string
    properties?: AnyPropertyFilter[]
    type: EntityType
}
export interface TrendAPIResponse<ResultType = TrendResult[]> {
    type: 'Trends'
    is_cached: boolean
    last_refresh: string | null
    result: ResultType
    timezone: string
    next: string | null
}

export interface TrendResult {
    action: ActionFilter
    actions?: ActionFilter[]
    count: number
    data: number[]
    days: string[]
    dates?: string[]
    label: string
    labels: string[]
    breakdown_value?: string | number
    aggregated_value: number
    status?: string
    compare_label?: CompareLabelType
    compare?: boolean
    persons_urls?: { url: string }[]
    persons?: Person
    filter?: TrendsFilterType
}

interface Person {
    url: string
    filter: Partial<FilterType>
}

export interface FunnelStep {
    // The type returned from the API.
    action_id: string
    average_conversion_time: number | null
    median_conversion_time: number | null
    count: number
    name: string
    custom_name?: string | null
    order: number
    people?: string[]
    type: EntityType
    labels?: string[]
    breakdown?: BreakdownKeyType
    breakdowns?: BreakdownKeyType[]
    breakdown_value?: BreakdownKeyType
    data?: number[]
    days?: string[]

    /** Url that you can GET to retrieve the people that converted in this step */
    converted_people_url: string

    /** Url that you can GET to retrieve the people that dropped in this step  */
    dropped_people_url: string | null
}

export interface FunnelsTimeConversionBins {
    bins: [number, number][]
    average_conversion_time: number | null
}

export type FunnelResultType = FunnelStep[] | FunnelStep[][] | FunnelsTimeConversionBins

export interface FunnelAPIResponse<ResultType = FunnelResultType> {
    is_cached: boolean
    last_refresh: string | null
    result: ResultType
    timezone: string
}

export interface FunnelStepWithNestedBreakdown extends FunnelStep {
    nested_breakdown?: FunnelStep[]
}

export interface FunnelTimeConversionMetrics {
    averageTime: number
    stepRate: number
    totalRate: number
}

export interface FunnelConversionWindow {
    funnel_window_interval_unit: FunnelConversionWindowTimeUnit
    funnel_window_interval: number
}

// https://github.com/PostHog/posthog/blob/master/posthog/models/filters/mixins/funnel.py#L100
export enum FunnelConversionWindowTimeUnit {
    Second = 'second',
    Minute = 'minute',
    Hour = 'hour',
    Day = 'day',
    Week = 'week',
    Month = 'month',
}

export enum FunnelStepReference {
    total = 'total',
    previous = 'previous',
}

export interface FunnelStepWithConversionMetrics extends FunnelStep {
    droppedOffFromPrevious: number
    conversionRates: {
        fromPrevious: number
        total: number
        fromBasisStep: number // either fromPrevious or total, depending on FunnelStepReference
    }
    nested_breakdown?: Omit<FunnelStepWithConversionMetrics, 'nested_breakdown'>[]
    rowKey?: number | string
    significant?: {
        fromPrevious: boolean
        total: boolean
        fromBasisStep: boolean // either fromPrevious or total, depending on FunnelStepReference
    }
}

export interface FlattenedFunnelStepByBreakdown {
    rowKey: number | string
    isBaseline?: boolean
    breakdown?: BreakdownKeyType
    // :KLUDGE: Data transforms done in `getBreakdownStepValues`
    breakdown_value?: Array<string | number>
    breakdownIndex?: number
    conversionRates?: {
        total: number
    }
    steps?: FunnelStepWithConversionMetrics[]
    significant?: boolean
}

export interface FunnelCorrelation {
    event: Pick<EventType, 'elements' | 'event' | 'properties'>
    odds_ratio: number
    success_count: number
    success_people_url: string
    failure_count: number
    failure_people_url: string
    correlation_type: FunnelCorrelationType.Failure | FunnelCorrelationType.Success
    result_type:
        | FunnelCorrelationResultsType.Events
        | FunnelCorrelationResultsType.Properties
        | FunnelCorrelationResultsType.EventWithProperties
}

export enum FunnelCorrelationType {
    Success = 'success',
    Failure = 'failure',
}

export enum FunnelCorrelationResultsType {
    Events = 'events',
    Properties = 'properties',
    EventWithProperties = 'event_with_properties',
}

export enum BreakdownAttributionType {
    FirstTouch = 'first_touch',
    LastTouch = 'last_touch',
    AllSteps = 'all_events',
    Step = 'step',
}

export interface ChartParams {
    inCardView?: boolean
    inSharedMode?: boolean
    showPersonsModal?: boolean
    /** allows overriding by queries, e.g. setting empty state text*/
    context?: QueryContext
}

export interface HistogramGraphDatum {
    id: number
    bin0: number
    bin1: number
    count: number
    label: string
}

// Shared between insightLogic, dashboardItemLogic, trendsLogic, funnelLogic, pathsLogic, retentionLogic
export interface InsightLogicProps {
    /** currently persisted insight */
    dashboardItemId?: InsightShortId | 'new' | `new-${string}` | null
    /** id of the dashboard the insight is on (when the insight is being displayed on a dashboard) **/
    dashboardId?: DashboardType['id']
    /** cached insight */
    cachedInsight?: Partial<InsightModel> | null
    /** enable this to avoid API requests */
    doNotLoad?: boolean
    /** query when used as ad-hoc insight */
    query?: InsightVizNode
}

export interface SetInsightOptions {
    /** this overrides the in-flight filters on the page, which may not equal the last returned API response */
    overrideFilter?: boolean
    /** calling with this updates the "last saved" filters */
    fromPersistentApi?: boolean
}

export interface Survey {
    /** UUID */
    id: string
    name: string
    type: SurveyType
    description: string
    linked_flag_id: number | null
    linked_flag: FeatureFlagBasicType | null
    targeting_flag: FeatureFlagBasicType | null
    targeting_flag_filters: Pick<FeatureFlagFilters, 'groups'> | undefined
    conditions: { url: string; selector: string; is_headless?: boolean } | null
    appearance: SurveyAppearance
    questions: (BasicSurveyQuestion | LinkSurveyQuestion | RatingSurveyQuestion | MultipleSurveyQuestion)[]
    created_at: string
    created_by: UserBasicType | null
    start_date: string | null
    end_date: string | null
    archived: boolean
}

export enum SurveyType {
    Popover = 'popover',
    Button = 'button',
    FullScreen = 'full_screen',
    Email = 'email',
    API = 'api',
}

export interface SurveyAppearance {
    backgroundColor?: string
    submitButtonColor?: string
    textColor?: string
    submitButtonText?: string
    descriptionTextColor?: string
    ratingButtonColor?: string
    ratingButtonHoverColor?: string
}

interface SurveyQuestionBase {
    question: string
    description?: string | null
    required?: boolean
}

export interface BasicSurveyQuestion extends SurveyQuestionBase {
    type: SurveyQuestionType.Open | SurveyQuestionType.NPS
}

export interface LinkSurveyQuestion extends SurveyQuestionBase {
    type: SurveyQuestionType.Link
    link: string | null
}

export interface RatingSurveyQuestion extends SurveyQuestionBase {
    type: SurveyQuestionType.Rating
    display: 'number' | 'emoji'
    scale: number
    lowerBoundLabel: string
    upperBoundLabel: string
}

export interface MultipleSurveyQuestion extends SurveyQuestionBase {
    type: SurveyQuestionType.SingleChoice | SurveyQuestionType.MultipleChoice
    choices: string[]
}

export type SurveyQuestion = BasicSurveyQuestion | LinkSurveyQuestion | RatingSurveyQuestion | MultipleSurveyQuestion

export enum SurveyQuestionType {
    Open = 'open',
    MultipleChoice = 'multiple_choice',
    SingleChoice = 'single_choice',
    NPS = 'nps',
    Rating = 'rating',
    Link = 'link',
}

export interface FeatureFlagGroupType {
    properties?: AnyPropertyFilter[]
    rollout_percentage: number | null
    variant: string | null
    users_affected?: number
}

export interface MultivariateFlagVariant {
    key: string
    name?: string | null
    rollout_percentage: number
}

export interface MultivariateFlagOptions {
    variants: MultivariateFlagVariant[]
}

export interface FeatureFlagFilters {
    groups: FeatureFlagGroupType[]
    multivariate: MultivariateFlagOptions | null
    aggregation_group_type_index?: number | null
    payloads: Record<string, JsonType>
    super_groups?: FeatureFlagGroupType[]
}

export interface FeatureFlagBasicType {
    id: number
    team_id: TeamType['id']
    key: string
    /* The description field (the name is a misnomer because of its legacy). */
    name: string
    filters: FeatureFlagFilters
    deleted: boolean
    active: boolean
    ensure_experience_continuity: boolean | null
}

export interface FeatureFlagType extends Omit<FeatureFlagBasicType, 'id' | 'team_id'> {
    /** Null means that the flag has never been saved yet (it's new). */
    id: number | null
    created_by: UserBasicType | null
    created_at: string | null
    is_simple_flag: boolean
    rollout_percentage: number | null
    experiment_set: string[] | null
    features: EarlyAccessFeatureType[] | null
    rollback_conditions: FeatureFlagRollbackConditions[]
    performed_rollback: boolean
    can_edit: boolean
    tags: string[]
    usage_dashboard?: number
    analytics_dashboards?: number[] | null
    has_enriched_analytics?: boolean
}

export interface FeatureFlagRollbackConditions {
    threshold: number
    threshold_type: string
    threshold_metric?: FilterType
    operator?: string
}

export interface CombinedFeatureFlagAndValueType {
    feature_flag: FeatureFlagType
    value: boolean | string
}

export enum EarlyAccessFeatureStage {
    Draft = 'draft',
    Concept = 'concept',
    Alpha = 'alpha',
    Beta = 'beta',
    GeneralAvailability = 'general-availability',
    Archived = 'archived',
}

export enum EarlyAccessFeatureTabs {
    OptedIn = 'opted-in',
    OptedOut = 'opted-out',
}

export interface EarlyAccessFeatureType {
    /** UUID */
    id: string
    feature_flag: FeatureFlagBasicType
    name: string
    description: string
    stage: EarlyAccessFeatureStage
    /** Documentation URL. Can be empty. */
    documentation_url: string
    created_at: string
}

export interface NewEarlyAccessFeatureType extends Omit<EarlyAccessFeatureType, 'id' | 'created_at' | 'feature_flag'> {
    feature_flag_id: number | undefined
}

export interface UserBlastRadiusType {
    users_affected: number
    total_users: number
}

export interface PrevalidatedInvite {
    id: string
    target_email: string
    first_name: string
    organization_name: string
}

interface InstancePreferencesInterface {
    /** Whether debug queries option should be shown on the command palette. */
    debug_queries: boolean
    /** Whether paid features showcasing / upsells are completely disabled throughout the app. */
    disable_paid_fs: boolean
}

export interface PreflightStatus {
    // Attributes that accept undefined values (i.e. `?`) are not received when unauthenticated
    django: boolean
    plugins: boolean
    redis: boolean
    db: boolean
    clickhouse: boolean
    kafka: boolean
    /** An initiated instance is one that already has any organization(s). */
    initiated: boolean
    /** Org creation is allowed on Cloud OR initiated self-hosted organizations with a license and MULTI_ORG_ENABLED. */
    can_create_org: boolean
    /** Whether this is PostHog Cloud. */
    cloud: boolean
    /** Whether this is a managed demo environment. */
    demo: boolean
    celery: boolean
    realm: Realm
    region: Region
    available_social_auth_providers: AuthBackends
    available_timezones?: Record<string, number>
    opt_out_capture?: boolean
    email_service_available: boolean
    slack_service: {
        available: boolean
        client_id?: string
    }
    /** Whether PostHog is running in DEBUG mode. */
    is_debug?: boolean
    licensed_users_available?: number | null
    openai_available?: boolean
    site_url?: string
    instance_preferences?: InstancePreferencesInterface
    buffer_conversion_seconds?: number
    object_storage: boolean
}

export enum ItemMode { // todo: consolidate this and dashboardmode
    Edit = 'edit',
    View = 'view',
    Subscriptions = 'subscriptions',
    Sharing = 'sharing',
}

export enum DashboardPlacement {
    Dashboard = 'dashboard', // When on the standard dashboard page
    ProjectHomepage = 'project-homepage', // When embedded on the project homepage
    FeatureFlag = 'feature-flag',
    Public = 'public', // When viewing the dashboard publicly
    Export = 'export', // When the dashboard is being exported (alike to being printed)
    Person = 'person', // When the dashboard is being viewed on a person page
    Group = 'group', // When the dashboard is being viewed on a group page
}

export enum DashboardMode { // Default mode is null
    Edit = 'edit', // When the dashboard is being edited
    Fullscreen = 'fullscreen', // When the dashboard is on full screen (presentation) mode
    Sharing = 'sharing', // When the sharing configuration is opened
}

// Hotkeys for local (component) actions
export type HotKey =
    | 'a'
    | 'b'
    | 'c'
    | 'd'
    | 'e'
    | 'f'
    | 'h'
    | 'i'
    | 'j'
    | 'k'
    | 'l'
    | 'm'
    | 'n'
    | 'o'
    | 'p'
    | 'q'
    | 'r'
    | 's'
    | 't'
    | 'u'
    | 'v'
    | 'w'
    | 'x'
    | 'y'
    | 'z'
    | 'escape'
    | 'enter'
    | 'space'
    | 'tab'
    | 'arrowleft'
    | 'arrowright'
    | 'arrowdown'
    | 'arrowup'
    | 'forwardslash'

export type HotKeyOrModifier = HotKey | 'shift' | 'option' | 'command'

export interface EventDefinition {
    id: string
    name: string
    description?: string
    tags?: string[]
    owner?: UserBasicType | null
    created_at?: string
    last_seen_at?: string
    last_updated_at?: string // alias for last_seen_at to achieve event and action parity
    updated_at?: string
    updated_by?: UserBasicType | null
    verified?: boolean
    verified_at?: string
    verified_by?: string
    is_action?: boolean
}

// TODO duplicated from plugin server. Follow-up to de-duplicate
export enum PropertyType {
    DateTime = 'DateTime',
    String = 'String',
    Numeric = 'Numeric',
    Boolean = 'Boolean',
    Duration = 'Duration',
    Selector = 'Selector',
}

export enum PropertyDefinitionType {
    Event = 'event',
    Person = 'person',
    Group = 'group',
}

export interface PropertyDefinition {
    id: string
    name: string
    description?: string
    tags?: string[]
    updated_at?: string
    updated_by?: UserBasicType | null
    is_numerical?: boolean // Marked as optional to allow merge of EventDefinition & PropertyDefinition
    is_seen_on_filtered_events?: boolean // Indicates whether this property has been seen for a particular set of events (when `eventNames` query string is sent); calculated at query time, not stored in the db
    property_type?: PropertyType
    type?: PropertyDefinitionType
    created_at?: string // TODO: Implement
    last_seen_at?: string // TODO: Implement
    example?: string
    is_action?: boolean
    verified?: boolean
    verified_at?: string
    verified_by?: string
}

export enum PropertyDefinitionState {
    Pending = 'pending',
    Loading = 'loading',
    Missing = 'missing',
    Error = 'error',
}

export type Definition = EventDefinition | PropertyDefinition

export interface PersonProperty {
    id: number
    name: string
    count: number
}

export interface GroupType {
    group_type: string
    group_type_index: number
    name_singular?: string | null
    name_plural?: string | null
}

export type GroupTypeProperties = Record<number, Array<PersonProperty>>

export interface Group {
    group_type_index: number
    group_key: string
    created_at: string
    group_properties: Record<string, any>
}

export interface Experiment {
    id: number | 'new'
    name: string
    description?: string
    feature_flag_key: string
    feature_flag?: FeatureFlagBasicType
    filters: FilterType
    parameters: {
        minimum_detectable_effect?: number
        recommended_running_time?: number
        recommended_sample_size?: number
        feature_flag_variants: MultivariateFlagVariant[]
        custom_exposure_filter?: FilterType
        aggregation_group_type_index?: number
    }
    start_date?: string | null
    end_date?: string | null
    archived?: boolean
    secondary_metrics: SecondaryExperimentMetric[]
    created_at: string | null
    created_by: UserBasicType | null
    updated_at: string | null
}

export interface FunnelExperimentVariant {
    key: string
    success_count: number
    failure_count: number
}

export interface TrendExperimentVariant {
    key: string
    count: number
    exposure: number
    absolute_exposure: number
}

interface BaseExperimentResults {
    probability: Record<string, number>
    fakeInsightId: string
    significant: boolean
    noData?: boolean
    significance_code: SignificanceCode
    expected_loss?: number
    p_value?: number
}

export interface _TrendsExperimentResults extends BaseExperimentResults {
    insight: TrendResult[]
    filters: TrendsFilterType
    variants: TrendExperimentVariant[]
    last_refresh?: string | null
}

export interface _FunnelExperimentResults extends BaseExperimentResults {
    insight: FunnelStep[][]
    filters: FunnelsFilterType
    variants: FunnelExperimentVariant[]
    last_refresh?: string | null
}

export interface TrendsExperimentResults {
    result: _TrendsExperimentResults
    is_cached?: boolean
    last_refresh?: string | null
}
export interface FunnelExperimentResults {
    result: _FunnelExperimentResults
    is_cached?: boolean
    last_refresh?: string | null
}

export type ExperimentResults = TrendsExperimentResults | FunnelExperimentResults

export interface SecondaryExperimentMetric {
    name: string
    filters: Partial<FilterType>
}

export interface SelectOption {
    value: string
    label?: string
}

export enum FilterLogicalOperator {
    And = 'AND',
    Or = 'OR',
}

export interface PropertyGroupFilter {
    type: FilterLogicalOperator
    values: PropertyGroupFilterValue[]
}

export interface PropertyGroupFilterValue {
    type: FilterLogicalOperator
    values: (AnyPropertyFilter | PropertyGroupFilterValue)[]
}

export interface CohortCriteriaGroupFilter {
    id?: string
    type: FilterLogicalOperator
    values: AnyCohortCriteriaType[] | CohortCriteriaGroupFilter[]
}

export interface SelectOptionWithChildren extends SelectOption {
    children: React.ReactChildren
    ['data-attr']: string
    key: string
}

export interface KeyMapping {
    label: string
    description?: string | JSX.Element
    examples?: (string | number)[]
    /** System properties are hidden in properties table by default. */
    system?: boolean
}

export interface TileParams {
    title: string
    targetPath: string
    openInNewTab?: boolean
    hoverText?: string
    icon: JSX.Element
    class?: string
}

export interface TiledIconModuleProps {
    tiles: TileParams[]
    header?: string
    subHeader?: string
    analyticsModuleKey?: string
}

export type EventOrPropType = EventDefinition & PropertyDefinition

export interface AppContext {
    current_user: UserType | null
    current_team: TeamType | TeamPublicType | null
    preflight: PreflightStatus
    default_event_name: string
    persisted_feature_flags?: string[]
    anonymous: boolean
    frontend_apps?: Record<number, FrontendAppConfig>
    /** Whether the user was autoswitched to the current item's team. */
    switched_team: TeamType['id'] | null
    /** First day of the week (0 = Sun, 1 = Mon, ...) */
    week_start: number
}

export type StoredMetricMathOperations = 'max' | 'min' | 'sum'

export interface PathEdgeParameters {
    edge_limit?: number | undefined
    min_edge_weight?: number | undefined
    max_edge_weight?: number | undefined
}

export enum SignificanceCode {
    Significant = 'significant',
    NotEnoughExposure = 'not_enough_exposure',
    LowWinProbability = 'low_win_probability',
    HighLoss = 'high_loss',
    HighPValue = 'high_p_value',
}

export enum HelpType {
    Slack = 'slack',
    GitHub = 'github',
    Email = 'email',
    Docs = 'docs',
    Updates = 'updates',
    SupportForm = 'support_form',
}

export interface DateMappingOption {
    key: string
    inactive?: boolean // Options removed due to low usage (see relevant PR); will not show up for new insights but will be kept for existing
    values: string[]
    getFormattedDate?: (date: dayjs.Dayjs, format?: string) => string
    defaultInterval?: IntervalType
}

export interface Breadcrumb {
    /** Name to display. */
    name: string | null | undefined
    /** Symbol, e.g. a lettermark or a profile picture. */
    symbol?: React.ReactNode
    /** Path to link to. */
    path?: string
    /** Whether to show a custom popover */
    popover?: Pick<PopoverProps, 'overlay' | 'sameWidth' | 'actionable'>
}

export enum GraphType {
    Bar = 'bar',
    HorizontalBar = 'horizontalBar',
    Line = 'line',
    Histogram = 'histogram',
    Pie = 'doughnut',
}

export type GraphDataset = ChartDataset<ChartType> &
    Partial<
        Pick<
            TrendResult,
            | 'count'
            | 'label'
            | 'days'
            | 'labels'
            | 'data'
            | 'compare'
            | 'compare_label'
            | 'status'
            | 'action'
            | 'actions'
            | 'breakdown_value'
            | 'persons_urls'
            | 'persons'
            | 'filter'
        >
    > & {
        /** Used in filtering out visibility of datasets. Set internally by chart.js */
        id: number
        /** Toggled on to draw incompleteness lines in LineGraph.tsx */
        dotted?: boolean
        /** Array of breakdown values used only in ActionsHorizontalBar.tsx data */
        breakdownValues?: (string | number | undefined)[]
        /** Array of compare labels used only in ActionsHorizontalBar.tsx data */
        compareLabels?: (CompareLabelType | undefined)[]
        /** Array of persons ussed only in (ActionsHorizontalBar|ActionsPie).tsx */
        personsValues?: (Person | undefined)[]
        index?: number
        /** Value (count) for specific data point; only valid in the context of an xy intercept */
        pointValue?: number
        /** Value (count) for specific data point; only valid in the context of an xy intercept */
        personUrl?: string
        /** Action/event filter defition */
        action?: ActionFilter
    }

export type GraphPoint = InteractionItem & { dataset: GraphDataset }

interface PointsPayload {
    pointsIntersectingLine: GraphPoint[]
    pointsIntersectingClick: GraphPoint[]
    clickedPointNotLine: boolean
    referencePoint: GraphPoint
}

export interface GraphPointPayload {
    points: PointsPayload
    index: number
    value?: number
    /** Contains the dataset for all the points in the same x-axis point; allows switching between matching points in the x-axis */
    crossDataset?: GraphDataset[]
    /** ID for the currently selected series */
    seriesId?: number
}

export enum CompareLabelType {
    Current = 'current',
    Previous = 'previous',
}

export interface InstanceSetting {
    key: string
    value: boolean | string | number | null
    value_type: 'bool' | 'str' | 'int'
    description?: string
    editable: boolean
    is_secret: boolean
}

export enum BaseMathType {
    TotalCount = 'total',
    UniqueUsers = 'dau',
    WeeklyActiveUsers = 'weekly_active',
    MonthlyActiveUsers = 'monthly_active',
    UniqueSessions = 'unique_session',
}

export enum PropertyMathType {
    Average = 'avg',
    Sum = 'sum',
    Minimum = 'min',
    Maximum = 'max',
    Median = 'median',
    P90 = 'p90',
    P95 = 'p95',
    P99 = 'p99',
}

export enum CountPerActorMathType {
    Average = 'avg_count_per_actor',
    Minimum = 'min_count_per_actor',
    Maximum = 'max_count_per_actor',
    Median = 'median_count_per_actor',
    P90 = 'p90_count_per_actor',
    P95 = 'p95_count_per_actor',
    P99 = 'p99_count_per_actor',
}

export enum HogQLMathType {
    HogQL = 'hogql',
}
export enum GroupMathType {
    UniqueGroup = 'unique_group',
}

export enum ActorGroupType {
    Person = 'person',
    GroupPrefix = 'group',
}

export enum BehavioralEventType {
    PerformEvent = 'performed_event',
    PerformMultipleEvents = 'performed_event_multiple',
    PerformSequenceEvents = 'performed_event_sequence',
    NotPerformedEvent = 'not_performed_event',
    NotPerformSequenceEvents = 'not_performed_event_sequence',
    HaveProperty = 'have_property',
    NotHaveProperty = 'not_have_property',
}

export enum BehavioralCohortType {
    InCohort = 'in_cohort',
    NotInCohort = 'not_in_cohort',
}

export enum BehavioralLifecycleType {
    PerformEventFirstTime = 'performed_event_first_time',
    PerformEventRegularly = 'performed_event_regularly',
    StopPerformEvent = 'stopped_performing_event',
    StartPerformEventAgain = 'restarted_performing_event',
}

export enum TimeUnitType {
    Day = 'day',
    Week = 'week',
    Month = 'month',
    Year = 'year',
}

export enum DateOperatorType {
    BeforeTheLast = 'before_the_last',
    Between = 'between',
    NotBetween = 'not_between',
    OnTheDate = 'on_the_date',
    NotOnTheDate = 'not_on_the_date',
    Since = 'since',
    Before = 'before',
    IsSet = 'is_set',
    IsNotSet = 'is_not_set',
}

export enum ValueOptionType {
    MostRecent = 'most_recent',
    Previous = 'previous',
    OnDate = 'on_date',
}

export type WeekdayType = 'monday' | 'tuesday' | 'wednesday' | 'thursday' | 'friday' | 'saturday' | 'sunday'

export interface SubscriptionType {
    id: number
    insight?: number
    dashboard?: number
    target_type: string
    target_value: string
    frequency: 'daily' | 'weekly' | 'monthly' | 'yearly'
    interval: number
    byweekday: WeekdayType[] | null
    bysetpos: number | null
    start_date: string
    until_date?: string
    title: string
    summary: string
    created_by?: UserBasicType | null
    created_at: string
    updated_at: string
    deleted?: boolean
}

export type SmallTimeUnit = 'hours' | 'minutes' | 'seconds'

export type Duration = {
    timeValue: number
    unit: SmallTimeUnit
}

export enum EventDefinitionType {
    Event = 'event',
    EventCustom = 'event_custom',
    EventPostHog = 'event_posthog',
}

export interface IntegrationType {
    id: number
    kind: 'slack'
    config: any
    created_by?: UserBasicType | null
    created_at: string
}

export interface SlackChannelType {
    id: string
    name: string
    is_private: boolean
    is_ext_shared: boolean
    is_member: boolean
}

export interface SharingConfigurationType {
    enabled: boolean
    access_token: string
    created_at: string
}

export enum ExporterFormat {
    PNG = 'image/png',
    CSV = 'text/csv',
    PDF = 'application/pdf',
    JSON = 'application/json',
}

/** Exporting directly from the browser to a file */
export type LocalExportContext = {
    localData: string
    filename: string
    mediaType: ExporterFormat
}

export type OnlineExportContext = {
    method?: string
    path: string
    query?: any
    body?: any
    filename?: string
    max_limit?: number
}

export type QueryExportContext = {
    source: Record<string, any>
    filename?: string
    max_limit?: number
}

export type ExportContext = OnlineExportContext | LocalExportContext | QueryExportContext

export interface ExportedAssetType {
    id: number
    export_format: ExporterFormat
    dashboard?: number
    insight?: number
    export_context?: ExportContext
    has_content: boolean
    filename: string
    expires_after?: Dayjs
}

export enum FeatureFlagReleaseType {
    ReleaseToggle = 'Release toggle',
    Variants = 'Multiple variants',
}

export interface MediaUploadResponse {
    id: string
    image_location: string
    name: string
}

export enum RolloutConditionType {
    Insight = 'insight',
    Sentry = 'sentry',
}

export enum Resource {
    FEATURE_FLAGS = 'feature flags',
}

export enum AccessLevel {
    READ = 21,
    WRITE = 37,
}

export interface RoleType {
    id: string
    name: string
    feature_flags_access_level: AccessLevel
    members: RoleMemberType[]
    associated_flags: { id: number; key: string }[]
    created_at: string
    created_by: UserBasicType | null
}

export interface RolesListParams {
    feature_flags_access_level?: AccessLevel
}

export interface FeatureFlagAssociatedRoleType {
    id: string
    feature_flag: FeatureFlagType | null
    role: RoleType
    updated_at: string
    added_at: string
}

export interface RoleMemberType {
    id: string
    user: UserBaseType
    role_id: string
    joined_at: string
    updated_at: string
    user_uuid: string
}

export interface OrganizationResourcePermissionType {
    id: string
    resource: Resource
    access_level: AccessLevel
    created_at: string
    updated_at: string
    created_by: UserBaseType | null
}

export interface RecordingReportLoadTimeRow {
    size?: number
    duration: number
}

export interface RecordingReportLoadTimes {
    metadata: RecordingReportLoadTimeRow
    snapshots: RecordingReportLoadTimeRow
    events: RecordingReportLoadTimeRow
    firstPaint: RecordingReportLoadTimeRow
}

export type JsonType = string | number | boolean | null | { [key: string]: JsonType } | Array<JsonType>

export type PromptButtonType = 'primary' | 'secondary'
export type PromptType = 'modal' | 'popup'

export type PromptPayload = {
    title: string
    body: string
    type: PromptType
    image?: string
    url_match?: string
    primaryButtonText?: string
    secondaryButtonText?: string
    primaryButtonURL?: string
}

export type PromptFlag = {
    flag: string
    payload: PromptPayload
    showingPrompt: boolean
    locationCSS?: Partial<CSSStyleDeclaration>
    tooltipCSS?: Partial<CSSStyleDeclaration>
}

export type NotebookListItemType = {
    // id: string
    short_id: string
    title?: string
    is_template?: boolean
    created_at: string
    created_by: UserBasicType | null
    last_modified_at?: string
    last_modified_by?: UserBasicType | null
}

export type NotebookType = NotebookListItemType & {
    content: JSONContent // TODO: Type this better
    version: number
}

export enum NotebookMode {
    View = 'view',
    Edit = 'edit',
}

export enum NotebookNodeType {
    Insight = 'ph-insight',
    Query = 'ph-query',
    Recording = 'ph-recording',
    RecordingPlaylist = 'ph-recording-playlist',
    FeatureFlag = 'ph-feature-flag',
    Person = 'ph-person',
    Link = 'ph-link',
    Backlink = 'ph-backlink',
    ReplayTimestamp = 'ph-replay-timestamp',
    Image = 'ph-image',
}

export enum NotebookTarget {
    Popover = 'popover',
    Auto = 'auto',
}

export type NotebookSyncStatus = 'synced' | 'saving' | 'unsaved' | 'local'

export type NotebookPopoverVisibility = 'hidden' | 'visible' | 'peek'

export interface DataWarehouseCredential {
    access_key: string
    access_secret: string
}
export interface DataWarehouseTable {
    /** UUID */
    id: string
    name: string
    format: string
    url_pattern: string
    credential: DataWarehouseCredential
    columns: DatabaseSchemaQueryResponseField[]
}

export type DataWarehouseTableTypes = 'CSV' | 'Parquet'

export interface DataWarehouseSavedQuery {
    /** UUID */
    id: string
    name: string
    query: HogQLQuery
    columns: DatabaseSchemaQueryResponseField[]
}

<<<<<<< HEAD
export interface DataWarehouseViewLink {
    id: string
    saved_query_id?: string
    saved_query?: string
    table?: string
    to_join_key?: string
    from_join_key?: string
=======
export type BatchExportDestinationS3 = {
    type: 'S3'
    config: {
        bucket_name: string
        region: string
        prefix: string
        aws_access_key_id: string
        aws_secret_access_key: string
    }
}

export type BatchExportDestinationSnowflake = {
    type: 'Snowflake'
    config: {
        account: string
        database: string
        warehouse: string
        user: string
        password: string
        schema: string
        table_name: string
        role: string | null
    }
}

export type BatchExportDestination = BatchExportDestinationS3 | BatchExportDestinationSnowflake

export type BatchExportConfiguration = {
    // User provided data for the export. This is the data that the user
    // provides when creating the export.
    id: string
    name: string
    destination: BatchExportDestination
    interval: 'hour' | 'day'
    created_at: string
    start_at: string | null
    end_at: string | null
    paused: boolean
    latest_runs?: BatchExportRun[]
}

export type BatchExportRun = {
    id: string
    status: 'Cancelled' | 'Completed' | 'ContinuedAsNew' | 'Failed' | 'Terminated' | 'TimedOut' | 'Running' | 'Starting'
    created_at: Dayjs
    data_interval_start: Dayjs
    data_interval_end: Dayjs
    last_updated_at?: Dayjs
}

export type GroupedBatchExportRuns = {
    last_run_at: Dayjs
    data_interval_start: Dayjs
    data_interval_end: Dayjs
    runs: BatchExportRun[]
>>>>>>> 7c816dd9
}<|MERGE_RESOLUTION|>--- conflicted
+++ resolved
@@ -3067,7 +3067,6 @@
     columns: DatabaseSchemaQueryResponseField[]
 }
 
-<<<<<<< HEAD
 export interface DataWarehouseViewLink {
     id: string
     saved_query_id?: string
@@ -3075,7 +3074,8 @@
     table?: string
     to_join_key?: string
     from_join_key?: string
-=======
+}
+
 export type BatchExportDestinationS3 = {
     type: 'S3'
     config: {
@@ -3131,5 +3131,4 @@
     data_interval_start: Dayjs
     data_interval_end: Dayjs
     runs: BatchExportRun[]
->>>>>>> 7c816dd9
 }