import {
    OrganizationMembershipLevel,
    PluginsAccessLevel,
    ShownAsValue,
    RETENTION_RECURRING,
    RETENTION_FIRST_TIME,
    ENTITY_MATCH_TYPE,
    FunnelLayout,
    BIN_COUNT_AUTO,
    TeamMembershipLevel,
} from 'lib/constants'
import { PluginConfigSchema } from '@posthog/plugin-scaffold'
import { PluginInstallationType } from 'scenes/plugins/types'
import { PROPERTY_MATCH_TYPE, DashboardRestrictionLevel, DashboardPrivilegeLevel } from 'lib/constants'
import { UploadFile } from 'antd/lib/upload/interface'
import { eventWithTime } from 'rrweb/typings/types'
import { PostHog } from 'posthog-js'
import React from 'react'
import { PopupProps } from 'lib/components/Popup/Popup'
import { dayjs } from 'lib/dayjs'
import { ChartDataset, ChartType, InteractionItem } from 'chart.js'
import { LogLevel } from 'rrweb'
import { TaxonomicFilterGroupType } from 'lib/components/TaxonomicFilter/types'
import { BehavioralFilterKey, BehavioralFilterType } from 'scenes/cohorts/CohortFilters/types'
import { LogicWrapper } from 'kea'

export type Optional<T, K extends string | number | symbol> = Omit<T, K> & { [K in keyof T]?: T[K] }

// Keep this in sync with backend constants (constants.py)
export enum AvailableFeature {
    ZAPIER = 'zapier',
    ORGANIZATIONS_PROJECTS = 'organizations_projects',
    PROJECT_BASED_PERMISSIONING = 'project_based_permissioning',
    GOOGLE_LOGIN = 'google_login',
    SAML = 'saml',
    SSO_ENFORCEMENT = 'sso_enforcement',
    DASHBOARD_COLLABORATION = 'dashboard_collaboration',
    DASHBOARD_PERMISSIONING = 'dashboard_permissioning',
    INGESTION_TAXONOMY = 'ingestion_taxonomy',
    PATHS_ADVANCED = 'paths_advanced',
    CORRELATION_ANALYSIS = 'correlation_analysis',
    GROUP_ANALYTICS = 'group_analytics',
    MULTIVARIATE_FLAGS = 'multivariate_flags',
    EXPERIMENTATION = 'experimentation',
    TAGGING = 'tagging',
    BEHAVIORAL_COHORT_FILTERING = 'behavioral_cohort_filtering',
    WHITE_LABELLING = 'white_labelling',
    SUBSCRIPTIONS = 'subscriptions',
}

export enum LicensePlan {
    Scale = 'scale',
    Enterprise = 'enterprise',
}

export enum Realm {
    Cloud = 'cloud',
    Demo = 'demo',
    SelfHostedPostgres = 'hosted',
    SelfHostedClickHouse = 'hosted-clickhouse',
}

export type SSOProviders = 'google-oauth2' | 'github' | 'gitlab' | 'saml'
export interface AuthBackends {
    'google-oauth2'?: boolean
    gitlab?: boolean
    github?: boolean
}

export type ColumnChoice = string[] | 'DEFAULT'

export interface ColumnConfig {
    active: ColumnChoice
}

interface UserBaseType {
    uuid: string
    distinct_id: string
    first_name: string
    email: string
}

/* Type for User objects in nested serializers (e.g. created_by) */
export interface UserBasicType extends UserBaseType {
    id: number
}

/** Full User model. */
export interface UserType extends UserBaseType {
    date_joined: string
    email_opt_in: boolean
    events_column_config: ColumnConfig
    anonymize_data: boolean
    toolbar_mode: 'disabled' | 'toolbar'
    has_password: boolean
    is_staff: boolean
    is_impersonated: boolean
    organization: OrganizationType | null
    team: TeamBasicType | null
    organizations: OrganizationBasicType[]
    realm?: Realm
    posthog_version?: string
}

export interface PluginAccess {
    view: boolean
    install: boolean
    configure: boolean
}

export interface PersonalAPIKeyType {
    id: string
    label: string
    value?: string
    created_at: string
    last_used_at: string
    team_id: number
    user_id: string
}

export interface OrganizationBasicType {
    id: string
    name: string
    slug: string
    membership_level: OrganizationMembershipLevel | null
}

interface OrganizationMetadata {
    taxonomy_set_events_count: number
    taxonomy_set_properties_count: number
}
export interface OrganizationType extends OrganizationBasicType {
    created_at: string
    updated_at: string
    plugins_access_level: PluginsAccessLevel
    teams: TeamBasicType[] | null
    available_features: AvailableFeature[]
    is_member_join_email_enabled: boolean
    metadata?: OrganizationMetadata
}

export interface OrganizationDomainType {
    id: string
    domain: string
    is_verified: boolean
    verified_at: string // Datetime
    verification_challenge: string
    jit_provisioning_enabled: boolean
    sso_enforcement: SSOProviders | ''
    has_saml: boolean
    saml_entity_id: string
    saml_acs_url: string
    saml_x509_cert: string
}

/** Member properties relevant at both organization and project level. */
export interface BaseMemberType {
    id: string
    user: UserBasicType
    joined_at: string
    updated_at: string
}

export interface OrganizationMemberType extends BaseMemberType {
    /** Level at which the user is in the organization. */
    level: OrganizationMembershipLevel
}

export interface ExplicitTeamMemberType extends BaseMemberType {
    /** Level at which the user explicitly is in the project. */
    level: TeamMembershipLevel
    /** Level at which the user is in the organization. */
    parent_level: OrganizationMembershipLevel
    /** Effective level of the user within the project, which may be higher than parent level, but not lower. */
    effective_level: OrganizationMembershipLevel
}

/**
 * While OrganizationMemberType and ExplicitTeamMemberType refer to actual Django models,
 * this interface is only used in the frontend for fusing the data from these models together.
 */
export interface FusedTeamMemberType extends BaseMemberType {
    /**
     * Level at which the user explicitly is in the project.
     * Null means that membership is implicit (when showing permitted members)
     * or that there's no membership at all (when showing addable members).
     */
    explicit_team_level: TeamMembershipLevel | null
    /** Level at which the user is in the organization. */
    organization_level: OrganizationMembershipLevel
    /** Effective level of the user within the project. */
    level: OrganizationMembershipLevel
}

export interface APIErrorType {
    type: 'authentication_error' | 'invalid_request' | 'server_error' | 'throttled_error' | 'validation_error'
    code: string
    detail: string
    attr: string | null
}

export interface EventUsageType {
    event: string
    usage_count: number
    volume: number
}

export interface PropertyUsageType {
    key: string
    usage_count: number
    volume: number
}

export interface TeamBasicType {
    id: number
    uuid: string
    organization: string // Organization ID
    api_token: string
    name: string
    completed_snippet_onboarding: boolean
    ingested_event: boolean
    is_demo: boolean
    timezone: string
    /** Whether the project is private. */
    access_control: boolean
    /** Effective access level of the user in this specific team. Null if user has no access. */
    effective_membership_level: OrganizationMembershipLevel | null
}

export interface TeamType extends TeamBasicType {
    created_at: string
    updated_at: string
    anonymize_ips: boolean
    app_urls: string[]
    slack_incoming_webhook: string
    session_recording_opt_in: boolean
    test_account_filters: AnyPropertyFilter[]
    path_cleaning_filters: Record<string, any>[]
    data_attributes: string[]
    person_display_name_properties: string[]
    has_group_types: boolean
    primary_dashboard: number // Dashboard shown on the project homepage
    live_events_columns: string[] | null // Custom columns shown on the Live Events page

    // Uses to exclude person properties from correlation analysis results, for
    // example can be used to exclude properties that have trivial causation
    correlation_config: {
        excluded_person_property_names?: string[]
        excluded_event_property_names?: string[]
        excluded_event_names?: string[]
    }
}

export interface ActionType {
    count?: number
    created_at: string
    deleted?: boolean
    id: number
    is_calculating?: boolean
    last_calculated_at?: string
    last_updated_at?: string // alias for last_calculated_at to achieve event and action parity
    name: string | null
    description?: string
    post_to_slack?: boolean
    slack_message_format?: string
    steps?: ActionStepType[]
    created_by: UserBasicType | null
    tags?: string[]
    verified?: boolean
    is_action?: true
    action_id?: number // alias of id to make it compatible with event definitions uuid
}

/** Sync with plugin-server/src/types.ts */
export enum ActionStepUrlMatching {
    Contains = 'contains',
    Regex = 'regex',
    Exact = 'exact',
}

export interface ActionStepType {
    event?: string
    href?: string | null
    id?: number
    name?: string
    properties?: AnyPropertyFilter[]
    selector?: string | null
    tag_name?: string
    text?: string | null
    url?: string | null
    url_matching?: ActionStepUrlMatching
    isNew?: string
}

export interface ElementType {
    attr_class?: string[]
    attr_id?: string
    attributes: Record<string, string>
    href: string
    nth_child: number
    nth_of_type: number
    order: number
    tag_name: string
    text?: string
}

export type ToolbarUserIntent = 'add-action' | 'edit-action'

export interface EditorProps {
    apiURL?: string
    jsURL?: string
    temporaryToken?: string
    actionId?: number
    userIntent?: ToolbarUserIntent
    instrument?: boolean
    distinctId?: string
    userEmail?: string
    dataAttributes?: string[]
    featureFlags?: Record<string, string | boolean>
}

export interface ToolbarProps extends EditorProps {
    posthog?: PostHog
    disableExternalStyles?: boolean
}

export type PropertyFilterValue = string | number | (string | number)[] | null

export interface PropertyFilter {
    key: string
    operator: PropertyOperator | null
    type: string
    value: PropertyFilterValue
    group_type_index?: number | null
}

export type EmptyPropertyFilter = Partial<PropertyFilter>

export type AnyPropertyFilter = PropertyFilter | EmptyPropertyFilter

/** Sync with plugin-server/src/types.ts */
export enum PropertyOperator {
    Exact = 'exact',
    IsNot = 'is_not',
    IContains = 'icontains',
    NotIContains = 'not_icontains',
    Regex = 'regex',
    NotRegex = 'not_regex',
    GreaterThan = 'gt',
    GreaterThanOrEqual = 'gte',
    LessThan = 'lt',
    LessThanOrEqual = 'lte',
    IsSet = 'is_set',
    IsNotSet = 'is_not_set',
    IsDateExact = 'is_date_exact',
    IsDateBefore = 'is_date_before',
    IsDateAfter = 'is_date_after',
    Between = 'between',
    NotBetween = 'not_between',
    Minimum = 'min',
    Maximum = 'max',
}

export enum SavedInsightsTabs {
    All = 'all',
    Yours = 'yours',
    Favorites = 'favorites',
    History = 'history',
}

export enum ExperimentsTabs {
    All = 'all',
    Yours = 'yours',
    Archived = 'archived',
}

/** Sync with plugin-server/src/types.ts */
interface BasePropertyFilter {
    key: string
    value: PropertyFilterValue
    label?: string
}

/** Sync with plugin-server/src/types.ts */
export interface EventPropertyFilter extends BasePropertyFilter {
    type: 'event'
    operator: PropertyOperator
}

/** Sync with plugin-server/src/types.ts */
export interface PersonPropertyFilter extends BasePropertyFilter {
    type: 'person'
    operator: PropertyOperator
}

/** Sync with plugin-server/src/types.ts */
export interface ElementPropertyFilter extends BasePropertyFilter {
    type: 'element'
    key: 'tag_name' | 'text' | 'href' | 'selector'
    operator: PropertyOperator
}

export interface SessionPropertyFilter extends BasePropertyFilter {
    type: 'session'
    key: '$session_duration'
    operator: PropertyOperator
}

/** Sync with plugin-server/src/types.ts */
export interface CohortPropertyFilter extends BasePropertyFilter {
    type: 'cohort'
    key: 'id'
    value: number
}

export type SessionRecordingId = string

export interface PlayerPosition {
    time: number
    windowId: string
}

export interface RRWebRecordingConsoleLogPayload {
    level: LogLevel
    payload: (string | null)[]
    trace: string[]
}

export interface RecordingConsoleLog {
    playerPosition: PlayerPosition | null
    parsedPayload: string
    parsedTraceURL?: string
    parsedTraceString?: string
    level: LogLevel
}

export interface RecordingSegment {
    startPlayerPosition: PlayerPosition // Player time (for the specific window_id's player) that the segment starts. If the segment starts 10 seconds into a recording, this would be 10000
    endPlayerPosition: PlayerPosition // Player time (for the specific window_id' player) that the segment ends
    startTimeEpochMs: number // Epoch time that the segment starts
    endTimeEpochMs: number // Epoch time that the segment ends
    durationMs: number
    windowId: string
    isActive: boolean
}

export interface RecordingStartAndEndTime {
    startTimeEpochMs: number
    endTimeEpochMs: number
}

export interface SessionRecordingMeta {
    segments: RecordingSegment[]
    startAndEndTimesByWindowId: Record<string, RecordingStartAndEndTime>
    recordingDurationMs: number
}
export interface SessionPlayerData {
    snapshotsByWindowId: Record<string, eventWithTime[]>
    person: PersonType | null
    metadata: SessionRecordingMeta
    bufferedTo: PlayerPosition | null
    next?: string
}

export enum SessionRecordingUsageType {
    VIEWED = 'viewed',
    ANALYZED = 'analyzed',
    LOADED = 'loaded',
}

export enum SessionPlayerState {
    BUFFER = 'buffer',
    PLAY = 'play',
    PAUSE = 'pause',
    SCRUB = 'scrub',
    SKIP = 'skip',
}

/** Sync with plugin-server/src/types.ts */
export type ActionStepProperties =
    | EventPropertyFilter
    | PersonPropertyFilter
    | ElementPropertyFilter
    | CohortPropertyFilter

export interface RecordingDurationFilter extends BasePropertyFilter {
    type: 'recording'
    key: 'duration'
    value: number
    operator: PropertyOperator
}

export interface RecordingFilters {
    date_from?: string | null
    date_to?: string | null
    events?: Record<string, any>[]
    actions?: Record<string, any>[]
    properties?: AnyPropertyFilter[]
    offset?: number
    session_recording_duration?: RecordingDurationFilter
}
export interface SessionRecordingsResponse {
    results: SessionRecordingType[]
    has_next: boolean
}

export type EntityType = 'actions' | 'events' | 'new_entity'

export interface Entity {
    id: string | number
    name: string
    custom_name?: string
    order: number
    type: EntityType
}

export enum EntityTypes {
    ACTIONS = 'actions',
    EVENTS = 'events',
    NEW_ENTITY = 'new_entity',
}

export type EntityFilter = {
    type?: EntityType
    id: Entity['id'] | null
    name: string | null
    custom_name?: string
    index?: number
    order?: number
}

export interface FunnelStepRangeEntityFilter {
    funnel_from_step?: number
    funnel_to_step?: number
}

export type EntityFilterTypes = EntityFilter | ActionFilter | null

export interface PersonType {
    id?: number
    uuid?: string
    name?: string
    distinct_ids: string[]
    properties: Record<string, any>
    created_at?: string
    is_identified?: boolean
}

interface MatchedRecordingEvents {
    uuid: string
    window_id: string
    timestamp: string
}
export interface MatchedRecording {
    session_id: string
    events: MatchedRecordingEvents[]
}

interface CommonActorType {
    id?: string | number
    properties: Record<string, any>
    created_at?: string
    matched_recordings?: MatchedRecording[]
}

export interface PersonActorType extends CommonActorType {
    type: 'person'
    uuid?: string
    name?: string
    distinct_ids: string[]
    is_identified: boolean
}

export interface GroupActorType extends CommonActorType {
    type: 'group'
    group_key: string
    group_type_index: number
}

export type ActorType = PersonActorType | GroupActorType

export interface CohortGroupType {
    id: string
    days?: string
    action_id?: number
    event_id?: string
    label?: string
    count?: number
    count_operator?: string
    properties?: AnyPropertyFilter[]
    matchType: MatchType
    name?: string
}

// Note this will eventually replace CohortGroupType once `cohort-filters` FF is released
// Synced with `posthog/models/property.py`
export interface CohortCriteriaType {
    id: string // Criteria filter id
    key: string
    value: BehavioralFilterType
    type: BehavioralFilterKey
    operator?: PropertyOperator | null
    group_type_index?: number | null
    event_type?: TaxonomicFilterGroupType | null
    operator_value?: PropertyFilterValue
    time_value?: number | string | null
    time_interval?: TimeUnitType | null
    total_periods?: number | null
    min_periods?: number | null
    seq_event_type?: TaxonomicFilterGroupType | null
    seq_event?: string | number | null
    seq_time_value?: number | string | null
    seq_time_interval?: TimeUnitType | null
    negation?: boolean
    value_property?: string | null // Transformed into 'value' for api calls
}

export type EmptyCohortGroupType = Partial<CohortGroupType>

export type EmptyCohortCriteriaType = Partial<CohortCriteriaType>

export type AnyCohortGroupType = CohortGroupType | EmptyCohortGroupType

export type AnyCohortCriteriaType = CohortCriteriaType | EmptyCohortCriteriaType

export type MatchType = typeof ENTITY_MATCH_TYPE | typeof PROPERTY_MATCH_TYPE

export interface CohortType {
    count?: number
    description?: string
    created_by?: UserBasicType | null
    created_at?: string
    deleted?: boolean
    id: number | 'new'
    is_calculating?: boolean
    errors_calculating?: number
    last_calculation?: string
    is_static?: boolean
    name?: string
    csv?: UploadFile
    groups: CohortGroupType[] // To be deprecated once `filter` takes over
    filters: {
        properties: CohortCriteriaGroupFilter
    }
}

export interface InsightHistory {
    id: number
    filters: Record<string, any>
    name?: string
    createdAt: string
    saved: boolean
    type: InsightType
}

export interface SavedFunnel extends InsightHistory {
    created_by: string
}

export type BinCountValue = number | typeof BIN_COUNT_AUTO

// https://github.com/PostHog/posthog/blob/master/posthog/constants.py#L106
export enum StepOrderValue {
    STRICT = 'strict',
    UNORDERED = 'unordered',
    ORDERED = 'ordered',
}

export enum PersonsTabType {
    EVENTS = 'events',
    SESSION_RECORDINGS = 'sessionRecordings',
    PROPERTIES = 'properties',
    COHORTS = 'cohorts',
    RELATED = 'related',
    HISTORY = 'history',
}

export enum LayoutView {
    Card = 'card',
    List = 'list',
}

export interface EventsTableAction {
    name: string
    id: string
}

export interface EventType {
    elements: ElementType[]
    elements_hash: string | null // Deprecated for elements_chain
    elements_chain?: string | null
    id: number | string
    properties: Record<string, any>
    timestamp: string
    colonTimestamp?: string // Used in session recording events list
    person?: Partial<PersonType> | null
    event: string
}

export interface RecordingEventType extends EventType {
    playerTime: number
    playerPosition: PlayerPosition
    percentageOfRecordingDuration: number // Used to place the event on the seekbar
    isOutOfBandEvent: boolean // Did the event not originate from the same client library as the recording
}

export interface EventsTableRowItem {
    event?: EventType
    date_break?: string
    new_events?: boolean
}

export interface SessionRecordingType {
    id: string
    /** Whether this recording has been viewed already. */
    viewed: boolean
    /** Length of recording in seconds. */
    recording_duration: number
    /** When the recording starts in ISO format. */
    start_time: string
    /** When the recording ends in ISO format. */
    end_time: string
    distinct_id?: string
    email?: string
    person?: PersonType
}

export interface SessionRecordingEvents {
    next?: string
    events: RecordingEventType[]
}

export interface CurrentBillCycleType {
    current_period_start: number
    current_period_end: number
}

export interface BillingType {
    should_setup_billing: boolean
    is_billing_active: boolean
    plan: PlanInterface | null
    billing_period_ends: string
    event_allocation: number | null
    current_usage: number | null
    subscription_url: string
    current_bill_amount: number | null
    current_bill_usage: number | null
    should_display_current_bill: boolean
    billing_limit: number | null
    billing_limit_exceeded: boolean | null
    current_bill_cycle: CurrentBillCycleType
    tiers: BillingTierType[] | null
}

export interface BillingTierType {
    name: string
    price_per_event: number
    number_of_events: number
    subtotal: number
    running_total: number
}

export interface PlanInterface {
    key: string
    name: string
    custom_setup_billing_message: string
    image_url: string
    self_serve: boolean
    is_metered_billing: boolean
    event_allowance: number
    price_string: string
}

// Creating a nominal type: https://github.com/microsoft/TypeScript/issues/202#issuecomment-961853101
export type InsightShortId = string & { readonly '': unique symbol }
export enum InsightColor {
    White = 'white',
    Black = 'black',
    Blue = 'blue',
    Green = 'green',
    Purple = 'purple',
}

export interface DashboardTile {
    result: any | null
    layouts: Record<string, any>
    color: InsightColor | null
    last_refresh: string | null
    filters: Partial<FilterType>
    filters_hash: string
}

export interface InsightModel extends DashboardTile {
    /** The unique key we use when communicating with the user, e.g. in URLs */
    short_id: InsightShortId
    /** The primary key in the database, used as well in API endpoints */
    id: number
    name: string
    derived_name?: string
    description?: string
    favorited?: boolean
    order: number | null
    deleted: boolean
    saved: boolean
    created_at: string
    created_by: UserBasicType | null
    refreshing: boolean
    is_sample: boolean
    dashboards: number[] | null
    updated_at: string
    tags?: string[]
    last_modified_at: string
    last_modified_by: UserBasicType | null
    effective_restriction_level: DashboardRestrictionLevel
    effective_privilege_level: DashboardPrivilegeLevel
    timezone?: string
    /** Only used in the frontend to store the next breakdown url */
    next?: string
}

export interface DashboardType {
    id: number
    name: string
    description: string
    pinned: boolean
    items: InsightModel[]
    created_at: string
    created_by: UserBasicType | null
    is_shared: boolean
    share_token: string
    deleted: boolean
    filters: Record<string, any>
    creation_mode: 'default' | 'template' | 'duplicate'
    restriction_level: DashboardRestrictionLevel
    effective_restriction_level: DashboardRestrictionLevel
    effective_privilege_level: DashboardPrivilegeLevel
    tags?: string[]
    /** Purely local value to determine whether the dashboard should be highlighted, e.g. as a fresh duplicate. */
    _highlight?: boolean
}

export type DashboardLayoutSize = 'sm' | 'xs'

/** Explicit dashboard collaborator, based on DashboardPrivilege. */
export interface DashboardCollaboratorType {
    id: string
    dashboard_id: DashboardType['id']
    user: UserBasicType
    level: DashboardPrivilegeLevel
    added_at: string
    updated_at: string
}

/** Explicit (dashboard privilege) OR implicit (project admin) dashboard collaborator. */
export type FusedDashboardCollaboratorType = Pick<DashboardCollaboratorType, 'user' | 'level'>
export interface OrganizationInviteType {
    id: string
    target_email: string
    first_name: string
    is_expired: boolean
    emailing_attempt_made: boolean
    created_by: UserBasicType | null
    created_at: string
    updated_at: string
    message?: string
}

export interface PluginType {
    id: number
    plugin_type: PluginInstallationType
    name: string
    description?: string
    url?: string
    tag?: string
    latest_tag?: string
    config_schema: Record<string, PluginConfigSchema> | PluginConfigSchema[]
    source?: string
    maintainer?: string
    is_global: boolean
    organization_id: string
    organization_name: string
    metrics?: Record<string, StoredMetricMathOperations>
    capabilities?: Record<'jobs' | 'methods' | 'scheduled_tasks', string[]>
    public_jobs?: Record<string, JobSpec>
}

/** Config passed to app component and logic as props. Sent in Django's app context */
export interface FrontendAppConfig {
    pluginId: number
    pluginConfigId: number
    pluginType: PluginInstallationType | null
    name: string
    url: string
    config: Record<string, any>
}

/** Frontend app created after receiving a bundle via import('').getFrontendApp() */
export interface FrontendApp {
    id: number
    pluginId: number
    error?: any
    title?: string
    logic?: LogicWrapper
    component?: (props: FrontendAppConfig) => JSX.Element
    onInit?: (props: FrontendAppConfig) => void
}

export interface JobPayloadFieldOptions {
    type: 'string' | 'boolean' | 'json' | 'number' | 'date'
    required?: boolean
}

export interface JobSpec {
    payload?: Record<string, JobPayloadFieldOptions>
}
export interface PluginConfigType {
    id?: number
    plugin: number
    team_id: number
    enabled: boolean
    order: number
    config: Record<string, any>
    error?: PluginErrorType
}

export interface PluginErrorType {
    message: string
    time: string
    stack?: string
    name?: string
    event?: Record<string, any>
}

export enum PluginLogEntryType {
    Debug = 'DEBUG',
    Log = 'LOG',
    Info = 'INFO',
    Warn = 'WARN',
    Error = 'ERROR',
}

export interface PluginLogEntry {
    id: string
    team_id: number
    plugin_id: number
    plugin_config_id: number
    timestamp: string
    type: PluginLogEntryType
    is_system: boolean
    message: string
    instance_id: string
}

export enum AnnotationScope {
    Insight = 'dashboard_item',
    Project = 'project',
    Organization = 'organization',
}

export interface AnnotationType {
    id: string
    scope: AnnotationScope
    content: string
    date_marker: string
    created_by?: UserBasicType | null
    created_at: string
    updated_at: string
    dashboard_item?: number
    deleted?: boolean
    creation_type?: string
}

export enum ChartDisplayType {
    ActionsLineGraph = 'ActionsLineGraph',
    ActionsLineGraphCumulative = 'ActionsLineGraphCumulative',
    ActionsTable = 'ActionsTable',
    ActionsPie = 'ActionsPie',
    ActionsBar = 'ActionsBar',
    ActionsBarValue = 'ActionsBarValue',
    PathsViz = 'PathsViz',
    FunnelViz = 'FunnelViz',
    WorldMap = 'WorldMap',
}

export type BreakdownType = 'cohort' | 'person' | 'event' | 'group'
export type IntervalType = 'hour' | 'day' | 'week' | 'month'
export type SmoothingType = number

export enum InsightType {
    TRENDS = 'TRENDS',
    STICKINESS = 'STICKINESS',
    LIFECYCLE = 'LIFECYCLE',
    FUNNELS = 'FUNNELS',
    RETENTION = 'RETENTION',
    PATHS = 'PATHS',
}

export enum PathType {
    PageView = '$pageview',
    Screen = '$screen',
    CustomEvent = 'custom_event',
}

export enum FunnelPathType {
    before = 'funnel_path_before_step',
    between = 'funnel_path_between_steps',
    after = 'funnel_path_after_step',
}

export enum FunnelVizType {
    Steps = 'steps',
    TimeToConvert = 'time_to_convert',
    Trends = 'trends',
}

export type RetentionType = typeof RETENTION_RECURRING | typeof RETENTION_FIRST_TIME

export type BreakdownKeyType = string | number | (string | number)[] | null

export interface Breakdown {
    property: string | number
    type: BreakdownType
}

export interface FilterType {
    insight?: InsightType
    display?: ChartDisplayType
    interval?: IntervalType

    // Specifies that we want to smooth the aggregation over the specified
    // number of intervals, e.g. for a day interval, we may want to smooth over
    // 7 days to remove weekly variation. Smoothing is performed as a moving average.
    smoothing_intervals?: number
    date_from?: string | null
    date_to?: string | null
    properties?: AnyPropertyFilter[] | PropertyGroupFilter
    events?: Record<string, any>[]
    event?: string // specify one event
    actions?: Record<string, any>[]
    breakdown_type?: BreakdownType | null
    breakdown?: BreakdownKeyType
    breakdowns?: Breakdown[]
    breakdown_value?: string | number
    breakdown_group_type_index?: number | null
    shown_as?: ShownAsValue
    session?: string
    period?: string

    retention_type?: RetentionType
    retention_reference?: 'total' | 'previous' // retention wrt cohort size or previous period
    total_intervals?: number // retention total intervals
    new_entity?: Record<string, any>[]
    returning_entity?: Record<string, any>
    target_entity?: Record<string, any>
    path_type?: PathType
    include_event_types?: PathType[]
    start_point?: string
    end_point?: string
    path_groupings?: string[]
    stickiness_days?: number
    type?: EntityType
    entity_id?: string | number
    entity_type?: EntityType
    entity_math?: string
    people_day?: any
    people_action?: any
    formula?: any
    filter_test_accounts?: boolean
    from_dashboard?: boolean | number
    layout?: FunnelLayout // used only for funnels
    funnel_step?: number
    entrance_period_start?: string // this and drop_off is used for funnels time conversion date for the persons modal
    drop_off?: boolean
    funnel_viz_type?: FunnelVizType // parameter sent to funnels API for time conversion code path
    funnel_from_step?: number // used in time to convert: initial step index to compute time to convert
    funnel_to_step?: number // used in time to convert: ending step index to compute time to convert
    funnel_step_breakdown?: string | number[] | number | null // used in steps breakdown: persons modal
    compare?: boolean
    bin_count?: BinCountValue // used in time to convert: number of bins to show in histogram
    funnel_window_interval_unit?: FunnelConversionWindowTimeUnit // minutes, days, weeks, etc. for conversion window
    funnel_window_interval?: number | undefined // length of conversion window
    funnel_order_type?: StepOrderValue
    exclusions?: FunnelStepRangeEntityFilter[] // used in funnel exclusion filters
    exclude_events?: string[] // Paths Exclusion type
    step_limit?: number // Paths Step Limit
    path_start_key?: string // Paths People Start Key
    path_end_key?: string // Paths People End Key
    path_dropoff_key?: string // Paths People Dropoff Key
    path_replacements?: boolean
    local_path_cleaning_filters?: Record<string, any>[]
    funnel_filter?: Record<string, any> // Funnel Filter used in Paths
    funnel_paths?: FunnelPathType
    edge_limit?: number | undefined // Paths edge limit
    min_edge_weight?: number | undefined // Paths
    max_edge_weight?: number | undefined // Paths
    funnel_correlation_person_entity?: Record<string, any> // Funnel Correlation Persons Filter
    funnel_correlation_person_converted?: 'true' | 'false' // Funnel Correlation Persons Converted - success or failure counts
    funnel_custom_steps?: number[] // used to provide custom steps for which to get people in a funnel - primarily for correlation use
    aggregation_group_type_index?: number | undefined // Groups aggregation
    funnel_advanced?: boolean // used to toggle advanced options on or off
    show_legend?: boolean // used to show/hide legend next to insights graph
    hidden_legend_keys?: Record<string, boolean | undefined> // used to toggle visibilities in table and legend
    breakdown_attribution_type?: BreakdownAttributionType // funnels breakdown attribution type
    breakdown_attribution_value?: number // funnels breakdown attribution specific step value
}

export interface RecordingEventsFilters {
    query: string
}

export type InsightEditorFilterGroup = {
    title?: string
    editorFilters: InsightEditorFilter[]
    defaultExpanded?: boolean
    count?: number
}

export interface EditorFilterProps {
    insight: Partial<InsightModel>
    insightProps: InsightLogicProps
    filters: Partial<FilterType>
    value: any
}

export interface InsightEditorFilter {
    key: string
    label?: string
    tooltip?: JSX.Element
    valueSelector?: (insight: Partial<InsightModel>) => any
    component?: (props: EditorFilterProps) => JSX.Element
}

export interface SystemStatusSubrows {
    columns: string[]
    rows: string[][]
}

export interface SystemStatusRow {
    metric: string
    value: string | number
    key?: string
    description?: string
    subrows?: SystemStatusSubrows
}

export interface SystemStatus {
    overview: SystemStatusRow[]
    internal_metrics: {
        clickhouse?: {
            id: number
            share_token: string
        }
    }
}

export type QuerySummary = { duration: string } & Record<string, string>

export interface SystemStatusQueriesResult {
    postgres_running: QuerySummary[]
    clickhouse_running?: QuerySummary[]
    clickhouse_slow_log?: QuerySummary[]
}

export interface SystemStatusAnalyzeResult {
    query: string
    timing: {
        query_id: string
        event_time: string
        query_duration_ms: number
        read_rows: number
        read_size: string
        result_rows: number
        result_size: string
        memory_usage: string
    }
    flamegraphs: Record<string, string>
}
export interface ActionFilter extends EntityFilter {
    math?: string
    math_property?: string
    math_group_type_index?: number | null
    properties?: PropertyFilter[]
    type: EntityType
}

export interface TrendResult {
    action: ActionFilter
    actions?: ActionFilter[]
    count: number
    data: number[]
    days: string[]
    dates?: string[]
    label: string
    labels: string[]
    breakdown_value?: string | number
    aggregated_value: number
    status?: string
    compare_label?: CompareLabelType
    compare?: boolean
    persons_urls?: { url: string }[]
    persons?: Person
    filter?: FilterType
}

interface Person {
    url: string
    filter: Partial<FilterType>
}

export interface FunnelStep {
    // The type returned from the API.
    action_id: string
    average_conversion_time: number | null
    median_conversion_time: number | null
    count: number
    name: string
    custom_name?: string
    order: number
    people?: string[]
    type: EntityType
    labels?: string[]
    breakdown?: BreakdownKeyType
    breakdowns?: Breakdown[]
    breakdown_value?: BreakdownKeyType
    data?: number[]
    days?: string[]

    // Url that you can GET to retrieve the people that converted in this step
    converted_people_url: string

    // Url that you can GET to retrieve the people that dropped in this step
    dropped_people_url: string
}

export interface FunnelStepWithNestedBreakdown extends FunnelStep {
    nested_breakdown?: FunnelStep[]
}

export interface FunnelResult<ResultType = FunnelStep[] | FunnelsTimeConversionBins> {
    is_cached: boolean
    last_refresh: string | null
    result: ResultType
    type: 'Funnel'
}

export interface FunnelsTimeConversionBins {
    bins: [number, number][]
    average_conversion_time: number
}

export interface FunnelTimeConversionMetrics {
    averageTime: number
    stepRate: number
    totalRate: number
}

export interface FunnelConversionWindow {
    funnel_window_interval_unit: FunnelConversionWindowTimeUnit
    funnel_window_interval: number
}

// https://github.com/PostHog/posthog/blob/master/posthog/models/filters/mixins/funnel.py#L100
export enum FunnelConversionWindowTimeUnit {
    Minute = 'minute',
    Hour = 'hour',
    Day = 'day',
    Week = 'week',
    Month = 'month',
}

export interface FunnelRequestParams extends FilterType {
    refresh?: boolean
    from_dashboard?: boolean | number
    funnel_window_days?: number
}

export type FunnelAPIResponse = FunnelStep[] | FunnelStep[][] | FunnelsTimeConversionBins

export interface LoadedRawFunnelResults {
    results: FunnelAPIResponse
    filters: Partial<FilterType>
}

export enum FunnelStepReference {
    total = 'total',
    previous = 'previous',
}

export interface FunnelStepWithConversionMetrics extends FunnelStep {
    droppedOffFromPrevious: number
    conversionRates: {
        fromPrevious: number
        total: number
        fromBasisStep: number // either fromPrevious or total, depending on FunnelStepReference
    }
    nested_breakdown?: Omit<FunnelStepWithConversionMetrics, 'nested_breakdown'>[]
    rowKey?: number | string
    significant?: {
        fromPrevious: boolean
        total: boolean
        fromBasisStep: boolean // either fromPrevious or total, depending on FunnelStepReference
    }
}

export interface FlattenedFunnelStep extends FunnelStepWithConversionMetrics {
    rowKey: number | string
    nestedRowKeys?: string[]
    isBreakdownParent?: boolean
    breakdownIndex?: number
}

export interface FlattenedFunnelStepByBreakdown {
    rowKey: number | string
    isBaseline?: boolean
    breakdown?: BreakdownKeyType
    breakdown_value?: BreakdownKeyType
    breakdownIndex?: number
    conversionRates?: {
        total: number
    }
    steps?: FunnelStepWithConversionMetrics[]
    significant?: boolean
}

export enum BreakdownAttributionType {
    FirstTouch = 'first_touch',
    LastTouch = 'last_touch',
    AllSteps = 'all_events',
    Step = 'step',
}

export interface ChartParams {
    inCardView?: boolean
    inSharedMode?: boolean
    showPersonsModal?: boolean
}

// Shared between insightLogic, dashboardItemLogic, trendsLogic, funnelLogic, pathsLogic, retentionTableLogic
export interface InsightLogicProps {
    /** currently persisted insight */
    dashboardItemId?: InsightShortId | 'new' | `new-${string}` | null
    /** id of the dashboard the insight is on (when the insight is being displayed on a dashboard) **/
    dashboardId?: DashboardType['id']
    /** cached insight */
    cachedInsight?: Partial<InsightModel> | null
    /** enable this to avoid API requests */
    doNotLoad?: boolean
}

export interface SetInsightOptions {
    /** this overrides the in-flight filters on the page, which may not equal the last returned API response */
    overrideFilter?: boolean
    /** calling with this updates the "last saved" filters */
    fromPersistentApi?: boolean
}

export interface FeatureFlagGroupType {
    properties: AnyPropertyFilter[]
    rollout_percentage: number | null
}

export interface MultivariateFlagVariant {
    key: string
    name?: string | null
    rollout_percentage: number
}

export interface MultivariateFlagOptions {
    variants: MultivariateFlagVariant[]
}

export interface FeatureFlagFilters {
    groups: FeatureFlagGroupType[]
    multivariate: MultivariateFlagOptions | null
    aggregation_group_type_index?: number | null
}

export interface FeatureFlagType {
    id: number | null
    key: string
    name: string // Used as description
    filters: FeatureFlagFilters
    deleted: boolean
    active: boolean
    created_by: UserBasicType | null
    created_at: string | null
    is_simple_flag: boolean
    rollout_percentage: number | null
}

export interface FeatureFlagOverrideType {
    id: number
    feature_flag: number
    user: number
    override_value: boolean | string
}

export interface CombinedFeatureFlagAndOverrideType {
    feature_flag: FeatureFlagType
    value_for_user_without_override: boolean | string
    override: FeatureFlagOverrideType | null
}

export interface PrevalidatedInvite {
    id: string
    target_email: string
    first_name: string
    organization_name: string
}

interface InstancePreferencesInterface {
    debug_queries: boolean /** Whether debug queries option should be shown on the command palette. */
    disable_paid_fs: boolean /** Whether paid features showcasing / upsells are completely disabled throughout the app. */
}

export interface PreflightStatus {
    // Attributes that accept undefined values (i.e. `?`) are not received when unauthenticated
    django: boolean
    plugins: boolean
    redis: boolean
    db: boolean
    clickhouse: boolean
    kafka: boolean
    /** An initiated instance is one that already has any organization(s). */
    initiated: boolean
    /** Org creation is allowed on Cloud OR initiated self-hosted organizations with a license and MULTI_ORG_ENABLED. */
    can_create_org: boolean
    /** Whether this is PostHog Cloud. */
    cloud: boolean
    /** Whether this is a managed demo environment. */
    demo: boolean
    celery: boolean
    realm: Realm
    available_social_auth_providers: AuthBackends
    available_timezones?: Record<string, number>
    opt_out_capture?: boolean
    posthog_version?: string
    email_service_available: boolean
    /** Whether PostHog is running in DEBUG mode. */
    is_debug?: boolean
    is_event_property_usage_enabled?: boolean
    licensed_users_available?: number | null
    site_url?: string
    instance_preferences?: InstancePreferencesInterface
    object_storage: boolean
}

export enum ItemMode { // todo: consolidate this and dashboardmode
    Edit = 'edit',
    View = 'view',
    Subscriptions = 'subscriptions',
}

export enum DashboardPlacement {
    Dashboard = 'dashboard', // When on the standard dashboard page
    InternalMetrics = 'internal-metrics', // When embedded in /instance/status
    ProjectHomepage = 'project-homepage', // When embedded on the project homepage
    Public = 'public', // When viewing the dashboard publicly via a shareToken
    Export = 'export', // When the dashboard is being exported (alike to being printed)
}

export enum DashboardMode { // Default mode is null
    Edit = 'edit', // When the dashboard is being edited
    Fullscreen = 'fullscreen', // When the dashboard is on full screen (presentation) mode
    Sharing = 'sharing', // When the sharing configuration is opened
}

// Hotkeys for local (component) actions
export type HotKeys =
    | 'a'
    | 'b'
    | 'c'
    | 'd'
    | 'e'
    | 'f'
    | 'h'
    | 'i'
    | 'j'
    | 'k'
    | 'l'
    | 'm'
    | 'n'
    | 'o'
    | 'p'
    | 'q'
    | 'r'
    | 's'
    | 't'
    | 'u'
    | 'v'
    | 'w'
    | 'x'
    | 'y'
    | 'z'
    | 'escape'
    | 'enter'

export interface LicenseType {
    id: number
    key: string
    plan: LicensePlan
    valid_until: string
    max_users: number | null
    created_at: string
}

export interface EventDefinition {
    id: string
    name: string
    description?: string
    tags?: string[]
    volume_30_day?: number | null
    query_usage_30_day?: number | null
    owner?: UserBasicType | null
    created_at?: string
    last_seen_at?: string
    last_updated_at?: string // alias for last_seen_at to achieve event and action parity
    updated_at?: string
    updated_by?: UserBasicType | null
    verified?: boolean
    verified_at?: string
    verified_by?: string
    is_action?: boolean
}

// TODO duplicated from plugin server. Follow-up to de-duplicate
export enum PropertyType {
    DateTime = 'DateTime',
    String = 'String',
    Numeric = 'Numeric',
    Boolean = 'Boolean',
    Duration = 'Duration',
}

export interface PropertyDefinition {
    id: string
    name: string
    description?: string
    tags?: string[]
    volume_30_day?: number | null
    query_usage_30_day?: number | null
    updated_at?: string
    updated_by?: UserBasicType | null
    is_numerical?: boolean // Marked as optional to allow merge of EventDefinition & PropertyDefinition
    is_event_property?: boolean // Indicates whether this property has been seen for a particular set of events (when `eventNames` query string is sent); calculated at query time, not stored in the db
    property_type?: PropertyType
    created_at?: string // TODO: Implement
    last_seen_at?: string // TODO: Implement
    example?: string
    is_action?: boolean
}

export type Definition = EventDefinition | PropertyDefinition

export interface PersonProperty {
    id: number
    name: string
    count: number
}

export interface GroupType {
    group_type: string
    group_type_index: number
    name_singular?: string | null
    name_plural?: string | null
}

export type GroupTypeProperties = Record<number, Array<PersonProperty>>

export interface Group {
    group_type_index: number
    group_key: string
    created_at: string
    group_properties: Record<string, any>
}

export interface Experiment {
    id: number | 'new'
    name: string
    description?: string
    feature_flag_key: string
    // ID of feature flag
    feature_flag: number
    filters: FilterType
    parameters: {
        minimum_detectable_effect?: number
        recommended_running_time?: number
        recommended_sample_size?: number
        feature_flag_variants?: MultivariateFlagVariant[]
    }
    start_date?: string
    end_date?: string
    archived?: boolean
    secondary_metrics: SecondaryExperimentMetric[]
    created_at: string
    created_by: UserBasicType | null
}
export interface ExperimentResults {
    insight: FunnelStep[][] | TrendResult[]
    probability: Record<string, number>
    filters: FilterType
    itemID: string
    significant: boolean
    noData?: boolean
    significance_code: SignificanceCode
    expected_loss?: number
    p_value?: number
    secondary_metric_results?: SecondaryMetricResult[]
}

export interface SecondaryMetricResult {
    name: string
    result: Record<string, number>
}

export interface SecondaryExperimentMetric {
    name: string
    filters: Partial<FilterType>
}

export interface SelectOption {
    value: string
    label?: string
}

export enum FilterLogicalOperator {
    And = 'AND',
    Or = 'OR',
}

export interface PropertyGroupFilter {
    type: FilterLogicalOperator
    values: PropertyGroupFilterValue[]
}

export interface PropertyGroupFilterValue {
    type: FilterLogicalOperator
    values: AnyPropertyFilter[]
}

export interface CohortCriteriaGroupFilter {
    id?: string
    type: FilterLogicalOperator
    values: AnyCohortCriteriaType[] | CohortCriteriaGroupFilter[]
}

export interface SelectOptionWithChildren extends SelectOption {
    children: React.ReactChildren
    ['data-attr']: string
    key: string
}

export interface KeyMapping {
    label: string
    description?: string | JSX.Element
    examples?: string[]
    hide?: boolean
}

export interface TileParams {
    title: string
    targetPath: string
    openInNewTab?: boolean
    hoverText?: string
    icon: JSX.Element
    class?: string
}

export interface TiledIconModuleProps {
    tiles: TileParams[]
    header?: string
    subHeader?: string
    analyticsModuleKey?: string
}

export type EventOrPropType = EventDefinition & PropertyDefinition

export interface AppContext {
    current_user: UserType | null
    current_team: TeamType | null
    preflight: PreflightStatus
    default_event_name: string
    persisted_feature_flags?: string[]
    anonymous: boolean
    frontend_apps?: Record<number, FrontendAppConfig>
    /** Whether the user was autoswitched to the current item's team. */
    switched_team: TeamType['id'] | null
}

export type StoredMetricMathOperations = 'max' | 'min' | 'sum'

export interface PathEdgeParameters {
    edge_limit?: number | undefined
    min_edge_weight?: number | undefined
    max_edge_weight?: number | undefined
}

export interface FunnelCorrelation {
    event: Pick<EventType, 'elements' | 'event' | 'properties'>
    odds_ratio: number
    success_count: number
    success_people_url: string
    failure_count: number
    failure_people_url: string
    correlation_type: FunnelCorrelationType.Failure | FunnelCorrelationType.Success
    result_type:
        | FunnelCorrelationResultsType.Events
        | FunnelCorrelationResultsType.Properties
        | FunnelCorrelationResultsType.EventWithProperties
}

export enum SignificanceCode {
    Significant = 'significant',
    NotEnoughExposure = 'not_enough_exposure',
    LowWinProbability = 'low_win_probability',
    HighLoss = 'high_loss',
    HighPValue = 'high_p_value',
}

export enum FunnelCorrelationType {
    Success = 'success',
    Failure = 'failure',
}

export enum FunnelCorrelationResultsType {
    Events = 'events',
    Properties = 'properties',
    EventWithProperties = 'event_with_properties',
}

export enum HelpType {
    Slack = 'slack',
    GitHub = 'github',
    Email = 'email',
    Docs = 'docs',
}

export interface VersionType {
    version: string
    release_date?: string
}

export interface dateMappingOption {
    inactive?: boolean // Options removed due to low usage (see relevant PR); will not show up for new insights but will be kept for existing
    values: string[]
    getFormattedDate?: (date: dayjs.Dayjs, format: string) => string
}

export interface Breadcrumb {
    /** Name to display. */
    name: string | null | undefined
    /** Symbol, e.g. a lettermark or a profile picture. */
    symbol?: React.ReactNode
    /** Path to link to. */
    path?: string
    /** Whether to show a custom popup */
    popup?: Pick<PopupProps, 'overlay' | 'sameWidth' | 'actionable'>
}

export enum GraphType {
    Bar = 'bar',
    HorizontalBar = 'horizontalBar',
    Line = 'line',
    Histogram = 'histogram',
    Pie = 'doughnut',
}

export type GraphDataset = ChartDataset<ChartType> &
    Partial<
        Pick<
            TrendResult,
            | 'count'
            | 'label'
            | 'days'
            | 'labels'
            | 'data'
            | 'compare'
            | 'compare_label'
            | 'status'
            | 'action'
            | 'actions'
            | 'breakdown_value'
            | 'persons_urls'
            | 'persons'
            | 'filter'
        >
    > & {
        /** Used in filtering out visibility of datasets. Set internally by chart.js */
        id: number
        /** Toggled on to draw incompleteness lines in LineGraph.tsx */
        dotted?: boolean
        /** Array of breakdown values used only in ActionsHorizontalBar.tsx data */
        breakdownValues?: (string | number | undefined)[]
        /** Array of compare labels used only in ActionsHorizontalBar.tsx data */
        compareLabels?: (CompareLabelType | undefined)[]
        /** Array of persons ussed only in (ActionsHorizontalBar|ActionsPie).tsx */
        personsValues?: (Person | undefined)[]
        index?: number
        /** Value (count) for specific data point; only valid in the context of an xy intercept */
        pointValue?: number
        /** Value (count) for specific data point; only valid in the context of an xy intercept */
        personUrl?: string
        /** Action/event filter defition */
        action?: ActionFilter
    }

export type GraphPoint = InteractionItem & { dataset: GraphDataset }
interface PointsPayload {
    pointsIntersectingLine: GraphPoint[]
    pointsIntersectingClick: GraphPoint[]
    clickedPointNotLine: boolean
    referencePoint: GraphPoint
}

export interface GraphPointPayload {
    points: PointsPayload
    index: number
    value?: number
    /** Contains the dataset for all the points in the same x-axis point; allows switching between matching points in the x-axis */
    crossDataset?: GraphDataset[]
    /** ID for the currently selected series */
    seriesId?: number
}

export enum CompareLabelType {
    Current = 'current',
    Previous = 'previous',
}

export interface InstanceSetting {
    key: string
    value: boolean | string | number | null
    value_type: 'bool' | 'str' | 'int'
    description?: string
    editable: boolean
    is_secret: boolean
}

export enum BaseMathType {
    Total = 'total',
    DailyActive = 'dau',
    WeeklyActive = 'weekly_active',
    MonthlyActive = 'monthly_active',
    UniqueSessions = 'unique_session',
}

export enum PropertyMathType {
    Average = 'avg',
    Sum = 'sum',
    Minimum = 'min',
    Maximum = 'max',
    Median = 'median',
    P90 = 'p90',
    P95 = 'p95',
    P99 = 'p99',
}

export enum ActorGroupType {
    Person = 'person',
    GroupPrefix = 'group',
}

export enum BehavioralEventType {
    PerformEvent = 'performed_event',
    PerformMultipleEvents = 'performed_event_multiple',
    PerformSequenceEvents = 'performed_event_sequence',
    NotPerformedEvent = 'not_performed_event',
    NotPerformSequenceEvents = 'not_performed_event_sequence',
    HaveProperty = 'have_property',
    NotHaveProperty = 'not_have_property',
}

export enum BehavioralCohortType {
    InCohort = 'in_cohort',
    NotInCohort = 'not_in_cohort',
}

export enum BehavioralLifecycleType {
    PerformEventFirstTime = 'performed_event_first_time',
    PerformEventRegularly = 'performed_event_regularly',
    StopPerformEvent = 'stopped_performing_event',
    StartPerformEventAgain = 'restarted_performing_event',
}

export enum TimeUnitType {
    Day = 'day',
    Week = 'week',
    Month = 'month',
    Year = 'year',
}

export enum DateOperatorType {
    BeforeTheLast = 'before_the_last',
    Between = 'between',
    NotBetween = 'not_between',
    OnTheDate = 'on_the_date',
    NotOnTheDate = 'not_on_the_date',
    Since = 'since',
    Before = 'before',
    IsSet = 'is_set',
    IsNotSet = 'is_not_set',
}

export enum ValueOptionType {
    MostRecent = 'most_recent',
    Previous = 'previous',
    OnDate = 'on_date',
}

export type WeekdayType = 'monday' | 'tuesday' | 'wednesday' | 'thursday' | 'friday' | 'saturday' | 'sunday'

export interface SubscriptionType {
    id: number
    insight?: number
    dashboard?: number
    target_type: string
    target_value: string
    frequency: 'daily' | 'weekly' | 'monthly' | 'yearly'
    interval: number
    byweekday: WeekdayType[] | null
    bysetpos: number | null
    start_date: string
    until_date?: string
    title: string
    summary: string
    created_by?: UserBasicType | null
    created_at: string
    updated_at: string
    deleted?: boolean
}

export type Description = string | JSX.Element | null

export interface ChangeDescriptions {
    descriptions: Description[]
    // e.g. should description say "did deletion _to_ Y" or "deleted Y"
    bareName: boolean
}

<<<<<<< HEAD
export type CombinedEvent = EventDefinition | ActionType
=======
export interface IntegrationType {
    id: number
    kind: 'slack'
    config: any
    created_by?: UserBasicType | null
    created_at: string
}

export interface SlackChannelType {
    id: string
    name: string
    is_private: boolean
}
>>>>>>> 25da403a
<|MERGE_RESOLUTION|>--- conflicted
+++ resolved
@@ -1937,9 +1937,8 @@
     bareName: boolean
 }
 
-<<<<<<< HEAD
 export type CombinedEvent = EventDefinition | ActionType
-=======
+
 export interface IntegrationType {
     id: number
     kind: 'slack'
@@ -1952,5 +1951,4 @@
     id: string
     name: string
     is_private: boolean
-}
->>>>>>> 25da403a
+}