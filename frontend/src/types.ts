--- conflicted
+++ resolved
@@ -2215,11 +2215,7 @@
     includeMeta?: boolean
     recordingStartTime?: string
     matching?: MatchedRecording[]
-<<<<<<< HEAD
-=======
-    isDetail?: boolean
     noBorder?: boolean
->>>>>>> d3168587
 }
 
 export enum FeatureFlagReleaseType {
