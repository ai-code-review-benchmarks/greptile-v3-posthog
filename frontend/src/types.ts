--- conflicted
+++ resolved
@@ -975,6 +975,11 @@
     operator: PropertyOperator
 }
 
+export interface LogEntryPropertyFilter extends BasePropertyFilter {
+    type: PropertyFilterType.LogEntry
+    operator: PropertyOperator
+}
+
 export interface LogEntryLevelFilter extends LogEntryPropertyFilter {
     key: 'level'
     value: FilterableLogLevel[]
@@ -984,23 +989,7 @@
     value: string
 }
 
-<<<<<<< HEAD
 export type DurationType = 'duration' | 'active_seconds' | 'inactive_seconds'
-=======
-export interface LogEntryPropertyFilter extends BasePropertyFilter {
-    type: PropertyFilterType.LogEntry
-    operator: PropertyOperator
-}
-
-export interface LogEntryLevelFilter extends LogEntryPropertyFilter {
-    key: 'level'
-    value: FilterableLogLevel[]
-}
-export interface LogEntryMessageFilter extends LogEntryPropertyFilter {
-    key: 'message'
-    value: string
-}
->>>>>>> f22a225c
 export type FilterableLogLevel = 'info' | 'warn' | 'error'
 
 export interface LegacyRecordingFilters {
@@ -1011,15 +1000,9 @@
     properties?: AnyPropertyFilter[]
     session_recording_duration?: RecordingDurationFilter
     duration_type_filter?: DurationType
-<<<<<<< HEAD
-    snapshot_source?: AnyPropertyFilter | null
-    console_search_query?: LogEntryMessageFilter['value']
-    console_logs?: LogEntryLevelFilter['value']
-=======
     console_search_query?: LogEntryMessageFilter['value']
     console_logs?: LogEntryLevelFilter['value']
     snapshot_source?: AnyPropertyFilter | null
->>>>>>> f22a225c
     filter_test_accounts?: boolean
     operand?: FilterLogicalOperator
 }
