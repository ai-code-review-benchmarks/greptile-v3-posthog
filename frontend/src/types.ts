import {
    ACTION_TYPE,
    EVENT_TYPE,
    OrganizationMembershipLevel,
    PluginsAccessLevel,
    ShownAsValue,
    RETENTION_RECURRING,
    RETENTION_FIRST_TIME,
    ENTITY_MATCH_TYPE,
    FunnelLayout,
    COHORT_DYNAMIC,
    COHORT_STATIC,
    BinCountAuto,
    TeamMembershipLevel,
} from 'lib/constants'
import { PluginConfigSchema } from '@posthog/plugin-scaffold'
import { PluginInstallationType } from 'scenes/plugins/types'
import { PROPERTY_MATCH_TYPE } from 'lib/constants'
import { UploadFile } from 'antd/lib/upload/interface'

export type Optional<T, K extends string | number | symbol> = Omit<T, K> & { [K in keyof T]?: T[K] }

export enum AvailableFeature {
    ZAPIER = 'zapier',
    ORGANIZATIONS_PROJECTS = 'organizations_projects',
    PROJECT_BASED_PERMISSIONING = 'project_based_permissioning',
    GOOGLE_LOGIN = 'google_login',
    SAML = 'saml',
    DASHBOARD_COLLABORATION = 'dashboard_collaboration',
    INGESTION_TAXONOMY = 'ingestion_taxonomy',
}

export interface ColumnConfig {
    active: string[] | 'DEFAULT'
}

/* Type for User objects in nested serializers (e.g. created_by) */
export interface UserBasicType {
    id: number
    uuid: string
    distinct_id: string
    first_name: string
    email: string
}

/** Full User model. */
export interface UserType extends UserBasicType {
    date_joined: string
    email_opt_in: boolean
    events_column_config: ColumnConfig
    anonymize_data: boolean
    toolbar_mode: 'disabled' | 'toolbar'
    has_password: boolean
    is_staff: boolean
    is_impersonated: boolean
    organization: OrganizationType | null
    team: TeamBasicType | null
    organizations: OrganizationBasicType[]
    realm: 'cloud' | 'hosted' | 'hosted-clickhouse'
    posthog_version?: string
}

export interface PluginAccess {
    view: boolean
    install: boolean
    configure: boolean
}

export interface PersonalAPIKeyType {
    id: string
    label: string
    value?: string
    created_at: string
    last_used_at: string
    team_id: number
    user_id: string
}

export interface OrganizationBasicType {
    id: string
    name: string
}

export interface OrganizationType extends OrganizationBasicType {
    created_at: string
    updated_at: string
    personalization: PersonalizationData
    setup: SetupState
    setup_section_2_completed: boolean
    plugins_access_level: PluginsAccessLevel
    teams: TeamBasicType[] | null
    available_features: AvailableFeature[]
    domain_whitelist: string[]
    is_member_join_email_enabled: boolean
    membership_level: OrganizationMembershipLevel | null
}

/** Member properties relevant at both organization and project level. */
export interface BaseMemberType {
    id: string
    user: UserBasicType
    joined_at: string
    updated_at: string
}

export interface OrganizationMemberType extends BaseMemberType {
    /** Level at which the user is in the organization. */
    level: OrganizationMembershipLevel
}

export interface ExplicitTeamMemberType extends BaseMemberType {
    /** Level at which the user explicitly is in the project. */
    level: TeamMembershipLevel
    /** Level at which the user is in the organization. */
    parent_level: OrganizationMembershipLevel
    /** Effective level of the user within the project, which may be higher than parent level, but not lower. */
    effective_level: OrganizationMembershipLevel
}

/**
 * While OrganizationMemberType and ExplicitTeamMemberType refer to actual Django models,
 * this interface is only used in the frontend for fusing the data from these models together.
 */
export interface FusedTeamMemberType extends BaseMemberType {
    /**
     * Level at which the user explicitly is in the project.
     * Null means that membership is implicit (when showing permitted members)
     * or that there's no membership at all (when showing addable members).
     */
    explicit_team_level: TeamMembershipLevel | null
    /** Level at which the user is in the organization. */
    organization_level: OrganizationMembershipLevel
    /** Effective level of the user within the project. */
    level: OrganizationMembershipLevel
}

export interface APIErrorType {
    type: 'authentication_error' | 'invalid_request' | 'server_error' | 'throttled_error' | 'validation_error'
    code: string
    detail: string
    attr: string | null
}

export interface EventUsageType {
    event: string
    usage_count: number
    volume: number
}

export interface PropertyUsageType {
    key: string
    usage_count: number
    volume: number
}

export interface TeamBasicType {
    id: number
    uuid: string
    organization: string // Organization ID
    api_token: string
    name: string
    completed_snippet_onboarding: boolean
    ingested_event: boolean
    is_demo: boolean
    timezone: string
    /** Whether the project is private. */
    access_control: boolean
    /** Effective access level of the user in this specific team. Null if user has no access. */
    effective_membership_level: OrganizationMembershipLevel | null
}

export interface TeamType extends TeamBasicType {
    anonymize_ips: boolean
    app_urls: string[]
    slack_incoming_webhook: string
    session_recording_opt_in: boolean
    session_recording_retention_period_days: number | null
    test_account_filters: AnyPropertyFilter[]
    data_attributes: string[]
}

export interface ActionType {
    count?: number
    created_at: string
    deleted?: boolean
    id: number
    is_calculating?: boolean
    last_calculated_at?: string
    name: string
    post_to_slack?: boolean
    steps?: ActionStepType[]
    created_by: UserBasicType | null
}

/** Sync with plugin-server/src/types.ts */
export enum ActionStepUrlMatching {
    Contains = 'contains',
    Regex = 'regex',
    Exact = 'exact',
}

export interface ActionStepType {
    event?: string
    href?: string | null
    id?: number
    name?: string
    properties?: []
    selector?: string | null
    tag_name?: string
    text?: string | null
    url?: string | null
    url_matching?: ActionStepUrlMatching
    isNew?: string
}

export interface ElementType {
    attr_class?: string[]
    attr_id?: string
    attributes: Record<string, string>
    href: string
    nth_child: number
    nth_of_type: number
    order: number
    tag_name: string
    text?: string
}

export type ToolbarUserIntent = 'add-action' | 'edit-action'

export type EditorProps = {
    apiURL?: string
    jsURL?: string
    temporaryToken?: string
    actionId?: number
    userIntent?: ToolbarUserIntent
    instrument?: boolean
    distinctId?: string
    userEmail?: string
    dataAttributes?: string[]
    featureFlags?: Record<string, string | boolean>
}

export type PropertyFilterValue = string | number | (string | number)[] | null

export interface PropertyFilter {
    key: string
    operator: PropertyOperator | null
    type: string
    value: PropertyFilterValue
}

export type EmptyPropertyFilter = Partial<PropertyFilter>

export type AnyPropertyFilter = PropertyFilter | EmptyPropertyFilter

/** Sync with plugin-server/src/types.ts */
export enum PropertyOperator {
    Exact = 'exact',
    IsNot = 'is_not',
    IContains = 'icontains',
    NotIContains = 'not_icontains',
    Regex = 'regex',
    NotRegex = 'not_regex',
    GreaterThan = 'gt',
    LessThan = 'lt',
    IsSet = 'is_set',
    IsNotSet = 'is_not_set',
}

export enum SavedInsightsTabs {
    All = 'all',
    Yours = 'yours',
    Favorites = 'favorites',
}

/** Sync with plugin-server/src/types.ts */
interface BasePropertyFilter {
    key: string
    value: PropertyFilterValue
    label?: string
}

/** Sync with plugin-server/src/types.ts */
export interface EventPropertyFilter extends BasePropertyFilter {
    type: 'event'
    operator: PropertyOperator
}

/** Sync with plugin-server/src/types.ts */
export interface PersonPropertyFilter extends BasePropertyFilter {
    type: 'person'
    operator: PropertyOperator
}

/** Sync with plugin-server/src/types.ts */
export interface ElementPropertyFilter extends BasePropertyFilter {
    type: 'element'
    key: 'tag_name' | 'text' | 'href' | 'selector'
    operator: PropertyOperator
}

/** Sync with plugin-server/src/types.ts */
export interface CohortPropertyFilter extends BasePropertyFilter {
    type: 'cohort'
    key: 'id'
    value: number
}

/** Sync with plugin-server/src/types.ts */
export type ActionStepProperties =
    | EventPropertyFilter
    | PersonPropertyFilter
    | ElementPropertyFilter
    | CohortPropertyFilter

export interface RecordingDurationFilter extends BasePropertyFilter {
    type: 'recording'
    key: 'duration'
    value: number
    operator: PropertyOperator
}

interface RecordingNotViewedFilter extends BasePropertyFilter {
    type: 'recording'
    key: 'unseen'
}

export type RecordingPropertyFilter = RecordingDurationFilter | RecordingNotViewedFilter

export interface ActionTypePropertyFilter extends BasePropertyFilter {
    type: typeof ACTION_TYPE
    properties?: Array<EventPropertyFilter>
}

export interface EventTypePropertyFilter extends BasePropertyFilter {
    type: typeof EVENT_TYPE
    properties?: Array<EventPropertyFilter>
}

export type SessionsPropertyFilter =
    | PersonPropertyFilter
    | CohortPropertyFilter
    | RecordingPropertyFilter
    | ActionTypePropertyFilter
    | EventTypePropertyFilter

export type EntityType = 'actions' | 'events' | 'new_entity'

export interface Entity {
    id: string | number
    name: string
    custom_name?: string
    order: number
    type: EntityType
}

export enum EntityTypes {
    ACTIONS = 'actions',
    EVENTS = 'events',
    NEW_ENTITY = 'new_entity',
}

export type EntityFilter = {
    type?: EntityType
    id: Entity['id'] | null
    name: string | null
    custom_name?: string
    index?: number
    order?: number
}

export interface FunnelStepRangeEntityFilter extends EntityFilter {
    funnel_from_step: number
    funnel_to_step: number
}

export type EntityFilterTypes = EntityFilter | ActionFilter | FunnelStepRangeEntityFilter | null

export interface PersonType {
    id?: number
    uuid?: string
    name?: string
    distinct_ids: string[]
    properties: Record<string, any>
    is_identified: boolean
    created_at?: string
}

export interface CohortGroupType {
    id: string
    days?: string
    action_id?: number
    event_id?: string
    label?: string
    count?: number
    count_operator?: string
    properties?: AnyPropertyFilter[]
    matchType: MatchType
}

export type MatchType = typeof ENTITY_MATCH_TYPE | typeof PROPERTY_MATCH_TYPE
export type CohortTypeType = typeof COHORT_STATIC | typeof COHORT_DYNAMIC

export interface CohortType {
    count?: number
    description?: string
    created_by?: UserBasicType | null
    created_at?: string
    deleted?: boolean
    id: number | 'new' | 'personsModalNew'
    is_calculating?: boolean
    last_calculation?: string
    is_static?: boolean
    name?: string
    csv?: UploadFile
    groups: CohortGroupType[]
}

export interface InsightHistory {
    id: number
    filters: Record<string, any>
    name?: string
    createdAt: string
    saved: boolean
    type: ViewType
}

export interface SavedFunnel extends InsightHistory {
    created_by: string
}

export type BinCountValue = number | typeof BinCountAuto

// https://github.com/PostHog/posthog/blob/master/posthog/constants.py#L106
export enum StepOrderValue {
    STRICT = 'strict',
    UNORDERED = 'unordered',
    ORDERED = 'ordered',
}

export enum PersonsTabType {
    EVENTS = 'events',
    SESSIONS = 'sessions',
    SESSION_RECORDINGS = 'sessionRecordings',
}

export enum LayoutView {
    Card = 'card',
    List = 'list',
}

export interface EventsTableAction {
    name: string
    id: string
}

export interface EventType {
    elements: ElementType[]
    elements_hash: string | null
    id: number | string
    properties: Record<string, any>
    timestamp: string
    person?: Partial<PersonType> | null
    event: string
}

export interface EventsTableRowItem {
    event?: EventType
    date_break?: string
    new_events?: boolean
}

export interface SessionType {
    distinct_id: string
    global_session_id: string
    length: number
    start_time: string
    end_time: string
    session_recordings: SessionRecordingType[]
    start_url: string | null
    end_url: string | null
    email?: string | null
    matching_events: Array<number | string>
}

export interface SessionRecordingType {
    id: string
    /** Whether this recording has been viewed already. */
    viewed: boolean
    /** Length of recording in seconds. */
    recording_duration: number
    /** When the recording starts in ISO format. */
    start_time: string
    /** When the recording ends in ISO format. */
    end_time: string
    distinct_id?: string
    email?: string
}

export interface BillingType {
    should_setup_billing: boolean
    is_billing_active: boolean
    plan: PlanInterface | null
    billing_period_ends: string
    event_allocation: number | null
    current_usage: number | null
    subscription_url: string
    current_bill_amount: number | null
    should_display_current_bill: boolean
}

export interface PlanInterface {
    key: string
    name: string
    custom_setup_billing_message: string
    image_url: string
    self_serve: boolean
    is_metered_billing: boolean
    event_allowance: number
    price_string: string
}

export interface DashboardItemType {
    id: number
    name: string
    short_id: string
    description?: string
    favorited?: boolean
    filters: Partial<FilterType>
    filters_hash: string
    order: number
    deleted: boolean
    saved: boolean
    created_at: string
    layouts: Record<string, any>
    color: string | null
    last_refresh: string
    refreshing: boolean
    created_by: UserBasicType | null
    is_sample: boolean
    dashboard: number
    dive_dashboard?: number
    result: any | null
    updated_at: string
    tags: string[]
}

export interface DashboardType {
    id: number
    name: string
    description: string
    pinned: boolean
    items: DashboardItemType[]
    created_at: string
    created_by: UserBasicType | null
    is_shared: boolean
    share_token: string
    deleted: boolean
    filters: Record<string, any>
    creation_mode: 'default' | 'template' | 'duplicate'
    tags: string[]
}

export type DashboardLayoutSize = 'lg' | 'sm' | 'xs' | 'xxs'

export interface OrganizationInviteType {
    id: string
    target_email: string
    first_name: string
    is_expired: boolean
    emailing_attempt_made: boolean
    created_by: UserBasicType | null
    created_at: string
    updated_at: string
}

export interface PluginType {
    id: number
    plugin_type: PluginInstallationType
    name: string
    description?: string
    url?: string
    tag?: string
    latest_tag?: string
    config_schema: Record<string, PluginConfigSchema> | PluginConfigSchema[]
    source?: string
    maintainer?: string
    is_global: boolean
    organization_id: string
    organization_name: string
    metrics?: Record<string, StoredMetricMathOperations>
    capabilities?: Record<'jobs' | 'methods' | 'scheduled_tasks', string[]>
    public_jobs?: Record<string, JobSpec>
}

export interface JobPayloadFieldOptions {
    type: 'string' | 'boolean' | 'json' | 'number' | 'date'
    required?: boolean
}

export interface JobSpec {
    payload?: Record<string, JobPayloadFieldOptions>
}
export interface PluginConfigType {
    id?: number
    plugin: number
    team_id: number
    enabled: boolean
    order: number
    config: Record<string, any>
    error?: PluginErrorType
}

export interface PluginErrorType {
    message: string
    time: string
    stack?: string
    name?: string
    event?: Record<string, any>
}

export enum PluginLogEntryType {
    Debug = 'DEBUG',
    Log = 'LOG',
    Info = 'INFO',
    Warn = 'WARN',
    Error = 'ERROR',
}

export interface PluginLogEntry {
    id: string
    team_id: number
    plugin_id: number
    plugin_config_id: number
    timestamp: string
    type: PluginLogEntryType
    is_system: boolean
    message: string
    instance_id: string
}

export enum AnnotationScope {
    DashboardItem = 'dashboard_item',
    Project = 'project',
    Organization = 'organization',
}

export interface AnnotationType {
    id: string
    scope: AnnotationScope
    content: string
    date_marker: string
    created_by?: UserBasicType | 'local' | null
    created_at: string
    updated_at: string
    dashboard_item?: number
    deleted?: boolean
    creation_type?: string
}

export enum ChartDisplayType {
    ActionsLineGraphLinear = 'ActionsLineGraph',
    ActionsLineGraphCumulative = 'ActionsLineGraphCumulative',
    ActionsTable = 'ActionsTable',
    ActionsPieChart = 'ActionsPie',
    ActionsBarChart = 'ActionsBar',
    ActionsBarChartValue = 'ActionsBarValue',
    PathsViz = 'PathsViz',
    FunnelViz = 'FunnelViz',
}

export type ShownAsType = ShownAsValue // DEPRECATED: Remove when releasing `remove-shownas`
export type BreakdownType = 'cohort' | 'person' | 'event'
export type IntervalType = 'minute' | 'hour' | 'day' | 'week' | 'month'

// NB! Keep InsightType and ViewType in sync!
export type InsightType = 'TRENDS' | 'SESSIONS' | 'FUNNELS' | 'RETENTION' | 'PATHS' | 'LIFECYCLE' | 'STICKINESS'

export enum ViewType {
    TRENDS = 'TRENDS',
    STICKINESS = 'STICKINESS',
    LIFECYCLE = 'LIFECYCLE',
    SESSIONS = 'SESSIONS',
    FUNNELS = 'FUNNELS',
    RETENTION = 'RETENTION',
    PATHS = 'PATHS',
    // Views that are not insights:
    HISTORY = 'HISTORY',
}

export enum PathType {
    PageView = '$pageview',
    Screen = '$screen',
    CustomEvent = 'custom_event',
}

export enum FunnelPathType {
    before = 'funnel_path_before_step',
    between = 'funnel_path_between_steps',
    after = 'funnel_path_after_step',
}

export enum FunnelVizType {
    Steps = 'steps',
    TimeToConvert = 'time_to_convert',
    Trends = 'trends',
}

export type RetentionType = typeof RETENTION_RECURRING | typeof RETENTION_FIRST_TIME

export type BreakdownKeyType = string | number | (string | number)[] | null

export interface FilterType {
    insight?: InsightType
    display?: ChartDisplayType
    interval?: IntervalType
    date_from?: string | null
    date_to?: string | null
    properties?: PropertyFilter[]
    events?: Record<string, any>[]
    actions?: Record<string, any>[]
    breakdown_type?: BreakdownType | null
    breakdown?: BreakdownKeyType
    breakdown_value?: string | number
    shown_as?: ShownAsType
    session?: string
    period?: string
    retentionType?: RetentionType
    new_entity?: Record<string, any>[]
    returning_entity?: Record<string, any>
    target_entity?: Record<string, any>
    path_type?: PathType
    include_event_types?: PathType[]
    start_point?: string
    end_point?: string
    path_groupings?: string[]
    stickiness_days?: number
    type?: EntityType
    entity_id?: string | number
    entity_type?: EntityType
    entity_math?: string
    people_day?: any
    people_action?: any
    formula?: any
    filter_test_accounts?: boolean
    from_dashboard?: boolean | number
    layout?: FunnelLayout // used only for funnels
    funnel_step?: number
    entrance_period_start?: string // this and drop_off is used for funnels time conversion date for the persons modal
    drop_off?: boolean
    funnel_viz_type?: string // parameter sent to funnels API for time conversion code path
    funnel_from_step?: number // used in time to convert: initial step index to compute time to convert
    funnel_to_step?: number // used in time to convert: ending step index to compute time to convert
    funnel_step_breakdown?: string | number[] | number | null // used in steps breakdown: persons modal
    compare?: boolean
    bin_count?: BinCountValue // used in time to convert: number of bins to show in histogram
    funnel_window_interval_unit?: FunnelConversionWindowTimeUnit // minutes, days, weeks, etc. for conversion window
    funnel_window_interval?: number | undefined // length of conversion window
    funnel_order_type?: StepOrderValue
    exclusions?: FunnelStepRangeEntityFilter[] // used in funnel exclusion filters
    hiddenLegendKeys?: Record<string, boolean | undefined> // used to toggle visibility of breakdowns with legend
    exclude_events?: string[] // Paths Exclusion type
    step_limit?: number // Paths Step Limit
<<<<<<< HEAD
    path_start_key?: string // Paths People Start Key
    path_end_key?: string // Paths People End Key
    path_dropoff_key?: string // Paths People Dropoff Key
=======
    funnel_filter?: Record<string, any> // Funnel Filter used in Paths
    funnel_paths?: FunnelPathType
>>>>>>> 3c033686
    edge_limit?: number | undefined // Paths edge limit
    min_edge_weight?: number | undefined // Paths
    max_edge_weight?: number | undefined // Paths
}

export interface SystemStatusSubrows {
    columns: string[]
    rows: string[][]
}

export interface SystemStatusRow {
    metric: string
    value: string
    key?: string
    description?: string
    subrows?: SystemStatusSubrows
}

export interface SystemStatus {
    overview: SystemStatusRow[]
    internal_metrics: {
        clickhouse?: {
            id: number
            share_token: string
        }
    }
}

export type QuerySummary = { duration: string } & Record<string, string>

export interface SystemStatusQueriesResult {
    postgres_running: QuerySummary[]
    clickhouse_running?: QuerySummary[]
    clickhouse_slow_log?: QuerySummary[]
}

export interface SystemStatusAnalyzeResult {
    query: string
    timing: {
        query_id: string
        event_time: string
        query_duration_ms: number
        read_rows: number
        read_size: string
        result_rows: number
        result_size: string
        memory_usage: string
    }
    flamegraphs: Record<string, string>
}

export type PersonalizationData = Record<string, string | string[] | null>

interface EnabledSetupState {
    is_active: true // Whether the onbarding setup is currently active
    current_section: number
    any_project_ingested_events: boolean
    any_project_completed_snippet_onboarding: boolean
    non_demo_team_id: number | null
    has_invited_team_members: boolean
}

interface DisabledSetupState {
    is_active: false
    current_section: null
}

export type SetupState = EnabledSetupState | DisabledSetupState

export interface ActionFilter extends EntityFilter {
    math?: string
    math_property?: string
    properties: PropertyFilter[]
    type: EntityType
}

export interface TrendResult {
    action: ActionFilter
    count: number
    data: number[]
    days: string[]
    dates?: string[]
    label: string
    labels: string[]
    breakdown_value?: string | number
    aggregated_value: number
    status?: string
}

export interface TrendResultWithAggregate extends TrendResult {
    aggregated_value: number
}

export interface FunnelStep {
    // The type returned from the API.
    action_id: string
    average_conversion_time: number | null
    count: number
    name: string
    custom_name?: string
    order: number
    people?: string[]
    type: EntityType
    labels?: string[]
    breakdown?: BreakdownKeyType
    breakdown_value?: string | number
}

export interface FunnelStepWithNestedBreakdown extends FunnelStep {
    nested_breakdown?: FunnelStep[]
}

export interface FunnelResult<ResultType = FunnelStep[] | FunnelsTimeConversionBins> {
    is_cached: boolean
    last_refresh: string | null
    result: ResultType
    type: 'Funnel'
}

export interface FunnelsTimeConversionBins {
    bins: [number, number][]
    average_conversion_time: number
}

export interface FunnelTimeConversionMetrics {
    averageTime: number
    stepRate: number
    totalRate: number
}

export interface FunnelConversionWindow {
    funnel_window_interval_unit?: FunnelConversionWindowTimeUnit
    funnel_window_interval?: number | undefined
}

// https://github.com/PostHog/posthog/blob/master/posthog/models/filters/mixins/funnel.py#L100
export enum FunnelConversionWindowTimeUnit {
    Minute = 'minute',
    Hour = 'hour',
    Day = 'day',
    Week = 'week',
    Month = 'month',
}

export interface FunnelRequestParams extends FilterType {
    refresh?: boolean
    from_dashboard?: boolean | number
    funnel_window_days?: number
}

export type FunnelAPIResponse = FunnelStep[] | FunnelStep[][] | FunnelsTimeConversionBins

export interface LoadedRawFunnelResults {
    results: FunnelAPIResponse
    filters: Partial<FilterType>
}

export interface FunnelStepWithConversionMetrics extends FunnelStep {
    droppedOffFromPrevious: number
    conversionRates: {
        fromPrevious: number
        total: number
        fromBasisStep: number // either fromPrevious or total, depending on FunnelStepReference
    }
    nested_breakdown?: Omit<FunnelStepWithConversionMetrics, 'nested_breakdown'>[]
    rowKey?: number | string
}

export interface FlattenedFunnelStep extends FunnelStepWithConversionMetrics {
    rowKey: number | string
    nestedRowKeys?: string[]
    isBreakdownParent?: boolean
    breakdownIndex?: number
}

export interface FlattenedFunnelStepByBreakdown {
    rowKey: number | string
    isBaseline?: boolean
    breakdown?: string | number
    breakdown_value?: string | number
    breakdownIndex?: number
    conversionRates?: {
        total: number
    }
    steps?: FunnelStepWithConversionMetrics[]
}

export interface ChartParams {
    dashboardItemId?: number
    color?: string
    filters: Partial<FilterType>
    inSharedMode?: boolean
    showPersonsModal?: boolean
    cachedResults?: TrendResult[]
    view: ViewType
}

// Shared between dashboardItemLogic, trendsLogic, funnelLogic, pathsLogic, retentionTableLogic
export interface SharedInsightLogicProps {
    // the chart is displayed on a dashboard right now, used in the key if present
    dashboardItemId?: number | null
    // the insight is connected to a dashboard item, yet viewed on the insights scene
    fromDashboardItemId?: number | null
    cachedResults?: any
    filters?: Partial<FilterType> | null
    preventLoading?: boolean
}

export interface FeatureFlagGroupType {
    properties: AnyPropertyFilter[]
    rollout_percentage: number | null
}

export interface MultivariateFlagVariant {
    key: string
    name: string | null
    rollout_percentage: number
}

export interface MultivariateFlagOptions {
    variants: MultivariateFlagVariant[]
}

interface FeatureFlagFilters {
    groups: FeatureFlagGroupType[]
    multivariate: MultivariateFlagOptions | null
}

export interface FeatureFlagType {
    id: number | null
    key: string
    name: string // Used as description
    filters: FeatureFlagFilters
    deleted: boolean
    active: boolean
    created_by: UserBasicType | null
    created_at: string
    is_simple_flag: boolean
    rollout_percentage: number | null
}

export interface FeatureFlagOverrideType {
    id: number
    feature_flag: number
    user: number
    override_value: boolean | string
}

export interface CombinedFeatureFlagAndOverrideType {
    feature_flag: FeatureFlagType
    value_for_user_without_override: boolean | string
    override: FeatureFlagOverrideType | null
}

export interface PrevalidatedInvite {
    id: string
    target_email: string
    first_name: string
    organization_name: string
}

interface AuthBackends {
    'google-oauth2'?: boolean
    gitlab?: boolean
    github?: boolean
    saml?: boolean
}

export interface PreflightStatus {
    // Attributes that accept undefined values (i.e. `?`) are not received when unauthenticated
    django: boolean
    plugins: boolean
    redis: boolean
    db: boolean
    /** An initiated instance is one that already has any organization(s). */
    initiated: boolean
    /** Org creation is allowed on Cloud OR initiated self-hosted organizations with a license and MULTI_ORG_ENABLED. */
    can_create_org: boolean
    /** Whether this is PostHog Cloud. */
    cloud: boolean
    celery: boolean
    /** Whether EE code is available (but not necessarily a license). */
    ee_available?: boolean
    /** Is ClickHouse used as the analytics database instead of Postgres. */
    is_clickhouse_enabled?: boolean
    realm: 'cloud' | 'hosted' | 'hosted-clickhouse'
    db_backend?: 'postgres' | 'clickhouse'
    available_social_auth_providers: AuthBackends
    available_timezones?: Record<string, number>
    opt_out_capture?: boolean
    posthog_version?: string
    email_service_available?: boolean
    /** Whether PostHog is running in DEBUG mode. */
    is_debug?: boolean
    is_event_property_usage_enabled?: boolean
    licensed_users_available?: number | null
    site_url?: string
}

export enum ItemMode { // todo: consolidate this and dashboardmode
    Edit = 'edit',
    View = 'view',
}

export enum DashboardMode { // Default mode is null
    Edit = 'edit', // When the dashboard is being edited
    Fullscreen = 'fullscreen', // When the dashboard is on full screen (presentation) mode
    Sharing = 'sharing', // When the sharing configuration is opened
    Public = 'public', // When viewing the dashboard publicly via a shareToken
    Internal = 'internal', // When embedded into another page (e.g. /instance/status)
}

export enum DashboardItemMode {
    Edit = 'edit',
}

// Reserved hotkeys globally available
export type GlobalHotKeys = 'g'

// Hotkeys for local (component) actions
export type HotKeys =
    | 'a'
    | 'b'
    | 'c'
    | 'd'
    | 'e'
    | 'f'
    | 'h'
    | 'i'
    | 'j'
    | 'k'
    | 'l'
    | 'm'
    | 'n'
    | 'o'
    | 'p'
    | 'q'
    | 'r'
    | 's'
    | 't'
    | 'u'
    | 'v'
    | 'w'
    | 'x'
    | 'y'
    | 'z'
    | 'escape'

export interface LicenseType {
    id: number
    key: string
    plan: string
    valid_until: string
    max_users: string | null
    created_at: string
}

export interface EventDefinition {
    id: string
    name: string
    description: string
    tags?: string[]
    volume_30_day: number | null
    query_usage_30_day: number | null
    owner?: UserBasicType | null
    updated_at?: string
    updated_by?: UserBasicType | null
}

export interface PropertyDefinition {
    id: string
    name: string
    description: string
    tags?: string[]
    volume_30_day: number | null
    query_usage_30_day: number | null
    updated_at?: string
    updated_by?: UserBasicType | null
    is_numerical?: boolean // Marked as optional to allow merge of EventDefinition & PropertyDefinition
}

export interface PersonProperty {
    name: string
    count: number
}

export interface SelectOption {
    value: string
    label?: string
}

export interface SelectOptionWithChildren extends SelectOption {
    children: React.ReactChildren
    ['data-attr']: string
    key: string
}

export interface KeyMapping {
    label: string
    description: string | JSX.Element
    examples?: string[]
    hide?: boolean
}

export interface TileParams {
    title: string
    targetPath: string
    openInNewTab?: boolean
    hoverText?: string
    icon: JSX.Element
    class?: string
}

export interface TiledIconModuleProps {
    tiles: TileParams[]
    header?: string
    subHeader?: string
    analyticsModuleKey?: string
}

export type EventOrPropType = EventDefinition & PropertyDefinition

export interface AppContext {
    current_user: UserType | null
    preflight: PreflightStatus
    default_event_name: string
    persisted_feature_flags?: string[]
}

export type StoredMetricMathOperations = 'max' | 'min' | 'sum'

export interface PathEdgeParameters {
    edge_limit?: number | undefined
    min_edge_weight?: number | undefined
    max_edge_weight?: number | undefined
}<|MERGE_RESOLUTION|>--- conflicted
+++ resolved
@@ -761,14 +761,11 @@
     hiddenLegendKeys?: Record<string, boolean | undefined> // used to toggle visibility of breakdowns with legend
     exclude_events?: string[] // Paths Exclusion type
     step_limit?: number // Paths Step Limit
-<<<<<<< HEAD
     path_start_key?: string // Paths People Start Key
     path_end_key?: string // Paths People End Key
     path_dropoff_key?: string // Paths People Dropoff Key
-=======
     funnel_filter?: Record<string, any> // Funnel Filter used in Paths
     funnel_paths?: FunnelPathType
->>>>>>> 3c033686
     edge_limit?: number | undefined // Paths edge limit
     min_edge_weight?: number | undefined // Paths
     max_edge_weight?: number | undefined // Paths
