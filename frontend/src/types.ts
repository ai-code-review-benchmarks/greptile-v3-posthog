import {
    BIN_COUNT_AUTO,
    DashboardPrivilegeLevel,
    DashboardRestrictionLevel,
    ENTITY_MATCH_TYPE,
    FunnelLayout,
    OrganizationMembershipLevel,
    PluginsAccessLevel,
    PROPERTY_MATCH_TYPE,
    RETENTION_FIRST_TIME,
    RETENTION_RECURRING,
    ShownAsValue,
    TeamMembershipLevel,
} from 'lib/constants'
import { PluginConfigSchema } from '@posthog/plugin-scaffold'
import { PluginInstallationType } from 'scenes/plugins/types'
import { UploadFile } from 'antd/lib/upload/interface'
import { eventWithTime } from '@rrweb/types'
import { PostHog } from 'posthog-js'
import { PopoverProps } from 'lib/lemon-ui/Popover/Popover'
import { Dayjs, dayjs } from 'lib/dayjs'
import { ChartDataset, ChartType, InteractionItem } from 'chart.js'
import { LogLevel } from 'rrweb'
import { TaxonomicFilterGroupType } from 'lib/components/TaxonomicFilter/types'
import { BehavioralFilterKey, BehavioralFilterType } from 'scenes/cohorts/CohortFilters/types'
import { LogicWrapper } from 'kea'
import { AggregationAxisFormat } from 'scenes/insights/aggregationAxisFormat'
import { Layout } from 'react-grid-layout'
import type {
    DashboardFilter,
    DatabaseSchemaQueryResponseField,
    HogQLQuery,
    InsightVizNode,
    Node,
} from './queries/schema'
import { QueryContext } from '~/queries/types'

import { JSONContent } from 'scenes/notebooks/Notebook/utils'
import { DashboardCompatibleScenes } from 'lib/components/SceneDashboardChoice/sceneDashboardChoiceModalLogic'

export type Optional<T, K extends string | number | symbol> = Omit<T, K> & { [K in keyof T]?: T[K] }

// Keep this in sync with backend constants (constants.py)
export enum AvailableFeature {
    EVENTS = 'events',
    TRACKED_USERS = 'tracked_users',
    DATA_RETENTION = 'data_retention',
    SUBSCRIPTIONS = 'subscriptions',
    DASHBOARD_COLLABORATION = 'dashboard_collaboration',
    DASHBOARD_PERMISSIONING = 'dashboard_permissioning',
    INGESTION_TAXONOMY = 'ingestion_taxonomy',
    PATHS_ADVANCED = 'paths_advanced',
    CORRELATION_ANALYSIS = 'correlation_analysis',
    GROUP_ANALYTICS = 'group_analytics',
    TAGGING = 'tagging',
    BEHAVIORAL_COHORT_FILTERING = 'behavioral_cohort_filtering',
    SESSION_RECORDINGS = 'session_recordings',
    RECORDINGS_PLAYLISTS = 'recordings_playlists',
    RECORDINGS_PERFORMANCE = 'recordings_performance',
    RECORDINGS_FILE_EXPORT = 'recordings_file_export',
    BOOLEAN_FLAGS = 'boolean_flags',
    MULTIVARIATE_FLAGS = 'multivariate_flags',
    EXPERIMENTATION = 'experimentation',
    APPS = 'apps',
    SLACK_INTEGRATION = 'slack_integration',
    MICROSOFT_TEAMS_INTEGRATION = 'microsoft_teams_integration',
    DISCORD_INTEGRATION = 'discord_integration',
    ZAPIER = 'zapier',
    APP_METRICS = 'app_metrics',
    TEAM_MEMBERS = 'team_members',
    API_ACCESS = 'api_access',
    ORGANIZATIONS_PROJECTS = 'organizations_projects',
    PROJECT_BASED_PERMISSIONING = 'project_based_permissioning',
    ROLE_BASED_ACCESS = 'role_based_access',
    SOCIAL_SSO = 'social_sso',
    SAML = 'saml',
    SSO_ENFORCEMENT = 'sso_enforcement',
    WHITE_LABELLING = 'white_labelling',
    COMMUNITY_SUPPORT = 'community_support',
    DEDICATED_SUPPORT = 'dedicated_support',
    EMAIL_SUPPORT = 'email_support',
    ACCOUNT_MANAGER = 'account_manager',
    TRAINING = 'training',
    CONFIGURATION_SUPPORT = 'configuration_support',
    TERMS_AND_CONDITIONS = 'terms_and_conditions',
    SECURITY_ASSESSMENT = 'security_assessment',
    BESPOKE_PRICING = 'bespoke_pricing',
    INVOICE_PAYMENTS = 'invoice_payments',
    SUPPORT_SLAS = 'support_slas',
    SURVEYS_STYLING = 'surveys_styling',
    SURVEYS_TEXT_HTML = 'surveys_text_html',
    SURVEYS_MULTIPLE_QUESTIONS = 'surveys_multiple_questions',
}

export type AvailableProductFeature = {
    key: AvailableFeature
    name: string
    description?: string | null
    limit?: number | null
    note?: string | null
    unit?: string | null
}

export enum ProductKey {
    COHORTS = 'cohorts',
    ACTIONS = 'actions',
    EXPERIMENTS = 'experiments',
    FEATURE_FLAGS = 'feature_flags',
    ANNOTATIONS = 'annotations',
    HISTORY = 'history',
    INGESTION_WARNINGS = 'ingestion_warnings',
    PERSONS = 'persons',
    SURVEYS = 'surveys',
    SESSION_REPLAY = 'session_replay',
    DATA_WAREHOUSE = 'data_warehouse',
    DATA_WAREHOUSE_SAVED_QUERY = 'data_warehouse_saved_queries',
    EARLY_ACCESS_FEATURES = 'early_access_features',
    PRODUCT_ANALYTICS = 'product_analytics',
}

export enum LicensePlan {
    Scale = 'scale',
    Enterprise = 'enterprise',
}

export enum Realm {
    Cloud = 'cloud',
    Demo = 'demo',
    SelfHostedPostgres = 'hosted',
    SelfHostedClickHouse = 'hosted-clickhouse',
}

export enum Region {
    US = 'US',
    EU = 'EU',
}

export type SSOProvider = 'google-oauth2' | 'github' | 'gitlab' | 'saml'

export interface AuthBackends {
    'google-oauth2'?: boolean
    gitlab?: boolean
    github?: boolean
}

export type ColumnChoice = string[] | 'DEFAULT'

export interface ColumnConfig {
    active: ColumnChoice
}

interface UserBaseType {
    uuid: string
    distinct_id: string
    first_name: string
    email: string
}

/* Type for User objects in nested serializers (e.g. created_by) */
export interface UserBasicType extends UserBaseType {
    is_email_verified?: any
    id: number
}

/**
 * A user can have scene dashboard choices for multiple teams
 * TODO does this only have the current team's choices?
 */
export interface SceneDashboardChoice {
    scene: DashboardCompatibleScenes
    dashboard: number | DashboardBasicType
}

/** Full User model. */
export interface UserType extends UserBaseType {
    date_joined: string
    email_opt_in: boolean
    notification_settings: NotificationSettings
    events_column_config: ColumnConfig
    anonymize_data: boolean
    toolbar_mode: 'disabled' | 'toolbar'
    has_password: boolean
    is_staff: boolean
    is_impersonated: boolean
    organization: OrganizationType | null
    team: TeamBasicType | null
    organizations: OrganizationBasicType[]
    realm?: Realm
    is_email_verified?: boolean | null
    pending_email?: string | null
    is_2fa_enabled: boolean
    has_social_auth: boolean
    has_seen_product_intro_for?: Record<string, boolean>
    scene_personalisation?: SceneDashboardChoice[]
}

export interface NotificationSettings {
    plugin_disabled: boolean
}

export interface PluginAccess {
    view: boolean
    install: boolean
    configure: boolean
}

export interface PersonalAPIKeyType {
    id: string
    label: string
    value?: string
    created_at: string
    last_used_at: string
    team_id: number
    user_id: string
}

export interface OrganizationBasicType {
    id: string
    name: string
    slug: string
    membership_level: OrganizationMembershipLevel | null
}

interface OrganizationMetadata {
    instance_tag?: string
}

export interface OrganizationType extends OrganizationBasicType {
    created_at: string
    updated_at: string
    plugins_access_level: PluginsAccessLevel
    teams: TeamBasicType[] | null
    available_features: AvailableFeature[]
    available_product_features: AvailableProductFeature[]
    is_member_join_email_enabled: boolean
    customer_id: string | null
    enforce_2fa: boolean | null
    metadata?: OrganizationMetadata
}

export interface OrganizationDomainType {
    id: string
    domain: string
    is_verified: boolean
    verified_at: string // Datetime
    verification_challenge: string
    jit_provisioning_enabled: boolean
    sso_enforcement: SSOProvider | ''
    has_saml: boolean
    saml_entity_id: string
    saml_acs_url: string
    saml_x509_cert: string
}

/** Member properties relevant at both organization and project level. */
export interface BaseMemberType {
    id: string
    user: UserBasicType
    joined_at: string
    updated_at: string
    is_2fa_enabled: boolean
    has_social_auth: boolean
}

export interface OrganizationMemberType extends BaseMemberType {
    /** Level at which the user is in the organization. */
    level: OrganizationMembershipLevel
    is_2fa_enabled: boolean
    has_social_auth: boolean
}

export interface ExplicitTeamMemberType extends BaseMemberType {
    /** Level at which the user explicitly is in the project. */
    level: TeamMembershipLevel
    /** Level at which the user is in the organization. */
    parent_level: OrganizationMembershipLevel
    /** Effective level of the user within the project, which may be higher than parent level, but not lower. */
    effective_level: OrganizationMembershipLevel
}

/**
 * While OrganizationMemberType and ExplicitTeamMemberType refer to actual Django models,
 * this interface is only used in the frontend for fusing the data from these models together.
 */
export interface FusedTeamMemberType extends BaseMemberType {
    /**
     * Level at which the user explicitly is in the project.
     * Null means that membership is implicit (when showing permitted members)
     * or that there's no membership at all (when showing addable members).
     */
    explicit_team_level: TeamMembershipLevel | null
    /** Level at which the user is in the organization. */
    organization_level: OrganizationMembershipLevel
    /** Effective level of the user within the project. */
    level: OrganizationMembershipLevel
}

export interface APIErrorType {
    type: 'authentication_error' | 'invalid_request' | 'server_error' | 'throttled_error' | 'validation_error'
    code: string
    detail: string
    attr: string | null
}

export interface EventUsageType {
    event: string
    usage_count: number
    volume: number
}

export interface PropertyUsageType {
    key: string
    usage_count: number
    volume: number
}

export interface TeamBasicType {
    id: number
    uuid: string
    organization: string // Organization ID
    api_token: string
    name: string
    completed_snippet_onboarding: boolean
    has_completed_onboarding_for?: Record<string, boolean>
    ingested_event: boolean
    is_demo: boolean
    timezone: string
    /** Whether the project is private. */
    access_control: boolean
}

export interface CorrelationConfigType {
    excluded_person_property_names?: string[]
    excluded_event_property_names?: string[]
    excluded_event_names?: string[]
}

export interface TeamType extends TeamBasicType {
    created_at: string
    updated_at: string
    anonymize_ips: boolean
    app_urls: string[]
    recording_domains: string[]
    slack_incoming_webhook: string
    autocapture_opt_out: boolean
    session_recording_opt_in: boolean
    capture_console_log_opt_in: boolean
    capture_performance_opt_in: boolean
    // a string representation of the decimal value between 0 and 1
    session_recording_sample_rate: string
    session_recording_minimum_duration_milliseconds: number | null
    session_recording_linked_flag: Pick<FeatureFlagBasicType, 'id' | 'key'> | null
    autocapture_exceptions_opt_in: boolean
    surveys_opt_in?: boolean
    autocapture_exceptions_errors_to_ignore: string[]
    test_account_filters: AnyPropertyFilter[]
    test_account_filters_default_checked: boolean
    /** 0 or unset for Sunday, 1 for Monday. */
    week_start_day?: number
    path_cleaning_filters: PathCleaningFilter[]
    data_attributes: string[]
    person_display_name_properties: string[]
    has_group_types: boolean
    primary_dashboard: number // Dashboard shown on the project homepage
    live_events_columns: string[] | null // Custom columns shown on the Live Events page

    /** Effective access level of the user in this specific team. Null if user has no access. */
    effective_membership_level: OrganizationMembershipLevel | null

    /** Used to exclude person properties from correlation analysis results.
     *
     * For example can be used to exclude properties that have trivial causation.
     * This field should have a default value of `{}`, but it IS nullable and can be `null` in some cases.
     */
    correlation_config: CorrelationConfigType | null
    person_on_events_querying_enabled: boolean
    groups_on_events_querying_enabled: boolean
    extra_settings?: Record<string, string | number | boolean | undefined>
}

// This type would be more correct without `Partial<TeamType>`, but it's only used in the shared dashboard/insight
// scenes, so not worth the refactor to use the `isAuthenticatedTeam()` check
export type TeamPublicType = Partial<TeamType> & Pick<TeamType, 'id' | 'uuid' | 'name' | 'timezone'>

export interface ActionType {
    count?: number
    created_at: string
    deleted?: boolean
    id: number
    is_calculating?: boolean
    last_calculated_at?: string
    last_updated_at?: string // alias for last_calculated_at to achieve event and action parity
    name: string | null
    description?: string
    post_to_slack?: boolean
    slack_message_format?: string
    steps?: ActionStepType[]
    created_by: UserBasicType | null
    tags?: string[]
    verified?: boolean
    is_action?: true
    action_id?: number // alias of id to make it compatible with event definitions uuid
    bytecode?: any[]
    bytecode_error?: string
}

/** Sync with plugin-server/src/types.ts */
export enum StringMatching {
    Contains = 'contains',
    Regex = 'regex',
    Exact = 'exact',
}

export interface ActionStepType {
    event?: string | null
    id?: number
    name?: string
    properties?: AnyPropertyFilter[]
    selector?: string | null
    /** @deprecated Only `selector` should be used now. */
    tag_name?: string
    text?: string | null
    /** @default StringMatching.Exact */
    text_matching?: StringMatching | null
    href?: string | null
    /** @default StringMatching.Exact */
    href_matching?: StringMatching | null
    url?: string | null
    /** @default StringMatching.Contains */
    url_matching?: StringMatching | null
    isNew?: string
}

export interface ElementType {
    attr_class?: string[]
    attr_id?: string
    attributes: Record<string, string>
    href?: string
    nth_child?: number
    nth_of_type?: number
    order?: number
    tag_name: string
    text?: string
}

export type ToolbarUserIntent = 'add-action' | 'edit-action'
export type ToolbarSource = 'url' | 'localstorage'
export type ToolbarVersion = 'toolbar'

/* sync with posthog-js */
export interface ToolbarParams {
    apiURL?: string
    jsURL?: string
    token?: string /** public posthog-js token */
    temporaryToken?: string /** private temporary user token */
    actionId?: number
    userIntent?: ToolbarUserIntent
    source?: ToolbarSource
    toolbarVersion?: ToolbarVersion
    instrument?: boolean
    distinctId?: string
    userEmail?: string
    dataAttributes?: string[]
    featureFlags?: Record<string, string | boolean>
}

export interface ToolbarProps extends ToolbarParams {
    posthog?: PostHog
    disableExternalStyles?: boolean
}

export type PathCleaningFilter = { alias?: string; regex?: string }

export type PropertyFilterValue = string | number | (string | number)[] | null

/** Sync with plugin-server/src/types.ts */
export enum PropertyOperator {
    Exact = 'exact',
    IsNot = 'is_not',
    IContains = 'icontains',
    NotIContains = 'not_icontains',
    Regex = 'regex',
    NotRegex = 'not_regex',
    GreaterThan = 'gt',
    GreaterThanOrEqual = 'gte',
    LessThan = 'lt',
    LessThanOrEqual = 'lte',
    IsSet = 'is_set',
    IsNotSet = 'is_not_set',
    IsDateExact = 'is_date_exact',
    IsDateBefore = 'is_date_before',
    IsDateAfter = 'is_date_after',
    Between = 'between',
    NotBetween = 'not_between',
    Minimum = 'min',
    Maximum = 'max',
}

export enum SavedInsightsTabs {
    All = 'all',
    Yours = 'yours',
    Favorites = 'favorites',
    History = 'history',
}

export enum ReplayTabs {
    Recent = 'recent',
    Playlists = 'playlists',
    FilePlayback = 'file-playback',
}

export enum ExperimentsTabs {
    All = 'all',
    Yours = 'yours',
    Archived = 'archived',
}

export enum ProgressStatus {
    Draft = 'draft',
    Running = 'running',
    Complete = 'complete',
}

export enum PropertyFilterType {
    /** Event metadata and fields on the clickhouse events table */
    Meta = 'meta',
    /** Event properties */
    Event = 'event',
    /** Person properties */
    Person = 'person',
    Element = 'element',
    /** Event property with "$feature/" prepended */
    Feature = 'feature',
    Session = 'session',
    Cohort = 'cohort',
    Recording = 'recording',
    Group = 'group',
    HogQL = 'hogql',
}

/** Sync with plugin-server/src/types.ts */
interface BasePropertyFilter {
    key: string
    value?: PropertyFilterValue
    label?: string
    type?: PropertyFilterType
}

/** Sync with plugin-server/src/types.ts */
export interface EventPropertyFilter extends BasePropertyFilter {
    type: PropertyFilterType.Event
    operator: PropertyOperator
}

/** Sync with plugin-server/src/types.ts */
export interface PersonPropertyFilter extends BasePropertyFilter {
    type: PropertyFilterType.Person
    operator: PropertyOperator
}

/** Sync with plugin-server/src/types.ts */
export interface ElementPropertyFilter extends BasePropertyFilter {
    type: PropertyFilterType.Element
    key: 'tag_name' | 'text' | 'href' | 'selector'
    operator: PropertyOperator
}

export interface SessionPropertyFilter extends BasePropertyFilter {
    type: PropertyFilterType.Session
    key: '$session_duration'
    operator: PropertyOperator
}

/** Sync with plugin-server/src/types.ts */
export interface CohortPropertyFilter extends BasePropertyFilter {
    type: PropertyFilterType.Cohort
    key: 'id'
    value: number
}

export interface GroupPropertyFilter extends BasePropertyFilter {
    type: PropertyFilterType.Group
    group_type_index?: number | null
    operator: PropertyOperator
}

export interface FeaturePropertyFilter extends BasePropertyFilter {
    type: PropertyFilterType.Feature
    operator: PropertyOperator
}

export interface HogQLPropertyFilter extends BasePropertyFilter {
    type: PropertyFilterType.HogQL
    key: string
}

export interface EmptyPropertyFilter {
    type?: never
    value?: never
    operator?: never
    key?: never
}

export type AnyPropertyFilter =
    | EventPropertyFilter
    | PersonPropertyFilter
    | ElementPropertyFilter
    | SessionPropertyFilter
    | CohortPropertyFilter
    | RecordingDurationFilter
    | GroupPropertyFilter
    | FeaturePropertyFilter
    | HogQLPropertyFilter
    | EmptyPropertyFilter

export type AnyFilterLike = AnyPropertyFilter | PropertyGroupFilter | PropertyGroupFilterValue

export type SessionRecordingId = SessionRecordingType['id']

export interface RRWebRecordingConsoleLogPayload {
    level: LogLevel
    payload: (string | null)[]
    trace: string[]
}

export interface RRWebRecordingNetworkPayload {
    [key: number]: any
}

export interface RecordingConsoleLogBase {
    parsedPayload: string
    hash?: string // md5() on parsedPayload. Used for deduping console logs.
    count?: number // Number of duplicate console logs
    previewContent?: React.ReactNode // Content to show in first line
    fullContent?: React.ReactNode // Full content to show when item is expanded
    traceContent?: React.ReactNode // Url content to show on right side
    rawString: string // Raw text used for fuzzy search
    level: LogLevel
}

export type RecordingConsoleLog = RecordingConsoleLogBase & RecordingTimeMixinType

export type RecordingConsoleLogV2 = {
    timestamp: number
    windowId: string | undefined
    level: LogLevel
    content: string
    lines: string[]
    trace: string[]
    count: number
}

export interface RecordingSegment {
    kind: 'window' | 'buffer' | 'gap'
    startTimestamp: number // Epoch time that the segment starts
    endTimestamp: number // Epoch time that the segment ends
    durationMs: number
    windowId?: string
    isActive: boolean
}

export type EncodedRecordingSnapshot = {
    windowId: string
    data: eventWithTime[]
}

export interface SessionRecordingSnapshotSource {
    source: 'blob' | 'realtime'
    start_timestamp?: string
    end_timestamp?: string
    blob_key?: string
    loaded: boolean
}

export interface SessionRecordingSnapshotResponse {
    sources?: SessionRecordingSnapshotSource[]
    snapshots?: EncodedRecordingSnapshot[]
}

export type RecordingSnapshot = eventWithTime & {
    windowId: string
}

export interface SessionPlayerSnapshotData {
    snapshots?: RecordingSnapshot[]
    sources?: SessionRecordingSnapshotSource[]
    blob_keys?: string[]
}

export interface SessionPlayerData {
    person: PersonType | null
    segments: RecordingSegment[]
    bufferedToTime: number | null
    snapshotsByWindowId: Record<string, eventWithTime[]>
    durationMs: number
    start?: Dayjs
    end?: Dayjs
    fullyLoaded: boolean
}

export enum SessionRecordingUsageType {
    VIEWED = 'viewed',
    ANALYZED = 'analyzed',
    LOADED = 'loaded',
}

export enum SessionRecordingPlayerTab {
    ALL = 'all',
    EVENTS = 'events',
    CONSOLE = 'console',
    NETWORK = 'network',
}

export enum SessionPlayerState {
    READY = 'ready',
    BUFFER = 'buffer',
    PLAY = 'play',
    PAUSE = 'pause',
    SCRUB = 'scrub',
    SKIP = 'skip',
    ERROR = 'error',
}

export type AutoplayDirection = 'newer' | 'older' | null

/** Sync with plugin-server/src/types.ts */
export type ActionStepProperties =
    | EventPropertyFilter
    | PersonPropertyFilter
    | ElementPropertyFilter
    | CohortPropertyFilter

export interface RecordingDurationFilter extends BasePropertyFilter {
    type: PropertyFilterType.Recording
    key: 'duration'
    value: number
    operator: PropertyOperator
}

export type DurationType = 'duration' | 'active_seconds' | 'inactive_seconds'

export type FilterableLogLevel = 'log' | 'warn' | 'error'
export interface RecordingFilters {
    date_from?: string | null
    date_to?: string | null
    events?: FilterType['events']
    actions?: FilterType['actions']
    properties?: AnyPropertyFilter[]
    session_recording_duration?: RecordingDurationFilter
    duration_type_filter?: DurationType
    console_search_query?: string
    console_logs?: FilterableLogLevel[]
    filter_test_accounts?: boolean
}

export interface LocalRecordingFilters extends RecordingFilters {
    new_entity?: Record<string, any>[]
}

export interface SessionRecordingsResponse {
    results: SessionRecordingType[]
    has_next: boolean
}

export type EntityType = 'actions' | 'events' | 'new_entity'

export interface Entity {
    id: string | number
    name: string
    custom_name?: string
    order: number
    type: EntityType
}

export enum EntityTypes {
    ACTIONS = 'actions',
    EVENTS = 'events',
}

export type EntityFilter = {
    type?: EntityType
    id: Entity['id'] | null
    name?: string | null
    custom_name?: string | null
    index?: number
    order?: number
}

export interface FunnelExclusion extends Partial<EntityFilter> {
    funnel_from_step?: number
    funnel_to_step?: number
}

export type EntityFilterTypes = EntityFilter | ActionFilter | null

export interface PersonType {
    id?: string
    uuid?: string
    name?: string
    distinct_ids: string[]
    properties: Record<string, any>
    created_at?: string
    is_identified?: boolean
}

export interface PersonListParams {
    properties?: AnyPropertyFilter[]
    search?: string
    cohort?: number
    distinct_id?: string
    include_total?: boolean // PostHog 3000-only
}

export interface MatchedRecordingEvent {
    uuid: string
}

export interface MatchedRecording {
    session_id?: string
    events: MatchedRecordingEvent[]
}

interface CommonActorType {
    id: string | number
    properties: Record<string, any>
    created_at: string
    matched_recordings: MatchedRecording[]
    value_at_data_point: number | null
}

export interface PersonActorType extends CommonActorType {
    type: 'person'
    /** Serial ID (NOT UUID). */
    id: number
    uuid: string
    name?: string
    distinct_ids: string[]
    is_identified: boolean
}

export interface GroupActorType extends CommonActorType {
    type: 'group'
    /** Group key. */
    id: string
    group_key: string
    group_type_index: number
}

export type ActorType = PersonActorType | GroupActorType

export interface CohortGroupType {
    id: string
    days?: string
    action_id?: number
    event_id?: string
    label?: string
    count?: number
    count_operator?: string
    properties?: AnyPropertyFilter[]
    matchType: MatchType
    name?: string
}

// Synced with `posthog/models/property.py`
export interface CohortCriteriaType {
    id: string // Criteria filter id
    key: string
    value: BehavioralFilterType
    type: BehavioralFilterKey
    operator?: PropertyOperator | null
    group_type_index?: number | null
    event_type?: TaxonomicFilterGroupType | null
    operator_value?: PropertyFilterValue
    time_value?: number | string | null
    time_interval?: TimeUnitType | null
    total_periods?: number | null
    min_periods?: number | null
    seq_event_type?: TaxonomicFilterGroupType | null
    seq_event?: string | number | null
    seq_time_value?: number | string | null
    seq_time_interval?: TimeUnitType | null
    negation?: boolean
    value_property?: string | null // Transformed into 'value' for api calls
}

export type EmptyCohortGroupType = Partial<CohortGroupType>

export type EmptyCohortCriteriaType = Partial<CohortCriteriaType>

export type AnyCohortGroupType = CohortGroupType | EmptyCohortGroupType

export type AnyCohortCriteriaType = CohortCriteriaType | EmptyCohortCriteriaType

export type MatchType = typeof ENTITY_MATCH_TYPE | typeof PROPERTY_MATCH_TYPE

export interface CohortType {
    count?: number
    description?: string
    created_by?: UserBasicType | null
    created_at?: string
    deleted?: boolean
    id: number | 'new'
    is_calculating?: boolean
    errors_calculating?: number
    last_calculation?: string
    is_static?: boolean
    name?: string
    csv?: UploadFile
    groups: CohortGroupType[] // To be deprecated once `filter` takes over
    filters: {
        properties: CohortCriteriaGroupFilter
    }
}

export interface InsightHistory {
    id: number
    filters: Record<string, any>
    name?: string
    createdAt: string
    saved: boolean
    type: InsightType
}

export interface SavedFunnel extends InsightHistory {
    created_by: string
}

export type BinCountValue = number | typeof BIN_COUNT_AUTO

// https://github.com/PostHog/posthog/blob/master/posthog/constants.py#L106
export enum StepOrderValue {
    STRICT = 'strict',
    UNORDERED = 'unordered',
    ORDERED = 'ordered',
}

export enum PersonsTabType {
    FEED = 'feed',
    EVENTS = 'events',
    SESSION_RECORDINGS = 'sessionRecordings',
    PROPERTIES = 'properties',
    COHORTS = 'cohorts',
    RELATED = 'related',
    HISTORY = 'history',
    FEATURE_FLAGS = 'featureFlags',
    DASHBOARD = 'dashboard',
}

export enum LayoutView {
    Card = 'card',
    List = 'list',
}

export interface EventsTableAction {
    name: string
    id: string
}

export interface EventsTableRowItem {
    event?: EventType
    date_break?: string
    new_events?: boolean
}

export interface EventType {
    // fields from the API
    id: string
    distinct_id: string
    properties: Record<string, any>
    event: string
    timestamp: string
    person?: Pick<PersonType, 'is_identified' | 'distinct_ids' | 'properties'>
    elements: ElementType[]
    elements_chain?: string | null
    uuid?: string
}

export interface RecordingTimeMixinType {
    playerTime: number | null
}

export interface RecordingEventType
    extends Pick<EventType, 'id' | 'event' | 'properties' | 'timestamp' | 'elements'>,
        RecordingTimeMixinType {
    fullyLoaded: boolean
}

export interface SessionRecordingPlaylistType {
    /** The primary key in the database, used as well in API endpoints */
    id: number
    short_id: string
    name: string
    derived_name?: string | null
    description?: string
    pinned?: boolean
    deleted: boolean
    created_at: string
    created_by: UserBasicType | null
    last_modified_at: string
    last_modified_by: UserBasicType | null
    filters?: RecordingFilters
}

export interface SessionRecordingSegmentType {
    start_time: string
    end_time: string
    window_id: string
    is_active: boolean
}

export interface SessionRecordingType {
    id: string
    /** Whether this recording has been viewed already. */
    viewed: boolean
    /** Length of recording in seconds. */
    recording_duration: number
    active_seconds?: number
    inactive_seconds?: number
    /** When the recording starts in ISO format. */
    start_time: string
    /** When the recording ends in ISO format. */
    end_time: string
    /** List of matching events. **/
    matching_events?: MatchedRecording[]
    distinct_id?: string
    email?: string
    person?: PersonType
    click_count?: number
    keypress_count?: number
    /** count of all mouse activity in the recording, not just clicks */
    mouse_activity_count?: number
    start_url?: string
    console_log_count?: number
    console_warn_count?: number
    console_error_count?: number
    /** Where this recording information was loaded from  */
    storage?: 'object_storage_lts' | 'object_storage'
}

export interface SessionRecordingPropertiesType {
    id: string
    properties?: Record<string, any>
}

export interface PerformancePageView {
    session_id: string
    pageview_id: string
    timestamp: string
}
export interface RecentPerformancePageView extends PerformancePageView {
    page_url: string
    duration: number
}

export interface PerformanceEvent {
    uuid: string
    timestamp: string | number
    distinct_id: string
    session_id: string
    window_id: string
    pageview_id: string
    current_url: string

    // BASE_EVENT_COLUMNS
    time_origin?: string
    entry_type?: string
    name?: string

    // RESOURCE_EVENT_COLUMNS
    start_time?: number
    duration?: number
    redirect_start?: number
    redirect_end?: number
    worker_start?: number
    fetch_start?: number
    domain_lookup_start?: number
    domain_lookup_end?: number
    connect_start?: number
    secure_connection_start?: number
    connect_end?: number
    request_start?: number
    response_start?: number
    response_end?: number
    decoded_body_size?: number
    encoded_body_size?: number

    initiator_type?: string
    next_hop_protocol?: string
    render_blocking_status?: string
    response_status?: number
    transfer_size?: number

    // LARGEST_CONTENTFUL_PAINT_EVENT_COLUMNS
    largest_contentful_paint_element?: string
    largest_contentful_paint_render_time?: number
    largest_contentful_paint_load_time?: number
    largest_contentful_paint_size?: number
    largest_contentful_paint_id?: string
    largest_contentful_paint_url?: string

    // NAVIGATION_EVENT_COLUMNS
    dom_complete?: number
    dom_content_loaded_event?: number
    dom_interactive?: number
    load_event_end?: number
    load_event_start?: number
    redirect_count?: number
    navigation_type?: string
    unload_event_end?: number
    unload_event_start?: number

    // Performance summary fields calculated on frontend
    first_contentful_paint?: number // https://web.dev/fcp/
    time_to_interactive?: number // https://web.dev/tti/
    total_blocking_time?: number // https://web.dev/tbt/
}

export interface CurrentBillCycleType {
    current_period_start: number
    current_period_end: number
}

export interface BillingV2FeatureType {
    key: string
    name: string
    description?: string
    unit?: string
    limit?: number
    note?: string
    group?: AvailableFeature
}

export interface BillingV2TierType {
    flat_amount_usd: string
    unit_amount_usd: string
    current_amount_usd: string | null
    current_usage: number
    projected_usage: number | null
    projected_amount_usd: string | null
    up_to: number | null
}

export interface BillingProductV2Type {
    type: string
    usage_key: string
    name: string
    description: string
    price_description?: string | null
    image_url?: string | null
    docs_url: string | null
    free_allocation?: number
    subscribed: boolean
    tiers?: BillingV2TierType[] | null
    tiered: boolean
    current_usage?: number
    projected_amount_usd?: string
    projected_usage?: number
    percentage_usage: number
    current_amount_usd_before_addons: string | null
    current_amount_usd: string | null
    usage_limit: number | null
    has_exceeded_limit: boolean
    unit: string
    unit_amount_usd: string | null
    plans: BillingV2PlanType[]
    contact_support: boolean
    inclusion_only: any
    feature_groups: {
        // deprecated, remove after removing the billing plans table
        group: string
        name: string
        features: BillingV2FeatureType[]
    }[]
    addons: BillingProductV2AddonType[]

    // addons-only: if this addon is included with the base product and not subscribed individually. for backwards compatibility.
    included_with_main_product?: boolean
}

export interface BillingProductV2AddonType {
    name: string
    description: string
    price_description: string | null
    image_url: string | null
    docs_url: string | null
    type: string
    tiers: BillingV2TierType[] | null
    tiered: boolean
    subscribed: boolean
    // sometimes addons are included with the base product, but they aren't subscribed individually
    included_with_main_product?: boolean
    contact_support?: boolean
    unit: string | null
    unit_amount_usd: string | null
    current_amount_usd: string | null
    current_usage: number
    projected_usage: number | null
    projected_amount_usd: string | null
    plans: BillingV2PlanType[]
    usage_key: string
    free_allocation?: number
    percentage_usage?: number
}
export interface BillingV2Type {
    customer_id: string
    has_active_subscription: boolean
    free_trial_until?: Dayjs
    stripe_portal_url?: string
    deactivated?: boolean
    current_total_amount_usd?: string
    current_total_amount_usd_after_discount?: string
    products: BillingProductV2Type[]

    custom_limits_usd?: {
        [key: string]: string | null | undefined
    }
    billing_period?: {
        current_period_start: Dayjs
        current_period_end: Dayjs
        interval: 'month' | 'year'
    }
    license?: {
        plan: LicensePlan
    }
    available_plans?: BillingV2PlanType[]
    discount_percent?: number
    discount_amount_usd?: string
    amount_off_expires_at?: Dayjs
}

export interface BillingV2PlanType {
    free_allocation?: number
    features: BillingV2FeatureType[]
    key: string
    name: string
    description: string
    is_free?: boolean
    products: BillingProductV2Type[]
    plan_key?: string
    current_plan?: any
    tiers?: BillingV2TierType[]
    included_if?: 'no_active_subscription' | 'has_subscription' | null
}

export interface PlanInterface {
    key: string
    name: string
    custom_setup_billing_message: string
    image_url: string
    self_serve: boolean
    is_metered_billing: boolean
    event_allowance: number
    price_string: string
}

// Creating a nominal type: https://github.com/microsoft/TypeScript/issues/202#issuecomment-961853101
export type InsightShortId = string & { readonly '': unique symbol }

export enum InsightColor {
    White = 'white',
    Black = 'black',
    Blue = 'blue',
    Green = 'green',
    Purple = 'purple',
}

export interface Cacheable {
    last_refresh: string | null
    next_allowed_client_refresh?: string | null
}

export interface TileLayout extends Omit<Layout, 'i'> {
    i?: string // we use `i` in the front end but not in the API
}

export interface Tileable {
    layouts: Record<DashboardLayoutSize, TileLayout> | Record<string, never> // allow an empty object or one with DashboardLayoutSize keys
    color: InsightColor | null
}

export interface DashboardTile extends Tileable, Cacheable {
    id: number
    insight?: InsightModel
    text?: TextModel
    deleted?: boolean
    is_cached?: boolean
}

export interface DashboardTileBasicType {
    id: number
    dashboard_id: number
    deleted?: boolean
}

export interface TextModel {
    body: string
    created_by?: UserBasicType
    last_modified_by?: UserBasicType
    last_modified_at: string
}

export interface InsightModel extends Cacheable {
    /** The unique key we use when communicating with the user, e.g. in URLs */
    short_id: InsightShortId
    /** The primary key in the database, used as well in API endpoints */
    id: number
    name: string
    derived_name?: string | null
    description?: string
    favorited?: boolean
    order: number | null
    result: any | null
    deleted: boolean
    saved: boolean
    created_at: string
    created_by: UserBasicType | null
    is_sample: boolean
    /** @deprecated Use `dashboard_tiles instead */
    dashboards: number[] | null
    dashboard_tiles: DashboardTileBasicType[] | null
    updated_at: string
    tags?: string[]
    last_modified_at: string
    last_modified_by: UserBasicType | null
    effective_restriction_level: DashboardRestrictionLevel
    effective_privilege_level: DashboardPrivilegeLevel
    timezone?: string | null
    /** Only used in the frontend to store the next breakdown url */
    next?: string
    /** Only used in the frontend to toggle showing Baseline in funnels or not */
    disable_baseline?: boolean
    filters: Partial<FilterType>
    query?: Node | null
}

export interface DashboardBasicType {
    id: number
    name: string
    description: string
    pinned: boolean
    created_at: string
    created_by: UserBasicType | null
    is_shared: boolean
    deleted: boolean
    creation_mode: 'default' | 'template' | 'duplicate'
    restriction_level: DashboardRestrictionLevel
    effective_restriction_level: DashboardRestrictionLevel
    effective_privilege_level: DashboardPrivilegeLevel
    tags?: string[]
    /** Purely local value to determine whether the dashboard should be highlighted, e.g. as a fresh duplicate. */
    _highlight?: boolean
}

export interface DashboardTemplateListParams {
    scope?: DashboardTemplateScope
}

export type DashboardTemplateScope = 'team' | 'global' | 'feature_flag'

export interface DashboardType extends DashboardBasicType {
    tiles: DashboardTile[]
    filters: DashboardFilter
}

export interface DashboardTemplateType {
    id: string
    team_id?: number
    created_at?: string
    template_name: string
    dashboard_description?: string
    dashboard_filters?: DashboardFilter
    tiles: DashboardTile[]
    variables?: DashboardTemplateVariableType[]
    tags?: string[]
    image_url?: string
    scope?: DashboardTemplateScope
}

export interface MonacoMarker {
    message: string
}

// makes the DashboardTemplateType properties optional and the tiles properties optional
export type DashboardTemplateEditorType = Partial<Omit<DashboardTemplateType, 'tiles'>> & {
    tiles: Partial<DashboardTile>[]
}

export interface DashboardTemplateVariableType {
    id: string
    name: string
    description: string
    type: 'event'
    default: Record<string, JsonType>
    required: boolean
}

export type DashboardLayoutSize = 'sm' | 'xs'

/** Explicit dashboard collaborator, based on DashboardPrivilege. */
export interface DashboardCollaboratorType {
    id: string
    dashboard_id: DashboardType['id']
    user: UserBasicType
    level: DashboardPrivilegeLevel
    added_at: string
    updated_at: string
}

/** Explicit (dashboard privilege) OR implicit (project admin) dashboard collaborator. */
export type FusedDashboardCollaboratorType = Pick<DashboardCollaboratorType, 'user' | 'level'>

export interface OrganizationInviteType {
    id: string
    target_email: string
    first_name: string
    is_expired: boolean
    emailing_attempt_made: boolean
    created_by: UserBasicType | null
    created_at: string
    updated_at: string
    message?: string
}

export interface PluginType {
    id: number
    plugin_type: PluginInstallationType
    name: string
    description?: string
    url?: string
    tag?: string
    icon?: string
    latest_tag?: string
    config_schema: Record<string, PluginConfigSchema> | PluginConfigSchema[]
    source?: string
    maintainer?: string
    is_global: boolean
    organization_id: string
    organization_name: string
    metrics?: Record<string, StoredMetricMathOperations>
    capabilities?: Record<'jobs' | 'methods' | 'scheduled_tasks', string[] | undefined>
    public_jobs?: Record<string, JobSpec>
}

/** Config passed to app component and logic as props. Sent in Django's app context */
export interface FrontendAppConfig {
    pluginId: number
    pluginConfigId: number
    pluginType: PluginInstallationType | null
    name: string
    url: string
    config: Record<string, any>
}

/** Frontend app created after receiving a bundle via import('').getFrontendApp() */
export interface FrontendApp {
    id: number
    pluginId: number
    error?: any
    title?: string
    logic?: LogicWrapper
    component?: (props: FrontendAppConfig) => JSX.Element
    onInit?: (props: FrontendAppConfig) => void
}

export interface JobPayloadFieldOptions {
    type: 'string' | 'boolean' | 'json' | 'number' | 'date' | 'daterange'
    title?: string
    required?: boolean
    default?: any
    staff_only?: boolean
}

export interface JobSpec {
    payload?: Record<string, JobPayloadFieldOptions>
}

export interface PluginConfigType {
    id?: number
    plugin: number
    team_id: number
    enabled: boolean
    order: number

    config: Record<string, any>
    error?: PluginErrorType
    delivery_rate_24h?: number | null
    created_at?: string
}

export interface PluginConfigWithPluginInfo extends PluginConfigType {
    id: number
    plugin_info: PluginType
}

export interface PluginErrorType {
    message: string
    time: string
    stack?: string
    name?: string
    event?: Record<string, any>
}

export enum PluginLogEntryType {
    Debug = 'DEBUG',
    Log = 'LOG',
    Info = 'INFO',
    Warn = 'WARN',
    Error = 'ERROR',
}

export interface PluginLogEntry {
    id: string
    team_id: number
    plugin_id: number
    plugin_config_id: number
    timestamp: string
    type: PluginLogEntryType
    is_system: boolean
    message: string
    instance_id: string
}

export enum BatchExportLogEntryLevel {
    Debug = 'DEBUG',
    Log = 'LOG',
    Info = 'INFO',
    Warning = 'WARNING',
    Error = 'ERROR',
}

export interface BatchExportLogEntry {
    team_id: number
    batch_export_id: number
    run_id: number
    timestamp: string
    level: BatchExportLogEntryLevel
    message: string
}

export enum AnnotationScope {
    Insight = 'dashboard_item',
    Project = 'project',
    Organization = 'organization',
}

export interface RawAnnotationType {
    id: number
    scope: AnnotationScope
    content: string | null
    date_marker: string | null
    created_by?: UserBasicType | null
    created_at: string
    updated_at: string
    dashboard_item?: number | null
    insight_short_id?: InsightModel['short_id'] | null
    insight_name?: InsightModel['name'] | null
    deleted?: boolean
    creation_type?: 'USR' | 'GIT'
}

export interface AnnotationType extends Omit<RawAnnotationType, 'created_at' | 'date_marker'> {
    date_marker: dayjs.Dayjs | null
    created_at: dayjs.Dayjs
}

export interface DatedAnnotationType extends Omit<AnnotationType, 'date_marker'> {
    date_marker: dayjs.Dayjs
}

export enum ChartDisplayType {
    ActionsLineGraph = 'ActionsLineGraph',
    ActionsLineGraphCumulative = 'ActionsLineGraphCumulative',
    ActionsAreaGraph = 'ActionsAreaGraph',
    ActionsTable = 'ActionsTable',
    ActionsPie = 'ActionsPie',
    ActionsBar = 'ActionsBar',
    ActionsBarValue = 'ActionsBarValue',
    WorldMap = 'WorldMap',
    BoldNumber = 'BoldNumber',
}

export type BreakdownType = 'cohort' | 'person' | 'event' | 'group' | 'session' | 'hogql'
export type IntervalType = 'hour' | 'day' | 'week' | 'month'
export type SmoothingType = number

export enum InsightType {
    TRENDS = 'TRENDS',
    STICKINESS = 'STICKINESS',
    LIFECYCLE = 'LIFECYCLE',
    FUNNELS = 'FUNNELS',
    RETENTION = 'RETENTION',
    PATHS = 'PATHS',
    JSON = 'JSON',
    SQL = 'SQL',
}

export enum PathType {
    PageView = '$pageview',
    Screen = '$screen',
    CustomEvent = 'custom_event',
    HogQL = 'hogql',
}

export enum FunnelPathType {
    before = 'funnel_path_before_step',
    between = 'funnel_path_between_steps',
    after = 'funnel_path_after_step',
}

export enum FunnelVizType {
    Steps = 'steps',
    TimeToConvert = 'time_to_convert',
    Trends = 'trends',
}

export type RetentionType = typeof RETENTION_RECURRING | typeof RETENTION_FIRST_TIME

export enum RetentionPeriod {
    Hour = 'Hour',
    Day = 'Day',
    Week = 'Week',
    Month = 'Month',
}

export type BreakdownKeyType = string | number | (string | number)[] | null

export interface Breakdown {
    property: string | number
    type: BreakdownType
    normalize_url?: boolean
}

export interface FilterType {
    // used by all
    from_dashboard?: boolean | number
    insight?: InsightType
    filter_test_accounts?: boolean
    properties?: AnyPropertyFilter[] | PropertyGroupFilter
    sampling_factor?: number | null

    date_from?: string | null
    date_to?: string | null
    /**
     * Whether the `date_from` and `date_to` should be used verbatim. Disables rounding to the start and end of period.
     * Strings are cast to bools, e.g. "true" -> true.
     */
    explicit_date?: boolean | string | null

    events?: Record<string, any>[]
    actions?: Record<string, any>[]
    new_entity?: Record<string, any>[]

    // persons modal
    entity_id?: string | number
    entity_type?: EntityType
    entity_math?: string

    // used by trends and stickiness
    interval?: IntervalType
    // TODO: extract into TrendsFunnelsCommonFilterType
    breakdown_type?: BreakdownType | null
    breakdown?: BreakdownKeyType
    breakdown_normalize_url?: boolean
    breakdowns?: Breakdown[]
    breakdown_group_type_index?: number | null
    aggregation_group_type_index?: number // Groups aggregation
}

export interface PropertiesTimelineFilterType {
    date_from?: string | null // DateMixin
    date_to?: string | null // DateMixin
    interval?: IntervalType // IntervalMixin
    properties?: AnyPropertyFilter[] | PropertyGroupFilter // PropertyMixin
    events?: Record<string, any>[] // EntitiesMixin
    actions?: Record<string, any>[] // EntitiesMixin
    aggregation_group_type_index?: number // GroupsAggregationMixin
    display?: ChartDisplayType // DisplayDerivedMixin
    breakdown_type?: BreakdownType | null
    breakdown?: BreakdownKeyType
}

export interface TrendsFilterType extends FilterType {
    // Specifies that we want to smooth the aggregation over the specified
    // number of intervals, e.g. for a day interval, we may want to smooth over
    // 7 days to remove weekly variation. Smoothing is performed as a moving average.
    smoothing_intervals?: number
    compare?: boolean
    formula?: string
    /** @deprecated */
    shown_as?: ShownAsValue
    display?: ChartDisplayType
    breakdown_histogram_bin_count?: number // trends breakdown histogram bin count

    // frontend only
    show_legend?: boolean // used to show/hide legend next to insights graph
    hidden_legend_keys?: Record<string, boolean | undefined> // used to toggle visibilities in table and legend
    aggregation_axis_format?: AggregationAxisFormat // a fixed format like duration that needs calculation
    aggregation_axis_prefix?: string // a prefix to add to the aggregation axis e.g. £
    aggregation_axis_postfix?: string // a postfix to add to the aggregation axis e.g. %
    show_values_on_series?: boolean
    show_percent_stack_view?: boolean
}

export interface StickinessFilterType extends FilterType {
    compare?: boolean
    /** @deprecated */
    shown_as?: ShownAsValue
    display?: ChartDisplayType

    // frontend only
    show_legend?: boolean // used to show/hide legend next to insights graph
    hidden_legend_keys?: Record<string, boolean | undefined> // used to toggle visibilities in table and legend
    show_values_on_series?: boolean

    // persons only
    stickiness_days?: number
}

export interface FunnelsFilterType extends FilterType {
    funnel_viz_type?: FunnelVizType // parameter sent to funnels API for time conversion code path
    funnel_from_step?: number // used in time to convert: initial step index to compute time to convert
    funnel_to_step?: number // used in time to convert: ending step index to compute time to convert
    breakdown_attribution_type?: BreakdownAttributionType // funnels breakdown attribution type
    breakdown_attribution_value?: number // funnels breakdown attribution specific step value
    bin_count?: BinCountValue // used in time to convert: number of bins to show in histogram
    funnel_window_interval_unit?: FunnelConversionWindowTimeUnit // minutes, days, weeks, etc. for conversion window
    funnel_window_interval?: number | undefined // length of conversion window
    funnel_order_type?: StepOrderValue
    exclusions?: FunnelExclusion[] // used in funnel exclusion filters
    funnel_aggregate_by_hogql?: string

    // frontend only
    layout?: FunnelLayout // used only for funnels
    funnel_step_reference?: FunnelStepReference // whether conversion shown in graph should be across all steps or just from the previous step
    hidden_legend_keys?: Record<string, boolean | undefined> // used to toggle visibilities in table and legend

    // persons only
    entrance_period_start?: string // this and drop_off is used for funnels time conversion date for the persons modal
    drop_off?: boolean
    funnel_step?: number
    funnel_step_breakdown?: string | number[] | number | null // used in steps breakdown: persons modal
    funnel_custom_steps?: number[] // used to provide custom steps for which to get people in a funnel - primarily for correlation use
    funnel_correlation_person_entity?: Record<string, any> // Funnel Correlation Persons Filter
    funnel_correlation_person_converted?: 'true' | 'false' // Funnel Correlation Persons Converted - success or failure counts
}
export interface PathsFilterType extends FilterType {
    path_type?: PathType
    paths_hogql_expression?: string
    include_event_types?: PathType[]
    start_point?: string
    end_point?: string
    path_groupings?: string[]
    funnel_paths?: FunnelPathType
    funnel_filter?: Record<string, any> // Funnel Filter used in Paths
    exclude_events?: string[] // Paths Exclusion type
    step_limit?: number // Paths Step Limit
    path_replacements?: boolean
    local_path_cleaning_filters?: PathCleaningFilter[]
    edge_limit?: number | undefined // Paths edge limit
    min_edge_weight?: number | undefined // Paths
    max_edge_weight?: number | undefined // Paths

    // persons only
    path_start_key?: string // Paths People Start Key
    path_end_key?: string // Paths People End Key
    path_dropoff_key?: string // Paths People Dropoff Key
}
export interface RetentionFilterType extends FilterType {
    retention_type?: RetentionType
    retention_reference?: 'total' | 'previous' // retention wrt cohort size or previous period
    total_intervals?: number // retention total intervals
    returning_entity?: Record<string, any>
    target_entity?: Record<string, any>
    period?: RetentionPeriod
}
export interface LifecycleFilterType extends FilterType {
    /** @deprecated */
    shown_as?: ShownAsValue

    // frontend only
    show_values_on_series?: boolean
    toggledLifecycles?: LifecycleToggle[]
}

export type LifecycleToggle = 'new' | 'resurrecting' | 'returning' | 'dormant'
export type AnyFilterType =
    | TrendsFilterType
    | StickinessFilterType
    | FunnelsFilterType
    | PathsFilterType
    | RetentionFilterType
    | LifecycleFilterType
    | FilterType

export type AnyPartialFilterType =
    | Partial<TrendsFilterType>
    | Partial<StickinessFilterType>
    | Partial<FunnelsFilterType>
    | Partial<PathsFilterType>
    | Partial<RetentionFilterType>
    | Partial<LifecycleFilterType>
    | Partial<FilterType>

export interface EventsListQueryParams {
    event?: string
    properties?: AnyPropertyFilter[] | PropertyGroupFilter
    orderBy?: string[]
    action_id?: number
    after?: string
    before?: string
    limit?: number
    offset?: number
}

export interface RecordingEventsFilters {
    query: string
}

export interface RecordingConsoleLogsFilters {
    query: string
}

export enum RecordingWindowFilter {
    All = 'all',
}

export interface EditorFilterProps {
    insightProps: InsightLogicProps
}

export interface InsightEditorFilter {
    key: string
    label?: string | ((props: EditorFilterProps) => JSX.Element | null)
    tooltip?: JSX.Element
    showOptional?: boolean
    position?: 'left' | 'right'
    valueSelector?: (insight: Partial<InsightModel>) => any
    /** Editor filter component. Cannot be an anonymous function or the key would not work! */
    component?: (props: EditorFilterProps) => JSX.Element | null
}

export type InsightEditorFilterGroup = {
    title?: string
    count?: number
    editorFilters: InsightEditorFilter[]
    defaultExpanded?: boolean
}

export interface SystemStatusSubrows {
    columns: string[]
    rows: string[][]
}

export interface SystemStatusRow {
    metric: string
    value: boolean | string | number | null
    key: string
    description?: string
    subrows?: SystemStatusSubrows
}

export interface SystemStatus {
    overview: SystemStatusRow[]
}

export type QuerySummary = { duration: string } & Record<string, string>

export interface SystemStatusQueriesResult {
    postgres_running: QuerySummary[]
    clickhouse_running?: QuerySummary[]
    clickhouse_slow_log?: QuerySummary[]
}

export interface SystemStatusAnalyzeResult {
    query: string
    timing: {
        query_id: string
        event_time: string
        query_duration_ms: number
        read_rows: number
        read_size: string
        result_rows: number
        result_size: string
        memory_usage: string
    }
    flamegraphs: Record<string, string>
}

export interface ActionFilter extends EntityFilter {
    math?: string
    math_property?: string
    math_group_type_index?: number | null
    math_hogql?: string
    properties?: AnyPropertyFilter[]
    type: EntityType
}
export interface TrendAPIResponse<ResultType = TrendResult[]> {
    type: 'Trends'
    is_cached: boolean
    last_refresh: string | null
    result: ResultType
    timezone: string
    next: string | null
}

export interface TrendResult {
    action: ActionFilter
    actions?: ActionFilter[]
    count: number
    data: number[]
    days: string[]
    dates?: string[]
    label: string
    labels: string[]
    breakdown_value?: string | number
    aggregated_value: number
    status?: string
    compare_label?: CompareLabelType
    compare?: boolean
    persons_urls?: { url: string }[]
    persons?: Person
    filter?: TrendsFilterType
}

interface Person {
    url: string
    filter: Partial<FilterType>
}

export interface FunnelStep {
    // The type returned from the API.
    action_id: string
    average_conversion_time: number | null
    median_conversion_time: number | null
    count: number
    name: string
    custom_name?: string | null
    order: number
    people?: string[]
    type: EntityType
    labels?: string[]
    breakdown?: BreakdownKeyType
    breakdowns?: BreakdownKeyType[]
    breakdown_value?: BreakdownKeyType
    data?: number[]
    days?: string[]

    /** Url that you can GET to retrieve the people that converted in this step */
    converted_people_url: string

    /** Url that you can GET to retrieve the people that dropped in this step  */
    dropped_people_url: string | null
}

export interface FunnelsTimeConversionBins {
    bins: [number, number][]
    average_conversion_time: number | null
}

export type FunnelResultType = FunnelStep[] | FunnelStep[][] | FunnelsTimeConversionBins

export interface FunnelAPIResponse<ResultType = FunnelResultType> {
    is_cached: boolean
    last_refresh: string | null
    result: ResultType
    timezone: string
}

export interface FunnelStepWithNestedBreakdown extends FunnelStep {
    nested_breakdown?: FunnelStep[]
}

export interface FunnelTimeConversionMetrics {
    averageTime: number
    stepRate: number
    totalRate: number
}

export interface FunnelConversionWindow {
    funnel_window_interval_unit: FunnelConversionWindowTimeUnit
    funnel_window_interval: number
}

// https://github.com/PostHog/posthog/blob/master/posthog/models/filters/mixins/funnel.py#L100
export enum FunnelConversionWindowTimeUnit {
    Second = 'second',
    Minute = 'minute',
    Hour = 'hour',
    Day = 'day',
    Week = 'week',
    Month = 'month',
}

export enum FunnelStepReference {
    total = 'total',
    previous = 'previous',
}

export interface FunnelStepWithConversionMetrics extends FunnelStep {
    droppedOffFromPrevious: number
    conversionRates: {
        fromPrevious: number
        total: number
        fromBasisStep: number // either fromPrevious or total, depending on FunnelStepReference
    }
    nested_breakdown?: Omit<FunnelStepWithConversionMetrics, 'nested_breakdown'>[]
    rowKey?: number | string
    significant?: {
        fromPrevious: boolean
        total: boolean
        fromBasisStep: boolean // either fromPrevious or total, depending on FunnelStepReference
    }
}

export interface FlattenedFunnelStepByBreakdown {
    rowKey: number | string
    isBaseline?: boolean
    breakdown?: BreakdownKeyType
    // :KLUDGE: Data transforms done in `getBreakdownStepValues`
    breakdown_value?: Array<string | number>
    breakdownIndex?: number
    conversionRates?: {
        total: number
    }
    steps?: FunnelStepWithConversionMetrics[]
    significant?: boolean
}

export interface FunnelCorrelation {
    event: Pick<EventType, 'elements' | 'event' | 'properties'>
    odds_ratio: number
    success_count: number
    success_people_url: string
    failure_count: number
    failure_people_url: string
    correlation_type: FunnelCorrelationType.Failure | FunnelCorrelationType.Success
    result_type:
        | FunnelCorrelationResultsType.Events
        | FunnelCorrelationResultsType.Properties
        | FunnelCorrelationResultsType.EventWithProperties
}

export enum FunnelCorrelationType {
    Success = 'success',
    Failure = 'failure',
}

export enum FunnelCorrelationResultsType {
    Events = 'events',
    Properties = 'properties',
    EventWithProperties = 'event_with_properties',
}

export enum BreakdownAttributionType {
    FirstTouch = 'first_touch',
    LastTouch = 'last_touch',
    AllSteps = 'all_events',
    Step = 'step',
}

export interface ChartParams {
    inCardView?: boolean
    inSharedMode?: boolean
    showPersonsModal?: boolean
    /** allows overriding by queries, e.g. setting empty state text*/
    context?: QueryContext
}

export interface HistogramGraphDatum {
    id: number
    bin0: number
    bin1: number
    count: number
    label: string
}

// Shared between insightLogic, dashboardItemLogic, trendsLogic, funnelLogic, pathsLogic, retentionLogic
export interface InsightLogicProps {
    /** currently persisted insight */
    dashboardItemId?: InsightShortId | 'new' | `new-${string}` | null
    /** id of the dashboard the insight is on (when the insight is being displayed on a dashboard) **/
    dashboardId?: DashboardType['id']
    /** cached insight */
    cachedInsight?: Partial<InsightModel> | null
    /** enable this to avoid API requests */
    doNotLoad?: boolean
    /** query when used as ad-hoc insight */
    query?: InsightVizNode
    setQuery?: (node: InsightVizNode) => void
}

export interface SetInsightOptions {
    /** this overrides the in-flight filters on the page, which may not equal the last returned API response */
    overrideFilter?: boolean
    /** calling with this updates the "last saved" filters */
    fromPersistentApi?: boolean
}

export interface Survey {
    /** UUID */
    id: string
    name: string
    type: SurveyType
    description: string
    linked_flag_id: number | null
    linked_flag: FeatureFlagBasicType | null
    targeting_flag: FeatureFlagBasicType | null
    targeting_flag_filters: Pick<FeatureFlagFilters, 'groups'> | undefined
    conditions: {
        url: string
        selector: string
        seenSurveyWaitPeriodInDays?: number
        urlMatchType?: SurveyUrlMatchType
    } | null
    appearance: SurveyAppearance
    questions: (BasicSurveyQuestion | LinkSurveyQuestion | RatingSurveyQuestion | MultipleSurveyQuestion)[]
    created_at: string
    created_by: UserBasicType | null
    start_date: string | null
    end_date: string | null
    archived: boolean
    remove_targeting_flag?: boolean
}

export enum SurveyUrlMatchType {
    Exact = 'exact',
    Contains = 'icontains',
    Regex = 'regex',
}

export enum SurveyType {
    Popover = 'popover',
    Button = 'button',
    FullScreen = 'full_screen',
    Email = 'email',
    API = 'api',
}

export interface SurveyAppearance {
    backgroundColor?: string
    submitButtonColor?: string
    submitButtonText?: string
    ratingButtonColor?: string
    ratingButtonActiveColor?: string
    borderColor?: string
    placeholder?: string
    whiteLabel?: boolean
    displayThankYouMessage?: boolean
    thankYouMessageHeader?: string
    thankYouMessageDescription?: string
    position?: string
}

export interface SurveyQuestionBase {
    question: string
    description?: string | null
    optional?: boolean
}

export interface BasicSurveyQuestion extends SurveyQuestionBase {
    type: SurveyQuestionType.Open
}

export interface LinkSurveyQuestion extends SurveyQuestionBase {
    type: SurveyQuestionType.Link
    link: string | null
}

export interface RatingSurveyQuestion extends SurveyQuestionBase {
    type: SurveyQuestionType.Rating
    display: 'number' | 'emoji'
    scale: number
    lowerBoundLabel: string
    upperBoundLabel: string
}

export interface MultipleSurveyQuestion extends SurveyQuestionBase {
    type: SurveyQuestionType.SingleChoice | SurveyQuestionType.MultipleChoice
    choices: string[]
}

export type SurveyQuestion = BasicSurveyQuestion | LinkSurveyQuestion | RatingSurveyQuestion | MultipleSurveyQuestion

export enum SurveyQuestionType {
    Open = 'open',
    MultipleChoice = 'multiple_choice',
    SingleChoice = 'single_choice',
    Rating = 'rating',
    Link = 'link',
}

export interface FeatureFlagGroupType {
    properties?: AnyPropertyFilter[]
    rollout_percentage: number | null
    variant: string | null
    users_affected?: number
}

export interface MultivariateFlagVariant {
    key: string
    name?: string | null
    rollout_percentage: number
}

export interface MultivariateFlagOptions {
    variants: MultivariateFlagVariant[]
}

export interface FeatureFlagFilters {
    groups: FeatureFlagGroupType[]
    multivariate: MultivariateFlagOptions | null
    aggregation_group_type_index?: number | null
    payloads: Record<string, JsonType>
    super_groups?: FeatureFlagGroupType[]
}

export interface FeatureFlagBasicType {
    id: number
    team_id: TeamType['id']
    key: string
    /* The description field (the name is a misnomer because of its legacy). */
    name: string
    filters: FeatureFlagFilters
    deleted: boolean
    active: boolean
    ensure_experience_continuity: boolean | null
}

export interface FeatureFlagType extends Omit<FeatureFlagBasicType, 'id' | 'team_id'> {
    /** Null means that the flag has never been saved yet (it's new). */
    id: number | null
    created_by: UserBasicType | null
    created_at: string | null
    is_simple_flag: boolean
    rollout_percentage: number | null
    experiment_set: string[] | null
    features: EarlyAccessFeatureType[] | null
    surveys: Survey[] | null
    rollback_conditions: FeatureFlagRollbackConditions[]
    performed_rollback: boolean
    can_edit: boolean
    tags: string[]
    usage_dashboard?: number
    analytics_dashboards?: number[] | null
    has_enriched_analytics?: boolean
}

export interface FeatureFlagRollbackConditions {
    threshold: number
    threshold_type: string
    threshold_metric?: FilterType
    operator?: string
}

export interface CombinedFeatureFlagAndValueType {
    feature_flag: FeatureFlagType
    value: boolean | string
}

export enum EarlyAccessFeatureStage {
    Draft = 'draft',
    Concept = 'concept',
    Alpha = 'alpha',
    Beta = 'beta',
    GeneralAvailability = 'general-availability',
    Archived = 'archived',
}

export enum EarlyAccessFeatureTabs {
    OptedIn = 'opted-in',
    OptedOut = 'opted-out',
}

export interface EarlyAccessFeatureType {
    /** UUID */
    id: string
    feature_flag: FeatureFlagBasicType
    name: string
    description: string
    stage: EarlyAccessFeatureStage
    /** Documentation URL. Can be empty. */
    documentation_url: string
    created_at: string
}

export interface NewEarlyAccessFeatureType extends Omit<EarlyAccessFeatureType, 'id' | 'created_at' | 'feature_flag'> {
    feature_flag_id: number | undefined
}

export interface UserBlastRadiusType {
    users_affected: number
    total_users: number
}

export interface PrevalidatedInvite {
    id: string
    target_email: string
    first_name: string
    organization_name: string
}

interface InstancePreferencesInterface {
    /** Whether debug queries option should be shown on the command palette. */
    debug_queries: boolean
    /** Whether paid features showcasing / upsells are completely disabled throughout the app. */
    disable_paid_fs: boolean
}

export interface PreflightStatus {
    // Attributes that accept undefined values (i.e. `?`) are not received when unauthenticated
    django: boolean
    plugins: boolean
    redis: boolean
    db: boolean
    clickhouse: boolean
    kafka: boolean
    /** An initiated instance is one that already has any organization(s). */
    initiated: boolean
    /** Org creation is allowed on Cloud OR initiated self-hosted organizations with a license and MULTI_ORG_ENABLED. */
    can_create_org: boolean
    /** Whether this is PostHog Cloud. */
    cloud: boolean
    /** Whether this is a managed demo environment. */
    demo: boolean
    celery: boolean
    realm: Realm
    region: Region | null
    available_social_auth_providers: AuthBackends
    available_timezones?: Record<string, number>
    opt_out_capture?: boolean
    email_service_available: boolean
    slack_service: {
        available: boolean
        client_id?: string
    }
    /** Whether PostHog is running in DEBUG mode. */
    is_debug?: boolean
    licensed_users_available?: number | null
    openai_available?: boolean
    site_url?: string
    instance_preferences?: InstancePreferencesInterface
    buffer_conversion_seconds?: number
    object_storage: boolean
}

export enum ItemMode { // todo: consolidate this and dashboardmode
    Edit = 'edit',
    View = 'view',
    Subscriptions = 'subscriptions',
    Sharing = 'sharing',
}

export enum DashboardPlacement {
    Dashboard = 'dashboard', // When on the standard dashboard page
    ProjectHomepage = 'project-homepage', // When embedded on the project homepage
    FeatureFlag = 'feature-flag',
    Public = 'public', // When viewing the dashboard publicly
    Export = 'export', // When the dashboard is being exported (alike to being printed)
    Person = 'person', // When the dashboard is being viewed on a person page
    Group = 'group', // When the dashboard is being viewed on a group page
}

export enum DashboardMode { // Default mode is null
    Edit = 'edit', // When the dashboard is being edited
    Fullscreen = 'fullscreen', // When the dashboard is on full screen (presentation) mode
    Sharing = 'sharing', // When the sharing configuration is opened
}

// Hotkeys for local (component) actions
export type HotKey =
    | 'a'
    | 'b'
    | 'c'
    | 'd'
    | 'e'
    | 'f'
    | 'h'
    | 'i'
    | 'j'
    | 'k'
    | 'l'
    | 'm'
    | 'n'
    | 'o'
    | 'p'
    | 'q'
    | 'r'
    | 's'
    | 't'
    | 'u'
    | 'v'
    | 'w'
    | 'x'
    | 'y'
    | 'z'
    | 'escape'
    | 'enter'
    | 'space'
    | 'tab'
    | 'arrowleft'
    | 'arrowright'
    | 'arrowdown'
    | 'arrowup'
    | 'forwardslash'

export type HotKeyOrModifier = HotKey | 'shift' | 'option' | 'command'

export interface EventDefinition {
    id: string
    name: string
    description?: string
    tags?: string[]
    owner?: UserBasicType | null
    created_at?: string
    last_seen_at?: string
    last_updated_at?: string // alias for last_seen_at to achieve event and action parity
    updated_at?: string
    updated_by?: UserBasicType | null
    verified?: boolean
    verified_at?: string
    verified_by?: string
    is_action?: boolean
}

// TODO duplicated from plugin server. Follow-up to de-duplicate
export enum PropertyType {
    DateTime = 'DateTime',
    String = 'String',
    Numeric = 'Numeric',
    Boolean = 'Boolean',
    Duration = 'Duration',
    Selector = 'Selector',
}

export enum PropertyDefinitionType {
    Event = 'event',
    Person = 'person',
    Group = 'group',
}

export interface PropertyDefinition {
    id: string
    name: string
    description?: string
    tags?: string[]
    updated_at?: string
    updated_by?: UserBasicType | null
    is_numerical?: boolean // Marked as optional to allow merge of EventDefinition & PropertyDefinition
    is_seen_on_filtered_events?: boolean // Indicates whether this property has been seen for a particular set of events (when `eventNames` query string is sent); calculated at query time, not stored in the db
    property_type?: PropertyType
    type?: PropertyDefinitionType
    created_at?: string // TODO: Implement
    last_seen_at?: string // TODO: Implement
    example?: string
    is_action?: boolean
    verified?: boolean
    verified_at?: string
    verified_by?: string
}

export enum PropertyDefinitionState {
    Pending = 'pending',
    Loading = 'loading',
    Missing = 'missing',
    Error = 'error',
}

export type Definition = EventDefinition | PropertyDefinition

export interface PersonProperty {
    id: number
    name: string
    count: number
}

export interface GroupType {
    group_type: string
    group_type_index: number
    name_singular?: string | null
    name_plural?: string | null
}

export type GroupTypeProperties = Record<number, Array<PersonProperty>>

export interface Group {
    group_type_index: number
    group_key: string
    created_at: string
    group_properties: Record<string, any>
}

export interface Experiment {
    id: number | 'new'
    name: string
    description?: string
    feature_flag_key: string
    feature_flag?: FeatureFlagBasicType
    filters: FilterType
    parameters: {
        minimum_detectable_effect?: number
        recommended_running_time?: number
        recommended_sample_size?: number
        feature_flag_variants: MultivariateFlagVariant[]
        custom_exposure_filter?: FilterType
        aggregation_group_type_index?: number
    }
    start_date?: string | null
    end_date?: string | null
    archived?: boolean
    secondary_metrics: SecondaryExperimentMetric[]
    created_at: string | null
    created_by: UserBasicType | null
    updated_at: string | null
}

export interface FunnelExperimentVariant {
    key: string
    success_count: number
    failure_count: number
}

export interface TrendExperimentVariant {
    key: string
    count: number
    exposure: number
    absolute_exposure: number
}

interface BaseExperimentResults {
    probability: Record<string, number>
    fakeInsightId: string
    significant: boolean
    noData?: boolean
    significance_code: SignificanceCode
    expected_loss?: number
    p_value?: number
}

export interface _TrendsExperimentResults extends BaseExperimentResults {
    insight: TrendResult[]
    filters: TrendsFilterType
    variants: TrendExperimentVariant[]
    last_refresh?: string | null
}

export interface _FunnelExperimentResults extends BaseExperimentResults {
    insight: FunnelStep[][]
    filters: FunnelsFilterType
    variants: FunnelExperimentVariant[]
    last_refresh?: string | null
}

export interface TrendsExperimentResults {
    result: _TrendsExperimentResults
    is_cached?: boolean
    last_refresh?: string | null
}
export interface FunnelExperimentResults {
    result: _FunnelExperimentResults
    is_cached?: boolean
    last_refresh?: string | null
}

export type ExperimentResults = TrendsExperimentResults | FunnelExperimentResults

export interface SecondaryExperimentMetric {
    name: string
    filters: Partial<FilterType>
}

export interface SelectOption {
    value: string
    label?: string
}

export enum FilterLogicalOperator {
    And = 'AND',
    Or = 'OR',
}

export interface PropertyGroupFilter {
    type: FilterLogicalOperator
    values: PropertyGroupFilterValue[]
}

export interface PropertyGroupFilterValue {
    type: FilterLogicalOperator
    values: (AnyPropertyFilter | PropertyGroupFilterValue)[]
}

export interface CohortCriteriaGroupFilter {
    id?: string
    type: FilterLogicalOperator
    values: AnyCohortCriteriaType[] | CohortCriteriaGroupFilter[]
}

export interface SelectOptionWithChildren extends SelectOption {
    children: React.ReactChildren
    ['data-attr']: string
    key: string
}

export interface KeyMapping {
    label: string
    description?: string | JSX.Element
    examples?: (string | number)[]
    /** System properties are hidden in properties table by default. */
    system?: boolean
}

export interface TileParams {
    title: string
    targetPath: string
    openInNewTab?: boolean
    hoverText?: string
    icon: JSX.Element
    class?: string
}

export interface TiledIconModuleProps {
    tiles: TileParams[]
    header?: string
    subHeader?: string
    analyticsModuleKey?: string
}

export type EventOrPropType = EventDefinition & PropertyDefinition

export interface AppContext {
    current_user: UserType | null
    current_team: TeamType | TeamPublicType | null
    preflight: PreflightStatus
    default_event_name: string
    persisted_feature_flags?: string[]
    anonymous: boolean
    frontend_apps?: Record<number, FrontendAppConfig>
    /** Whether the user was autoswitched to the current item's team. */
    switched_team: TeamType['id'] | null
}

export type StoredMetricMathOperations = 'max' | 'min' | 'sum'

export interface PathEdgeParameters {
    edge_limit?: number | undefined
    min_edge_weight?: number | undefined
    max_edge_weight?: number | undefined
}

export enum SignificanceCode {
    Significant = 'significant',
    NotEnoughExposure = 'not_enough_exposure',
    LowWinProbability = 'low_win_probability',
    HighLoss = 'high_loss',
    HighPValue = 'high_p_value',
}

export enum HelpType {
    Slack = 'slack',
    GitHub = 'github',
    Email = 'email',
    Docs = 'docs',
    Updates = 'updates',
    SupportForm = 'support_form',
}

export interface DateMappingOption {
    key: string
    inactive?: boolean // Options removed due to low usage (see relevant PR); will not show up for new insights but will be kept for existing
    values: string[]
    getFormattedDate?: (date: dayjs.Dayjs, format?: string) => string
    defaultInterval?: IntervalType
}

export interface Breadcrumb {
    /** Name to display. */
    name: string | null | undefined
    /** Symbol, e.g. a lettermark or a profile picture. */
    symbol?: React.ReactNode
    /** Path to link to. */
    path?: string
    /** Whether to show a custom popover */
    popover?: Pick<PopoverProps, 'overlay' | 'sameWidth' | 'actionable'>
}

export enum GraphType {
    Bar = 'bar',
    HorizontalBar = 'horizontalBar',
    Line = 'line',
    Histogram = 'histogram',
    Pie = 'doughnut',
}

export type GraphDataset = ChartDataset<ChartType> &
    Partial<
        Pick<
            TrendResult,
            | 'count'
            | 'label'
            | 'days'
            | 'labels'
            | 'data'
            | 'compare'
            | 'compare_label'
            | 'status'
            | 'action'
            | 'actions'
            | 'breakdown_value'
            | 'persons_urls'
            | 'persons'
            | 'filter'
        >
    > & {
        /** Used in filtering out visibility of datasets. Set internally by chart.js */
        id: number
        /** Toggled on to draw incompleteness lines in LineGraph.tsx */
        dotted?: boolean
        /** Array of breakdown values used only in ActionsHorizontalBar.tsx data */
        breakdownValues?: (string | number | undefined)[]
        /** Array of compare labels used only in ActionsHorizontalBar.tsx data */
        compareLabels?: (CompareLabelType | undefined)[]
        /** Array of persons ussed only in (ActionsHorizontalBar|ActionsPie).tsx */
        personsValues?: (Person | undefined)[]
        index?: number
        /** Value (count) for specific data point; only valid in the context of an xy intercept */
        pointValue?: number
        /** Value (count) for specific data point; only valid in the context of an xy intercept */
        personUrl?: string
        /** Action/event filter defition */
        action?: ActionFilter
    }

export type GraphPoint = InteractionItem & { dataset: GraphDataset }

interface PointsPayload {
    pointsIntersectingLine: GraphPoint[]
    pointsIntersectingClick: GraphPoint[]
    clickedPointNotLine: boolean
    referencePoint: GraphPoint
}

export interface GraphPointPayload {
    points: PointsPayload
    index: number
    value?: number
    /** Contains the dataset for all the points in the same x-axis point; allows switching between matching points in the x-axis */
    crossDataset?: GraphDataset[]
    /** ID for the currently selected series */
    seriesId?: number
}

export enum CompareLabelType {
    Current = 'current',
    Previous = 'previous',
}

export interface InstanceSetting {
    key: string
    value: boolean | string | number | null
    value_type: 'bool' | 'str' | 'int'
    description?: string
    editable: boolean
    is_secret: boolean
}

export enum BaseMathType {
    TotalCount = 'total',
    UniqueUsers = 'dau',
    WeeklyActiveUsers = 'weekly_active',
    MonthlyActiveUsers = 'monthly_active',
    UniqueSessions = 'unique_session',
}

export enum PropertyMathType {
    Average = 'avg',
    Sum = 'sum',
    Minimum = 'min',
    Maximum = 'max',
    Median = 'median',
    P90 = 'p90',
    P95 = 'p95',
    P99 = 'p99',
}

export enum CountPerActorMathType {
    Average = 'avg_count_per_actor',
    Minimum = 'min_count_per_actor',
    Maximum = 'max_count_per_actor',
    Median = 'median_count_per_actor',
    P90 = 'p90_count_per_actor',
    P95 = 'p95_count_per_actor',
    P99 = 'p99_count_per_actor',
}

export enum HogQLMathType {
    HogQL = 'hogql',
}
export enum GroupMathType {
    UniqueGroup = 'unique_group',
}

export enum ActorGroupType {
    Person = 'person',
    GroupPrefix = 'group',
}

export enum BehavioralEventType {
    PerformEvent = 'performed_event',
    PerformMultipleEvents = 'performed_event_multiple',
    PerformSequenceEvents = 'performed_event_sequence',
    NotPerformedEvent = 'not_performed_event',
    NotPerformSequenceEvents = 'not_performed_event_sequence',
    HaveProperty = 'have_property',
    NotHaveProperty = 'not_have_property',
}

export enum BehavioralCohortType {
    InCohort = 'in_cohort',
    NotInCohort = 'not_in_cohort',
}

export enum BehavioralLifecycleType {
    PerformEventFirstTime = 'performed_event_first_time',
    PerformEventRegularly = 'performed_event_regularly',
    StopPerformEvent = 'stopped_performing_event',
    StartPerformEventAgain = 'restarted_performing_event',
}

export enum TimeUnitType {
    Day = 'day',
    Week = 'week',
    Month = 'month',
    Year = 'year',
}

export enum DateOperatorType {
    BeforeTheLast = 'before_the_last',
    Between = 'between',
    NotBetween = 'not_between',
    OnTheDate = 'on_the_date',
    NotOnTheDate = 'not_on_the_date',
    Since = 'since',
    Before = 'before',
    IsSet = 'is_set',
    IsNotSet = 'is_not_set',
}

export enum ValueOptionType {
    MostRecent = 'most_recent',
    Previous = 'previous',
    OnDate = 'on_date',
}

export type WeekdayType = 'monday' | 'tuesday' | 'wednesday' | 'thursday' | 'friday' | 'saturday' | 'sunday'

export interface SubscriptionType {
    id: number
    insight?: number
    dashboard?: number
    target_type: string
    target_value: string
    frequency: 'daily' | 'weekly' | 'monthly' | 'yearly'
    interval: number
    byweekday: WeekdayType[] | null
    bysetpos: number | null
    start_date: string
    until_date?: string
    title: string
    summary: string
    created_by?: UserBasicType | null
    created_at: string
    updated_at: string
    deleted?: boolean
}

export type SmallTimeUnit = 'hours' | 'minutes' | 'seconds'

export type Duration = {
    timeValue: number
    unit: SmallTimeUnit
}

export enum EventDefinitionType {
    Event = 'event',
    EventCustom = 'event_custom',
    EventPostHog = 'event_posthog',
}

export interface IntegrationType {
    id: number
    kind: 'slack'
    config: any
    created_by?: UserBasicType | null
    created_at: string
}

export interface SlackChannelType {
    id: string
    name: string
    is_private: boolean
    is_ext_shared: boolean
    is_member: boolean
}

export interface SharingConfigurationType {
    enabled: boolean
    access_token: string
    created_at: string
}

export enum ExporterFormat {
    PNG = 'image/png',
    CSV = 'text/csv',
    PDF = 'application/pdf',
    JSON = 'application/json',
}

/** Exporting directly from the browser to a file */
export type LocalExportContext = {
    localData: string
    filename: string
    mediaType: ExporterFormat
}

export type OnlineExportContext = {
    method?: string
    path: string
    query?: any
    body?: any
    filename?: string
}

export type QueryExportContext = {
    source: Record<string, any>
    filename?: string
}

export type ExportContext = OnlineExportContext | LocalExportContext | QueryExportContext

export interface ExportedAssetType {
    id: number
    export_format: ExporterFormat
    dashboard?: number
    insight?: number
    export_context?: ExportContext
    has_content: boolean
    filename: string
    expires_after?: Dayjs
}

export enum FeatureFlagReleaseType {
    ReleaseToggle = 'Release toggle',
    Variants = 'Multiple variants',
}

export interface MediaUploadResponse {
    id: string
    image_location: string
    name: string
}

export enum RolloutConditionType {
    Insight = 'insight',
    Sentry = 'sentry',
}

export enum Resource {
    FEATURE_FLAGS = 'feature flags',
}

export enum AccessLevel {
    READ = 21,
    WRITE = 37,
}

export interface RoleType {
    id: string
    name: string
    feature_flags_access_level: AccessLevel
    members: RoleMemberType[]
    associated_flags: { id: number; key: string }[]
    created_at: string
    created_by: UserBasicType | null
}

export interface RolesListParams {
    feature_flags_access_level?: AccessLevel
}

export interface FeatureFlagAssociatedRoleType {
    id: string
    feature_flag: FeatureFlagType | null
    role: RoleType
    updated_at: string
    added_at: string
}

export interface RoleMemberType {
    id: string
    user: UserBaseType
    role_id: string
    joined_at: string
    updated_at: string
    user_uuid: string
}

export interface OrganizationResourcePermissionType {
    id: string
    resource: Resource
    access_level: AccessLevel
    created_at: string
    updated_at: string
    created_by: UserBaseType | null
}

export interface RecordingReportLoadTimeRow {
    size?: number
    duration: number
}

export interface RecordingReportLoadTimes {
    metadata: RecordingReportLoadTimeRow
    snapshots: RecordingReportLoadTimeRow
    events: RecordingReportLoadTimeRow
    firstPaint: RecordingReportLoadTimeRow
}

export type JsonType = string | number | boolean | null | { [key: string]: JsonType } | Array<JsonType>

export type PromptButtonType = 'primary' | 'secondary'
export type PromptType = 'modal' | 'popup'

export type PromptPayload = {
    title: string
    body: string
    type: PromptType
    image?: string
    url_match?: string
    primaryButtonText?: string
    secondaryButtonText?: string
    primaryButtonURL?: string
}

export type PromptFlag = {
    flag: string
    payload: PromptPayload
    showingPrompt: boolean
    locationCSS?: Partial<CSSStyleDeclaration>
    tooltipCSS?: Partial<CSSStyleDeclaration>
}

export type NotebookListItemType = {
    // id: string
    short_id: string
    title?: string
    is_template?: boolean
    created_at: string
    created_by: UserBasicType | null
    last_modified_at?: string
    last_modified_by?: UserBasicType | null
}

export type NotebookType = NotebookListItemType & {
    content: JSONContent // TODO: Type this better
    version: number
    // used to power text-based search
    text_content?: string | null
}

export enum NotebookNodeType {
    Query = 'ph-query',
    Recording = 'ph-recording',
    RecordingPlaylist = 'ph-recording-playlist',
    FeatureFlag = 'ph-feature-flag',
    FeatureFlagCodeExample = 'ph-feature-flag-code-example',
    Experiment = 'ph-experiment',
    EarlyAccessFeature = 'ph-early-access-feature',
    Survey = 'ph-survey',
    Person = 'ph-person',
    Group = 'ph-group',
    Cohort = 'ph-cohort',
    Backlink = 'ph-backlink',
    ReplayTimestamp = 'ph-replay-timestamp',
    Image = 'ph-image',
    PersonFeed = 'ph-person-feed',
<<<<<<< HEAD
    Properties = 'ph-properties',
=======
    Map = 'ph-map',
>>>>>>> 4412c2cb
}

export type NotebookNodeResource = {
    attrs: Record<string, any>
    type: NotebookNodeType
}

export enum NotebookTarget {
    Popover = 'popover',
    Auto = 'auto',
}

export type NotebookSyncStatus = 'synced' | 'saving' | 'unsaved' | 'local'

export type NotebookPopoverVisibility = 'hidden' | 'visible' | 'peek'

export interface DataWarehouseCredential {
    access_key: string
    access_secret: string
}
export interface DataWarehouseTable {
    /** UUID */
    id: string
    name: string
    format: string
    url_pattern: string
    credential: DataWarehouseCredential
    columns: DatabaseSchemaQueryResponseField[]
}

export type DataWarehouseTableTypes = 'CSV' | 'Parquet'

export interface DataWarehouseSavedQuery {
    /** UUID */
    id: string
    name: string
    query: HogQLQuery
    columns: DatabaseSchemaQueryResponseField[]
}

export interface DataWarehouseViewLink {
    id: string
    saved_query_id?: string
    saved_query?: string
    table?: string
    to_join_key?: string
    from_join_key?: string
}

export type BatchExportDestinationS3 = {
    type: 'S3'
    config: {
        bucket_name: string
        region: string
        prefix: string
        aws_access_key_id: string
        aws_secret_access_key: string
        exclude_events: string[]
        include_events: string[]
        compression: string | null
        encryption: string | null
        kms_key_id: string | null
    }
}

export type BatchExportDestinationPostgres = {
    type: 'Postgres'
    config: {
        user: string
        password: string
        host: string
        port: number
        database: string
        schema: string
        table_name: string
        has_self_signed_cert: boolean
        exclude_events: string[]
        include_events: string[]
    }
}

export type BatchExportDestinationSnowflake = {
    type: 'Snowflake'
    config: {
        account: string
        database: string
        warehouse: string
        user: string
        password: string
        schema: string
        table_name: string
        role: string | null
        exclude_events: string[]
        include_events: string[]
    }
}

export type BatchExportDestinationBigQuery = {
    type: 'BigQuery'
    config: {
        project_id: string
        private_key: string
        private_key_id: string
        client_email: string
        token_uri: string
        dataset_id: string
        table_id: string
        exclude_events: string[]
        include_events: string[]
    }
}

export type BatchExportDestination =
    | BatchExportDestinationS3
    | BatchExportDestinationSnowflake
    | BatchExportDestinationPostgres
    | BatchExportDestinationBigQuery

export type BatchExportConfiguration = {
    // User provided data for the export. This is the data that the user
    // provides when creating the export.
    id: string
    name: string
    destination: BatchExportDestination
    interval: 'hour' | 'day' | 'every 5 minutes'
    created_at: string
    start_at: string | null
    end_at: string | null
    paused: boolean
    latest_runs?: BatchExportRun[]
}

export type BatchExportRun = {
    id: string
    status: 'Cancelled' | 'Completed' | 'ContinuedAsNew' | 'Failed' | 'Terminated' | 'TimedOut' | 'Running' | 'Starting'
    created_at: Dayjs
    data_interval_start: Dayjs
    data_interval_end: Dayjs
    last_updated_at?: Dayjs
}

export type GroupedBatchExportRuns = {
    last_run_at: Dayjs
    data_interval_start: Dayjs
    data_interval_end: Dayjs
    runs: BatchExportRun[]
}

export type SDK = {
    name: string
    key: string
    recommended?: boolean
    tags: string[]
    image: string | JSX.Element
    docsLink: string
}

export enum SDKKey {
    JS_WEB = 'javascript_web',
    REACT = 'react',
    NEXT_JS = 'nextjs',
    GATSBY = 'gatsby',
    IOS = 'ios',
    ANDROID = 'android',
    FLUTTER = 'flutter',
    REACT_NATIVE = 'react_native',
    NODE_JS = 'nodejs',
    RUBY = 'ruby',
    PYTHON = 'python',
    PHP = 'php',
    GO = 'go',
    ELIXIR = 'elixir',
    API = 'api',
    JAVA = 'java',
    RUST = 'rust',
    GOOGLE_TAG_MANAGER = 'google_tag_manager',
    NUXT_JS = 'nuxtjs',
    VUE_JS = 'vuejs',
    SEGMENT = 'segment',
    RUDDERSTACK = 'rudderstack',
    DOCUSAURUS = 'docusaurus',
    SHOPIFY = 'shopify',
    WORDPRESS = 'wordpress',
    SENTRY = 'sentry',
    RETOOL = 'retool',
}

export enum SDKTag {
    WEB = 'Web',
    MOBILE = 'Mobile',
    SERVER = 'Server',
    INTEGRATION = 'Integration',
    RECOMMENDED = 'Recommended',
    OTHER = 'Other',
}

export type SDKInstructionsMap = Partial<Record<SDKKey, React.ReactNode>><|MERGE_RESOLUTION|>--- conflicted
+++ resolved
@@ -3082,11 +3082,8 @@
     ReplayTimestamp = 'ph-replay-timestamp',
     Image = 'ph-image',
     PersonFeed = 'ph-person-feed',
-<<<<<<< HEAD
     Properties = 'ph-properties',
-=======
     Map = 'ph-map',
->>>>>>> 4412c2cb
 }
 
 export type NotebookNodeResource = {
