--- conflicted
+++ resolved
@@ -1882,7 +1882,6 @@
     OnDate = 'on_date',
 }
 
-<<<<<<< HEAD
 export interface SubscriptionType {
     id: number
     insight?: number
@@ -1898,12 +1897,12 @@
     created_at: string
     updated_at: string
     deleted?: boolean
-=======
+}
+
 export type Description = string | JSX.Element | null
 
 export interface ChangeDescriptions {
     descriptions: Description[]
     // e.g. should description say "did deletion _to_ Y" or "deleted Y"
     bareName: boolean
->>>>>>> 893a98c5
 }