--- conflicted
+++ resolved
@@ -1827,15 +1827,12 @@
         target: 'paid' | 'teams' | 'enterprise'
         expires_at: string
     }
-<<<<<<< HEAD
     billing_plan: BillingPlan | null
     startup_program_label?: StartupProgramLabel | null
-=======
     account_owner?: {
         email?: string
         name?: string
     }
->>>>>>> be068fb0
 }
 
 export interface BillingPlanType {
