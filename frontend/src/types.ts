export interface UserType {
    anonymize_data: boolean
    distinct_id: string
    email: string
    email_opt_in: boolean
    id: number
    name: string
    opt_out_capture: null
    posthog_version: string
    organization: OrganizationType
    team: TeamType
    toolbar_mode: 'disabled' | 'toolbar'
<<<<<<< HEAD
    billing: OrganizationBilling
    plugin_access: PluginAccess
=======
    organizations: OrganizationType[]
    teams: TeamType[]
    current_organization_id: string
    current_team_id: number
>>>>>>> ff78a41b
}

export interface UserUpdateType {
    user?: Omit<Partial<UserType>, 'team'>
    team?: Partial<TeamType>
}
<<<<<<< HEAD

export interface PluginAccess {
    view: boolean
    install: boolean
    configure: boolean
}

=======
>>>>>>> ff78a41b
export interface PersonalAPIKeyType {
    id: string
    label: string
    value?: string
    created_at: string
    last_used_at: string
    team_id: number
    user_id: string
}

export interface OrganizationType {
    id: string
    name: string
    created_at: string
    updated_at: boolean
    available_features: string[]
    billing_plan: string
    billing: OrganizationBilling
    teams: TeamType[]
}

export interface TeamType {
    id: number
    name: string
    anonymize_ips: boolean
    api_token: string
    app_urls: string[]
    completed_snippet_onboarding: boolean
    event_names: string[]
    event_properties: string[]
    event_properties_numerical: string[]
    opt_out_capture: boolean
    slack_incoming_webhook: string
    session_recording_opt_in: boolean
    ingested_event: boolean
}

export interface ActionType {
    count?: number
    created_at?: string
    deleted?: boolean
    id?: number
    is_calculating?: boolean
    name?: string
    post_to_slack?: boolean
    steps?: ActionStepType[]
}

export interface ActionStepType {
    event?: string
    href?: string
    id?: number
    name?: string
    properties?: []
    selector?: string
    tag_name?: string
    text?: string
    url?: string
    url_matching?: 'contains' | 'regex' | 'exact'
}

export interface ElementType {
    attr_class?: string[]
    attr_id?: string
    attributes: Record<string, string>
    href: string
    nth_child: number
    nth_of_type: number
    order: number
    tag_name: string
    text?: string
}

export type ToolbarUserIntent = 'add-action' | 'edit-action'

export type EditorProps = {
    apiURL?: string
    jsURL?: string
    temporaryToken?: string
    actionId?: number
    userIntent?: ToolbarUserIntent
    instrument?: boolean
    distinctId?: string
    userEmail?: boolean
}

export interface PropertyFilter {
    key: string
    operator: string | null
    type: string
    value: string | number
}

export interface Entity {
    id: string | number
    name: string
    order: number
    type: string
}

export interface CohortType {
    count?: number
    created_by?: Record<string, any>
    created_at?: string
    deleted?: boolean
    id: number
    is_calculating?: boolean
    last_calculation?: string
    name?: string
    groups?: Record<string, any>[]
}

export interface InsightHistory {
    id: number
    type: string
    filters: Record<string, any>
    name?: string
    createdAt: string
    saved: boolean
}

export interface SavedFunnel extends InsightHistory {
    created_by: string
}

export interface EventType {
    elements: ElementType[]
    elements_hash: string | null
    event: string
    id: number
    properties: Record<string, any>
    timestamp: string
}

export interface SessionType {
    distinct_id: string
    event_count: number
    events: EventType[]
    global_session_id: string
    length: number
    properties: Record<string, any>
    start_time: string
    end_time: string
    session_recording_ids: string[]
}

export interface OrganizationBilling {
    plan: PlanInterface
    current_usage: { value: number; formatted: string } | null
    should_setup_billing: boolean
    stripe_checkout_session: string
    subscription_url: string
}

export interface PlanInterface {
    key: string
    name: string
    custom_setup_billing_message: string
    image_url: string
    self_serve: boolean
    allowance: null | Record<string, string | number>
}

export interface BillingSubscription {
    subscription_url: string
    stripe_checkout_session: string
}

export interface DashboardType {
    id: number
    name: string
    pinned: string
    items: []
    created_at: string
    created_by: number
    is_shared: boolean
    share_token: string
    deleted: boolean
}

export interface PluginConfigSchema {
    name: string
    type: string
    default: any
    required: boolean
}

export interface PluginType {
    id: number
    name: string
    description: string
    url: string
    tag: string
    config_schema: Record<string, PluginConfigSchema>
    from_json: boolean
    from_web: boolean
    error?: {
        message: string
    }
}

export interface PluginConfigType {
    id?: number
    plugin: number
    enabled: boolean
    order: number
    config: Record<string, any>
    global?: boolean
    error?: {
        message: string
    }
}<|MERGE_RESOLUTION|>--- conflicted
+++ resolved
@@ -10,22 +10,17 @@
     organization: OrganizationType
     team: TeamType
     toolbar_mode: 'disabled' | 'toolbar'
-<<<<<<< HEAD
-    billing: OrganizationBilling
-    plugin_access: PluginAccess
-=======
     organizations: OrganizationType[]
     teams: TeamType[]
     current_organization_id: string
     current_team_id: number
->>>>>>> ff78a41b
+    plugin_access: PluginAccess
 }
 
 export interface UserUpdateType {
     user?: Omit<Partial<UserType>, 'team'>
     team?: Partial<TeamType>
 }
-<<<<<<< HEAD
 
 export interface PluginAccess {
     view: boolean
@@ -33,8 +28,6 @@
     configure: boolean
 }
 
-=======
->>>>>>> ff78a41b
 export interface PersonalAPIKeyType {
     id: string
     label: string
